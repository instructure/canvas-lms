<div class="edit-content">
  <div id="edit_wikipage_title_container" class="edit-header">
    {{#if CAN.EDIT_TITLE}}
      {{#if content_is_locked}}
        <h1>{{title}}</h1>
        <input name="title" type="hidden" value="{{title}}">
      {{else}}
        <label for="title">{{#t "title_label"}}Page Title{{/t}}</label>
        <input id="title" name="title" type="text" class="span4 title" value="{{title}}" maxlength="255" autofocus>
      {{/if}}
    {{else}}
      <h2>{{title}}</h2>
    {{/if}}
  </div>

  {{#if content_is_locked}}
    {{{body}}}
  {{else}}
    <label for="wiki_page_body" class="hidden-readable" aria-hidden="true">{{#t}}Raw HTML Editor{{/t}}</label>
    {{#if ENV.BLOCK_EDITOR}}
      <div id="block_editor"></div>
    {{else}}
      <textarea id="wiki_page_body" rows="20" cols="40" name="body" class="body" aria-hidden="true"{{#unless PAGE_RIGHTS.update}} autofocus{{/unless}}>{{convertApiUserContent body forEditing=1}}</textarea>
    {{/if}}
  {{/if}}

  {{#if CAN.EDIT_ROLES}}
    <div class="responsive-control-group options">
      <label class="control-label"><strong>{{#t "options_label"}}Options{{/t}}</strong></label>
      <div class="controls">
        <label id="editing_roles_label"  for="editing_roles">{{t "Users allowed to edit this page"}}</label>
        <select id="editing_roles" aria-label="{{t "Users allowed to edit this page"}}" name="editing_roles" class="responsive-width">
          {{#if SHOW.COURSE_ROLES}}
            <option value="teachers"{{#if IS.TEACHER_ROLE}} selected{{/if}}>{{#t "course_editing_roles.only_teachers"}}Only teachers{{/t}}</option>
            <option value="teachers,students"{{#if IS.STUDENT_ROLE}} selected{{/if}}>{{#t "course_editing_roles.teachers_and_students"}}Teachers and students{{/t}}</option>
            {{! Work-around for courses that still have "public" role, "public" acts as "members" for course}}
            <option value="teachers,students,members"{{#if IS.ANYONE_ROLE}} selected{{/if}}{{#if IS.MEMBER_ROLE}} selected{{/if}}>{{#t "course_editing_roles.anyone"}}Anyone{{/t}}</option>
          {{else}}
            <option value="members"{{#if IS.MEMBER_ROLE}} selected{{/if}}>{{#t "editing_roles.only_members"}}Only members{{/t}}</option>
            <option value="members,public"{{#if IS.ANYONE_ROLE}} selected{{/if}}>{{#t "editing_roles.anyone"}}Anyone{{/t}}</option>
          {{/if}}
        </select>
        {{#if ENV.CAN_SET_TODO_DATE}}
          <div class="controls-section">
            <label for="student_planner_checkbox" class="checkbox">
            <input value="1" type="checkbox" id="student_planner_checkbox" name="student_planner_checkbox" {{checkedIf todo_date}} />
              {{#t}}Add to student to-do{{/t}}
            </label>
            <div id="todo_date_container"></div>
          </div>
        {{/if}}
        {{#if CAN.PUBLISH}}
          {{#if ENV.FEATURES.scheduled_page_publication}}
            <div class="controls-section">
              <label for="publish_at_input">
                {{#t}}Publish At{{/t}}
                <input id="publish_at_input" type="text" class="datetime_field input-medium" name="publish_at"
                  value="{{datetimeFormattedWithTz publish_at}}"
                  data-tooltip='{"position":"top","force_position":"true"}' />
              </label>
            </div>
          {{/if}}
        {{/if}}
        {{#if ENV.CONDITIONAL_RELEASE_SERVICE_ENABLED}}
          <div class="controls-section">
            <label class="checkbox" for="conditional_content">
              {{checkbox "assignment.set_assignment"
                id="conditional_content"
                class="element_toggler"
                checked=set_assignment}}
              {{#t}}Allow in mastery paths{{/t}}
            </label>
          </div>
        {{/if}}
      </div>
    </div>
<<<<<<< HEAD
    {{#if ENV.FEATURES.differentiated_modules}}
=======
    {{#if differentiated_modules}}
>>>>>>> 9ecbc393
    <div class="responsive-control-group options">
      <label class="control-label"><strong>{{#t "assign_to_label"}}Assign Access{{/t}}</strong></label>
      <div class="controls">
        <div id="assign-to-mount-point-edit-page" />
      </div>
    </div>
    {{/if}}
  {{/if}}
</div>

<div class="form-actions clearfix">
  <div>
    <label for="notify_of_update" class="checkbox clearfix pull-left" style="margin-top:5px">
      {{checkbox "notify_of_update"}}
      {{#t "notify_users_text"}}Notify users that this content has changed{{/t}}
    </label>
    <div class="page-edit__action_buttons">
      <button class="btn cancel">{{#t "buttons.cancel"}}Cancel{{/t}}</button>
      {{#if CAN.PUBLISH_NOW}}
        <button class="btn btn-default save_and_publish">{{#t "buttons.save_and_publish"}}Save & Publish{{/t}}</button>
      {{/if}}
      <button class="btn btn-primary submit">{{#t "buttons.save"}}Save{{/t}}</button>
    </div>
  </div>
</div><|MERGE_RESOLUTION|>--- conflicted
+++ resolved
@@ -74,11 +74,7 @@
         {{/if}}
       </div>
     </div>
-<<<<<<< HEAD
-    {{#if ENV.FEATURES.differentiated_modules}}
-=======
     {{#if differentiated_modules}}
->>>>>>> 9ecbc393
     <div class="responsive-control-group options">
       <label class="control-label"><strong>{{#t "assign_to_label"}}Assign Access{{/t}}</strong></label>
       <div class="controls">
