/*
 * Copyright (C) 2023 - present Instructure, Inc.
 *
 * This file is part of Canvas.
 *
 * Canvas is free software: you can redistribute it and/or modify it under
 * the terms of the GNU Affero General Public License as published by the Free
 * Software Foundation, version 3 of the License.
 *
 * Canvas is distributed in the hope that it will be useful, but WITHOUT ANY
 * WARRANTY; without even the implied warranty of MERCHANTABILITY or FITNESS FOR
 * A PARTICULAR PURPOSE. See the GNU Affero General Public License for more
 * details.
 *
 * You should have received a copy of the GNU Affero General Public License along
 * with this program. If not, see <http://www.gnu.org/licenses/>.
 */
import React from 'react'
import {useScope as createI18nScope} from '@canvas/i18n'
import {debounce} from '@instructure/debounce'
import type {Message} from '../react/renderWikiPageTitle'
import {IconWarningSolid} from '@instructure/ui-icons'
import {View} from '@instructure/ui-view'

const I18n = createI18nScope('wiki_pages')

type AvailabilityResponse = {
  conflict?: boolean
  errors?: Array<{message: string}>
}

export function conflictMessage(): Message {
  const text = ENV.context_asset_string.startsWith('group')
    ? I18n.t('There is already a page in this group with this title.')
    : I18n.t('There is already a page in this course with this title.')
  return {
    type: 'hint',
    text: (
      <>
        <IconWarningSolid data-testid="warning-icon" color="warning" />
        <View display="inline-block" margin="0 xx-small">
          {text}
        </View>
      </>
    ),
  }
}

export function generateUrl(title: string): string {
  const origin = ENV.DEEP_LINKING_POST_MESSAGE_ORIGIN
  if (!ENV.TITLE_AVAILABILITY_PATH) {
    throw new Error('Title availability path required')
  }
  const url = new URL(ENV.TITLE_AVAILABILITY_PATH, origin)
  url.searchParams.set('title', title)
  return url.toString()
}

export async function fetchTitleAvailability(title: string): Promise<boolean> {
  const response = await fetch(generateUrl(title))
  const {conflict, errors}: AvailabilityResponse = await response.json()
  if (response.ok) {
    return !!conflict
  } else {
    return Promise.reject(new Error(errors?.map(e => e.message).join('\n') ?? 'unknown'))
  }
}

export async function checkForTitleConflict(
  title: string,
  callback: (messages: Message[]) => void,
) {
  try {
    const conflict = await fetchTitleAvailability(title)
    conflict ? callback([conflictMessage()]) : callback([])
  } catch (error) {
<<<<<<< HEAD
    console.log(error)  
=======
    console.log(error)
>>>>>>> 51db239a
    callback([])
  }
}

export const checkForTitleConflictDebounced = debounce(checkForTitleConflict, 500)<|MERGE_RESOLUTION|>--- conflicted
+++ resolved
@@ -74,11 +74,7 @@
     const conflict = await fetchTitleAvailability(title)
     conflict ? callback([conflictMessage()]) : callback([])
   } catch (error) {
-<<<<<<< HEAD
-    console.log(error)  
-=======
     console.log(error)
->>>>>>> 51db239a
     callback([])
   }
 }
