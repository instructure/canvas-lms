//
// Copyright (C) 2013 - present Instructure, Inc.
//
// This file is part of Canvas.
//
// Canvas is free software: you can redistribute it and/or modify it under
// the terms of the GNU Affero General Public License as published by the Free
// Software Foundation, version 3 of the License.
//
// Canvas is distributed in the hope that it will be useful, but WITHOUT ANY
// WARRANTY; without even the implied warranty of MERCHANTABILITY or FITNESS FOR
// A PARTICULAR PURPOSE. See the GNU Affero General Public License for more
// details.
//
// You should have received a copy of the GNU Affero General Public License along
// with this program. If not, see <http://www.gnu.org/licenses/>.

import $ from 'jquery'
import React from 'react'
import ReactDOM from 'react-dom'
import RichContentEditor from '@canvas/rce/RichContentEditor'
import {BlockEditor} from '@canvas/block-editor'
import template from '../../jst/WikiPageEdit.handlebars'
import ValidatedFormView from '@canvas/forms/backbone/views/ValidatedFormView'
import WikiPageDeleteDialog from './WikiPageDeleteDialog'
import WikiPageReloadView from './WikiPageReloadView'
import {useScope as useI18nScope} from '@canvas/i18n'
import DueDateCalendarPicker from '@canvas/due-dates/react/DueDateCalendarPicker'
import '@canvas/datetime/jquery'
import renderWikiPageTitle from '../../react/renderWikiPageTitle'
import {renderAssignToTray} from '../../react/renderAssignToTray'
<<<<<<< HEAD
import { itemTypeToApiURL } from "@canvas/context-modules/differentiated-modules/utils/assignToHelper"
=======
import {itemTypeToApiURL} from '@canvas/context-modules/differentiated-modules/utils/assignToHelper'
>>>>>>> 9ecbc393

const I18n = useI18nScope('pages')

RichContentEditor.preloadRemoteModule()

export default class WikiPageEditView extends ValidatedFormView {
  static initClass() {
    this.mixin({
      els: {
        '[name="body"]': '$wikiPageBody',
        '.header-bar-outer-container': '$headerBarOuterContainer',
        '.page-changed-alert': '$pageChangedAlert',
        '.help_dialog': '$helpDialog',
        '#todo_date_container': '$studentTodoAtContainer',
        '#student_planner_checkbox': '$studentPlannerCheckbox',
      },

      events: {
        'click a.switch_views': 'switchViews',
        'click .delete_page': 'deleteWikiPage',
        'click .form-actions .cancel': 'cancel',
        'click .form-actions .save_and_publish': 'saveAndPublish',
        'click #student_planner_checkbox': 'toggleStudentTodo',
      },
    })

    this.prototype.template = template
    this.prototype.className = 'form-horizontal edit-form validated-form-view'
    this.prototype.dontRenableAfterSaveSuccess = true
    if (window.ENV.FEATURES?.differentiated_modules) {
<<<<<<< HEAD
    this.prototype.disablingDfd = new $.Deferred()
=======
      this.prototype.disablingDfd = new $.Deferred()
>>>>>>> 9ecbc393
    }
    this.optionProperty('wiki_pages_path')
    this.optionProperty('WIKI_RIGHTS')
    this.optionProperty('PAGE_RIGHTS')
  }

  initialize(options = {}) {
    super.initialize(...arguments)
    if (!this.WIKI_RIGHTS) this.WIKI_RIGHTS = {}
    if (!this.PAGE_RIGHTS) this.PAGE_RIGHTS = {}
<<<<<<< HEAD
    let redirect = () => {
      window.location.href = this.model.get('html_url')
    }
    let callBack = redirect;
    if (window.ENV.FEATURES?.differentiated_modules) {
      callBack = (_args) => this.handleOverridesSave(_args, redirect)
=======
    this.enableAssignTo = window.ENV.FEATURES?.differentiated_modules && ENV.COURSE_ID != null
    let redirect = () => {
      window.location.href = this.model.get('html_url')
    }
    let callBack = redirect
    if (this.enableAssignTo) {
      callBack = _args => this.handleOverridesSave(_args, redirect)
>>>>>>> 9ecbc393
    }
    this.on('success', callBack)
    this.lockedItems = options.lockedItems || {}
    const todoDate = this.model.get('todo_date')
    this.overrides = null
    return (this.studentTodoAtDateValue = todoDate ? new Date(todoDate) : '')
  }

  handleOverridesSave(page, redirect) {
<<<<<<< HEAD
    if(!page.page_id) return;
    const url = itemTypeToApiURL(ENV.COURSE_ID, 'page', page.page_id)
    const errorCallBack = () =>{
      this.disablingDfd.reject()
      $.flashError(
        I18n.t("Oops! We weren't able to save your page. Please try again")
      )
    }
    $.ajaxJSON(url, 'PUT',JSON.stringify(this.overrides), redirect , errorCallBack, {contentType: 'application/json'})
=======
    if (!page.page_id) return
    const url = itemTypeToApiURL(ENV.COURSE_ID, 'page', page.page_id)
    const errorCallBack = () => {
      this.disablingDfd.reject()
      $.flashError(I18n.t("Oops! We weren't able to save your page. Please try again"))
    }
    $.ajaxJSON(url, 'PUT', JSON.stringify(this.overrides), redirect, errorCallBack, {
      contentType: 'application/json',
    })
>>>>>>> 9ecbc393
  }

  toJSON() {
    let IS
    const json = super.toJSON(...arguments)

    json.IS = IS = {
      TEACHER_ROLE: false,
      STUDENT_ROLE: false,
      MEMBER_ROLE: false,
      ANYONE_ROLE: false,
    }

    // rather than requiring the editing_roles to match a
    // string exactly, we check for individual editing roles
    let editing_roles = json.editing_roles || ''
    editing_roles = editing_roles.split(',').map(s => s.trim())
    if (editing_roles.includes('public')) {
      IS.ANYONE_ROLE = true
    } else if (editing_roles.includes('members')) {
      IS.MEMBER_ROLE = true
    } else if (editing_roles.includes('students')) {
      IS.STUDENT_ROLE = true
    } else {
      IS.TEACHER_ROLE = true
    }

    json.CAN = {
      PUBLISH: !!this.WIKI_RIGHTS.publish_page,
      // Annoying name conflict - PUBLISH means we're allowed to publish wiki
      // pages in general, PUBLISH_NOW means we can publish this page right
      // now (i.e. we can PUBLISH and this page is currently unpublished)
      PUBLISH_NOW: !!this.WIKI_RIGHTS.publish_page && !this.model.get('published'),
      DELETE: !!this.PAGE_RIGHTS.delete,
      EDIT_TITLE: !!this.PAGE_RIGHTS.update || json.new_record,
      EDIT_ROLES: !!this.WIKI_RIGHTS.update,
    }
    json.SHOW = {COURSE_ROLES: json.contextName === 'courses'}

    json.assignment = json.assignment != null ? json.assignment.toView() : undefined

    json.content_is_locked = this.lockedItems.content
    json.differentiated_modules = this.enableAssignTo

    return json
  }

  onUnload(ev) {
    // don't open the "are you sure" dialog unless we're still rendered in the page
    // so that, for example, our specs that don't clean up after themselves don't
    // fire this unintentionally
    if (
      this &&
      this.checkUnsavedOnLeave &&
      this.hasUnsavedChanges() &&
      document.body.contains(this.el)
    ) {
      const warning = this.unsavedWarning()
      ;(ev || window.event).returnValue = warning
      return warning
    }
  }

  // handles the toggling of the student todo date picker
  toggleStudentTodo(_e) {
    return this.$studentTodoAtContainer.toggle()
  }

  handleStudentTodoUpdate = newDate => {
    this.studentTodoAtDateValue = newDate
    return this.renderStudentTodoAtDate()
  }

  renderStudentTodoAtDate() {
    const elt = this.$studentTodoAtContainer[0]
    if (elt) {
      return ReactDOM.render(
        <DueDateCalendarPicker
          dateType="todo_date"
          name="student_todo_at"
          handleUpdate={this.handleStudentTodoUpdate}
          rowKey="student_todo_at_date"
          labelledBy="student_todo_at_date_label"
          inputClasses=""
          disabled={false}
          isFancyMidnight={true}
          dateValue={this.studentTodoAtDateValue}
          labelText="Student Planner Date"
          labelClasses="screenreader-only"
        />,
        elt
      )
    }
  }

  // After the page loads, ensure the that wiki sidebar gets initialized
  // correctly.
  // @api custom backbone override
  afterRender() {
    super.afterRender(...arguments)
    this.renderStudentTodoAtDate()

    if (this.toJSON().todo_date == null) {
      this.$studentTodoAtContainer.hide()
    }

    if (window.ENV.FEATURES.permanent_page_links) {
      renderWikiPageTitle({
        defaultValue: this.model.get('title'),
        isContentLocked: !!this.lockedItems.content,
        canEdit: this.toJSON().CAN.EDIT_TITLE,
        viewElement: this.$el,
        validationCallback: this.validateFormData,
      })
    }

<<<<<<< HEAD
    if (window.ENV.FEATURES?.differentiated_modules) {
    const pageName = this.model.get('title')
    const pageId = this.model.id
    const mountElement = document.getElementById('assign-to-mount-point-edit-page')
    const onSync = (payload) => {
        this.overrides = payload
    }
    renderAssignToTray(mountElement, {pageId, onSync, pageName})
=======
    if (this.enableAssignTo) {
      const pageName = this.model.get('title')
      const pageId = this.model.id
      const mountElement = document.getElementById('assign-to-mount-point-edit-page')
      const onSync = payload => {
        this.overrides = payload
      }
      renderAssignToTray(mountElement, {pageId, onSync, pageName})
>>>>>>> 9ecbc393
    }
    if (window.ENV.BLOCK_EDITOR) {
      ReactDOM.render(<BlockEditor />, document.getElementById('block_editor'))
    } else {
      RichContentEditor.loadNewEditor(this.$wikiPageBody, {
        focus: true,
        manageParent: true,
        resourceType: 'wiki_page.body',
        resourceId: this.model.id,
      })
    }

    this.checkUnsavedOnLeave = true
    $(window).on('beforeunload', this.onUnload.bind(this))

    if (!this.firstRender) {
      this.firstRender = true
      $(() => $('[autofocus]:not(:focus)').eq(0).focus())

      const publishAtInput = $('#publish_at_input')
      if (this.model.get('published')) {
        publishAtInput.prop('disabled', true)
      } else {
        publishAtInput
          .datetime_field()
          .change(e => {
            $('.save_and_publish').prop('disabled', e.target.value.length > 0)
          })
          .trigger('change')
      }
    }

    this.reloadPending = false
    this.reloadView = new WikiPageReloadView({
      el: this.$pageChangedAlert,
      model: this.model,
      interval: 60000,
      reloadMessage: I18n.t(
        'reload_editing_page',
        'This page has changed since you started editing it. *Reloading* will lose all of your changes.',
        {wrapper: '<a class="reload" href="#">$1</a>'}
      ),
      warning: true,
    })
    this.reloadView.on('changed', () => {
      this.$headerBarOuterContainer.addClass('page-changed')
      return (this.reloadPending = true)
    })
    this.reloadView.on('reload', () => this.render())
    this.reloadView.pollForChanges()
  }

  destroyEditor() {
    // hack fix for LF-1134
    try {
      RichContentEditor.destroyRCE(this.$wikiPageBody)
    } catch (e) {
      console.warn(e)
    } finally {
      this.$el.remove()
    }
  }

  switchViews(event) {
    if (event != null) {
      event.preventDefault()
    }
    RichContentEditor.callOnRCE(this.$wikiPageBody, 'toggle')
    // hide the clicked link, and show the other toggle link.
    // todo: replace .andSelf with .addBack when JQuery is upgraded.
    $(event.currentTarget).siblings('a').andSelf().toggle().focus()
  }

  showErrors(errors) {
    if (window.ENV.FEATURES.permanent_page_links) {
      // Let the IntsUI TextInput component show the title errors
      const {title, ...otherErrors} = errors
      super.showErrors(otherErrors)
    } else {
      super.showErrors(errors)
    }
  }

  // Validate they entered in a title.
  // @api ValidatedFormView override
  validateFormData(data) {
    const errors = {}

    if (data.title === '') {
      errors.title = [
        {
          type: 'required',
          message: I18n.t('errors.require_title', 'You must enter a title'),
        },
      ]
    }

    const studentTodoAtValid = data.student_todo_at != null && data.student_todo_at !== ''
    if (data.student_planner_checkbox && !studentTodoAtValid) {
      errors.student_todo_at = [
        {
          type: 'required',
          message: I18n.t('You must enter a date'),
        },
      ]
    }

    return errors
  }

  hasUnsavedChanges() {
    const hasEditor = RichContentEditor.callOnRCE(this.$wikiPageBody, 'exists?')
    let dirty = hasEditor && RichContentEditor.callOnRCE(this.$wikiPageBody, 'is_dirty')
    if (!dirty && this.toJSON().CAN.EDIT_TITLE) {
      dirty = (this.model.get('title') || '') !== (this.getFormData().title || '')
    }
    return dirty
  }

  unsavedWarning() {
    return I18n.t(
      'warnings.unsaved_changes',
      'You have unsaved changes. Do you want to continue without saving these changes?'
    )
  }

  async submit(event) {
    this.checkUnsavedOnLeave = false
    if (this.reloadPending) {
      if (
        // eslint-disable-next-line no-alert
        !window.confirm(
          I18n.t(
            'warnings.overwrite_changes',
            'You are about to overwrite other changes that have been made since you started editing.\n\nOverwrite these changes?'
          )
        )
      ) {
        if (event != null) {
          event.preventDefault()
        }
        return
      }
    }
    if (window.block_editor) {
      let blockEditorData
      await window.block_editor.save().then(outputData => {
        blockEditorData = outputData
      })
      this.blockEditorData = blockEditorData
    }

    if (this.reloadView != null) {
      this.reloadView.stopPolling()
    }
    return super.submit(...arguments)
  }

  saveAndPublish(event) {
    this.shouldPublish = true
    return this.submit(event)
  }

  onSaveFail(xhr) {
    this.shouldPublish = false
    return super.onSaveFail(xhr)
  }

  getFormData() {
    const page_data = super.getFormData(...arguments)

    const assign_data = page_data.assignment

    if ((assign_data != null ? assign_data.set_assignment : undefined) === '1') {
      assign_data.only_visible_to_overrides = true
      page_data.assignment = this.model.get('assignment') || this.model.createAssignment()
      page_data.assignment.set(assign_data)
    } else {
      page_data.assignment = this.model.createAssignment({set_assignment: '0'})
    }
    page_data.set_assignment = page_data.assignment.get('set_assignment')
    page_data.student_planner_checkbox = this.$studentPlannerCheckbox?.is(':checked')
    if (page_data.student_planner_checkbox) {
      page_data.student_todo_at = this.studentTodoAtDateValue
    } else {
      page_data.student_todo_at = null
    }

    if (page_data.publish_at) {
      page_data.publish_at = $.unfudgeDateForProfileTimezone(page_data.publish_at)
    }
    if (this.blockEditorData) {
      page_data.block_editor_attributes = this.blockEditorData
    }
    if (this.shouldPublish) page_data.published = true
    return page_data
  }

  cancel(event) {
    if (event != null) {
      event.preventDefault()
    }
    // eslint-disable-next-line no-alert
    if (!this.hasUnsavedChanges() || window.confirm(this.unsavedWarning())) {
      this.checkUnsavedOnLeave = false
      RichContentEditor.closeRCE(this.$wikiPageBody)
      return this.trigger('cancel')
    }
  }

  deleteWikiPage(event) {
    if (event != null) {
      event.preventDefault()
    }
    if (!this.model.get('deletable')) return

    const deleteDialog = new WikiPageDeleteDialog({
      model: this.model,
      wiki_pages_path: this.wiki_pages_path,
    })
    return deleteDialog.open()
  }
}
WikiPageEditView.initClass()<|MERGE_RESOLUTION|>--- conflicted
+++ resolved
@@ -29,11 +29,7 @@
 import '@canvas/datetime/jquery'
 import renderWikiPageTitle from '../../react/renderWikiPageTitle'
 import {renderAssignToTray} from '../../react/renderAssignToTray'
-<<<<<<< HEAD
-import { itemTypeToApiURL } from "@canvas/context-modules/differentiated-modules/utils/assignToHelper"
-=======
 import {itemTypeToApiURL} from '@canvas/context-modules/differentiated-modules/utils/assignToHelper'
->>>>>>> 9ecbc393
 
 const I18n = useI18nScope('pages')
 
@@ -64,11 +60,7 @@
     this.prototype.className = 'form-horizontal edit-form validated-form-view'
     this.prototype.dontRenableAfterSaveSuccess = true
     if (window.ENV.FEATURES?.differentiated_modules) {
-<<<<<<< HEAD
-    this.prototype.disablingDfd = new $.Deferred()
-=======
       this.prototype.disablingDfd = new $.Deferred()
->>>>>>> 9ecbc393
     }
     this.optionProperty('wiki_pages_path')
     this.optionProperty('WIKI_RIGHTS')
@@ -79,14 +71,6 @@
     super.initialize(...arguments)
     if (!this.WIKI_RIGHTS) this.WIKI_RIGHTS = {}
     if (!this.PAGE_RIGHTS) this.PAGE_RIGHTS = {}
-<<<<<<< HEAD
-    let redirect = () => {
-      window.location.href = this.model.get('html_url')
-    }
-    let callBack = redirect;
-    if (window.ENV.FEATURES?.differentiated_modules) {
-      callBack = (_args) => this.handleOverridesSave(_args, redirect)
-=======
     this.enableAssignTo = window.ENV.FEATURES?.differentiated_modules && ENV.COURSE_ID != null
     let redirect = () => {
       window.location.href = this.model.get('html_url')
@@ -94,7 +78,6 @@
     let callBack = redirect
     if (this.enableAssignTo) {
       callBack = _args => this.handleOverridesSave(_args, redirect)
->>>>>>> 9ecbc393
     }
     this.on('success', callBack)
     this.lockedItems = options.lockedItems || {}
@@ -104,17 +87,6 @@
   }
 
   handleOverridesSave(page, redirect) {
-<<<<<<< HEAD
-    if(!page.page_id) return;
-    const url = itemTypeToApiURL(ENV.COURSE_ID, 'page', page.page_id)
-    const errorCallBack = () =>{
-      this.disablingDfd.reject()
-      $.flashError(
-        I18n.t("Oops! We weren't able to save your page. Please try again")
-      )
-    }
-    $.ajaxJSON(url, 'PUT',JSON.stringify(this.overrides), redirect , errorCallBack, {contentType: 'application/json'})
-=======
     if (!page.page_id) return
     const url = itemTypeToApiURL(ENV.COURSE_ID, 'page', page.page_id)
     const errorCallBack = () => {
@@ -124,7 +96,6 @@
     $.ajaxJSON(url, 'PUT', JSON.stringify(this.overrides), redirect, errorCallBack, {
       contentType: 'application/json',
     })
->>>>>>> 9ecbc393
   }
 
   toJSON() {
@@ -241,16 +212,6 @@
       })
     }
 
-<<<<<<< HEAD
-    if (window.ENV.FEATURES?.differentiated_modules) {
-    const pageName = this.model.get('title')
-    const pageId = this.model.id
-    const mountElement = document.getElementById('assign-to-mount-point-edit-page')
-    const onSync = (payload) => {
-        this.overrides = payload
-    }
-    renderAssignToTray(mountElement, {pageId, onSync, pageName})
-=======
     if (this.enableAssignTo) {
       const pageName = this.model.get('title')
       const pageId = this.model.id
@@ -259,7 +220,6 @@
         this.overrides = payload
       }
       renderAssignToTray(mountElement, {pageId, onSync, pageName})
->>>>>>> 9ecbc393
     }
     if (window.ENV.BLOCK_EDITOR) {
       ReactDOM.render(<BlockEditor />, document.getElementById('block_editor'))
