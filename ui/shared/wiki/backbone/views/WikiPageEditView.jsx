//
// Copyright (C) 2013 - present Instructure, Inc.
//
// This file is part of Canvas.
//
// Canvas is free software: you can redistribute it and/or modify it under
// the terms of the GNU Affero General Public License as published by the Free
// Software Foundation, version 3 of the License.
//
// Canvas is distributed in the hope that it will be useful, but WITHOUT ANY
// WARRANTY; without even the implied warranty of MERCHANTABILITY or FITNESS FOR
// A PARTICULAR PURPOSE. See the GNU Affero General Public License for more
// details.
//
// You should have received a copy of the GNU Affero General Public License along
// with this program. If not, see <http://www.gnu.org/licenses/>.

import $ from 'jquery'
import React, {lazy, Suspense} from 'react'
import ReactDOM from 'react-dom'
import {createRoot} from 'react-dom/client'
import RichContentEditor from '@canvas/rce/RichContentEditor'
import template from '../../jst/WikiPageEdit.handlebars'
import ValidatedFormView from '@canvas/forms/backbone/views/ValidatedFormView'
import WikiPageDeleteDialog from './WikiPageDeleteDialog'
import WikiPageReloadView from './WikiPageReloadView'
import {useScope as createI18nScope} from '@canvas/i18n'
import DueDateCalendarPicker from '@canvas/due-dates/react/DueDateCalendarPicker'
import {unfudgeDateForProfileTimezone} from '@instructure/moment-utils'
import {renderDatetimeField} from '@canvas/datetime/jquery/DatetimeField'
import renderWikiPageTitle from '../../react/renderWikiPageTitle'
import {renderAssignToTray} from '../../react/renderAssignToTray'
import {itemTypeToApiURL} from '@canvas/context-modules/differentiated-modules/utils/assignToHelper'
import {LATEST_BLOCK_DATA_VERSION} from '@canvas/block-editor/react/utils'
<<<<<<< HEAD
import {TITLE_MAX_LENGTH} from '../../utils/constants'
import MasteryPathToggle from '@canvas/mastery-path-toggle/react/MasteryPathToggle'
import DueDateList from '@canvas/due-dates/backbone/models/DueDateList'
=======
import {BODY_MAX_LENGTH} from '../../utils/constants'
import MasteryPathToggle from '@canvas/mastery-path-toggle/react/MasteryPathToggle'
import DueDateList from '@canvas/due-dates/backbone/models/DueDateList'

>>>>>>> 21440366

const I18n = createI18nScope('pages')

RichContentEditor.preloadRemoteModule()

export default class WikiPageEditView extends ValidatedFormView {
  static initClass() {
    this.mixin({
      els: {
        '[name="body"]': '$wikiPageBody',
        '.header-bar-outer-container': '$headerBarOuterContainer',
        '.page-changed-alert': '$pageChangedAlert',
        '.help_dialog': '$helpDialog',
        '#todo_date_container': '$studentTodoAtContainer',
        '#student_planner_checkbox': '$studentPlannerCheckbox',
      },

      events: {
        'click a.switch_views': 'switchViews',
        'click .delete_page': 'deleteWikiPage',
        'click .form-actions .cancel': 'cancel',
        'click .form-actions .save_and_publish': 'saveAndPublish',
        'click #student_planner_checkbox': 'toggleStudentTodo',
      },
    })

    this.prototype.template = template
    this.prototype.className = 'form-horizontal edit-form validated-form-view'
    this.prototype.dontRenableAfterSaveSuccess = true
    this.prototype.disablingDfd = new $.Deferred()
    this.prototype.attributes = {
      novalidate: true,
    }
    this.optionProperty('wiki_pages_path')
    this.optionProperty('WIKI_RIGHTS')
    this.optionProperty('PAGE_RIGHTS')
  }

  initialize(options = {}) {
    super.initialize(...arguments)
    if (!this.WIKI_RIGHTS) this.WIKI_RIGHTS = {}
    if (!this.PAGE_RIGHTS) this.PAGE_RIGHTS = {}
    this.queryParams = new URLSearchParams(window.location.search)
    this.enableAssignTo =
      ENV.COURSE_ID != null &&
      ENV.WIKI_RIGHTS.manage_assign_to
    this.coursePaceWithMasteryPaths =
      this.enableAssignTo &&
      ENV.IN_PACED_COURSE &&
      ENV.CONDITIONAL_RELEASE_SERVICE_ENABLED &&
      ENV.FEATURES.course_pace_pacing_with_mastery_paths
    const redirect = () => {
      window.location.href = this.model.get('html_url')
    }
    let callBack = redirect
    if (this.enableAssignTo) {
      callBack = _args => this.handleOverridesSave(_args, redirect)
    }
    this.on('success', callBack)
    this.lockedItems = options.lockedItems || {}
    const todoDate = this.model.get('todo_date')
    this.overrides = null
    return (this.studentTodoAtDateValue = todoDate ? new Date(todoDate) : '')
  }

  handleOverridesSave(page, redirect) {
    if (!page.page_id) return
    const url = itemTypeToApiURL(ENV.COURSE_ID, 'page', page.page_id)
    const errorCallBack = () => {
      this.disablingDfd.reject()
      $.flashError(I18n.t("Oops! We weren't able to save your page. Please try again"))
    }

    const data = this.overrides

    if (ENV.FEATURES.course_pace_pacing_with_mastery_paths && ENV.IN_PACED_COURSE && ENV.CONDITIONAL_RELEASE_SERVICE_ENABLED) {
      data.only_visible_to_overrides = this.overrides.only_visible_to_overrides
    } else {
      data.only_visible_to_overrides = ENV.IN_PACED_COURSE
      ? false
      : this.overrides.only_visible_to_overrides
    }

    $.ajaxJSON(url, 'PUT', JSON.stringify(data), redirect, errorCallBack, {
      contentType: 'application/json',
    })
  }

  toJSON() {
    let IS
    const json = super.toJSON(...arguments)

    json.IS = IS = {
      TEACHER_ROLE: false,
      STUDENT_ROLE: false,
      MEMBER_ROLE: false,
      ANYONE_ROLE: false,
    }

    // rather than requiring the editing_roles to match a
    // string exactly, we check for individual editing roles
    let editing_roles = json.editing_roles || ''
    editing_roles = editing_roles.split(',').map(s => s.trim())
    if (editing_roles.includes('public')) {
      IS.ANYONE_ROLE = true
    } else if (editing_roles.includes('members')) {
      IS.MEMBER_ROLE = true
    } else if (editing_roles.includes('students')) {
      IS.STUDENT_ROLE = true
    } else {
      IS.TEACHER_ROLE = true
    }

    json.CAN = {
      PUBLISH: !!this.WIKI_RIGHTS.publish_page,
      // Annoying name conflict - PUBLISH means we're allowed to publish wiki
      // pages in general, PUBLISH_NOW means we can publish this page right
      // now (i.e. we can PUBLISH and this page is currently unpublished)
      PUBLISH_NOW: !!this.WIKI_RIGHTS.publish_page && !this.model.get('published'),
      DELETE: !!this.PAGE_RIGHTS.delete,
      EDIT_TITLE: !!this.PAGE_RIGHTS.update || json.new_record,
      EDIT_ROLES: !!this.WIKI_RIGHTS.update,
      SELECT_ROLES: !ENV?.horizon_course,
    }
    json.SHOW = {COURSE_ROLES: json.contextName === 'courses'}

    json.assignment = json.assignment != null ? json.assignment.toView() : undefined

    json.content_is_locked = this.lockedItems.content
    json.show_assign_to = this.enableAssignTo
    json.course_pace_with_mastery_paths = this.coursePaceWithMasteryPaths
    json.edit_with_block_editor = this.model.get('editor') === 'block_editor'

    if (
      (this.queryParams.get('editor') === 'block_editor' || window.ENV.text_editor_preference === "block_editor")
      && this.model.get('body') == null
      && this.model.get('editor') !== 'rce'
    ) {
      json.edit_with_block_editor = true
    }

    return json
  }

  onUnload(ev) {
    // don't open the "are you sure" dialog unless we're still rendered in the page
    // so that, for example, our specs that don't clean up after themselves don't
    // fire this unintentionally
    if (
      this &&
      this.checkUnsavedOnLeave &&
      this.hasUnsavedChanges() &&
      document.body.contains(this.el)
    ) {
      const warning = this.unsavedWarning()
      ;(ev || window.event).returnValue = warning
      return warning
    }
  }

  // handles the toggling of the student todo date picker
  toggleStudentTodo(_e) {
    return this.$studentTodoAtContainer.toggle()
  }

  handleStudentTodoUpdate = newDate => {
    this.studentTodoAtDateValue = newDate
    return this.renderStudentTodoAtDate()
  }

  renderStudentTodoAtDate() {
    const elt = this.$studentTodoAtContainer[0]
    if (elt) {

      return createRoot(elt).render(
        <DueDateCalendarPicker
          dateType="todo_date"
          name="student_todo_at"
          handleUpdate={this.handleStudentTodoUpdate}
          rowKey="student_todo_at_date"
          labelledBy="student_todo_at_date_label"
          inputClasses=""
          disabled={false}
          isFancyMidnight={true}
          dateValue={this.studentTodoAtDateValue}
          labelText="Student Planner Date"
          labelClasses="screenreader-only"
        />,
      )
    }
  }

  // After the page loads, ensure the that wiki sidebar gets initialized
  // correctly.
  // @api custom backbone override
  afterRender() {
    super.afterRender(...arguments)
    this.renderStudentTodoAtDate()

    if (this.toJSON().todo_date == null) {
      this.$studentTodoAtContainer.hide()
    }

    renderWikiPageTitle({
      defaultValue: this.model.get('title'),
      isContentLocked: !!this.lockedItems.content,
      canEdit: this.toJSON().CAN.EDIT_TITLE,
      viewElement: this.$el,
      validationCallback: this.validateFormData,
      isRequired: true,
    })

    if (this.enableAssignTo) {
      const pageName = this.model.get('title')
      const pageId = this.model.id
      const mountElement = document.getElementById('assign-to-mount-point-edit-page')
      const onSync = payload => {
        this.overrides = payload
      }
      renderAssignToTray(mountElement, {pageId, onSync, pageName})
    }

    if (this.coursePaceWithMasteryPaths) {
      const mountElement = document.getElementById('mastery-paths-toggle-edit-page')
      const onSync = payload => {
        this.overrides = { assignment_overrides: payload, only_visible_to_overrides: payload.some((override) => override.noop_id == 1) }
      }

      ReactDOM.render(
        React.createElement(MasteryPathToggle, {
          onSync,
          fetchOwnOverrides: true,
          courseId: ENV.COURSE_ID,
          itemType: 'wiki_page',
          itemContentId: this.model.id
        }),
        mountElement,
      )
    }

    let chose_block_editor = window.location.href.split("?").filter((piece) => { return piece.indexOf('editor=block_editor') !== -1 }).length === 1
    if(!chose_block_editor){
      chose_block_editor = window.ENV.text_editor_preference === "block_editor"
        && this.model.get('body') == null
        && this.model.get('editor') !== 'rce'
    }

    if ( (this.model.get('editor') === 'block_editor' && this.model.get('block_editor_attributes')) || chose_block_editor ) {
      const BlockEditor = lazy(() => import('@canvas/block-editor'))
      const blockEditorData = this.model.get('block_editor_attributes')

      const container = document.getElementById('content')
      container.style.boxSizing = 'border-box'
      container.style.width = '100%'
      container.style.transition = 'width 0.3s ease-in-out'

      const root = createRoot(document.getElementById('block_editor'))
      root.render(
        <Suspense fallback={<div>{I18n.t('Loading...')}</div>}>
          <BlockEditor
            course_id={ENV.COURSE_ID}
            container={container}
            content={blockEditorData || {version: LATEST_BLOCK_DATA_VERSION, blocks: undefined}}
            onCancel={this.cancel.bind(this)}
          />
        </Suspense>,
      )
    } else {
      RichContentEditor.loadNewEditor(this.$wikiPageBody, {
        focus: true,
        manageParent: true,
        resourceType: 'wiki_page.body',
        resourceId: this.model.id,
      })
    }

    this.checkUnsavedOnLeave = true
    $(window).on('beforeunload', this.onUnload.bind(this))

    if (!this.firstRender) {
      this.firstRender = true
      $(() => $('[autofocus]:not(:focus)').eq(0).focus())

      const publishAtInput = $('#publish_at_input')
      if (this.model.get('published')) {
        publishAtInput.prop('disabled', true)
      } else {
        renderDatetimeField(publishAtInput)
          .change(e => {
            $('.save_and_publish').prop('disabled', e.target.value.length > 0)
          })
          .trigger('change')
      }
    }

    this.reloadPending = false
    this.reloadView = new WikiPageReloadView({
      el: this.$pageChangedAlert,
      model: this.model,
      interval: 60000,
      reloadMessage: I18n.t(
        'reload_editing_page',
        'This page has changed since you started editing it. *Reloading* will lose all of your changes.',
        {wrapper: '<a class="reload" href="#">$1</a>'},
      ),
      warning: true,
    })
    this.reloadView.on('changed', () => {
      this.$headerBarOuterContainer.addClass('page-changed')
      return (this.reloadPending = true)
    })
    this.reloadView.on('reload', () => this.render())
    this.reloadView.pollForChanges()
  }

  destroyEditor() {
    // hack fix for LF-1134
    try {
      if (this.model.get('editor') !== 'block_editor') {
        RichContentEditor.destroyRCE(this.$wikiPageBody)
      }
    } catch (e) {
      console.warn(e)
    } finally {
      this.$el.remove()
    }
  }

  switchViews(event) {
    if (event != null) {
      event.preventDefault()
    }
    RichContentEditor.callOnRCE(this.$wikiPageBody, 'toggle')
    // hide the clicked link, and show the other toggle link.
    // todo: replace .andSelf with .addBack when JQuery is upgraded.
    $(event.currentTarget).siblings('a').andSelf().toggle().focus()
  }

  toggleBodyError(error) {
    if (error) {
      const existingError = $('#wiki_page_body_error')
      $('.edit-content').addClass('has_body_errors')
      if (existingError.length) {
        existingError.show()
      } else {
        $('<span>', {
          id: 'wiki_page_body_error',
          class: 'ic-Form-message ic-Form-message--error', 
          role: 'alert',
          'aria-live': 'assertive'
        })
        .append($('<i>', {class: 'icon-warning icon-Solid'}))
        .append(' ' + error.message)
        .hide()
        .insertBefore('#wiki_page_body_statusbar')
        .show()
      }
    } else {
      $('.edit-content').removeClass('has_body_errors')
      $('#wiki_page_body_error').hide()
    }
  }

  showErrors(errors) {
    const {title, body, ...otherErrors} = errors
    // IntsUI TextInput component show the title errors from server response
    // show the body errors in a different way
    if (body && this.model.get('editor') != 'block_editor') {
      this.toggleBodyError(body[0])

      // tinymce workaround for focus issue
      if (!tinymce.activeEditor.hidden) {
        tinymce.activeEditor.fire("focus")
        tinymce.activeEditor.container.scrollIntoView({ behavior: 'smooth', block: 'center' })
      } else {
        const rceHtmlEditor = $('.RceHtmlEditor')
        if (rceHtmlEditor.length) { 
          // div[role=textbox] can't be focused
          rceHtmlEditor[0].scrollIntoView({ behavior: 'smooth', block: 'center' })
        } else {
          $('textarea#wiki_page_body')[0].focus()
        }
      }
    } else {
      if (body) otherErrors.body = body
    }
    
    super.showErrors(otherErrors)
  }

  hideErrors() {
    if (this.model.get('editor') != 'block_editor') {
      this.toggleBodyError(null)
    }
    super.hideErrors()
  }

  // Validate they entered in a title.
  // @api ValidatedFormView override
  validateFormData(data) {
    const errors = {}

    // title errors are handled by the TextInput component on server response
    // this validation is just to avoid sending a request with an empty title
    if (data.title === '') {
      errors.title = [
        {
          type: 'required',
          message: I18n.t('Title must contain at least one letter or number'),
        },
      ]
    }

    if (data.body && (new Blob([data.body])).size > BODY_MAX_LENGTH) {
      errors.body = [
        {
          type: 'too_long',
          message: I18n.t("Input exceeds 500 KB limit. Please reduce the text size."),
        },
      ]
    }

    if (data.title?.length > TITLE_MAX_LENGTH) {
      errors.title = [
        {
          type: 'too_long',
          message: I18n.t("Title can't exceed %{max} characters", {max: TITLE_MAX_LENGTH}),
        },
      ]
    }

    const studentTodoAtValid = data.student_todo_at != null && data.student_todo_at !== ''
    if (data.student_planner_checkbox && !studentTodoAtValid) {
      errors.student_todo_at = [
        {
          type: 'required',
          message: I18n.t('You must enter a date'),
        },
      ]
    }

    const sectionViewRef = document.getElementById(
      'manage-assign-to-container',
    )?.reactComponentInstance
    const invalidInput = sectionViewRef?.focusErrors()
    if (invalidInput) {
      errors.invalid_card = {$input: null, showError: this.showError}
    } else {
      delete errors.invalid_card
    }

    return errors
  }

  hasUnsavedChanges() {
    const hasEditor = RichContentEditor.callOnRCE(this.$wikiPageBody, 'exists?')
    let dirty = hasEditor && RichContentEditor.callOnRCE(this.$wikiPageBody, 'is_dirty')
    if (!dirty && this.toJSON().CAN.EDIT_TITLE) {
      dirty = (this.model.get('title') || '') !== (this.getFormData().title || '')
    }
    return dirty
  }

  unsavedWarning() {
    return I18n.t(
      'warnings.unsaved_changes',
      'You have unsaved changes. Do you want to continue without saving these changes?',
    )
  }

  async submit(event) {
    this.checkUnsavedOnLeave = false
    if (this.reloadPending) {
      if (
        !window.confirm(
          I18n.t(
            'warnings.overwrite_changes',
            'You are about to overwrite other changes that have been made since you started editing.\n\nOverwrite these changes?',
          ),
        )
      ) {
        if (event != null) {
          event.preventDefault()
        }
        return
      }
    }
    if (window.block_editor) {
      this.blockEditorData = window.block_editor().getBlocks()
    }

    if (this.reloadView != null) {
      this.reloadView.stopPolling()
    }
    return super.submit(...arguments)
  }

  saveAndPublish(event) {
    this.shouldPublish = true
    return this.submit(event)
  }

  onSaveFail(xhr) {
    this.shouldPublish = false
    return super.onSaveFail(xhr)
  }

  getFormData() {
    const page_data = super.getFormData(...arguments)

    const assign_data = page_data.assignment

    if ((assign_data != null ? assign_data.set_assignment : undefined) === '1') {
      assign_data.only_visible_to_overrides = true
      page_data.assignment = this.model.get('assignment') || this.model.createAssignment()
      page_data.assignment.set(assign_data)
    } else {
      page_data.assignment = this.model.createAssignment({set_assignment: '0'})
    }
    page_data.set_assignment = page_data.assignment.get('set_assignment')
    page_data.student_planner_checkbox = this.$studentPlannerCheckbox?.is(':checked')
    if (page_data.student_planner_checkbox) {
      page_data.student_todo_at = this.studentTodoAtDateValue
    } else {
      page_data.student_todo_at = null
    }

    if (page_data.publish_at) {
      page_data.publish_at = unfudgeDateForProfileTimezone(page_data.publish_at)
    }
    if (this.blockEditorData) {
      page_data.block_editor_attributes = this.blockEditorData
    }
    if (this.shouldPublish) page_data.published = true
    return page_data
  }

  cancel(event) {
    if (event != null) {
      event.preventDefault()
    }

    if (!this.hasUnsavedChanges() || window.confirm(this.unsavedWarning())) {
      this.checkUnsavedOnLeave = false
      if (this.model.get('editor') !== 'block_editor') {
        RichContentEditor.closeRCE(this.$wikiPageBody)
      }
      return this.trigger('cancel')
    }
  }

  deleteWikiPage(event) {
    if (event != null) {
      event.preventDefault()
    }
    if (!this.model.get('deletable')) return

    const deleteDialog = new WikiPageDeleteDialog({
      model: this.model,
      wiki_pages_path: this.wiki_pages_path,
    })
    return deleteDialog.open()
  }
}
WikiPageEditView.initClass()<|MERGE_RESOLUTION|>--- conflicted
+++ resolved
@@ -32,16 +32,10 @@
 import {renderAssignToTray} from '../../react/renderAssignToTray'
 import {itemTypeToApiURL} from '@canvas/context-modules/differentiated-modules/utils/assignToHelper'
 import {LATEST_BLOCK_DATA_VERSION} from '@canvas/block-editor/react/utils'
-<<<<<<< HEAD
-import {TITLE_MAX_LENGTH} from '../../utils/constants'
-import MasteryPathToggle from '@canvas/mastery-path-toggle/react/MasteryPathToggle'
-import DueDateList from '@canvas/due-dates/backbone/models/DueDateList'
-=======
 import {BODY_MAX_LENGTH} from '../../utils/constants'
 import MasteryPathToggle from '@canvas/mastery-path-toggle/react/MasteryPathToggle'
 import DueDateList from '@canvas/due-dates/backbone/models/DueDateList'
 
->>>>>>> 21440366
 
 const I18n = createI18nScope('pages')
 
@@ -464,15 +458,6 @@
       ]
     }
 
-    if (data.title?.length > TITLE_MAX_LENGTH) {
-      errors.title = [
-        {
-          type: 'too_long',
-          message: I18n.t("Title can't exceed %{max} characters", {max: TITLE_MAX_LENGTH}),
-        },
-      ]
-    }
-
     const studentTodoAtValid = data.student_todo_at != null && data.student_todo_at !== ''
     if (data.student_planner_checkbox && !studentTodoAtValid) {
       errors.student_todo_at = [
