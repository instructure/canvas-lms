//
// Copyright (C) 2013 - present Instructure, Inc.
//
// This file is part of Canvas.
//
// Canvas is free software: you can redistribute it and/or modify it under
// the terms of the GNU Affero General Public License as published by the Free
// Software Foundation, version 3 of the License.
//
// Canvas is distributed in the hope that it will be useful, but WITHOUT ANY
// WARRANTY; without even the implied warranty of MERCHANTABILITY or FITNESS FOR
// A PARTICULAR PURPOSE. See the GNU Affero General Public License for more
// details.
//
// You should have received a copy of the GNU Affero General Public License along
// with this program. If not, see <http://www.gnu.org/licenses/>.

import $ from 'jquery'
import React, {lazy, Suspense} from 'react'
import {createRoot} from 'react-dom/client'
import RichContentEditor from '@canvas/rce/RichContentEditor'
import template from '../../jst/WikiPageEdit.handlebars'
import ValidatedFormView from '@canvas/forms/backbone/views/ValidatedFormView'
import WikiPageDeleteDialog from './WikiPageDeleteDialog'
import WikiPageReloadView from './WikiPageReloadView'
import {useScope as createI18nScope} from '@canvas/i18n'
import DueDateCalendarPicker from '@canvas/due-dates/react/DueDateCalendarPicker'
import {unfudgeDateForProfileTimezone} from '@instructure/moment-utils'
import {renderDatetimeField} from '@canvas/datetime/jquery/DatetimeField'
import renderWikiPageTitle from '../../react/renderWikiPageTitle'
import {renderAssignToTray} from '../../react/renderAssignToTray'
import {itemTypeToApiURL} from '@canvas/context-modules/differentiated-modules/utils/assignToHelper'
import {LATEST_BLOCK_DATA_VERSION} from '@canvas/block-editor/react/utils'

const I18n = createI18nScope('pages')

RichContentEditor.preloadRemoteModule()

export default class WikiPageEditView extends ValidatedFormView {
  static initClass() {
    this.mixin({
      els: {
        '[name="body"]': '$wikiPageBody',
        '.header-bar-outer-container': '$headerBarOuterContainer',
        '.page-changed-alert': '$pageChangedAlert',
        '.help_dialog': '$helpDialog',
        '#todo_date_container': '$studentTodoAtContainer',
        '#student_planner_checkbox': '$studentPlannerCheckbox',
      },

      events: {
        'click a.switch_views': 'switchViews',
        'click .delete_page': 'deleteWikiPage',
        'click .form-actions .cancel': 'cancel',
        'click .form-actions .save_and_publish': 'saveAndPublish',
        'click #student_planner_checkbox': 'toggleStudentTodo',
      },
    })

    this.prototype.template = template
    this.prototype.className = 'form-horizontal edit-form validated-form-view'
    this.prototype.dontRenableAfterSaveSuccess = true
    if (window.ENV.FEATURES?.selective_release_ui_api) {
      this.prototype.disablingDfd = new $.Deferred()
    }
    this.optionProperty('wiki_pages_path')
    this.optionProperty('WIKI_RIGHTS')
    this.optionProperty('PAGE_RIGHTS')
  }

  initialize(options = {}) {
    super.initialize(...arguments)
    if (!this.WIKI_RIGHTS) this.WIKI_RIGHTS = {}
    if (!this.PAGE_RIGHTS) this.PAGE_RIGHTS = {}
    this.queryParams = new URLSearchParams(window.location.search)
    this.enableAssignTo =
      window.ENV.FEATURES?.selective_release_ui_api &&
      ENV.COURSE_ID != null &&
      ENV.WIKI_RIGHTS.manage_assign_to
    const redirect = () => {
      window.location.href = this.model.get('html_url')
    }
    let callBack = redirect
    if (this.enableAssignTo) {
      callBack = _args => this.handleOverridesSave(_args, redirect)
    }
    this.on('success', callBack)
    this.lockedItems = options.lockedItems || {}
    const todoDate = this.model.get('todo_date')
    this.overrides = null
    return (this.studentTodoAtDateValue = todoDate ? new Date(todoDate) : '')
  }

  handleOverridesSave(page, redirect) {
    if (!page.page_id) return
    const url = itemTypeToApiURL(ENV.COURSE_ID, 'page', page.page_id)
    const errorCallBack = () => {
      this.disablingDfd.reject()
      $.flashError(I18n.t("Oops! We weren't able to save your page. Please try again"))
    }

    const data = this.overrides
    data.only_visible_to_overrides = ENV.IN_PACED_COURSE
      ? false
      : this.overrides.only_visible_to_overrides

    $.ajaxJSON(url, 'PUT', JSON.stringify(data), redirect, errorCallBack, {
      contentType: 'application/json',
    })
  }

  toJSON() {
    let IS
    const json = super.toJSON(...arguments)

    json.IS = IS = {
      TEACHER_ROLE: false,
      STUDENT_ROLE: false,
      MEMBER_ROLE: false,
      ANYONE_ROLE: false,
    }

    // rather than requiring the editing_roles to match a
    // string exactly, we check for individual editing roles
    let editing_roles = json.editing_roles || ''
    editing_roles = editing_roles.split(',').map(s => s.trim())
    if (editing_roles.includes('public')) {
      IS.ANYONE_ROLE = true
    } else if (editing_roles.includes('members')) {
      IS.MEMBER_ROLE = true
    } else if (editing_roles.includes('students')) {
      IS.STUDENT_ROLE = true
    } else {
      IS.TEACHER_ROLE = true
    }

    json.CAN = {
      PUBLISH: !!this.WIKI_RIGHTS.publish_page,
      // Annoying name conflict - PUBLISH means we're allowed to publish wiki
      // pages in general, PUBLISH_NOW means we can publish this page right
      // now (i.e. we can PUBLISH and this page is currently unpublished)
      PUBLISH_NOW: !!this.WIKI_RIGHTS.publish_page && !this.model.get('published'),
      DELETE: !!this.PAGE_RIGHTS.delete,
      EDIT_TITLE: !!this.PAGE_RIGHTS.update || json.new_record,
      EDIT_ROLES: !!this.WIKI_RIGHTS.update,
      SELECT_ROLES: !ENV?.horizon_course,
    }
    json.SHOW = {COURSE_ROLES: json.contextName === 'courses'}

    json.assignment = json.assignment != null ? json.assignment.toView() : undefined

    json.content_is_locked = this.lockedItems.content
    json.show_assign_to = this.enableAssignTo
    json.edit_with_block_editor = this.model.get('editor') === 'block_editor'

    if (
      (this.queryParams.get('editor') === 'block_editor' || window.ENV.text_editor_preference === "block_editor")
      && this.model.get('body') == null
    ) {
      json.edit_with_block_editor = true
    }

    return json
  }

  onUnload(ev) {
    // don't open the "are you sure" dialog unless we're still rendered in the page
    // so that, for example, our specs that don't clean up after themselves don't
    // fire this unintentionally
    if (
      this &&
      this.checkUnsavedOnLeave &&
      this.hasUnsavedChanges() &&
      document.body.contains(this.el)
    ) {
      const warning = this.unsavedWarning()
      ;(ev || window.event).returnValue = warning
      return warning
    }
  }

  // handles the toggling of the student todo date picker
  toggleStudentTodo(_e) {
    return this.$studentTodoAtContainer.toggle()
  }

  handleStudentTodoUpdate = newDate => {
    this.studentTodoAtDateValue = newDate
    return this.renderStudentTodoAtDate()
  }

  renderStudentTodoAtDate() {
    const elt = this.$studentTodoAtContainer[0]
    if (elt) {
<<<<<<< HEAD
      // eslint-disable-next-line react/no-render-return-value
      return ReactDOM.render(
=======
       
      return createRoot(elt).render(
>>>>>>> 51db239a
        <DueDateCalendarPicker
          dateType="todo_date"
          name="student_todo_at"
          handleUpdate={this.handleStudentTodoUpdate}
          rowKey="student_todo_at_date"
          labelledBy="student_todo_at_date_label"
          inputClasses=""
          disabled={false}
          isFancyMidnight={true}
          dateValue={this.studentTodoAtDateValue}
          labelText="Student Planner Date"
          labelClasses="screenreader-only"
        />,
      )
    }
  }

  // After the page loads, ensure the that wiki sidebar gets initialized
  // correctly.
  // @api custom backbone override
  afterRender() {
    super.afterRender(...arguments)
    this.renderStudentTodoAtDate()

    if (this.toJSON().todo_date == null) {
      this.$studentTodoAtContainer.hide()
    }

    if (window.ENV.FEATURES.permanent_page_links) {
      renderWikiPageTitle({
        defaultValue: this.model.get('title'),
        isContentLocked: !!this.lockedItems.content,
        canEdit: this.toJSON().CAN.EDIT_TITLE,
        viewElement: this.$el,
        validationCallback: this.validateFormData,
      })
    }

    if (this.enableAssignTo) {
      const pageName = this.model.get('title')
      const pageId = this.model.id
      const mountElement = document.getElementById('assign-to-mount-point-edit-page')
      const onSync = payload => {
        this.overrides = payload
      }
      renderAssignToTray(mountElement, {pageId, onSync, pageName})
    }

    let chose_block_editor = window.location.href.split("?").filter((piece) => { return piece.indexOf('editor=block_editor') !== -1 }).length === 1
    if(!chose_block_editor){
      chose_block_editor = window.ENV.text_editor_preference === "block_editor" && this.model.get('body') == null
    }

    if ( (this.model.get('editor') === 'block_editor' && this.model.get('block_editor_attributes')) || chose_block_editor ) {
      const BlockEditor = lazy(() => import('@canvas/block-editor'))
      const blockEditorData = this.model.get('block_editor_attributes')

      const container = document.getElementById('content')
      container.style.boxSizing = 'border-box'
      container.style.width = '100%'
      container.style.transition = 'width 0.3s ease-in-out'

      const root = createRoot(document.getElementById('block_editor'))
      root.render(
        <Suspense fallback={<div>{I18n.t('Loading...')}</div>}>
          <BlockEditor
            course_id={ENV.COURSE_ID}
            container={container}
            content={blockEditorData || {version: LATEST_BLOCK_DATA_VERSION, blocks: undefined}}
            onCancel={this.cancel.bind(this)}
          />
        </Suspense>,
      )
    } else {
      RichContentEditor.loadNewEditor(this.$wikiPageBody, {
        focus: true,
        manageParent: true,
        resourceType: 'wiki_page.body',
        resourceId: this.model.id,
      })
    }

    this.checkUnsavedOnLeave = true
    $(window).on('beforeunload', this.onUnload.bind(this))

    if (!this.firstRender) {
      this.firstRender = true
      $(() => $('[autofocus]:not(:focus)').eq(0).focus())

      const publishAtInput = $('#publish_at_input')
      if (this.model.get('published')) {
        publishAtInput.prop('disabled', true)
      } else {
        renderDatetimeField(publishAtInput)
          .change(e => {
            $('.save_and_publish').prop('disabled', e.target.value.length > 0)
          })
          .trigger('change')
      }
    }

    this.reloadPending = false
    this.reloadView = new WikiPageReloadView({
      el: this.$pageChangedAlert,
      model: this.model,
      interval: 60000,
      reloadMessage: I18n.t(
        'reload_editing_page',
        'This page has changed since you started editing it. *Reloading* will lose all of your changes.',
        {wrapper: '<a class="reload" href="#">$1</a>'},
      ),
      warning: true,
    })
    this.reloadView.on('changed', () => {
      this.$headerBarOuterContainer.addClass('page-changed')
      return (this.reloadPending = true)
    })
    this.reloadView.on('reload', () => this.render())
    this.reloadView.pollForChanges()
  }

  destroyEditor() {
    // hack fix for LF-1134
    try {
      if (this.model.get('editor') !== 'block_editor') {
        RichContentEditor.destroyRCE(this.$wikiPageBody)
      }
    } catch (e) {
<<<<<<< HEAD
       
=======
>>>>>>> 51db239a
      console.warn(e)
    } finally {
      this.$el.remove()
    }
  }

  switchViews(event) {
    if (event != null) {
      event.preventDefault()
    }
    RichContentEditor.callOnRCE(this.$wikiPageBody, 'toggle')
    // hide the clicked link, and show the other toggle link.
    // todo: replace .andSelf with .addBack when JQuery is upgraded.
    $(event.currentTarget).siblings('a').andSelf().toggle().focus()
  }

  showErrors(errors) {
    if (window.ENV.FEATURES.permanent_page_links) {
      // Let the IntsUI TextInput component show the title errors
      const {title, ...otherErrors} = errors
      super.showErrors(otherErrors)
    } else {
      super.showErrors(errors)
    }
  }

  // Validate they entered in a title.
  // @api ValidatedFormView override
  validateFormData(data) {
    const errors = {}

    if (data.title === '') {
      errors.title = [
        {
          type: 'required',
          message: I18n.t('A page title is required'),
        },
      ]
    }

    const studentTodoAtValid = data.student_todo_at != null && data.student_todo_at !== ''
    if (data.student_planner_checkbox && !studentTodoAtValid) {
      errors.student_todo_at = [
        {
          type: 'required',
          message: I18n.t('You must enter a date'),
        },
      ]
    }

    const sectionViewRef = document.getElementById(
      'manage-assign-to-container',
    )?.reactComponentInstance
    const invalidInput = sectionViewRef?.focusErrors()
    if (invalidInput) {
      errors.invalid_card = {$input: null, showError: this.showError}
    } else {
      delete errors.invalid_card
    }

    return errors
  }

  hasUnsavedChanges() {
    const hasEditor = RichContentEditor.callOnRCE(this.$wikiPageBody, 'exists?')
    let dirty = hasEditor && RichContentEditor.callOnRCE(this.$wikiPageBody, 'is_dirty')
    if (!dirty && this.toJSON().CAN.EDIT_TITLE) {
      dirty = (this.model.get('title') || '') !== (this.getFormData().title || '')
    }
    return dirty
  }

  unsavedWarning() {
    return I18n.t(
      'warnings.unsaved_changes',
      'You have unsaved changes. Do you want to continue without saving these changes?',
    )
  }

  async submit(event) {
    this.checkUnsavedOnLeave = false
    if (this.reloadPending) {
      if (
<<<<<<< HEAD
         
=======
>>>>>>> 51db239a
        !window.confirm(
          I18n.t(
            'warnings.overwrite_changes',
            'You are about to overwrite other changes that have been made since you started editing.\n\nOverwrite these changes?',
          ),
        )
      ) {
        if (event != null) {
          event.preventDefault()
        }
        return
      }
    }
    if (window.block_editor) {
      this.blockEditorData = window.block_editor().getBlocks()
    }

    if (this.reloadView != null) {
      this.reloadView.stopPolling()
    }
    return super.submit(...arguments)
  }

  saveAndPublish(event) {
    this.shouldPublish = true
    return this.submit(event)
  }

  onSaveFail(xhr) {
    this.shouldPublish = false
    return super.onSaveFail(xhr)
  }

  getFormData() {
    const page_data = super.getFormData(...arguments)

    const assign_data = page_data.assignment

    if ((assign_data != null ? assign_data.set_assignment : undefined) === '1') {
      assign_data.only_visible_to_overrides = true
      page_data.assignment = this.model.get('assignment') || this.model.createAssignment()
      page_data.assignment.set(assign_data)
    } else {
      page_data.assignment = this.model.createAssignment({set_assignment: '0'})
    }
    page_data.set_assignment = page_data.assignment.get('set_assignment')
    page_data.student_planner_checkbox = this.$studentPlannerCheckbox?.is(':checked')
    if (page_data.student_planner_checkbox) {
      page_data.student_todo_at = this.studentTodoAtDateValue
    } else {
      page_data.student_todo_at = null
    }

    if (page_data.publish_at) {
      page_data.publish_at = unfudgeDateForProfileTimezone(page_data.publish_at)
    }
    if (this.blockEditorData) {
      page_data.block_editor_attributes = this.blockEditorData
    }
    if (this.shouldPublish) page_data.published = true
    return page_data
  }

  cancel(event) {
    if (event != null) {
      event.preventDefault()
    }
<<<<<<< HEAD
     
=======

>>>>>>> 51db239a
    if (!this.hasUnsavedChanges() || window.confirm(this.unsavedWarning())) {
      this.checkUnsavedOnLeave = false
      if (this.model.get('editor') !== 'block_editor') {
        RichContentEditor.closeRCE(this.$wikiPageBody)
      }
      return this.trigger('cancel')
    }
  }

  deleteWikiPage(event) {
    if (event != null) {
      event.preventDefault()
    }
    if (!this.model.get('deletable')) return

    const deleteDialog = new WikiPageDeleteDialog({
      model: this.model,
      wiki_pages_path: this.wiki_pages_path,
    })
    return deleteDialog.open()
  }
}
WikiPageEditView.initClass()<|MERGE_RESOLUTION|>--- conflicted
+++ resolved
@@ -192,13 +192,8 @@
   renderStudentTodoAtDate() {
     const elt = this.$studentTodoAtContainer[0]
     if (elt) {
-<<<<<<< HEAD
-      // eslint-disable-next-line react/no-render-return-value
-      return ReactDOM.render(
-=======
        
       return createRoot(elt).render(
->>>>>>> 51db239a
         <DueDateCalendarPicker
           dateType="todo_date"
           name="student_todo_at"
@@ -327,10 +322,6 @@
         RichContentEditor.destroyRCE(this.$wikiPageBody)
       }
     } catch (e) {
-<<<<<<< HEAD
-       
-=======
->>>>>>> 51db239a
       console.warn(e)
     } finally {
       this.$el.remove()
@@ -414,10 +405,6 @@
     this.checkUnsavedOnLeave = false
     if (this.reloadPending) {
       if (
-<<<<<<< HEAD
-         
-=======
->>>>>>> 51db239a
         !window.confirm(
           I18n.t(
             'warnings.overwrite_changes',
@@ -485,11 +472,7 @@
     if (event != null) {
       event.preventDefault()
     }
-<<<<<<< HEAD
-     
-=======
-
->>>>>>> 51db239a
+
     if (!this.hasUnsavedChanges() || window.confirm(this.unsavedWarning())) {
       this.checkUnsavedOnLeave = false
       if (this.model.get('editor') !== 'block_editor') {
