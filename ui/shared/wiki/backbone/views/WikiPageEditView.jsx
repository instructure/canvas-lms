//
// Copyright (C) 2013 - present Instructure, Inc.
//
// This file is part of Canvas.
//
// Canvas is free software: you can redistribute it and/or modify it under
// the terms of the GNU Affero General Public License as published by the Free
// Software Foundation, version 3 of the License.
//
// Canvas is distributed in the hope that it will be useful, but WITHOUT ANY
// WARRANTY; without even the implied warranty of MERCHANTABILITY or FITNESS FOR
// A PARTICULAR PURPOSE. See the GNU Affero General Public License for more
// details.
//
// You should have received a copy of the GNU Affero General Public License along
// with this program. If not, see <http://www.gnu.org/licenses/>.

import $ from 'jquery'
import React, {lazy, Suspense} from 'react'
import ReactDOM from 'react-dom'
import {createRoot} from 'react-dom/client'
import RichContentEditor from '@canvas/rce/RichContentEditor'
import template from '../../jst/WikiPageEdit.handlebars'
import ValidatedFormView from '@canvas/forms/backbone/views/ValidatedFormView'
import WikiPageDeleteDialog from './WikiPageDeleteDialog'
import WikiPageReloadView from './WikiPageReloadView'
import {useScope as createI18nScope} from '@canvas/i18n'
import DueDateCalendarPicker from '@canvas/due-dates/react/DueDateCalendarPicker'
import {unfudgeDateForProfileTimezone} from '@instructure/moment-utils'
import {renderDatetimeField} from '@canvas/datetime/jquery/DatetimeField'
import renderWikiPageTitle from '../../react/renderWikiPageTitle'
import {renderAssignToTray} from '../../react/renderAssignToTray'
import {itemTypeToApiURL} from '@canvas/context-modules/differentiated-modules/utils/assignToHelper'
import {LATEST_BLOCK_DATA_VERSION} from '@canvas/block-editor/react/utils'
import {BODY_MAX_LENGTH} from '../../utils/constants'
import MasteryPathToggle from '@canvas/mastery-path-toggle/react/MasteryPathToggle'

const I18n = createI18nScope('pages')

const INPUT_LENGTH_ERROR = {
  type: 'too_long',
  message: I18n.t('Input exceeds 500 KB limit. Please reduce the text size.'),
}

RichContentEditor.preloadRemoteModule()

export default class WikiPageEditView extends ValidatedFormView {
  static initClass() {
    this.mixin({
      els: {
        '[name="body"]': '$wikiPageBody',
        '.header-bar-outer-container': '$headerBarOuterContainer',
        '.page-changed-alert': '$pageChangedAlert',
        '.help_dialog': '$helpDialog',
        '#todo_date_container': '$studentTodoAtContainer',
        '#student_planner_checkbox': '$studentPlannerCheckbox',
      },

      events: {
        'click a.switch_views': 'switchViews',
        'click .delete_page': 'deleteWikiPage',
        'click .form-actions .cancel': 'cancel',
        'click .form-actions .save_and_publish': 'saveAndPublish',
        'click #student_planner_checkbox': 'toggleStudentTodo',
      },
    })

    this.prototype.template = template
    this.prototype.className = 'form-horizontal edit-form validated-form-view'
    this.prototype.dontRenableAfterSaveSuccess = true
    this.prototype.disablingDfd = new $.Deferred()
    this.prototype.attributes = {
      novalidate: true,
    }
    this.optionProperty('wiki_pages_path')
    this.optionProperty('WIKI_RIGHTS')
    this.optionProperty('PAGE_RIGHTS')
  }

  initialize(options = {}) {
    super.initialize(...arguments)
    if (!this.WIKI_RIGHTS) this.WIKI_RIGHTS = {}
    if (!this.PAGE_RIGHTS) this.PAGE_RIGHTS = {}
    this.queryParams = new URLSearchParams(window.location.search)
    this.enableAssignTo = ENV.COURSE_ID != null && ENV.WIKI_RIGHTS.manage_assign_to
    this.coursePaceWithMasteryPaths =
      this.enableAssignTo &&
      ENV.IN_PACED_COURSE &&
      ENV.CONDITIONAL_RELEASE_SERVICE_ENABLED &&
      ENV.FEATURES.course_pace_pacing_with_mastery_paths
    const redirect = () => {
      window.location.href = this.model.get('html_url')
    }
    let callBack = redirect
    if (this.enableAssignTo) {
      callBack = _args => this.handleOverridesSave(_args, redirect)
    }
    this.on('success', callBack)
    this.lockedItems = options.lockedItems || {}
    const todoDate = this.model.get('todo_date')
    this.overrides = null
    return (this.studentTodoAtDateValue = todoDate ? new Date(todoDate) : '')
  }

  handleOverridesSave(page, redirect) {
    if (!page.page_id) return
    const url = itemTypeToApiURL(ENV.COURSE_ID, 'page', page.page_id)
    const errorCallBack = () => {
      this.disablingDfd.reject()
      $.flashError(I18n.t("Oops! We weren't able to save your page. Please try again"))
    }

    const data = this.overrides

    if (
      ENV.FEATURES.course_pace_pacing_with_mastery_paths &&
      ENV.IN_PACED_COURSE &&
      ENV.CONDITIONAL_RELEASE_SERVICE_ENABLED
    ) {
      data.only_visible_to_overrides = this.overrides.only_visible_to_overrides
    } else {
      data.only_visible_to_overrides = ENV.IN_PACED_COURSE
        ? false
        : this.overrides.only_visible_to_overrides
    }

    $.ajaxJSON(url, 'PUT', JSON.stringify(data), redirect, errorCallBack, {
      contentType: 'application/json',
    })
  }

  toJSON() {
    let IS
    const json = super.toJSON(...arguments)

    json.IS = IS = {
      TEACHER_ROLE: false,
      STUDENT_ROLE: false,
      MEMBER_ROLE: false,
      ANYONE_ROLE: false,
    }

    // rather than requiring the editing_roles to match a
    // string exactly, we check for individual editing roles
    let editing_roles = json.editing_roles || ''
    editing_roles = editing_roles.split(',').map(s => s.trim())
    if (editing_roles.includes('public')) {
      IS.ANYONE_ROLE = true
    } else if (editing_roles.includes('members')) {
      IS.MEMBER_ROLE = true
    } else if (editing_roles.includes('students')) {
      IS.STUDENT_ROLE = true
    } else {
      IS.TEACHER_ROLE = true
    }

    json.CAN = {
      PUBLISH: !!this.WIKI_RIGHTS.publish_page,
      // Annoying name conflict - PUBLISH means we're allowed to publish wiki
      // pages in general, PUBLISH_NOW means we can publish this page right
      // now (i.e. we can PUBLISH and this page is currently unpublished)
      PUBLISH_NOW: !!this.WIKI_RIGHTS.publish_page && !this.model.get('published'),
      DELETE: !!this.PAGE_RIGHTS.delete,
      EDIT_TITLE: !!this.PAGE_RIGHTS.update || json.new_record,
      EDIT_ROLES: !!this.WIKI_RIGHTS.update,
      SELECT_ROLES: !ENV?.horizon_course,
    }
    json.SHOW = {COURSE_ROLES: json.contextName === 'courses'}

    if (!window.ENV.FEATURES.create_wiki_page_mastery_path_overrides) {
      json.assignment = json.assignment != null ? json.assignment.toView() : undefined
    }

    json.content_is_locked = this.lockedItems.content
    json.show_assign_to = this.enableAssignTo
    json.course_pace_with_mastery_paths = this.coursePaceWithMasteryPaths
    json.edit_with_block_editor = this.model.get('editor') === 'block_editor'

    if (
      (this.queryParams.get('editor') === 'block_editor' ||
        window.ENV.text_editor_preference === 'block_editor') &&
      this.model.get('body') == null &&
      this.model.get('editor') !== 'rce'
    ) {
      json.edit_with_block_editor = true
    }

<<<<<<< HEAD
    if (this.model.get('editor') === 'canvas_content_builder') {
=======
    if (this.isBlockContentEditor()) {
>>>>>>> dec807a2
      // used by ui/shared/wiki/jst/WikiPageEdit.handlebars to render block_editor div
      // that will be used as a mount point for the PageContentBlockBuilderEditor
      json.edit_with_block_editor = true
    }

    return json
  }

  onUnload(ev) {
    // don't open the "are you sure" dialog unless we're still rendered in the page
    // so that, for example, our specs that don't clean up after themselves don't
    // fire this unintentionally
    if (
      this &&
      this.checkUnsavedOnLeave &&
      this.hasUnsavedChanges() &&
      document.body.contains(this.el)
    ) {
      const warning = this.unsavedWarning()
      ;(ev || window.event).returnValue = warning
      return warning
    }
  }

  // handles the toggling of the student todo date picker
  toggleStudentTodo(_e) {
    return this.$studentTodoAtContainer.toggle()
  }

  handleStudentTodoUpdate = newDate => {
    this.studentTodoAtDateValue = newDate
    return this.renderStudentTodoAtDate()
  }

  renderStudentTodoAtDate() {
    const elt = this.$studentTodoAtContainer[0]
    if (elt) {
      return createRoot(elt).render(
        <DueDateCalendarPicker
          dateType="todo_date"
          name="student_todo_at"
          handleUpdate={this.handleStudentTodoUpdate}
          rowKey="student_todo_at_date"
          labelledBy="student_todo_at_date_label"
          inputClasses=""
          disabled={false}
          isFancyMidnight={true}
          dateValue={this.studentTodoAtDateValue}
          labelText="Student Planner Date"
          labelClasses="screenreader-only"
        />,
      )
    }
  }

  // After the page loads, ensure the that wiki sidebar gets initialized
  // correctly.
  // @api custom backbone override
  afterRender() {
    super.afterRender(...arguments)
    this.renderStudentTodoAtDate()

    if (this.toJSON().todo_date == null) {
      this.$studentTodoAtContainer.hide()
    }

    renderWikiPageTitle({
      defaultValue: this.model.get('title'),
      isContentLocked: !!this.lockedItems.content,
      canEdit: this.toJSON().CAN.EDIT_TITLE,
      viewElement: this.$el,
      validationCallback: this.validateFormData,
      isRequired: true,
    })

    if (this.enableAssignTo) {
      const pageName = this.model.get('title')
      const pageId = this.model.id
      const mountElement = document.getElementById('assign-to-mount-point-edit-page')
      const onSync = payload => {
        this.overrides = payload
      }
      renderAssignToTray(mountElement, {pageId, onSync, pageName})
    }

    if (this.coursePaceWithMasteryPaths) {
      const mountElement = document.getElementById('mastery-paths-toggle-edit-page')
      const onSync = payload => {
        this.overrides = {
          assignment_overrides: payload,
          only_visible_to_overrides: payload.some(override => override.noop_id == 1),
        }
      }

      ReactDOM.render(
        React.createElement(MasteryPathToggle, {
          onSync,
          fetchOwnOverrides: true,
          courseId: ENV.COURSE_ID,
          itemType: 'wiki_page',
          itemContentId: this.model.id,
        }),
        mountElement,
      )
    }

    let chose_block_editor =
      window.location.href.split('?').filter(piece => {
        return piece.indexOf('editor=block_editor') !== -1
      }).length === 1
    if (!chose_block_editor) {
      chose_block_editor =
        window.ENV.text_editor_preference === 'block_editor' &&
        this.model.get('body') == null &&
        this.model.get('editor') !== 'rce'
    }

    if (this.isBlockContentEditor()) {
      const data = this.model.get('block_editor_attributes')?.['blocks'] ?? null
      import('@canvas/block-content-editor').then(({BlockContentEditor}) => {
        const root = createRoot(document.getElementById('block_editor'))
        root.render(
          <BlockContentEditor
            data={data}
            onInit={handler => {
              this.blockEditorHandler = handler
            }}
          />,
        )
      })
    } else if (
      (this.model.get('editor') === 'block_editor' && this.model.get('block_editor_attributes')) ||
      chose_block_editor
    ) {
      const BlockEditor = lazy(() => import('@canvas/block-editor'))
      const blockEditorData = this.model.get('block_editor_attributes')

      const container = document.getElementById('content')
      container.style.boxSizing = 'border-box'
      container.style.width = '100%'
      container.style.transition = 'width 0.3s ease-in-out'

      const root = createRoot(document.getElementById('block_editor'))
      root.render(
        <Suspense fallback={<div>{I18n.t('Loading...')}</div>}>
          <BlockEditor
            course_id={ENV.COURSE_ID}
            container={container}
            content={blockEditorData || {version: LATEST_BLOCK_DATA_VERSION, blocks: undefined}}
            onCancel={this.cancel.bind(this)}
          />
        </Suspense>,
      )
    } else if (this.model.get('editor') === 'canvas_content_builder') {
      const PageContentBlockBuilderEditor = lazy(() => import('@canvas/page-editor'))
      const root = createRoot(document.getElementById('block_editor'))
      root.render(<PageContentBlockBuilderEditor data={null} />)
    } else {
      RichContentEditor.loadNewEditor(
        this.$wikiPageBody,
        {
          focus: true,
          manageParent: true,
          resourceType: 'wiki_page.body',
          resourceId: this.model.id,
        },
        rce => {
          rce.handleBlurEditor = () => {
            this.handleBlurContent()
          }
          rce.handleBlurRCE = () => {
            this.handleBlurContent()
          }
        },
      )
    }

    this.checkUnsavedOnLeave = true
    $(window).on('beforeunload', this.onUnload.bind(this))

    if (!this.firstRender) {
      this.firstRender = true
      $(() => $('[autofocus]:not(:focus)').eq(0).focus())

      const publishAtInput = $('#publish_at_input')
      if (this.model.get('published')) {
        publishAtInput.prop('disabled', true)
      } else {
        renderDatetimeField(publishAtInput, {showFormatExample: true})
          .change(e => {
            $('.save_and_publish').prop('disabled', e.target.value.length > 0)
            const isInvalid = e.target.getAttribute('aria-invalid') === 'true'
            $('.submit').prop('disabled', isInvalid)
          })
          .trigger('change')
      }
    }

    this.reloadPending = false
    this.reloadView = new WikiPageReloadView({
      el: this.$pageChangedAlert,
      model: this.model,
      interval: 60000,
      reloadMessage: I18n.t(
        'reload_editing_page',
        'This page has changed since you started editing it. *Reloading* will lose all of your changes.',
        {wrapper: '<a class="reload" href="#">$1</a>'},
      ),
      warning: true,
    })
    this.reloadView.on('changed', () => {
      this.$headerBarOuterContainer.addClass('page-changed')
      return (this.reloadPending = true)
    })
    this.reloadView.on('reload', () => this.render())
    this.reloadView.pollForChanges()
  }

  destroyEditor() {
    // hack fix for LF-1134
    try {
      if (this.model.get('editor') !== 'block_editor') {
        RichContentEditor.destroyRCE(this.$wikiPageBody)
      }
    } catch (e) {
      console.warn(e)
    } finally {
      this.$el.remove()
    }
  }

  switchViews(event) {
    if (event != null) {
      event.preventDefault()
    }
    RichContentEditor.callOnRCE(this.$wikiPageBody, 'toggle')
    // hide the clicked link, and show the other toggle link.
    // todo: replace .andSelf with .addBack when JQuery is upgraded.
    $(event.currentTarget).siblings('a').andSelf().toggle().focus()
  }

  toggleBodyError(error) {
    if (error) {
      const existingError = $('#wiki_page_body_error')
      $('.edit-content').addClass('has_body_errors')
      if (existingError.length) {
        existingError.show()
      } else {
        $('<span>', {
          id: 'wiki_page_body_error',
          class: 'ic-Form-message ic-Form-message--error',
          role: 'alert',
          'aria-live': 'assertive',
        })
          .append($('<i>', {class: 'icon-warning icon-Solid'}))
          .append(' ' + error.message)
          .hide()
          .insertBefore('#wiki_page_body_statusbar')
          .show()
      }
    } else {
      $('.edit-content').removeClass('has_body_errors')
      $('#wiki_page_body_error').hide()
    }
  }

  handleBlurContent() {
    const body = this.getFormData().body
    if (body && new Blob([body]).size > BODY_MAX_LENGTH) {
      this.toggleBodyError(INPUT_LENGTH_ERROR)
    } else {
      this.toggleBodyError(null)
    }
  }

  showErrors(errors) {
    const {title, body, ...otherErrors} = errors
    // IntsUI TextInput component show the title errors from server response
    // show the body errors in a different way
    if (body && this.model.get('editor') != 'block_editor') {
      this.toggleBodyError(body[0])

      // tinymce workaround for focus issue
      if (!tinymce.activeEditor.hidden) {
        tinymce.activeEditor.fire('focus')
        tinymce.activeEditor.container.scrollIntoView({behavior: 'smooth', block: 'center'})
      } else {
        const rceHtmlEditor = $('.RceHtmlEditor')
        if (rceHtmlEditor.length) {
          // div[role=textbox] can't be focused
          rceHtmlEditor[0].scrollIntoView({behavior: 'smooth', block: 'center'})
        } else {
          $('textarea#wiki_page_body')[0].focus()
        }
      }
    } else {
      if (body) otherErrors.body = body
    }

    super.showErrors(otherErrors)
  }

  hideErrors() {
    if (this.model.get('editor') != 'block_editor') {
      this.toggleBodyError(null)
    }
    super.hideErrors()
  }

  // Validate they entered in a title.
  // @api ValidatedFormView override
  validateFormData(data) {
    const errors = {}

    // title errors are handled by the TextInput component on server response
    // this validation is just to avoid sending a request with an empty title
    if (data.title === '') {
      errors.title = [
        {
          type: 'required',
          message: I18n.t('Title must contain at least one letter or number'),
        },
      ]
    }

    if (data.body && new Blob([data.body]).size > BODY_MAX_LENGTH) {
      errors.body = [INPUT_LENGTH_ERROR]
    }

    const studentTodoAtValid = data.student_todo_at != null && data.student_todo_at !== ''
    if (data.student_planner_checkbox && !studentTodoAtValid) {
      errors.student_todo_at = [
        {
          type: 'required',
          message: I18n.t('You must enter a date'),
        },
      ]
    }

    const sectionViewRef = document.getElementById(
      'manage-assign-to-container',
    )?.reactComponentInstance
    const invalidInput = sectionViewRef?.focusErrors()
    if (invalidInput) {
      errors.invalid_card = {$input: null, showError: this.showError}
    } else {
      delete errors.invalid_card
    }

    return errors
  }

  hasUnsavedChanges() {
    const hasEditor = RichContentEditor.callOnRCE(this.$wikiPageBody, 'exists?')
    let dirty = hasEditor && RichContentEditor.callOnRCE(this.$wikiPageBody, 'is_dirty')
    if (!dirty && this.toJSON().CAN.EDIT_TITLE) {
      dirty = (this.model.get('title') || '') !== (this.getFormData().title || '')
    }
    return dirty
  }

  unsavedWarning() {
    return I18n.t(
      'warnings.unsaved_changes',
      'You have unsaved changes. Do you want to continue without saving these changes?',
    )
  }

  async submit(event) {
    this.checkUnsavedOnLeave = false
    if (this.reloadPending) {
      if (
        !window.confirm(
          I18n.t(
            'warnings.overwrite_changes',
            'You are about to overwrite other changes that have been made since you started editing.\n\nOverwrite these changes?',
          ),
        )
      ) {
        if (event != null) {
          event.preventDefault()
        }
        return
      }
    }

    if (this.isBlockContentEditor()) {
      this.blockEditorData = this.blockEditorData = this.blockEditorHandler.getContent()
    } else if (this.model.get('editor') === 'block_editor') {
      this.blockEditorData = window.block_editor().getBlocks()
    }

    if (this.reloadView != null) {
      this.reloadView.stopPolling()
    }
    return super.submit(...arguments)
  }

  saveAndPublish(_event) {
    this.shouldPublish = true
  }

  onSaveFail(xhr) {
    this.shouldPublish = false
    return super.onSaveFail(xhr)
  }

  getFormData() {
    const page_data = super.getFormData(...arguments)

    if (!window.ENV.FEATURES.create_wiki_page_mastery_path_overrides) {
      const assign_data = page_data.assignment

      if ((assign_data != null ? assign_data.set_assignment : undefined) === '1') {
        assign_data.only_visible_to_overrides = true
        page_data.assignment = this.model.get('assignment') || this.model.createAssignment()
        page_data.assignment.set(assign_data)
      } else {
        page_data.assignment = this.model.createAssignment({set_assignment: '0'})
      }
      page_data.set_assignment = page_data.assignment.get('set_assignment')
    }

    page_data.student_planner_checkbox = this.$studentPlannerCheckbox?.is(':checked')
    if (page_data.student_planner_checkbox) {
      page_data.student_todo_at = this.studentTodoAtDateValue
    } else {
      page_data.student_todo_at = null
    }

    if (page_data.publish_at) {
      page_data.publish_at = unfudgeDateForProfileTimezone(page_data.publish_at)
    }
    if (this.blockEditorData) {
      page_data.block_editor_attributes = this.blockEditorData
    }
    if (this.shouldPublish) page_data.published = true
    return page_data
  }

  cancel(event) {
    if (event != null) {
      event.preventDefault()
    }

    if (!this.hasUnsavedChanges() || window.confirm(this.unsavedWarning())) {
      this.checkUnsavedOnLeave = false
      if (this.model.get('editor') !== 'block_editor') {
        RichContentEditor.closeRCE(this.$wikiPageBody)
      }
      return this.trigger('cancel')
    }
  }

  deleteWikiPage(event) {
    if (event != null) {
      event.preventDefault()
    }
    if (!this.model.get('deletable')) return

    const deleteDialog = new WikiPageDeleteDialog({
      model: this.model,
      wiki_pages_path: this.wiki_pages_path,
    })
    return deleteDialog.open()
  }

  isBlockContentEditor() {
    const editorFromQuery = new URLSearchParams(window.location.search).get('editor')
    const editorFromModel = this.model.get('editor')
    return editorFromModel === 'block_content_editor' || editorFromQuery === 'block_content_editor'
  }
}
WikiPageEditView.initClass()<|MERGE_RESOLUTION|>--- conflicted
+++ resolved
@@ -185,11 +185,7 @@
       json.edit_with_block_editor = true
     }
 
-<<<<<<< HEAD
-    if (this.model.get('editor') === 'canvas_content_builder') {
-=======
     if (this.isBlockContentEditor()) {
->>>>>>> dec807a2
       // used by ui/shared/wiki/jst/WikiPageEdit.handlebars to render block_editor div
       // that will be used as a mount point for the PageContentBlockBuilderEditor
       json.edit_with_block_editor = true
@@ -343,10 +339,6 @@
           />
         </Suspense>,
       )
-    } else if (this.model.get('editor') === 'canvas_content_builder') {
-      const PageContentBlockBuilderEditor = lazy(() => import('@canvas/page-editor'))
-      const root = createRoot(document.getElementById('block_editor'))
-      root.render(<PageContentBlockBuilderEditor data={null} />)
     } else {
       RichContentEditor.loadNewEditor(
         this.$wikiPageBody,
