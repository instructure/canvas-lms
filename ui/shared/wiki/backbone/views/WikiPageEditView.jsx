--- conflicted
+++ resolved
@@ -26,11 +26,7 @@
 import WikiPageReloadView from './WikiPageReloadView'
 import {useScope as useI18nScope} from '@canvas/i18n'
 import DueDateCalendarPicker from '@canvas/due-dates/react/DueDateCalendarPicker'
-<<<<<<< HEAD
-import {unfudgeDateForProfileTimezone} from '@canvas/datetime/date-functions'
-=======
 import {unfudgeDateForProfileTimezone} from '@instructure/moment-utils'
->>>>>>> 4b37e285
 import {renderDatetimeField} from '@canvas/datetime/jquery/DatetimeField'
 import renderWikiPageTitle from '../../react/renderWikiPageTitle'
 import {renderAssignToTray} from '../../react/renderAssignToTray'
@@ -76,14 +72,10 @@
     super.initialize(...arguments)
     if (!this.WIKI_RIGHTS) this.WIKI_RIGHTS = {}
     if (!this.PAGE_RIGHTS) this.PAGE_RIGHTS = {}
-<<<<<<< HEAD
-    this.enableAssignTo = window.ENV.FEATURES?.differentiated_modules && ENV.COURSE_ID != null
-=======
     this.enableAssignTo =
       window.ENV.FEATURES?.selective_release_ui_api &&
       ENV.COURSE_ID != null &&
       ENV.WIKI_RIGHTS.manage_assign_to
->>>>>>> 4b37e285
     const redirect = () => {
       window.location.href = this.model.get('html_url')
     }
