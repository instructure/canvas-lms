/*
 * Copyright (C) 2025 - present Instructure, Inc.
 *
 * This file is part of Canvas.
 *
 * Canvas is free software: you can redistribute it and/or modify it under
 * the terms of the GNU Affero General Public License as published by the Free
 * Software Foundation, version 3 of the License.
 *
 * Canvas is distributed in the hope that it will be useful, but WITHOUT ANY
 * WARRANTY; without even the implied warranty of MERCHANTABILITY or FITNESS FOR
 * A PARTICULAR PURPOSE. See the GNU Affero General Public License for more
 * details.
 *
 * You should have received a copy of the GNU Affero General Public License along
 * with this program. If not, see <http://www.gnu.org/licenses/>.
 */

import 'jquery-migrate'
import $ from 'jquery'
import fakeENV from '@canvas/test-utils/fakeENV'
import WikiPageEditView from '../WikiPageEditView'
import WikiPage from '../../models/WikiPage'
import {BODY_MAX_LENGTH} from '../../../utils/constants'

const createView = opts => {
  const view = new WikiPageEditView({
    model: new WikiPage({editor: 'block_editor'}),
    wiki_pages_path: '/courses/1/pages',
    ...opts,
  })
  view.$el.appendTo(document.getElementById('fixtures'))
  return view.render()
}

describe('WikiPageEditView', () => {
  let container

  beforeEach(() => {
    container = document.createElement('div')
    container.id = 'fixtures'
    document.body.appendChild(container)
    fakeENV.setup()
  })

  afterEach(() => {
    container.remove()
    fakeENV.teardown()
  })

  test('should render the view', () => {
    const view = createView()
    expect(view.$el).toBeDefined()
  })

  test('should show errors', () => {
    const view = createView()
    const errors = {
<<<<<<< HEAD
      body: [{ type: 'too_long', message: 'Error...' }],
    }
    view.showErrors(errors)
    expect(view.$('.body_has_errors')).toBeDefined()
  })

  describe('validate form data', () => {

    test('should validate form data with body too long', () => {
      const view = createView()
      const data = { body: 'a'.repeat(BODY_MAX_LENGTH + 1) }
      const errors = view.validateFormData(data)
      expect(errors.body[0].type).toBe('too_long')
      expect(errors.body[0].message).toBe('Input exceeds 500 KB limit. Please reduce the text size.')
=======
      body: [{type: 'too_long', message: 'Error...'}],
    }
    view.showErrors(errors)
    expect(view.$('.body_has_errors')).toBeDefined()
  })

  test('saveAndPublish should trigger native submit', async () => {
    window.block_editor = false
    const view = createView()
    const triggerSpy = jest.spyOn(view.$el, 'trigger')
    view.saveAndPublish()
    expect(triggerSpy).toHaveBeenCalledWith('submit')
  })

  describe('validate form data', () => {
    test('should validate form data with body too long', () => {
      const view = createView()
      const data = {body: 'a'.repeat(BODY_MAX_LENGTH + 1)}
      const errors = view.validateFormData(data)
      expect(errors.body[0].type).toBe('too_long')
      expect(errors.body[0].message).toBe(
        'Input exceeds 500 KB limit. Please reduce the text size.',
      )
    })

    test('toggleBodyError hides error when called with null', () => {
      document.body.innerHTML = `
        <div class="edit-content has_body_errors"></div>
        <span id="wiki_page_body_error">Input exceeds limit</span>
      `
      const view = createView()
      view.toggleBodyError(null)
      expect($('.edit-content').hasClass('has_body_errors')).toBe(false)
      expect($('#wiki_page_body_error').is(':visible')).toBe(false)
    })

    test('toggleBodyError shows error when called with error message', () => {
      document.body.innerHTML = `
        <div class="edit-content"></div>
        <div id="wiki_page_body_statusbar"></div>
      `
      const view = createView()
      const error = {message: 'Input exceeds limit'}
      view.toggleBodyError(error)
      expect($('.edit-content').hasClass('has_body_errors')).toBe(true)
      expect($('#wiki_page_body_error').text()).toContain('Input exceeds limit')
>>>>>>> 442bbfc6
    })
  })
})<|MERGE_RESOLUTION|>--- conflicted
+++ resolved
@@ -56,22 +56,6 @@
   test('should show errors', () => {
     const view = createView()
     const errors = {
-<<<<<<< HEAD
-      body: [{ type: 'too_long', message: 'Error...' }],
-    }
-    view.showErrors(errors)
-    expect(view.$('.body_has_errors')).toBeDefined()
-  })
-
-  describe('validate form data', () => {
-
-    test('should validate form data with body too long', () => {
-      const view = createView()
-      const data = { body: 'a'.repeat(BODY_MAX_LENGTH + 1) }
-      const errors = view.validateFormData(data)
-      expect(errors.body[0].type).toBe('too_long')
-      expect(errors.body[0].message).toBe('Input exceeds 500 KB limit. Please reduce the text size.')
-=======
       body: [{type: 'too_long', message: 'Error...'}],
     }
     view.showErrors(errors)
@@ -118,7 +102,6 @@
       view.toggleBodyError(error)
       expect($('.edit-content').hasClass('has_body_errors')).toBe(true)
       expect($('#wiki_page_body_error').text()).toContain('Input exceeds limit')
->>>>>>> 442bbfc6
     })
   })
 })