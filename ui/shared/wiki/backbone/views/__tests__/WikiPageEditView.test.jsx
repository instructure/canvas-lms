/*
 * Copyright (C) 2025 - present Instructure, Inc.
 *
 * This file is part of Canvas.
 *
 * Canvas is free software: you can redistribute it and/or modify it under
 * the terms of the GNU Affero General Public License as published by the Free
 * Software Foundation, version 3 of the License.
 *
 * Canvas is distributed in the hope that it will be useful, but WITHOUT ANY
 * WARRANTY; without even the implied warranty of MERCHANTABILITY or FITNESS FOR
 * A PARTICULAR PURPOSE. See the GNU Affero General Public License for more
 * details.
 *
 * You should have received a copy of the GNU Affero General Public License along
 * with this program. If not, see <http://www.gnu.org/licenses/>.
 */

import {redirectWithHorizonParams} from '@canvas/horizon/utils'
import fakeENV from '@canvas/test-utils/fakeENV'
import {screen} from '@testing-library/dom'
import userEvent from '@testing-library/user-event'
import $ from 'jquery'
import 'jquery-migrate'
import {BODY_MAX_LENGTH} from '../../../utils/constants'
import WikiPage from '../../models/WikiPage'
import WikiPageEditView from '../WikiPageEditView'
<<<<<<< HEAD
=======
import {renderAssignToTray} from '../../../react/renderAssignToTray'
>>>>>>> 10b1d53a

// Mock the horizon utils module
jest.mock('@canvas/horizon/utils', () => ({
  redirectWithHorizonParams: jest.fn(),
}))
<<<<<<< HEAD
=======

// Mock the renderAssignToTray module
jest.mock('../../../react/renderAssignToTray', () => ({
  renderAssignToTray: jest.fn(),
}))
>>>>>>> 10b1d53a

const createView = opts => {
  const view = new WikiPageEditView({
    model: new WikiPage({editor: 'block_editor'}),
    wiki_pages_path: '/courses/1/pages',
    ...opts,
  })
  view.$el.appendTo(document.getElementById('fixtures'))
  return view.render()
}

describe('WikiPageEditView', () => {
  let container

  beforeEach(() => {
    container = document.createElement('div')
    container.id = 'fixtures'
    document.body.appendChild(container)
    fakeENV.setup()
  })

  afterEach(() => {
    container.remove()
    fakeENV.teardown()
    jest.restoreAllMocks()
  })

  test('should render the view', () => {
    const view = createView()
    expect(view.$el).toBeDefined()
  })

  test('should show errors', () => {
    const view = createView()
    const errors = {
      body: [{type: 'too_long', message: 'Error...'}],
    }
    view.showErrors(errors)
    expect(view.$('.body_has_errors')).toBeDefined()
  })

  test('should only make 1 request when save & publish is clicked', async () => {
    const submitSpy = jest
      .spyOn(WikiPageEditView.prototype, 'submit')
      .mockImplementation(function (e) {
        // stops not implemented error from cluttering logs
        e?.preventDefault()
      })
    createView({WIKI_RIGHTS: {publish_page: true}})
    await userEvent.click(screen.getByRole('button', {name: 'Save & Publish'}))
    expect(submitSpy.mock.calls).toHaveLength(1)
  })

  describe('validate form data', () => {
    test('should validate form data with body too long', () => {
      const view = createView()
      const data = {body: 'a'.repeat(BODY_MAX_LENGTH + 1)}
      const errors = view.validateFormData(data)
      expect(errors.body[0].type).toBe('too_long')
      expect(errors.body[0].message).toBe(
        'Input exceeds 500 KB limit. Please reduce the text size.',
      )
    })

    test('toggleBodyError hides error when called with null', () => {
      document.body.innerHTML = `
        <div class="edit-content has_body_errors"></div>
        <span id="wiki_page_body_error">Input exceeds limit</span>
      `
      const view = createView()
      view.toggleBodyError(null)
      expect($('.edit-content').hasClass('has_body_errors')).toBe(false)
      expect($('#wiki_page_body_error').is(':visible')).toBe(false)
    })

    test('toggleBodyError shows error when called with error message', () => {
      document.body.innerHTML = `
        <div class="edit-content"></div>
        <div id="wiki_page_body_statusbar"></div>
      `
      const view = createView()
      const error = {message: 'Input exceeds limit'}
      view.toggleBodyError(error)
      expect($('.edit-content').hasClass('has_body_errors')).toBe(true)
      expect($('#wiki_page_body_error').text()).toContain('Input exceeds limit')
    })
  })

  describe('getFormData', () => {
    test('assignment is included in form data', () => {
      const view = createView()
      const data = view.getFormData()
      expect(data.assignment).toBeDefined()
    })
  })

  describe('redirect functionality', () => {
    let originalLocation

    beforeEach(() => {
      originalLocation = window.location
      delete window.location
      window.location = {href: '', origin: 'https://canvas.instructure.com'}
      redirectWithHorizonParams.mockClear()
    })

    afterEach(() => {
      window.location = originalLocation
    })

    test('calls redirectWithHorizonParams when redirect callback is triggered', () => {
      const model = new WikiPage({html_url: 'https://example.com/pages/test'})
      const view = new WikiPageEditView({
        model,
        wiki_pages_path: '/courses/1/pages',
      })

      // Simulate the redirect callback being called
      view.trigger('success')

      expect(redirectWithHorizonParams).toHaveBeenCalledWith('https://example.com/pages/test')
    })

    test('redirect callback uses model html_url', () => {
      const testUrl = 'https://example.com/courses/1/pages/my-page'
      const model = new WikiPage({html_url: testUrl})
      const view = new WikiPageEditView({
        model,
        wiki_pages_path: '/courses/1/pages',
      })

      // Simulate the redirect callback being called
      view.trigger('success')

      expect(redirectWithHorizonParams).toHaveBeenCalledWith(testUrl)
    })

    test('redirect works with assign-to functionality disabled', () => {
      ENV.COURSE_ID = null // Disable assign-to
      const model = new WikiPage({html_url: 'https://example.com/pages/test'})
      const view = new WikiPageEditView({
        model,
        wiki_pages_path: '/courses/1/pages',
      })

      view.trigger('success')

      expect(redirectWithHorizonParams).toHaveBeenCalledWith('https://example.com/pages/test')
    })
  })
<<<<<<< HEAD
=======

  describe('renderAssignToTray integration', () => {
    beforeEach(() => {
      ENV.COURSE_ID = '1'
      ENV.WIKI_RIGHTS = {manage_assign_to: true}

      const mountPoint = document.createElement('div')
      mountPoint.id = 'assign-to-mount-point-edit-page'
      container.appendChild(mountPoint)
      renderAssignToTray.mockClear()
    })

    test('remaps model.id of 0 (number) to undefined when calling renderAssignToTray', () => {
      const model = new WikiPage({
        page_id: 0,
        title: 'Test Page',
        editor: 'block_editor',
      })

      createView({model})

      expect(renderAssignToTray).toHaveBeenCalledWith(
        expect.any(HTMLElement),
        expect.objectContaining({
          pageId: undefined,
          pageName: 'Test Page',
          onSync: expect.any(Function),
        }),
      )
    })

    test('remaps model.id of "0" (string) to undefined when calling renderAssignToTray', () => {
      const model = new WikiPage({
        page_id: '0',
        title: 'Test Page',
        editor: 'block_editor',
      })

      createView({model})

      expect(renderAssignToTray).toHaveBeenCalledWith(
        expect.any(HTMLElement),
        expect.objectContaining({
          pageId: undefined,
          pageName: 'Test Page',
          onSync: expect.any(Function),
        }),
      )
    })

    test('passes through valid model.id unchanged when calling renderAssignToTray', () => {
      const model = new WikiPage({
        page_id: '123',
        title: 'Test Page',
        editor: 'block_editor',
      })

      createView({model})

      expect(renderAssignToTray).toHaveBeenCalledWith(
        expect.any(HTMLElement),
        expect.objectContaining({
          pageId: '123',
          pageName: 'Test Page',
          onSync: expect.any(Function),
        }),
      )
    })
  })
>>>>>>> 10b1d53a
})<|MERGE_RESOLUTION|>--- conflicted
+++ resolved
@@ -25,23 +25,17 @@
 import {BODY_MAX_LENGTH} from '../../../utils/constants'
 import WikiPage from '../../models/WikiPage'
 import WikiPageEditView from '../WikiPageEditView'
-<<<<<<< HEAD
-=======
 import {renderAssignToTray} from '../../../react/renderAssignToTray'
->>>>>>> 10b1d53a
 
 // Mock the horizon utils module
 jest.mock('@canvas/horizon/utils', () => ({
   redirectWithHorizonParams: jest.fn(),
 }))
-<<<<<<< HEAD
-=======
 
 // Mock the renderAssignToTray module
 jest.mock('../../../react/renderAssignToTray', () => ({
   renderAssignToTray: jest.fn(),
 }))
->>>>>>> 10b1d53a
 
 const createView = opts => {
   const view = new WikiPageEditView({
@@ -192,8 +186,6 @@
       expect(redirectWithHorizonParams).toHaveBeenCalledWith('https://example.com/pages/test')
     })
   })
-<<<<<<< HEAD
-=======
 
   describe('renderAssignToTray integration', () => {
     beforeEach(() => {
@@ -263,5 +255,4 @@
       )
     })
   })
->>>>>>> 10b1d53a
 })