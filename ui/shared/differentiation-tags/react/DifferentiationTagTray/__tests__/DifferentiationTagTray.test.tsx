/*
 * Copyright (C) 2025 - present Instructure, Inc.
 *
 * This file is part of Canvas.
 *
 * Canvas is free software: you can redistribute it and/or modify it under
 * the terms of the GNU Affero General Public License as published by the Free
 * Software Foundation, version 3 of the License.
 *
 * Canvas is distributed in the hope that it will be useful, but WITHOUT ANY
 * WARRANTY; without even the implied warranty of MERCHANTABILITY or FITNESS FOR
 * A PARTICULAR PURPOSE. See the GNU Affero General Public License for more
 * details.
 *
 * You should have received a copy of the GNU Affero General Public License along
 * with this program. If not, see <http://www.gnu.org/licenses/>.
 */
import React from 'react'
import {render, screen, act} from '@testing-library/react'
import userEvent from '@testing-library/user-event'
import DifferentiationTagTray from '../DifferentiationTagTray'
import type {DifferentiationTagTrayProps} from '../DifferentiationTagTray'
import {MockedQueryProvider} from '@canvas/test-utils/query'

// Mocking the DifferentiationTagModalManager, then setting the props it is passed as data attributes that we can check
// This way we can verify that the modal is opened with the correct mode and category ID
jest.mock(
  '@canvas/differentiation-tags/react/DifferentiationTagModalForm/DifferentiationTagModalManager',
  () =>
    function DummyModalManager(props: any) {
      return (
        <div
          data-testid="dummy-modal-manager"
          data-mode={props.mode}
          data-cat-id={props.differentiationTagCategoryId || ''}
        />
      )
    },
)

describe('DifferentiationTagTray', () => {
  const defaultProps: DifferentiationTagTrayProps = {
    isOpen: true,
    onClose: jest.fn(),
    differentiationTagCategories: [],
    isLoading: false,
    error: null,
  }

  const renderComponent = (props: Partial<DifferentiationTagTrayProps> = {}) => {
    render(
      <MockedQueryProvider>
        <DifferentiationTagTray {...defaultProps} {...props} />
      </MockedQueryProvider>,
    )
  }

  beforeEach(() => {
    jest.clearAllMocks()
  })

  it('renders the tray when isOpen is true', () => {
    renderComponent()
    expect(screen.queryByTestId('differentiation-tag-header')).toBeInTheDocument()
  })

  it('does not render search bar or + Tag button in empty state and clicking "Get Started" opens modal in create mode', async () => {
    renderComponent({differentiationTagCategories: []})

    expect(screen.queryByPlaceholderText('Search for Tag')).not.toBeInTheDocument()
    expect(screen.queryByText('+ Tag')).not.toBeInTheDocument()

    const getStartedButton = screen.getByText('Get Started').closest('button')
    await userEvent.click(getStartedButton!)
    const modalManager = screen.getByTestId('dummy-modal-manager')
    expect(modalManager).toHaveAttribute('data-mode', 'create')
    expect(modalManager).toHaveAttribute('data-cat-id', '')
  })

  it('shows loading spinner when isLoading is true', () => {
    renderComponent({isLoading: true})
    expect(screen.getByTitle('Loading...')).toBeInTheDocument()
  })

  it('shows error message when there is an error', () => {
    const error = new Error('Failed to fetch')
    renderComponent({error})
    expect(screen.getByText(/Error loading categories:/)).toBeInTheDocument()
    expect(screen.getByText(/Failed to fetch/)).toBeInTheDocument()
  })

  it('displays differentiation tag categories when data is available', () => {
    const mockCategories = [
      {id: 1, name: 'Category 1', groups: []},
      {id: 2, name: 'Category 2', groups: []},
    ]
    renderComponent({differentiationTagCategories: mockCategories})
    expect(screen.getByText('Category 1')).toBeInTheDocument()
    expect(screen.getByText('Category 2')).toBeInTheDocument()
  })

<<<<<<< HEAD
  it('calls onClose when close button is clicked', async () => {
    renderComponent()
    const closeButton = screen.getByRole('button', {
      name: 'Close Differentiation Tag Tray',
      hidden: true,
    })

    await userEvent.click(closeButton)
    expect(defaultProps.onClose).toHaveBeenCalled()
  })

=======
>>>>>>> 438cae6b
  it('renders help text when there are no differentiation tags', () => {
    renderComponent({isOpen: true})
    expect(screen.getByText(/Like groups, but different!/)).toBeInTheDocument()
  })

  it('does not render tray when isOpen is false', () => {
    renderComponent({isOpen: false})
    expect(screen.queryByTestId('differentiation-tag-header')).not.toBeInTheDocument()
  })

  it('renders the correct category card content', () => {
    const mockCategories = [
      {id: 1, name: 'Advanced', groups: []},
      {id: 2, name: 'Remedial', groups: []},
    ]
    renderComponent({differentiationTagCategories: mockCategories})
    expect(screen.getByText('Advanced')).toBeInTheDocument()
    expect(screen.getByText('Remedial')).toBeInTheDocument()
  })

  describe('modal interactions', () => {
    it('opens modal in create mode when clicking "+ Tag" button', async () => {
      const mockCategories = [{id: 1, name: 'Category 1', groups: []}]
      renderComponent({differentiationTagCategories: mockCategories})
      const createButton = screen.getByText('+ Tag').closest('button')
      await userEvent.click(createButton!)
      const modalManager = screen.getByTestId('dummy-modal-manager')
      expect(modalManager).toHaveAttribute('data-mode', 'create')
      expect(modalManager).toHaveAttribute('data-cat-id', '')
    })

    it('opens modal in edit mode when clicking "+ Add a variant" link in a category with no tags', async () => {
      const mockCategory = {id: 42, name: 'Editable Category', groups: []}
      renderComponent({differentiationTagCategories: [mockCategory]})
      const addVariantLink = screen.getByText('+ Add a variant')
      const addVariantButton = addVariantLink.closest('button')
      await userEvent.click(addVariantButton!)
      const modalManager = screen.getByTestId('dummy-modal-manager')
      expect(modalManager).toHaveAttribute('data-mode', 'edit')
      expect(modalManager).toHaveAttribute('data-cat-id', '42')
    })
  })

  describe('pagination logic', () => {
    it('renders pagination controls when categories exceed items per page', () => {
      const mockCategories = Array.from({length: 5}, (_, i) => ({
        id: i + 1,
        name: `Category ${i + 1}`,
        groups: [],
      }))
      renderComponent({differentiationTagCategories: mockCategories})
      const paginationNav = screen.getByTestId('differentiation-tag-pagination')

      expect(paginationNav).toBeInTheDocument()
      expect(screen.getByText('1')).toBeInTheDocument()
      expect(screen.getByText('2')).toBeInTheDocument()
    })

    it('displays only the categories for the current page and updates on page change', async () => {
      const mockCategories = Array.from({length: 5}, (_, i) => ({
        id: i + 1,
        name: `Category ${i + 1}`,
        groups: [],
      }))
      renderComponent({differentiationTagCategories: mockCategories})
      expect(screen.getByText('Category 1')).toBeInTheDocument()
      expect(screen.getByText('Category 2')).toBeInTheDocument()
      expect(screen.getByText('Category 3')).toBeInTheDocument()
      expect(screen.getByText('Category 4')).toBeInTheDocument()
      expect(screen.queryByText('Category 5')).not.toBeInTheDocument()

      const pageTwoButton = screen.getByText('2').closest('button')
      await userEvent.click(pageTwoButton!)

      expect(screen.getByText('Category 5')).toBeInTheDocument()
      expect(screen.queryByText('Category 1')).not.toBeInTheDocument()
      expect(screen.queryByText('Category 2')).not.toBeInTheDocument()
      expect(screen.queryByText('Category 3')).not.toBeInTheDocument()
      expect(screen.queryByText('Category 4')).not.toBeInTheDocument()
    })

    it('does not render pagination when total pages is 1', () => {
      const mockCategories = [
        {id: 1, name: 'Category 1', groups: []},
        {id: 2, name: 'Category 2', groups: []},
      ]
      renderComponent({differentiationTagCategories: mockCategories})
      expect(screen.queryByTestId('differentiation-tag-pagination')).not.toBeInTheDocument()
    })
  })

  describe('DifferentiationTagTray - search and filtering logic', () => {
    beforeEach(() => {
      jest.useFakeTimers()
    })

    afterEach(() => {
      jest.runOnlyPendingTimers()
      jest.useRealTimers()
    })

    it('displays all categories when search input is empty', () => {
      const mockCategories = [
        {id: 1, name: 'Advanced', groups: []},
        {id: 2, name: 'Remedial', groups: []},
      ]
      renderComponent({differentiationTagCategories: mockCategories})
      expect(screen.getByText('Advanced')).toBeInTheDocument()
      expect(screen.getByText('Remedial')).toBeInTheDocument()
    })

    it('filters categories based on matching category name', async () => {
      const user = userEvent.setup({delay: null})
      const mockCategories = [
        {id: 1, name: 'Advanced', groups: []},
        {id: 2, name: 'Remedial', groups: []},
      ]
      renderComponent({differentiationTagCategories: mockCategories})
      const searchInput = screen.getByPlaceholderText('Search for Tag')

      // Type a search term that should match only "Advanced"
      await user.clear(searchInput)
      await user.type(searchInput, 'adv')

      act(() => {
        jest.advanceTimersByTime(300)
      })

      expect(screen.getByText('Advanced')).toBeInTheDocument()
      expect(screen.queryByText('Remedial')).not.toBeInTheDocument()
    })

    it('filters categories based on matching group name', async () => {
      const user = userEvent.setup({delay: null})
      const mockCategories = [
        {
          id: 1,
          name: 'Advanced',
          groups: [{id: 1, name: 'Math Group', members_count: 10}],
        },
        {
          id: 2,
          name: 'Remedial',
          groups: [{id: 2, name: 'Science Group', members_count: 5}],
        },
      ]
      renderComponent({differentiationTagCategories: mockCategories})
      const searchInput = screen.getByPlaceholderText('Search for Tag')

      // Type a search term that matches the group name in the second category
      await user.clear(searchInput)
      await user.type(searchInput, 'sci')

      act(() => {
        jest.advanceTimersByTime(300)
      })

      expect(screen.getByText('Remedial')).toBeInTheDocument()
      expect(screen.queryByText('Advanced')).not.toBeInTheDocument()
    })

    it('shows "No matching tags found." message when search does not match any category or group', async () => {
      const user = userEvent.setup({delay: null})
      const mockCategories = [
        {id: 1, name: 'Advanced', groups: []},
        {id: 2, name: 'Remedial', groups: []},
      ]
      renderComponent({differentiationTagCategories: mockCategories})
      const searchInput = screen.getByPlaceholderText('Search for Tag')

      await user.clear(searchInput)
      await user.type(searchInput, 'nonexistent')

      act(() => {
        jest.advanceTimersByTime(300)
      })

      expect(screen.getByText('No matching tags found.')).toBeInTheDocument()
    })

    it('resets pagination to the first page when the search term changes', async () => {
      const user = userEvent.setup({delay: null})
      // Create 5 categories (itemsPerPage is 4 so page 2 will show only the 5th)
      const mockCategories = Array.from({length: 5}, (_, i) => ({
        id: i + 1,
        name: `Category ${i + 1}`,
        groups: [],
      }))
      renderComponent({differentiationTagCategories: mockCategories})

      // Initially, page 1 should show Category 1-4
      expect(screen.getByText('Category 1')).toBeInTheDocument()
      expect(screen.queryByText('Category 5')).not.toBeInTheDocument()

      // Navigate to page 2 via pagination
      const pageTwoButton = screen.getByText('2').closest('button')
      await user.click(pageTwoButton!)
      expect(screen.getByText('Category 5')).toBeInTheDocument()

      // Now, type in the search input which should trigger the useEffect to reset pagination to page 1
      const searchInput = screen.getByPlaceholderText('Search for Tag')
      await user.clear(searchInput)
      await user.type(searchInput, 'Category')
      act(() => {
        jest.advanceTimersByTime(300)
      })

      // The pagination should reset to page 1 so that Category 1 is visible and Category 5 is not
      expect(screen.getByText('Category 1')).toBeInTheDocument()
      expect(screen.queryByText('Category 5')).not.toBeInTheDocument()
    })
  })
})<|MERGE_RESOLUTION|>--- conflicted
+++ resolved
@@ -99,20 +99,6 @@
     expect(screen.getByText('Category 2')).toBeInTheDocument()
   })
 
-<<<<<<< HEAD
-  it('calls onClose when close button is clicked', async () => {
-    renderComponent()
-    const closeButton = screen.getByRole('button', {
-      name: 'Close Differentiation Tag Tray',
-      hidden: true,
-    })
-
-    await userEvent.click(closeButton)
-    expect(defaultProps.onClose).toHaveBeenCalled()
-  })
-
-=======
->>>>>>> 438cae6b
   it('renders help text when there are no differentiation tags', () => {
     renderComponent({isOpen: true})
     expect(screen.getByText(/Like groups, but different!/)).toBeInTheDocument()
