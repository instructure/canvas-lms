/*
 * Copyright (C) 2025 - present Instructure, Inc.
 *
 * This file is part of Canvas.
 *
 * Canvas is free software: you can redistribute it and/or modify it under
 * the terms of the GNU Affero General Public License as published by the Free
 * Software Foundation, version 3 of the License.
 *
 * Canvas is distributed in the hope that it will be useful, but WITHOUT ANY
 * WARRANTY; without even the implied warranty of MERCHANTABILITY or FITNESS FOR
 * A PARTICULAR PURPOSE. See the GNU Affero General Public License for more
 * details.
 *
 * You should have received a copy of the GNU Affero General Public License along
 * with this program. If not, see <http://www.gnu.org/licenses/>.
 */

import React from 'react'
import {render, screen} from '@testing-library/react'
import userEvent from '@testing-library/user-event'
import DifferentiationTagTrayManager from '../DifferentiationTagTrayManager'
import {useDifferentiationTagCategoriesIndex} from '../../hooks/useDifferentiationTagCategoriesIndex'

jest.mock('../../hooks/useDifferentiationTagCategoriesIndex')

const mockUseDifferentiationTagCategoriesIndex = useDifferentiationTagCategoriesIndex as jest.Mock

describe('DifferentiationTagTrayManager', () => {
  const defaultProps = {
    isOpen: true,
    onClose: jest.fn(),
    courseID: 123,
  }

  let user: ReturnType<typeof userEvent.setup>
  const renderComponent = (mockReturn = {}, props = {}) => {
    const defaultMock = {
      data: [],
      isLoading: false,
      error: null,
    }
    mockUseDifferentiationTagCategoriesIndex.mockReturnValue({...defaultMock, ...mockReturn})
    render(<DifferentiationTagTrayManager {...defaultProps} {...props} />)
  }

  beforeEach(() => {
    jest.clearAllMocks()
  })

  it('renders the tray when isOpen is true', () => {
    renderComponent()
    expect(screen.queryByTestId('differentiation-tag-header')).toBeInTheDocument()
  })

  it('shows loading spinner when data is being fetched', () => {
    renderComponent({isLoading: true})
    expect(screen.getByTitle('Loading...')).toBeInTheDocument()
  })

  it('shows error message when there is an error', () => {
    const error = new Error('Failed to fetch')
    renderComponent({error})
    expect(screen.getByText(/Error loading categories:/)).toBeInTheDocument()
    expect(screen.getByText(/Failed to fetch/)).toBeInTheDocument()
  })
  it('shows error message when course id is not provided', () => {
    const error = new Error('A valid course ID is required')
    renderComponent({error}, {courseID: undefined})
<<<<<<< HEAD
    expect(
      screen.getByText(/Error loading tag differentiation tag categories:/),
    ).toBeInTheDocument()
=======
    expect(screen.getByText(/Error loading categories:/)).toBeInTheDocument()
>>>>>>> 438cae6b
    expect(screen.getByText(/A valid course ID is required./)).toBeInTheDocument()
  })

  it('displays differentiation tag categories when data is retrieved from the hook', () => {
    const mockCategories = [
      {id: 1, name: 'Category 1'},
      {id: 2, name: 'Category 2'},
    ]
    renderComponent({data: mockCategories})
    expect(screen.getByText('Category 1')).toBeInTheDocument()
    expect(screen.getByText('Category 2')).toBeInTheDocument()
  })

  it('calls onClose when close button is clicked', async () => {
    renderComponent()
    const closeButton = screen.getByRole('button', {
      name: 'Close Differentiation Tag Tray',
      hidden: true,
    })

    await userEvent.click(closeButton)
    expect(defaultProps.onClose).toHaveBeenCalled()
  })

  it('calls useDifferentiationTagCategoriesIndex with correct courseID', () => {
    renderComponent()
    expect(mockUseDifferentiationTagCategoriesIndex).toHaveBeenCalledWith(123, {
      enabled: true,
      includeDifferentiationTags: true,
    })
  })

  it('renders help text when there are no differentiation tags', () => {
    renderComponent()
    expect(screen.getByText(/Like groups, but different!/)).toBeInTheDocument()
  })
})<|MERGE_RESOLUTION|>--- conflicted
+++ resolved
@@ -67,13 +67,7 @@
   it('shows error message when course id is not provided', () => {
     const error = new Error('A valid course ID is required')
     renderComponent({error}, {courseID: undefined})
-<<<<<<< HEAD
-    expect(
-      screen.getByText(/Error loading tag differentiation tag categories:/),
-    ).toBeInTheDocument()
-=======
     expect(screen.getByText(/Error loading categories:/)).toBeInTheDocument()
->>>>>>> 438cae6b
     expect(screen.getByText(/A valid course ID is required./)).toBeInTheDocument()
   })
 
