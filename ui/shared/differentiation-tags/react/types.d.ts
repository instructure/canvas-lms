--- conflicted
+++ resolved
@@ -25,10 +25,7 @@
 export interface DifferentiationTagGroup {
   id: number
   name: string
-<<<<<<< HEAD
-=======
   members_count: number
->>>>>>> 438cae6b
 }
 
 export type ModalMode = 'create' | 'edit'
