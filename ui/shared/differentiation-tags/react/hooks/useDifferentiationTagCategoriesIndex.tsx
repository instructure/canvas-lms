--- conflicted
+++ resolved
@@ -44,10 +44,7 @@
       },
       params: {
         collaboration_state: 'non_collaborative',
-<<<<<<< HEAD
-=======
         per_page: 60,
->>>>>>> 438cae6b
         ...(includeDifferentiationTags && {'includes[]': 'groups'}),
       },
     })
@@ -62,11 +59,7 @@
   }
 
   return useQuery<DifferentiationTagCategory[], Error>({
-<<<<<<< HEAD
-    queryKey: ['differentiationTagCategories', courseId, includeDifferentiationTags],
-=======
     queryKey: ['differentiationTagCategories', Number(courseId), includeDifferentiationTags],
->>>>>>> 438cae6b
     queryFn: fetchDifTagCategories,
     enabled: hasValidCourseId && enabled,
     staleTime: QUERY_STALE_TIME,
