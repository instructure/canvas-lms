--- conflicted
+++ resolved
@@ -44,10 +44,7 @@
       },
       params: {
         collaboration_state: 'non_collaborative',
-<<<<<<< HEAD
-=======
         per_page: 60,
->>>>>>> 0ef5b089
         ...(includeDifferentiationTags && {'includes[]': 'groups'}),
       },
     })
@@ -62,11 +59,7 @@
   }
 
   return useQuery<DifferentiationTagCategory[], Error>({
-<<<<<<< HEAD
-    queryKey: ['differentiationTagCategories', courseId, includeDifferentiationTags],
-=======
     queryKey: ['differentiationTagCategories', Number(courseId), includeDifferentiationTags],
->>>>>>> 0ef5b089
     queryFn: fetchDifTagCategories,
     enabled: hasValidCourseId && enabled,
     staleTime: QUERY_STALE_TIME,
