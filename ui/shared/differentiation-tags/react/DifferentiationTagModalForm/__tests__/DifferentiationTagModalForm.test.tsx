--- conflicted
+++ resolved
@@ -157,13 +157,8 @@
     it('moves focus to previous row remove button when a tag input row is deleted', async () => {
       renderComponent({mode: CREATE_MODE})
 
-<<<<<<< HEAD
-      await user.click(screen.getByLabelText('+ Add another tag'))
-      await user.click(screen.getByLabelText('+ Add another tag'))
-=======
-      await user.click(screen.getByLabelText('Add another tag'))
-      await user.click(screen.getByLabelText('Add another tag'))
->>>>>>> f6e5b4e8
+      await user.click(screen.getByLabelText('Add another tag'))
+      await user.click(screen.getByLabelText('Add another tag'))
 
       // Get all remove buttons in reverse order as we want to delete the last one
       const removeButtons = screen
@@ -178,13 +173,8 @@
     it('moves focus to the first tag input row if the second tag input row is deleted', async () => {
       renderComponent({mode: CREATE_MODE})
 
-<<<<<<< HEAD
-      await user.click(screen.getByLabelText('+ Add another tag'))
-      await user.click(screen.getByLabelText('+ Add another tag'))
-=======
-      await user.click(screen.getByLabelText('Add another tag'))
-      await user.click(screen.getByLabelText('Add another tag'))
->>>>>>> f6e5b4e8
+      await user.click(screen.getByLabelText('Add another tag'))
+      await user.click(screen.getByLabelText('Add another tag'))
 
       const removeButtons = screen.getAllByRole('button', {name: /remove tag/i, hidden: true})
       // Remove the second tag input row (first one is the default one)
