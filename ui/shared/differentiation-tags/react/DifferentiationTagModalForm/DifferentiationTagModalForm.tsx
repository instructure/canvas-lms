--- conflicted
+++ resolved
@@ -137,13 +137,6 @@
   }, [mode, differentiationTagSet, getInitialState])
 
   useEffect(() => {
-<<<<<<< HEAD
-    if (focusIndex === -1) {
-      inputRefs.current[tags[0].id]?.focus()
-      setFocusIndex(null)
-    } else if (focusIndex !== null) {
-      focusElRef.current[focusIndex]?.focus()
-=======
     switch (focusIndex) {
       case -1:
         inputRefs.current[tags[0]?.id]?.focus()
@@ -158,7 +151,6 @@
       // Put focus on the corresponding tag delete button
       default:
         focusElRef.current[focusIndex]?.focus()
->>>>>>> f6e5b4e8
     }
   }, [focusIndex])
 
