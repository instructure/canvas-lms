--- conflicted
+++ resolved
@@ -258,13 +258,8 @@
           if (firstErrorKey === 'tagSetName') {
             tagSetNameRef.current?.focus();
           } else {
-<<<<<<< HEAD
-            const tagId = parseInt(firstErrorKey, 10)
-            inputRefs.current[tagId]?.focus()
-=======
             const tagId = parseInt(firstErrorKey, 10);
             inputRefs.current[tagId]?.focus();
->>>>>>> 442bbfc6
           }
         }
       }, 0)
