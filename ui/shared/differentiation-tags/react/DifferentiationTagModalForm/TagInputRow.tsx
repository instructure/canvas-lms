/*
 * Copyright (C) 2025 - present Instructure, Inc.
 *
 * This file is part of Canvas.
 *
 * Canvas is free software: you can redistribute it and/or modify it under
 * the terms of the GNU Affero General Public License as published by the Free
 * Software Foundation, version 3 of the License.
 *
 * Canvas is distributed in the hope that it will be useful, but WITHOUT ANY
 * WARRANTY; without even the implied warranty of MERCHANTABILITY or FITNESS FOR
 * A PARTICULAR PURPOSE. See the GNU Affero General Public License for more
 * details.
 *
 * You should have received a copy of the GNU Affero General Public License along
 * with this program. If not, see <http://www.gnu.org/licenses/>.
 */
import React from 'react'
import {Flex} from '@instructure/ui-flex'
import {TextInput} from '@instructure/ui-text-input'
import {IconButton} from '@instructure/ui-buttons'
import {IconTrashLine} from '@instructure/ui-icons'
import {useScope as createI18nScope} from '@canvas/i18n'
import {ScreenReaderContent} from '@instructure/ui-a11y-content'
import {Text} from '@instructure/ui-text'
import {View} from '@instructure/ui-view'

const I18n = createI18nScope('differentiation_tags')

export type TagState = {
  id: number
  name: string
}

export type TagInputRowProps = {
  tag: TagState
  index: number
  totalTags: number
  error?: string
  onChange: (id: number, value: string) => void
  onRemove: (id: number) => void
  inputRef?: (el: HTMLInputElement | null) => void
  focusElRef?: React.MutableRefObject<(HTMLElement | null)[]>
}

const TagInputRow: React.FC<TagInputRowProps> = ({
  tag,
  index,
  totalTags,
  error,
  onChange,
  onRemove,
  inputRef,
  focusElRef,
}) => {
  return (
    <Flex direction="column" margin="0 0 medium 0">
      <Flex alignItems="end">
        <TextInput
          inputRef={inputRef}
          name={`tag-name-${tag.id}`}
          renderLabel={
            totalTags > 1
              ? I18n.t('Tag Name (Variant %{tagCount})', {tagCount: index + 1})
              : I18n.t('Tag Name')
          }
          display="inline-block"
          width={totalTags > 1 ? '95%' : '100%'}
          value={tag.name}
          onChange={e => onChange(tag.id, e.target.value)}
          messages={
            error
              ? [
                  {
                    text: error,
                    type: 'newError',
                  },
                ]
              : undefined
          }
          isRequired
          data-testid="tag-name-input"
        />
        {totalTags > 1 && (
          <IconButton
            elementRef={el => {
              if (focusElRef?.current && el instanceof HTMLElement) {
                focusElRef.current[tag.id] = el
              }
            }}
<<<<<<< HEAD
            screenReaderLabel={I18n.t('Remove tag')}
=======
            screenReaderLabel={
              tag.name
                ? I18n.t('Remove %{tag}', {tag: tag.name})
                : totalTags > 1
                  ? I18n.t('Remove Tag Name Variant %{tagCount}', {tagCount: index + 1})
                  : I18n.t('Remove Tag Name')
            }
>>>>>>> 3b5eb382
            onClick={() => onRemove(tag.id)}
            withBackground={false}
            withBorder={false}
            color="primary"
            width="5%"
            data-testid="remove-tag"
          >
            <IconTrashLine />
          </IconButton>
        )}
      </Flex>
    </Flex>
  )
}

export default TagInputRow<|MERGE_RESOLUTION|>--- conflicted
+++ resolved
@@ -88,9 +88,6 @@
                 focusElRef.current[tag.id] = el
               }
             }}
-<<<<<<< HEAD
-            screenReaderLabel={I18n.t('Remove tag')}
-=======
             screenReaderLabel={
               tag.name
                 ? I18n.t('Remove %{tag}', {tag: tag.name})
@@ -98,7 +95,6 @@
                   ? I18n.t('Remove Tag Name Variant %{tagCount}', {tagCount: index + 1})
                   : I18n.t('Remove Tag Name')
             }
->>>>>>> 3b5eb382
             onClick={() => onRemove(tag.id)}
             withBackground={false}
             withBorder={false}
