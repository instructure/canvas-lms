--- conflicted
+++ resolved
@@ -235,14 +235,11 @@
     politeness,
     dismissible = true,
   } = args
-<<<<<<< HEAD
-=======
 
   // Check if document is available (guard against calls after test cleanup)
   if (typeof document === 'undefined') {
     return
   }
->>>>>>> a5dbccb1
 
   function closeAlert(atNode: Element) {
     ReactDOM.unmountComponentAtNode(atNode)
