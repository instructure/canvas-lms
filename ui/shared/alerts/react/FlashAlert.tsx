/*
 * Copyright (C) 2017 - present Instructure, Inc.
 *
 * This file is part of Canvas.
 *
 * Canvas is free software: you can redistribute it and/or modify it under
 * the terms of the GNU Affero General Public License as published by the Free
 * Software Foundation, version 3 of the License.
 *
 * Canvas is distributed in the hope that it will be useful, but WITHOUT ANY
 * WARRANTY; without even the implied warranty of MERCHANTABILITY or FITNESS FOR
 * A PARTICULAR PURPOSE. See the GNU Affero General Public License for more
 * details.
 *
 * You should have received a copy of the GNU Affero General Public License along
 * with this program. If not, see <http://www.gnu.org/licenses/>.
 */

/**
 * Flash alerts, especially for ajax error messages
 * Typical usage:
 * import {showFlashError} from './FlashAlert'
 * ...
 * axios.put(url, data).then((response) => {
 *     // do something with response
 *   }).catch(showFlashError(your_error_message))
 *
 * showFlashError() with no argument shows a generic message
 *
 * On error, will display an inst-ui Alert at the top of the page
 * with an error message and "Details" button. When the user clicks
 * the button, it shows error details extracted from the axios Error
 *
 * You could also import the lower level showFlashAlert function or
 * the FlashAlert component if you need more control
 *
 * showFlashAlert({ err, message, type }, onCloseCallback)
 *  err: error object
 *  message: user-facing message
 *  type: one of ['info', 'success', 'warning', 'error']
 *        default is 'info' unless an error object is passed in, else is 'error'
 */

import React from 'react'
import ReactDOM from 'react-dom'
import {useScope as createI18nScope} from '@canvas/i18n'
import {Alert} from '@instructure/ui-alerts'
import {Link} from '@instructure/ui-link'
import {Text} from '@instructure/ui-text'
import {PresentationContent, ScreenReaderContent} from '@instructure/ui-a11y-content'
import {Transition} from '@instructure/ui-motion'

const I18n = createI18nScope('ajaxflashalert')

const messageHolderId = 'flashalert_message_holder' // specs fail if I reuse jquery's elements
const screenreaderMessageHolderId = 'flash_screenreader_holder'
const timeout = 10000

type CanvasApiResponseError = {
  message: string
  response?: {
    data?: {
      errors: {
        message: string
      }
      message?: string
    }
  }
}

function findDetailMessage(err: CanvasApiResponseError) {
  let a: string = err.message
  let b: string | undefined
  if (err.response) {
    if (err.response.data) {
      try {
        if (Array.isArray(err.response.data.errors)) {
          // probably a canvas api
          a = err.response.data.errors[0].message
          b = err.message
        } else if (err.response.data.message) {
          // probably a canvas api too
          a = err.response.data.message
          b = err.message
        }
      } catch (_ignore) {
        a = err.message
      }
    }
  }
  return {a, b}
}

const isLoadingChunkError = (a?: string): boolean => {
  return typeof a === 'string' && a.toLowerCase().includes('loading chunk')
}

// An Alert with a message and "Details" button which surfaces
// more info about the error when pressed.
// Is displayed at the top of the document, and will close itself after a while

type FlashAlertProps = {
  onClose: () => void
  message: string | React.ReactNode
  error?: Error | null
  variant?: 'info' | 'success' | 'warning' | 'error'
  timeout?: number
  screenReaderOnly?: boolean
  liveRegionPoliteness?: 'assertive' | 'polite'
}
export default class FlashAlert extends React.Component<FlashAlertProps> {
  static defaultProps = {
    variant: 'info',
    timeout,
    screenReaderOnly: false,
  }

  timerId: number = 0

  state = {
    showDetails: false,
    isOpen: true,
  }

  getLiveRegion() {
    // return element where flash screenreader messages go.
    // create if necessary
    let liveRegion = document.getElementById(screenreaderMessageHolderId)
    if (!liveRegion) {
      liveRegion = document.createElement('div')
      liveRegion.id = screenreaderMessageHolderId
      liveRegion.setAttribute('role', 'alert')
      document.body.appendChild(liveRegion)
    }
    return liveRegion
  }

  showDetails = () => {
    this.setState({showDetails: true})
    clearTimeout(this.timerId)
    this.timerId = setTimeout(() => this.closeAlert(), this.props.timeout) as unknown as number
  }

  closeAlert = () => {
    this.setState({isOpen: false}, () => {
      setTimeout(() => {
        clearTimeout(this.timerId)
        this.props.onClose()
      }, 500)
    })
  }

  renderDetailMessage(a: string, b?: string) {
    const showPrimaryDetails = a && !isLoadingChunkError(a)
    const showSecondaryDetails = b && !isLoadingChunkError(b)

    return (
      <Text as="p" fontStyle="italic">
        {showPrimaryDetails && <Text>{a}</Text>}
        {showSecondaryDetails && (
          <>
            <br />
            <Text>{b}</Text>
          </>
        )}
      </Text>
    )
  }

  render() {
    let details = null
    if (this.props.error) {
      const {a, b} = findDetailMessage(this.props.error)
      const showPrimaryDetails = a && !isLoadingChunkError(a)
      const showSecondaryDetails = b && !isLoadingChunkError(b)

      if (showPrimaryDetails || showSecondaryDetails) {
        if (this.state.showDetails) {
          details = this.renderDetailMessage(a, b)
        } else {
          details = (
            <span>
              <PresentationContent>
                <Link isWithinText={false} as="button" onClick={this.showDetails}>
                  {I18n.t('Details')}
                </Link>
              </PresentationContent>
              <ScreenReaderContent>{this.renderDetailMessage(a, b)}</ScreenReaderContent>
            </span>
          )
        }
      }
    }

    return (
      <Transition transitionOnMount={true} in={this.state.isOpen} type="fade">
        <Alert
          variant={this.props.variant}
          renderCloseButtonLabel={I18n.t('Close')}
          onDismiss={this.closeAlert}
          margin="small auto"
          timeout={this.props.timeout}
          liveRegion={this.getLiveRegion}
          transition="fade"
          screenReaderOnly={this.props.screenReaderOnly}
          liveRegionPoliteness={this.props.liveRegionPoliteness}
        >
          <div>
            <p style={{margin: '0 -5px'}}>{this.props.message}</p>
            {details}
          </div>
        </Alert>
      </Transition>
    )
  }
}

type ShowFlashAlertArgs = {
  message: string | React.ReactNode
  err?: Error | null
  type?: 'info' | 'success' | 'warning' | 'error'
  srOnly?: boolean
  politeness?: 'assertive' | 'polite'
}

export function showFlashAlert(args: ShowFlashAlertArgs) {
  const {message, err, type = err ? 'error' : 'info', srOnly = false, politeness} = args

  function closeAlert(atNode: Element) {
    ReactDOM.unmountComponentAtNode(atNode)
    atNode.remove()
  }

  function getAlertContainer() {
    let alertContainer = document.getElementById(messageHolderId)
    if (!alertContainer) {
      alertContainer = document.createElement('div')
      alertContainer.classList.add('clickthrough-container')
      alertContainer.id = messageHolderId
      alertContainer.setAttribute(
        'style',
        'position: fixed; top: 0; left: 0; width: 100%; z-index: 100000;',
      )
      document.body.appendChild(alertContainer)
    }
    return alertContainer
  }

  function renderAlert(parent: Element) {
<<<<<<< HEAD
     
=======
>>>>>>> 4b8c5dea
    ReactDOM.render(
      <FlashAlert
        message={message}
        timeout={ENV.flashAlertTimeout ?? timeout}
        error={err}
        variant={type}
        onClose={closeAlert.bind(null, parent)}
        screenReaderOnly={srOnly}
        liveRegionPoliteness={politeness}
      />,
      parent,
    )
  }

  const div = document.createElement('div')
  // div.setAttribute('class', styles.flashMessage)
  div.setAttribute('style', 'max-width:50em;margin:1rem auto;')
  div.setAttribute('class', 'flashalert-message')
  getAlertContainer().appendChild(div)
  renderAlert(div)
}

export function destroyContainer() {
  const container = document.getElementById(messageHolderId)
  const liveRegion = document.getElementById(screenreaderMessageHolderId)
  if (container) container.remove()
  if (liveRegion) liveRegion.remove()
}

export function showFlashError(message = I18n.t('An error occurred making a network request')) {
  return (err?: Error) => showFlashAlert({message, err, type: 'error'})
}

export function showFlashSuccess(message: string) {
  return () => showFlashAlert({message, type: 'success'})
}

export function showFlashWarning(message: string) {
  return () => showFlashAlert({message, type: 'warning'})
}<|MERGE_RESOLUTION|>--- conflicted
+++ resolved
@@ -247,10 +247,6 @@
   }
 
   function renderAlert(parent: Element) {
-<<<<<<< HEAD
-     
-=======
->>>>>>> 4b8c5dea
     ReactDOM.render(
       <FlashAlert
         message={message}
