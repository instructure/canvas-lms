--- conflicted
+++ resolved
@@ -247,10 +247,6 @@
   }
 
   function renderAlert(parent: Element) {
-<<<<<<< HEAD
-     
-=======
->>>>>>> 51db239a
     ReactDOM.render(
       <FlashAlert
         message={message}
