/*
 * Copyright (C) 2017 - present Instructure, Inc.
 *
 * This file is part of Canvas.
 *
 * Canvas is free software: you can redistribute it and/or modify it under
 * the terms of the GNU Affero General Public License as published by the Free
 * Software Foundation, version 3 of the License.
 *
 * Canvas is distributed in the hope that it will be useful, but WITHOUT ANY
 * WARRANTY; without even the implied warranty of MERCHANTABILITY or FITNESS FOR
 * A PARTICULAR PURPOSE. See the GNU Affero General Public License for more
 * details.
 *
 * You should have received a copy of the GNU Affero General Public License along
 * with this program. If not, see <http://www.gnu.org/licenses/>.
 */

/**
 * Flash alerts, especially for ajax error messages
 * Typical usage:
 * import {showFlashError} from './FlashAlert'
 * ...
 * axios.put(url, data).then((response) => {
 *     // do something with response
 *   }).catch(showFlashError(your_error_message))
 *
 * showFlashError() with no argument shows a generic message
 *
 * On error, will display an inst-ui Alert at the top of the page
 * with an error message and "Details" button. When the user clicks
 * the button, it shows error details extracted from the axios Error
 *
 * You could also import the lower level showFlashAlert function or
 * the FlashAlert component if you need more control
 *
 * showFlashAlert({ err, message, type }, onCloseCallback)
 *  err: error object
 *  message: user-facing message
 *  type: one of ['info', 'success', 'warning', 'error']
 *        default is 'info' unless an error object is passed in, else is 'error'
 */

import React from 'react'
import ReactDOM from 'react-dom'
import {useScope as createI18nScope} from '@canvas/i18n'
import {Alert} from '@instructure/ui-alerts'
import {Link} from '@instructure/ui-link'
import {Text} from '@instructure/ui-text'
import {PresentationContent, ScreenReaderContent} from '@instructure/ui-a11y-content'
import {Transition} from '@instructure/ui-motion'

const I18n = createI18nScope('ajaxflashalert')

const messageHolderId = 'flashalert_message_holder' // specs fail if I reuse jquery's elements
const screenreaderMessageHolderId = 'flash_screenreader_holder'
const timeout = 10000

type CanvasApiResponseError = {
  message: string
  response?: {
    data?: {
      errors: {
        message: string
      }
      message?: string
    }
  }
}

function findDetailMessage(err: CanvasApiResponseError) {
  let a: string = err.message
  let b: string | undefined
  if (err.response) {
    if (err.response.data) {
      try {
        if (Array.isArray(err.response.data.errors)) {
          // probably a canvas api
          a = err.response.data.errors[0].message
          b = err.message
        } else if (err.response.data.message) {
          // probably a canvas api too
          a = err.response.data.message
          b = err.message
        }
      } catch (_ignore) {
        a = err.message
      }
    }
  }
  return {a, b}
}

const isLoadingChunkError = (a?: string): boolean => {
  return typeof a === 'string' && a.toLowerCase().includes('loading chunk')
}

// An Alert with a message and "Details" button which surfaces
// more info about the error when pressed.
// Is displayed at the top of the document, and will close itself after a while

type FlashAlertProps = {
  onClose: () => void
  message: string | React.ReactNode
  error?: Error | null
  variant?: 'info' | 'success' | 'warning' | 'error'
  timeout?: number
  screenReaderOnly?: boolean
  liveRegionPoliteness?: 'assertive' | 'polite'
}
export default class FlashAlert extends React.Component<FlashAlertProps> {
  static defaultProps = {
    variant: 'info',
    timeout,
    screenReaderOnly: false,
  }

  timerId: number = 0

  state = {
    showDetails: false,
    isOpen: true,
  }

  getLiveRegion() {
    // return element where flash screenreader messages go.
    // create if necessary
    let liveRegion = document.getElementById(screenreaderMessageHolderId)
    if (!liveRegion) {
      liveRegion = document.createElement('div')
      liveRegion.id = screenreaderMessageHolderId
      liveRegion.setAttribute('role', 'alert')
      document.body.appendChild(liveRegion)
    }
    return liveRegion
  }

  showDetails = () => {
    this.setState({showDetails: true})
    clearTimeout(this.timerId)
    this.timerId = setTimeout(() => this.closeAlert(), this.props.timeout) as unknown as number
  }

  closeAlert = () => {
    this.setState({isOpen: false}, () => {
      setTimeout(() => {
        clearTimeout(this.timerId)
        this.props.onClose()
      }, 500)
    })
  }

  renderDetailMessage(a: string, b?: string) {
    const showPrimaryDetails = a && !isLoadingChunkError(a)
    const showSecondaryDetails = b && !isLoadingChunkError(b)

    return (
      <Text as="p" fontStyle="italic">
        {showPrimaryDetails && <Text>{a}</Text>}
        {showSecondaryDetails && (
          <>
            <br />
            <Text>{b}</Text>
          </>
        )}
      </Text>
    )
  }

  render() {
    let details = null
    if (this.props.error) {
      const {a, b} = findDetailMessage(this.props.error)
      const showPrimaryDetails = a && !isLoadingChunkError(a)
      const showSecondaryDetails = b && !isLoadingChunkError(b)

      if (showPrimaryDetails || showSecondaryDetails) {
        if (this.state.showDetails) {
          details = this.renderDetailMessage(a, b)
        } else {
          details = (
            <span>
              <PresentationContent>
                <Link isWithinText={false} as="button" onClick={this.showDetails}>
                  {I18n.t('Details')}
                </Link>
              </PresentationContent>
              <ScreenReaderContent>{this.renderDetailMessage(a, b)}</ScreenReaderContent>
            </span>
          )
        }
      }
    }

    return (
      <Transition transitionOnMount={true} in={this.state.isOpen} type="fade">
        <Alert
          variant={this.props.variant}
          renderCloseButtonLabel={I18n.t('Close')}
          onDismiss={this.closeAlert}
          margin="small auto"
          timeout={this.props.timeout}
          liveRegion={this.getLiveRegion}
          transition="fade"
          screenReaderOnly={this.props.screenReaderOnly}
          liveRegionPoliteness={this.props.liveRegionPoliteness}
        >
          <div>
            <p style={{margin: '0 -5px'}}>{this.props.message}</p>
            {details}
          </div>
        </Alert>
      </Transition>
    )
  }
}

type ShowFlashAlertArgs = {
  message: string | React.ReactNode
  err?: Error | null
  type?: 'info' | 'success' | 'warning' | 'error'
  srOnly?: boolean
  politeness?: 'assertive' | 'polite'
}

export function showFlashAlert(args: ShowFlashAlertArgs) {
  const {message, err, type = err ? 'error' : 'info', srOnly = false, politeness} = args

  function closeAlert(atNode: Element) {
    ReactDOM.unmountComponentAtNode(atNode)
    atNode.remove()
  }

  function getAlertContainer() {
    let alertContainer = document.getElementById(messageHolderId)
    if (!alertContainer) {
      alertContainer = document.createElement('div')
      alertContainer.classList.add('clickthrough-container')
      alertContainer.id = messageHolderId
      alertContainer.setAttribute(
        'style',
        'position: fixed; top: 0; left: 0; width: 100%; z-index: 100000;'
      )
      document.body.appendChild(alertContainer)
    }
    return alertContainer
  }

  function renderAlert(parent: Element) {
<<<<<<< HEAD
    // eslint-disable-next-line no-restricted-properties
=======
     
>>>>>>> 80d4da09
    ReactDOM.render(
      <FlashAlert
        message={message}
        timeout={ENV.flashAlertTimeout ?? timeout}
        error={err}
        variant={type}
        onClose={closeAlert.bind(null, parent)}
        screenReaderOnly={srOnly}
        liveRegionPoliteness={politeness}
      />,
      parent
    )
  }

  const div = document.createElement('div')
  // div.setAttribute('class', styles.flashMessage)
  div.setAttribute('style', 'max-width:50em;margin:1rem auto;')
  div.setAttribute('class', 'flashalert-message')
  getAlertContainer().appendChild(div)
  renderAlert(div)
}

export function destroyContainer() {
  const container = document.getElementById(messageHolderId)
  const liveRegion = document.getElementById(screenreaderMessageHolderId)
  if (container) container.remove()
  if (liveRegion) liveRegion.remove()
}

export function showFlashError(message = I18n.t('An error occurred making a network request')) {
  return (err?: Error) => showFlashAlert({message, err, type: 'error'})
}

export function showFlashSuccess(message: string) {
  return () => showFlashAlert({message, type: 'success'})
}

export function showFlashWarning(message: string) {
  return () => showFlashAlert({message, type: 'warning'})
}<|MERGE_RESOLUTION|>--- conflicted
+++ resolved
@@ -247,11 +247,7 @@
   }
 
   function renderAlert(parent: Element) {
-<<<<<<< HEAD
-    // eslint-disable-next-line no-restricted-properties
-=======
      
->>>>>>> 80d4da09
     ReactDOM.render(
       <FlashAlert
         message={message}
