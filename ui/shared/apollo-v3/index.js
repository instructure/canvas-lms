/*
 * Copyright (C) 2018 - present Instructure, Inc.
 *
 * This file is part of Canvas.
 *
 * Canvas is free software: you can redistribute it and/or modify it under
 * the terms of the GNU Affero General Public License as published by the Free
 * Software Foundation, version 3 of the License.
 *
 * Canvas is distributed in the hope that it will be useful, but WITHOUT ANY
 * WARRANTY; without even the implied warranty of MERCHANTABILITY or FITNESS FOR
 * A PARTICULAR PURPOSE. See the GNU Affero General Public License for more
 * details.
 *
 * You should have received a copy of the GNU Affero General Public License along
 * with this program. If not, see <http://www.gnu.org/licenses/>.
 */

import getCookie from '@instructure/get-cookie'
import possibleTypes from '@canvas/apollo-v3/possibleTypes.json'
<<<<<<< HEAD
import {ApolloClient, ApolloProvider, InMemoryCache, HttpLink, ApolloLink, gql} from '@apollo/client'
=======
import {
  ApolloClient,
  ApolloProvider,
  InMemoryCache,
  HttpLink,
  ApolloLink,
  gql,
} from '@apollo/client'
>>>>>>> 51db239a
import {Query} from '@apollo/client/react/components'
import {persistCache} from 'apollo3-cache-persist'
import {onError} from '@apollo/client/link/error'

import EncryptedForage from '../encrypted-forage'

function createConsoleErrorReportLink() {
  return onError(({graphQLErrors, networkError}) => {
    if (graphQLErrors)
      graphQLErrors.map(({message, locations, path}) =>
        console.log(`[GraphQL error]: Message: ${message}, Location: ${locations}, Path: ${path}`),
      )
    if (networkError) console.log(`[Network error]: ${networkError}`)
  })
}

function setHeadersLink() {
  return new ApolloLink((operation, forward) => {
    operation.setContext({
      headers: {
        'X-Requested-With': 'XMLHttpRequest',
        'GraphQL-Metrics': true,
        'X-CSRF-Token': getCookie('_csrf_token'),
      },
    })
    return forward(operation)
  })
}

function createHttpLink(httpLinkOptions = {}) {
  const defaultOptions = {
    uri: '/api/graphql',
    credentials: 'same-origin',
  }
  const linkOpts = {
    ...defaultOptions,
    ...httpLinkOptions,
  }
  return new HttpLink(linkOpts)
}

function createCache() {
  return new InMemoryCache({
    addTypename: true,
    dataIdFromObject: object => {
      let cacheKey

      if (object.id) {
        cacheKey = object.id
      } else if (object._id && object.__typename === 'RubricAssessmentRating') {
        cacheKey = object.__typename + object._id + object.rubricAssessmentId
      } else if (object.__typename === 'RubricRating') {
        cacheKey = object.__typename + object._id + object.rubricId
      } else if (object._id && object.__typename) {
        cacheKey = object.__typename + object._id
      } else {
        return null
      }

      // Multiple distinct RubricAssessments (and likely other versionable
      // objects) may be represented by the same ID and type. Add the
      // artifactAttempt field to the cache key to assessments for different
      // attempts don't collide.
      if (
        ['RubricAssessment', 'RubricAssessmentRating'].includes(object.__typename) &&
        object.artifactAttempt != null
      ) {
        cacheKey = `${cacheKey}:${object.artifactAttempt}`
      }
      return cacheKey
    },
    possibleTypes: possibleTypes,
  })
}

async function createPersistentCache(passphrase = null) {
  const cache = createCache()
  await persistCache({
    cache,
    storage: new EncryptedForage(passphrase),
  })
  return cache
}

function createClient(opts = {}) {
  const cache = opts.cache || createCache()

  // there are some cases where we need to override these options.
  //  If we're using an API gateway instead of talking to canvas directly,
  // we need to be able to inject that config.
  // also if we need to test what the client is sending over the wire,
  // being able to override the "fetch" method is useful.
  // A design goal here is not to do anything "special", but just
  // use the options that are already built into ApolloLink:
  // https://github.com/apollographql/apollo-client/blob/main/src/link/core/ApolloLink.ts
  const httpLinkOptions = opts.httpLinkOptions || {}

  const links =
    createClient.mockLink == null
      ? [createConsoleErrorReportLink(), setHeadersLink(), createHttpLink(httpLinkOptions)]
      : [createConsoleErrorReportLink(), createClient.mockLink]

  const client = new ApolloClient({
    link: ApolloLink.from(links),
    cache,
  })

  return client
}

export {ApolloProvider, createClient, createCache, createPersistentCache, Query, gql}<|MERGE_RESOLUTION|>--- conflicted
+++ resolved
@@ -18,9 +18,6 @@
 
 import getCookie from '@instructure/get-cookie'
 import possibleTypes from '@canvas/apollo-v3/possibleTypes.json'
-<<<<<<< HEAD
-import {ApolloClient, ApolloProvider, InMemoryCache, HttpLink, ApolloLink, gql} from '@apollo/client'
-=======
 import {
   ApolloClient,
   ApolloProvider,
@@ -29,7 +26,6 @@
   ApolloLink,
   gql,
 } from '@apollo/client'
->>>>>>> 51db239a
 import {Query} from '@apollo/client/react/components'
 import {persistCache} from 'apollo3-cache-persist'
 import {onError} from '@apollo/client/link/error'
