--- conflicted
+++ resolved
@@ -49,8 +49,6 @@
   }
 }
 
-<<<<<<< HEAD
-=======
 interface SectionOverride {
   id?: string
   course_section_id: string
@@ -67,7 +65,6 @@
   overrides: AssignmentOverridePayload[]
 }
 
->>>>>>> a5918370
 interface BaseRequirement extends ModuleItem {
   type: RequirementType
 }
