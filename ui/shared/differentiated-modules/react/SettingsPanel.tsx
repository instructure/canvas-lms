/*
 * Copyright (C) 2023 - present Instructure, Inc.
 *
 * This file is part of Canvas.
 *
 * Canvas is free software: you can redistribute it and/or modify it under
 * the terms of the GNU Affero General Public License as published by the Free
 * Software Foundation, version 3 of the License.
 *
 * Canvas is distributed in the hope that it will be useful, but WITHOUT ANY
 * WARRANTY; without even the implied warranty of MERCHANTABILITY or FITNESS FOR
 * A PARTICULAR PURPOSE. See the GNU Affero General Public License for more
 * details.
 *
 * You should have received a copy of the GNU Affero General Public License along
 * with this program. If not, see <http://www.gnu.org/licenses/>.
 */

import React, {useReducer, useMemo} from 'react'
import {View} from '@instructure/ui-view'
import {Flex} from '@instructure/ui-flex'
import {TextInput} from '@instructure/ui-text-input'
import {Checkbox} from '@instructure/ui-checkbox'
import {ScreenReaderContent} from '@instructure/ui-a11y-content'
import PrerequisiteForm from './PrerequisiteForm'
import RequirementForm from './RequirementForm'
import Footer from './Footer'
import {DateTimeInput} from '@instructure/ui-date-time-input'
import {defaultState, actions, reducer} from './settingsReducer'
import doFetchApi from '@canvas/do-fetch-api-effect'
import {convertModuleSettingsForApi} from '../utils/miscHelpers'
import {updateModuleUI} from '../utils/moduleHelpers'
import {showFlashAlert} from '@canvas/alerts/react/FlashAlert'
import type {Module, ModuleItem, Requirement} from './types'
import RelockModulesDialog from '@canvas/context-modules/backbone/views/RelockModulesDialog'
import {useScope as useI18nScope} from '@canvas/i18n'

const I18n = useI18nScope('differentiated_modules')

export interface SettingsPanelProps {
  bodyHeight: string
  footerHeight: string
  onDismiss: () => void
  moduleElement: HTMLDivElement
  moduleId?: string
  moduleName?: string
  unlockAt?: string
  prerequisites?: Module[]
  moduleList?: Module[]
  requirementCount?: 'all' | 'one'
  requireSequentialProgress?: boolean
  requirements?: Requirement[]
  moduleItems?: ModuleItem[]
  publishFinalGrade?: boolean
  enablePublishFinalGrade?: boolean
  addModuleUI?: (data: Record<string, any>, element: HTMLDivElement) => void
}

export default function SettingsPanel({
  moduleElement,
  bodyHeight,
  footerHeight,
  onDismiss,
  moduleId,
  moduleName,
  unlockAt,
  prerequisites,
  requirementCount,
  requireSequentialProgress,
  requirements,
  publishFinalGrade,
  enablePublishFinalGrade = false,
  moduleList = [],
  moduleItems = [],
  addModuleUI = () => {},
}: SettingsPanelProps) {
  const [state, dispatch] = useReducer(reducer, {
    ...defaultState,
    moduleName: moduleName ?? '',
    unlockAt: unlockAt ?? new Date().toISOString(),
    lockUntilChecked: !!unlockAt,
    prerequisites: prerequisites ?? [],
    requirements: requirements ?? [],
    requirementCount: requirementCount ?? 'all',
    requireSequentialProgress: requireSequentialProgress ?? false,
    publishFinalGrade: publishFinalGrade ?? false,
  })

  const availableModules = useMemo(() => {
    const cutoffIndex = moduleList.findIndex(module => module.name === moduleName)
    return cutoffIndex === -1 ? moduleList : moduleList.slice(0, cutoffIndex)
  }, [moduleList, moduleName])

  function doRequest(
    path: string,
    method: string,
<<<<<<< HEAD
    onSucces: (res: Record<string, any>) => void,
=======
    onSuccess: (res: Record<string, any>) => void,
>>>>>>> 8ef1940f
    successMessage: string,
    errorMessage: string
  ) {
    doFetchApi({
      path,
      method,
      body: convertModuleSettingsForApi(state),
    })
      .then((data: {json: Record<string, any>}) => {
        onDismiss()
<<<<<<< HEAD
        onSucces(data.json)
=======
        onSuccess(data.json)
>>>>>>> 8ef1940f
        showFlashAlert({
          type: 'success',
          message: successMessage,
        })
      })
      .catch((e: Error) =>
        showFlashAlert({
          err: e,
          message: errorMessage,
        })
      )
  }

  const handleUpdate = () => {
    if (!moduleId) return

    doRequest(
      `/courses/${ENV.COURSE_ID}/modules/${moduleId}`,
      'PUT',
<<<<<<< HEAD
      () => updateModuleUI(moduleElement, state),
=======
      responseData => {
        updateModuleUI(moduleElement, state)
        const dialog = new RelockModulesDialog()
        dialog.renderIfNeeded({
          relock_warning: responseData?.context_module?.relock_warning ?? false,
          id: moduleId,
        })
      },
>>>>>>> 8ef1940f
      I18n.t('%{moduleName} settings updated successfully.', {
        moduleName: state.moduleName,
      }),
      I18n.t('Error updating %{moduleName} settings.', {moduleName: state.moduleName})
    )
  }

  const handleCreate = () =>
    doRequest(
      `/courses/${ENV.COURSE_ID}/modules/`,
      'POST',
      res => addModuleUI(res, moduleElement),
      I18n.t('%{moduleName} created successfully.', {
        moduleName: state.moduleName,
      }),
      I18n.t('Error creating %{moduleName}.', {moduleName: state.moduleName})
    )

  const handleSave = () => {
    if (state.moduleName.length === 0) {
      dispatch({
        type: actions.SET_NAME_INPUT_MESSAGES,
        payload: [
          {
            type: 'error',
            text: I18n.t('Module Name is required.'),
          },
        ],
      })
      return
    }

    const callback = moduleId ? handleUpdate : handleCreate

    callback()
  }

  function customOnDismiss() {
    if (!moduleId) {
      // remove the temp module element on cancel
      moduleElement?.remove()
    }
    onDismiss()
  }

  return (
    <Flex direction="column" justifyItems="space-between">
      <Flex.Item shouldGrow={true} padding="small" size={bodyHeight}>
        <View as="div" padding="small">
          <TextInput
            data-testid="module-name-input"
            renderLabel={I18n.t('Module Name')}
            value={state.moduleName}
            messages={state.nameInputMessages}
            onChange={(e: React.ChangeEvent<HTMLInputElement>) => {
              const {value} = e.target
              dispatch({type: actions.SET_MODULE_NAME, payload: value})
              if (value.trim().length > 0) {
                dispatch({type: actions.SET_NAME_INPUT_MESSAGES, payload: []})
              }
            }}
          />
        </View>
        <View as="div" padding="x-small small">
          <Checkbox
            data-testid="lock-until-checkbox"
            label={I18n.t('Lock Until')}
            checked={state.lockUntilChecked}
            onChange={() =>
              dispatch({type: actions.SET_LOCK_UNTIL_CHECKED, payload: !state.lockUntilChecked})
            }
          />
        </View>
        {state.lockUntilChecked && (
          <View data-testid="lock-until-input" as="div" padding="small">
            <DateTimeInput
              value={state.unlockAt}
              dateRenderLabel={I18n.t('Date')}
              timeRenderLabel={I18n.t('Time')}
              invalidDateTimeMessage={I18n.t('Invalid date!')}
              layout="columns"
              colSpacing="small"
              prevMonthLabel={I18n.t('Previous month')}
              nextMonthLabel={I18n.t('Next month')}
              allowNonStepInput={true}
              onChange={(e, dateTimeString) =>
                dispatch({type: actions.SET_UNLOCK_AT, payload: dateTimeString})
              }
              description={
                <ScreenReaderContent>
                  {I18n.t('Unlock Date for %{moduleName}', {moduleName: state.moduleName})}
                </ScreenReaderContent>
              }
            />
          </View>
        )}
        <hr />
        {availableModules.length > 0 && (
          <View as="div">
            <View as="div" padding="x-small small">
              <PrerequisiteForm
                prerequisites={state.prerequisites}
                availableModules={availableModules}
                onAddPrerequisite={module =>
                  dispatch({
                    type: actions.SET_PREREQUISITES,
                    payload: [...state.prerequisites, module],
                  })
                }
                onDropPrerequisite={index =>
                  dispatch({
                    type: actions.SET_PREREQUISITES,
                    payload: [
                      ...state.prerequisites.slice(0, index),
                      ...state.prerequisites.slice(index + 1),
                    ],
                  })
                }
                onUpdatePrerequisite={(module, index) =>
                  dispatch({
                    type: actions.SET_PREREQUISITES,
                    payload: [
                      ...state.prerequisites.slice(0, index),
                      module,
                      ...state.prerequisites.slice(index + 1),
                    ],
                  })
                }
              />
            </View>
            <hr />
          </View>
        )}
        {moduleItems.length > 0 && (
          <View as="div" padding="x-small small">
            <RequirementForm
              requirements={state.requirements}
              requirementCount={state.requirementCount}
              requireSequentialProgress={state.requireSequentialProgress}
              moduleItems={moduleItems}
              onChangeRequirementCount={type => {
                dispatch({type: actions.SET_REQUIREMENT_COUNT, payload: type})
              }}
              onToggleSequentialProgress={() =>
                dispatch({
                  type: actions.SET_REQUIRE_SEQUENTIAL_PROGRESS,
                  payload: !state.requireSequentialProgress,
                })
              }
              onAddRequirement={requirement => {
                dispatch({
                  type: actions.SET_REQUIREMENTS,
                  payload: [...state.requirements, requirement],
                })
              }}
              onDropRequirement={index => {
                dispatch({
                  type: actions.SET_REQUIREMENTS,
                  payload: [
                    ...state.requirements.slice(0, index),
                    ...state.requirements.slice(index + 1),
                  ],
                })
              }}
              onUpdateRequirement={(requirement, index) => {
                dispatch({
                  type: actions.SET_REQUIREMENTS,
                  payload: [
                    ...state.requirements.slice(0, index),
                    requirement,
                    ...state.requirements.slice(index + 1),
                  ],
                })
              }}
            />
          </View>
        )}
        {enablePublishFinalGrade && (
          <View as="div" padding="small">
            <Checkbox
              label={I18n.t('Publish final grade for the student when this module is completed')}
              checked={state.publishFinalGrade}
              onChange={() =>
                dispatch({type: actions.SET_PUBLISH_FINAL_GRADE, payload: !state.publishFinalGrade})
              }
            />
          </View>
        )}
      </Flex.Item>
      <Flex.Item size={footerHeight}>
        <Footer
          saveButtonLabel={moduleId ? I18n.t('Update Module') : I18n.t('Add Module')}
          onDismiss={customOnDismiss}
          onUpdate={handleSave}
          updateInteraction={state.nameInputMessages.length > 0 ? 'inerror' : 'enabled'}
        />
      </Flex.Item>
    </Flex>
  )
}<|MERGE_RESOLUTION|>--- conflicted
+++ resolved
@@ -94,11 +94,7 @@
   function doRequest(
     path: string,
     method: string,
-<<<<<<< HEAD
-    onSucces: (res: Record<string, any>) => void,
-=======
     onSuccess: (res: Record<string, any>) => void,
->>>>>>> 8ef1940f
     successMessage: string,
     errorMessage: string
   ) {
@@ -109,11 +105,7 @@
     })
       .then((data: {json: Record<string, any>}) => {
         onDismiss()
-<<<<<<< HEAD
-        onSucces(data.json)
-=======
         onSuccess(data.json)
->>>>>>> 8ef1940f
         showFlashAlert({
           type: 'success',
           message: successMessage,
@@ -133,9 +125,6 @@
     doRequest(
       `/courses/${ENV.COURSE_ID}/modules/${moduleId}`,
       'PUT',
-<<<<<<< HEAD
-      () => updateModuleUI(moduleElement, state),
-=======
       responseData => {
         updateModuleUI(moduleElement, state)
         const dialog = new RelockModulesDialog()
@@ -144,7 +133,6 @@
           id: moduleId,
         })
       },
->>>>>>> 8ef1940f
       I18n.t('%{moduleName} settings updated successfully.', {
         moduleName: state.moduleName,
       }),
