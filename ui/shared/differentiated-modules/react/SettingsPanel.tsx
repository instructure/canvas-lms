--- conflicted
+++ resolved
@@ -20,7 +20,6 @@
 import {View} from '@instructure/ui-view'
 import {Flex} from '@instructure/ui-flex'
 import {TextInput} from '@instructure/ui-text-input'
-// @ts-expect-error -- remove once on InstUI 8
 import {Checkbox} from '@instructure/ui-checkbox'
 import {ScreenReaderContent} from '@instructure/ui-a11y-content'
 import PrerequisiteForm from './PrerequisiteForm'
@@ -37,9 +36,6 @@
 
 const I18n = useI18nScope('differentiated_modules')
 
-// Doing this to avoid TS2339 errors-- remove once we're on InstUI 8
-const {Item: FlexItem} = Flex as any
-
 export interface SettingsPanelProps {
   height: string
   onDismiss: () => void
@@ -53,11 +49,8 @@
   requireSequentialProgress?: boolean
   requirements?: Requirement[]
   moduleItems?: ModuleItem[]
-<<<<<<< HEAD
-=======
   publishFinalGrade?: boolean
   enablePublishFinalGrade?: boolean
->>>>>>> a5918370
 }
 
 export default function SettingsPanel({
@@ -71,11 +64,8 @@
   requirementCount,
   requireSequentialProgress,
   requirements,
-<<<<<<< HEAD
-=======
   publishFinalGrade,
   enablePublishFinalGrade = false,
->>>>>>> a5918370
   moduleList = [],
   moduleItems = [],
 }: SettingsPanelProps) {
@@ -88,10 +78,7 @@
     requirements: requirements ?? [],
     requirementCount: requirementCount ?? 'all',
     requireSequentialProgress: requireSequentialProgress ?? false,
-<<<<<<< HEAD
-=======
     publishFinalGrade: publishFinalGrade ?? false,
->>>>>>> a5918370
   })
 
   const availableModules = useMemo(() => {
@@ -133,13 +120,13 @@
 
   return (
     <Flex direction="column" justifyItems="space-between" height={height}>
-      <FlexItem shouldGrow={true} padding="small">
+      <Flex.Item shouldGrow={true} padding="small">
         <View as="div" padding="small">
           <TextInput
             renderLabel={I18n.t('Module Name')}
             value={state.moduleName}
             messages={state.nameInputMessages}
-            onChange={(e: React.ChangeEvent<HTMLSelectElement>) => {
+            onChange={(e: React.ChangeEvent<HTMLInputElement>) => {
               const {value} = e.target
               dispatch({type: actions.SET_MODULE_NAME, payload: value})
               if (value.trim().length > 0) {
@@ -256,10 +243,6 @@
             />
           </View>
         )}
-<<<<<<< HEAD
-      </FlexItem>
-      <FlexItem>
-=======
         {enablePublishFinalGrade && (
           <View as="div" padding="small">
             <Checkbox
@@ -273,14 +256,13 @@
         )}
       </Flex.Item>
       <Flex.Item>
->>>>>>> a5918370
         <Footer
           updateButtonLabel={I18n.t('Update Module')}
           onDismiss={onDismiss}
           onUpdate={handleUpdate}
           disableUpdate={state.nameInputMessages.length > 0}
         />
-      </FlexItem>
+      </Flex.Item>
     </Flex>
   )
 }