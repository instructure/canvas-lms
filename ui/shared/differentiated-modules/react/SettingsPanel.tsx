--- conflicted
+++ resolved
@@ -51,10 +51,7 @@
   moduleItems?: ModuleItem[]
   publishFinalGrade?: boolean
   enablePublishFinalGrade?: boolean
-<<<<<<< HEAD
-=======
   addModuleUI?: (data: Record<string, any>, element: HTMLDivElement) => void
->>>>>>> 0612a5fd
 }
 
 export default function SettingsPanel({
