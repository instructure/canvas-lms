--- conflicted
+++ resolved
@@ -24,20 +24,12 @@
 import {useScope as useI18nScope} from '@canvas/i18n'
 import {View} from '@instructure/ui-view'
 import {ScreenReaderContent} from '@instructure/ui-a11y-content'
-<<<<<<< HEAD
-import AssigneeSelector, {AssigneeOption} from './AssigneeSelector'
-import doFetchApi from '@canvas/do-fetch-api-effect'
-import {showFlashAlert} from '@canvas/alerts/react/FlashAlert'
-import {Spinner} from '@instructure/ui-spinner'
-import {generateAssignmentOverridesPayload} from '../utils/assignToHelper'
-=======
 import ModuleAssignments, {AssigneeOption} from './ModuleAssignments'
 import doFetchApi from '@canvas/do-fetch-api-effect'
 import {showFlashAlert, showFlashError} from '@canvas/alerts/react/FlashAlert'
 import {Spinner} from '@instructure/ui-spinner'
 import {generateAssignmentOverridesPayload} from '../utils/assignToHelper'
 import {AssignmentOverride} from './types'
->>>>>>> 82f3398e
 
 const I18n = useI18nScope('differentiated_modules')
 
@@ -75,13 +67,6 @@
   const [selectedOption, setSelectedOption] = useState<string>(OPTIONS[0].value)
   const [selectedAssignees, setSelectedAssignees] = useState<AssigneeOption[]>([])
   const [isLoading, setIsLoading] = useState(false)
-<<<<<<< HEAD
-
-  const handleSelect = (newSelectedAssignees: AssigneeOption[]) =>
-    setSelectedAssignees(newSelectedAssignees)
-
-  const handleSave = () => {
-=======
   const [defaultValues, setDefaultValues] = useState<AssigneeOption[]>([])
 
   useEffect(() => {
@@ -127,7 +112,6 @@
   }, [])
 
   const handleSave = useCallback(() => {
->>>>>>> 82f3398e
     setIsLoading(true)
     doFetchApi({
       path: `/api/v1/courses/${courseId}/modules/${moduleId}/assignment_overrides`,
@@ -142,28 +126,12 @@
         onDismiss()
       })
       .catch((err: Error) => {
-<<<<<<< HEAD
-=======
         setIsLoading(false)
->>>>>>> 82f3398e
         showFlashAlert({
           err,
           message: I18n.t('Error updating module access.'),
         })
       })
-<<<<<<< HEAD
-      .finally(() => {
-        setIsLoading(false)
-      })
-  }
-
-  const handleClick = (option: Option) => {
-    if (option.value === OPTIONS[0].value) {
-      setSelectedAssignees([])
-    }
-    setSelectedOption(option.value)
-  }
-=======
   }, [courseId, moduleId, onDismiss, selectedAssignees])
 
   const handleClick = useCallback((event: React.MouseEvent<HTMLInputElement>) => {
@@ -173,7 +141,6 @@
     }
     setSelectedOption(value)
   }, [])
->>>>>>> 82f3398e
 
   if (isLoading) return <Spinner renderTitle="Loading" size="small" />
 
@@ -194,11 +161,7 @@
                     data-testid={`${option.value}-option`}
                     value={option.value}
                     checked={selectedOption === option.value}
-<<<<<<< HEAD
-                    onClick={() => handleClick(option)}
-=======
                     onClick={handleClick}
->>>>>>> 82f3398e
                     label={<ScreenReaderContent>{option.getLabel()}</ScreenReaderContent>}
                   />
                 </View>
@@ -214,18 +177,10 @@
                 </View>
                 {option.value === OPTIONS[1].value && selectedOption === OPTIONS[1].value && (
                   <View as="div" margin="small large none none">
-<<<<<<< HEAD
-                    <AssigneeSelector
-                      courseId={courseId}
-                      moduleId={moduleId}
-                      onSelect={handleSelect}
-                      selectedOptionIds={selectedAssignees.map(val => val.id)}
-=======
                     <ModuleAssignments
                       courseId={courseId}
                       onSelect={handleSelect}
                       defaultValues={defaultValues}
->>>>>>> 82f3398e
                     />
                   </View>
                 )}
