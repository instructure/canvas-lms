/*
 * Copyright (C) 2023 - present Instructure, Inc.
 *
 * This file is part of Canvas.
 *
 * Canvas is free software: you can redistribute it and/or modify it under
 * the terms of the GNU Affero General Public License as published by the Free
 * Software Foundation, version 3 of the License.
 *
 * Canvas is distributed in the hope that it will be useful, but WITHOUT ANY
 * WARRANTY; without even the implied warranty of MERCHANTABILITY or FITNESS FOR
 * A PARTICULAR PURPOSE. See the GNU Affero General Public License for more
 * details.
 *
 * You should have received a copy of the GNU Affero General Public License along
 * with this program. If not, see <http://www.gnu.org/licenses/>.
 */

import React, {useState} from 'react'
import {Flex} from '@instructure/ui-flex'
import Footer from './Footer'
// @ts-expect-error -- TODO: remove once we're on InstUI 8
import {RadioInputGroup, RadioInput} from '@instructure/ui-radio-input'
import {Text} from '@instructure/ui-text'
import {useScope as useI18nScope} from '@canvas/i18n'
import {View} from '@instructure/ui-view'
import {ScreenReaderContent} from '@instructure/ui-a11y-content'
import AssigneeSelector, {AssigneeOption} from './AssigneeSelector'
import doFetchApi from '@canvas/do-fetch-api-effect'
import {showFlashAlert} from '@canvas/alerts/react/FlashAlert'
import {Spinner} from '@instructure/ui-spinner'
import {generateAssignmentOverridesPayload} from '../utils/assignToHelper'

const I18n = useI18nScope('differentiated_modules')

// Doing this to avoid TS2339 errors-- remove once we're on InstUI 8
const {Item: FlexItem} = Flex as any

export interface AssignToPanelProps {
  courseId: string
  moduleId: string
  height: string
  onDismiss: () => void
}

interface Option {
  value: string
  getLabel: () => string
  getDescription: () => string
}

const OPTIONS: Option[] = [
  {
    value: 'everyone',
    getLabel: () => I18n.t('Everyone'),
    getDescription: () => I18n.t('This module will be visible to everyone.'),
  },
  {
    value: 'custom',
    getLabel: () => I18n.t('Custom Access'),
    getDescription: () =>
      I18n.t('Create custom access and optionally set Lock Until date for each group.'),
  },
]

export default function AssignToPanel({courseId, moduleId, height, onDismiss}: AssignToPanelProps) {
  const [selectedOption, setSelectedOption] = useState<string>(OPTIONS[0].value)
  const [selectedAssignees, setSelectedAssignees] = useState<AssigneeOption[]>([])
  const [isLoading, setIsLoading] = useState(false)

  const handleSelect = (newSelectedAssignees: AssigneeOption[]) =>
    setSelectedAssignees(newSelectedAssignees)

  const handleSave = () => {
    setIsLoading(true)
    doFetchApi({
      path: `/api/v1/courses/${courseId}/modules/${moduleId}/assignment_overrides`,
      method: 'PUT',
      body: generateAssignmentOverridesPayload(selectedAssignees),
    })
      .then(() => {
        showFlashAlert({
          type: 'success',
          message: I18n.t('Module access updated successfully.'),
        })
        onDismiss()
      })
      .catch((err: Error) => {
        showFlashAlert({
          err,
          message: I18n.t('Error updating module access.'),
        })
      })
      .finally(() => {
        setIsLoading(false)
      })
  }

  const handleClick = (option: Option) => {
    if (option.value === OPTIONS[0].value) {
      setSelectedAssignees([])
    }
    setSelectedOption(option.value)
  }

  if (isLoading) return <Spinner renderTitle="Loading" size="small" />

  return (
    <Flex direction="column" justifyItems="start" height={height}>
      <FlexItem padding="medium medium small">
        <Text>
          {I18n.t('By default everyone in this course has assigned access to this module.')}
        </Text>
      </FlexItem>
      <FlexItem padding="x-small medium" overflowX="hidden">
        <RadioInputGroup description={I18n.t('Select Access Type')} name="access_type">
          {OPTIONS.map(option => (
            <Flex key={option.value}>
              <FlexItem align="start">
                <View as="div" margin="none">
                  <RadioInput
                    data-testid={`${option.value}-option`}
                    value={option.value}
                    checked={selectedOption === option.value}
                    onClick={() => handleClick(option)}
                    label={<ScreenReaderContent>{option.getLabel()}</ScreenReaderContent>}
                  />
                </View>
              </FlexItem>
              <FlexItem>
                <View as="div" margin="none">
                  <Text>{option.getLabel()}</Text>
                </View>
                <View as="div" margin="none">
                  <Text color="secondary" size="small">
                    {option.getDescription()}
                  </Text>
                </View>
                {option.value === OPTIONS[1].value && selectedOption === OPTIONS[1].value && (
                  <View as="div" margin="small large none none">
<<<<<<< HEAD
                    <AssigneeSelector courseId={courseId} moduleId={moduleId} />
=======
                    <AssigneeSelector
                      courseId={courseId}
                      moduleId={moduleId}
                      onSelect={handleSelect}
                      selectedOptionIds={selectedAssignees.map(val => val.id)}
                    />
>>>>>>> a5918370
                  </View>
                )}
              </FlexItem>
            </Flex>
          ))}
        </RadioInputGroup>
      </FlexItem>
      <FlexItem margin="auto none none none">
        <Footer
          updateButtonLabel={I18n.t('Update Module')}
          onDismiss={onDismiss}
<<<<<<< HEAD
          onUpdate={() => {}}
=======
          onUpdate={handleSave}
>>>>>>> a5918370
        />
      </FlexItem>
    </Flex>
  )
}<|MERGE_RESOLUTION|>--- conflicted
+++ resolved
@@ -19,7 +19,6 @@
 import React, {useState} from 'react'
 import {Flex} from '@instructure/ui-flex'
 import Footer from './Footer'
-// @ts-expect-error -- TODO: remove once we're on InstUI 8
 import {RadioInputGroup, RadioInput} from '@instructure/ui-radio-input'
 import {Text} from '@instructure/ui-text'
 import {useScope as useI18nScope} from '@canvas/i18n'
@@ -138,16 +137,12 @@
                 </View>
                 {option.value === OPTIONS[1].value && selectedOption === OPTIONS[1].value && (
                   <View as="div" margin="small large none none">
-<<<<<<< HEAD
-                    <AssigneeSelector courseId={courseId} moduleId={moduleId} />
-=======
                     <AssigneeSelector
                       courseId={courseId}
                       moduleId={moduleId}
                       onSelect={handleSelect}
                       selectedOptionIds={selectedAssignees.map(val => val.id)}
                     />
->>>>>>> a5918370
                   </View>
                 )}
               </FlexItem>
@@ -159,11 +154,7 @@
         <Footer
           updateButtonLabel={I18n.t('Update Module')}
           onDismiss={onDismiss}
-<<<<<<< HEAD
-          onUpdate={() => {}}
-=======
           onUpdate={handleSave}
->>>>>>> a5918370
         />
       </FlexItem>
     </Flex>
