--- conflicted
+++ resolved
@@ -28,11 +28,7 @@
 import doFetchApi from '@canvas/do-fetch-api-effect'
 import {showFlashAlert, showFlashError} from '@canvas/alerts/react/FlashAlert'
 import {generateAssignmentOverridesPayload, updateModuleUI} from '../utils/assignToHelper'
-<<<<<<< HEAD
-import {AssignmentOverride} from './types'
-=======
 import type {AssignmentOverride} from './types'
->>>>>>> 0cb031ce
 import LoadingOverlay from './LoadingOverlay'
 
 const I18n = useI18nScope('differentiated_modules')
@@ -45,8 +41,6 @@
   moduleElement: HTMLDivElement
   onDismiss: () => void
   mountNodeRef: React.RefObject<HTMLElement>
-<<<<<<< HEAD
-=======
   updateParentData?: (
     data: {selectedOption: OptionValue; selectedAssignees: AssigneeOption[]},
     changed: boolean
@@ -54,7 +48,6 @@
   defaultOption?: OptionValue
   defaultAssignees?: AssigneeOption[]
   onDidSubmit?: () => void
->>>>>>> 0cb031ce
 }
 
 export type OptionValue = 'everyone' | 'custom'
@@ -195,15 +188,12 @@
     changed.current = true
   }, [])
 
-<<<<<<< HEAD
-=======
   // Sends data to parent when unmounting
   useEffect(
     () => () => updateParentData?.({selectedOption, selectedAssignees}, changed.current),
     [selectedOption, selectedAssignees, updateParentData]
   )
 
->>>>>>> 0cb031ce
   return (
     <Flex direction="column" justifyItems="start">
       <LoadingOverlay showLoadingOverlay={isLoading} mountNode={mountNodeRef.current} />
@@ -216,11 +206,7 @@
           </Flex.Item>
           <Flex.Item overflowX="hidden">
             <RadioInputGroup description={I18n.t('Select Access Type')} name="access_type">
-<<<<<<< HEAD
-              {OPTIONS.map(option => (
-=======
               {[EVERYONE_OPTION, CUSTOM_OPTION].map(option => (
->>>>>>> 0cb031ce
                 <Flex key={option.value} justifyItems="start">
                   <Flex.Item align="start">
                     <View as="div" margin="xx-small">
@@ -242,17 +228,6 @@
                         {option.getDescription()}
                       </Text>
                     </View>
-<<<<<<< HEAD
-                    {option.value === OPTIONS[1].value && selectedOption === OPTIONS[1].value && (
-                      <View as="div" margin="small x-large none none">
-                        <ModuleAssignments
-                          courseId={courseId}
-                          onSelect={handleSelect}
-                          defaultValues={defaultValues}
-                        />
-                      </View>
-                    )}
-=======
                     {option.value === CUSTOM_OPTION.value &&
                       selectedOption === CUSTOM_OPTION.value && (
                         <View as="div" margin="small x-large none none">
@@ -267,7 +242,6 @@
                           />
                         </View>
                       )}
->>>>>>> 0cb031ce
                   </Flex.Item>
                 </Flex>
               ))}
