--- conflicted
+++ resolved
@@ -27,10 +27,7 @@
   requirementCount: 'all' | 'one'
   requireSequentialProgress: boolean
   requirements: Requirement[]
-<<<<<<< HEAD
-=======
   publishFinalGrade: boolean
->>>>>>> a5918370
 }
 
 export const defaultState: SettingsPanelState = {
@@ -42,10 +39,7 @@
   requirementCount: 'all',
   requireSequentialProgress: false,
   requirements: [],
-<<<<<<< HEAD
-=======
   publishFinalGrade: false,
->>>>>>> a5918370
 }
 
 export const enum actions {
@@ -57,10 +51,7 @@
   SET_REQUIREMENT_COUNT = 'SET_REQUIREMENT_COUNT',
   SET_REQUIRE_SEQUENTIAL_PROGRESS = 'SET_REQUIRE_SEQUENTIAL_PROGRESS',
   SET_REQUIREMENTS = 'SET_REQUIREMENTS',
-<<<<<<< HEAD
-=======
   SET_PUBLISH_FINAL_GRADE = 'SET_PUBLISH_FINAL_GRADE',
->>>>>>> a5918370
 }
 
 export function reducer(
@@ -84,11 +75,8 @@
       return {...state, requireSequentialProgress: action.payload}
     case actions.SET_REQUIREMENTS:
       return {...state, requirements: action.payload}
-<<<<<<< HEAD
-=======
     case actions.SET_PUBLISH_FINAL_GRADE:
       return {...state, publishFinalGrade: action.payload}
->>>>>>> a5918370
     default:
       return state
   }
