--- conflicted
+++ resolved
@@ -66,11 +66,8 @@
     (): string => `calc(${panelHeight} - ${footerHeight}px)`,
     [panelHeight]
   )
-<<<<<<< HEAD
-=======
   const trayRef = useRef<HTMLElement | null>(null)
 
->>>>>>> ad43e8f4
   function customOnDismiss() {
     if (!moduleId) {
       // remove the temp module element on cancel
@@ -156,10 +153,7 @@
                 footerHeight={footerHeight}
                 courseId={courseId}
                 moduleId={moduleId}
-<<<<<<< HEAD
-=======
                 mountNodeRef={trayRef}
->>>>>>> ad43e8f4
                 moduleElement={moduleElement}
                 onDismiss={onDismiss}
               />
