/*
 * Copyright (C) 2023 - present Instructure, Inc.
 *
 * This file is part of Canvas.
 *
 * Canvas is free software: you can redistribute it and/or modify it under
 * the terms of the GNU Affero General Public License as published by the Free
 * Software Foundation, version 3 of the License.
 *
 * Canvas is distributed in the hope that it will be useful, but WITHOUT ANY
 * WARRANTY; without even the implied warranty of MERCHANTABILITY or FITNESS FOR
 * A PARTICULAR PURPOSE. See the GNU Affero General Public License for more
 * details.
 *
 * You should have received a copy of the GNU Affero General Public License along
 * with this program. If not, see <http://www.gnu.org/licenses/>.
 */

import React, {useState, useMemo} from 'react'
import {Tray} from '@instructure/ui-tray'
import {View} from '@instructure/ui-view'
import {Flex} from '@instructure/ui-flex'
import {CloseButton} from '@instructure/ui-buttons'
import {Heading} from '@instructure/ui-heading'
import {Spinner} from '@instructure/ui-spinner'
import {Tabs} from '@instructure/ui-tabs'
import {IconModuleSolid} from '@instructure/ui-icons'
import {calculatePanelHeight} from '../utils/miscHelpers'
import type {Module} from './types'
import {useScope as useI18nScope} from '@canvas/i18n'

const I18n = useI18nScope('differentiated_modules')

export interface DifferentiatedModulesTrayProps {
  onDismiss: () => void
  moduleElement: HTMLDivElement
  moduleId?: string
  initialTab?: 'settings' | 'assign-to'
  moduleName?: string
  unlockAt?: string
  prerequisites?: Module[]
  moduleList?: Module[]
  courseId: string
  addModuleUI?: (data: Record<string, any>, element: HTMLDivElement) => void
}

const SettingsPanel = React.lazy(() => import('./SettingsPanel'))
const AssignToPanel = React.lazy(() => import('./AssignToPanel'))

export default function DifferentiatedModulesTray({
  onDismiss,
  moduleElement,
  moduleId,
  initialTab = 'assign-to',
  courseId,
  ...settingsProps
}: DifferentiatedModulesTrayProps) {
  const [selectedTab, setSelectedTab] = useState<string | undefined>(initialTab)
  const headerLabel = moduleId ? I18n.t('Edit Module Settings') : I18n.t('Add Module')
<<<<<<< HEAD
  const panelHeight = useMemo(() => calculatePanelHeight(moduleId !== undefined), [moduleId])

=======
  const footerHeight = '63'
  const panelHeight = useMemo(
    (): string => calculatePanelHeight(moduleId !== undefined),
    [moduleId]
  )
  const bodyHeight = useMemo(
    (): string => `calc(${panelHeight} - ${footerHeight}px)`,
    [panelHeight]
  )
>>>>>>> 8ef1940f
  function customOnDismiss() {
    if (!moduleId) {
      // remove the temp module element on cancel
      moduleElement?.remove()
    }
    onDismiss()
  }

  function Header() {
    return (
      <View as="div" padding="small">
        <Flex as="div" margin="0 0 medium 0">
          <Flex.Item>
            <CloseButton
              onClick={customOnDismiss}
              screenReaderLabel={I18n.t('Close')}
              placement="end"
            />
          </Flex.Item>
          <Flex.Item>
            <IconModuleSolid size="x-small" />
          </Flex.Item>
          <Flex.Item margin="0 0 0 small">
            <Heading data-testid="header-label" as="h3">
              {headerLabel}
            </Heading>
          </Flex.Item>
        </Flex>
      </View>
    )
  }

  function Fallback() {
    return (
      <View as="div" textAlign="center">
        <Spinner renderTitle={I18n.t('Loading...')} />
      </View>
    )
  }

  function Body() {
    return (
      <React.Suspense fallback={<Fallback />}>
        {moduleId === undefined ? (
          <SettingsPanel
<<<<<<< HEAD
            height={panelHeight}
=======
            bodyHeight={bodyHeight}
            footerHeight={footerHeight}
>>>>>>> 8ef1940f
            onDismiss={onDismiss}
            moduleElement={moduleElement}
            enablePublishFinalGrade={ENV?.PUBLISH_FINAL_GRADE}
            {...settingsProps}
          />
        ) : (
          <Tabs onRequestTabChange={(_e: any, {id}: {id?: string}) => setSelectedTab(id)}>
            <Tabs.Panel
              id="settings"
              data-testid="settings-panel"
              renderTitle={I18n.t('Settings')}
              isSelected={selectedTab === 'settings'}
              padding="none"
            >
              <SettingsPanel
                bodyHeight={bodyHeight}
                footerHeight={footerHeight}
                onDismiss={onDismiss}
                moduleElement={moduleElement}
                moduleId={moduleId}
                enablePublishFinalGrade={ENV?.PUBLISH_FINAL_GRADE}
                {...settingsProps}
              />
            </Tabs.Panel>
            <Tabs.Panel
              id="assign-to"
              data-testid="assign-to-panel"
              renderTitle={I18n.t('Assign To')}
              isSelected={selectedTab === 'assign-to'}
              padding="none"
            >
              <AssignToPanel
                bodyHeight={bodyHeight}
                footerHeight={footerHeight}
                courseId={courseId}
                moduleId={moduleId}
                moduleElement={moduleElement}
                onDismiss={onDismiss}
              />
            </Tabs.Panel>
          </Tabs>
        )}
      </React.Suspense>
    )
  }

  return (
    <Tray open={true} label={headerLabel} placement="end" size="regular">
      <Header />
      <Body />
    </Tray>
  )
}<|MERGE_RESOLUTION|>--- conflicted
+++ resolved
@@ -57,10 +57,6 @@
 }: DifferentiatedModulesTrayProps) {
   const [selectedTab, setSelectedTab] = useState<string | undefined>(initialTab)
   const headerLabel = moduleId ? I18n.t('Edit Module Settings') : I18n.t('Add Module')
-<<<<<<< HEAD
-  const panelHeight = useMemo(() => calculatePanelHeight(moduleId !== undefined), [moduleId])
-
-=======
   const footerHeight = '63'
   const panelHeight = useMemo(
     (): string => calculatePanelHeight(moduleId !== undefined),
@@ -70,7 +66,6 @@
     (): string => `calc(${panelHeight} - ${footerHeight}px)`,
     [panelHeight]
   )
->>>>>>> 8ef1940f
   function customOnDismiss() {
     if (!moduleId) {
       // remove the temp module element on cancel
@@ -116,12 +111,8 @@
       <React.Suspense fallback={<Fallback />}>
         {moduleId === undefined ? (
           <SettingsPanel
-<<<<<<< HEAD
-            height={panelHeight}
-=======
             bodyHeight={bodyHeight}
             footerHeight={footerHeight}
->>>>>>> 8ef1940f
             onDismiss={onDismiss}
             moduleElement={moduleElement}
             enablePublishFinalGrade={ENV?.PUBLISH_FINAL_GRADE}
