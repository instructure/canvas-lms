/*
 * Copyright (C) 2023 - present Instructure, Inc.
 *
 * This file is part of Canvas.
 *
 * Canvas is free software: you can redistribute it and/or modify it under
 * the terms of the GNU Affero General Public License as published by the Free
 * Software Foundation, version 3 of the License.
 *
 * Canvas is distributed in the hope that it will be useful, but WITHOUT ANY
 * WARRANTY; without even the implied warranty of MERCHANTABILITY or FITNESS FOR
 * A PARTICULAR PURPOSE. See the GNU Affero General Public License for more
 * details.
 *
 * You should have received a copy of the GNU Affero General Public License along
 * with this program. If not, see <http://www.gnu.org/licenses/>.
 */

import React, {useState, useMemo, useRef} from 'react'
import {Tray} from '@instructure/ui-tray'
import {View} from '@instructure/ui-view'
import {Flex} from '@instructure/ui-flex'
import {CloseButton} from '@instructure/ui-buttons'
import {Heading} from '@instructure/ui-heading'
import {Spinner} from '@instructure/ui-spinner'
import {Tabs} from '@instructure/ui-tabs'
import {IconModuleSolid} from '@instructure/ui-icons'
import {calculatePanelHeight} from '../utils/miscHelpers'
import type {Module} from './types'
import {useScope as useI18nScope} from '@canvas/i18n'

const I18n = useI18nScope('differentiated_modules')

export interface DifferentiatedModulesTrayProps {
  onDismiss: () => void
  moduleElement: HTMLDivElement
  moduleId?: string
  initialTab?: 'settings' | 'assign-to'
  moduleName?: string
  unlockAt?: string
  prerequisites?: Module[]
  moduleList?: Module[]
  courseId: string
  addModuleUI?: (data: Record<string, any>, element: HTMLDivElement) => void
}

const SettingsPanel = React.lazy(() => import('./SettingsPanel'))
const AssignToPanel = React.lazy(() => import('./AssignToPanel'))

export default function DifferentiatedModulesTray({
  onDismiss,
  moduleElement,
  moduleId,
  initialTab = 'assign-to',
  courseId,
  ...settingsProps
}: DifferentiatedModulesTrayProps) {
  const [selectedTab, setSelectedTab] = useState<string | undefined>(initialTab)
  const headerLabel = moduleId ? I18n.t('Edit Module Settings') : I18n.t('Add Module')
  const footerHeight = '63'
  const panelHeight = useMemo(
    (): string => calculatePanelHeight(moduleId !== undefined),
    [moduleId]
  )
  const bodyHeight = useMemo(
    (): string => `calc(${panelHeight} - ${footerHeight}px)`,
    [panelHeight]
  )
<<<<<<< HEAD
=======
  const trayRef = useRef<HTMLElement | null>(null)

>>>>>>> 418ffca1
  function customOnDismiss() {
    if (!moduleId) {
      // remove the temp module element on cancel
      moduleElement?.remove()
    }
    onDismiss()
  }

  function Header() {
    return (
      <View as="div" padding="small">
        <Flex as="div" margin="0 0 medium 0">
          <Flex.Item>
            <CloseButton
              onClick={customOnDismiss}
              screenReaderLabel={I18n.t('Close')}
              placement="end"
            />
          </Flex.Item>
          <Flex.Item>
            <IconModuleSolid size="x-small" />
          </Flex.Item>
          <Flex.Item margin="0 0 0 small">
            <Heading data-testid="header-label" as="h3">
              {headerLabel}
            </Heading>
          </Flex.Item>
        </Flex>
      </View>
    )
  }

  function Fallback() {
    return (
      <View as="div" textAlign="center">
        <Spinner renderTitle={I18n.t('Loading...')} />
      </View>
    )
  }

  function Body() {
    return (
      <React.Suspense fallback={<Fallback />}>
        {moduleId === undefined ? (
          <SettingsPanel
            bodyHeight={bodyHeight}
            footerHeight={footerHeight}
            onDismiss={onDismiss}
            moduleElement={moduleElement}
            enablePublishFinalGrade={ENV?.PUBLISH_FINAL_GRADE}
            mountNodeRef={trayRef}
            {...settingsProps}
          />
        ) : (
          <Tabs onRequestTabChange={(_e: any, {id}: {id?: string}) => setSelectedTab(id)}>
            <Tabs.Panel
              id="settings"
              data-testid="settings-panel"
              renderTitle={I18n.t('Settings')}
              isSelected={selectedTab === 'settings'}
              padding="none"
            >
              <SettingsPanel
                bodyHeight={bodyHeight}
                footerHeight={footerHeight}
                onDismiss={onDismiss}
                moduleElement={moduleElement}
                moduleId={moduleId}
                enablePublishFinalGrade={ENV?.PUBLISH_FINAL_GRADE}
                mountNodeRef={trayRef}
                {...settingsProps}
              />
            </Tabs.Panel>
            <Tabs.Panel
              id="assign-to"
              data-testid="assign-to-panel"
              renderTitle={I18n.t('Assign To')}
              isSelected={selectedTab === 'assign-to'}
              padding="none"
            >
              <AssignToPanel
                bodyHeight={bodyHeight}
                footerHeight={footerHeight}
                courseId={courseId}
                moduleId={moduleId}
<<<<<<< HEAD
=======
                mountNodeRef={trayRef}
>>>>>>> 418ffca1
                moduleElement={moduleElement}
                onDismiss={onDismiss}
              />
            </Tabs.Panel>
          </Tabs>
        )}
      </React.Suspense>
    )
  }

  return (
    <Tray
      open={true}
      label={headerLabel}
      placement="end"
      size="regular"
      contentRef={r => (trayRef.current = r)}
    >
      <Header />
      <Body />
    </Tray>
  )
}<|MERGE_RESOLUTION|>--- conflicted
+++ resolved
@@ -66,11 +66,8 @@
     (): string => `calc(${panelHeight} - ${footerHeight}px)`,
     [panelHeight]
   )
-<<<<<<< HEAD
-=======
   const trayRef = useRef<HTMLElement | null>(null)
 
->>>>>>> 418ffca1
   function customOnDismiss() {
     if (!moduleId) {
       // remove the temp module element on cancel
@@ -156,10 +153,7 @@
                 footerHeight={footerHeight}
                 courseId={courseId}
                 moduleId={moduleId}
-<<<<<<< HEAD
-=======
                 mountNodeRef={trayRef}
->>>>>>> 418ffca1
                 moduleElement={moduleElement}
                 onDismiss={onDismiss}
               />
