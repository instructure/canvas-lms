/*
 * Copyright (C) 2023 - present Instructure, Inc.
 *
 * This file is part of Canvas.
 *
 * Canvas is free software: you can redistribute it and/or modify it under
 * the terms of the GNU Affero General Public License as published by the Free
 * Software Foundation, version 3 of the License.
 *
 * Canvas is distributed in the hope that it will be useful, but WITHOUT ANY
 * WARRANTY; without even the implied warranty of MERCHANTABILITY or FITNESS FOR
 * A PARTICULAR PURPOSE. See the GNU Affero General Public License for more
 * details.
 *
 * You should have received a copy of the GNU Affero General Public License along
 * with this program. If not, see <http://www.gnu.org/licenses/>.
 */

import React from 'react'
import {act, fireEvent, render} from '@testing-library/react'
import AssigneeSelector from '../AssigneeSelector'
import fetchMock from 'fetch-mock'
<<<<<<< HEAD
import {
  FILTERED_SECTIONS_DATA,
  FILTERED_STUDENTS_DATA,
  SECTIONS_DATA,
  STUDENTS_DATA,
  ASSIGNMENT_OVERRIDES_DATA,
} from './mocks'
=======
import {FILTERED_SECTIONS_DATA, FILTERED_STUDENTS_DATA, SECTIONS_DATA, STUDENTS_DATA} from './mocks'
>>>>>>> a5918370

const props = {
  courseId: '1',
  moduleId: '2',
<<<<<<< HEAD
=======
  onSelect: jest.fn(),
  selectedOptionIds: [],
>>>>>>> a5918370
}

const SECTIONS_URL = `/api/v1/courses/${props.courseId}/sections`
const STUDENTS_URL = `api/v1/courses/${props.courseId}/users?enrollment_type=student`
const FILTERED_SECTIONS_URL = `/api/v1/courses/${props.courseId}/sections?search_term=sec`
const FILTERED_STUDENTS_URL = `api/v1/courses/${props.courseId}/users?search_term=sec&enrollment_type=student`
const ASSIGNMENT_OVERRIDES_URL = `/api/v1/courses/${props.courseId}/modules/${props.moduleId}/assignment_overrides`

describe('AssigneeSelector', () => {
  beforeAll(() => {
    if (!document.getElementById('flash_screenreader_holder')) {
      const liveRegion = document.createElement('div')
      liveRegion.id = 'flash_screenreader_holder'
      liveRegion.setAttribute('role', 'alert')
      document.body.appendChild(liveRegion)
    }
  })

  beforeEach(() => {
    fetchMock.getOnce(SECTIONS_URL, SECTIONS_DATA)
    fetchMock.getOnce(STUDENTS_URL, STUDENTS_DATA)
    fetchMock.getOnce(FILTERED_SECTIONS_URL, FILTERED_SECTIONS_DATA)
    fetchMock.getOnce(FILTERED_STUDENTS_URL, FILTERED_STUDENTS_DATA)
    fetchMock.getOnce(ASSIGNMENT_OVERRIDES_URL, [])
  })
<<<<<<< HEAD
=======

>>>>>>> a5918370
  afterEach(() => {
    fetchMock.restore()
  })

<<<<<<< HEAD
  const renderComponent = () => render(<AssigneeSelector {...props} />)
=======
  const renderComponent = (overrides?: Partial<typeof props>) =>
    render(<AssigneeSelector {...props} {...overrides} />)
>>>>>>> a5918370

  it('displays sections and students as options', async () => {
    const {findByTestId, findByText, getByText} = renderComponent()
    const assigneeSelector = await findByTestId('assignee_selector')
    act(() => assigneeSelector.click())
    await findByText(SECTIONS_DATA[0].name)
    SECTIONS_DATA.forEach(section => {
      expect(getByText(section.name)).toBeInTheDocument()
    })
    STUDENTS_DATA.forEach(student => {
      expect(getByText(student.name)).toBeInTheDocument()
    })
  })

  it('fetches filtered results from both APIs', async () => {
    const {findByTestId, findByText, getByText} = renderComponent()
    const assigneeSelector = await findByTestId('assignee_selector')
    act(() => assigneeSelector.click())
    fireEvent.change(assigneeSelector, {target: {value: 'sec'}})
    await findByText(FILTERED_SECTIONS_DATA[0].name)
    FILTERED_SECTIONS_DATA.forEach(section => {
      expect(getByText(section.name)).toBeInTheDocument()
    })
    FILTERED_STUDENTS_DATA.forEach(student => {
      expect(getByText(student.name)).toBeInTheDocument()
    })
  })

<<<<<<< HEAD
  it('selects multiple options', async () => {
    const {findByTestId, findByText, getAllByTestId} = renderComponent()
=======
  it('calls onSelect with parsed options', async () => {
    const onSelect = jest.fn()
    const {findByTestId, findByText} = renderComponent({onSelect})
>>>>>>> a5918370
    const assigneeSelector = await findByTestId('assignee_selector')
    act(() => assigneeSelector.click())
    const option1 = await findByText(SECTIONS_DATA[0].name)
    act(() => option1.click())
<<<<<<< HEAD
    act(() => assigneeSelector.click())
    const option2 = await findByText(SECTIONS_DATA[2].name)
    act(() => option2.click())
    expect(getAllByTestId('assignee_selector_selected_option').length).toBe(2)
  })

  it('clears selection', async () => {
    const {findByTestId, getByTestId, queryAllByTestId, findByText} = renderComponent()
    const assigneeSelector = await findByTestId('assignee_selector')
    act(() => assigneeSelector.click())
    const option = await findByText(STUDENTS_DATA[0].name)
    act(() => option.click())
    expect(queryAllByTestId('assignee_selector_selected_option').length).toBe(1)
    act(() => getByTestId('clear_selection_button').click())
    expect(queryAllByTestId('assignee_selector_selected_option').length).toBe(0)
  })

  it('shows existing assignmentOverrides as the default selection', async () => {
    fetchMock.getOnce(ASSIGNMENT_OVERRIDES_URL, ASSIGNMENT_OVERRIDES_DATA, {overwriteRoutes: true})
    const assignedSections = ASSIGNMENT_OVERRIDES_DATA.filter(
      override => override.course_section !== undefined
    )
    const {getAllByTestId, findByText} = renderComponent()
    expect(await findByText(ASSIGNMENT_OVERRIDES_DATA[0].students![0].name)).toBeInTheDocument()
    expect(getAllByTestId('assignee_selector_selected_option').length).toBe(
      ASSIGNMENT_OVERRIDES_DATA[0].students!.length + assignedSections.length
    )
=======
    expect(onSelect).toHaveBeenCalledWith([
      {group: 'Sections', id: `section-${SECTIONS_DATA[0].id}`, value: SECTIONS_DATA[0].name},
    ])
>>>>>>> a5918370
  })
})<|MERGE_RESOLUTION|>--- conflicted
+++ resolved
@@ -20,26 +20,13 @@
 import {act, fireEvent, render} from '@testing-library/react'
 import AssigneeSelector from '../AssigneeSelector'
 import fetchMock from 'fetch-mock'
-<<<<<<< HEAD
-import {
-  FILTERED_SECTIONS_DATA,
-  FILTERED_STUDENTS_DATA,
-  SECTIONS_DATA,
-  STUDENTS_DATA,
-  ASSIGNMENT_OVERRIDES_DATA,
-} from './mocks'
-=======
 import {FILTERED_SECTIONS_DATA, FILTERED_STUDENTS_DATA, SECTIONS_DATA, STUDENTS_DATA} from './mocks'
->>>>>>> a5918370
 
 const props = {
   courseId: '1',
   moduleId: '2',
-<<<<<<< HEAD
-=======
   onSelect: jest.fn(),
   selectedOptionIds: [],
->>>>>>> a5918370
 }
 
 const SECTIONS_URL = `/api/v1/courses/${props.courseId}/sections`
@@ -65,20 +52,13 @@
     fetchMock.getOnce(FILTERED_STUDENTS_URL, FILTERED_STUDENTS_DATA)
     fetchMock.getOnce(ASSIGNMENT_OVERRIDES_URL, [])
   })
-<<<<<<< HEAD
-=======
 
->>>>>>> a5918370
   afterEach(() => {
     fetchMock.restore()
   })
 
-<<<<<<< HEAD
-  const renderComponent = () => render(<AssigneeSelector {...props} />)
-=======
   const renderComponent = (overrides?: Partial<typeof props>) =>
     render(<AssigneeSelector {...props} {...overrides} />)
->>>>>>> a5918370
 
   it('displays sections and students as options', async () => {
     const {findByTestId, findByText, getByText} = renderComponent()
@@ -107,50 +87,15 @@
     })
   })
 
-<<<<<<< HEAD
-  it('selects multiple options', async () => {
-    const {findByTestId, findByText, getAllByTestId} = renderComponent()
-=======
   it('calls onSelect with parsed options', async () => {
     const onSelect = jest.fn()
     const {findByTestId, findByText} = renderComponent({onSelect})
->>>>>>> a5918370
     const assigneeSelector = await findByTestId('assignee_selector')
     act(() => assigneeSelector.click())
     const option1 = await findByText(SECTIONS_DATA[0].name)
     act(() => option1.click())
-<<<<<<< HEAD
-    act(() => assigneeSelector.click())
-    const option2 = await findByText(SECTIONS_DATA[2].name)
-    act(() => option2.click())
-    expect(getAllByTestId('assignee_selector_selected_option').length).toBe(2)
-  })
-
-  it('clears selection', async () => {
-    const {findByTestId, getByTestId, queryAllByTestId, findByText} = renderComponent()
-    const assigneeSelector = await findByTestId('assignee_selector')
-    act(() => assigneeSelector.click())
-    const option = await findByText(STUDENTS_DATA[0].name)
-    act(() => option.click())
-    expect(queryAllByTestId('assignee_selector_selected_option').length).toBe(1)
-    act(() => getByTestId('clear_selection_button').click())
-    expect(queryAllByTestId('assignee_selector_selected_option').length).toBe(0)
-  })
-
-  it('shows existing assignmentOverrides as the default selection', async () => {
-    fetchMock.getOnce(ASSIGNMENT_OVERRIDES_URL, ASSIGNMENT_OVERRIDES_DATA, {overwriteRoutes: true})
-    const assignedSections = ASSIGNMENT_OVERRIDES_DATA.filter(
-      override => override.course_section !== undefined
-    )
-    const {getAllByTestId, findByText} = renderComponent()
-    expect(await findByText(ASSIGNMENT_OVERRIDES_DATA[0].students![0].name)).toBeInTheDocument()
-    expect(getAllByTestId('assignee_selector_selected_option').length).toBe(
-      ASSIGNMENT_OVERRIDES_DATA[0].students!.length + assignedSections.length
-    )
-=======
     expect(onSelect).toHaveBeenCalledWith([
       {group: 'Sections', id: `section-${SECTIONS_DATA[0].id}`, value: SECTIONS_DATA[0].name},
     ])
->>>>>>> a5918370
   })
 })