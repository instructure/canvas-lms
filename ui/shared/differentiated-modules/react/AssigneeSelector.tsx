/*
 * Copyright (C) 2023 - present Instructure, Inc.
 *
 * This file is part of Canvas.
 *
 * Canvas is free software: you can redistribute it and/or modify it under
 * the terms of the GNU Affero General Public License as published by the Free
 * Software Foundation, version 3 of the License.
 *
 * Canvas is distributed in the hope that it will be useful, but WITHOUT ANY
 * WARRANTY; without even the implied warranty of MERCHANTABILITY or FITNESS FOR
 * A PARTICULAR PURPOSE. See the GNU Affero General Public License for more
 * details.
 *
 * You should have received a copy of the GNU Affero General Public License along
 * with this program. If not, see <http://www.gnu.org/licenses/>.
 */

import CanvasMultiSelect from '@canvas/multi-select/react'
import React, {ReactElement, useEffect, useRef, useState} from 'react'
import {useScope as useI18nScope} from '@canvas/i18n'
import {Link} from '@instructure/ui-link'
import {View} from '@instructure/ui-view'
import doFetchApi from '@canvas/do-fetch-api-effect'
import {showFlashError} from '@canvas/alerts/react/FlashAlert'
import {debounce, uniqBy} from 'lodash'
import {ScreenReaderContent} from '@instructure/ui-a11y-content'
import {Spinner} from '@instructure/ui-spinner'
import {AssignmentOverride} from './types'
import {setContainScrollBehavior} from '../utils/assignToHelper'

const {Option: CanvasMultiSelectOption} = CanvasMultiSelect as any

const I18n = useI18nScope('differentiated_modules')

interface Props {
  courseId: string
  moduleId: string
<<<<<<< HEAD
}

interface Option {
  id: string
  value: string
  group?: string
}

const AssigneeSelector = ({courseId, moduleId}: Props) => {
  const [selectedAssignees, setSelectedAssignees] = useState<Option[]>([])
  const [searchTerm, setSearchTerm] = useState('')
  const [options, setOptions] = useState<Option[]>([])
=======
  onSelect: (options: AssigneeOption[]) => void
  selectedOptionIds: string[]
}

export interface AssigneeOption {
  id: string
  value: string
  overrideId?: string
  group?: string
}

const AssigneeSelector = ({courseId, moduleId, onSelect, selectedOptionIds}: Props) => {
  const [searchTerm, setSearchTerm] = useState('')
  const [options, setOptions] = useState<AssigneeOption[]>([])
>>>>>>> a5918370
  const [isLoading, setIsLoading] = useState(false)
  const [isLoadingDefaultValues, setIsLoadingDefaultValues] = useState(false)
  const listElementRef = useRef<HTMLElement | null>(null)
  const [isShowingOptions, setIsShowingOptions] = useState(false)
<<<<<<< HEAD
=======
  const mountedRef = useRef(false)
>>>>>>> a5918370

  useEffect(() => {
    setIsLoadingDefaultValues(true)
    doFetchApi({
      path: `/api/v1/courses/${courseId}/modules/${moduleId}/assignment_overrides`,
    })
      .then((data: any) => {
        if (data.json === undefined) return
        const json = data.json as AssignmentOverride[]
<<<<<<< HEAD
        const parsedOptions = json.reduce((acc: Option[], override: AssignmentOverride) => {
          const overrideOptions =
            override.students?.map(({id, name}: {id: string; name: string}) => ({
              id: `student-${id}`,
=======
        const parsedOptions = json.reduce((acc: AssigneeOption[], override: AssignmentOverride) => {
          const overrideOptions =
            override.students?.map(({id, name}: {id: string; name: string}) => ({
              id: `student-${id}`,
              overrideId: override.id,
>>>>>>> a5918370
              value: name,
              group: I18n.t('Students'),
            })) ?? []
          if (override.course_section !== undefined) {
            const sectionId = `section-${override.course_section.id}`
            overrideOptions.push({
              id: sectionId,
<<<<<<< HEAD
=======
              overrideId: override.id,
>>>>>>> a5918370
              value: override.course_section.name,
              group: I18n.t('Sections'),
            })
          }
          return [...acc, ...overrideOptions]
        }, [])
        setOptions(parsedOptions)
<<<<<<< HEAD
        setSelectedAssignees(parsedOptions)
      })
      .catch((e: Error) => showFlashError(I18n.t('Something went wrong while fetching data'))(e))
      .finally(() => setIsLoadingDefaultValues(false))
  }, [courseId, moduleId])

  useEffect(() => {
=======
        onSelect(parsedOptions)
      })
      .catch((e: Error) => showFlashError(I18n.t('Something went wrong while fetching data'))(e))
      .finally(() => {
        setIsLoadingDefaultValues(false)
        mountedRef.current = true
      })
    // eslint-disable-next-line react-hooks/exhaustive-deps
  }, [courseId, moduleId])

  useEffect(() => {
    if (!mountedRef.current) return

>>>>>>> a5918370
    const params: Record<string, string> = {}
    const shouldSearchTerm = searchTerm.length > 2
    if (shouldSearchTerm || searchTerm === '') {
      setIsLoading(true)
      if (shouldSearchTerm) {
        params.search_term = searchTerm
      }
      const fetchSections = doFetchApi({
        path: `/api/v1/courses/${courseId}/sections`,
        params,
      })
      const fetchStudents = doFetchApi({
        path: `/api/v1/courses/${courseId}/users`,
        params: {...params, enrollment_type: 'student'},
      })

      Promise.allSettled([fetchSections, fetchStudents])
        .then(results => {
          const sectionsResult = results[0]
          const studentsResult = results[1]
<<<<<<< HEAD
          let sectionsParsedResult: Option[] = []
          let studentsParsedResult: Option[] = []
          if (sectionsResult.status === 'fulfilled') {
            const sectionsJSON = sectionsResult.value.json as Record<string, string>[]
            sectionsParsedResult =
              sectionsJSON?.map(({id, name}: any) => ({
                id: `section-${id}`,
                value: name,
                group: I18n.t('Sections'),
              })) ?? []
=======
          let sectionsParsedResult: AssigneeOption[] = []
          let studentsParsedResult: AssigneeOption[] = []
          if (sectionsResult.status === 'fulfilled') {
            const sectionsJSON = sectionsResult.value.json as Record<string, string>[]
            sectionsParsedResult =
              sectionsJSON?.map(({id, name}: any) => {
                const parsedId = `section-${id}`
                const existing = options.find(option => option.id === parsedId)
                if (existing !== undefined) {
                  return existing
                }
                return {
                  id: parsedId,
                  value: name,
                  group: I18n.t('Sections'),
                }
              }) ?? []
>>>>>>> a5918370
          } else {
            showFlashError(I18n.t('Failed to load sections data'))(sectionsResult.reason)
          }

          if (studentsResult.status === 'fulfilled') {
            const studentsJSON = studentsResult.value.json as Record<string, string>[]
            studentsParsedResult =
<<<<<<< HEAD
              studentsJSON?.map(({id, name}: any) => ({
                id: `student-${id}`,
                value: name,
                group: I18n.t('Students'),
              })) ?? []
=======
              studentsJSON?.map(({id, name}: any) => {
                const parsedId = `student-${id}`
                const existing = options.find(option => option.id === parsedId)
                if (existing !== undefined) {
                  return existing
                }
                return {
                  id: parsedId,
                  value: name,
                  group: I18n.t('Students'),
                }
              }) ?? []
>>>>>>> a5918370
          } else {
            showFlashError(I18n.t('Failed to load students data'))(studentsResult.reason)
          }

          const newOptions = uniqBy(
            [...options, ...sectionsParsedResult, ...studentsParsedResult],
            'id'
          )
          setOptions(newOptions)
          setIsLoading(false)
        })
        .catch(e => showFlashError(I18n.t('Something went wrong while fetching data'))(e))
    }
    // eslint-disable-next-line react-hooks/exhaustive-deps
<<<<<<< HEAD
  }, [courseId, searchTerm])
=======
  }, [courseId, searchTerm, mountedRef.current])
>>>>>>> a5918370

  const handleSelectOption = () => {
    setIsShowingOptions(false)
  }

  const handleChange = (newSelected: string[]) => {
    const newSelectedSet = new Set(newSelected)
    const selected = options.filter(option => newSelectedSet.has(option.id))
<<<<<<< HEAD
    setSelectedAssignees(selected)
  }

  const handleInputChange = (value: string) => {
    debounce(() => setSearchTerm(value), 300)()
  }

=======
    onSelect(selected)
  }

  const handleInputChange = (value: string) => {
    debounce(() => setSearchTerm(value), 300)()
  }

>>>>>>> a5918370
  const handleShowOptions = () => {
    setIsShowingOptions(true)
    setTimeout(() => {
      setContainScrollBehavior(listElementRef.current)
    }, 500)
  }

  if (isLoadingDefaultValues) return <Spinner renderTitle="Loading" size="small" />

  return (
    <>
      <CanvasMultiSelect
        data-testid="assignee_selector"
        label={I18n.t('Assign To')}
        size="large"
        selectedOptionIds={selectedOptionIds}
        onChange={handleChange}
        renderAfterInput={<></>}
        customOnInputChange={handleInputChange}
        visibleOptionsCount={10}
        isLoading={isLoading}
        listRef={e => (listElementRef.current = e)}
        isShowingOptions={isShowingOptions}
        customOnRequestShowOptions={handleShowOptions}
        customOnRequestHideOptions={() => setIsShowingOptions(false)}
        customOnRequestSelectOption={handleSelectOption}
        customRenderBeforeInput={tags =>
          tags?.map((tag: ReactElement) => (
            <View
              key={tag.key}
              data-testid="assignee_selector_selected_option"
              as="div"
              display="inline-block"
              margin="xx-small none"
            >
              {tag}
            </View>
          ))
        }
      >
        {options.map(option => {
          return (
            <CanvasMultiSelectOption
              id={option.id}
              value={option.id}
              key={option.id}
              group={option.group}
            >
              {option.value}
            </CanvasMultiSelectOption>
          )
        })}
      </CanvasMultiSelect>
      <View as="div" textAlign="end" margin="small none">
        <Link
          data-testid="clear_selection_button"
          onClick={() => onSelect([])}
          isWithinText={false}
        >
          <span aria-hidden={true}>{I18n.t('Clear All')}</span>
          <ScreenReaderContent>{I18n.t('Clear Assign To')}</ScreenReaderContent>
        </Link>
      </View>
    </>
  )
}

export default AssigneeSelector<|MERGE_RESOLUTION|>--- conflicted
+++ resolved
@@ -36,20 +36,6 @@
 interface Props {
   courseId: string
   moduleId: string
-<<<<<<< HEAD
-}
-
-interface Option {
-  id: string
-  value: string
-  group?: string
-}
-
-const AssigneeSelector = ({courseId, moduleId}: Props) => {
-  const [selectedAssignees, setSelectedAssignees] = useState<Option[]>([])
-  const [searchTerm, setSearchTerm] = useState('')
-  const [options, setOptions] = useState<Option[]>([])
-=======
   onSelect: (options: AssigneeOption[]) => void
   selectedOptionIds: string[]
 }
@@ -64,15 +50,11 @@
 const AssigneeSelector = ({courseId, moduleId, onSelect, selectedOptionIds}: Props) => {
   const [searchTerm, setSearchTerm] = useState('')
   const [options, setOptions] = useState<AssigneeOption[]>([])
->>>>>>> a5918370
   const [isLoading, setIsLoading] = useState(false)
   const [isLoadingDefaultValues, setIsLoadingDefaultValues] = useState(false)
   const listElementRef = useRef<HTMLElement | null>(null)
   const [isShowingOptions, setIsShowingOptions] = useState(false)
-<<<<<<< HEAD
-=======
   const mountedRef = useRef(false)
->>>>>>> a5918370
 
   useEffect(() => {
     setIsLoadingDefaultValues(true)
@@ -82,18 +64,11 @@
       .then((data: any) => {
         if (data.json === undefined) return
         const json = data.json as AssignmentOverride[]
-<<<<<<< HEAD
-        const parsedOptions = json.reduce((acc: Option[], override: AssignmentOverride) => {
-          const overrideOptions =
-            override.students?.map(({id, name}: {id: string; name: string}) => ({
-              id: `student-${id}`,
-=======
         const parsedOptions = json.reduce((acc: AssigneeOption[], override: AssignmentOverride) => {
           const overrideOptions =
             override.students?.map(({id, name}: {id: string; name: string}) => ({
               id: `student-${id}`,
               overrideId: override.id,
->>>>>>> a5918370
               value: name,
               group: I18n.t('Students'),
             })) ?? []
@@ -101,10 +76,7 @@
             const sectionId = `section-${override.course_section.id}`
             overrideOptions.push({
               id: sectionId,
-<<<<<<< HEAD
-=======
               overrideId: override.id,
->>>>>>> a5918370
               value: override.course_section.name,
               group: I18n.t('Sections'),
             })
@@ -112,15 +84,6 @@
           return [...acc, ...overrideOptions]
         }, [])
         setOptions(parsedOptions)
-<<<<<<< HEAD
-        setSelectedAssignees(parsedOptions)
-      })
-      .catch((e: Error) => showFlashError(I18n.t('Something went wrong while fetching data'))(e))
-      .finally(() => setIsLoadingDefaultValues(false))
-  }, [courseId, moduleId])
-
-  useEffect(() => {
-=======
         onSelect(parsedOptions)
       })
       .catch((e: Error) => showFlashError(I18n.t('Something went wrong while fetching data'))(e))
@@ -134,7 +97,6 @@
   useEffect(() => {
     if (!mountedRef.current) return
 
->>>>>>> a5918370
     const params: Record<string, string> = {}
     const shouldSearchTerm = searchTerm.length > 2
     if (shouldSearchTerm || searchTerm === '') {
@@ -155,18 +117,6 @@
         .then(results => {
           const sectionsResult = results[0]
           const studentsResult = results[1]
-<<<<<<< HEAD
-          let sectionsParsedResult: Option[] = []
-          let studentsParsedResult: Option[] = []
-          if (sectionsResult.status === 'fulfilled') {
-            const sectionsJSON = sectionsResult.value.json as Record<string, string>[]
-            sectionsParsedResult =
-              sectionsJSON?.map(({id, name}: any) => ({
-                id: `section-${id}`,
-                value: name,
-                group: I18n.t('Sections'),
-              })) ?? []
-=======
           let sectionsParsedResult: AssigneeOption[] = []
           let studentsParsedResult: AssigneeOption[] = []
           if (sectionsResult.status === 'fulfilled') {
@@ -184,7 +134,6 @@
                   group: I18n.t('Sections'),
                 }
               }) ?? []
->>>>>>> a5918370
           } else {
             showFlashError(I18n.t('Failed to load sections data'))(sectionsResult.reason)
           }
@@ -192,13 +141,6 @@
           if (studentsResult.status === 'fulfilled') {
             const studentsJSON = studentsResult.value.json as Record<string, string>[]
             studentsParsedResult =
-<<<<<<< HEAD
-              studentsJSON?.map(({id, name}: any) => ({
-                id: `student-${id}`,
-                value: name,
-                group: I18n.t('Students'),
-              })) ?? []
-=======
               studentsJSON?.map(({id, name}: any) => {
                 const parsedId = `student-${id}`
                 const existing = options.find(option => option.id === parsedId)
@@ -211,7 +153,6 @@
                   group: I18n.t('Students'),
                 }
               }) ?? []
->>>>>>> a5918370
           } else {
             showFlashError(I18n.t('Failed to load students data'))(studentsResult.reason)
           }
@@ -226,11 +167,7 @@
         .catch(e => showFlashError(I18n.t('Something went wrong while fetching data'))(e))
     }
     // eslint-disable-next-line react-hooks/exhaustive-deps
-<<<<<<< HEAD
-  }, [courseId, searchTerm])
-=======
   }, [courseId, searchTerm, mountedRef.current])
->>>>>>> a5918370
 
   const handleSelectOption = () => {
     setIsShowingOptions(false)
@@ -239,23 +176,13 @@
   const handleChange = (newSelected: string[]) => {
     const newSelectedSet = new Set(newSelected)
     const selected = options.filter(option => newSelectedSet.has(option.id))
-<<<<<<< HEAD
-    setSelectedAssignees(selected)
+    onSelect(selected)
   }
 
   const handleInputChange = (value: string) => {
     debounce(() => setSearchTerm(value), 300)()
   }
 
-=======
-    onSelect(selected)
-  }
-
-  const handleInputChange = (value: string) => {
-    debounce(() => setSearchTerm(value), 300)()
-  }
-
->>>>>>> a5918370
   const handleShowOptions = () => {
     setIsShowingOptions(true)
     setTimeout(() => {
