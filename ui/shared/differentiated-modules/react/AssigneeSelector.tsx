--- conflicted
+++ resolved
@@ -33,13 +33,8 @@
 
 interface Props {
   courseId: string
-<<<<<<< HEAD
-  moduleId: string
-  onSelect: (options: AssigneeOption[]) => void
-=======
   onSelect: (options: AssigneeOption[]) => void
   defaultValues: AssigneeOption[]
->>>>>>> 0612a5fd
   selectedOptionIds: string[]
 }
 
@@ -50,64 +45,14 @@
   group?: string
 }
 
-<<<<<<< HEAD
-const AssigneeSelector = ({courseId, moduleId, onSelect, selectedOptionIds}: Props) => {
-  const [searchTerm, setSearchTerm] = useState('')
-  const [options, setOptions] = useState<AssigneeOption[]>([])
-=======
 const AssigneeSelector = ({courseId, onSelect, defaultValues, selectedOptionIds}: Props) => {
   const [searchTerm, setSearchTerm] = useState('')
   const [options, setOptions] = useState<AssigneeOption[]>(defaultValues)
->>>>>>> 0612a5fd
   const [isLoading, setIsLoading] = useState(false)
   const listElementRef = useRef<HTMLElement | null>(null)
   const [isShowingOptions, setIsShowingOptions] = useState(false)
-  const mountedRef = useRef(false)
 
   useEffect(() => {
-<<<<<<< HEAD
-    setIsLoadingDefaultValues(true)
-    doFetchApi({
-      path: `/api/v1/courses/${courseId}/modules/${moduleId}/assignment_overrides`,
-    })
-      .then((data: any) => {
-        if (data.json === undefined) return
-        const json = data.json as AssignmentOverride[]
-        const parsedOptions = json.reduce((acc: AssigneeOption[], override: AssignmentOverride) => {
-          const overrideOptions =
-            override.students?.map(({id, name}: {id: string; name: string}) => ({
-              id: `student-${id}`,
-              overrideId: override.id,
-              value: name,
-              group: I18n.t('Students'),
-            })) ?? []
-          if (override.course_section !== undefined) {
-            const sectionId = `section-${override.course_section.id}`
-            overrideOptions.push({
-              id: sectionId,
-              overrideId: override.id,
-              value: override.course_section.name,
-              group: I18n.t('Sections'),
-            })
-          }
-          return [...acc, ...overrideOptions]
-        }, [])
-        setOptions(parsedOptions)
-        onSelect(parsedOptions)
-      })
-      .catch((e: Error) => showFlashError(I18n.t('Something went wrong while fetching data'))(e))
-      .finally(() => {
-        setIsLoadingDefaultValues(false)
-        mountedRef.current = true
-      })
-    // eslint-disable-next-line react-hooks/exhaustive-deps
-  }, [courseId, moduleId])
-
-  useEffect(() => {
-    if (!mountedRef.current) return
-
-=======
->>>>>>> 0612a5fd
     const params: Record<string, string> = {}
     const shouldSearchTerm = searchTerm.length > 2
     if (shouldSearchTerm || searchTerm === '') {
@@ -135,10 +80,7 @@
             sectionsParsedResult =
               sectionsJSON?.map(({id, name}: any) => {
                 const parsedId = `section-${id}`
-<<<<<<< HEAD
-=======
                 // if an existing override exists for this section, use it so we have its overrideId
->>>>>>> 0612a5fd
                 const existing = options.find(option => option.id === parsedId)
                 if (existing !== undefined) {
                   return existing
@@ -158,10 +100,7 @@
             studentsParsedResult =
               studentsJSON?.map(({id, name}: any) => {
                 const parsedId = `student-${id}`
-<<<<<<< HEAD
-=======
                 // if an existing override exists for this student, use it so we have its overrideId
->>>>>>> 0612a5fd
                 const existing = options.find(option => option.id === parsedId)
                 if (existing !== undefined) {
                   return existing
@@ -186,7 +125,7 @@
         .catch(e => showFlashError(I18n.t('Something went wrong while fetching data'))(e))
     }
     // eslint-disable-next-line react-hooks/exhaustive-deps
-  }, [courseId, searchTerm, mountedRef.current])
+  }, [courseId, searchTerm])
 
   const handleSelectOption = () => {
     setIsShowingOptions(false)
