--- conflicted
+++ resolved
@@ -57,11 +57,7 @@
   it('calls onDismiss when close button is clicked', () => {
     const {getByText} = renderTray()
     fireEvent.click(getByText('Close'))
-<<<<<<< HEAD
-    expect(onDismiss.mock.calls).toHaveLength(1)
-=======
     expect(onDismiss).toHaveBeenCalledTimes(1)
->>>>>>> 0539a086
   })
 
   describe('external content message handling', () => {
