/*
 * Copyright (C) 2024 - present Instructure, Inc.
 *
 * This file is part of Canvas.
 *
 * Canvas is free software: you can redistribute it and/or modify it under
 * the terms of the GNU Affero General Public License as published by the Free
 * Software Foundation, version 3 of the License.
 *
 * Canvas is distributed in the hope that it will be useful, but WITHOUT ANY
 * WARRANTY; without even the implied warranty of MERCHANTABILITY or FITNESS FOR
 * A PARTICULAR PURPOSE. See the GNU Affero General Public License for more
 * details.
 *
 * You should have received a copy of the GNU Affero General Public License along
 * with this program. If not, see <http://www.gnu.org/licenses/>.
 */

import React from 'react'
import {render, fireEvent, waitFor, act} from '@testing-library/react'
import ContentTypeExternalToolDrawer from '../ContentTypeExternalToolDrawer'
import MutexManager from '@canvas/mutex-manager/MutexManager'
import {fallbackIframeAllowances} from '../constants'
import {monitorLtiMessages} from '@canvas/lti/jquery/messages'
import '@testing-library/jest-dom/extend-expect'
import useBreakpoints from '@canvas/lti-apps/hooks/useBreakpoints'
<<<<<<< HEAD
=======
import useGlobalNavWidth from '../hooks/useGlobalNavWidth'
>>>>>>> 661629a0

// Mock the useBreakpoints hook
jest.mock('../../../lti-apps/hooks/useBreakpoints', () => ({
  __esModule: true,
  default: jest.fn(() => ({
    isDesktop: true,
    isMaxMobile: false,
    isMaxTablet: false,
  })),
}))
<<<<<<< HEAD
=======

// Mock the useGlobalNavWidth hook
jest.mock('../hooks/useGlobalNavWidth', () => ({
  __esModule: true,
  default: jest.fn(() => '50px'),
}))
>>>>>>> 661629a0

describe('ContentTypeExternalToolDrawer', () => {
  const tool = {
    id: '1',
    base_url: 'https://lti1.example.com/',
    title: 'First LTI',
    pinned: true,
    placement: 'top_navigation',
  }
  const onDismiss = jest.fn()
  const onExternalContentReady = jest.fn()
  const pageContent = (() => {
    const el = document.createElement('div')
    el.setAttribute('id', 'page-content-id')
    el.textContent = 'page-content-text'
    return el
  })()
  const pageContentTitle = 'page-content-title'

  beforeEach(() => {
    onDismiss.mockClear()
    onExternalContentReady.mockClear()
<<<<<<< HEAD
=======
    useBreakpoints.mockClear()
    useGlobalNavWidth.mockClear()
>>>>>>> 661629a0
  })

  afterAll(() => {
    jest.resetAllMocks()
  })

  function renderTray(props) {
    return render(
      <ContentTypeExternalToolDrawer
        tool={tool}
        pageContent={pageContent}
        pageContentTitle={pageContentTitle}
        pageContentMinWidth="40rem"
        trayPlacement="end"
        onDismiss={onDismiss}
        onExternalContentReady={onExternalContentReady}
        open={true}
        {...props}
      />,
    )
  }

  it('labels page content with LTI title', () => {
    const {getByLabelText} = renderTray()
    expect(getByLabelText(pageContentTitle)).toBeInTheDocument()
  })

  it('calls onDismiss when close button is clicked', () => {
    const {getByText} = renderTray()
    fireEvent.click(getByText('Close'))
    expect(onDismiss.mock.calls).toHaveLength(1)
  })

  it('includes page content', () => {
    const {getByText} = renderTray()
    expect(getByText('page-content-text')).toBeInTheDocument()
  })

  describe('when a tool icon is provided', () => {
    let icon_url

    beforeAll(() => {
      icon_url = 'https://lti1.example.com/icon.png'
      tool.icon_url = icon_url
    })

    afterAll(() => {
      delete tool.icon_url
    })

    it('renders an icon', () => {
      const {getByAltText} = renderTray()
      expect(getByAltText('First LTI Icon')).toHaveAttribute('src', icon_url)
    })
  })

  describe('tray width', () => {
    let origEnv

    beforeEach(() => {
      origEnv = {...window.ENV}
    })

    describe('when increased_top_nav_pane_size feature flag is enabled', () => {
      beforeEach(() => {
        window.ENV.FEATURES = {increased_top_nav_pane_size: true}
      })

      afterEach(() => {
        window.ENV = origEnv
        jest.clearAllMocks()
      })

      it('sets the width to 100vw on mobile view', () => {
        useBreakpoints.mockReturnValue({
          isMaxMobile: true,
          isMaxTablet: true,
        })
        const {getByTestId} = renderTray()
        expect(getByTestId('drawer-header')).toHaveStyle('width: 100vw')
      })

      it('sets the width to 100vw on tablet view', () => {
        useBreakpoints.mockReturnValue({
          isMaxMobile: false,
          isMaxTablet: true,
        })
        const {getByTestId} = renderTray()
        expect(getByTestId('drawer-header')).toHaveStyle('width: 100vw')
      })

      it('sets the width to 33vw on desktop view', () => {
        useBreakpoints.mockReturnValue({
          isMaxMobile: false,
          isMaxTablet: false,
        })
        const {getByTestId} = renderTray()
        expect(getByTestId('drawer-header')).toHaveStyle('width: 33vw')
      })

      describe('fullscreen functionality', () => {
        const toolWithFullscreen = {
          ...tool,
          allow_fullscreen: true,
        }

        it('does not render the fullscreen button if allow_fullscreen is false', () => {
          const {queryByTestId} = renderTray({tool: {...tool, allow_fullscreen: false}})
          expect(queryByTestId('fullscreen-button')).not.toBeInTheDocument()
        })

        it('does not render the fullscreen button on mobile view', () => {
          useBreakpoints.mockReturnValue({
            isMaxMobile: true,
            isMaxTablet: true,
          })
          const {queryByTestId} = renderTray({tool: toolWithFullscreen})
          expect(queryByTestId('fullscreen-button')).not.toBeInTheDocument()
        })

        it('renders the fullscreen button on desktop view when enabled', () => {
          useBreakpoints.mockReturnValue({isDesktop: true})
          const {getByTestId} = renderTray({tool: toolWithFullscreen})
          expect(getByTestId('fullscreen-button')).toBeInTheDocument()
        })

        it('toggles drawer width and button state on click', () => {
          useBreakpoints.mockReturnValue({isDesktop: true})
          const mockNavToggle = document.createElement('div')
          Object.defineProperty(mockNavToggle, 'getBoundingClientRect', {
            value: () => ({width: 50}),
          })
          jest.spyOn(document, 'getElementById').mockReturnValue(mockNavToggle)

          const {getByTestId, queryByTestId} = renderTray({tool: toolWithFullscreen})
          const drawerHeader = getByTestId('drawer-header')

          fireEvent.click(getByTestId('fullscreen-button'))

          expect(getByTestId('exit-fullscreen-button')).toBeInTheDocument()
          expect(queryByTestId('fullscreen-button')).not.toBeInTheDocument()
          expect(drawerHeader).toHaveStyle('width: calc(100vw - 50px)')

          fireEvent.click(getByTestId('exit-fullscreen-button'))

          expect(getByTestId('fullscreen-button')).toBeInTheDocument()
          expect(queryByTestId('exit-fullscreen-button')).not.toBeInTheDocument()
          expect(drawerHeader).toHaveStyle('width: 33vw')
        })

        it('resets fullscreen state when the drawer is closed and reopened', async () => {
<<<<<<< HEAD
=======
          useBreakpoints.mockReturnValue({
            isMaxMobile: false,
            isMaxTablet: false,
            isDesktop: true,
          })
>>>>>>> 661629a0
          const {getByTestId, queryByTestId, rerender} = renderTray({
            tool: toolWithFullscreen,
            open: true,
          })

          fireEvent.click(getByTestId('fullscreen-button'))
          expect(getByTestId('exit-fullscreen-button')).toBeInTheDocument()

          await act(async () => {
            await rerender(
              <ContentTypeExternalToolDrawer
                {...{
                  tool: toolWithFullscreen,
                  pageContent,
                  pageContentTitle,
                  onDismiss,
                  onExternalContentReady,
                  open: false,
                }}
              />,
            )
          })

          await act(async () => {
            await rerender(
              <ContentTypeExternalToolDrawer
                {...{
                  tool: toolWithFullscreen,
                  pageContent,
                  pageContentTitle,
                  onDismiss,
                  onExternalContentReady,
                  open: true,
                }}
              />,
            )
          })

          await waitFor(() => {
            expect(getByTestId('fullscreen-button')).toBeInTheDocument()
            expect(queryByTestId('exit-fullscreen-button')).not.toBeInTheDocument()
          })
        })
      })
    })

    describe('when increased_top_nav_pane_size feature flag is disabled', () => {
      beforeEach(() => {
        window.ENV.FEATURES = {increased_top_nav_pane_size: false}
      })

      afterEach(() => {
        window.ENV = origEnv
        jest.clearAllMocks()
      })

      it('sets the width to 320px regardless of viewport', () => {
        useBreakpoints.mockReturnValue({
          isMaxMobile: false,
          isMaxTablet: false,
        })
        const {getByTestId} = renderTray()
        expect(getByTestId('drawer-header')).toHaveStyle('width: 320px')
      })
    })
  })

  describe('external content message handling', () => {
    const origEnv = {...window.ENV}
    const origin = 'http://example.com'
    beforeAll(() => (window.ENV.DEEP_LINKING_POST_MESSAGE_ORIGIN = origin))
    afterAll(() => (window.ENV = origEnv))
    const sendPostMessage = (data, source = undefined) => {
      fireEvent(window, new MessageEvent('message', {data, origin, source}))
    }

    it('calls onExternalContentReady when it receives an externalContentReady postMessage', () => {
      renderTray()
      sendPostMessage({subject: 'externalContentReady'})
      expect(onExternalContentReady).toHaveBeenCalledTimes(1)
    })

    it('calls onDismiss when it receives an lti.close message from the tool', async () => {
      monitorLtiMessages()
      const {findByTestId} = renderTray()
      const {contentWindow} = await findByTestId('ltiIframe')
      sendPostMessage({subject: 'lti.close'}, contentWindow)
      await waitFor(() => {
        expect(onDismiss).toHaveBeenCalledTimes(1)
      })
    })
  })

  describe('when constructing iframe src url', () => {
    const origEnv = {...window.ENV}
    beforeAll(() => {
      window.ENV.LTI_LAUNCH_FRAME_ALLOWANCES = fallbackIframeAllowances
    })
    afterAll(() => (window.ENV = origEnv))

    it('constructs src url and contains allowances', () => {
      expect(tool.base_url).not.toContain('?')
      const {getByTestId} = renderTray()
      const iframe = getByTestId('ltiIframe')
      expect(iframe).toBeInTheDocument()
      const src = iframe.src
      expect(src).toContain(`${tool.base_url}?`)
      expect(iframe.getAttribute('allow')).toContain('clipboard-write')
    })
  })

  it('does not render ToolLaunchIframe when there is no tool', () => {
    const {queryByTestId} = render(
      <ContentTypeExternalToolDrawer
        tool={null}
        pageContent={pageContent}
        pageContentTitle={pageContentTitle}
        pageContentMinWidth="40rem"
        trayPlacement="end"
        onDismiss={onDismiss}
        onExternalContentReady={onExternalContentReady}
        open={true}
      />,
    )
    expect(queryByTestId('ltiIframe')).toBeNull()
  })

  describe('when ENV.INIT_DRAWER_LAYOUT_MUTEX is set', () => {
    const origEnv = {...window.ENV}
    const mutex = 'init-drawer-layout'

    beforeAll(() => {
      window.ENV.INIT_DRAWER_LAYOUT_MUTEX = mutex
      MutexManager.createMutex(mutex)
    })

    afterAll(() => (window.ENV = origEnv))

    it('releases the mutex after reparenting content', () => {
      expect(MutexManager.mutexes[mutex]).toBeDefined()

      renderTray()

      expect(MutexManager.mutexes[mutex]).toBeUndefined()
    })
  })
})<|MERGE_RESOLUTION|>--- conflicted
+++ resolved
@@ -24,10 +24,7 @@
 import {monitorLtiMessages} from '@canvas/lti/jquery/messages'
 import '@testing-library/jest-dom/extend-expect'
 import useBreakpoints from '@canvas/lti-apps/hooks/useBreakpoints'
-<<<<<<< HEAD
-=======
 import useGlobalNavWidth from '../hooks/useGlobalNavWidth'
->>>>>>> 661629a0
 
 // Mock the useBreakpoints hook
 jest.mock('../../../lti-apps/hooks/useBreakpoints', () => ({
@@ -38,15 +35,12 @@
     isMaxTablet: false,
   })),
 }))
-<<<<<<< HEAD
-=======
 
 // Mock the useGlobalNavWidth hook
 jest.mock('../hooks/useGlobalNavWidth', () => ({
   __esModule: true,
   default: jest.fn(() => '50px'),
 }))
->>>>>>> 661629a0
 
 describe('ContentTypeExternalToolDrawer', () => {
   const tool = {
@@ -69,11 +63,8 @@
   beforeEach(() => {
     onDismiss.mockClear()
     onExternalContentReady.mockClear()
-<<<<<<< HEAD
-=======
     useBreakpoints.mockClear()
     useGlobalNavWidth.mockClear()
->>>>>>> 661629a0
   })
 
   afterAll(() => {
@@ -225,14 +216,11 @@
         })
 
         it('resets fullscreen state when the drawer is closed and reopened', async () => {
-<<<<<<< HEAD
-=======
           useBreakpoints.mockReturnValue({
             isMaxMobile: false,
             isMaxTablet: false,
             isDesktop: true,
           })
->>>>>>> 661629a0
           const {getByTestId, queryByTestId, rerender} = renderTray({
             tool: toolWithFullscreen,
             open: true,
