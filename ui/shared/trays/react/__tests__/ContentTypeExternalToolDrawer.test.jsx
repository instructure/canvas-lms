/*
 * Copyright (C) 2024 - present Instructure, Inc.
 *
 * This file is part of Canvas.
 *
 * Canvas is free software: you can redistribute it and/or modify it under
 * the terms of the GNU Affero General Public License as published by the Free
 * Software Foundation, version 3 of the License.
 *
 * Canvas is distributed in the hope that it will be useful, but WITHOUT ANY
 * WARRANTY; without even the implied warranty of MERCHANTABILITY or FITNESS FOR
 * A PARTICULAR PURPOSE. See the GNU Affero General Public License for more
 * details.
 *
 * You should have received a copy of the GNU Affero General Public License along
 * with this program. If not, see <http://www.gnu.org/licenses/>.
 */

import React from 'react'
import {render, fireEvent, waitFor} from '@testing-library/react'
import ContentTypeExternalToolDrawer from '../ContentTypeExternalToolDrawer'
import MutexManager from '@canvas/mutex-manager/MutexManager'
import {fallbackIframeAllowances} from '../constants'
import {monitorLtiMessages} from '@canvas/lti/jquery/messages'

describe('ContentTypeExternalToolDrawer', () => {
  const tool = {
    id: '1',
    base_url: 'https://lti1.example.com/',
    title: 'First LTI',
    pinned: true,
    placement: 'top_navigation',
  }
  const onDismiss = jest.fn()
  const onExternalContentReady = jest.fn()
  const pageContent = (() => {
    const el = document.createElement('div')
    el.setAttribute('id', 'page-content-id')
    el.textContent = 'page-content-text'
    return el
  })()
  const pageContentTitle = 'page-content-title'

  function renderTray(props) {
    return render(
      <ContentTypeExternalToolDrawer
        tool={tool}
        pageContent={pageContent}
        pageContentTitle={pageContentTitle}
        pageContentMinWidth="40rem"
        trayPlacement="end"
        onDismiss={onDismiss}
        onExternalContentReady={onExternalContentReady}
        open={true}
        {...props}
      />,
    )
  }

  afterEach(() => {
    jest.resetAllMocks()
<<<<<<< HEAD
  })

  it('renders', () => {
    const wrapper = renderTray()
    expect(wrapper).toMatchSnapshot()
=======
>>>>>>> 1acb383e
  })

  it('labels page content with LTI title', () => {
    const {getByLabelText} = renderTray()
    expect(getByLabelText(pageContentTitle)).toBeInTheDocument()
  })

  it('calls onDismiss when close button is clicked', () => {
    const {getByText} = renderTray()
    fireEvent.click(getByText('Close'))
    expect(onDismiss.mock.calls).toHaveLength(1)
  })

  it('includes page content', () => {
    const {getByText} = renderTray()
    expect(getByText('page-content-text')).toBeInTheDocument()
  })

  describe('when a tool icon is provided', () => {
    let icon_url

    beforeAll(() => {
      icon_url = 'https://lti1.example.com/icon.png'
      tool.icon_url = icon_url
    })

    afterAll(() => {
      delete tool.icon_url
    })

    it('renders an icon', () => {
      const {getByAltText} = renderTray()
      expect(getByAltText('First LTI Icon')).toHaveAttribute('src', icon_url)
    })
  })

  describe('external content message handling', () => {
    const origEnv = {...window.ENV}
    const origin = 'http://example.com'
    beforeAll(() => (window.ENV.DEEP_LINKING_POST_MESSAGE_ORIGIN = origin))
    afterAll(() => (window.ENV = origEnv))
    const sendPostMessage = data => fireEvent(window, new MessageEvent('message', {data, origin}))

    it('calls onExternalContentReady when it receives an externalContentReady postMessage', () => {
      renderTray()
      sendPostMessage({subject: 'externalContentReady'})
      expect(onExternalContentReady).toHaveBeenCalledTimes(1)
    })

    it('calls onDismiss when it receives an lti.close message from the tool', async () => {
      monitorLtiMessages()
      renderTray()
      sendPostMessage({subject: 'lti.close'})
      await waitFor(() => {
        expect(onDismiss).toHaveBeenCalledTimes(1)
      })
    })
  })

  describe('when constructing iframe src url', () => {
    const origEnv = {...window.ENV}
    beforeAll(() => {
      window.ENV.LTI_LAUNCH_FRAME_ALLOWANCES = fallbackIframeAllowances
    })
    afterAll(() => (window.ENV = origEnv))

    it('constructs src url and contains allowances', () => {
      expect(tool.base_url).not.toContain('?')
      const {getByTestId} = renderTray()
      const iframe = getByTestId('ltiIframe')
      expect(iframe).toBeInTheDocument()
      const src = iframe.src
      expect(src).toContain(`${tool.base_url}?`)
      expect(iframe.getAttribute('allow')).toContain('clipboard-write')
    })
  })

  it('does not render ToolLaunchIframe when there is no tool', () => {
    const {queryByTestId} = render(
      <ContentTypeExternalToolDrawer
        tool={null}
        pageContent={pageContent}
        pageContentTitle={pageContentTitle}
        pageContentMinWidth="40rem"
        trayPlacement="end"
        onDismiss={onDismiss}
        onExternalContentReady={onExternalContentReady}
        open={true}
      />,
    )
    expect(queryByTestId('ltiIframe')).toBeNull()
  })

  describe('when ENV.INIT_DRAWER_LAYOUT_MUTEX is set', () => {
    const origEnv = {...window.ENV}
    const mutex = 'init-drawer-layout'

    beforeAll(() => {
      window.ENV.INIT_DRAWER_LAYOUT_MUTEX = mutex
      MutexManager.createMutex(mutex)
    })

    afterAll(() => (window.ENV = origEnv))

    it('releases the mutex after reparenting content', () => {
      expect(MutexManager.mutexes[mutex]).toBeDefined()

      renderTray()

      expect(MutexManager.mutexes[mutex]).toBeUndefined()
    })
  })
})<|MERGE_RESOLUTION|>--- conflicted
+++ resolved
@@ -59,14 +59,6 @@
 
   afterEach(() => {
     jest.resetAllMocks()
-<<<<<<< HEAD
-  })
-
-  it('renders', () => {
-    const wrapper = renderTray()
-    expect(wrapper).toMatchSnapshot()
-=======
->>>>>>> 1acb383e
   })
 
   it('labels page content with LTI title', () => {
