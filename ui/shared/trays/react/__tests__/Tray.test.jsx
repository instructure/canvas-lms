--- conflicted
+++ resolved
@@ -43,11 +43,7 @@
     })
 
     afterEach(() => {
-<<<<<<< HEAD
-      console.error.mockRestore()  
-=======
       console.error.mockRestore()
->>>>>>> 0539a086
     })
 
     it('has an error boundary in case the children throw', () => {
