--- conflicted
+++ resolved
@@ -200,11 +200,7 @@
   createSwitchViews() {
     const component = <SwitchEditorControl textarea={this.textArea} />
     const $container = $("<div class='switch-views'></div>")
-<<<<<<< HEAD
-     
-=======
-
->>>>>>> 4b8c5dea
+
     ReactDOM.render(component, $container[0])
     return $container
   },
