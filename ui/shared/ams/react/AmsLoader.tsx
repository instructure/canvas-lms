/*
 * Copyright (C) 2025 - present Instructure, Inc.
 *
 * This file is part of Canvas.
 *
 * Canvas is free software: you can redistribute it and/or modify it under
 * the terms of the GNU Affero General Public License as published by the Free
 * Software Foundation, version 3 of the License.
 *
 * Canvas is distributed in the hope that it will be useful, but WITHOUT ANY
 * WARRANTY; without even the implied warranty of MERCHANTABILITY or FITNESS FOR
 * A PARTICULAR PURPOSE. See the GNU Affero General Public License for more
 * details.
 *
 * You should have received a copy of the GNU Affero General Public License along
 * with this program. If not, see <http://www.gnu.org/licenses/>.
 */

import React, {useRef} from 'react'
import {getAccessToken, refreshToken, getUser} from './auth'
import {createRubricController} from '@canvas/rubrics/react/RubricAssignment'
import type {RubricController} from '@canvas/rubrics/react/RubricAssignment'

interface AmsModule {
  render: (
    container: HTMLElement,
    config: {
      routerBasename: string
      rubrics?: {
        createController: (container: HTMLElement) => RubricController
      }
    },
  ) => void
  unmount: (container: HTMLElement) => void
}

interface AmsLoaderProps {
  containerId: string
  gradingContext?: {
    assignmentId?: string
    studentId?: string
    studentUuid?: string
    submissionId?: string
    [key: string]: any
  }
}

export function AmsLoader({containerId, gradingContext}: AmsLoaderProps): JSX.Element | null {
  const containerRef = useRef<HTMLDivElement | null>(null)
  const moduleRef = useRef<AmsModule | null>(null)

  React.useEffect(() => {
    containerRef.current = document.querySelector(`#${containerId}`)

    if (!ENV.FEATURES.ams_root_account_integration || !containerRef.current) {
      return
    }

    let stillMounting = true

    // Set window variables for AMS to consume
    if (REMOTES?.ams?.api_url) {
      window.AMS_CONFIG = {
        API_URL: REMOTES?.ams?.api_url,
      }
    }

    loadAmsModule()
      .then(module => {
        if (stillMounting && containerRef.current) {
          moduleRef.current = module
          module.render(containerRef.current, {
            routerBasename: ENV.context_url ?? '',
            themeOverrides: window.CANVAS_ACTIVE_BRAND_VARIABLES ?? null,
            useHighContrast: ENV.use_high_contrast ?? false,
            auth: {
              getAccessToken,
              refreshToken,
              getUser,
            },
            rubrics: {
              createController: createRubricController,
            },
<<<<<<< HEAD
=======
            ...(gradingContext && {gradingContext}),
>>>>>>> 40dcc2b7
          })
        }
      })
      .catch(err => {
        console.error('Failed to load AMS: ', err)
      })

    return () => {
      stillMounting = false
      if (containerRef.current && moduleRef.current) {
        moduleRef.current.unmount(containerRef.current)
      }
    }
  }, [containerId, gradingContext])

  return null
}

async function loadAmsModule() {
  const moduleUrl = REMOTES?.ams?.launch_url

  if (!moduleUrl) {
    throw new Error('AMS module URL not found')
  }

  return import(/* webpackIgnore: true */ moduleUrl)
}<|MERGE_RESOLUTION|>--- conflicted
+++ resolved
@@ -81,10 +81,7 @@
             rubrics: {
               createController: createRubricController,
             },
-<<<<<<< HEAD
-=======
             ...(gradingContext && {gradingContext}),
->>>>>>> 40dcc2b7
           })
         }
       })
