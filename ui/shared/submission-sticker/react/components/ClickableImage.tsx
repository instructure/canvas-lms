--- conflicted
+++ resolved
@@ -36,41 +36,6 @@
         ) : (
           <IconAddSolid color="primary-inverse" size="x-small" />
         )}
-<<<<<<< HEAD
-      </div>
-    </div>
-  )
-}
-
-export default function ClickableImage({editable, onClick, size, sticker}: ClickableImageProps) {
-  const [hovering, setHovering] = useState(false)
-  const startHover = () => {
-    setHovering(true)
-  }
-  const stopHover = () => {
-    setHovering(false)
-  }
-
-  return (
-    <button
-      data-testid="sticker-button"
-      className={stickerContainerClass(size)}
-      onBlur={stopHover}
-      onClick={onClick}
-      onFocus={startHover}
-      onMouseEnter={startHover}
-      onMouseLeave={stopHover}
-      type="button"
-    >
-      <div className={`StickerOverlay__Container ${size}${sticker && ' Sticker__ShinyContainer'}`}>
-        <Img
-          data-testid="sticker-image"
-          src={assetFactory(sticker)}
-          alt={stickerDescription(sticker)}
-        />
-        {editable && <IconOverlay sticker={sticker} showIcon={hovering} />}
-=======
->>>>>>> 4b58b620
       </div>
     </div>
   )
