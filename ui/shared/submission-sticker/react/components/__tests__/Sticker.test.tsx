--- conflicted
+++ resolved
@@ -93,20 +93,12 @@
         const {getByTestId} = renderComponent(props)
         const button = getByTestId('sticker-button')
         fireEvent.click(button)
-<<<<<<< HEAD
-        expect(getByTestId('confetti-canvas')).toBeInTheDocument()
-=======
         expect(getByTestId('confetti-explosion')).toBeInTheDocument()
->>>>>>> d6e31a27
       })
 
       it('does not show confetti prior to the button being clicked', () => {
         const {queryByTestId} = renderComponent(props)
-<<<<<<< HEAD
-        expect(queryByTestId('confetti-canvas')).not.toBeInTheDocument()
-=======
         expect(queryByTestId('confetti-explosion')).not.toBeInTheDocument()
->>>>>>> d6e31a27
       })
     })
   })
