/*
 * Copyright (C) 2023 - present Instructure, Inc.
 *
 * This file is part of Canvas.
 *
 * Canvas is free software: you can redistribute it and/or modify it under
 * the terms of the GNU Affero General Public License as published by the Free
 * Software Foundation, version 3 of the License.
 *
 * Canvas is distributed in the hope that it will be useful, but WITHOUT ANY
 * WARRANTY; without even the implied warranty of MERCHANTABILITY or FITNESS FOR
 * A PARTICULAR PURPOSE. See the GNU Affero General Public License for more
 * details.
 *
 * You should have received a copy of the GNU Affero General Public License along
 * with this program. If not, see <http://www.gnu.org/licenses/>.
 */

export type ClickableImageProps = {
  editable: boolean
  onClick: () => void
<<<<<<< HEAD
  size: 'medium' | 'large'
=======
  size: 'small' | 'medium' | 'large'
>>>>>>> 4b58b620
  sticker: Sticker
}

export type IconOverlayProps = {
  showIcon: boolean
  sticker: Sticker
}

type BaseSubmission = {
  assignmentId: string
  courseId: string
  sticker: Sticker
}

type AnonymousUserSubmission = BaseSubmission & {
  anonymousId: string
  userId?: never
<<<<<<< HEAD
}

type KnownUserSubmission = BaseSubmission & {
  anonymousId?: never
  userId: string
}

=======
}

type KnownUserSubmission = BaseSubmission & {
  anonymousId?: never
  userId: string
}

>>>>>>> 4b58b620
export type Submission = AnonymousUserSubmission | KnownUserSubmission

export type StickerDescriptions = {
  [key: string]: string
}

type Sticker = string | null

export type StickerModalProps = {
  liveRegion: () => HTMLElement
  onDismiss: () => void
  onRemoveSticker: () => void
  onSelectSticker: (sticker: Sticker) => void
  open: boolean
  sticker: Sticker
}

export type StickerProps = {
  confetti: boolean
  editable: boolean
  liveRegion?: () => HTMLElement | null
  onStickerChange?: (sticker: Sticker) => void
<<<<<<< HEAD
  size: 'medium' | 'large'
=======
  size: 'small' | 'medium' | 'large'
>>>>>>> 4b58b620
  submission: Submission
}<|MERGE_RESOLUTION|>--- conflicted
+++ resolved
@@ -19,11 +19,7 @@
 export type ClickableImageProps = {
   editable: boolean
   onClick: () => void
-<<<<<<< HEAD
-  size: 'medium' | 'large'
-=======
   size: 'small' | 'medium' | 'large'
->>>>>>> 4b58b620
   sticker: Sticker
 }
 
@@ -41,7 +37,6 @@
 type AnonymousUserSubmission = BaseSubmission & {
   anonymousId: string
   userId?: never
-<<<<<<< HEAD
 }
 
 type KnownUserSubmission = BaseSubmission & {
@@ -49,15 +44,6 @@
   userId: string
 }
 
-=======
-}
-
-type KnownUserSubmission = BaseSubmission & {
-  anonymousId?: never
-  userId: string
-}
-
->>>>>>> 4b58b620
 export type Submission = AnonymousUserSubmission | KnownUserSubmission
 
 export type StickerDescriptions = {
@@ -80,10 +66,6 @@
   editable: boolean
   liveRegion?: () => HTMLElement | null
   onStickerChange?: (sticker: Sticker) => void
-<<<<<<< HEAD
-  size: 'medium' | 'large'
-=======
   size: 'small' | 'medium' | 'large'
->>>>>>> 4b58b620
   submission: Submission
 }