/*
 * Copyright (C) 2019 - present Instructure, Inc.
 *
 * This file is part of Canvas.
 *
 * Canvas is free software: you can redistribute it and/or modify it under
 * the terms of the GNU Affero General Public License as published by the Free
 * Software Foundation, version 3 of the License.
 *
 * Canvas is distributed in the hope that it will be useful, but WITHOUT ANY
 * WARRANTY; without even the implied warranty of MERCHANTABILITY or FITNESS FOR
 * A PARTICULAR PURPOSE. See the GNU Affero General Public License for more
 * details.
 *
 * You should have received a copy of the GNU Affero General Public License along
 * with this program. If not, see <http://www.gnu.org/licenses/>.
 */

import '@instructure/canvas-theme'
import React from 'react'
import GenericErrorPage from '../index'
import {render} from '@testing-library/react'
import userEvent, {PointerEventsCheckLevel} from '@testing-library/user-event'
import moxios from 'moxios'

beforeEach(() => {
  moxios.install()
})

afterEach(() => {
  moxios.uninstall()
})

const defaultProps = () => ({
  errorSubject: 'Testing Stuff',
  errorCategory: 'Error Category',
  errorMessage: 'Test Message',
  imageUrl: 'testurl',
})

describe('GenericErrorPage component', () => {
  test('renders component correctly', () => {
    const {getByText} = render(<GenericErrorPage {...defaultProps()} />)
    expect(getByText('Sorry, Something Broke')).toBeInTheDocument()
  })

  test('show input fields when report issue button is clicked', async () => {
    const user = userEvent.setup({pointerEventsCheck: PointerEventsCheckLevel.Never})
    const {getByText} = render(<GenericErrorPage {...defaultProps()} />)
    await user.click(getByText('Report Issue'))
    expect(getByText('What happened?')).toBeInTheDocument()
    expect(getByText('Your Email Address')).toBeInTheDocument()
  })

  test('disables the submit button if email address is empty', async () => {
    const user = userEvent.setup({pointerEventsCheck: PointerEventsCheckLevel.Never})
    const {getByText} = render(<GenericErrorPage {...defaultProps()} />)
    await user.click(getByText('Report Issue'))
    expect(getByText('Submit').closest('button').hasAttribute('disabled')).toBeTruthy()
  })

  it('enables the submit button if email address is provided', async () => {
    const user = userEvent.setup({pointerEventsCheck: PointerEventsCheckLevel.Never})
    const {getByText, getByPlaceholderText} = render(<GenericErrorPage {...defaultProps()} />)
    await user.click(getByText('Report Issue'))
    await user.type(getByPlaceholderText('email@example.com'), 'foo@bar.com')
    expect(getByText('Submit').closest('button').hasAttribute('disabled')).toBeFalsy()
  })

  test('show the submitted text when comment is submitted', async () => {
    const user = userEvent.setup({pointerEventsCheck: PointerEventsCheckLevel.Never})
    const {getByText, getByPlaceholderText, findByText} = render(<GenericErrorPage {...defaultProps()} />)
    moxios.stubRequest('/error_reports', {
      status: 200,
      response: {
        logged: true,
        id: '7',
      },
    })
    await user.click(getByText('Report Issue'))
    await user.type(getByPlaceholderText('email@example.com'), 'foo@bar.com')
    await user.click(getByText('Submit'))
    expect(await findByText('Comment submitted!')).toBeInTheDocument()
  })

  test('show the loading indicator when comment is submitted', async () => {
    const user = userEvent.setup({pointerEventsCheck: PointerEventsCheckLevel.Never})
    const {getByText, getByTitle, getByPlaceholderText} = render(
      <GenericErrorPage {...defaultProps()} />
    )
    await user.click(getByText('Report Issue'))
    await user.type(getByPlaceholderText('email@example.com'), 'foo@bar.com')
    await user.click(getByText('Submit'))
    expect(getByTitle('Loading')).toBeInTheDocument()
  })

  test('correct info posted to server', async () => {
    const user = userEvent.setup({pointerEventsCheck: PointerEventsCheckLevel.Never})
    moxios.stubRequest('/error_reports', {
      status: 200,
      response: {
        logged: true,
        id: '7',
      },
    })
    const modifiedProps = defaultProps()
    modifiedProps.errorSubject = 'Testing Stuff'
    modifiedProps.errorMessage = 'Test Message'
<<<<<<< HEAD
    const {getByText, getByPlaceholderText} = render(<GenericErrorPage {...modifiedProps} />)
    userEvent.click(getByText('Report Issue'))
    userEvent.type(getByPlaceholderText('email@example.com'), 'foo@bar.com')
    userEvent.click(getByText('Submit'))
    moxios.wait(async () => {
      const moxItem = moxios.requests.mostRecent()
      const requestData = JSON.parse(moxItem.config.data)
      expect(requestData.error.subject).toEqual(modifiedProps.errorSubject)
      expect(requestData.error.message).toEqual(modifiedProps.errorMessage)
      expect(getByText('Comment submitted!')).toBeInTheDocument()
      done()
    })
=======
    const {getByText, getByPlaceholderText, findByText} = render(<GenericErrorPage {...modifiedProps} />)
    await user.click(getByText('Report Issue'))
    await user.type(getByPlaceholderText('email@example.com'), 'foo@bar.com')
    await user.click(getByText('Submit'))
    const moxItem = moxios.requests.mostRecent()
    const requestData = JSON.parse(moxItem.config.data)
    expect(requestData.error.subject).toEqual(modifiedProps.errorSubject)
    expect(requestData.error.message).toEqual(modifiedProps.errorMessage)
    expect(await findByText('Comment submitted!')).toBeInTheDocument()
>>>>>>> 2a5b008b
  })

  test('correctly handles error posted from server', async () => {
    const user = userEvent.setup({pointerEventsCheck: PointerEventsCheckLevel.Never})
    moxios.stubRequest('/error_reports', {
      status: 503,
      response: {
        logged: false,
        id: '7',
      },
    })
    const modifiedProps = defaultProps()
    modifiedProps.errorSubject = 'Testing Stuff'
    modifiedProps.errorMessage = 'Test Message'
<<<<<<< HEAD
    const {getByText, getByPlaceholderText} = render(<GenericErrorPage {...modifiedProps} />)
    userEvent.click(getByText('Report Issue'))
    userEvent.type(getByPlaceholderText('email@example.com'), 'foo@bar.com')
    userEvent.click(getByText('Submit'))
    moxios.wait(async () => {
      const moxItem = moxios.requests.mostRecent()
      const requestData = JSON.parse(moxItem.config.data)
      expect(requestData.error.subject).toEqual(modifiedProps.errorSubject)
      expect(requestData.error.message).toEqual(modifiedProps.errorMessage)
      expect(getByText('Comment failed to post! Please try again later.')).toBeInTheDocument()
      done()
    })
=======
    const {getByText, getByPlaceholderText, findByText} = render(<GenericErrorPage {...modifiedProps} />)
    await user.click(getByText('Report Issue'))
    await user.type(getByPlaceholderText('email@example.com'), 'foo@bar.com')
    await user.click(getByText('Submit'))
    const moxItem = moxios.requests.mostRecent()
    const requestData = JSON.parse(moxItem.config.data)
    expect(requestData.error.subject).toEqual(modifiedProps.errorSubject)
    expect(requestData.error.message).toEqual(modifiedProps.errorMessage)
    expect(await findByText('Comment failed to post! Please try again later.')).toBeInTheDocument()
>>>>>>> 2a5b008b
  })
})<|MERGE_RESOLUTION|>--- conflicted
+++ resolved
@@ -106,20 +106,6 @@
     const modifiedProps = defaultProps()
     modifiedProps.errorSubject = 'Testing Stuff'
     modifiedProps.errorMessage = 'Test Message'
-<<<<<<< HEAD
-    const {getByText, getByPlaceholderText} = render(<GenericErrorPage {...modifiedProps} />)
-    userEvent.click(getByText('Report Issue'))
-    userEvent.type(getByPlaceholderText('email@example.com'), 'foo@bar.com')
-    userEvent.click(getByText('Submit'))
-    moxios.wait(async () => {
-      const moxItem = moxios.requests.mostRecent()
-      const requestData = JSON.parse(moxItem.config.data)
-      expect(requestData.error.subject).toEqual(modifiedProps.errorSubject)
-      expect(requestData.error.message).toEqual(modifiedProps.errorMessage)
-      expect(getByText('Comment submitted!')).toBeInTheDocument()
-      done()
-    })
-=======
     const {getByText, getByPlaceholderText, findByText} = render(<GenericErrorPage {...modifiedProps} />)
     await user.click(getByText('Report Issue'))
     await user.type(getByPlaceholderText('email@example.com'), 'foo@bar.com')
@@ -129,7 +115,6 @@
     expect(requestData.error.subject).toEqual(modifiedProps.errorSubject)
     expect(requestData.error.message).toEqual(modifiedProps.errorMessage)
     expect(await findByText('Comment submitted!')).toBeInTheDocument()
->>>>>>> 2a5b008b
   })
 
   test('correctly handles error posted from server', async () => {
@@ -144,20 +129,6 @@
     const modifiedProps = defaultProps()
     modifiedProps.errorSubject = 'Testing Stuff'
     modifiedProps.errorMessage = 'Test Message'
-<<<<<<< HEAD
-    const {getByText, getByPlaceholderText} = render(<GenericErrorPage {...modifiedProps} />)
-    userEvent.click(getByText('Report Issue'))
-    userEvent.type(getByPlaceholderText('email@example.com'), 'foo@bar.com')
-    userEvent.click(getByText('Submit'))
-    moxios.wait(async () => {
-      const moxItem = moxios.requests.mostRecent()
-      const requestData = JSON.parse(moxItem.config.data)
-      expect(requestData.error.subject).toEqual(modifiedProps.errorSubject)
-      expect(requestData.error.message).toEqual(modifiedProps.errorMessage)
-      expect(getByText('Comment failed to post! Please try again later.')).toBeInTheDocument()
-      done()
-    })
-=======
     const {getByText, getByPlaceholderText, findByText} = render(<GenericErrorPage {...modifiedProps} />)
     await user.click(getByText('Report Issue'))
     await user.type(getByPlaceholderText('email@example.com'), 'foo@bar.com')
@@ -167,6 +138,5 @@
     expect(requestData.error.subject).toEqual(modifiedProps.errorSubject)
     expect(requestData.error.message).toEqual(modifiedProps.errorMessage)
     expect(await findByText('Comment failed to post! Please try again later.')).toBeInTheDocument()
->>>>>>> 2a5b008b
   })
 })