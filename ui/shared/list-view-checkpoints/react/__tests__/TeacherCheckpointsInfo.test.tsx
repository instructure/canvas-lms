--- conflicted
+++ resolved
@@ -200,11 +200,7 @@
     })
     it('shows the availability for the row', () => {
       const {queryByText, queryByTestId} = render(
-<<<<<<< HEAD
-        <TeacherCheckpointsInfo assignment={assignmentWithDueDates} />
-=======
         <TeacherCheckpointsInfo assignment={assignmentWithDueDates} />,
->>>>>>> 51db239a
       )
 
       expect(queryByTestId('2_cp_availability')).toBeInTheDocument()
@@ -213,11 +209,7 @@
     })
     it('shows multiple availability dates for the row', () => {
       const {queryByText, queryByTestId} = render(
-<<<<<<< HEAD
-        <TeacherCheckpointsInfo assignment={assignmentWithOverrides} />
-=======
         <TeacherCheckpointsInfo assignment={assignmentWithOverrides} />,
->>>>>>> 51db239a
       )
 
       expect(queryByTestId('3_cp_availability')).toBeInTheDocument()
@@ -247,8 +239,6 @@
       expect(screen.getByText('Jun 5, 2023 at 12pm')).toBeInTheDocument() // Section 1
       expect(screen.getByText('Jun 6, 2023 at 12pm')).toBeInTheDocument() // Section 2
       expect(screen.getByText('Jun 7, 2023 at 12pm')).toBeInTheDocument() // Everyone else
-<<<<<<< HEAD
-=======
     })
   })
 
@@ -260,7 +250,6 @@
 
       expect(queryByText('20 pts')).toBeInTheDocument()
       expect(queryByTestId('1_points_possible')).toBeInTheDocument()
->>>>>>> 51db239a
     })
   })
 })