--- conflicted
+++ resolved
@@ -11,11 +11,7 @@
         {{recipientGroups.0.name}}
         <input type="hidden" name="recipientGroupName" value="{{recipientGroups.0.name}}" />
       {{else}}
-<<<<<<< HEAD
-        <select name="recipientGroupName" id="message-recipients-group" class="labeled-error">
-=======
         <select name="recipientGroupName" id="message-recipients-group" class="ic-Input labeled-error">
->>>>>>> 21440366
           {{#each recipientGroups}}
             <option value="{{name}}">{{name}}</option>
           {{/each}}
@@ -28,11 +24,7 @@
     {{> ui/shared/message-students-dialog/jst/_messageStudentsWhoRecipientList.handlebars this}}
   </div>
 
-<<<<<<< HEAD
-  <textarea name="body" id="message-body" class="labeled-error"></textarea>
-=======
   <textarea name="body" id="message-body" class="ic-Input labeled-error"></textarea>
->>>>>>> 21440366
 </div>
 <div class="form-controls">
   <button class="btn dialog_closer btn-secondary" type="button"
