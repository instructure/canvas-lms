// @ts-nocheck
/*
 * Copyright (C) 2021 - present Instructure, Inc.
 *
 * This file is part of Canvas.
 *
 * Canvas is free software: you can redistribute it and/or modify it under
 * the terms of the GNU Affero General Public License as published by the Free
 * Software Foundation, version 3 of the License.
 *
 * Canvas is distributed in the hope that it will be useful, but WITHOUT ANY
 * WARRANTY; without even the implied warranty of MERCHANTABILITY or FITNESS FOR
 * A PARTICULAR PURPOSE. See the GNU Affero General Public License for more
 * details.
 *
 * You should have received a copy of the GNU Affero General Public License along
 * with this program. If not, see <http://www.gnu.org/licenses/>.
 */

import {useScope as useI18nScope} from '@canvas/i18n'
import React, {useState, useContext, useEffect} from 'react'
import {Button, CloseButton, IconButton} from '@instructure/ui-buttons'
import {Checkbox} from '@instructure/ui-checkbox'
import {Flex} from '@instructure/ui-flex'
import {RadioInput, RadioInputGroup} from '@instructure/ui-radio-input'
import {Heading} from '@instructure/ui-heading'
import {
  IconArrowOpenDownLine,
  IconArrowOpenUpLine,
  IconAttachMediaLine,
} from '@instructure/ui-icons'
import UploadMedia from '@instructure/canvas-media'
import {formatTracksForMediaPlayer} from '@canvas/canvas-media-player'
import {Tooltip} from '@instructure/ui-tooltip'
import {Link} from '@instructure/ui-link'
import LoadingIndicator from '@canvas/loading-indicator'
import {
  UploadMediaStrings,
  MediaCaptureStrings,
  SelectStrings,
} from '@canvas/upload-media-translations'
import {Modal} from '@instructure/ui-modal'
import {NumberInput} from '@instructure/ui-number-input'
import {ScreenReaderContent} from '@instructure/ui-a11y-content'
import {SimpleSelect} from '@instructure/ui-simple-select'
import {Table} from '@instructure/ui-table'
import {Text} from '@instructure/ui-text'
import {TextArea} from '@instructure/ui-text-area'
import {TextInput} from '@instructure/ui-text-input'
import _ from 'lodash'
import {OBSERVER_ENROLLMENTS_QUERY} from '../graphql/Queries'
import Pill from './Pill'
import {useQuery} from 'react-apollo'
import {AlertManagerContext} from '@canvas/alerts/react/AlertManager'
import {
  FileAttachmentUpload,
  AttachmentUploadSpinner,
  AttachmentDisplay,
  MediaAttachment,
  addAttachmentsFn,
  removeAttachmentFn,
} from '@canvas/message-attachments'
import type {CamelizedAssignment} from '@canvas/grading/grading.d'

export enum MSWLaunchContext {
  ASSIGNMENT_CONTEXT,
  ASSIGNMENT_GROUP_CONTEXT,
  TOTAL_COURSE_GRADE_CONTEXT,
}

export type SendMessageArgs = {
  attachmentIds?: string[]
  recipientsIds: string[]
  subject: string
  body: string
  mediaFile?: {
    id: string
    type: string
  }
}

const I18n = useI18nScope('public_message_students_who')

export type Student = {
  id: string
  grade?: string | null
  name: string
  redoRequest?: boolean
  score?: number | null
  sortableName: string
  submittedAt: null | Date
  excused?: boolean
  workflowState: string
}

export type Props = {
  assignment?: CamelizedAssignment
  launchContext: MSWLaunchContext
  assignmentGroupName?: string
  onClose: () => void
  students: Student[]
  onSend: (args: SendMessageArgs) => void
  messageAttachmentUploadFolderId: string
  userId: string
  courseId?: string
  pointsBasedGradingScheme?: boolean
}

type Attachment = {
  id: string
}

type MediaTrack = {
  id: string
  src: string
  label: string
  type: string
  language: string
}

type MediaUploadFile = {
  media_id: string
  title: string
  media_type: string
  media_tracks?: MediaTrack[]
}

type FilterCriterion = {
  readonly requiresCutoff: boolean
  readonly shouldShow: (assignment: CamelizedAssignment) => boolean
  readonly title: string
  readonly value: string
}

const isScored = (assignment: CamelizedAssignment) =>
  assignment !== null &&
  ['points', 'percent', 'letter_grade', 'gpa_scale'].includes(assignment.gradingType)

const isReassignable = (assignment: CamelizedAssignment) =>
  assignment !== null &&
  (assignment.allowedAttempts === -1 || (assignment.allowedAttempts || 0) > 1) &&
  assignment.dueDate != null &&
  !assignment.submissionTypes.includes(
    'on_paper' || 'external_tool' || 'none' || 'discussion_topic' || 'online_quiz'
  )

const isSubmittableAssignment = (assignment: CamelizedAssignment) =>
  !!assignment &&
  !assignment.submissionTypes.some(submissionType =>
    ['on_paper', 'none', 'not_graded', ''].includes(submissionType)
  )

const filterCriteria: FilterCriterion[] = [
  {
    requiresCutoff: false,
    shouldShow: isSubmittableAssignment,
    title: I18n.t('Have submitted'),
    value: 'submitted',
  },
  {
    requiresCutoff: false,
    shouldShow: () => false, // Will never show in dropdown, but is used with radio button group on "Have submitted" option
    title: I18n.t('Have submitted and been graded'),
    value: 'submitted_and_graded',
  },
  {
    requiresCutoff: false,
    shouldShow: () => false, // Will never show in dropdown, but is used with radio button group on "Have submitted" option
    title: I18n.t('Have submitted and not been graded'),
    value: 'submitted_and_not_graded',
  },
  {
    requiresCutoff: false,
    shouldShow: isSubmittableAssignment,
    title: I18n.t('Have not yet submitted'),
    value: 'unsubmitted',
  },
  {
    requiresCutoff: false,
    shouldShow: () => false, // Will never show in dropdown, but is used with checkbox on "Have not yet submitted" option
    title: I18n.t('Have not yet submitted and excused'),
    value: 'unsubmitted_skip_excused',
  },
  {
    requiresCutoff: false,
    shouldShow: assignment => assignment !== null,
    title: I18n.t('Have not been graded'),
    value: 'ungraded',
  },
  {
    requiresCutoff: true,
    shouldShow: isScored,
    title: I18n.t('Scored more than'),
    value: 'scored_more_than',
  },
  {
    requiresCutoff: true,
    shouldShow: isScored,
    title: I18n.t('Scored less than'),
    value: 'scored_less_than',
  },
  {
    requiresCutoff: false,
    shouldShow: assignment => assignment !== null && assignment.gradingType === 'pass_fail',
    title: I18n.t('Marked incomplete'),
    value: 'marked_incomplete',
  },
  {
    requiresCutoff: false,
    shouldShow: isReassignable,
    title: I18n.t('Reassigned'),
    value: 'reassigned',
  },
  {
    requiresCutoff: true,
    shouldShow: assignment => !assignment,
    title: I18n.t('Total grade higher than'),
    value: 'total_grade_higher_than',
  },
  {
    requiresCutoff: true,
    shouldShow: assignment => !assignment,
    title: I18n.t('Total grade lower than'),
    value: 'total_grade_lower_than',
  },
]

function observerCount(students, observers) {
  return students.reduce((acc, student) => acc + (observers[student.id]?.length || 0), 0)
}

function calculateObserverRecipientCount(selectedObservers) {
  return Object.values(selectedObservers).reduce((acc: number, array: any) => acc + array.length, 0)
}

function filterStudents(criterion, students, cutoff) {
  const newfilteredStudents: Student[] = []
  for (const student of students) {
    switch (criterion?.value) {
      case 'submitted':
        if (student.submittedAt) {
          newfilteredStudents.push(student)
        }
        break
      case 'submitted_and_graded':
        if (student.submittedAt && student.grade && student.workflowState !== 'pending_review') {
          newfilteredStudents.push(student)
        }
        break
      case 'submitted_and_not_graded':
        if (student.submittedAt && (!student.grade || student.workflowState === 'pending_review')) {
          newfilteredStudents.push(student)
        }
        break
      case 'unsubmitted':
        if (!student.submittedAt) {
          newfilteredStudents.push(student)
        }
        break
      case 'unsubmitted_skip_excused':
        if (!student.submittedAt && !student.excused) {
          newfilteredStudents.push(student)
        }
        break
      case 'ungraded':
        if ((!student.grade && !student.excused) || student.workflowState === 'pending_review') {
          newfilteredStudents.push(student)
        }
        break
      case 'scored_more_than':
        if (parseFloat(student.score) > cutoff) {
          newfilteredStudents.push(student)
        }
        break
      case 'scored_less_than':
        if (parseFloat(student.score) < cutoff) {
          newfilteredStudents.push(student)
        }
        break
      case 'marked_incomplete':
        if (student.grade === 'incomplete') {
          newfilteredStudents.push(student)
        }
        break
      case 'reassigned':
        if (student.redoRequest) {
          newfilteredStudents.push(student)
        }
        break
      case 'total_grade_higher_than':
        if (parseFloat(student.currentScore) > cutoff) {
          newfilteredStudents.push(student)
        }
        break
      case 'total_grade_lower_than':
        if (parseFloat(student.currentScore) < cutoff) {
          newfilteredStudents.push(student)
        }
        break
    }
  }
  return newfilteredStudents
}

function cumulativeScoreDefaultSubject(criterion, launchContext, cutoff, assignmentGroupName = '') {
  const context =
    launchContext === MSWLaunchContext.ASSIGNMENT_GROUP_CONTEXT ? assignmentGroupName : 'course'

  switch (criterion) {
    case 'total_grade_higher_than':
      return I18n.t('Total grade for %{context} is higher than %{cutoff}', {context, cutoff})
    case 'total_grade_lower_than':
      return I18n.t('Total grade for %{context} is lower than %{cutoff}', {context, cutoff})
  }
}

function defaultSubject(
  criterion,
  assignment,
  launchContext,
  cutoff,
  pointsBasedGradingScheme,
  assignmentGroupName
) {
  if (cutoff === '') {
    cutoff = 0
  }

  if (assignment) {
    switch (criterion) {
      case 'submitted':
        return I18n.t('Submission for %{assignment}', {assignment: assignment.name})
      case 'submitted_and_graded':
        return I18n.t('Submission and grade for %{assignment}', {assignment: assignment.name})
      case 'submitted_and_not_graded':
        return I18n.t('Submission and no grade for %{assignment}', {assignment: assignment.name})
      case 'unsubmitted':
        return I18n.t('No submission for %{assignment}', {assignment: assignment.name})
      case 'graded':
        return I18n.t('Grade for %{assignment}', {assignment: assignment.name})
      case 'ungraded':
        return I18n.t('No grade for %{assignment}', {assignment: assignment.name})
      case 'scored_more_than':
        return I18n.t('Scored more than %{cutoff} on %{assignment}', {
          cutoff,
          assignment: assignment.name,
        })
      case 'scored_less_than':
        return I18n.t('Scored less than %{cutoff} on %{assignment}', {
          cutoff,
          assignment: assignment.name,
        })
      case 'marked_incomplete':
        return I18n.t('%{assignment} is incomplete', {assignment: assignment.name})
      case 'reassigned':
        return I18n.t('%{assignment} is reassigned', {assignment: assignment.name})
    }
  } else {
    let defaultSubjectStr = cumulativeScoreDefaultSubject(
      criterion,
      launchContext,
      cutoff,
      assignmentGroupName
    )

    // Add % at end of subject line if this is NOT a points based scheme
    if (!pointsBasedGradingScheme) {
      defaultSubjectStr += '%'
    }

    return defaultSubjectStr
  }
}

const MessageStudentsWhoDialog = ({
  assignment,
  launchContext,
  assignmentGroupName,
  onClose,
  students,
  onSend,
  messageAttachmentUploadFolderId,
  userId,
  courseId,
  pointsBasedGradingScheme = true,
}: Props) => {
  const {setOnFailure, setOnSuccess} = useContext(AlertManagerContext)
  const [open, setOpen] = useState(true)
  const [sending, setSending] = useState(false)
  const [message, setMessage] = useState('')

  const initializeSelectedObservers = studentCollection =>
    studentCollection.reduce((map, student) => {
      map[student.id] = []
      return map
    }, {})

  const [selectedObservers, setSelectedObservers] = useState(initializeSelectedObservers(students))
  const [selectedStudents, setSelectedStudents] = useState(Object.keys(selectedObservers))
  const [isIndeterminateStudentsCheckbox, setIsIndeterminateStudentsCheckbox] = useState(false)
  const [isIndeterminateObserversCheckbox, setIsIndeterminateObserversCheckbox] = useState(false)
  const [isCheckedStudentsCheckbox, setIsCheckedStudentsCheckbox] = useState(true)
  const [isCheckedObserversCheckbox, setIsCheckedObserversCheckbox] = useState(false)
  const [isDisabledStudentsCheckbox, setIsDisabledStudentsCheckbox] = useState(false)
  const [isDisabledObserversCheckbox, setIsDisabledObserversCheckbox] = useState(false)
  const [mediaUploadOpen, setMediaUploadOpen] = useState<boolean>(false)
  const [mediaUploadFile, setMediaUploadFile] = useState<null | MediaUploadFile>(null)
  const [mediaPreviewURL, setMediaPreviewURL] = useState<null | string>(null)
  const [mediaTitle, setMediaTitle] = useState<string>('')
  const close = () => setOpen(false)

  const {loading, data} = useQuery(OBSERVER_ENROLLMENTS_QUERY, {
    variables: {
      courseId: assignment?.courseId || courseId,
      studentIds: students.map(student => student.id),
    },
  })

  const observerEnrollments = data?.course?.enrollmentsConnection?.nodes || []
  const observersByStudentID = observerEnrollments.reduce((results, enrollment) => {
    const observeeId = enrollment.associatedUser._id
    results[observeeId] = results[observeeId] || []
    const existingObservers = results[observeeId]

    if (!existingObservers.some(user => user._id === enrollment.user._id)) {
      results[observeeId].push(enrollment.user)
    }

    return results
  }, {})

  const isLengthBetweenBoundaries = (subsetLength: number, totalLength: number) =>
    subsetLength > 0 && subsetLength < totalLength

  const [cutoff, setCutoff] = useState(0.0)
  const availableCriteria = filterCriteria.filter(criterion => criterion.shouldShow(assignment))
  const sortedStudents = [...students].sort((a, b) => a.sortableName.localeCompare(b.sortableName))
  const [filteredStudents, setFilteredStudents] = useState(
    filterStudents(availableCriteria[0], sortedStudents, cutoff)
  )
  const [subject, setSubject] = useState(
    defaultSubject(
      availableCriteria[0].value,
      assignment,
      launchContext,
      cutoff,
      pointsBasedGradingScheme,
      assignmentGroupName
    )
  )

  const [observerRecipientCount, setObserverRecipientCount] = useState(0)

  useEffect(() => {
    const partialStudentSelection = isLengthBetweenBoundaries(
      selectedStudents.length,
      filteredStudents.length
    )
    setIsIndeterminateStudentsCheckbox(partialStudentSelection)
    setIsDisabledStudentsCheckbox(filteredStudents.length === 0)
    setIsCheckedStudentsCheckbox(
      filteredStudents.length > 0 && selectedStudents.length === filteredStudents.length
    )
  }, [selectedStudents, filteredStudents])

  useEffect(() => {
    const observerCountValue = observerCount(filteredStudents, observersByStudentID)
    const selectedObserverCount = Object.values(selectedObservers).reduce(
      (acc: number, array: any) => acc + array.length,
      0
    )
    const partialObserverSelection = isLengthBetweenBoundaries(
      selectedObserverCount,
      observerCountValue
    )
    setIsIndeterminateObserversCheckbox(partialObserverSelection)
    setIsDisabledObserversCheckbox(observerCountValue === 0)
    setIsCheckedObserversCheckbox(
      observerCountValue > 0 && selectedObserverCount === observerCountValue
    )
  }, [filteredStudents, observersByStudentID, selectedObservers])

  useEffect(() => {
    const initialValue = initializeSelectedObservers(filteredStudents)
    setSelectedObservers(initialValue)
    setSelectedStudents(Object.keys(initialValue))
  }, [filteredStudents])

  const [showTable, setShowTable] = useState(false)
  const [selectedCriterion, setSelectedCriterion] = useState(availableCriteria[0])
  const [attachments, setAttachments] = useState<Attachment[]>([])
  const [pendingUploads, setPendingUploads] = useState([])

  const isFormDataValid: boolean =
    message.trim().length > 0 &&
    selectedStudents.length + Object.values(selectedObservers).flat().length > 0

  useEffect(() => {
    if (!loading && data) {
      setObserverRecipientCount(calculateObserverRecipientCount(selectedObservers))
    }
  }, [
    loading,
    data,
    selectedCriterion,
    sortedStudents,
    cutoff,
    observersByStudentID,
    selectedObservers,
  ])

  useEffect(() => {
    return () => {
      if (mediaPreviewURL) {
        URL.revokeObjectURL(mediaPreviewURL)
      }
    }
  }, [mediaPreviewURL])

  if (loading) {
    return <LoadingIndicator />
  }

  const handleCriterionSelected = (_e, {value}) => {
    const newCriterion = filterCriteria.find(criterion => criterion.value === value)
    if (newCriterion != null) {
      setSelectedCriterion(newCriterion)
      setFilteredStudents(filterStudents(newCriterion, sortedStudents, cutoff))
      setObserverRecipientCount(calculateObserverRecipientCount(selectedObservers))
      setSubject(
        defaultSubject(
          newCriterion.value,
          assignment,
          launchContext,
          cutoff,
          pointsBasedGradingScheme,
          assignmentGroupName
        )
      )
<<<<<<< HEAD
      setSubject(
        defaultSubject(
          newCriterion.value,
          assignment,
          launchContext,
          cutoff,
          pointsBasedGradingScheme,
          assignmentGroupName
        )
      )
=======
>>>>>>> f6b60bb3
    }
  }

  const handleSendButton = () => {
    if (pendingUploads.length) {
      // This notifies the AttachmentUploadSpinner to start spinning
      // which then calls onSend() when pendingUploads are complete.
      setSending(true)
    } else {
      const recipientsIds = [
        ...selectedStudents,
        ...Object.values(selectedObservers).flat(),
      ] as string[]
      const uniqueRecipientsIds: string[] = [...new Set(recipientsIds)]

      const args: SendMessageArgs = {
        recipientsIds: uniqueRecipientsIds,
        subject,
        body: message,
      }

      if (mediaUploadFile) {
        args.mediaFile = {
          id: mediaUploadFile.media_id,
          type: mediaUploadFile.media_type,
        }
      }

      if (attachments?.length) {
        args.attachmentIds = attachments.map((attachment: Attachment) => attachment.id)
      }

      onSend(args)
      onClose()
    }
  }

  const onSubmissionRadioSelect = (value: string) => {
    const criterion = filterCriteria.find(c => c.value === value)
    if (criterion) {
      setFilteredStudents(filterStudents(criterion, sortedStudents, cutoff))
      setObserverRecipientCount(calculateObserverRecipientCount(selectedObservers))
      setSubject(
        defaultSubject(
          criterion.value,
          assignment,
          launchContext,
          cutoff,
          true,
          assignmentGroupName
        )
      )
<<<<<<< HEAD
      setSubject(
        defaultSubject(
          criterion.value,
          assignment,
          launchContext,
          cutoff,
          true,
          assignmentGroupName
        )
      )
=======
>>>>>>> f6b60bb3
    }
  }

  const onExcusedCheckBoxChange = event => {
    const criteriaValue = event.target.checked ? 'unsubmitted_skip_excused' : 'unsubmitted'
    const criterion = filterCriteria.find(c => c.value === criteriaValue)
    if (criterion) {
      setFilteredStudents(filterStudents(criterion, sortedStudents, cutoff))
      setObserverRecipientCount(calculateObserverRecipientCount(selectedObservers))
    }
  }

  const onAddAttachment = addAttachmentsFn(
    setAttachments,
    setPendingUploads,
    messageAttachmentUploadFolderId,
    setOnFailure,
    setOnSuccess
  )
  const onDeleteAttachment = removeAttachmentFn(setAttachments)
  const onReplaceAttachment = (id, e) => {
    onDeleteAttachment(id)
    onAddAttachment(e)
  }
  const onRemoveMediaComment = () => {
    if (mediaPreviewURL) {
      URL.revokeObjectURL(mediaPreviewURL)
      setMediaPreviewURL(null)
    }
    setMediaUploadFile(null)
  }

  const onMediaUploadStart = file => {
    setMediaTitle(file.title)
  }

  const onMediaUploadComplete = (err, mediaData, captionData) => {
    if (err) {
      setOnFailure(I18n.t('There was an error uploading the media.'))
    } else {
      const file = mediaData.mediaObject.media_object
      if (captionData && file) {
        file.media_tracks = formatTracksForMediaPlayer(captionData)
      }
      setMediaUploadFile(file)
      setMediaPreviewURL(URL.createObjectURL(mediaData.uploadedFile))
    }
  }

  const toggleSelection = (id: string, array: Array<string>) => {
    const index = array.indexOf(id)
    const newArray = [...array]
    if (index === -1) {
      newArray.push(id)
    } else {
      newArray.splice(index, 1)
    }
    return newArray
  }

  const toggleStudentSelection = (id: string) => {
    setSelectedStudents(toggleSelection(id, selectedStudents))
  }

  const toggleObserverSelection = (studentId: string, observerId: string) => {
    const observers = selectedObservers[studentId]
    const updatedObservers = toggleSelection(observerId, observers)
    setSelectedObservers({...selectedObservers, [studentId]: updatedObservers})
  }

  const onStudentsCheckboxChanged = event => {
    if (event.target.checked) {
      setSelectedStudents(filteredStudents.map(element => element.id))
    } else {
      setSelectedStudents([])
    }
  }

  const onObserversCheckboxChanged = event => {
    if (event.target.checked) {
      setSelectedObservers(
        filteredStudents.reduce((map, student) => {
          const observers = observersByStudentID[student.id] || []
          map[student.id] = Object.keys(observers).map(key => observers[key]._id)
          return map
        }, {})
      )
    } else {
      setSelectedObservers(initializeSelectedObservers(students))
    }
  }

  return (
    <>
      <Modal
        open={open}
        label={I18n.t('Compose Message')}
        onDismiss={close}
        onExited={onClose}
        overflow="scroll"
        shouldCloseOnDocumentClick={false}
        size="large"
      >
        <Modal.Header>
          <CloseButton
            placement="end"
            offset="small"
            onClick={close}
            screenReaderLabel={I18n.t('Close')}
          />
          <Heading>{I18n.t('Compose Message')}</Heading>
        </Modal.Header>

        <Modal.Body>
          <Flex alignItems="end">
            <Flex.Item>
              <SimpleSelect
                renderLabel={I18n.t('For students who…')}
                onChange={handleCriterionSelected}
                value={selectedCriterion.value}
                data-testid="criterion-dropdown"
              >
                {availableCriteria.map(criterion => (
                  <SimpleSelect.Option
                    id={`criteria_${criterion.value}`}
                    key={criterion.value}
                    value={criterion.value}
                    data-testid="criterion-dropdown-item"
                  >
                    {criterion.title}
                  </SimpleSelect.Option>
                ))}
              </SimpleSelect>
            </Flex.Item>
            {selectedCriterion.requiresCutoff && (
              <Flex.Item margin="0 0 0 small">
                <NumberInput
                  value={cutoff}
                  onChange={(_e, value) => {
                    setCutoff(value)
                    if (value !== '') {
                      setFilteredStudents(filterStudents(selectedCriterion, sortedStudents, value))
                      setSubject(
                        defaultSubject(
                          selectedCriterion.value,
                          assignment,
                          launchContext,
                          value,
                          pointsBasedGradingScheme,
                          assignmentGroupName
                        )
                      )
                    }
                  }}
                  showArrows={false}
                  renderLabel={
                    <ScreenReaderContent>{I18n.t('Enter score cutoff')}</ScreenReaderContent>
                  }
                  width="5em"
                />
              </Flex.Item>
            )}
          </Flex>
          <br />
          {selectedCriterion.value === 'submitted' && (
            <>
              <Flex>
                <RadioInputGroup
                  description=""
                  defaultValue="all"
                  name="include-students"
                  data-testid="include-student-radio-group"
                >
                  <RadioInput
                    label={I18n.t('All submissions')}
                    value="all"
                    onClick={() => onSubmissionRadioSelect('submitted')}
                    data-testid="all-students-radio-button"
                  />
                  <RadioInput
                    label={I18n.t('Graded submissions')}
                    value="graded"
                    onClick={() => onSubmissionRadioSelect('submitted_and_graded')}
                    data-testid="graded-students-radio-button"
                  />
                  <RadioInput
                    label={I18n.t('Not graded submissions')}
                    value="not_graded"
                    onClick={() => onSubmissionRadioSelect('submitted_and_not_graded')}
                    data-testid="not-graded-students-radio-button"
                  />
                </RadioInputGroup>
              </Flex>
              <br />
            </>
          )}
          {selectedCriterion.value === 'unsubmitted' && (
            <>
              <Checkbox
                onChange={onExcusedCheckBoxChange}
                data-testid="skip-excused-checkbox"
                label={<Text>{I18n.t('Skip excused students when messaging')}</Text>}
              />
              <br />
            </>
          )}
          <Flex>
            <Flex.Item>
              <Text weight="bold">{I18n.t('Send Message To:')}</Text>
            </Flex.Item>
            <Flex.Item margin="0 0 0 medium">
              <Checkbox
                indeterminate={isIndeterminateStudentsCheckbox}
                disabled={isDisabledStudentsCheckbox}
                onChange={onStudentsCheckboxChanged}
                checked={isCheckedStudentsCheckbox}
                defaultChecked={true}
                data-testid="total-student-checkbox"
                label={
                  <Text weight="bold">
                    {I18n.t('%{studentCount} Students', {studentCount: selectedStudents.length})}
                  </Text>
                }
              />
            </Flex.Item>
            <Flex.Item margin="0 0 0 medium">
              <Checkbox
                indeterminate={isIndeterminateObserversCheckbox}
                disabled={isDisabledObserversCheckbox}
                onChange={onObserversCheckboxChanged}
                checked={isCheckedObserversCheckbox}
                data-testid="total-observer-checkbox"
                label={
                  <Text weight="bold">
                    {I18n.t('%{observerCount} Observers', {
                      observerCount: observerRecipientCount,
                    })}
                  </Text>
                }
              />
            </Flex.Item>
            <Flex.Item as="div" shouldGrow={true} textAlign="end">
              <Link
                onClick={() => setShowTable(!showTable)}
                renderIcon={showTable ? <IconArrowOpenUpLine /> : <IconArrowOpenDownLine />}
                iconPlacement="end"
                data-testid="show_all_recipients"
              >
                {showTable ? I18n.t('Hide all recipients') : I18n.t('Show all recipients')}
              </Link>
            </Flex.Item>
          </Flex>
          {showTable && (
            <Table caption={I18n.t('List of students and observers')}>
              <Table.Head>
                <Table.Row>
                  <Table.ColHeader id="students">{I18n.t('Students')}</Table.ColHeader>
                  <Table.ColHeader id="observers">{I18n.t('Observers')}</Table.ColHeader>
                </Table.Row>
              </Table.Head>
              <Table.Body>
                {filteredStudents.map(student => (
                  <Table.Row key={student.id}>
                    <Table.Cell>
                      <Pill
                        studentId={student.id}
                        text={student.name}
                        selected={selectedStudents.includes(student.id)}
                        onClick={toggleStudentSelection}
                      />
                    </Table.Cell>
                    <Table.Cell>
                      <Flex direction="row" margin="0 0 0 small" wrap="wrap">
                        {_.sortBy(
                          observersByStudentID[student.id] || [],
                          observer => observer.sortableName
                        ).map(observer => (
                          <Flex.Item key={observer._id}>
                            <Pill
                              studentId={student.id}
                              observerId={observer._id}
                              text={observer.name}
                              selected={selectedObservers[student.id]?.includes(observer._id)}
                              onClick={toggleObserverSelection}
                            />
                          </Flex.Item>
                        ))}
                      </Flex>
                    </Table.Cell>
                  </Table.Row>
                ))}
              </Table.Body>
            </Table>
          )}

          <br />
          <TextInput
            data-testid="subject-input"
            renderLabel={I18n.t('Subject')}
            placeholder={I18n.t('Type Something…')}
            value={subject}
            onChange={(_event, value) => {
              setSubject(value)
            }}
          />
          <br />
          <TextArea
            data-testid="message-input"
            required={true}
            height="200px"
            label={I18n.t('Message')}
            placeholder={I18n.t('Type your message here…')}
            value={message}
            onChange={e => setMessage(e.target.value)}
          />

          <Flex alignItems="start">
            {mediaUploadFile && mediaPreviewURL && (
              <Flex.Item>
                <MediaAttachment
                  file={{
                    mediaID: mediaUploadFile.media_id,
                    src: mediaPreviewURL,
                    title: mediaTitle || mediaUploadFile.title,
                    type: mediaUploadFile.media_type,
                    mediaTracks: mediaUploadFile.media_tracks,
                  }}
                  onRemoveMediaComment={onRemoveMediaComment}
                />
              </Flex.Item>
            )}

            <Flex.Item shouldShrink={true}>
              <AttachmentDisplay
                attachments={[...attachments, ...pendingUploads]}
                onDeleteItem={onDeleteAttachment}
                onReplaceItem={onReplaceAttachment}
              />
            </Flex.Item>
          </Flex>
        </Modal.Body>

        <Modal.Footer>
          <Flex justifyItems="space-between" width="100%">
            <Flex.Item>
              <FileAttachmentUpload onAddItem={onAddAttachment} />

              <Tooltip renderTip={I18n.t('Record an audio or video comment')} placement="top">
                <IconButton
                  screenReaderLabel={I18n.t('Record an audio or video comment')}
                  onClick={() => setMediaUploadOpen(true)}
                  margin="xx-small"
                  data-testid="media-upload"
                  interaction={mediaUploadFile ? 'disabled' : 'enabled'}
                >
                  <IconAttachMediaLine />
                </IconButton>
              </Tooltip>
            </Flex.Item>

            <Flex.Item>
              <Flex>
                <Flex.Item>
                  <Button focusColor="info" color="primary-inverse" onClick={close}>
                    {I18n.t('Cancel')}
                  </Button>
                </Flex.Item>
                <Flex.Item margin="0 0 0 x-small">
                  <Button
                    data-testid="send-message-button"
                    interaction={isFormDataValid ? 'enabled' : 'disabled'}
                    color="primary"
                    onClick={handleSendButton}
                  >
                    {I18n.t('Send')}
                  </Button>
                </Flex.Item>
              </Flex>
            </Flex.Item>
          </Flex>
        </Modal.Footer>
      </Modal>
      <AttachmentUploadSpinner
        sendMessage={onSend}
        isMessageSending={sending}
        pendingUploads={pendingUploads}
      />
      <UploadMedia
        key={mediaUploadFile?.media_id}
        onStartUpload={onMediaUploadStart}
        onUploadComplete={onMediaUploadComplete}
        onDismiss={() => setMediaUploadOpen(false)}
        open={mediaUploadOpen}
        tabs={{embed: false, record: true, upload: true}}
        uploadMediaTranslations={{UploadMediaStrings, MediaCaptureStrings, SelectStrings}}
        liveRegion={() => document.getElementById('flash_screenreader_holder')}
        rcsConfig={{contextId: userId, contextType: 'user'}}
        disableSubmitWhileUploading={true}
        userLocale={ENV.LOCALE}
      />
    </>
  )
}

export default MessageStudentsWhoDialog<|MERGE_RESOLUTION|>--- conflicted
+++ resolved
@@ -537,19 +537,6 @@
           assignmentGroupName
         )
       )
-<<<<<<< HEAD
-      setSubject(
-        defaultSubject(
-          newCriterion.value,
-          assignment,
-          launchContext,
-          cutoff,
-          pointsBasedGradingScheme,
-          assignmentGroupName
-        )
-      )
-=======
->>>>>>> f6b60bb3
     }
   }
 
@@ -602,19 +589,6 @@
           assignmentGroupName
         )
       )
-<<<<<<< HEAD
-      setSubject(
-        defaultSubject(
-          criterion.value,
-          assignment,
-          launchContext,
-          cutoff,
-          true,
-          assignmentGroupName
-        )
-      )
-=======
->>>>>>> f6b60bb3
     }
   }
 
