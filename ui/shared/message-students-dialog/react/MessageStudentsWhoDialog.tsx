// @ts-nocheck
/*
 * Copyright (C) 2021 - present Instructure, Inc.
 *
 * This file is part of Canvas.
 *
 * Canvas is free software: you can redistribute it and/or modify it under
 * the terms of the GNU Affero General Public License as published by the Free
 * Software Foundation, version 3 of the License.
 *
 * Canvas is distributed in the hope that it will be useful, but WITHOUT ANY
 * WARRANTY; without even the implied warranty of MERCHANTABILITY or FITNESS FOR
 * A PARTICULAR PURPOSE. See the GNU Affero General Public License for more
 * details.
 *
 * You should have received a copy of the GNU Affero General Public License along
 * with this program. If not, see <http://www.gnu.org/licenses/>.
 */

import {useScope as useI18nScope} from '@canvas/i18n'
import React, {useState, useContext, useEffect} from 'react'
import {Button, CloseButton, IconButton} from '@instructure/ui-buttons'
import {Checkbox} from '@instructure/ui-checkbox'
import {Flex} from '@instructure/ui-flex'
import {RadioInput, RadioInputGroup} from '@instructure/ui-radio-input'
import {Heading} from '@instructure/ui-heading'
import {
  IconArrowOpenDownLine,
  IconArrowOpenUpLine,
  IconAttachMediaLine,
} from '@instructure/ui-icons'
import UploadMedia from '@instructure/canvas-media'
import {formatTracksForMediaPlayer} from '@canvas/canvas-media-player'
import {Tooltip} from '@instructure/ui-tooltip'
import {Link} from '@instructure/ui-link'
import LoadingIndicator from '@canvas/loading-indicator'
import {
  UploadMediaStrings,
  MediaCaptureStrings,
  SelectStrings,
} from '@canvas/upload-media-translations'
import {Modal} from '@instructure/ui-modal'
import {NumberInput} from '@instructure/ui-number-input'
import {ScreenReaderContent} from '@instructure/ui-a11y-content'
import {SimpleSelect} from '@instructure/ui-simple-select'
import {Table} from '@instructure/ui-table'
import {Text} from '@instructure/ui-text'
import {TextArea} from '@instructure/ui-text-area'
import {TextInput} from '@instructure/ui-text-input'
import _ from 'lodash'
import {OBSERVER_ENROLLMENTS_QUERY} from '../graphql/Queries'
import Pill from './Pill'
import {useQuery} from 'react-apollo'
import {AlertManagerContext} from '@canvas/alerts/react/AlertManager'
import {
  FileAttachmentUpload,
  AttachmentUploadSpinner,
  AttachmentDisplay,
  MediaAttachment,
  addAttachmentsFn,
  removeAttachmentFn,
} from '@canvas/message-attachments'
import type {CamelizedAssignment} from '@canvas/grading/grading.d'

export enum MSWLaunchContext {
  ASSIGNMENT_CONTEXT,
  ASSIGNMENT_GROUP_CONTEXT,
  TOTAL_COURSE_GRADE_CONTEXT,
}

export type SendMessageArgs = {
  attachmentIds?: string[]
  recipientsIds: string[]
  subject: string
  body: string
  mediaFile?: {
    id: string
    type: string
  }
}

const I18n = useI18nScope('public_message_students_who')

export type Student = {
  id: string
  grade?: string | null
  name: string
  redoRequest?: boolean
  score?: number | null
  sortableName: string
  submittedAt: null | Date
  excused?: boolean
}

export type Props = {
  assignment?: CamelizedAssignment
  launchContext: MSWLaunchContext
  assignmentGroupName?: string
  onClose: () => void
  students: Student[]
  onSend: (args: SendMessageArgs) => void
  messageAttachmentUploadFolderId: string
  userId: string
  courseId?: string
  pointsBasedGradingScheme?: boolean
}

type Attachment = {
  id: string
}

type MediaTrack = {
  id: string
  src: string
  label: string
  type: string
  language: string
}

type MediaUploadFile = {
  media_id: string
  title: string
  media_type: string
  media_tracks?: MediaTrack[]
}

type FilterCriterion = {
  readonly requiresCutoff: boolean
  readonly shouldShow: (assignment: CamelizedAssignment) => boolean
  readonly title: string
  readonly value: string
}

const isScored = (assignment: CamelizedAssignment) =>
  assignment !== null &&
  ['points', 'percent', 'letter_grade', 'gpa_scale'].includes(assignment.gradingType)

const isReassignable = (assignment: CamelizedAssignment) =>
  assignment !== null &&
  (assignment.allowedAttempts === -1 || (assignment.allowedAttempts || 0) > 1) &&
  assignment.dueDate != null &&
  !assignment.submissionTypes.includes(
    'on_paper' || 'external_tool' || 'none' || 'discussion_topic' || 'online_quiz'
  )

const isSubmittableAssignment = (assignment: CamelizedAssignment) =>
  !!assignment &&
  !assignment.submissionTypes.some(submissionType =>
    ['on_paper', 'none', 'not_graded', ''].includes(submissionType)
  )

const filterCriteria: FilterCriterion[] = [
  {
    requiresCutoff: false,
    shouldShow: isSubmittableAssignment,
    title: I18n.t('Have submitted'),
    value: 'submitted',
  },
  {
    requiresCutoff: false,
    shouldShow: () => false, // Will never show in dropdown, but is used with radio button group on "Have submitted" option
    title: I18n.t('Have submitted and been graded'),
    value: 'submitted_and_graded',
  },
  {
    requiresCutoff: false,
    shouldShow: () => false, // Will never show in dropdown, but is used with radio button group on "Have submitted" option
    title: I18n.t('Have submitted and not been graded'),
    value: 'submitted_and_not_graded',
  },
  {
    requiresCutoff: false,
    shouldShow: isSubmittableAssignment,
    title: I18n.t('Have not yet submitted'),
    value: 'unsubmitted',
  },
  {
    requiresCutoff: false,
    shouldShow: () => false, // Will never show in dropdown, but is used with checkbox on "Have not yet submitted" option
    title: I18n.t('Have not yet submitted and excused'),
    value: 'unsubmitted_skip_excused',
  },
  {
    requiresCutoff: false,
    shouldShow: assignment => assignment !== null,
    title: I18n.t('Have not been graded'),
    value: 'ungraded',
  },
  {
    requiresCutoff: true,
    shouldShow: isScored,
    title: I18n.t('Scored more than'),
    value: 'scored_more_than',
  },
  {
    requiresCutoff: true,
    shouldShow: isScored,
    title: I18n.t('Scored less than'),
    value: 'scored_less_than',
  },
  {
    requiresCutoff: false,
    shouldShow: assignment => assignment !== null && assignment.gradingType === 'pass_fail',
    title: I18n.t('Marked incomplete'),
    value: 'marked_incomplete',
  },
  {
    requiresCutoff: false,
    shouldShow: isReassignable,
    title: I18n.t('Reassigned'),
    value: 'reassigned',
  },
  {
    requiresCutoff: true,
    shouldShow: assignment => !assignment,
    title: I18n.t('Total grade higher than'),
    value: 'total_grade_higher_than',
  },
  {
    requiresCutoff: true,
    shouldShow: assignment => !assignment,
    title: I18n.t('Total grade lower than'),
    value: 'total_grade_lower_than',
  },
]

function observerCount(students, observers) {
  return students.reduce((acc, student) => acc + (observers[student.id]?.length || 0), 0)
}

function filterStudents(criterion, students, cutoff) {
  const newfilteredStudents: Student[] = []
  for (const student of students) {
    switch (criterion?.value) {
      case 'submitted':
        if (student.submittedAt) {
          newfilteredStudents.push(student)
        }
        break
      case 'submitted_and_graded':
        if (student.submittedAt && student.grade) {
          newfilteredStudents.push(student)
        }
        break
      case 'submitted_and_not_graded':
        if (student.submittedAt && !student.grade) {
          newfilteredStudents.push(student)
        }
        break
      case 'unsubmitted':
        if (!student.submittedAt) {
          newfilteredStudents.push(student)
        }
        break
      case 'unsubmitted_skip_excused':
        if (!student.submittedAt && !student.excused) {
          newfilteredStudents.push(student)
        }
        break
      case 'ungraded':
        if (!student.grade && !student.excused) {
          newfilteredStudents.push(student)
        }
        break
      case 'scored_more_than':
        if (parseFloat(student.score) > cutoff) {
          newfilteredStudents.push(student)
        }
        break
      case 'scored_less_than':
        if (parseFloat(student.score) < cutoff) {
          newfilteredStudents.push(student)
        }
        break
      case 'marked_incomplete':
        if (student.grade === 'incomplete') {
          newfilteredStudents.push(student)
        }
        break
      case 'reassigned':
        if (student.redoRequest) {
          newfilteredStudents.push(student)
        }
        break
      case 'total_grade_higher_than':
        if (parseFloat(student.currentScore) > cutoff) {
          newfilteredStudents.push(student)
        }
        break
      case 'total_grade_lower_than':
        if (parseFloat(student.currentScore) < cutoff) {
          newfilteredStudents.push(student)
        }
        break
    }
  }
  return newfilteredStudents
}

function cumulativeScoreDefaultSubject(criterion, launchContext, cutoff, assignmentGroupName = '') {
  const context =
    launchContext === MSWLaunchContext.ASSIGNMENT_GROUP_CONTEXT ? assignmentGroupName : 'course'

  switch (criterion) {
    case 'total_grade_higher_than':
      return I18n.t('Total grade for %{context} is higher than %{cutoff}', {context, cutoff})
    case 'total_grade_lower_than':
      return I18n.t('Total grade for %{context} is lower than %{cutoff}', {context, cutoff})
  }
}

function defaultSubject(
  criterion,
  assignment,
  launchContext,
  cutoff,
  pointsBasedGradingScheme,
  assignmentGroupName
) {
  if (cutoff === '') {
    cutoff = 0
  }

  if (assignment) {
    switch (criterion) {
      case 'submitted':
        return I18n.t('Submission for %{assignment}', {assignment: assignment.name})
      case 'submitted_and_graded':
        return I18n.t('Submission and grade for %{assignment}', {assignment: assignment.name})
      case 'submitted_and_not_graded':
        return I18n.t('Submission and no grade for %{assignment}', {assignment: assignment.name})
      case 'unsubmitted':
        return I18n.t('No submission for %{assignment}', {assignment: assignment.name})
      case 'graded':
        return I18n.t('Grade for %{assignment}', {assignment: assignment.name})
      case 'ungraded':
        return I18n.t('No grade for %{assignment}', {assignment: assignment.name})
      case 'scored_more_than':
        return I18n.t('Scored more than %{cutoff} on %{assignment}', {
          cutoff,
          assignment: assignment.name,
        })
      case 'scored_less_than':
        return I18n.t('Scored less than %{cutoff} on %{assignment}', {
          cutoff,
          assignment: assignment.name,
        })
      case 'marked_incomplete':
        return I18n.t('%{assignment} is incomplete', {assignment: assignment.name})
      case 'reassigned':
        return I18n.t('%{assignment} is reassigned', {assignment: assignment.name})
    }
  } else {
    let defaultSubjectStr = cumulativeScoreDefaultSubject(
      criterion,
      launchContext,
      cutoff,
      assignmentGroupName
    )

    // Add % at end of subject line if this is NOT a points based scheme
    if (!pointsBasedGradingScheme) {
      defaultSubjectStr += '%'
    }

    return defaultSubjectStr
  }
}

const MessageStudentsWhoDialog = ({
  assignment,
  launchContext,
  assignmentGroupName,
  onClose,
  students,
  onSend,
  messageAttachmentUploadFolderId,
  userId,
  courseId,
  pointsBasedGradingScheme = true,
}: Props) => {
  const {setOnFailure, setOnSuccess} = useContext(AlertManagerContext)
  const [open, setOpen] = useState(true)
  const [sending, setSending] = useState(false)
  const [message, setMessage] = useState('')

  const initializeSelectedObservers = studentCollection =>
    studentCollection.reduce((map, student) => {
      map[student.id] = []
      return map
    }, {})

  const [selectedObservers, setSelectedObservers] = useState(initializeSelectedObservers(students))
  const [selectedStudents, setSelectedStudents] = useState(Object.keys(selectedObservers))
  const [isIndeterminateStudentsCheckbox, setIsIndeterminateStudentsCheckbox] = useState(false)
  const [isIndeterminateObserversCheckbox, setIsIndeterminateObserversCheckbox] = useState(false)
  const [isCheckedStudentsCheckbox, setIsCheckedStudentsCheckbox] = useState(true)
  const [isCheckedObserversCheckbox, setIsCheckedObserversCheckbox] = useState(false)
  const [isDisabledStudentsCheckbox, setIsDisabledStudentsCheckbox] = useState(false)
  const [isDisabledObserversCheckbox, setIsDisabledObserversCheckbox] = useState(false)
  const [mediaUploadOpen, setMediaUploadOpen] = useState<boolean>(false)
  const [mediaUploadFile, setMediaUploadFile] = useState<null | MediaUploadFile>(null)
  const [mediaPreviewURL, setMediaPreviewURL] = useState<null | string>(null)
  const [mediaTitle, setMediaTitle] = useState<string>('')
  const close = () => setOpen(false)

  const {loading, data} = useQuery(OBSERVER_ENROLLMENTS_QUERY, {
    variables: {
      courseId: assignment?.courseId || courseId,
      studentIds: students.map(student => student.id),
    },
  })

  const observerEnrollments = data?.course?.enrollmentsConnection?.nodes || []
  const observersByStudentID = observerEnrollments.reduce((results, enrollment) => {
    const observeeId = enrollment.associatedUser._id
    results[observeeId] = results[observeeId] || []
    const existingObservers = results[observeeId]

    if (!existingObservers.some(user => user._id === enrollment.user._id)) {
      results[observeeId].push(enrollment.user)
    }

    return results
  }, {})

  const isLengthBetweenBoundaries = (subsetLength: number, totalLength: number) =>
    subsetLength > 0 && subsetLength < totalLength

  const [cutoff, setCutoff] = useState(0.0)
  const availableCriteria = filterCriteria.filter(criterion => criterion.shouldShow(assignment))
  const sortedStudents = [...students].sort((a, b) => a.sortableName.localeCompare(b.sortableName))
  const [filteredStudents, setFilteredStudents] = useState(
    filterStudents(availableCriteria[0], sortedStudents, cutoff)
  )
  const [subject, setSubject] = useState(
    defaultSubject(
      availableCriteria[0].value,
      assignment,
      launchContext,
      cutoff,
      pointsBasedGradingScheme,
      assignmentGroupName
    )
  )
  const [observersDisplayed, setObserversDisplayed] = useState(0.0)

  useEffect(() => {
    const partialStudentSelection = isLengthBetweenBoundaries(
      selectedStudents.length,
      filteredStudents.length
    )
    setIsIndeterminateStudentsCheckbox(partialStudentSelection)
    setIsDisabledStudentsCheckbox(filteredStudents.length === 0)
    setIsCheckedStudentsCheckbox(
      filteredStudents.length > 0 && selectedStudents.length === filteredStudents.length
    )
  }, [selectedStudents, filteredStudents])

  useEffect(() => {
    const observerCountValue = observerCount(filteredStudents, observersByStudentID)
    const selectedObserverCount = Object.values(selectedObservers).reduce(
      (acc: number, array: any) => acc + array.length,
      0
    )
    const partialObserverSelection = isLengthBetweenBoundaries(
      selectedObserverCount,
      observerCountValue
    )
    setIsIndeterminateObserversCheckbox(partialObserverSelection)
    setIsDisabledObserversCheckbox(observerCountValue === 0)
    setIsCheckedObserversCheckbox(
      observerCountValue > 0 && selectedObserverCount === observerCountValue
    )
  }, [filteredStudents, observersByStudentID, selectedObservers])

  useEffect(() => {
    const initialValue = initializeSelectedObservers(filteredStudents)
    setSelectedObservers(initialValue)
    setSelectedStudents(Object.keys(initialValue))
  }, [filteredStudents])

  const [showTable, setShowTable] = useState(false)
  const [selectedCriterion, setSelectedCriterion] = useState(availableCriteria[0])
  const [attachments, setAttachments] = useState<Attachment[]>([])
  const [pendingUploads, setPendingUploads] = useState([])

  const isFormDataValid: boolean =
    message.trim().length > 0 &&
    selectedStudents.length + Object.values(selectedObservers).flat().length > 0

  useEffect(() => {
    if (!loading && data) {
      setObserversDisplayed(
        observerCount(
          filterStudents(selectedCriterion, sortedStudents, cutoff),
          observersByStudentID
        )
      )
    }
  }, [loading, data, selectedCriterion, sortedStudents, cutoff, observersByStudentID])

  useEffect(() => {
    return () => {
      if (mediaPreviewURL) {
        URL.revokeObjectURL(mediaPreviewURL)
      }
    }
  }, [mediaPreviewURL])

  if (loading) {
    return <LoadingIndicator />
  }

  const handleCriterionSelected = (_e, {value}) => {
    const newCriterion = filterCriteria.find(criterion => criterion.value === value)
    if (newCriterion != null) {
      setSelectedCriterion(newCriterion)
      setFilteredStudents(filterStudents(newCriterion, sortedStudents, cutoff))
      setObserversDisplayed(
        observerCount(filterStudents(newCriterion, sortedStudents, cutoff), observersByStudentID)
      )
      setSubject(
        defaultSubject(
          newCriterion.value,
          assignment,
          launchContext,
          cutoff,
          pointsBasedGradingScheme,
          assignmentGroupName
        )
      )
    }
  }

  const handleSendButton = () => {
    if (pendingUploads.length) {
      // This notifies the AttachmentUploadSpinner to start spinning
      // which then calls onSend() when pendingUploads are complete.
      setSending(true)
    } else {
      const recipientsIds = [
        ...selectedStudents,
        ...Object.values(selectedObservers).flat(),
      ] as string[]
      const uniqueRecipientsIds: string[] = [...new Set(recipientsIds)]

      const args: SendMessageArgs = {
        recipientsIds: uniqueRecipientsIds,
        subject,
        body: message,
      }

      if (mediaUploadFile) {
        args.mediaFile = {
          id: mediaUploadFile.media_id,
          type: mediaUploadFile.media_type,
        }
      }

      if (attachments?.length) {
        args.attachmentIds = attachments.map((attachment: Attachment) => attachment.id)
      }

      onSend(args)
      onClose()
    }
  }

  const onSubmissionRadioSelect = (value: string) => {
    const criterion = filterCriteria.find(c => c.value === value)
    if (criterion) {
      setFilteredStudents(filterStudents(criterion, sortedStudents, cutoff))
      setObserversDisplayed(
        observerCount(filterStudents(criterion, sortedStudents, cutoff), observersByStudentID)
      )
<<<<<<< HEAD
      setSubject(defaultSubject(criterion.value, assignment, cutoff))
=======
      setSubject(
        defaultSubject(
          criterion.value,
          assignment,
          launchContext,
          cutoff,
          true,
          assignmentGroupName
        )
      )
>>>>>>> a67fedcf
    }
  }

  const onExcusedCheckBoxChange = event => {
    const criteriaValue = event.target.checked ? 'unsubmitted_skip_excused' : 'unsubmitted'
    const criterion = filterCriteria.find(c => c.value === criteriaValue)
    if (criterion) {
      setFilteredStudents(filterStudents(criterion, sortedStudents, cutoff))
      setObserversDisplayed(
        observerCount(filterStudents(criterion, sortedStudents, cutoff), observersByStudentID)
      )
    }
  }

  const onAddAttachment = addAttachmentsFn(
    setAttachments,
    setPendingUploads,
    messageAttachmentUploadFolderId,
    setOnFailure,
    setOnSuccess
  )
  const onDeleteAttachment = removeAttachmentFn(setAttachments)
  const onReplaceAttachment = (id, e) => {
    onDeleteAttachment(id)
    onAddAttachment(e)
  }
  const onRemoveMediaComment = () => {
    if (mediaPreviewURL) {
      URL.revokeObjectURL(mediaPreviewURL)
      setMediaPreviewURL(null)
    }
    setMediaUploadFile(null)
  }

  const onMediaUploadStart = file => {
    setMediaTitle(file.title)
  }

  const onMediaUploadComplete = (err, mediaData, captionData) => {
    if (err) {
      setOnFailure(I18n.t('There was an error uploading the media.'))
    } else {
      const file = mediaData.mediaObject.media_object
      if (captionData && file) {
        file.media_tracks = formatTracksForMediaPlayer(captionData)
      }
      setMediaUploadFile(file)
      setMediaPreviewURL(URL.createObjectURL(mediaData.uploadedFile))
    }
  }

  const toggleSelection = (id: string, array: Array<string>) => {
    const index = array.indexOf(id)
    const newArray = [...array]
    if (index === -1) {
      newArray.push(id)
    } else {
      newArray.splice(index, 1)
    }
    return newArray
  }

  const toggleStudentSelection = (id: string) => {
    setSelectedStudents(toggleSelection(id, selectedStudents))
  }

  const toggleObserverSelection = (studentId: string, observerId: string) => {
    const observers = selectedObservers[studentId]
    const updatedObservers = toggleSelection(observerId, observers)
    setSelectedObservers({...selectedObservers, [studentId]: updatedObservers})
  }

  const onStudentsCheckboxChanged = event => {
    if (event.target.checked) {
      setSelectedStudents(filteredStudents.map(element => element.id))
    } else {
      setSelectedStudents([])
    }
  }

  const onObserversCheckboxChanged = event => {
    if (event.target.checked) {
      setSelectedObservers(
        filteredStudents.reduce((map, student) => {
          const observers = observersByStudentID[student.id] || []
          map[student.id] = Object.keys(observers).map(key => observers[key]._id)
          return map
        }, {})
      )
    } else {
      setSelectedObservers(initializeSelectedObservers(students))
    }
  }

  return (
    <>
      <Modal
        open={open}
        label={I18n.t('Compose Message')}
        onDismiss={close}
        onExited={onClose}
        overflow="scroll"
        shouldCloseOnDocumentClick={false}
        size="large"
      >
        <Modal.Header>
          <CloseButton
            placement="end"
            offset="small"
            onClick={close}
            screenReaderLabel={I18n.t('Close')}
          />
          <Heading>{I18n.t('Compose Message')}</Heading>
        </Modal.Header>

        <Modal.Body>
          <Flex alignItems="end">
            <Flex.Item>
              <SimpleSelect
                renderLabel={I18n.t('For students who…')}
                onChange={handleCriterionSelected}
                value={selectedCriterion.value}
                data-testid="criterion-dropdown"
              >
                {availableCriteria.map(criterion => (
                  <SimpleSelect.Option
                    id={`criteria_${criterion.value}`}
                    key={criterion.value}
                    value={criterion.value}
                    data-testid="criterion-dropdown-item"
                  >
                    {criterion.title}
                  </SimpleSelect.Option>
                ))}
              </SimpleSelect>
            </Flex.Item>
            {selectedCriterion.requiresCutoff && (
              <Flex.Item margin="0 0 0 small">
                <NumberInput
                  value={cutoff}
                  onChange={(_e, value) => {
                    setCutoff(value)
                    if (value !== '') {
                      setFilteredStudents(filterStudents(selectedCriterion, sortedStudents, value))
                      setSubject(
                        defaultSubject(
                          selectedCriterion.value,
                          assignment,
                          launchContext,
                          value,
                          pointsBasedGradingScheme,
                          assignmentGroupName
                        )
                      )
                    }
                  }}
                  showArrows={false}
                  renderLabel={
                    <ScreenReaderContent>{I18n.t('Enter score cutoff')}</ScreenReaderContent>
                  }
                  width="5em"
                />
              </Flex.Item>
            )}
          </Flex>
          <br />
          {selectedCriterion.value === 'submitted' && (
            <>
              <Flex>
                <RadioInputGroup
                  description=""
                  defaultValue="all"
                  name="include-students"
                  data-testid="include-student-radio-group"
                >
                  <RadioInput
<<<<<<< HEAD
                    label={I18n.t('All')}
=======
                    label={I18n.t('All submissions')}
>>>>>>> a67fedcf
                    value="all"
                    onClick={() => onSubmissionRadioSelect('submitted')}
                    data-testid="all-students-radio-button"
                  />
                  <RadioInput
<<<<<<< HEAD
                    label={I18n.t('Graded')}
=======
                    label={I18n.t('Graded submissions')}
>>>>>>> a67fedcf
                    value="graded"
                    onClick={() => onSubmissionRadioSelect('submitted_and_graded')}
                    data-testid="graded-students-radio-button"
                  />
                  <RadioInput
<<<<<<< HEAD
                    label={I18n.t('Not Graded')}
=======
                    label={I18n.t('Not graded submissions')}
>>>>>>> a67fedcf
                    value="not_graded"
                    onClick={() => onSubmissionRadioSelect('submitted_and_not_graded')}
                    data-testid="not-graded-students-radio-button"
                  />
                </RadioInputGroup>
              </Flex>
              <br />
            </>
          )}
          {selectedCriterion.value === 'unsubmitted' && (
            <>
              <Checkbox
                onChange={onExcusedCheckBoxChange}
                data-testid="skip-excused-checkbox"
                label={<Text>{I18n.t('Skip excused students when messaging')}</Text>}
              />
              <br />
            </>
          )}
          <Flex>
            <Flex.Item>
              <Text weight="bold">{I18n.t('Send Message To:')}</Text>
            </Flex.Item>
            <Flex.Item margin="0 0 0 medium">
              <Checkbox
                indeterminate={isIndeterminateStudentsCheckbox}
                disabled={isDisabledStudentsCheckbox}
                onChange={onStudentsCheckboxChanged}
                checked={isCheckedStudentsCheckbox}
                defaultChecked={true}
                label={
                  <Text weight="bold">
                    {I18n.t('%{studentCount} Students', {studentCount: filteredStudents.length})}
                  </Text>
                }
              />
            </Flex.Item>
            <Flex.Item margin="0 0 0 medium">
              <Checkbox
                indeterminate={isIndeterminateObserversCheckbox}
                disabled={isDisabledObserversCheckbox}
                onChange={onObserversCheckboxChanged}
                checked={isCheckedObserversCheckbox}
                label={
                  <Text weight="bold">
                    {I18n.t('%{observerCount} Observers', {
                      observerCount: observersDisplayed,
                    })}
                  </Text>
                }
              />
            </Flex.Item>
            <Flex.Item as="div" shouldGrow={true} textAlign="end">
              <Link
                onClick={() => setShowTable(!showTable)}
                renderIcon={showTable ? <IconArrowOpenUpLine /> : <IconArrowOpenDownLine />}
                iconPlacement="end"
                data-testid="show_all_recipients"
              >
                {showTable ? I18n.t('Hide all recipients') : I18n.t('Show all recipients')}
              </Link>
            </Flex.Item>
          </Flex>
          {showTable && (
            <Table caption={I18n.t('List of students and observers')}>
              <Table.Head>
                <Table.Row>
                  <Table.ColHeader id="students">{I18n.t('Students')}</Table.ColHeader>
                  <Table.ColHeader id="observers">{I18n.t('Observers')}</Table.ColHeader>
                </Table.Row>
              </Table.Head>
              <Table.Body>
                {filteredStudents.map(student => (
                  <Table.Row key={student.id}>
                    <Table.Cell>
                      <Pill
                        studentId={student.id}
                        text={student.name}
                        selected={selectedStudents.includes(student.id)}
                        onClick={toggleStudentSelection}
                      />
                    </Table.Cell>
                    <Table.Cell>
                      <Flex direction="row" margin="0 0 0 small" wrap="wrap">
                        {_.sortBy(
                          observersByStudentID[student.id] || [],
                          observer => observer.sortableName
                        ).map(observer => (
                          <Flex.Item key={observer._id}>
                            <Pill
                              studentId={student.id}
                              observerId={observer._id}
                              text={observer.name}
                              selected={selectedObservers[student.id]?.includes(observer._id)}
                              onClick={toggleObserverSelection}
                            />
                          </Flex.Item>
                        ))}
                      </Flex>
                    </Table.Cell>
                  </Table.Row>
                ))}
              </Table.Body>
            </Table>
          )}

          <br />
          <TextInput
            data-testid="subject-input"
            renderLabel={I18n.t('Subject')}
            placeholder={I18n.t('Type Something…')}
            value={subject}
            onChange={(_event, value) => {
              setSubject(value)
            }}
          />
          <br />
          <TextArea
            data-testid="message-input"
            required={true}
            height="200px"
            label={I18n.t('Message')}
            placeholder={I18n.t('Type your message here…')}
            value={message}
            onChange={e => setMessage(e.target.value)}
          />

          <Flex alignItems="start">
            {mediaUploadFile && mediaPreviewURL && (
              <Flex.Item>
                <MediaAttachment
                  file={{
                    mediaID: mediaUploadFile.media_id,
                    src: mediaPreviewURL,
                    title: mediaTitle || mediaUploadFile.title,
                    type: mediaUploadFile.media_type,
                    mediaTracks: mediaUploadFile.media_tracks,
                  }}
                  onRemoveMediaComment={onRemoveMediaComment}
                />
              </Flex.Item>
            )}

            <Flex.Item shouldShrink={true}>
              <AttachmentDisplay
                attachments={[...attachments, ...pendingUploads]}
                onDeleteItem={onDeleteAttachment}
                onReplaceItem={onReplaceAttachment}
              />
            </Flex.Item>
          </Flex>
        </Modal.Body>

        <Modal.Footer>
          <Flex justifyItems="space-between" width="100%">
            <Flex.Item>
              <FileAttachmentUpload onAddItem={onAddAttachment} />

              <Tooltip renderTip={I18n.t('Record an audio or video comment')} placement="top">
                <IconButton
                  screenReaderLabel={I18n.t('Record an audio or video comment')}
                  onClick={() => setMediaUploadOpen(true)}
                  margin="xx-small"
                  data-testid="media-upload"
                  interaction={mediaUploadFile ? 'disabled' : 'enabled'}
                >
                  <IconAttachMediaLine />
                </IconButton>
              </Tooltip>
            </Flex.Item>

            <Flex.Item>
              <Flex>
                <Flex.Item>
                  <Button focusColor="info" color="primary-inverse" onClick={close}>
                    {I18n.t('Cancel')}
                  </Button>
                </Flex.Item>
                <Flex.Item margin="0 0 0 x-small">
                  <Button
                    data-testid="send-message-button"
                    interaction={isFormDataValid ? 'enabled' : 'disabled'}
                    color="primary"
                    onClick={handleSendButton}
                  >
                    {I18n.t('Send')}
                  </Button>
                </Flex.Item>
              </Flex>
            </Flex.Item>
          </Flex>
        </Modal.Footer>
      </Modal>
      <AttachmentUploadSpinner
        sendMessage={onSend}
        isMessageSending={sending}
        pendingUploads={pendingUploads}
      />
      <UploadMedia
        key={mediaUploadFile?.media_id}
        onStartUpload={onMediaUploadStart}
        onUploadComplete={onMediaUploadComplete}
        onDismiss={() => setMediaUploadOpen(false)}
        open={mediaUploadOpen}
        tabs={{embed: false, record: true, upload: true}}
        uploadMediaTranslations={{UploadMediaStrings, MediaCaptureStrings, SelectStrings}}
        liveRegion={() => document.getElementById('flash_screenreader_holder')}
        rcsConfig={{contextId: userId, contextType: 'user'}}
        disableSubmitWhileUploading={true}
        userLocale={ENV.LOCALE}
      />
    </>
  )
}

export default MessageStudentsWhoDialog<|MERGE_RESOLUTION|>--- conflicted
+++ resolved
@@ -574,9 +574,6 @@
       setObserversDisplayed(
         observerCount(filterStudents(criterion, sortedStudents, cutoff), observersByStudentID)
       )
-<<<<<<< HEAD
-      setSubject(defaultSubject(criterion.value, assignment, cutoff))
-=======
       setSubject(
         defaultSubject(
           criterion.value,
@@ -587,7 +584,6 @@
           assignmentGroupName
         )
       )
->>>>>>> a67fedcf
     }
   }
 
@@ -764,31 +760,19 @@
                   data-testid="include-student-radio-group"
                 >
                   <RadioInput
-<<<<<<< HEAD
-                    label={I18n.t('All')}
-=======
                     label={I18n.t('All submissions')}
->>>>>>> a67fedcf
                     value="all"
                     onClick={() => onSubmissionRadioSelect('submitted')}
                     data-testid="all-students-radio-button"
                   />
                   <RadioInput
-<<<<<<< HEAD
-                    label={I18n.t('Graded')}
-=======
                     label={I18n.t('Graded submissions')}
->>>>>>> a67fedcf
                     value="graded"
                     onClick={() => onSubmissionRadioSelect('submitted_and_graded')}
                     data-testid="graded-students-radio-button"
                   />
                   <RadioInput
-<<<<<<< HEAD
-                    label={I18n.t('Not Graded')}
-=======
                     label={I18n.t('Not graded submissions')}
->>>>>>> a67fedcf
                     value="not_graded"
                     onClick={() => onSubmissionRadioSelect('submitted_and_not_graded')}
                     data-testid="not-graded-students-radio-button"
