--- conflicted
+++ resolved
@@ -144,11 +144,6 @@
 const filterCriteria: FilterCriterion[] = [
   {
     requiresCutoff: false,
-<<<<<<< HEAD
-    shouldShow: assignment =>
-      assignment !== null &&
-      !['on_paper', 'none', 'not_graded', ''].includes(assignment.submissionTypes[0]),
-=======
     shouldShow: isSubmittableAssignment,
     title: I18n.t('Have submitted'),
     value: 'submitted',
@@ -168,21 +163,17 @@
   {
     requiresCutoff: false,
     shouldShow: isSubmittableAssignment,
->>>>>>> 68d85f52
     title: I18n.t('Have not yet submitted'),
     value: 'unsubmitted',
   },
   {
     requiresCutoff: false,
-<<<<<<< HEAD
-=======
     shouldShow: () => false, // Will never show in dropdown, but is used with checkbox on "Have not yet submitted" option
     title: I18n.t('Have not yet submitted and excused'),
     value: 'unsubmitted_skip_excused',
   },
   {
     requiresCutoff: false,
->>>>>>> 68d85f52
     shouldShow: assignment => assignment !== null,
     title: I18n.t('Have not been graded'),
     value: 'ungraded',
@@ -303,12 +294,6 @@
     cutoff = 0
   }
 
-<<<<<<< HEAD
-  if (assignment !== null) {
-    switch (criterion) {
-      case 'unsubmitted':
-        return I18n.t('No submission for %{assignment}', {assignment: assignment.name})
-=======
   if (assignment) {
     switch (criterion) {
       case 'submitted':
@@ -321,7 +306,6 @@
         return I18n.t('No submission for %{assignment}', {assignment: assignment.name})
       case 'graded':
         return I18n.t('Grade for %{assignment}', {assignment: assignment.name})
->>>>>>> 68d85f52
       case 'ungraded':
         return I18n.t('No grade for %{assignment}', {assignment: assignment.name})
       case 'scored_more_than':
