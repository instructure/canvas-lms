--- conflicted
+++ resolved
@@ -232,11 +232,7 @@
 
   // unskip in EVAL-2535
   it.skip('shows students sorted by sortable name when the table is shown', async () => {
-<<<<<<< HEAD
-    const mocks = await makeMocks()
-=======
     makeMocks()
->>>>>>> 9e16fa97
 
     const {getByRole, getAllByRole, findByRole} = render(
       <MockedQueryClientProvider client={queryClient}>
@@ -261,11 +257,7 @@
 
   // unskip in EVAL-2535
   it.skip('shows observers sorted by the sortable name of the associated user when the table is shown', async () => {
-<<<<<<< HEAD
-    const mocks = await makeMocks()
-=======
     makeMocks()
->>>>>>> 9e16fa97
 
     const {findByRole, getByRole, getAllByRole} = render(
       <MockedQueryClientProvider client={queryClient}>
@@ -290,11 +282,7 @@
 
   // unskip in EVAL-2535
   it.skip('shows observers in the same cell sorted by the sortable name when observing the same student', async () => {
-<<<<<<< HEAD
-    const mocks = await makeMocks([], true)
-=======
     makeMocks()
->>>>>>> 9e16fa97
 
     const {findByRole, getByRole, getAllByRole} = render(
       <MockedQueryClientProvider client={queryClient}>
@@ -318,11 +306,7 @@
 
   // unskip in EVAL-2535
   it.skip('includes the total number of students in the checkbox label', async () => {
-<<<<<<< HEAD
-    const mocks = await makeMocks()
-=======
     makeMocks()
->>>>>>> 9e16fa97
 
     const {findByRole} = render(
       <MockedQueryClientProvider client={queryClient}>
@@ -334,11 +318,7 @@
 
   // unskip in EVAL-2535
   it.skip('updates total number of students in checkbox label when student is removed from list', async () => {
-<<<<<<< HEAD
-    const mocks = await makeMocks()
-=======
     makeMocks()
->>>>>>> 9e16fa97
 
     const {findByRole, findByTestId, findAllByTestId} = render(
       <MockedQueryClientProvider client={queryClient}>
@@ -360,17 +340,13 @@
   })
 
   it('includes the total number of observers selected in the checkbox label', async () => {
-<<<<<<< HEAD
-=======
     makeMocks()
 
->>>>>>> 9e16fa97
     students.forEach(student => {
       student.submittedAt = null
       student.workflowState = 'unsubmitted'
     })
 
-    const mocks = await makeMocks()
     const {findByRole} = render(
       <MockedQueryClientProvider client={queryClient}>
         <MessageStudentsWhoDialog {...makeProps()} />
@@ -384,11 +360,7 @@
 
   // unskip in EVAL-2535
   it.skip('updates total number of observers in checkbox label when observer is added to list', async () => {
-<<<<<<< HEAD
-    const mocks = await makeMocks()
-=======
     makeMocks()
->>>>>>> 9e16fa97
 
     const {findByRole, findByTestId, findAllByTestId} = render(
       <MockedQueryClientProvider client={queryClient}>
