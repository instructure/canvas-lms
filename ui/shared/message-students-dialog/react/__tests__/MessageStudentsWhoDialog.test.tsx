/*
 * Copyright (C) 2021 - present Instructure, Inc.
 *
 * This file is part of Canvas.
 *
 * Canvas is free software: you can redistribute it and/or modify it under
 * the terms of the GNU Affero General Public License as published by the Free
 * Software Foundation, version 3 of the License.
 *
 * Canvas is distributed in the hope that it will be useful, but WITHOUT ANY
 * WARRANTY; without even the implied warranty of MERCHANTABILITY or FITNESS FOR
 * A PARTICULAR PURPOSE. See the GNU Affero General Public License for more
 * details.
 *
 * You should have received a copy of the GNU Affero General Public License along
 * with this program. If not, see <http://www.gnu.org/licenses/>.
 */

import React from 'react'
import {fireEvent, render, waitFor} from '@testing-library/react'
import {within} from '@testing-library/dom'
import MessageStudentsWhoDialog, {
  Assignment,
  Props as ComponentProps,
  Student
} from '../MessageStudentsWhoDialog'
import {MockedProvider} from '@apollo/react-testing'
import mockGraphqlQuery from '@canvas/graphql-query-mock'
import {createCache} from '@canvas/apollo'
import {OBSERVER_ENROLLMENTS_QUERY} from '../../graphql/Queries'

const students: Student[] = [
  {
    id: '100',
    name: 'Betty Ford',
    grade: undefined,
    redoRequest: false,
    sortableName: 'Ford, Betty',
    score: undefined,
    submittedAt: undefined
  },
  {
    id: '101',
    name: 'Adam Jones',
    grade: undefined,
    redoRequest: false,
    sortableName: 'Jones, Adam',
    score: undefined,
    submittedAt: undefined
  },
  {
    id: '102',
    name: 'Charlie Xi',
    grade: undefined,
    redoRequest: false,
    sortableName: 'Xi, Charlie',
    score: undefined,
    submittedAt: undefined
  },
  {
    id: '103',
    name: 'Dana Smith',
    grade: undefined,
    redoRequest: false,
    sortableName: 'Smith, Dana',
    score: undefined,
    submittedAt: undefined
  }
]

const scoredAssignment: Assignment = {
  allowedAttempts: 3,
  courseId: '1',
  dueDate: new Date(),
  gradingType: 'points',
  id: '100',
  name: 'A pointed assignment',
  submissionTypes: ['online_text_entry']
}

const ungradedAssignment: Assignment = {
  allowedAttempts: 1,
  courseId: '1',
  gradingType: 'not_graded',
  dueDate: null,
  id: '200',
  name: 'A pointless assignment',
  submissionTypes: ['online_text_entry']
}

const passFailAssignment: Assignment = {
  allowedAttempts: -1,
  courseId: '1',
  dueDate: null,
  gradingType: 'pass_fail',
  id: '300',
  name: 'A pass-fail assignment',
  submissionTypes: ['online_text_entry']
}

const unsubmittableAssignment: Assignment = {
  allowedAttempts: 3,
  courseId: '1',
  dueDate: new Date(),
  gradingType: 'no_submission',
  id: '400',
  name: 'An unsubmittable assignment',
  submissionTypes: ['on_paper']
}

function makeProps(overrides: object = {}): ComponentProps {
  return {
    assignment: scoredAssignment,
    students,
    onClose: () => {},
    onSend: () => {},
    messageAttachmentUploadFolderId: '1',
    ...overrides
  }
}

async function makeMocks(overrides = [], sameStudent = false) {
  const variables = {courseId: '1', studentIds: ['100', '101', '102', '103']}
  const allOverrides = [...overrides, {EnrollmentType: 'ObserverEnrollment'}]

  const resultQuery = await mockGraphqlQuery(OBSERVER_ENROLLMENTS_QUERY, allOverrides, variables)

  const nodes = resultQuery.data?.course.enrollmentsConnection.nodes

  nodes.forEach(function (node, index) {
    node.user.name = 'Observer' + index
    if (sameStudent) {
      node.associatedUser._id = students[0].id
    } else {
      node.associatedUser._id = students[index].id
    }
  })

  return [
    {
      request: {
        query: OBSERVER_ENROLLMENTS_QUERY,
        variables: {
          courseId: '1',
          studentIds: ['100', '101', '102', '103']
        }
      },
      result: resultQuery
    }
  ]
}

function allObserverNames() {
  return ['Observer0', 'Observer1']
}

function expectToBeSelected(cell) {
  const selectedElement = within(cell).getByTestId('item-selected')
  const unselectedElement = within(cell).queryByTestId('item-unselected')
  expect(selectedElement).toBeInTheDocument()
  expect(unselectedElement).not.toBeInTheDocument()
}

function expectToBeUnselected(cell) {
  const selectedElement = within(cell).queryByTestId('item-selected')
  const unselectedElement = within(cell).getByTestId('item-unselected')
  expect(selectedElement).not.toBeInTheDocument()
  expect(unselectedElement).toBeInTheDocument()
}

<<<<<<< HEAD
describe('MessageStudentsWhoDialog', () => {
=======
describe.skip('MessageStudentsWhoDialog', () => {
>>>>>>> 59e3f8cf
  it('hides the list of students and observers initially', async () => {
    const mocks = await makeMocks()

    const {queryByRole} = render(
      <MockedProvider mocks={mocks} cache={createCache()}>
        <MessageStudentsWhoDialog {...makeProps()} />
      </MockedProvider>
    )
    await waitFor(() => {
      expect(queryByRole('table')).not.toBeInTheDocument()
    })
  })

  it('shows students sorted by sortable name when the table is shown', async () => {
    const mocks = await makeMocks()

    const {getByRole, getAllByRole, findByRole} = render(
      <MockedProvider mocks={mocks} cache={createCache()}>
        <MessageStudentsWhoDialog {...makeProps()} />
      </MockedProvider>
    )

    const button = await findByRole('button', {name: 'Show all recipients'})
    fireEvent.click(button)
    expect(getByRole('table')).toBeInTheDocument()

    const tableRows = getAllByRole('row') as HTMLTableRowElement[]
    const studentCells = tableRows.map(row => row.cells[0])
    // first cell will be the header
    expect(studentCells).toHaveLength(5)
    expect(studentCells[0]).toHaveTextContent('Students')
    expect(studentCells[1]).toHaveTextContent('Betty Ford')
    expect(studentCells[2]).toHaveTextContent('Adam Jones')
    expect(studentCells[3]).toHaveTextContent('Dana Smith')
    expect(studentCells[4]).toHaveTextContent('Charlie Xi')
  })

  it('shows observers sorted by the sortable name of the associated user when the table is shown', async () => {
    const mocks = await makeMocks()

    const {findByRole, getByRole, getAllByRole} = render(
      <MockedProvider mocks={mocks} cache={createCache()}>
        <MessageStudentsWhoDialog {...makeProps()} />
      </MockedProvider>
    )

    const button = await findByRole('button', {name: 'Show all recipients'})
    fireEvent.click(button)
    expect(getByRole('table')).toBeInTheDocument()

    const tableRows = getAllByRole('row') as HTMLTableRowElement[]
    const observerCells = tableRows.map(row => row.cells[1])
    // first cell will be the header
    expect(observerCells).toHaveLength(5)
    expect(observerCells[0]).toHaveTextContent('Observers')
    expect(observerCells[1]).toHaveTextContent('Observer0')
    expect(observerCells[2]).toHaveTextContent('Observer1')
    expect(observerCells[3]).toBeNull
    expect(observerCells[4]).toBeNull
  })

  it('shows observers in the same cell sorted by the sortable name when observing the same student', async () => {
    const mocks = await makeMocks([], true)

    const {findByRole, getByRole, getAllByRole} = render(
      <MockedProvider mocks={mocks} cache={createCache()}>
        <MessageStudentsWhoDialog {...makeProps()} />
      </MockedProvider>
    )
    const button = await findByRole('button', {name: 'Show all recipients'})
    fireEvent.click(button)
    expect(getByRole('table')).toBeInTheDocument()

    const tableRows = getAllByRole('row') as HTMLTableRowElement[]
    const observerCells = tableRows.map(row => row.cells[1])
    // first cell will be the header
    expect(observerCells).toHaveLength(5)
    expect(observerCells[0]).toHaveTextContent('Observers')
    expect(observerCells[1]).toHaveTextContent('Observer0Observer1')
    expect(observerCells[2]).toBeNull
    expect(observerCells[3]).toBeNull
    expect(observerCells[4]).toBeNull
  })

  it('includes the total number of students in the checkbox label', async () => {
    const mocks = await makeMocks()

    const {findByRole} = render(
      <MockedProvider mocks={mocks} cache={createCache()}>
        <MessageStudentsWhoDialog {...makeProps()} />
      </MockedProvider>
    )
    expect(await findByRole('checkbox', {name: /Students/})).toHaveAccessibleName('4 Students')
  })

  it('includes the total number of observers in the checkbox label', async () => {
    const mocks = await makeMocks()

    const {findByRole} = render(
      <MockedProvider mocks={mocks} addTypename={false}>
        <MessageStudentsWhoDialog {...makeProps()} />
      </MockedProvider>
    )
    expect(await findByRole('checkbox', {name: /Observers/})).toHaveAccessibleName('2 Observers')
  })

  describe('available criteria', () => {
    it('includes score-related options but no "Marked incomplete" option for point-based assignments', async () => {
      const mocks = await makeMocks()

      const {getAllByRole, findByLabelText} = render(
        <MockedProvider mocks={mocks} cache={createCache()}>
          <MessageStudentsWhoDialog {...makeProps()} />
        </MockedProvider>
      )
      const button = await findByLabelText(/For students who/)
      fireEvent.click(button)
      const criteriaLabels = getAllByRole('option').map(option => option.textContent)
      expect(criteriaLabels).toContain('Have not yet submitted')
      expect(criteriaLabels).toContain('Have not been graded')
      expect(criteriaLabels).toContain('Scored more than')
      expect(criteriaLabels).toContain('Scored less than')
      expect(criteriaLabels).not.toContain('Marked incomplete')
    })

    it('includes "Marked incomplete" but no score-related options for pass-fail assignments', async () => {
      const mocks = await makeMocks()

      const {findByLabelText, getAllByRole} = render(
        <MockedProvider mocks={mocks} cache={createCache()}>
          <MessageStudentsWhoDialog {...makeProps({assignment: passFailAssignment})} />
        </MockedProvider>
      )
      const button = await findByLabelText(/For students who/)
      fireEvent.click(button)
      const criteriaLabels = getAllByRole('option').map(option => option.textContent)
      expect(criteriaLabels).toContain('Have not yet submitted')
      expect(criteriaLabels).toContain('Have not been graded')
      expect(criteriaLabels).toContain('Marked incomplete')
      expect(criteriaLabels).not.toContain('Scored more than')
      expect(criteriaLabels).not.toContain('Scored less than')
    })

    it('does not include "Marked incomplete" or score-related options for ungraded assignments', async () => {
      const mocks = await makeMocks()

      const {getAllByRole, findByLabelText} = render(
        <MockedProvider mocks={mocks} cache={createCache()}>
          <MessageStudentsWhoDialog {...makeProps({assignment: ungradedAssignment})} />
        </MockedProvider>
      )
      const button = await findByLabelText(/For students who/)
      fireEvent.click(button)
      const criteriaLabels = getAllByRole('option').map(option => option.textContent)
      expect(criteriaLabels).not.toContain('Marked incomplete')
      expect(criteriaLabels).not.toContain('Scored more than')
      expect(criteriaLabels).not.toContain('Scored less than')
    })

    it('includes "Have not yet submitted" if the assignment accepts digital submissions', async () => {
      const mocks = await makeMocks()

      const {getAllByRole, findByLabelText} = render(
        <MockedProvider mocks={mocks} cache={createCache()}>
          <MessageStudentsWhoDialog {...makeProps()} />
        </MockedProvider>
      )
      const button = await findByLabelText(/For students who/)
      fireEvent.click(button)
      const criteriaLabels = getAllByRole('option').map(option => option.textContent)
      expect(criteriaLabels).toContain('Have not yet submitted')
    })

    it('does not include "Have not yet submitted" if the assignment does not accept digital submissions', async () => {
      const mocks = await makeMocks()

      const {getAllByRole, findByLabelText} = render(
        <MockedProvider mocks={mocks} cache={createCache()}>
          <MessageStudentsWhoDialog {...makeProps({assignment: unsubmittableAssignment})} />
        </MockedProvider>
      )
      const button = await findByLabelText(/For students who/)
      fireEvent.click(button)
      const criteriaLabels = getAllByRole('option').map(option => option.textContent)
      expect(criteriaLabels).not.toContain('Have not yet submitted')
    })

    it('includes "Reassigned" if the assignment has a due date and allows more than one attempt', async () => {
      const mocks = await makeMocks()

      const {getAllByRole, findByLabelText} = render(
        <MockedProvider mocks={mocks} cache={createCache()}>
          <MessageStudentsWhoDialog {...makeProps()} />
        </MockedProvider>
      )
      const button = await findByLabelText(/For students who/)
      fireEvent.click(button)
      const criteriaLabels = getAllByRole('option').map(option => option.textContent)
      expect(criteriaLabels).toContain('Reassigned')
    })

    it('does not include "Reassigned" if the assignment does not have a due date', async () => {
      const mocks = await makeMocks()

      const {getAllByRole, findByLabelText} = render(
        <MockedProvider mocks={mocks} cache={createCache()}>
          <MessageStudentsWhoDialog {...makeProps({assignment: passFailAssignment})} />
        </MockedProvider>
      )
      const button = await findByLabelText(/For students who/)
      fireEvent.click(button)
      const criteriaLabels = getAllByRole('option').map(option => option.textContent)
      expect(criteriaLabels).not.toContain('Reassigned')
    })

    it('does not include "Reassigned" if the assignment does not allow more than one submission', async () => {
      const mocks = await makeMocks()

      const {getAllByRole, findByLabelText} = render(
        <MockedProvider mocks={mocks} cache={createCache()}>
          <MessageStudentsWhoDialog {...makeProps({assignment: ungradedAssignment})} />
        </MockedProvider>
      )
      const button = await findByLabelText(/For students who/)
      fireEvent.click(button)
      const criteriaLabels = getAllByRole('option').map(option => option.textContent)
      expect(criteriaLabels).not.toContain('Reassigned')
    })

    it('does not include "Reassigned" if the assignment is on paper', async () => {
      const mocks = await makeMocks()

      const {getAllByRole, findByLabelText} = render(
        <MockedProvider mocks={mocks} cache={createCache()}>
          <MessageStudentsWhoDialog {...makeProps({assignment: unsubmittableAssignment})} />
        </MockedProvider>
      )
      const button = await findByLabelText(/For students who/)
      fireEvent.click(button)
      const criteriaLabels = getAllByRole('option').map(option => option.textContent)
      expect(criteriaLabels).not.toContain('Reassigned')
    })
  })

  describe('cutoff input', () => {
    it('is shown only when "Scored more than" or "Scored less than" is selected', async () => {
      const mocks = await makeMocks()

      const {getByLabelText, getByRole, queryByLabelText} = render(
        <MockedProvider mocks={mocks} cache={createCache()}>
          <MessageStudentsWhoDialog {...makeProps()} />
        </MockedProvider>
      )
      await waitFor(() => {
        expect(queryByLabelText('Enter score cutoff')).not.toBeInTheDocument()
      })

      const selector = getByLabelText(/For students who/)

      fireEvent.click(selector)
      fireEvent.click(getByRole('option', {name: 'Scored more than'}))
      expect(getByLabelText('Enter score cutoff')).toBeInTheDocument()

      fireEvent.click(selector)
      fireEvent.click(getByRole('option', {name: 'Scored less than'}))
      expect(getByLabelText('Enter score cutoff')).toBeInTheDocument()

      fireEvent.click(selector)
      fireEvent.click(getByRole('option', {name: 'Reassigned'}))
      expect(queryByLabelText('Enter score cutoff')).not.toBeInTheDocument()
    })
  })

  describe('selected criteria', () => {
    it('updates the student and observer checkbox counts', async () => {
      students[0].grade = '8'
      students[1].grade = '10'
      const mocks = await makeMocks()

      const {findByRole, getByLabelText, getByText} = render(
        <MockedProvider mocks={mocks} cache={createCache()}>
          <MessageStudentsWhoDialog {...makeProps()} />
        </MockedProvider>
      )
      expect(await findByRole('checkbox', {name: /Students/})).toHaveAccessibleName('4 Students')
      expect(await findByRole('checkbox', {name: /Observers/})).toHaveAccessibleName('2 Observers')

      const button = getByLabelText(/For students who/)
      fireEvent.click(button)
      fireEvent.click(getByText(/Have not been graded/))

      expect(await findByRole('checkbox', {name: /Students/})).toHaveAccessibleName('2 Students')
      expect(await findByRole('checkbox', {name: /Observers/})).toHaveAccessibleName('0 Observers')
    })

    it('"Have not yet submitted" displays students who have no submitted next to their observers', async () => {
      const mocks = await makeMocks()
      students[2].submittedAt = new Date()
      students[3].submittedAt = new Date()
      const {getAllByRole, getByRole, findByLabelText, getByText} = render(
        <MockedProvider mocks={mocks} cache={createCache()}>
          <MessageStudentsWhoDialog {...makeProps()} />
        </MockedProvider>
      )

      const button = await findByLabelText(/For students who/)
      fireEvent.click(button)
      fireEvent.click(getByText(/Have not yet submitted/))

      fireEvent.click(getByRole('button', {name: 'Show all recipients'}))
      expect(getByRole('table')).toBeInTheDocument()

      const tableRows = getAllByRole('row') as HTMLTableRowElement[]
      const studentCells = tableRows.map(row => row.cells[0])
      const observerCells = tableRows.map(row => row.cells[1])
      // first cell will be the header
      expect(studentCells).toHaveLength(3)
      expect(studentCells[0]).toHaveTextContent('Students')
      expect(studentCells[1]).toHaveTextContent('Betty Ford')
      expect(observerCells[1]).toHaveTextContent('Observer0')
      expect(studentCells[2]).toHaveTextContent('Adam Jones')
      expect(observerCells[2]).toHaveTextContent('Observer1')
    })

    it('"Have not been graded" displays students who do not have a grade', async () => {
      const mocks = await makeMocks()
      students[0].grade = '8'
      students[1].grade = '10'
      const {getAllByRole, getByRole, findByLabelText, getByText} = render(
        <MockedProvider mocks={mocks} cache={createCache()}>
          <MessageStudentsWhoDialog {...makeProps()} />
        </MockedProvider>
      )

      const button = await findByLabelText(/For students who/)
      fireEvent.click(button)
      fireEvent.click(getByText(/Have not been graded/))

      fireEvent.click(getByRole('button', {name: 'Show all recipients'}))
      expect(getByRole('table')).toBeInTheDocument()

      const tableRows = getAllByRole('row') as HTMLTableRowElement[]
      const studentCells = tableRows.map(row => row.cells[0])
      // first cell will be the header
      expect(studentCells).toHaveLength(3)
      expect(studentCells[0]).toHaveTextContent('Students')
      expect(studentCells[1]).toHaveTextContent('Dana Smith')
      expect(studentCells[2]).toHaveTextContent('Charlie Xi')
    })

    it('"Scored more than" displays students who have scored higher than the score inputted', async () => {
      const mocks = await makeMocks()
      students[0].score = 10
      students[1].score = 6
      students[2].score = 4
      students[3].score = 0
      const {getAllByRole, getByRole, getByLabelText, getByText, findByLabelText} = render(
        <MockedProvider mocks={mocks} cache={createCache()}>
          <MessageStudentsWhoDialog {...makeProps()} />
        </MockedProvider>
      )

      const button = await findByLabelText(/For students who/)
      fireEvent.click(button)
      fireEvent.click(getByText(/Scored more than/))
      fireEvent.change(getByLabelText('Enter score cutoff'), {target: {value: '5'}})

      fireEvent.click(getByRole('button', {name: 'Show all recipients'}))
      expect(getByRole('table')).toBeInTheDocument()

      const tableRows = getAllByRole('row') as HTMLTableRowElement[]
      const studentCells = tableRows.map(row => row.cells[0])
      const observerCells = tableRows.map(row => row.cells[1])
      // first cell will be the header
      expect(studentCells).toHaveLength(3)
      expect(studentCells[0]).toHaveTextContent('Students')
      expect(studentCells[1]).toHaveTextContent('Betty Ford')
      expect(observerCells[1]).toHaveTextContent('Observer0')
      expect(studentCells[2]).toHaveTextContent('Adam Jones')
      expect(observerCells[2]).toHaveTextContent('Observer1')
    })

    it('"Scored less than" displays students who have scored lower than the score inputted', async () => {
      const mocks = await makeMocks()
      students[0].score = 10
      students[1].score = 6
      students[2].score = 4
      students[3].score = 0
      const {getAllByRole, getByRole, findByLabelText, getByLabelText, getByText} = render(
        <MockedProvider mocks={mocks} cache={createCache()}>
          <MessageStudentsWhoDialog {...makeProps()} />
        </MockedProvider>
      )

      const button = await findByLabelText(/For students who/)
      fireEvent.click(button)
      fireEvent.click(getByText(/Scored less than/))
      fireEvent.change(getByLabelText('Enter score cutoff'), {target: {value: '5'}})

      fireEvent.click(getByRole('button', {name: 'Show all recipients'}))
      expect(getByRole('table')).toBeInTheDocument()

      const tableRows = getAllByRole('row') as HTMLTableRowElement[]
      const studentCells = tableRows.map(row => row.cells[0])
      // first cell will be the header
      expect(studentCells).toHaveLength(3)
      expect(studentCells[0]).toHaveTextContent('Students')
      expect(studentCells[1]).toHaveTextContent('Dana Smith')
      expect(studentCells[2]).toHaveTextContent('Charlie Xi')
    })

    it('"Reassigned" displays students who have been asked to resubmit to the assignment', async () => {
      const mocks = await makeMocks()
      students[0].redoRequest = true
      students[1].redoRequest = true
      const {getAllByRole, getByRole, getByText, findByLabelText} = render(
        <MockedProvider mocks={mocks} cache={createCache()}>
          <MessageStudentsWhoDialog {...makeProps()} />
        </MockedProvider>
      )

      const button = await findByLabelText(/For students who/)
      fireEvent.click(button)
      fireEvent.click(getByText(/Reassigned/))

      fireEvent.click(getByRole('button', {name: 'Show all recipients'}))
      expect(getByRole('table')).toBeInTheDocument()

      const tableRows = getAllByRole('row') as HTMLTableRowElement[]
      const studentCells = tableRows.map(row => row.cells[0])
      const observerCells = tableRows.map(row => row.cells[1])
      // first cell will be the header
      expect(studentCells).toHaveLength(3)
      expect(studentCells[0]).toHaveTextContent('Students')
      expect(studentCells[1]).toHaveTextContent('Betty Ford')
      expect(observerCells[1]).toHaveTextContent('Observer0')
      expect(studentCells[2]).toHaveTextContent('Adam Jones')
      expect(observerCells[2]).toHaveTextContent('Observer1')
    })

    it('"Marked incomplete" displays students who have been marked as "incomplete" on a pass/fail assignment', async () => {
      const mocks = await makeMocks()
      students[0].grade = 'incomplete'
      students[1].grade = 'incomplete'
      const {getAllByRole, getByRole, findByLabelText, getByText} = render(
        <MockedProvider mocks={mocks} cache={createCache()}>
          <MessageStudentsWhoDialog {...makeProps({assignment: passFailAssignment})} />
        </MockedProvider>
      )

      const button = await findByLabelText(/For students who/)
      fireEvent.click(button)
      fireEvent.click(getByText(/Marked incomplete/))

      fireEvent.click(getByRole('button', {name: 'Show all recipients'}))
      expect(getByRole('table')).toBeInTheDocument()

      const tableRows = getAllByRole('row') as HTMLTableRowElement[]
      const studentCells = tableRows.map(row => row.cells[0])
      const observerCells = tableRows.map(row => row.cells[1])
      // first cell will be the header
      expect(studentCells).toHaveLength(3)
      expect(studentCells[0]).toHaveTextContent('Students')
      expect(studentCells[0]).toHaveTextContent('Students')
      expect(studentCells[1]).toHaveTextContent('Betty Ford')
      expect(observerCells[1]).toHaveTextContent('Observer0')
      expect(studentCells[2]).toHaveTextContent('Adam Jones')
      expect(observerCells[2]).toHaveTextContent('Observer1')
    })
  })

  describe('students selection', () => {
    beforeEach(() => {
      students[0].submittedAt = undefined
      students[1].submittedAt = undefined
      students[2].submittedAt = undefined
      students[3].submittedAt = undefined
    })

    it('selects all students by default', async () => {
      const mocks = await makeMocks()
      const {findByRole, getByRole} = render(
        <MockedProvider mocks={mocks} cache={createCache()}>
          <MessageStudentsWhoDialog {...makeProps()} />
        </MockedProvider>
      )

      const button = await findByRole('button', {name: 'Show all recipients'})
      fireEvent.click(button)

      const studentCells = students.map(({name}) => getByRole('button', {name}))
      studentCells.forEach(studentCell => expectToBeSelected(studentCell))
    })

    it('sets the students checkbox as checked when all students are selected', async () => {
      const mocks = await makeMocks()
      const {findByRole} = render(
        <MockedProvider mocks={mocks} cache={createCache()}>
          <MessageStudentsWhoDialog {...makeProps()} />
        </MockedProvider>
      )

      const button = await findByRole('button', {name: 'Show all recipients'})
      fireEvent.click(button)

      const checkbox = (await findByRole('checkbox', {name: /Students/})) as HTMLInputElement
      await waitFor(() => {
        expect(checkbox.checked).toBe(true)
        expect(checkbox.indeterminate).toBe(false)
        expect(checkbox.disabled).toBe(false)
      })
    })

    it('sets the students checkbox as unchecked when all students are unselected', async () => {
      const mocks = await makeMocks()
      const {findByRole, getByRole} = render(
        <MockedProvider mocks={mocks} cache={createCache()}>
          <MessageStudentsWhoDialog {...makeProps()} />
        </MockedProvider>
      )

      const button = await findByRole('button', {name: 'Show all recipients'})
      fireEvent.click(button)

      const checkbox = (await findByRole('checkbox', {name: /Students/})) as HTMLInputElement
      const studentCells = students.map(({name}) => getByRole('button', {name}))
      studentCells.forEach(cell => fireEvent.click(cell))

      await waitFor(() => {
        expect(checkbox.checked).toBe(false)
        expect(checkbox.indeterminate).toBe(false)
        expect(checkbox.disabled).toBe(false)
      })
    })

    it('sets the students checkbox as indeterminate when selected students length is between 1 and the total number of students', async () => {
      const mocks = await makeMocks()

      const {findByRole, getByRole} = render(
        <MockedProvider mocks={mocks} cache={createCache()}>
          <MessageStudentsWhoDialog {...makeProps()} />
        </MockedProvider>
      )

      const button = await findByRole('button', {name: 'Show all recipients'})
      fireEvent.click(button)

      const checkbox = (await findByRole('checkbox', {name: /Students/})) as HTMLInputElement
      const studentCells = students.map(({name}) => getByRole('button', {name}))

      fireEvent.click(studentCells[0])

      await waitFor(() => {
        expect(checkbox.checked).toBe(false)
        expect(checkbox.indeterminate).toBe(true)
      })

      fireEvent.click(studentCells[0])
      studentCells.forEach(cell => fireEvent.click(cell))
      fireEvent.click(studentCells[0])

      await waitFor(() => {
        expect(checkbox.checked).toBe(false)
        expect(checkbox.indeterminate).toBe(true)
        expect(checkbox.disabled).toBe(false)
      })
    })

    it('sets the students checkbox as disabled when the students list is empty', async () => {
      const mocks = await makeMocks()

      const {findByRole, getByRole} = render(
        <MockedProvider mocks={mocks} cache={createCache()}>
          <MessageStudentsWhoDialog {...makeProps({students:[]})} />
        </MockedProvider>
      )

      const button = await findByRole('button', {name: 'Show all recipients'})
      fireEvent.click(button)

      const checkbox = (await findByRole('checkbox', {name: /Students/})) as HTMLInputElement

      await waitFor(() => {
        expect(checkbox.checked).toBe(false)
        expect(checkbox.indeterminate).toBe(false)
        expect(checkbox.disabled).toBe(true)
      })
    })

    it('unselects a selected student by clicking on the student cell', async () => {
      const mocks = await makeMocks()

      const {findByRole, getByRole} = render(
        <MockedProvider mocks={mocks} cache={createCache()}>
          <MessageStudentsWhoDialog {...makeProps()} />
        </MockedProvider>
      )

      const button = await findByRole('button', {name: 'Show all recipients'})
      fireEvent.click(button)

      const studentCells = students.map(({name}) => getByRole('button', {name}))

      fireEvent.click(studentCells[0])
      expectToBeUnselected(studentCells[0])
    })

    it('selects an unselected student by clicking on the student cell', async () => {
      const mocks = await makeMocks()

      const {findByRole, getByRole} = render(
        <MockedProvider mocks={mocks} cache={createCache()}>
          <MessageStudentsWhoDialog {...makeProps()} />
        </MockedProvider>
      )

      const button = await findByRole('button', {name: 'Show all recipients'})
      fireEvent.click(button)

      const studentCells = students.map(({name}) => getByRole('button', {name}))

      fireEvent.click(studentCells[0])
      fireEvent.click(studentCells[0])

      expectToBeSelected(studentCells[0])
    })
  })

  describe('observers selection', () => {
    beforeEach(() => {
      students[0].submittedAt = undefined
      students[1].submittedAt = undefined
      students[2].submittedAt = undefined
      students[3].submittedAt = undefined
    })

    it('unselects all observers by default', async () => {
      const mocks = await makeMocks()
      const {findByRole, getByRole} = render(
        <MockedProvider mocks={mocks} cache={createCache()}>
          <MessageStudentsWhoDialog {...makeProps()} />
        </MockedProvider>
      )

      const button = await findByRole('button', {name: 'Show all recipients'})
      fireEvent.click(button)

      const observerCells = allObserverNames().map(name => getByRole('button', {name}))
      observerCells.forEach(observerCell => expectToBeUnselected(observerCell))
    })

    it('sets the observers checkbox as checked when all observers are selected', async () => {
      const mocks = await makeMocks()
      const {findByRole, getByRole} = render(
        <MockedProvider mocks={mocks} cache={createCache()}>
          <MessageStudentsWhoDialog {...makeProps()} />
        </MockedProvider>
      )

      const button = await findByRole('button', {name: 'Show all recipients'})
      fireEvent.click(button)

      const observerCells = allObserverNames().map(name => getByRole('button', {name}))
      observerCells.forEach(cell => fireEvent.click(cell))

      const checkbox = (await findByRole('checkbox', {name: /Observers/})) as HTMLInputElement
      await waitFor(() => {
        expect(checkbox.checked).toBe(true)
        expect(checkbox.indeterminate).toBe(false)
        expect(checkbox.disabled).toBe(false)
      })
    })

    it('sets the observers checkbox as unchecked when all observers are unselected', async () => {
      const mocks = await makeMocks()
      const {findByRole} = render(
        <MockedProvider mocks={mocks} cache={createCache()}>
          <MessageStudentsWhoDialog {...makeProps()} />
        </MockedProvider>
      )

      const button = await findByRole('button', {name: 'Show all recipients'})
      fireEvent.click(button)

      const checkbox = (await findByRole('checkbox', {name: /Observers/})) as HTMLInputElement

      await waitFor(() => {
        expect(checkbox.checked).toBe(false)
        expect(checkbox.indeterminate).toBe(false)
        expect(checkbox.disabled).toBe(false)
      })
    })

<<<<<<< HEAD
    it('sets the students checkbox as indeterminate when selected students length is between 1 and the total number of students', async () => {
=======
    it('sets the observers checkbox as indeterminate when selected students length is between 1 and the total number of students', async () => {
>>>>>>> 59e3f8cf
      const mocks = await makeMocks()

      const {findByRole, getByRole} = render(
        <MockedProvider mocks={mocks} cache={createCache()}>
          <MessageStudentsWhoDialog {...makeProps()} />
        </MockedProvider>
      )

      const button = await findByRole('button', {name: 'Show all recipients'})
      fireEvent.click(button)

      const checkbox = (await findByRole('checkbox', {name: /Observers/})) as HTMLInputElement
      const observerCells = allObserverNames().map(name => getByRole('button', {name}))

      fireEvent.click(observerCells[0])

      await waitFor(() => {
        expect(checkbox.checked).toBe(false)
        expect(checkbox.indeterminate).toBe(true)
      })

      fireEvent.click(observerCells[0])
      observerCells.forEach(cell => fireEvent.click(cell))
      fireEvent.click(observerCells[0])

      await waitFor(() => {
        expect(checkbox.checked).toBe(false)
        expect(checkbox.indeterminate).toBe(true)
        expect(checkbox.disabled).toBe(false)
      })
    })

    it('sets the observers checkbox as disabled when the observer list is empty', async () => {
      const mocks = await makeMocks()
      const newStudent = {
        id: '104',
        name: 'Charlie Brown',
        grade: undefined,
        redoRequest: false,
        sortableName: 'Charlie, Brown',
        score: undefined,
        submittedAt: undefined
      }
      const {findByRole} = render(
        <MockedProvider mocks={mocks} cache={createCache()}>
          <MessageStudentsWhoDialog {...makeProps({students: [newStudent]})} />
        </MockedProvider>
      )

      const button = await findByRole('button', {name: 'Show all recipients'})
      fireEvent.click(button)

      const checkbox = (await findByRole('checkbox', {name: /Observers/})) as HTMLInputElement

      await waitFor(() => {
        expect(checkbox.checked).toBe(false)
        expect(checkbox.indeterminate).toBe(false)
        expect(checkbox.disabled).toBe(true)
      })
    })

    it('unselects a selected observer by clicking on the observer cell', async () => {
      const mocks = await makeMocks()

      const {findByRole, getByRole} = render(
        <MockedProvider mocks={mocks} cache={createCache()}>
          <MessageStudentsWhoDialog {...makeProps()} />
        </MockedProvider>
      )

      const button = await findByRole('button', {name: 'Show all recipients'})
      fireEvent.click(button)

      const observerCells = allObserverNames().map(name => getByRole('button', {name}))

      expectToBeUnselected(observerCells[0])
    })

    it('selects an unselected observer by clicking on the observer cell', async () => {
      const mocks = await makeMocks()

      const {findByRole, getByRole} = render(
        <MockedProvider mocks={mocks} cache={createCache()}>
          <MessageStudentsWhoDialog {...makeProps()} />
        </MockedProvider>
      )

      const button = await findByRole('button', {name: 'Show all recipients'})
      fireEvent.click(button)

      const observerCells = allObserverNames().map(name => getByRole('button', {name}))

      fireEvent.click(observerCells[0])
      expectToBeSelected(observerCells[0])
    })
  })
<<<<<<< HEAD
=======

  describe('send message button', () => {
    it('is disabled when the message body is empty', async () => {
      const mocks = await makeMocks()

      const {findByRole, getByTestId} = render(
        <MockedProvider mocks={mocks} cache={createCache()}>
          <MessageStudentsWhoDialog {...makeProps()} />
        </MockedProvider>
      )

      const recipientsButton = await findByRole('button', {name: 'Show all recipients'})
      fireEvent.click(recipientsButton)

      const messageTextArea = getByTestId('message-input')
      fireEvent.change(messageTextArea, {target: {value: ''}})

      const sendButton = await findByRole('button', {name: 'Send'})
      expect(sendButton.disabled).toBe(true)
    })

    it('is disabled when there are no students/observers selected', async () => {
      const mocks = await makeMocks()

      const {findByRole} = render(
        <MockedProvider mocks={mocks} cache={createCache()}>
          <MessageStudentsWhoDialog {...makeProps()} />
        </MockedProvider>
      )

      const recipientsButton = await findByRole('button', {name: 'Show all recipients'})
      const checkbox = (await findByRole('checkbox', {name: /Students/})) as HTMLInputElement

      fireEvent.click(recipientsButton)
      fireEvent.click(checkbox)

      const sendButton = await findByRole('button', {name: 'Send'})
      expect(sendButton.disabled).toBe(true)
    })

    it('is enabled when the message body is not empty and there is at least one student/observer selected', async () => {
      const mocks = await makeMocks()

      const {findByRole, getByTestId} = render(
        <MockedProvider mocks={mocks} cache={createCache()}>
          <MessageStudentsWhoDialog {...makeProps()} />
        </MockedProvider>
      )

      const recipientsButton = await findByRole('button', {name: 'Show all recipients'})
      fireEvent.click(recipientsButton)

      const messageTextArea = getByTestId('message-input')
      fireEvent.change(messageTextArea, {target: {value: 'FOO BAR'}})

      const sendButton = await findByRole('button', {name: 'Send'})
      expect(sendButton.disabled).toBe(false)
    })
  })

  describe('onSend', () => {
    let onClose: jest.Mock<any, any>
    let onSend: jest.Mock<any, any>

    beforeEach(() => {
      onClose = jest.fn()
      onSend = jest.fn()
    })

    it('is called with the specified subject', async () => {
      const mocks = await makeMocks()

      const {findByRole, getByTestId} = render(
        <MockedProvider mocks={mocks} cache={createCache()}>
          <MessageStudentsWhoDialog {...makeProps({onClose, onSend})} />
        </MockedProvider>
      )

      const recipientsButton = await findByRole('button', {name: 'Show all recipients'})
      fireEvent.click(recipientsButton)

      const subjectInput = getByTestId('subject-input')
      fireEvent.change(subjectInput, {target: {value: 'SUBJECT'}})

      const messageTextArea = getByTestId('message-input')
      fireEvent.change(messageTextArea, {target: {value: 'BODY'}})

      const sendButton = await findByRole('button', {name: 'Send'})
      fireEvent.click(sendButton)

      expect(onSend).toHaveBeenCalledWith(expect.objectContaining({subject: 'SUBJECT'}))
      expect(onClose).toHaveBeenCalled()
    })

    it('is called with the specified body', async () => {
      const mocks = await makeMocks()

      const {findByRole, getByTestId} = render(
        <MockedProvider mocks={mocks} cache={createCache()}>
          <MessageStudentsWhoDialog {...makeProps({onClose, onSend})} />
        </MockedProvider>
      )

      const recipientsButton = await findByRole('button', {name: 'Show all recipients'})
      fireEvent.click(recipientsButton)

      const subjectInput = getByTestId('subject-input')
      fireEvent.change(subjectInput, {target: {value: 'SUBJECT'}})

      const messageTextArea = getByTestId('message-input')
      fireEvent.change(messageTextArea, {target: {value: 'BODY'}})

      const sendButton = await findByRole('button', {name: 'Send'})
      fireEvent.click(sendButton)

      expect(onSend).toHaveBeenCalledWith(expect.objectContaining({body: 'BODY'}))
      expect(onClose).toHaveBeenCalled()
    })

    it('is called with the selected students', async () => {
      const mocks = await makeMocks()

      const {findByRole, getByRole, getByTestId} = render(
        <MockedProvider mocks={mocks} cache={createCache()}>
          <MessageStudentsWhoDialog {...makeProps({onClose, onSend})} />
        </MockedProvider>
      )

      const recipientsButton = await findByRole('button', {name: 'Show all recipients'})
      fireEvent.click(recipientsButton)

      const studentCells = students.map(({name}) => getByRole('button', {name}))
      fireEvent.click(studentCells[0])

      const subjectInput = getByTestId('subject-input')
      fireEvent.change(subjectInput, {target: {value: 'SUBJECT'}})

      const messageTextArea = getByTestId('message-input')
      fireEvent.change(messageTextArea, {target: {value: 'BODY'}})

      const sendButton = await findByRole('button', {name: 'Send'})
      fireEvent.click(sendButton)

      expect(onSend).toHaveBeenCalledWith(expect.objectContaining({recipientsIds: ["101", "102", "103"]}))
      expect(onClose).toHaveBeenCalled()
    })

    it('is called with the selected observers', async () => {
      const mocks = await makeMocks()

      const {findByRole, getByRole, getByTestId} = render(
        <MockedProvider mocks={mocks} cache={createCache()}>
          <MessageStudentsWhoDialog {...makeProps({onClose, onSend})} />
        </MockedProvider>
      )

      const recipientsButton = await findByRole('button', {name: 'Show all recipients'})
      fireEvent.click(recipientsButton)

      const checkbox = (await findByRole('checkbox', {name: /Students/})) as HTMLInputElement
      fireEvent.click(checkbox)

      const observerCells = allObserverNames().map(name => getByRole('button', {name}))
      fireEvent.click(observerCells[0])
      fireEvent.click(observerCells[1])

      const subjectInput = getByTestId('subject-input')
      fireEvent.change(subjectInput, {target: {value: 'SUBJECT'}})

      const messageTextArea = getByTestId('message-input')
      fireEvent.change(messageTextArea, {target: {value: 'BODY'}})

      const sendButton = await findByRole('button', {name: 'Send'})
      fireEvent.click(sendButton)

      const observerIds = mocks[0].result.data.course.enrollmentsConnection.nodes.map(node => node.user._id)
      expect(onSend).toHaveBeenCalledWith(expect.objectContaining({recipientsIds: observerIds}))
      expect(onClose).toHaveBeenCalled()
    })
  })
>>>>>>> 59e3f8cf
})<|MERGE_RESOLUTION|>--- conflicted
+++ resolved
@@ -168,11 +168,7 @@
   expect(unselectedElement).toBeInTheDocument()
 }
 
-<<<<<<< HEAD
-describe('MessageStudentsWhoDialog', () => {
-=======
 describe.skip('MessageStudentsWhoDialog', () => {
->>>>>>> 59e3f8cf
   it('hides the list of students and observers initially', async () => {
     const mocks = await makeMocks()
 
@@ -866,11 +862,7 @@
       })
     })
 
-<<<<<<< HEAD
-    it('sets the students checkbox as indeterminate when selected students length is between 1 and the total number of students', async () => {
-=======
     it('sets the observers checkbox as indeterminate when selected students length is between 1 and the total number of students', async () => {
->>>>>>> 59e3f8cf
       const mocks = await makeMocks()
 
       const {findByRole, getByRole} = render(
@@ -967,8 +959,6 @@
       expectToBeSelected(observerCells[0])
     })
   })
-<<<<<<< HEAD
-=======
 
   describe('send message button', () => {
     it('is disabled when the message body is empty', async () => {
@@ -1149,5 +1139,4 @@
       expect(onClose).toHaveBeenCalled()
     })
   })
->>>>>>> 59e3f8cf
 })