/*
 * Copyright (C) 2021 - present Instructure, Inc.
 *
 * This file is part of Canvas.
 *
 * Canvas is free software: you can redistribute it and/or modify it under
 * the terms of the GNU Affero General Public License as published by the Free
 * Software Foundation, version 3 of the License.
 *
 * Canvas is distributed in the hope that it will be useful, but WITHOUT ANY
 * WARRANTY; without even the implied warranty of MERCHANTABILITY or FITNESS FOR
 * A PARTICULAR PURPOSE. See the GNU Affero General Public License for more
 * details.
 *
 * You should have received a copy of the GNU Affero General Public License along
 * with this program. If not, see <http://www.gnu.org/licenses/>.
 */

import React from 'react'
import {fireEvent, render, waitFor} from '@testing-library/react'
import {within} from '@testing-library/dom'
import MessageStudentsWhoDialog, {
  Assignment,
  Props as ComponentProps,
  Student
} from '../MessageStudentsWhoDialog'
import {MockedProvider} from '@apollo/react-testing'
import mockGraphqlQuery from '@canvas/graphql-query-mock'
import {createCache} from '@canvas/apollo'
import {OBSERVER_ENROLLMENTS_QUERY} from '../../graphql/Queries'

const students: Student[] = [
  {
    id: '100',
    name: 'Betty Ford',
    grade: undefined,
    redoRequest: false,
    sortableName: 'Ford, Betty',
    score: undefined,
    submittedAt: undefined
  },
  {
    id: '101',
    name: 'Adam Jones',
    grade: undefined,
    redoRequest: false,
    sortableName: 'Jones, Adam',
    score: undefined,
    submittedAt: undefined
  },
  {
    id: '102',
    name: 'Charlie Xi',
    grade: undefined,
    redoRequest: false,
    sortableName: 'Xi, Charlie',
    score: undefined,
    submittedAt: undefined
  },
  {
    id: '103',
    name: 'Dana Smith',
    grade: undefined,
    redoRequest: false,
    sortableName: 'Smith, Dana',
    score: undefined,
    submittedAt: undefined
  }
]

const scoredAssignment: Assignment = {
  allowedAttempts: 3,
  courseId: '1',
  dueDate: new Date(),
  gradingType: 'points',
  id: '100',
  name: 'A pointed assignment',
  submissionTypes: ['online_text_entry']
}

const ungradedAssignment: Assignment = {
  allowedAttempts: 1,
  courseId: '1',
  gradingType: 'not_graded',
  dueDate: null,
  id: '200',
  name: 'A pointless assignment',
  submissionTypes: ['online_text_entry']
}

const passFailAssignment: Assignment = {
  allowedAttempts: -1,
  courseId: '1',
  dueDate: null,
  gradingType: 'pass_fail',
  id: '300',
  name: 'A pass-fail assignment',
  submissionTypes: ['online_text_entry']
}

const unsubmittableAssignment: Assignment = {
  allowedAttempts: 3,
  courseId: '1',
  dueDate: new Date(),
  gradingType: 'no_submission',
  id: '400',
  name: 'An unsubmittable assignment',
  submissionTypes: ['on_paper']
}

function makeProps(overrides: object = {}): ComponentProps {
  return {
    assignment: scoredAssignment,
    students,
    onClose: () => {},
    onSend: () => {},
    messageAttachmentUploadFolderId: '1',
    ...overrides
  }
}

async function makeMocks(overrides = [], sameStudent = false) {
  const variables = {courseId: '1', studentIds: ['100', '101', '102', '103']}
  const allOverrides = [...overrides, {EnrollmentType: 'ObserverEnrollment'}]

  const resultQuery = await mockGraphqlQuery(OBSERVER_ENROLLMENTS_QUERY, allOverrides, variables)

  const nodes = resultQuery.data?.course.enrollmentsConnection.nodes

  nodes.forEach(function (node, index) {
    node.user.name = 'Observer' + index
    if (sameStudent) {
      node.associatedUser._id = students[0].id
    } else {
      node.associatedUser._id = students[index].id
    }
  })

  return [
    {
      request: {
        query: OBSERVER_ENROLLMENTS_QUERY,
        variables: {
          courseId: '1',
          studentIds: ['100', '101', '102', '103']
        }
      },
      result: resultQuery
    }
  ]
}

function allObserverNames() {
  return ['Observer0', 'Observer1']
}

function expectToBeSelected(cell) {
  const selectedElement = within(cell).getByTestId('item-selected')
  const unselectedElement = within(cell).queryByTestId('item-unselected')
  expect(selectedElement).toBeInTheDocument()
  expect(unselectedElement).not.toBeInTheDocument()
}

function expectToBeUnselected(cell) {
  const selectedElement = within(cell).queryByTestId('item-selected')
  const unselectedElement = within(cell).getByTestId('item-unselected')
  expect(selectedElement).not.toBeInTheDocument()
  expect(unselectedElement).toBeInTheDocument()
}

describe('MessageStudentsWhoDialog', () => {
  it('hides the list of students and observers initially', async () => {
    const mocks = await makeMocks()

    const {queryByRole} = render(
      <MockedProvider mocks={mocks} cache={createCache()}>
        <MessageStudentsWhoDialog {...makeProps()} />
      </MockedProvider>
    )
    await waitFor(() => {
      expect(queryByRole('table')).not.toBeInTheDocument()
    })
  })

  it('shows students sorted by sortable name when the table is shown', async () => {
    const mocks = await makeMocks()

    const {getByRole, getAllByRole, findByRole} = render(
      <MockedProvider mocks={mocks} cache={createCache()}>
        <MessageStudentsWhoDialog {...makeProps()} />
      </MockedProvider>
    )

    const button = await findByRole('button', {name: 'Show all recipients'})
    fireEvent.click(button)
    expect(getByRole('table')).toBeInTheDocument()

    const tableRows = getAllByRole('row') as HTMLTableRowElement[]
    const studentCells = tableRows.map(row => row.cells[0])
    // first cell will be the header
    expect(studentCells).toHaveLength(5)
    expect(studentCells[0]).toHaveTextContent('Students')
    expect(studentCells[1]).toHaveTextContent('Betty Ford')
    expect(studentCells[2]).toHaveTextContent('Adam Jones')
    expect(studentCells[3]).toHaveTextContent('Dana Smith')
    expect(studentCells[4]).toHaveTextContent('Charlie Xi')
  })

  it('shows observers sorted by the sortable name of the associated user when the table is shown', async () => {
    const mocks = await makeMocks()

    const {findByRole, getByRole, getAllByRole} = render(
      <MockedProvider mocks={mocks} cache={createCache()}>
        <MessageStudentsWhoDialog {...makeProps()} />
      </MockedProvider>
    )

    const button = await findByRole('button', {name: 'Show all recipients'})
    fireEvent.click(button)
    expect(getByRole('table')).toBeInTheDocument()

    const tableRows = getAllByRole('row') as HTMLTableRowElement[]
    const observerCells = tableRows.map(row => row.cells[1])
    // first cell will be the header
    expect(observerCells).toHaveLength(5)
    expect(observerCells[0]).toHaveTextContent('Observers')
    expect(observerCells[1]).toHaveTextContent('Observer0')
    expect(observerCells[2]).toHaveTextContent('Observer1')
    expect(observerCells[3]).toBeNull
    expect(observerCells[4]).toBeNull
  })

  it('shows observers in the same cell sorted by the sortable name when observing the same student', async () => {
    const mocks = await makeMocks([], true)

    const {findByRole, getByRole, getAllByRole} = render(
      <MockedProvider mocks={mocks} cache={createCache()}>
        <MessageStudentsWhoDialog {...makeProps()} />
      </MockedProvider>
    )
    const button = await findByRole('button', {name: 'Show all recipients'})
    fireEvent.click(button)
    expect(getByRole('table')).toBeInTheDocument()

    const tableRows = getAllByRole('row') as HTMLTableRowElement[]
    const observerCells = tableRows.map(row => row.cells[1])
    // first cell will be the header
    expect(observerCells).toHaveLength(5)
    expect(observerCells[0]).toHaveTextContent('Observers')
    expect(observerCells[1]).toHaveTextContent('Observer0Observer1')
    expect(observerCells[2]).toBeNull
    expect(observerCells[3]).toBeNull
    expect(observerCells[4]).toBeNull
  })

  it('includes the total number of students in the checkbox label', async () => {
    const mocks = await makeMocks()

    const {findByRole} = render(
      <MockedProvider mocks={mocks} cache={createCache()}>
        <MessageStudentsWhoDialog {...makeProps()} />
      </MockedProvider>
    )
    expect(await findByRole('checkbox', {name: /Students/})).toHaveAccessibleName('4 Students')
  })

  it('includes the total number of observers in the checkbox label', async () => {
    const mocks = await makeMocks()

    const {findByRole} = render(
      <MockedProvider mocks={mocks} addTypename={false}>
        <MessageStudentsWhoDialog {...makeProps()} />
      </MockedProvider>
    )
    expect(await findByRole('checkbox', {name: /Observers/})).toHaveAccessibleName('2 Observers')
  })

  describe('available criteria', () => {
    it('includes score-related options but no "Marked incomplete" option for point-based assignments', async () => {
      const mocks = await makeMocks()

      const {getAllByRole, findByLabelText} = render(
        <MockedProvider mocks={mocks} cache={createCache()}>
          <MessageStudentsWhoDialog {...makeProps()} />
        </MockedProvider>
      )
      const button = await findByLabelText(/For students who/)
      fireEvent.click(button)
      const criteriaLabels = getAllByRole('option').map(option => option.textContent)
      expect(criteriaLabels).toContain('Have not yet submitted')
      expect(criteriaLabels).toContain('Have not been graded')
      expect(criteriaLabels).toContain('Scored more than')
      expect(criteriaLabels).toContain('Scored less than')
      expect(criteriaLabels).not.toContain('Marked incomplete')
    })

    it('includes "Marked incomplete" but no score-related options for pass-fail assignments', async () => {
      const mocks = await makeMocks()

      const {findByLabelText, getAllByRole} = render(
        <MockedProvider mocks={mocks} cache={createCache()}>
          <MessageStudentsWhoDialog {...makeProps({assignment: passFailAssignment})} />
        </MockedProvider>
      )
      const button = await findByLabelText(/For students who/)
      fireEvent.click(button)
      const criteriaLabels = getAllByRole('option').map(option => option.textContent)
      expect(criteriaLabels).toContain('Have not yet submitted')
      expect(criteriaLabels).toContain('Have not been graded')
      expect(criteriaLabels).toContain('Marked incomplete')
      expect(criteriaLabels).not.toContain('Scored more than')
      expect(criteriaLabels).not.toContain('Scored less than')
    })

    it('does not include "Marked incomplete" or score-related options for ungraded assignments', async () => {
      const mocks = await makeMocks()

      const {getAllByRole, findByLabelText} = render(
        <MockedProvider mocks={mocks} cache={createCache()}>
          <MessageStudentsWhoDialog {...makeProps({assignment: ungradedAssignment})} />
        </MockedProvider>
      )
      const button = await findByLabelText(/For students who/)
      fireEvent.click(button)
      const criteriaLabels = getAllByRole('option').map(option => option.textContent)
      expect(criteriaLabels).not.toContain('Marked incomplete')
      expect(criteriaLabels).not.toContain('Scored more than')
      expect(criteriaLabels).not.toContain('Scored less than')
    })

    it('includes "Have not yet submitted" if the assignment accepts digital submissions', async () => {
      const mocks = await makeMocks()

      const {getAllByRole, findByLabelText} = render(
        <MockedProvider mocks={mocks} cache={createCache()}>
          <MessageStudentsWhoDialog {...makeProps()} />
        </MockedProvider>
      )
      const button = await findByLabelText(/For students who/)
      fireEvent.click(button)
      const criteriaLabels = getAllByRole('option').map(option => option.textContent)
      expect(criteriaLabels).toContain('Have not yet submitted')
    })

    it('does not include "Have not yet submitted" if the assignment does not accept digital submissions', async () => {
      const mocks = await makeMocks()

      const {getAllByRole, findByLabelText} = render(
        <MockedProvider mocks={mocks} cache={createCache()}>
          <MessageStudentsWhoDialog {...makeProps({assignment: unsubmittableAssignment})} />
        </MockedProvider>
      )
      const button = await findByLabelText(/For students who/)
      fireEvent.click(button)
      const criteriaLabels = getAllByRole('option').map(option => option.textContent)
      expect(criteriaLabels).not.toContain('Have not yet submitted')
    })

    it('includes "Reassigned" if the assignment has a due date and allows more than one attempt', async () => {
      const mocks = await makeMocks()

      const {getAllByRole, findByLabelText} = render(
        <MockedProvider mocks={mocks} cache={createCache()}>
          <MessageStudentsWhoDialog {...makeProps()} />
        </MockedProvider>
      )
      const button = await findByLabelText(/For students who/)
      fireEvent.click(button)
      const criteriaLabels = getAllByRole('option').map(option => option.textContent)
      expect(criteriaLabels).toContain('Reassigned')
    })

    it('does not include "Reassigned" if the assignment does not have a due date', async () => {
      const mocks = await makeMocks()

      const {getAllByRole, findByLabelText} = render(
        <MockedProvider mocks={mocks} cache={createCache()}>
          <MessageStudentsWhoDialog {...makeProps({assignment: passFailAssignment})} />
        </MockedProvider>
      )
      const button = await findByLabelText(/For students who/)
      fireEvent.click(button)
      const criteriaLabels = getAllByRole('option').map(option => option.textContent)
      expect(criteriaLabels).not.toContain('Reassigned')
    })

    it('does not include "Reassigned" if the assignment does not allow more than one submission', async () => {
      const mocks = await makeMocks()

      const {getAllByRole, findByLabelText} = render(
        <MockedProvider mocks={mocks} cache={createCache()}>
          <MessageStudentsWhoDialog {...makeProps({assignment: ungradedAssignment})} />
        </MockedProvider>
      )
      const button = await findByLabelText(/For students who/)
      fireEvent.click(button)
      const criteriaLabels = getAllByRole('option').map(option => option.textContent)
      expect(criteriaLabels).not.toContain('Reassigned')
    })

    it('does not include "Reassigned" if the assignment is on paper', async () => {
      const mocks = await makeMocks()

      const {getAllByRole, findByLabelText} = render(
        <MockedProvider mocks={mocks} cache={createCache()}>
          <MessageStudentsWhoDialog {...makeProps({assignment: unsubmittableAssignment})} />
        </MockedProvider>
      )
      const button = await findByLabelText(/For students who/)
      fireEvent.click(button)
      const criteriaLabels = getAllByRole('option').map(option => option.textContent)
      expect(criteriaLabels).not.toContain('Reassigned')
    })
  })

  describe('cutoff input', () => {
    it('is shown only when "Scored more than" or "Scored less than" is selected', async () => {
      const mocks = await makeMocks()

      const {getByLabelText, getByRole, queryByLabelText} = render(
        <MockedProvider mocks={mocks} cache={createCache()}>
          <MessageStudentsWhoDialog {...makeProps()} />
        </MockedProvider>
      )
      await waitFor(() => {
        expect(queryByLabelText('Enter score cutoff')).not.toBeInTheDocument()
      })

      const selector = getByLabelText(/For students who/)

      fireEvent.click(selector)
      fireEvent.click(getByRole('option', {name: 'Scored more than'}))
      expect(getByLabelText('Enter score cutoff')).toBeInTheDocument()

      fireEvent.click(selector)
      fireEvent.click(getByRole('option', {name: 'Scored less than'}))
      expect(getByLabelText('Enter score cutoff')).toBeInTheDocument()

      fireEvent.click(selector)
      fireEvent.click(getByRole('option', {name: 'Reassigned'}))
      expect(queryByLabelText('Enter score cutoff')).not.toBeInTheDocument()
    })
  })

  describe('selected criteria', () => {
    it('updates the student and observer checkbox counts', async () => {
      students[0].grade = '8'
      students[1].grade = '10'
      const mocks = await makeMocks()

      const {findByRole, getByLabelText, getByText} = render(
        <MockedProvider mocks={mocks} cache={createCache()}>
          <MessageStudentsWhoDialog {...makeProps()} />
        </MockedProvider>
      )
      expect(await findByRole('checkbox', {name: /Students/})).toHaveAccessibleName('4 Students')
      expect(await findByRole('checkbox', {name: /Observers/})).toHaveAccessibleName('2 Observers')

      const button = getByLabelText(/For students who/)
      fireEvent.click(button)
      fireEvent.click(getByText(/Have not been graded/))

      expect(await findByRole('checkbox', {name: /Students/})).toHaveAccessibleName('2 Students')
      expect(await findByRole('checkbox', {name: /Observers/})).toHaveAccessibleName('0 Observers')
    })

    it('"Have not yet submitted" displays students who have no submitted next to their observers', async () => {
      const mocks = await makeMocks()
      students[2].submittedAt = new Date()
      students[3].submittedAt = new Date()
      const {getAllByRole, getByRole, findByLabelText, getByText} = render(
        <MockedProvider mocks={mocks} cache={createCache()}>
          <MessageStudentsWhoDialog {...makeProps()} />
        </MockedProvider>
      )

      const button = await findByLabelText(/For students who/)
      fireEvent.click(button)
      fireEvent.click(getByText(/Have not yet submitted/))

      fireEvent.click(getByRole('button', {name: 'Show all recipients'}))
      expect(getByRole('table')).toBeInTheDocument()

      const tableRows = getAllByRole('row') as HTMLTableRowElement[]
      const studentCells = tableRows.map(row => row.cells[0])
      const observerCells = tableRows.map(row => row.cells[1])
      // first cell will be the header
      expect(studentCells).toHaveLength(3)
      expect(studentCells[0]).toHaveTextContent('Students')
      expect(studentCells[1]).toHaveTextContent('Betty Ford')
      expect(observerCells[1]).toHaveTextContent('Observer0')
      expect(studentCells[2]).toHaveTextContent('Adam Jones')
      expect(observerCells[2]).toHaveTextContent('Observer1')
    })

    it('"Have not been graded" displays students who do not have a grade', async () => {
      const mocks = await makeMocks()
      students[0].grade = '8'
      students[1].grade = '10'
      const {getAllByRole, getByRole, findByLabelText, getByText} = render(
        <MockedProvider mocks={mocks} cache={createCache()}>
          <MessageStudentsWhoDialog {...makeProps()} />
        </MockedProvider>
      )

      const button = await findByLabelText(/For students who/)
      fireEvent.click(button)
      fireEvent.click(getByText(/Have not been graded/))

      fireEvent.click(getByRole('button', {name: 'Show all recipients'}))
      expect(getByRole('table')).toBeInTheDocument()

      const tableRows = getAllByRole('row') as HTMLTableRowElement[]
      const studentCells = tableRows.map(row => row.cells[0])
      // first cell will be the header
      expect(studentCells).toHaveLength(3)
      expect(studentCells[0]).toHaveTextContent('Students')
      expect(studentCells[1]).toHaveTextContent('Dana Smith')
      expect(studentCells[2]).toHaveTextContent('Charlie Xi')
    })

    it('"Scored more than" displays students who have scored higher than the score inputted', async () => {
      const mocks = await makeMocks()
      students[0].score = 10
      students[1].score = 6
      students[2].score = 4
      students[3].score = 0
      const {getAllByRole, getByRole, getByLabelText, getByText, findByLabelText} = render(
        <MockedProvider mocks={mocks} cache={createCache()}>
          <MessageStudentsWhoDialog {...makeProps()} />
        </MockedProvider>
      )

      const button = await findByLabelText(/For students who/)
      fireEvent.click(button)
      fireEvent.click(getByText(/Scored more than/))
      fireEvent.change(getByLabelText('Enter score cutoff'), {target: {value: '5'}})

      fireEvent.click(getByRole('button', {name: 'Show all recipients'}))
      expect(getByRole('table')).toBeInTheDocument()

      const tableRows = getAllByRole('row') as HTMLTableRowElement[]
      const studentCells = tableRows.map(row => row.cells[0])
      const observerCells = tableRows.map(row => row.cells[1])
      // first cell will be the header
      expect(studentCells).toHaveLength(3)
      expect(studentCells[0]).toHaveTextContent('Students')
      expect(studentCells[1]).toHaveTextContent('Betty Ford')
      expect(observerCells[1]).toHaveTextContent('Observer0')
      expect(studentCells[2]).toHaveTextContent('Adam Jones')
      expect(observerCells[2]).toHaveTextContent('Observer1')
    })

    it('"Scored less than" displays students who have scored lower than the score inputted', async () => {
      const mocks = await makeMocks()
      students[0].score = 10
      students[1].score = 6
      students[2].score = 4
      students[3].score = 0
      const {getAllByRole, getByRole, findByLabelText, getByLabelText, getByText} = render(
        <MockedProvider mocks={mocks} cache={createCache()}>
          <MessageStudentsWhoDialog {...makeProps()} />
        </MockedProvider>
      )

      const button = await findByLabelText(/For students who/)
      fireEvent.click(button)
      fireEvent.click(getByText(/Scored less than/))
      fireEvent.change(getByLabelText('Enter score cutoff'), {target: {value: '5'}})

      fireEvent.click(getByRole('button', {name: 'Show all recipients'}))
      expect(getByRole('table')).toBeInTheDocument()

      const tableRows = getAllByRole('row') as HTMLTableRowElement[]
      const studentCells = tableRows.map(row => row.cells[0])
      // first cell will be the header
      expect(studentCells).toHaveLength(3)
      expect(studentCells[0]).toHaveTextContent('Students')
      expect(studentCells[1]).toHaveTextContent('Dana Smith')
      expect(studentCells[2]).toHaveTextContent('Charlie Xi')
    })

    it('"Reassigned" displays students who have been asked to resubmit to the assignment', async () => {
      const mocks = await makeMocks()
      students[0].redoRequest = true
      students[1].redoRequest = true
      const {getAllByRole, getByRole, getByText, findByLabelText} = render(
        <MockedProvider mocks={mocks} cache={createCache()}>
          <MessageStudentsWhoDialog {...makeProps()} />
        </MockedProvider>
      )

      const button = await findByLabelText(/For students who/)
      fireEvent.click(button)
      fireEvent.click(getByText(/Reassigned/))

      fireEvent.click(getByRole('button', {name: 'Show all recipients'}))
      expect(getByRole('table')).toBeInTheDocument()

      const tableRows = getAllByRole('row') as HTMLTableRowElement[]
      const studentCells = tableRows.map(row => row.cells[0])
      const observerCells = tableRows.map(row => row.cells[1])
      // first cell will be the header
      expect(studentCells).toHaveLength(3)
      expect(studentCells[0]).toHaveTextContent('Students')
      expect(studentCells[1]).toHaveTextContent('Betty Ford')
      expect(observerCells[1]).toHaveTextContent('Observer0')
      expect(studentCells[2]).toHaveTextContent('Adam Jones')
      expect(observerCells[2]).toHaveTextContent('Observer1')
    })

    it('"Marked incomplete" displays students who have been marked as "incomplete" on a pass/fail assignment', async () => {
      const mocks = await makeMocks()
      students[0].grade = 'incomplete'
      students[1].grade = 'incomplete'
      const {getAllByRole, getByRole, findByLabelText, getByText} = render(
        <MockedProvider mocks={mocks} cache={createCache()}>
          <MessageStudentsWhoDialog {...makeProps({assignment: passFailAssignment})} />
        </MockedProvider>
      )

      const button = await findByLabelText(/For students who/)
      fireEvent.click(button)
      fireEvent.click(getByText(/Marked incomplete/))

      fireEvent.click(getByRole('button', {name: 'Show all recipients'}))
      expect(getByRole('table')).toBeInTheDocument()

      const tableRows = getAllByRole('row') as HTMLTableRowElement[]
      const studentCells = tableRows.map(row => row.cells[0])
      const observerCells = tableRows.map(row => row.cells[1])
      // first cell will be the header
      expect(studentCells).toHaveLength(3)
      expect(studentCells[0]).toHaveTextContent('Students')
      expect(studentCells[0]).toHaveTextContent('Students')
      expect(studentCells[1]).toHaveTextContent('Betty Ford')
      expect(observerCells[1]).toHaveTextContent('Observer0')
      expect(studentCells[2]).toHaveTextContent('Adam Jones')
      expect(observerCells[2]).toHaveTextContent('Observer1')
    })
  })
<<<<<<< HEAD
=======

  describe('students selection', () => {
    beforeEach(() => {
      students[0].submittedAt = undefined
      students[1].submittedAt = undefined
      students[2].submittedAt = undefined
      students[3].submittedAt = undefined
    })

    it('selects all students by default', async () => {
      const mocks = await makeMocks()
      const {findByRole, getByRole} = render(
        <MockedProvider mocks={mocks} cache={createCache()}>
          <MessageStudentsWhoDialog {...makeProps()} />
        </MockedProvider>
      )

      const button = await findByRole('button', {name: 'Show all recipients'})
      fireEvent.click(button)

      const studentCells = students.map(({name}) => getByRole('button', {name}))
      studentCells.forEach(studentCell => expectToBeSelected(studentCell))
    })

    it('sets the students checkbox as checked when all students are selected', async () => {
      const mocks = await makeMocks()
      const {findByRole} = render(
        <MockedProvider mocks={mocks} cache={createCache()}>
          <MessageStudentsWhoDialog {...makeProps()} />
        </MockedProvider>
      )

      const button = await findByRole('button', {name: 'Show all recipients'})
      fireEvent.click(button)

      const checkbox = (await findByRole('checkbox', {name: /Students/})) as HTMLInputElement
      await waitFor(() => {
        expect(checkbox.checked).toBe(true)
        expect(checkbox.indeterminate).toBe(false)
        expect(checkbox.disabled).toBe(false)
      })
    })

    it('sets the students checkbox as unchecked when all students are unselected', async () => {
      const mocks = await makeMocks()
      const {findByRole, getByRole} = render(
        <MockedProvider mocks={mocks} cache={createCache()}>
          <MessageStudentsWhoDialog {...makeProps()} />
        </MockedProvider>
      )

      const button = await findByRole('button', {name: 'Show all recipients'})
      fireEvent.click(button)

      const checkbox = (await findByRole('checkbox', {name: /Students/})) as HTMLInputElement
      const studentCells = students.map(({name}) => getByRole('button', {name}))
      studentCells.forEach(cell => fireEvent.click(cell))

      await waitFor(() => {
        expect(checkbox.checked).toBe(false)
        expect(checkbox.indeterminate).toBe(false)
        expect(checkbox.disabled).toBe(false)
      })
    })

    it('sets the students checkbox as indeterminate when selected students length is between 1 and the total number of students', async () => {
      const mocks = await makeMocks()

      const {findByRole, getByRole} = render(
        <MockedProvider mocks={mocks} cache={createCache()}>
          <MessageStudentsWhoDialog {...makeProps()} />
        </MockedProvider>
      )

      const button = await findByRole('button', {name: 'Show all recipients'})
      fireEvent.click(button)

      const checkbox = (await findByRole('checkbox', {name: /Students/})) as HTMLInputElement
      const studentCells = students.map(({name}) => getByRole('button', {name}))

      fireEvent.click(studentCells[0])

      await waitFor(() => {
        expect(checkbox.checked).toBe(false)
        expect(checkbox.indeterminate).toBe(true)
      })

      fireEvent.click(studentCells[0])
      studentCells.forEach(cell => fireEvent.click(cell))
      fireEvent.click(studentCells[0])

      await waitFor(() => {
        expect(checkbox.checked).toBe(false)
        expect(checkbox.indeterminate).toBe(true)
        expect(checkbox.disabled).toBe(false)
      })
    })

    it('sets the students checkbox as disabled when the students list is empty', async () => {
      const mocks = await makeMocks()

      const {findByRole, getByRole} = render(
        <MockedProvider mocks={mocks} cache={createCache()}>
          <MessageStudentsWhoDialog {...makeProps({students:[]})} />
        </MockedProvider>
      )

      const button = await findByRole('button', {name: 'Show all recipients'})
      fireEvent.click(button)

      const checkbox = (await findByRole('checkbox', {name: /Students/})) as HTMLInputElement

      await waitFor(() => {
        expect(checkbox.checked).toBe(false)
        expect(checkbox.indeterminate).toBe(false)
        expect(checkbox.disabled).toBe(true)
      })
    })

    it('unselects a selected student by clicking on the student cell', async () => {
      const mocks = await makeMocks()

      const {findByRole, getByRole} = render(
        <MockedProvider mocks={mocks} cache={createCache()}>
          <MessageStudentsWhoDialog {...makeProps()} />
        </MockedProvider>
      )

      const button = await findByRole('button', {name: 'Show all recipients'})
      fireEvent.click(button)

      const studentCells = students.map(({name}) => getByRole('button', {name}))

      fireEvent.click(studentCells[0])
      expectToBeUnselected(studentCells[0])
    })

    it('selects an unselected student by clicking on the student cell', async () => {
      const mocks = await makeMocks()

      const {findByRole, getByRole} = render(
        <MockedProvider mocks={mocks} cache={createCache()}>
          <MessageStudentsWhoDialog {...makeProps()} />
        </MockedProvider>
      )

      const button = await findByRole('button', {name: 'Show all recipients'})
      fireEvent.click(button)

      const studentCells = students.map(({name}) => getByRole('button', {name}))

      fireEvent.click(studentCells[0])
      fireEvent.click(studentCells[0])

      expectToBeSelected(studentCells[0])
    })
  })

  describe('observers selection', () => {
    beforeEach(() => {
      students[0].submittedAt = undefined
      students[1].submittedAt = undefined
      students[2].submittedAt = undefined
      students[3].submittedAt = undefined
    })

    it('unselects all observers by default', async () => {
      const mocks = await makeMocks()
      const {findByRole, getByRole} = render(
        <MockedProvider mocks={mocks} cache={createCache()}>
          <MessageStudentsWhoDialog {...makeProps()} />
        </MockedProvider>
      )

      const button = await findByRole('button', {name: 'Show all recipients'})
      fireEvent.click(button)

      const observerCells = allObserverNames().map(name => getByRole('button', {name}))
      observerCells.forEach(observerCell => expectToBeUnselected(observerCell))
    })

    it('sets the observers checkbox as checked when all observers are selected', async () => {
      const mocks = await makeMocks()
      const {findByRole, getByRole} = render(
        <MockedProvider mocks={mocks} cache={createCache()}>
          <MessageStudentsWhoDialog {...makeProps()} />
        </MockedProvider>
      )

      const button = await findByRole('button', {name: 'Show all recipients'})
      fireEvent.click(button)

      const observerCells = allObserverNames().map(name => getByRole('button', {name}))
      observerCells.forEach(cell => fireEvent.click(cell))

      const checkbox = (await findByRole('checkbox', {name: /Observers/})) as HTMLInputElement
      await waitFor(() => {
        expect(checkbox.checked).toBe(true)
        expect(checkbox.indeterminate).toBe(false)
        expect(checkbox.disabled).toBe(false)
      })
    })

    it('sets the observers checkbox as unchecked when all observers are unselected', async () => {
      const mocks = await makeMocks()
      const {findByRole} = render(
        <MockedProvider mocks={mocks} cache={createCache()}>
          <MessageStudentsWhoDialog {...makeProps()} />
        </MockedProvider>
      )

      const button = await findByRole('button', {name: 'Show all recipients'})
      fireEvent.click(button)

      const checkbox = (await findByRole('checkbox', {name: /Observers/})) as HTMLInputElement

      await waitFor(() => {
        expect(checkbox.checked).toBe(false)
        expect(checkbox.indeterminate).toBe(false)
        expect(checkbox.disabled).toBe(false)
      })
    })

    it('sets the students checkbox as indeterminate when selected students length is between 1 and the total number of students', async () => {
      const mocks = await makeMocks()

      const {findByRole, getByRole} = render(
        <MockedProvider mocks={mocks} cache={createCache()}>
          <MessageStudentsWhoDialog {...makeProps()} />
        </MockedProvider>
      )

      const button = await findByRole('button', {name: 'Show all recipients'})
      fireEvent.click(button)

      const checkbox = (await findByRole('checkbox', {name: /Observers/})) as HTMLInputElement
      const observerCells = allObserverNames().map(name => getByRole('button', {name}))

      fireEvent.click(observerCells[0])

      await waitFor(() => {
        expect(checkbox.checked).toBe(false)
        expect(checkbox.indeterminate).toBe(true)
      })

      fireEvent.click(observerCells[0])
      observerCells.forEach(cell => fireEvent.click(cell))
      fireEvent.click(observerCells[0])

      await waitFor(() => {
        expect(checkbox.checked).toBe(false)
        expect(checkbox.indeterminate).toBe(true)
        expect(checkbox.disabled).toBe(false)
      })
    })

    it('sets the observers checkbox as disabled when the observer list is empty', async () => {
      const mocks = await makeMocks()
      const newStudent = {
        id: '104',
        name: 'Charlie Brown',
        grade: undefined,
        redoRequest: false,
        sortableName: 'Charlie, Brown',
        score: undefined,
        submittedAt: undefined
      }
      const {findByRole} = render(
        <MockedProvider mocks={mocks} cache={createCache()}>
          <MessageStudentsWhoDialog {...makeProps({students: [newStudent]})} />
        </MockedProvider>
      )

      const button = await findByRole('button', {name: 'Show all recipients'})
      fireEvent.click(button)

      const checkbox = (await findByRole('checkbox', {name: /Observers/})) as HTMLInputElement

      await waitFor(() => {
        expect(checkbox.checked).toBe(false)
        expect(checkbox.indeterminate).toBe(false)
        expect(checkbox.disabled).toBe(true)
      })
    })

    it('unselects a selected observer by clicking on the observer cell', async () => {
      const mocks = await makeMocks()

      const {findByRole, getByRole} = render(
        <MockedProvider mocks={mocks} cache={createCache()}>
          <MessageStudentsWhoDialog {...makeProps()} />
        </MockedProvider>
      )

      const button = await findByRole('button', {name: 'Show all recipients'})
      fireEvent.click(button)

      const observerCells = allObserverNames().map(name => getByRole('button', {name}))

      expectToBeUnselected(observerCells[0])
    })

    it('selects an unselected observer by clicking on the observer cell', async () => {
      const mocks = await makeMocks()

      const {findByRole, getByRole} = render(
        <MockedProvider mocks={mocks} cache={createCache()}>
          <MessageStudentsWhoDialog {...makeProps()} />
        </MockedProvider>
      )

      const button = await findByRole('button', {name: 'Show all recipients'})
      fireEvent.click(button)

      const observerCells = allObserverNames().map(name => getByRole('button', {name}))

      fireEvent.click(observerCells[0])
      expectToBeSelected(observerCells[0])
    })
  })
>>>>>>> 8ae2c262
})<|MERGE_RESOLUTION|>--- conflicted
+++ resolved
@@ -639,8 +639,6 @@
       expect(observerCells[2]).toHaveTextContent('Observer1')
     })
   })
-<<<<<<< HEAD
-=======
 
   describe('students selection', () => {
     beforeEach(() => {
@@ -961,5 +959,4 @@
       expectToBeSelected(observerCells[0])
     })
   })
->>>>>>> 8ae2c262
 })