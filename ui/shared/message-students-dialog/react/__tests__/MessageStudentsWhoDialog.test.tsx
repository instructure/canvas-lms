--- conflicted
+++ resolved
@@ -981,8 +981,6 @@
       expect(sendButton.disabled).toBe(true)
     })
 
-<<<<<<< HEAD
-=======
     it('is disabled when the message body has only whitespaces', async () => {
       const mocks = await makeMocks()
 
@@ -1002,7 +1000,6 @@
       expect(sendButton.disabled).toBe(true)
     })
 
->>>>>>> deb6e9a2
     it('is disabled when there are no students/observers selected', async () => {
       const mocks = await makeMocks()
 
@@ -1125,13 +1122,9 @@
       const sendButton = await findByRole('button', {name: 'Send'})
       fireEvent.click(sendButton)
 
-<<<<<<< HEAD
-      expect(onSend).toHaveBeenCalledWith(expect.objectContaining({recipientsIds: ["101", "102", "103"]}))
-=======
       expect(onSend).toHaveBeenCalledWith(
         expect.objectContaining({recipientsIds: ['101', '102', '103']})
       )
->>>>>>> deb6e9a2
       expect(onClose).toHaveBeenCalled()
     })
 
@@ -1163,13 +1156,9 @@
       const sendButton = await findByRole('button', {name: 'Send'})
       fireEvent.click(sendButton)
 
-<<<<<<< HEAD
-      const observerIds = mocks[0].result.data.course.enrollmentsConnection.nodes.map(node => node.user._id)
-=======
       const observerIds = mocks[0].result.data.course.enrollmentsConnection.nodes.map(
         node => node.user._id
       )
->>>>>>> deb6e9a2
       expect(onSend).toHaveBeenCalledWith(expect.objectContaining({recipientsIds: observerIds}))
       expect(onClose).toHaveBeenCalled()
     })
