<<<<<<< HEAD
 
=======
>>>>>>> 4b8c5dea
/*
 * Copyright (C) 2011 - present Instructure, Inc.
 *
 * This file is part of Canvas.
 *
 * Canvas is free software: you can redistribute it and/or modify it under
 * the terms of the GNU Affero General Public License as published by the Free
 * Software Foundation, version 3 of the License.
 *
 * Canvas is distributed in the hope that it will be useful, but WITHOUT ANY
 * WARRANTY; without even the implied warranty of MERCHANTABILITY or FITNESS FOR
 * A PARTICULAR PURPOSE. See the GNU Affero General Public License for more
 * details.
 *
 * You should have received a copy of the GNU Affero General Public License along
 * with this program. If not, see <http://www.gnu.org/licenses/>.
 */

import {useScope as createI18nScope} from '@canvas/i18n'
import $ from 'jquery'
import natcompare from '@canvas/util/natcompare'
import numberHelper from '@canvas/i18n/numberHelper'
import '@canvas/jquery/jquery.instructure_forms' /* formSubmit */
import 'jqueryui/dialog'
import '@canvas/jquery/jquery.instructure_misc_plugins'

const I18n = createI18nScope('public_message_students')
/* showIf */

let currentSettings = {}

function checkSendable() {
  const $message_students_dialog = messageStudentsDialog()
  disableSend(
    $message_students_dialog.find('#body').val().length == 0 ||
      $message_students_dialog.find('.student:not(.blank):visible').length == 0,
  )
}

function disableButtons(disabled, buttons) {
  if (buttons == null) {
    buttons = messageStudentsDialog().find('button')
  }
  buttons.toggleClass('disabled', disabled).attr('aria-disabled', disabled)
}

function disableSend(disabled) {
  disableButtons(disabled, messageStudentsDialog().find('.send_button'))
}

function messageStudentsDialog() {
  return $('#message_students_dialog')
}

function showStudentsMessageSentTo() {
  const $message_students_dialog = messageStudentsDialog()
  const optionIdx = parseInt($message_students_dialog.find('select').val(), 10) || 0
  const option = currentSettings.options[optionIdx]
  const studentsHash = $message_students_dialog.data('students_hash')
  let cutoff = numberHelper.parse($message_students_dialog.find('.cutoff_score').val())
  if (Number.isNaN(Number(cutoff))) {
    cutoff = null
  }

  const studentElements = Object.values(studentsHash)
  let selectedStudentIds = []
  if (studentsHash) {
    if (option && option.callback) {
      selectedStudentIds = option.callback.call(window.messageStudents, cutoff, studentElements)
    } else if (currentSettings.callback) {
      selectedStudentIds = currentSettings.callback.call(
        window.messageStudents,
        option.text,
        cutoff,
        studentElements,
      )
    }
  }

  if (currentSettings.subjectCallback) {
    $message_students_dialog
      .find('[name=subject]')
      .val(currentSettings.subjectCallback(option.text, cutoff))
  }
  $message_students_dialog.find('.cutoff_holder').showIf(option.cutoff)

  $message_students_dialog
    .find('.student_list')
    .toggleClass('show_score', !!(option.cutoff || option.score))
  disableButtons(selectedStudentIds.length === 0)

  const selectedIdSet = new Set(selectedStudentIds)
  Object.entries(studentsHash).forEach(([studentId, studentElement]) => {
    studentElement.showIf(selectedIdSet.has(studentId))
  })
}

window.messageStudents = function (settings) {
  const $message_students_dialog = messageStudentsDialog()
  currentSettings = settings
  $message_students_dialog.find('.message_types').empty()
  for (let idx = 0, l = settings.options.length; idx < l; idx++) {
    const $option = $('<option/>')
    const option = settings.options[idx]
    $option.val(idx).text(option.text)
    $message_students_dialog.find('.message_types').append($option)
  }

  const title = settings.title,
    $li = $message_students_dialog.find('ul li.blank:first'),
    $ul = $message_students_dialog.find('ul'),
    students_hash = {}

  $message_students_dialog.find('ul li:not(.blank)').remove()

  const sortedStudents = settings.students.slice()
  sortedStudents.sort(natcompare.byKey('sortableName'))

  for (let i = 0; i < sortedStudents.length; i++) {
    const student = sortedStudents[i]
    const $student = $li.clone(true).removeClass('blank')

    $student.find('.name').text(student.name)
    $student.find('.score').text(student.score)
    const remove_text = I18n.t('Remove %{student} from recipients', {
      student: student.name,
    })
    const $remove_button = $student.find('.remove-button')
    $remove_button
      .attr('title', remove_text)
      .append($("<span class='screenreader-only'></span>").text(remove_text))
    $remove_button.click(function (event) {
      event.preventDefault()
      // hide the selected student
      const $s = $(this).closest('li')
      $s.hide('fast', checkSendable)
      // focus the next visible student, or the subject field if that was the last one in the list
      const $next = $s.nextAll(':visible:first')
      if ($next.length) {
        $('button', $next).focus()
      } else {
        $('#message_assignment_recipients #subject').focus()
      }
    })

    $student.data('id', student.id)
    $student.user_data = student

    $ul.append($student.show())
    students_hash[student.id] = $student
  }

  $ul.show()

  const dialogTitle = I18n.t('Message Students for %{course_name}', {
    course_name: title,
  })

  $message_students_dialog.data('students_hash', students_hash)
  $message_students_dialog.find('.asset_title').text(title)
  $message_students_dialog.find('.out_of').showIf(settings.points_possible != null)
  $message_students_dialog.find('.send_button').text(I18n.t('send_message', 'Send Message'))
  $message_students_dialog.find('.points_possible').text(I18n.n(settings.points_possible))
  $message_students_dialog.find('[name=context_code]').val(settings.context_code)

  $message_students_dialog.find('textarea').val('')
  $message_students_dialog.find('select')[0].selectedIndex = 0
  $message_students_dialog.find('select').trigger('change')
  $message_students_dialog
    .dialog({
      width: 600,
      modal: true,
      open: (_event, _ui) => {
        $message_students_dialog
          .closest('.ui-dialog')
          .attr('role', 'dialog')
          .attr('aria-label', dialogTitle)
      },
      close: (_event, _ui) => {
        $message_students_dialog.closest('.ui-dialog').removeAttr('role').removeAttr('aria-label')
      },
      zIndex: 1000,
    })
    .dialog('open')
    .dialog('option', 'title', dialogTitle)
    .on('dialogclose', settings.onClose)

  showStudentsMessageSentTo()
}

$(document).ready(() => {
  const $message_students_dialog = messageStudentsDialog()
  $message_students_dialog.find('button').click(e => {
    const btn = $(e.target)
    if (btn.hasClass('disabled')) {
      e.preventDefault()
      e.stopPropagation()
    }
  })
  $('#message_assignment_recipients').formSubmit({
    processData(data) {
      const ids = []
      $(this)
        .find('.student:visible')
        .each(function () {
          ids.push($(this).data('id'))
        })
      if (ids.length == 0) {
        return false
      }
      data.recipients = ids.join(',')
      return data
    },
    beforeSubmit(_data) {
      disableButtons(true)
      $(this).find('.send_button').text(I18n.t('Sending Message...'))
    },
    success(_data) {
      $.flashMessage(I18n.t('Message sent!'))
      disableButtons(false)
      $(this).find('.send_button').text(I18n.t('Send Message'))
      $('#message_students_dialog').dialog('close')
    },
    error(_data) {
      disableButtons(false)
      $(this).find('.send_button').text(I18n.t('Sending Message Failed, please try again'))
    },
  })

  const closeDialog = function () {
    $message_students_dialog.dialog('close')
  }

  $message_students_dialog.find('.cancel_button').click(closeDialog)
  $message_students_dialog.find('select').change(showStudentsMessageSentTo).change(checkSendable)
  $message_students_dialog
    .find('.cutoff_score')
    .bind('change blur keyup', showStudentsMessageSentTo)
    .bind('change blur keyup', checkSendable)
  $message_students_dialog.find('#body').bind('change blur keyup', checkSendable)
})

export default window.messageStudents<|MERGE_RESOLUTION|>--- conflicted
+++ resolved
@@ -1,7 +1,3 @@
-<<<<<<< HEAD
- 
-=======
->>>>>>> 4b8c5dea
 /*
  * Copyright (C) 2011 - present Instructure, Inc.
  *
