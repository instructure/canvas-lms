// @ts-nocheck
/*
 * Copyright (C) 2017 - present Instructure, Inc.
 *
 * This file is part of Canvas.
 *
 * Canvas is free software: you can redistribute it and/or modify it under
 * the terms of the GNU Affero General Public License as published by the Free
 * Software Foundation, version 3 of the License.
 *
 * Canvas is distributed in the hope that it will be useful, but WITHOUT ANY
 * WARRANTY; without even the implied warranty of MERCHANTABILITY or FITNESS FOR
 * A PARTICULAR PURPOSE. See the GNU Affero General Public License for more
 * details.
 *
 * You should have received a copy of the GNU Affero General Public License along
 * with this program. If not, see <http://www.gnu.org/licenses/>.
 */

import React, {ReactElement} from 'react'
import {CloseButton} from '@instructure/ui-buttons'
import {Heading} from '@instructure/ui-heading'
import {useScope as useI18nScope} from '@canvas/i18n'
import {Modal} from '@instructure/ui-modal'

const I18n = useI18nScope('modal')

/*
---
This is just a wrapper around the default instructure-ui Modal that:
 * provides a translated close button label that works with Canvas's I18n
 * sets a header title for you if you provide a `label` prop

Use this whenever you don't want to do anything custom with your header or your close button

You should be able to use it exactly like you'd use an instUi Modal by changing:
import {Modal} from '@instructure/ui-overlays'
to
import Modal from '../shared/components/InstuiModal'

<Modal
  open={this.state.open}
  onDismiss={functionToHandleModalDismissal}
  label="this will be shown as the header of the modal and read to screenreaders as the label"
>
  <form onSubmit={this.handleFormSubmit}
    <Modal.Body>
      content of the modal goes here, notice you don't need to do anything for the close button.
    </Modal.Body>
    <Modal.Footer>
      <Button onClick={functionToHandleModalDismissal}>Close</Button>&nbsp;
      <Button type="submit" variant="primary">Submit</Button>
    </Modal.Footer>
  </form>
</Modal>

---
*/

type Props = {
  label: string
  // InstUI has marked closeButtonLabel as deprecated, but we still allow it.
  // if you just want the default of `I18n.t('Close')` don't pass anything,
  // but if you want something different pass closeButtonLabel="something different"
  closeButtonLabel?: string
  onDismiss: () => void
  children: ReactElement | ReactElement[]
  [key: string]: any
}

function getLiveRegion(): HTMLElement | null {
  return document.getElementById('flash_screenreader_holder')
}

function CanvasInstUIModal({
  label,
  closeButtonLabel,
  onDismiss,
  children,
  ...otherPropsToPassOnToModal
}: Props): ReactElement {
  return (
    <Modal
      liveRegion={getLiveRegion}
      {...otherPropsToPassOnToModal}
      label={label}
      onDismiss={onDismiss}
    >
      <Modal.Header>
        <CloseButton
          data-testid="instui-modal-close"
          placement="end"
          offset="medium"
          onClick={onDismiss}
          screenReaderLabel={closeButtonLabel || I18n.t('Close')}
        />
        <Heading>{label}</Heading>
      </Modal.Header>
      {children}
    </Modal>
  )
}

<<<<<<< HEAD
=======
export default CanvasInstUIModal

>>>>>>> 474bf526
CanvasInstUIModal.Header = Modal.Header
CanvasInstUIModal.Body = Modal.Body
CanvasInstUIModal.Footer = Modal.Footer<|MERGE_RESOLUTION|>--- conflicted
+++ resolved
@@ -101,11 +101,8 @@
   )
 }
 
-<<<<<<< HEAD
-=======
 export default CanvasInstUIModal
 
->>>>>>> 474bf526
 CanvasInstUIModal.Header = Modal.Header
 CanvasInstUIModal.Body = Modal.Body
 CanvasInstUIModal.Footer = Modal.Footer