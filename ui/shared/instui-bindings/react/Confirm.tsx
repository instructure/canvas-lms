/*
 * Copyright (C) 2023 - present Instructure, Inc.
 *
 * This file is part of Canvas.
 *
 * Canvas is free software: you can redistribute it and/or modify it under
 * the terms of the GNU Affero General Public License as published by the Free
 * Software Foundation, version 3 of the License.
 *
 * Canvas is distributed in the hope that it will be useful, but WITHOUT ANY
 * WARRANTY; without even the implied warranty of MERCHANTABILITY or FITNESS FOR
 * A PARTICULAR PURPOSE. See the GNU Affero General Public License for more
 * details.
 *
 * You should have received a copy of the GNU Affero General Public License along
 * with this program. If not, see <http://www.gnu.org/licenses/>.
 */

import React from 'react'
import ReactDOM from 'react-dom'
import {useScope as createI18nScope} from '@canvas/i18n'
import {Button} from '@instructure/ui-buttons'
import {View} from '@instructure/ui-view'
import Modal from './InstuiModal'
import {Heading} from '@instructure/ui-heading'
import {Text} from '@instructure/ui-text'

/**
 * Replacement for window.confirm() that uses the InstUI Modal component.
 * Provides a Promise that resolves to true if the user confirms, false if they cancel.
 */

export type ConfirmProps = {
  title: string
  heading?: string
  message: React.ReactNode

  /**
   * defaults to primary except when calling confirmDanger()
   */
  confirmButtonColor?: 'primary' | 'danger'

  /**
   * defaults to 'Confirm'
   */
  confirmButtonLabel?: string

  /**
   * defaults to 'Cancel'
   */
  cancelButtonLabel?: string
}

export function confirmDanger(
  confirmProps: Omit<ConfirmProps, 'confirmButtonColor'>
): Promise<boolean> {
  return confirm({
    ...confirmProps,
    confirmButtonColor: 'danger',
  })
}

export function confirm(confirmProps: ConfirmProps): Promise<boolean> {
  return new Promise(resolve => {
    const alertContainer = getConfirmContainer()
    const container = document.createElement('div')
    container.setAttribute('style', 'max-width:5em;margin:1rem auto;')
    container.setAttribute('class', 'flashalert-message')
    alertContainer.appendChild(container)
    const handleConfirm = () => {
      ReactDOM.unmountComponentAtNode(container)
      alertContainer.removeChild(container)
      resolve(true)
    }
    const handleCancel = () => {
      ReactDOM.unmountComponentAtNode(container)
      alertContainer.removeChild(container)
      resolve(false)
    }
<<<<<<< HEAD
    // eslint-disable-next-line no-restricted-properties
=======
     
>>>>>>> 80d4da09
    ReactDOM.render(
      <ConfirmationModal {...confirmProps} onConfirm={handleConfirm} onCancel={handleCancel} />,
      container
    )
  })
}

const I18n = createI18nScope('modal')

type ConfirmationModalProps = ConfirmProps & {
  onConfirm: () => void
  onCancel: () => void
}

const ConfirmationModal = ({
  title: label,
  heading,
  message,
  confirmButtonColor: confirmColor,
  confirmButtonLabel: confirmText,
  cancelButtonLabel: cancelText,
  onConfirm,
  onCancel,
}: ConfirmationModalProps) => {
  return (
    <Modal
      open={true}
      label={label}
      onDismiss={onCancel}
      shouldCloseOnDocumentClick={false}
      size="small"
    >
      <Modal.Body>
        {heading && <Heading level="h3">{heading}</Heading>}
        {typeof message === 'string' ? <Text as="p">{message}</Text> : message}
      </Modal.Body>

      <Modal.Footer>
        <View as="div" margin="small 0 0 0">
          <Button margin="x-small" onClick={onCancel}>
            {cancelText || I18n.t('Cancel')}
          </Button>
          <Button margin="x-small" color={confirmColor || 'primary'} onClick={onConfirm}>
            {confirmText || I18n.t('Confirm')}
          </Button>
        </View>
      </Modal.Footer>
    </Modal>
  )
}

const messageHolderId = 'canvas_confirm_modal_holder'

function getConfirmContainer() {
  let confirmContainer = document.getElementById(messageHolderId)
  if (!confirmContainer) {
    confirmContainer = document.createElement('div')
    confirmContainer.classList.add('clickthrough-container')
    confirmContainer.id = messageHolderId
    confirmContainer.setAttribute(
      'style',
      'position: fixed; top: 0; left: 0; width: 100%; z-index: 100000;'
    )
    document.body.appendChild(confirmContainer)
  }
  return confirmContainer
}<|MERGE_RESOLUTION|>--- conflicted
+++ resolved
@@ -77,11 +77,7 @@
       alertContainer.removeChild(container)
       resolve(false)
     }
-<<<<<<< HEAD
-    // eslint-disable-next-line no-restricted-properties
-=======
      
->>>>>>> 80d4da09
     ReactDOM.render(
       <ConfirmationModal {...confirmProps} onConfirm={handleConfirm} onCancel={handleCancel} />,
       container
