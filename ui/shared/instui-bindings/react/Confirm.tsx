/*
 * Copyright (C) 2023 - present Instructure, Inc.
 *
 * This file is part of Canvas.
 *
 * Canvas is free software: you can redistribute it and/or modify it under
 * the terms of the GNU Affero General Public License as published by the Free
 * Software Foundation, version 3 of the License.
 *
 * Canvas is distributed in the hope that it will be useful, but WITHOUT ANY
 * WARRANTY; without even the implied warranty of MERCHANTABILITY or FITNESS FOR
 * A PARTICULAR PURPOSE. See the GNU Affero General Public License for more
 * details.
 *
 * You should have received a copy of the GNU Affero General Public License along
 * with this program. If not, see <http://www.gnu.org/licenses/>.
 */

import React from 'react'
import ReactDOM from 'react-dom'
import {useScope as createI18nScope} from '@canvas/i18n'
import {Button} from '@instructure/ui-buttons'
import {View} from '@instructure/ui-view'
import Modal from './InstuiModal'
import {Heading} from '@instructure/ui-heading'
import {Text} from '@instructure/ui-text'

/**
 * Replacement for window.confirm() that uses the InstUI Modal component.
 * Provides a Promise that resolves to true if the user confirms, false if they cancel.
 */

export type ConfirmProps = {
  title: string
  heading?: string
  message: React.ReactNode

  /**
   * defaults to primary except when calling confirmDanger()
   */
  confirmButtonColor?: 'primary' | 'danger'

  /**
   * defaults to 'Confirm'
   */
  confirmButtonLabel?: string

  /**
   * defaults to 'Cancel'
   */
  cancelButtonLabel?: string
}

export function confirmDanger(
  confirmProps: Omit<ConfirmProps, 'confirmButtonColor'>,
): Promise<boolean> {
  return confirm({
    ...confirmProps,
    confirmButtonColor: 'danger',
  })
}

export function confirm(confirmProps: ConfirmProps): Promise<boolean> {
  return new Promise(resolve => {
    const alertContainer = getConfirmContainer()
    const container = document.createElement('div')
    container.setAttribute('style', 'max-width:5em;margin:1rem auto;')
    container.setAttribute('class', 'flashalert-message')
    alertContainer.appendChild(container)
    const handleConfirm = () => {
      ReactDOM.unmountComponentAtNode(container)
      alertContainer.removeChild(container)
      resolve(true)
    }
    const handleCancel = () => {
      ReactDOM.unmountComponentAtNode(container)
      alertContainer.removeChild(container)
      resolve(false)
    }
<<<<<<< HEAD
     
=======

>>>>>>> 51db239a
    ReactDOM.render(
      <ConfirmationModal {...confirmProps} onConfirm={handleConfirm} onCancel={handleCancel} />,
      container,
    )
  })
}

const I18n = createI18nScope('modal')

type ConfirmationModalProps = ConfirmProps & {
  onConfirm: () => void
  onCancel: () => void
}

const ConfirmationModal = ({
  title: label,
  heading,
  message,
  confirmButtonColor: confirmColor,
  confirmButtonLabel: confirmText,
  cancelButtonLabel: cancelText,
  onConfirm,
  onCancel,
}: ConfirmationModalProps) => {
  return (
    <Modal
      open={true}
      label={label}
      onDismiss={onCancel}
      shouldCloseOnDocumentClick={false}
      size="small"
    >
      <Modal.Body>
        {heading && <Heading level="h3">{heading}</Heading>}
        {typeof message === 'string' ? <Text as="p">{message}</Text> : message}
      </Modal.Body>

      <Modal.Footer>
        <View as="div" margin="small 0 0 0">
          <Button margin="x-small" onClick={onCancel}>
            {cancelText || I18n.t('Cancel')}
          </Button>
          <Button margin="x-small" color={confirmColor || 'primary'} onClick={onConfirm}>
            {confirmText || I18n.t('Confirm')}
          </Button>
        </View>
      </Modal.Footer>
    </Modal>
  )
}

const messageHolderId = 'canvas_confirm_modal_holder'

function getConfirmContainer() {
  let confirmContainer = document.getElementById(messageHolderId)
  if (!confirmContainer) {
    confirmContainer = document.createElement('div')
    confirmContainer.classList.add('clickthrough-container')
    confirmContainer.id = messageHolderId
    confirmContainer.setAttribute(
      'style',
      'position: fixed; top: 0; left: 0; width: 100%; z-index: 100000;',
    )
    document.body.appendChild(confirmContainer)
  }
  return confirmContainer
}<|MERGE_RESOLUTION|>--- conflicted
+++ resolved
@@ -77,11 +77,7 @@
       alertContainer.removeChild(container)
       resolve(false)
     }
-<<<<<<< HEAD
-     
-=======
 
->>>>>>> 51db239a
     ReactDOM.render(
       <ConfirmationModal {...confirmProps} onConfirm={handleConfirm} onCancel={handleCancel} />,
       container,
