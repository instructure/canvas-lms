--- conflicted
+++ resolved
@@ -44,10 +44,6 @@
       {...paginationProps}
     >
       {Array.from(Array(pageCount)).map((v, i) => (
-<<<<<<< HEAD
-         
-=======
->>>>>>> 4b8c5dea
         <Page onClick={() => loadPage(i + 1)} key={i + 1} current={page === i + 1}>
           <PresentationContent>{i + 1}</PresentationContent>
           <ScreenReaderContent>{I18n.t('Page %{page}', {page: i + 1})}</ScreenReaderContent>
