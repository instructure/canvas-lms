/*
 * Copyright (C) 2021 - present Instructure, Inc.
 *
 * This file is part of Canvas.
 *
 * Canvas is free software: you can redistribute it and/or modify it under
 * the terms of the GNU Affero General Public License as published by the Free
 * Software Foundation, version 3 of the License.
 *
 * Canvas is distributed in the hope that it will be useful, but WITHOUT ANY
 * WARRANTY; without even the implied warranty of MERCHANTABILITY or FITNESS FOR
 * A PARTICULAR PURPOSE. See the GNU Affero General Public License for more
 * details.
 *
 * You should have received a copy of the GNU Affero General Public License along
 * with this program. If not, see <http://www.gnu.org/licenses/>.
 */

import _ from 'underscore'
import $ from 'jquery'
import updateSubnavMenuToggle from './updateSubnavMenuToggle'

const WIDE_BREAKPOINT = 1200

const resetMenuItemTabIndexes = () => {
  const $sectionTabLinks = $('#section-tabs li a')
  if ($sectionTabLinks.length) {
    // in testing this, it seems that $(document).width() returns 15px less than what it should.
    const tabIndex =
      $('body').hasClass('course-menu-expanded') || $(document).width() >= WIDE_BREAKPOINT - 15
        ? 0
        : -1
    $sectionTabLinks.attr('tabIndex', tabIndex)
  }
}

const saveCourseNavCollapseState = () => {
  const menuExpanded = $('body').hasClass('course-menu-expanded')
  $.ajaxJSON('/api/v1/users/self/settings', 'PUT', {collapse_course_nav: !menuExpanded})
}

/**
 * should be called on page load
 */
const initialize = () => {
  $(resetMenuItemTabIndexes)
  $(window).on('resize', _.debounce(resetMenuItemTabIndexes, 50))
<<<<<<< HEAD
  $('body').on('click', '#courseMenuToggle', toggleCourseNav)
=======
  $('body').on(
    'click',
    '#courseMenuToggle',
    $stickyFrame
      ? () => {
          toggleCourseNav()
          resizeStickyFrame()
          saveCourseNavCollapseState()
        }
      : () => {
          toggleCourseNav()
          saveCourseNavCollapseState()
        }
  )
>>>>>>> a3a450da
}

/**
 * toggles the course navigation menu
 *
 * exported separately for usage other than the initialize call on page load
 */
const toggleCourseNav = () => {
  $('body').toggleClass('course-menu-expanded')
  updateSubnavMenuToggle()
  $('#left-side').css({
    display: $('body').hasClass('course-menu-expanded') ? 'block' : 'none'
  })

  resetMenuItemTabIndexes()
}

export {initialize, toggleCourseNav}<|MERGE_RESOLUTION|>--- conflicted
+++ resolved
@@ -33,6 +33,17 @@
     $sectionTabLinks.attr('tabIndex', tabIndex)
   }
 }
+const resizeStickyFrame = () => {
+  const $stickyFrame = $('#left-side #sticky-container')
+  const menuPaddingBottom = parseInt($stickyFrame.css('padding-bottom'), 10)
+  const menuPaddingTop = parseInt($stickyFrame.css('padding-top'), 10)
+  const menuHeight = $stickyFrame.get(0).scrollHeight - menuPaddingBottom - menuPaddingTop
+  if (menuHeight > $stickyFrame.height()) {
+    $stickyFrame.addClass('has-scrollbar')
+  } else {
+    $stickyFrame.removeClass('has-scrollbar')
+  }
+}
 
 const saveCourseNavCollapseState = () => {
   const menuExpanded = $('body').hasClass('course-menu-expanded')
@@ -43,11 +54,13 @@
  * should be called on page load
  */
 const initialize = () => {
+  const $stickyFrame = $('#left-side #sticky-container').get(0)
+  if ($stickyFrame) {
+    $(resizeStickyFrame)
+    $(window).on('resize', _.debounce(resizeStickyFrame, 20))
+  }
   $(resetMenuItemTabIndexes)
   $(window).on('resize', _.debounce(resetMenuItemTabIndexes, 50))
-<<<<<<< HEAD
-  $('body').on('click', '#courseMenuToggle', toggleCourseNav)
-=======
   $('body').on(
     'click',
     '#courseMenuToggle',
@@ -62,7 +75,6 @@
           saveCourseNavCollapseState()
         }
   )
->>>>>>> a3a450da
 }
 
 /**
