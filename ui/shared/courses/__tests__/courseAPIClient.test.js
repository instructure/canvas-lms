/*
 * Copyright (C) 2020 - present Instructure, Inc.
 *
 * This file is part of Canvas.
 *
 * Canvas is free software: you can redistribute it and/or modify it under
 * the terms of the GNU Affero General Public License as published by the Free
 * Software Foundation, version 3 of the License.
 *
 * Canvas is distributed in the hope that it will be useful, but WITHOUT ANY
 * WARRANTY; without even the implied warranty of MERCHANTABILITY or FITNESS FOR
 * A PARTICULAR PURPOSE. See the GNU Affero General Public License for more
 * details.
 *
 * You should have received a copy of the GNU Affero General Public License along
 * with this program. If not, see <http://www.gnu.org/licenses/>.
 */

import moxios from 'moxios'
import $ from 'jquery'
import * as apiClient from '../courseAPIClient'

describe('apiClient', () => {
  const {location: savedLocation} = window

  beforeAll(() => {
    $.flashWarning = jest.fn()
    $.flashError = jest.fn()
  })

  beforeEach(() => {
    delete window.location
    window.location = {search: ''}
    moxios.install()
  })

  afterEach(() => {
    window.location = savedLocation
    moxios.uninstall()
    $.flashWarning.mockClear()
    $.flashError.mockClear()
  })

  afterAll(() => {
    $.flashWarning.mockRestore()
    $.flashError.mockRestore()
  })

  describe('publishCourse', () => {
    it('reloads the window after upload with the proper param', done => {
      moxios.stubRequest('/api/v1/courses/1', {
        status: 200,
        response: {},
      })
      apiClient.publishCourse({courseId: 1})
      moxios.wait(() => {
        expect(window.location.search).toBe('for_reload=1')
<<<<<<< HEAD
=======
        done()
      })
    })

    it('calls onSuccess function on success if provided', done => {
      moxios.stubRequest('/api/v1/courses/1', {
        status: 200,
        response: {},
      })
      const onSuccess = jest.fn()
      apiClient.publishCourse({courseId: 1, onSuccess})
      moxios.wait(() => {
        expect(onSuccess).toHaveBeenCalled()
>>>>>>> 0889f4aa
        done()
      })
    })

    it('flashes registration message on 401', done => {
      moxios.stubRequest('/api/v1/courses/1', {
        status: 401,
        response: {
          status: 'unverified',
        },
      })
      apiClient.publishCourse({courseId: 1})
      moxios.wait(() => {
        expect(window.location.search).toBe('')
        expect($.flashWarning).toHaveBeenCalledWith(
          'Complete registration by clicking the “finish the registration process” link sent to your email.'
        )
        done()
      })
    })

    it('flashes an error on failure', done => {
      moxios.stubRequest('/api/v1/courses/1', {
        status: 404,
      })
      apiClient.publishCourse({courseId: 1})
      moxios.wait(() => {
        expect(window.location.search).toBe('')
        expect($.flashError).toHaveBeenCalledWith('An error ocurred while publishing course')
        done()
      })
    })
  })
})<|MERGE_RESOLUTION|>--- conflicted
+++ resolved
@@ -55,8 +55,6 @@
       apiClient.publishCourse({courseId: 1})
       moxios.wait(() => {
         expect(window.location.search).toBe('for_reload=1')
-<<<<<<< HEAD
-=======
         done()
       })
     })
@@ -70,7 +68,6 @@
       apiClient.publishCourse({courseId: 1, onSuccess})
       moxios.wait(() => {
         expect(onSuccess).toHaveBeenCalled()
->>>>>>> 0889f4aa
         done()
       })
     })
