--- conflicted
+++ resolved
@@ -18,10 +18,7 @@
 
 import axios from '@canvas/axios'
 import {useScope as createI18nScope} from '@canvas/i18n'
-<<<<<<< HEAD
-=======
 import {forceReload} from '@canvas/util/globalUtils'
->>>>>>> 51db239a
 import $ from 'jquery'
 
 const I18n = createI18nScope('modules_home_page')
