/*
 * Copyright (C) 2020 - present Instructure, Inc.
 *
 * This file is part of Canvas.
 *
 * Canvas is free software: you can redistribute it and/or modify it under
 * the terms of the GNU Affero General Public License as published by the Free
 * Software Foundation, version 3 of the License.
 *
 * Canvas is distributed in the hope that it will be useful, but WITHOUT ANY
 * WARRANTY; without even the implied warranty of MERCHANTABILITY or FITNESS FOR
 * A PARTICULAR PURPOSE. See the GNU Affero General Public License for more
 * details.
 *
 * You should have received a copy of the GNU Affero General Public License along
 * with this program. If not, see <http://www.gnu.org/licenses/>.
 */

import axios from '@canvas/axios'
import {useScope as useI18nScope} from '@canvas/i18n'
import $ from 'jquery'

const I18n = useI18nScope('modules_home_page')

export const publishCourse = ({courseId, onSuccess = null}) => {
  axios
    .put(`/api/v1/courses/${courseId}`, {
      course: {event: 'offer'},
    })
    .then(() => {
<<<<<<< HEAD
      window.location.search += 'for_reload=1'
=======
      if (onSuccess) {
        onSuccess()
      } else {
        window.location.search += 'for_reload=1'
      }
>>>>>>> 8936177e
    })
    .catch(e => {
      if (e.response.status === 401 && e.response.data.status === 'unverified') {
        $.flashWarning(
          I18n.t(
            'Complete registration by clicking the “finish the registration process” link sent to your email.'
          )
        )
      } else {
        $.flashError(I18n.t('An error ocurred while publishing course'))
      }
    })
}

export const getModules = ({courseId}) => {
  return axios.get(`/api/v1/courses/${courseId}/modules`)
}<|MERGE_RESOLUTION|>--- conflicted
+++ resolved
@@ -28,15 +28,11 @@
       course: {event: 'offer'},
     })
     .then(() => {
-<<<<<<< HEAD
-      window.location.search += 'for_reload=1'
-=======
       if (onSuccess) {
         onSuccess()
       } else {
         window.location.search += 'for_reload=1'
       }
->>>>>>> 8936177e
     })
     .catch(e => {
       if (e.response.status === 401 && e.response.data.status === 'unverified') {
