--- conflicted
+++ resolved
@@ -181,13 +181,7 @@
   }
 
   const handleSetEnrollmentsFromSearch = (enrollmentUsers: User[]) => {
-<<<<<<< HEAD
-    // TODO: Set enrollment to all users
-    // setEnrollment(enrollmentUsers)
-    setEnrollment(enrollmentUsers[0])
-=======
     setEnrollments(enrollmentUsers)
->>>>>>> 406d90fd
   }
 
   const handlePageChange = (change: number) => {
@@ -271,11 +265,7 @@
           page={page}
           searchFail={handleModalReset}
           searchSuccess={handleSetEnrollmentsFromSearch}
-<<<<<<< HEAD
-          foundUser={enrollment}
-=======
           foundUsers={enrollments}
->>>>>>> 406d90fd
           wasReset={wasReset}
         />
       )
