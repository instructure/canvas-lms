--- conflicted
+++ resolved
@@ -32,11 +32,7 @@
 import {TempEnrollEdit} from './TempEnrollEdit'
 import {TempEnrollAssign} from './TempEnrollAssign'
 import {Flex} from '@instructure/ui-flex'
-<<<<<<< HEAD
-import {Enrollment, EnrollmentType} from './types'
-=======
 import {Enrollment, EnrollmentType, MODULE_NAME, Role, TempEnrollPermissions, User} from './types'
->>>>>>> 0612a5fd
 import {showFlashSuccess} from '@canvas/alerts/react/FlashAlert'
 import {createAnalyticPropsGenerator} from './util/analytics'
 
@@ -65,65 +61,17 @@
   readonly accountId: string
   readonly roles: Role[]
   readonly defaultOpen?: boolean
-<<<<<<< HEAD
-  readonly isOpen?: boolean
-  readonly tempEnrollments?: Enrollment[]
-  readonly isEditMode: boolean
-  readonly onToggleEditMode: (mode?: boolean) => void
-  // TODO add onDeleteEnrollment prop to parent component and update user list
-  readonly onDeleteEnrollment?: (enrollmentId: number) => void
-=======
   readonly tempEnrollments?: Enrollment[]
   readonly isEditMode: boolean
   readonly onToggleEditMode?: (mode?: boolean) => void
   // TODO add onDeleteEnrollment prop to parent component and update user list
   readonly onDeleteEnrollment?: (enrollmentId: number) => void
   readonly tempEnrollPermissions: TempEnrollPermissions
->>>>>>> 0612a5fd
 }
 
 export function TempEnrollModal(props: Props) {
-  // destructuring the props
-  const {
-    title,
-    enrollmentType,
-    isOpen,
-    defaultOpen,
-    tempEnrollments,
-    isEditMode,
-    onToggleEditMode,
-    children,
-    user,
-    canReadSIS,
-    permissions,
-    accountId,
-    roles,
-    onOpen,
-    onClose,
-  } = props
-
-  const [open, setOpen] = useState(defaultOpen || false)
+  const [open, setOpen] = useState(props.defaultOpen || false)
   const [page, setPage] = useState(0)
-<<<<<<< HEAD
-  const [enrollment, setEnrollment] = useState(null)
-  const [enrollmentData, setEnrollmentData] = useState<Enrollment[]>([])
-
-  const isEditModeLocal = isEditMode
-  const dynamicTitle = typeof title === 'function' ? title(enrollmentType, user.name) : title
-
-  useEffect(() => {
-    if (tempEnrollments) {
-      setEnrollmentData(tempEnrollments)
-    }
-  }, [tempEnrollments])
-
-  function resetState(pg: number = 0) {
-    setPage(pg)
-
-    if (isEditModeLocal) {
-      onToggleEditMode(false)
-    }
-=======
   const [enrollment, setEnrollment] = useState<User | null>(null)
   const [enrollmentData, setEnrollmentData] = useState<Enrollment[]>([])
   const [isViewingAssignFromEdit, setIsViewingAssignFromEdit] = useState(false)
@@ -163,7 +111,6 @@
     setIsViewingAssignFromEdit(true)
 
     resetCommonState()
->>>>>>> 0612a5fd
   }
 
   const handleEnrollmentSubmission = (isSuccess: boolean) => {
@@ -187,25 +134,13 @@
   }
 
   const handleOpenModal = () => {
-<<<<<<< HEAD
-    if (isOpen !== undefined) {
-      onOpen && onOpen()
-    } else if (!open) {
-=======
     if (!open) {
->>>>>>> 0612a5fd
       setOpen(true)
     }
   }
 
   const handleCloseModal = () => {
-<<<<<<< HEAD
-    if (isOpen !== undefined) {
-      onClose && onClose()
-    } else if (open) {
-=======
     if (open) {
->>>>>>> 0612a5fd
       setOpen(false)
       resetState()
     }
@@ -213,22 +148,10 @@
 
   const handleSearchFailure = () => {
     resetState()
-<<<<<<< HEAD
-  }
-
-  const handleSetEnrollmentFromSearch = (e: any) => {
-    setEnrollment(e)
-  }
-
-  const handleCancel = () => {
-    setOpen(false)
-    resetState()
-=======
   }
 
   const handleSetEnrollmentFromSearch = (enrollmentUser: User) => {
     setEnrollment(enrollmentUser)
->>>>>>> 0612a5fd
   }
 
   const handleGoBack = () => {
@@ -237,18 +160,10 @@
 
   const handleResetToBeginning = () => {
     resetState()
-<<<<<<< HEAD
-    setPage((p: number) => p - 1)
-  }
-
-  const handlePageTransition = () => {
-    setPage(p => p + 1)
-=======
   }
 
   const handlePageTransition = () => {
     setPage(currentPage => currentPage + 1)
->>>>>>> 0612a5fd
   }
 
   const handleOpenForNewEnrollment = () => {
@@ -260,14 +175,6 @@
     return page === 3
   }
 
-<<<<<<< HEAD
-  const handleGoToAssignPageWithEnrollment = (chosenEnrollment: any) => {
-    setEnrollment(chosenEnrollment)
-    resetState(2)
-  }
-
-=======
->>>>>>> 0612a5fd
   const handleChildClick =
     (originalOnClick?: MouseEventHandler<HTMLElement>) => (event: MouseEvent<HTMLElement>) => {
       // stop the event from propagating up
@@ -283,64 +190,15 @@
     }
 
   const renderScreen = () => {
-<<<<<<< HEAD
-    if (isEditModeLocal) {
-      // edit enrollments screen
-      return (
-        <TempEnrollEdit
-          user={user}
-=======
     if (props.isEditMode) {
       // edit enrollments screen
       return (
         <TempEnrollEdit
           user={props.user}
->>>>>>> 0612a5fd
           enrollments={enrollmentData}
           onAddNew={handleOpenForNewEnrollment}
           onEdit={handleGoToAssignPageWithEnrollment}
           onDelete={handleEnrollmentDeletion}
-<<<<<<< HEAD
-        />
-      )
-    } else {
-      // assign screen
-      if (page >= 2) {
-        return (
-          <TempEnrollAssign
-            user={user}
-            enrollment={enrollment}
-            roles={roles}
-            goBack={handleGoBack}
-            permissions={permissions}
-            doSubmit={isSubmissionPage}
-            setEnrollmentStatus={handleEnrollmentSubmission}
-          />
-        )
-      }
-
-      // search screen
-      return (
-        <TempEnrollSearch
-          accountId={accountId}
-          canReadSIS={canReadSIS}
-          user={user}
-          page={page}
-          searchFail={handleSearchFailure}
-          searchSuccess={handleSetEnrollmentFromSearch}
-          foundEnroll={enrollment !== null ? enrollment : undefined}
-        />
-      )
-    }
-  }
-
-  const renderButtons = () => {
-    if (isEditModeLocal) {
-      return (
-        <Flex.Item margin="0 small 0 0">
-          <Button onClick={handleCancel}>{I18n.t('Done')}</Button>
-        </Flex.Item>
-=======
           contextType={props.enrollmentType}
           tempEnrollPermissions={props.tempEnrollPermissions}
         />
@@ -374,36 +232,7 @@
           searchSuccess={handleSetEnrollmentFromSearch}
           foundEnroll={enrollment}
         />
->>>>>>> 0612a5fd
       )
-    } else {
-      const buttons = []
-
-      buttons.push(
-        <Flex.Item key="cancel" margin="0 small 0 0">
-          <Button onClick={handleCancel}>{I18n.t('Cancel')}</Button>
-        </Flex.Item>
-      )
-
-      if (page === 1) {
-        buttons.push(
-          <Flex.Item key="startOver" margin="0 small 0 0">
-            <Button onClick={handleResetToBeginning}>{I18n.t('Start Over')}</Button>
-          </Flex.Item>
-        )
-      }
-
-      if (!isEditModeLocal) {
-        buttons.push(
-          <Flex.Item key="nextOrSubmit" margin="0 small 0 0">
-            <Button color="primary" onClick={handlePageTransition}>
-              {page === 2 ? I18n.t('Submit') : I18n.t('Next')}
-            </Button>
-          </Flex.Item>
-        )
-      }
-
-      return buttons
     }
   }
 
@@ -451,11 +280,7 @@
     <>
       <Modal
         overflow="scroll"
-<<<<<<< HEAD
-        open={isOpen ?? open}
-=======
         open={open}
->>>>>>> 0612a5fd
         onDismiss={handleCloseModal}
         size="large"
         label={I18n.t('Create a Temporary Enrollment')}
@@ -475,13 +300,8 @@
         </Modal.Footer>
       </Modal>
 
-<<<<<<< HEAD
-      {cloneElement(children, {
-        onClick: handleChildClick(children.props.onClick),
-=======
       {cloneElement(props.children, {
         onClick: handleChildClick(props.children.props.onClick),
->>>>>>> 0612a5fd
       })}
     </>
   )
