/*
 * Copyright (C) 2023 - present Instructure, Inc.
 *
 * This file is part of Canvas.
 *
 * Canvas is free software: you can redistribute it and/or modify it under
 * the terms of the GNU Affero General Public License as published by the Free
 * Software Foundation, version 3 of the License.
 *
 * Canvas is distributed in the hope that it will be useful, but WITHOUT ANY
 * WARRANTY; without even the implied warranty of MERCHANTABILITY or FITNESS FOR
 * A PARTICULAR PURPOSE. See the GNU Affero General Public License for more
 * details.
 *
 * You should have received a copy of the GNU Affero General Public License along
 * with this program. If not, see <http://www.gnu.org/licenses/>.
 */

import React, {
  cloneElement,
  MouseEvent,
  MouseEventHandler,
  ReactElement,
  useEffect,
  useState,
} from 'react'
import {useScope as useI18nScope} from '@canvas/i18n'
import {Modal} from '@instructure/ui-modal'
import {Button} from '@instructure/ui-buttons'
import {Heading} from '@instructure/ui-heading'
import {TempEnrollSearch} from './TempEnrollSearch'
import {TempEnrollEdit} from './TempEnrollEdit'
import {TempEnrollAssign} from './TempEnrollAssign'
import {Flex} from '@instructure/ui-flex'
import {Enrollment, EnrollmentType, MODULE_NAME, Role, TempEnrollPermissions, User} from './types'
import {showFlashSuccess} from '@canvas/alerts/react/FlashAlert'
import {createAnalyticPropsGenerator} from './util/analytics'
<<<<<<< HEAD
=======
import {Spinner} from '@instructure/ui-spinner'
>>>>>>> 8ef1940f

const I18n = useI18nScope('temporary_enrollment')

// initialize analytics props
const analyticProps = createAnalyticPropsGenerator(MODULE_NAME)

interface Props {
  readonly title: string | ((enrollmentType: EnrollmentType, name: string) => string)
  readonly enrollmentType: EnrollmentType
  readonly children: ReactElement
  readonly user: {
    readonly id: string
    readonly name: string
    readonly avatar_url?: string
  }
  readonly canReadSIS?: boolean
  readonly permissions: {
    readonly teacher: boolean
    readonly ta: boolean
    readonly student: boolean
    readonly observer: boolean
    readonly designer: boolean
  }
  readonly accountId: string
  readonly roles: Role[]
  readonly defaultOpen?: boolean
  readonly tempEnrollments?: Enrollment[]
  readonly isEditMode: boolean
  readonly onToggleEditMode?: (mode?: boolean) => void
  // TODO add onDeleteEnrollment prop to parent component and update user list
  readonly onDeleteEnrollment?: (enrollmentId: number) => void
  readonly tempEnrollPermissions: TempEnrollPermissions
}

export function TempEnrollModal(props: Props) {
  const [open, setOpen] = useState(props.defaultOpen || false)
  const [page, setPage] = useState(0)
  const [enrollment, setEnrollment] = useState<User | null>(null)
  const [enrollmentData, setEnrollmentData] = useState<Enrollment[]>([])
  const [isViewingAssignFromEdit, setIsViewingAssignFromEdit] = useState(false)
<<<<<<< HEAD
=======
  const [buttonsDisabled, setButtonsDisabled] = useState(true)
  const [loading, setLoading] = useState(true)
>>>>>>> 8ef1940f

  const dynamicTitle =
    typeof props.title === 'function'
      ? props.title(props.enrollmentType, props.user.name)
      : props.title

  useEffect(() => {
    if (props.tempEnrollments) {
      setEnrollmentData(props.tempEnrollments)
    }
  }, [props.tempEnrollments])

  const resetCommonState = () => {
    if (props.isEditMode && props.onToggleEditMode) {
      props.onToggleEditMode(false)
    }

    if (props.tempEnrollments) {
      setEnrollmentData(props.tempEnrollments)
    }
  }

<<<<<<< HEAD
  const resetState = () => {
=======
  const handleModalReset = () => {
>>>>>>> 8ef1940f
    setPage(0)
    setEnrollment(null)
    setIsViewingAssignFromEdit(false)

    resetCommonState()
  }

  const handleGoToAssignPageWithEnrollment = (enrollmentUser: User) => {
    setEnrollment(enrollmentUser)
    setPage(2)
    setIsViewingAssignFromEdit(true)

    resetCommonState()
  }

  const handleEnrollmentSubmission = (isSuccess: boolean) => {
    if (isSuccess) {
      setOpen(false)
      showFlashSuccess(I18n.t('Temporary enrollment was successfully created.'))()
    } else {
      setPage(2)
    }
  }

  const handleEnrollmentDeletion = (enrollmentId: number) => {
    // remove/update enrollment from internal state
    setEnrollmentData(prevData => prevData.filter(item => item.id !== enrollmentId))

    // notify parent of deletion
    if (props.onDeleteEnrollment) {
      props.onDeleteEnrollment(enrollmentId)
    }
  }

  const handleOpenModal = () => {
    if (!open) {
      setOpen(true)
    }
  }

  const handleCloseModal = () => {
    if (open) {
      setOpen(false)
    }
  }

<<<<<<< HEAD
  const handleSearchFailure = () => {
    resetState()
  }

  const handleSetEnrollmentFromSearch = (enrollmentUser: User) => {
    setEnrollment(enrollmentUser)
  }

  const handleGoBack = () => {
    setPage((currentPage: number) => currentPage - 1)
  }

  const handleResetToBeginning = () => {
    resetState()
  }

  const handlePageTransition = () => {
    setPage(currentPage => currentPage + 1)
=======
  const handleSetEnrollmentFromSearch = (enrollmentUser: User) => {
    setEnrollment(enrollmentUser)
  }

  const handleGoBackward = () => {
    setPage((currentPage: number) => currentPage - 1)
>>>>>>> 8ef1940f
  }

  const handleGoForward = () => {
    setPage(currentPage => currentPage + 1)
  }

  const isSubmissionPage = () => {
    return page === 3
  }

<<<<<<< HEAD
=======
  const handleModalEntered = () => {
    setButtonsDisabled(false)
    setLoading(false)
  }

  const handleModalExit = () => {
    setButtonsDisabled(true)
    setLoading(true)
  }

>>>>>>> 8ef1940f
  const handleChildClick =
    (originalOnClick?: MouseEventHandler<HTMLElement>) => (event: MouseEvent<HTMLElement>) => {
      // stop the event from propagating up
      event.stopPropagation()

      // trigger the modal open function
      handleOpenModal()

      // call the original onClick (if it exists)
      if (typeof originalOnClick === 'function') {
        originalOnClick(event)
      }
    }

<<<<<<< HEAD
  const renderScreen = () => {
    if (props.isEditMode) {
      // edit enrollments screen
=======
  const renderBody = () => {
    if (props.isEditMode) {
>>>>>>> 8ef1940f
      return (
        <TempEnrollEdit
          user={props.user}
          enrollments={enrollmentData}
          onAddNew={handleModalReset}
          onEdit={handleGoToAssignPageWithEnrollment}
          onDelete={handleEnrollmentDeletion}
<<<<<<< HEAD
          contextType={props.enrollmentType}
=======
          enrollmentType={props.enrollmentType}
>>>>>>> 8ef1940f
          tempEnrollPermissions={props.tempEnrollPermissions}
        />
      )
    } else {
      if (page >= 2) {
        // assign screen
        return (
          <TempEnrollAssign
            user={props.user}
            enrollment={enrollment}
            roles={props.roles}
<<<<<<< HEAD
            goBack={handleGoBack}
=======
            goBack={handleGoBackward}
>>>>>>> 8ef1940f
            permissions={props.permissions}
            doSubmit={isSubmissionPage}
            setEnrollmentStatus={handleEnrollmentSubmission}
            isInAssignEditMode={isViewingAssignFromEdit}
<<<<<<< HEAD
            contextType={props.enrollmentType}
=======
            enrollmentType={props.enrollmentType}
>>>>>>> 8ef1940f
          />
        )
      }

      return (
        <TempEnrollSearch
          accountId={props.accountId}
          canReadSIS={props.canReadSIS}
          user={props.user}
          page={page}
          searchFail={handleModalReset}
          searchSuccess={handleSetEnrollmentFromSearch}
          foundEnroll={enrollment}
        />
      )
    }
  }

  const renderButtons = () => {
    if (props.isEditMode) {
      return (
        <Flex.Item margin="0 small 0 0">
<<<<<<< HEAD
          <Button onClick={handleCloseModal} {...analyticProps('Done')}>
=======
          <Button disabled={buttonsDisabled} onClick={handleCloseModal} {...analyticProps('Done')}>
>>>>>>> 8ef1940f
            {I18n.t('Done')}
          </Button>
        </Flex.Item>
      )
    } else {
      return [
        <Flex.Item key="cancel" margin="0 small 0 0">
<<<<<<< HEAD
          <Button onClick={handleCloseModal} {...analyticProps('Cancel')}>
=======
          <Button
            disabled={buttonsDisabled}
            onClick={handleCloseModal}
            {...analyticProps('Cancel')}
          >
>>>>>>> 8ef1940f
            {I18n.t('Cancel')}
          </Button>
        </Flex.Item>,

        page === 1 && (
          <Flex.Item key="startOver" margin="0 small 0 0">
<<<<<<< HEAD
            <Button onClick={handleResetToBeginning} {...analyticProps('StartOver')}>
=======
            <Button
              disabled={buttonsDisabled}
              onClick={handleModalReset}
              {...analyticProps('StartOver')}
            >
>>>>>>> 8ef1940f
              {I18n.t('Start Over')}
            </Button>
          </Flex.Item>
        ),

        !props.isEditMode && (
          <Flex.Item key="nextOrSubmit" margin="0 small 0 0">
            <Button
<<<<<<< HEAD
              color="primary"
              onClick={handlePageTransition}
=======
              disabled={buttonsDisabled}
              color="primary"
              onClick={handleGoForward}
>>>>>>> 8ef1940f
              {...analyticProps(page === 2 ? 'Submit' : 'Next')}
            >
              {page === 2 ? I18n.t('Submit') : I18n.t('Next')}
            </Button>
          </Flex.Item>
        ),
      ]
    }
  }

  const renderLoader = () => {
    return (
      <Flex justifyItems="center" alignItems="center">
        <Spinner renderTitle={I18n.t('Loading')} />
      </Flex>
    )
  }

  return (
    <>
      <Modal
        overflow="scroll"
        open={open}
<<<<<<< HEAD
        onDismiss={handleCloseModal}
=======
>>>>>>> 8ef1940f
        size="large"
        label={I18n.t('Create a Temporary Enrollment')}
        shouldCloseOnDocumentClick={true}
        themeOverride={{smallMaxWidth: '30em'}}
        onEntered={handleModalEntered}
        onExit={handleModalExit}
        onDismiss={handleCloseModal}
        onExited={handleModalReset}
      >
        <Modal.Header>
          <Heading tabIndex={-1} level="h2">
            {dynamicTitle}
          </Heading>
        </Modal.Header>

        <Modal.Body>{loading ? renderLoader() : renderBody()}</Modal.Body>

        <Modal.Footer>
          <Flex>{renderButtons()}</Flex>
        </Modal.Footer>
      </Modal>

      {cloneElement(props.children, {
        onClick: handleChildClick(props.children.props.onClick),
      })}
    </>
  )
}<|MERGE_RESOLUTION|>--- conflicted
+++ resolved
@@ -35,10 +35,7 @@
 import {Enrollment, EnrollmentType, MODULE_NAME, Role, TempEnrollPermissions, User} from './types'
 import {showFlashSuccess} from '@canvas/alerts/react/FlashAlert'
 import {createAnalyticPropsGenerator} from './util/analytics'
-<<<<<<< HEAD
-=======
 import {Spinner} from '@instructure/ui-spinner'
->>>>>>> 8ef1940f
 
 const I18n = useI18nScope('temporary_enrollment')
 
@@ -79,11 +76,8 @@
   const [enrollment, setEnrollment] = useState<User | null>(null)
   const [enrollmentData, setEnrollmentData] = useState<Enrollment[]>([])
   const [isViewingAssignFromEdit, setIsViewingAssignFromEdit] = useState(false)
-<<<<<<< HEAD
-=======
   const [buttonsDisabled, setButtonsDisabled] = useState(true)
   const [loading, setLoading] = useState(true)
->>>>>>> 8ef1940f
 
   const dynamicTitle =
     typeof props.title === 'function'
@@ -106,11 +100,7 @@
     }
   }
 
-<<<<<<< HEAD
-  const resetState = () => {
-=======
   const handleModalReset = () => {
->>>>>>> 8ef1940f
     setPage(0)
     setEnrollment(null)
     setIsViewingAssignFromEdit(false)
@@ -157,33 +147,12 @@
     }
   }
 
-<<<<<<< HEAD
-  const handleSearchFailure = () => {
-    resetState()
-  }
-
   const handleSetEnrollmentFromSearch = (enrollmentUser: User) => {
     setEnrollment(enrollmentUser)
   }
 
-  const handleGoBack = () => {
-    setPage((currentPage: number) => currentPage - 1)
-  }
-
-  const handleResetToBeginning = () => {
-    resetState()
-  }
-
-  const handlePageTransition = () => {
-    setPage(currentPage => currentPage + 1)
-=======
-  const handleSetEnrollmentFromSearch = (enrollmentUser: User) => {
-    setEnrollment(enrollmentUser)
-  }
-
   const handleGoBackward = () => {
     setPage((currentPage: number) => currentPage - 1)
->>>>>>> 8ef1940f
   }
 
   const handleGoForward = () => {
@@ -194,8 +163,6 @@
     return page === 3
   }
 
-<<<<<<< HEAD
-=======
   const handleModalEntered = () => {
     setButtonsDisabled(false)
     setLoading(false)
@@ -206,7 +173,6 @@
     setLoading(true)
   }
 
->>>>>>> 8ef1940f
   const handleChildClick =
     (originalOnClick?: MouseEventHandler<HTMLElement>) => (event: MouseEvent<HTMLElement>) => {
       // stop the event from propagating up
@@ -221,14 +187,8 @@
       }
     }
 
-<<<<<<< HEAD
-  const renderScreen = () => {
-    if (props.isEditMode) {
-      // edit enrollments screen
-=======
   const renderBody = () => {
     if (props.isEditMode) {
->>>>>>> 8ef1940f
       return (
         <TempEnrollEdit
           user={props.user}
@@ -236,36 +196,23 @@
           onAddNew={handleModalReset}
           onEdit={handleGoToAssignPageWithEnrollment}
           onDelete={handleEnrollmentDeletion}
-<<<<<<< HEAD
-          contextType={props.enrollmentType}
-=======
           enrollmentType={props.enrollmentType}
->>>>>>> 8ef1940f
           tempEnrollPermissions={props.tempEnrollPermissions}
         />
       )
     } else {
       if (page >= 2) {
-        // assign screen
         return (
           <TempEnrollAssign
             user={props.user}
             enrollment={enrollment}
             roles={props.roles}
-<<<<<<< HEAD
-            goBack={handleGoBack}
-=======
             goBack={handleGoBackward}
->>>>>>> 8ef1940f
             permissions={props.permissions}
             doSubmit={isSubmissionPage}
             setEnrollmentStatus={handleEnrollmentSubmission}
             isInAssignEditMode={isViewingAssignFromEdit}
-<<<<<<< HEAD
-            contextType={props.enrollmentType}
-=======
             enrollmentType={props.enrollmentType}
->>>>>>> 8ef1940f
           />
         )
       }
@@ -288,11 +235,7 @@
     if (props.isEditMode) {
       return (
         <Flex.Item margin="0 small 0 0">
-<<<<<<< HEAD
-          <Button onClick={handleCloseModal} {...analyticProps('Done')}>
-=======
           <Button disabled={buttonsDisabled} onClick={handleCloseModal} {...analyticProps('Done')}>
->>>>>>> 8ef1940f
             {I18n.t('Done')}
           </Button>
         </Flex.Item>
@@ -300,30 +243,22 @@
     } else {
       return [
         <Flex.Item key="cancel" margin="0 small 0 0">
-<<<<<<< HEAD
-          <Button onClick={handleCloseModal} {...analyticProps('Cancel')}>
-=======
           <Button
             disabled={buttonsDisabled}
             onClick={handleCloseModal}
             {...analyticProps('Cancel')}
           >
->>>>>>> 8ef1940f
             {I18n.t('Cancel')}
           </Button>
         </Flex.Item>,
 
         page === 1 && (
           <Flex.Item key="startOver" margin="0 small 0 0">
-<<<<<<< HEAD
-            <Button onClick={handleResetToBeginning} {...analyticProps('StartOver')}>
-=======
             <Button
               disabled={buttonsDisabled}
               onClick={handleModalReset}
               {...analyticProps('StartOver')}
             >
->>>>>>> 8ef1940f
               {I18n.t('Start Over')}
             </Button>
           </Flex.Item>
@@ -332,14 +267,9 @@
         !props.isEditMode && (
           <Flex.Item key="nextOrSubmit" margin="0 small 0 0">
             <Button
-<<<<<<< HEAD
-              color="primary"
-              onClick={handlePageTransition}
-=======
               disabled={buttonsDisabled}
               color="primary"
               onClick={handleGoForward}
->>>>>>> 8ef1940f
               {...analyticProps(page === 2 ? 'Submit' : 'Next')}
             >
               {page === 2 ? I18n.t('Submit') : I18n.t('Next')}
@@ -363,10 +293,6 @@
       <Modal
         overflow="scroll"
         open={open}
-<<<<<<< HEAD
-        onDismiss={handleCloseModal}
-=======
->>>>>>> 8ef1940f
         size="large"
         label={I18n.t('Create a Temporary Enrollment')}
         shouldCloseOnDocumentClick={true}
