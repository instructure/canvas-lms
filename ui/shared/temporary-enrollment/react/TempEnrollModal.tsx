--- conflicted
+++ resolved
@@ -42,15 +42,10 @@
   User,
 } from './types'
 import {showFlashSuccess} from '@canvas/alerts/react/FlashAlert'
-<<<<<<< HEAD
-import {createAnalyticPropsGenerator} from './util/analytics'
-import {Spinner} from '@instructure/ui-spinner'
-=======
 import {createAnalyticPropsGenerator, setAnalyticPropsOnRef} from './util/analytics'
 import {Spinner} from '@instructure/ui-spinner'
 import {fetchTemporaryEnrollments} from './api/enrollment'
 import {Alert} from '@instructure/ui-alerts'
->>>>>>> 418ffca1
 
 const I18n = useI18nScope('temporary_enrollment')
 
@@ -111,20 +106,11 @@
   const [isFetchEnrollmentDataComplete, setIsFetchEnrollmentDataComplete] = useState(false)
   const [isViewingAssignFromEdit, setIsViewingAssignFromEdit] = useState(false)
   const [buttonsDisabled, setButtonsDisabled] = useState(true)
-<<<<<<< HEAD
-  const [loading, setLoading] = useState(true)
-
-  const dynamicTitle =
-    typeof props.title === 'function'
-      ? props.title(props.enrollmentType, props.user.name)
-      : props.title
-=======
   const [loading, setLoading] = useState(false)
   const [errorMessage, setErrorMessage] = useState<string | null>(null)
   const [isModalOpenAnimationComplete, setIsModalOpenAnimationComplete] = useState(false)
   const [tempEnrollmentsPairing, setTempEnrollmentsPairing] = useState<Enrollment[] | null>(null)
   const [title, setTitle] = useState('')
->>>>>>> 418ffca1
 
   useEffect(() => {
     if (isFetchEnrollmentDataComplete && isModalOpenAnimationComplete) {
@@ -229,12 +215,6 @@
   }
 
   const handleModalEntered = () => {
-<<<<<<< HEAD
-    setButtonsDisabled(false)
-    setLoading(false)
-  }
-
-=======
     setIsModalOpenAnimationComplete(true)
   }
 
@@ -252,7 +232,6 @@
     setIsFetchEnrollmentDataComplete(true)
   }
 
->>>>>>> 418ffca1
   const handleModalExit = () => {
     setButtonsDisabled(true)
     setLoading(true)
@@ -268,8 +247,6 @@
       }
     }
 
-<<<<<<< HEAD
-=======
   const renderCloseButton = () => {
     return (
       <CloseButton
@@ -286,7 +263,6 @@
     )
   }
 
->>>>>>> 418ffca1
   const renderBody = () => {
     if (props.isEditMode) {
       return (
@@ -313,10 +289,7 @@
             setEnrollmentStatus={handleEnrollmentSubmission}
             isInAssignEditMode={isViewingAssignFromEdit}
             enrollmentType={props.enrollmentType}
-<<<<<<< HEAD
-=======
             tempEnrollmentsPairing={tempEnrollmentsPairing}
->>>>>>> 418ffca1
           />
         )
       }
@@ -391,8 +364,6 @@
     )
   }
 
-<<<<<<< HEAD
-=======
   const renderError = () => {
     return (
       <Alert variant="error" margin="0">
@@ -401,7 +372,6 @@
     )
   }
 
->>>>>>> 418ffca1
   return (
     <>
       <Modal
@@ -411,10 +381,7 @@
         label={I18n.t('Create a Temporary Enrollment')}
         shouldCloseOnDocumentClick={false}
         themeOverride={{smallMaxWidth: '30em'}}
-<<<<<<< HEAD
-=======
         onEnter={handleModalEnter}
->>>>>>> 418ffca1
         onEntered={handleModalEntered}
         onExit={handleModalExit}
         onDismiss={handleCloseModal}
@@ -427,13 +394,9 @@
           </Heading>
         </Modal.Header>
 
-<<<<<<< HEAD
-        <Modal.Body>{loading ? renderLoader() : renderBody()}</Modal.Body>
-=======
         <Modal.Body>
           {errorMessage ? renderError() : loading ? renderLoader() : renderBody()}
         </Modal.Body>
->>>>>>> 418ffca1
 
         <Modal.Footer>
           <Flex>{renderButtons()}</Flex>
