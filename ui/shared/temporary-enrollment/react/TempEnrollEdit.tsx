/*
 * Copyright (C) 2023 - present Instructure, Inc.
 *
 * This file is part of Canvas.
 *
 * Canvas is free software: you can redistribute it and/or modify it under
 * the terms of the GNU Affero General Public License as published by the Free
 * Software Foundation, version 3 of the License.
 *
 * Canvas is distributed in the hope that it will be useful, but WITHOUT ANY
 * WARRANTY; without even the implied warranty of MERCHANTABILITY or FITNESS FOR
 * A PARTICULAR PURPOSE. See the GNU Affero General Public License for more
 * details.
 *
 * You should have received a copy of the GNU Affero General Public License along
 * with this program. If not, see <http://www.gnu.org/licenses/>.
 */

import React from 'react'
import {Flex} from '@instructure/ui-flex'
import {Tooltip} from '@instructure/ui-tooltip'
import {Button, IconButton} from '@instructure/ui-buttons'
import {IconEditLine, IconPlusLine, IconTrashLine} from '@instructure/ui-icons'
import {useScope as useI18nScope} from '@canvas/i18n'
import {ScreenReaderContent} from '@instructure/ui-a11y-content'
import {Table} from '@instructure/ui-table'
import {
  Enrollment,
  EnrollmentType,
  MODULE_NAME,
  PROVIDER,
  TempEnrollPermissions,
  User,
} from './types'
import {deleteEnrollment} from './api/enrollment'
import useDateTimeFormat from '@canvas/use-date-time-format-hook'
import {showFlashAlert} from '@canvas/alerts/react/FlashAlert'
import {createAnalyticPropsGenerator} from './util/analytics'
import {TempEnrollAvatar} from './TempEnrollAvatar'

const I18n = useI18nScope('temporary_enrollment')

// initialize analytics props
const analyticProps = createAnalyticPropsGenerator(MODULE_NAME)

interface Props {
<<<<<<< HEAD
  readonly enrollments: Enrollment[]
  readonly user: User
  readonly onEdit?: (enrollment: User) => void
  readonly onDelete?: (enrollmentId: number) => void
  readonly onAddNew?: () => void
  readonly enrollmentType: EnrollmentType
  readonly tempEnrollPermissions: TempEnrollPermissions
=======
  enrollments: Enrollment[]
  user: User
  onEdit?: (enrollment: User, tempEnrollments: Enrollment[]) => void
  onDelete?: (enrollmentIds: string[]) => void
  onAddNew?: () => void
  enrollmentType: EnrollmentType
  tempEnrollPermissions: TempEnrollPermissions
}

export function getRelevantUserFromEnrollment(enrollment: Enrollment) {
  return enrollment.temporary_enrollment_provider ?? enrollment.user
}

export function getEnrollmentUserDisplayName(enrollment: Enrollment) {
  return getRelevantUserFromEnrollment(enrollment).name
}

export function groupEnrollmentsByPairingId(enrollments: Enrollment[]) {
  return enrollments.reduce((groupedById, enrollment) => {
    const groupId = enrollment.temporary_enrollment_pairing_id
    if (!groupedById[groupId]) {
      groupedById[groupId] = []
    }
    groupedById[groupId].push(enrollment)
    return groupedById
  }, {} as Record<number, Enrollment[]>)
>>>>>>> ad43e8f4
}

export function getRelevantUserFromEnrollment(enrollment: Enrollment) {
  return enrollment.temporary_enrollment_provider ?? enrollment.user
}

export function getEnrollmentUserDisplayName(enrollment: Enrollment) {
  return getRelevantUserFromEnrollment(enrollment).name
}

export function groupEnrollmentsByPairingId(enrollments: Enrollment[]) {
  return enrollments.reduce((groupedById, enrollment) => {
    const groupId = enrollment.temporary_enrollment_pairing_id
    if (!groupedById[groupId]) {
      groupedById[groupId] = []
    }
    groupedById[groupId].push(enrollment)
    return groupedById
  }, {} as Record<number, Enrollment[]>)
}

/**
 * Confirms with the user and then attempts to delete a list of enrollments,
 * calls the onDelete callback for each successfully deleted enrollment
 *
 * @param {Enrollment[]} tempEnrollments Enrollments to be deleted
 * @param {function} onDelete Callback function
 * @returns {Promise<void>}
 */
async function handleConfirmAndDeleteEnrollment(
  tempEnrollments: Enrollment[],
  onDelete?: (enrollmentIds: string[]) => void
): Promise<void> {
  // TODO is there a good inst ui component for confirmation dialog?
  // eslint-disable-next-line no-alert
  const userConfirmed = window.confirm(I18n.t('Are you sure you want to delete this enrollment?'))
  if (userConfirmed) {
    const results = await Promise.allSettled(
      tempEnrollments.map(enrollment =>
        deleteEnrollment(enrollment.course_id, enrollment.id)
          .then(() => ({status: 'success', id: enrollment.id}))
          .catch(() => ({status: 'error', id: enrollment.id}))
      )
    )
    const successfulDeletions = results
      .filter(result => result.status === 'fulfilled')
      .map(result => (result as PromiseFulfilledResult<{status: string; id: string}>).value.id)
    if (successfulDeletions.length > 0) {
      showFlashAlert({
        type: 'success',
        message: `${successfulDeletions.length} enrollments deleted successfully.`,
      })
      if (onDelete) {
        onDelete(successfulDeletions)
      }
    }
    const errorCount = results.filter(result => result.status === 'rejected').length
    if (errorCount > 0) {
      showFlashAlert({
        type: 'error',
        message: `${errorCount} enrollments could not be deleted.`,
      })
    }
  }
}

export function TempEnrollEdit(props: Props) {
  const formatDateTime = useDateTimeFormat('date.formats.short_with_time')

  // destructure and cache permission checks (for use in eager and lazy evaluations)
  const {canEdit, canDelete, canAdd} = props.tempEnrollPermissions

  const canEditOrDelete = canEdit || canDelete

  const enrollmentTypeLabel =
    props.enrollmentType === PROVIDER ? I18n.t('Recipient') : I18n.t('Provider')

  const enrollmentGroups = groupEnrollmentsByPairingId(props.enrollments)

<<<<<<< HEAD
  const handleEditClick = (enrollment: Enrollment) => {
    if (canEdit) {
      props.onEdit?.(getRelevantUserFromEnrollment(enrollment))
=======
  const handleEditClick = (enrollments: Enrollment[]) => {
    if (canEdit) {
      props.onEdit?.(getRelevantUserFromEnrollment(enrollments[0]), enrollments)
>>>>>>> ad43e8f4
    } else {
      // eslint-disable-next-line no-console
      console.error('User does not have permission to edit enrollment')
    }
  }

  const handleDeleteClick = (enrollments: Enrollment[]) => {
    if (canDelete) {
      handleConfirmAndDeleteEnrollment(enrollments, props.onDelete)
    } else {
      // eslint-disable-next-line no-console
      console.error('User does not have permission to delete enrollment')
    }
  }

  const handleAddNewClick = () => {
    if (canAdd) {
      props.onAddNew?.()
    } else {
      // eslint-disable-next-line no-console
      console.error('User does not have permission to add enrollment')
    }
  }

<<<<<<< HEAD
  const renderActionIcons = (enrollment: Enrollment) => (
=======
  const renderActionIcons = (enrollments: Enrollment[]) => (
>>>>>>> ad43e8f4
    <>
      {canEdit && (
        <Tooltip renderTip={I18n.t('Edit')}>
          <IconButton
            data-testid="edit-button"
            withBorder={false}
            withBackground={false}
            size="small"
            screenReaderLabel={I18n.t('Edit')}
<<<<<<< HEAD
            onClick={() => handleEditClick(enrollment)}
            {...analyticProps('Edit')}
          >
            <IconEditLine title={I18n.t('Edit')} />
=======
            onClick={() => handleEditClick(enrollments)}
            {...analyticProps('Edit')}
          >
            <IconEditLine />
>>>>>>> ad43e8f4
          </IconButton>
        </Tooltip>
      )}

      {canDelete && (
        <Tooltip renderTip={I18n.t('Delete')}>
          <IconButton
            data-testid="delete-button"
            withBorder={false}
            withBackground={false}
            size="small"
            screenReaderLabel={I18n.t('Delete')}
<<<<<<< HEAD
            onClick={() => handleDeleteClick(enrollment)}
            {...analyticProps('Delete')}
          >
            <IconTrashLine title={I18n.t('Delete')} />
=======
            onClick={() => handleDeleteClick(enrollments)}
            {...analyticProps('Delete')}
          >
            <IconTrashLine />
>>>>>>> ad43e8f4
          </IconButton>
        </Tooltip>
      )}
    </>
  )

  return (
    <Flex gap="medium" direction="column">
      <Flex.Item padding="xx-small">
        <Flex wrap="wrap" gap="x-small" justifyItems="space-between">
          <Flex.Item>
            <TempEnrollAvatar user={props.user} />
          </Flex.Item>
          {canAdd && props.enrollmentType === PROVIDER && (
            <Flex.Item>
              <Button
                data-testid="add-button"
                onClick={handleAddNewClick}
                aria-label={I18n.t('Create temporary enrollment')}
                {...analyticProps('Create')}
<<<<<<< HEAD
              >
                <Flex alignItems="center" justifyItems="center" gap="xx-small">
                  <Flex.Item>
                    <IconPlusLine />
                  </Flex.Item>
                  <Flex.Item shouldGrow={true}>{I18n.t('Recipient')}</Flex.Item>
                </Flex>
=======
                renderIcon={IconPlusLine}
              >
                {I18n.t('Recipient')}
>>>>>>> ad43e8f4
              </Button>
            </Flex.Item>
          )}
        </Flex>
      </Flex.Item>
      <Flex.Item shouldGrow={true} padding="xx-small">
        <Table caption={<ScreenReaderContent>{I18n.t('User information')}</ScreenReaderContent>}>
          <Table.Head>
            <Table.Row>
              <Table.ColHeader id="usertable-name">
                {enrollmentTypeLabel} {I18n.t('Name')}
              </Table.ColHeader>
              <Table.ColHeader id="usertable-email">
                {I18n.t('Recipient Enrollment Period')}
<<<<<<< HEAD
              </Table.ColHeader>
              <Table.ColHeader id="usertable-loginid">
                {I18n.t('Recipient Enrollment Type')}
              </Table.ColHeader>
=======
              </Table.ColHeader>
              <Table.ColHeader id="usertable-loginid">
                {I18n.t('Recipient Enrollment Type')}
              </Table.ColHeader>
>>>>>>> ad43e8f4
              {(canEdit || canDelete) && (
                <Table.ColHeader id="header-user-option-links" width="1">
                  <ScreenReaderContent>
                    {I18n.t('Temporary enrollment option links')}
                  </ScreenReaderContent>
                </Table.ColHeader>
              )}
            </Table.Row>
          </Table.Head>
          <Table.Body>
            {Object.entries(enrollmentGroups).map(([pairingId, enrollmentGroup]) => {
<<<<<<< HEAD
              const firstEnrollment = enrollmentGroup[0]
=======
              const firstEnrollment: Enrollment = enrollmentGroup[0]
>>>>>>> ad43e8f4
              return (
                <Table.Row key={pairingId}>
                  <Table.RowHeader>{getEnrollmentUserDisplayName(firstEnrollment)}</Table.RowHeader>
                  <Table.Cell>
                    {`${formatDateTime(firstEnrollment.start_at)} - ${formatDateTime(
                      firstEnrollment.end_at
                    )}`}
                  </Table.Cell>
                  <Table.Cell>{firstEnrollment.type}</Table.Cell>
                  {canEditOrDelete && (
<<<<<<< HEAD
                    <Table.Cell textAlign="end">{renderActionIcons(firstEnrollment)}</Table.Cell>
=======
                    <Table.Cell textAlign="end">{renderActionIcons(enrollmentGroup)}</Table.Cell>
>>>>>>> ad43e8f4
                  )}
                </Table.Row>
              )
            })}
          </Table.Body>
        </Table>
      </Flex.Item>
    </Flex>
  )
}<|MERGE_RESOLUTION|>--- conflicted
+++ resolved
@@ -44,15 +44,6 @@
 const analyticProps = createAnalyticPropsGenerator(MODULE_NAME)
 
 interface Props {
-<<<<<<< HEAD
-  readonly enrollments: Enrollment[]
-  readonly user: User
-  readonly onEdit?: (enrollment: User) => void
-  readonly onDelete?: (enrollmentId: number) => void
-  readonly onAddNew?: () => void
-  readonly enrollmentType: EnrollmentType
-  readonly tempEnrollPermissions: TempEnrollPermissions
-=======
   enrollments: Enrollment[]
   user: User
   onEdit?: (enrollment: User, tempEnrollments: Enrollment[]) => void
@@ -60,26 +51,6 @@
   onAddNew?: () => void
   enrollmentType: EnrollmentType
   tempEnrollPermissions: TempEnrollPermissions
-}
-
-export function getRelevantUserFromEnrollment(enrollment: Enrollment) {
-  return enrollment.temporary_enrollment_provider ?? enrollment.user
-}
-
-export function getEnrollmentUserDisplayName(enrollment: Enrollment) {
-  return getRelevantUserFromEnrollment(enrollment).name
-}
-
-export function groupEnrollmentsByPairingId(enrollments: Enrollment[]) {
-  return enrollments.reduce((groupedById, enrollment) => {
-    const groupId = enrollment.temporary_enrollment_pairing_id
-    if (!groupedById[groupId]) {
-      groupedById[groupId] = []
-    }
-    groupedById[groupId].push(enrollment)
-    return groupedById
-  }, {} as Record<number, Enrollment[]>)
->>>>>>> ad43e8f4
 }
 
 export function getRelevantUserFromEnrollment(enrollment: Enrollment) {
@@ -159,15 +130,9 @@
 
   const enrollmentGroups = groupEnrollmentsByPairingId(props.enrollments)
 
-<<<<<<< HEAD
-  const handleEditClick = (enrollment: Enrollment) => {
-    if (canEdit) {
-      props.onEdit?.(getRelevantUserFromEnrollment(enrollment))
-=======
   const handleEditClick = (enrollments: Enrollment[]) => {
     if (canEdit) {
       props.onEdit?.(getRelevantUserFromEnrollment(enrollments[0]), enrollments)
->>>>>>> ad43e8f4
     } else {
       // eslint-disable-next-line no-console
       console.error('User does not have permission to edit enrollment')
@@ -192,11 +157,7 @@
     }
   }
 
-<<<<<<< HEAD
-  const renderActionIcons = (enrollment: Enrollment) => (
-=======
   const renderActionIcons = (enrollments: Enrollment[]) => (
->>>>>>> ad43e8f4
     <>
       {canEdit && (
         <Tooltip renderTip={I18n.t('Edit')}>
@@ -206,17 +167,10 @@
             withBackground={false}
             size="small"
             screenReaderLabel={I18n.t('Edit')}
-<<<<<<< HEAD
-            onClick={() => handleEditClick(enrollment)}
-            {...analyticProps('Edit')}
-          >
-            <IconEditLine title={I18n.t('Edit')} />
-=======
             onClick={() => handleEditClick(enrollments)}
             {...analyticProps('Edit')}
           >
             <IconEditLine />
->>>>>>> ad43e8f4
           </IconButton>
         </Tooltip>
       )}
@@ -229,17 +183,10 @@
             withBackground={false}
             size="small"
             screenReaderLabel={I18n.t('Delete')}
-<<<<<<< HEAD
-            onClick={() => handleDeleteClick(enrollment)}
-            {...analyticProps('Delete')}
-          >
-            <IconTrashLine title={I18n.t('Delete')} />
-=======
             onClick={() => handleDeleteClick(enrollments)}
             {...analyticProps('Delete')}
           >
             <IconTrashLine />
->>>>>>> ad43e8f4
           </IconButton>
         </Tooltip>
       )}
@@ -260,19 +207,9 @@
                 onClick={handleAddNewClick}
                 aria-label={I18n.t('Create temporary enrollment')}
                 {...analyticProps('Create')}
-<<<<<<< HEAD
-              >
-                <Flex alignItems="center" justifyItems="center" gap="xx-small">
-                  <Flex.Item>
-                    <IconPlusLine />
-                  </Flex.Item>
-                  <Flex.Item shouldGrow={true}>{I18n.t('Recipient')}</Flex.Item>
-                </Flex>
-=======
                 renderIcon={IconPlusLine}
               >
                 {I18n.t('Recipient')}
->>>>>>> ad43e8f4
               </Button>
             </Flex.Item>
           )}
@@ -287,17 +224,10 @@
               </Table.ColHeader>
               <Table.ColHeader id="usertable-email">
                 {I18n.t('Recipient Enrollment Period')}
-<<<<<<< HEAD
               </Table.ColHeader>
               <Table.ColHeader id="usertable-loginid">
                 {I18n.t('Recipient Enrollment Type')}
               </Table.ColHeader>
-=======
-              </Table.ColHeader>
-              <Table.ColHeader id="usertable-loginid">
-                {I18n.t('Recipient Enrollment Type')}
-              </Table.ColHeader>
->>>>>>> ad43e8f4
               {(canEdit || canDelete) && (
                 <Table.ColHeader id="header-user-option-links" width="1">
                   <ScreenReaderContent>
@@ -309,11 +239,7 @@
           </Table.Head>
           <Table.Body>
             {Object.entries(enrollmentGroups).map(([pairingId, enrollmentGroup]) => {
-<<<<<<< HEAD
-              const firstEnrollment = enrollmentGroup[0]
-=======
               const firstEnrollment: Enrollment = enrollmentGroup[0]
->>>>>>> ad43e8f4
               return (
                 <Table.Row key={pairingId}>
                   <Table.RowHeader>{getEnrollmentUserDisplayName(firstEnrollment)}</Table.RowHeader>
@@ -324,11 +250,7 @@
                   </Table.Cell>
                   <Table.Cell>{firstEnrollment.type}</Table.Cell>
                   {canEditOrDelete && (
-<<<<<<< HEAD
-                    <Table.Cell textAlign="end">{renderActionIcons(firstEnrollment)}</Table.Cell>
-=======
                     <Table.Cell textAlign="end">{renderActionIcons(enrollmentGroup)}</Table.Cell>
->>>>>>> ad43e8f4
                   )}
                 </Table.Row>
               )
