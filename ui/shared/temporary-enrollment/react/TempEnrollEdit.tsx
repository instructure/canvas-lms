/*
 * Copyright (C) 2023 - present Instructure, Inc.
 *
 * This file is part of Canvas.
 *
 * Canvas is free software: you can redistribute it and/or modify it under
 * the terms of the GNU Affero General Public License as published by the Free
 * Software Foundation, version 3 of the License.
 *
 * Canvas is distributed in the hope that it will be useful, but WITHOUT ANY
 * WARRANTY; without even the implied warranty of MERCHANTABILITY or FITNESS FOR
 * A PARTICULAR PURPOSE. See the GNU Affero General Public License for more
 * details.
 *
 * You should have received a copy of the GNU Affero General Public License along
 * with this program. If not, see <http://www.gnu.org/licenses/>.
 */

import React from 'react'
import {Flex} from '@instructure/ui-flex'
import {Tooltip} from '@instructure/ui-tooltip'
import {Button, IconButton} from '@instructure/ui-buttons'
import {IconEditLine, IconPlusLine, IconTrashLine} from '@instructure/ui-icons'
import {useScope as useI18nScope} from '@canvas/i18n'
import {ScreenReaderContent} from '@instructure/ui-a11y-content'
import {Table} from '@instructure/ui-table'
<<<<<<< HEAD
import {Text} from '@instructure/ui-text'
import {Avatar} from '@instructure/ui-avatar'
=======
>>>>>>> 8ef1940f
import {
  Enrollment,
  EnrollmentType,
  MODULE_NAME,
  PROVIDER,
  TempEnrollPermissions,
  User,
} from './types'
import {deleteEnrollment} from './api/enrollment'
import useDateTimeFormat from '@canvas/use-date-time-format-hook'
import {showFlashAlert} from '@canvas/alerts/react/FlashAlert'
import {createAnalyticPropsGenerator} from './util/analytics'
<<<<<<< HEAD
=======
import {TempEnrollAvatar} from './TempEnrollAvatar'
>>>>>>> 8ef1940f

const I18n = useI18nScope('temporary_enrollment')

// initialize analytics props
const analyticProps = createAnalyticPropsGenerator(MODULE_NAME)

interface Props {
  readonly enrollments: Enrollment[]
  readonly user: User
  readonly onEdit?: (enrollment: User) => void
  readonly onDelete?: (enrollmentId: number) => void
  readonly onAddNew?: () => void
<<<<<<< HEAD
  readonly contextType: EnrollmentType
  readonly tempEnrollPermissions: TempEnrollPermissions
}

=======
  readonly enrollmentType: EnrollmentType
  readonly tempEnrollPermissions: TempEnrollPermissions
}

export function getRelevantUserFromEnrollment(enrollment: Enrollment) {
  return enrollment.temporary_enrollment_provider ?? enrollment.user
}

export function getEnrollmentUserDisplayName(enrollment: Enrollment) {
  return getRelevantUserFromEnrollment(enrollment).name
}

export function groupEnrollmentsByPairingId(enrollments: Enrollment[]) {
  return enrollments.reduce((groupedById, enrollment) => {
    const groupId = enrollment.temporary_enrollment_pairing_id
    if (!groupedById[groupId]) {
      groupedById[groupId] = []
    }
    groupedById[groupId].push(enrollment)
    return groupedById
  }, {} as Record<number, Enrollment[]>)
}

>>>>>>> 8ef1940f
/**
 * Confirms and deletes an enrollment
 *
 * @param {number} courseId ID of course to delete enrollment from
 * @param {number} enrollmentId ID of enrollment to be deleted
 * @param {function} onDelete Callback function called after enrollment is deleted,
 *                            likely passed in via props and used to update state
 */
async function handleConfirmAndDeleteEnrollment(
  courseId: number,
  enrollmentId: number,
  onDelete?: (id: number) => void
) {
  // TODO is there a good inst ui component for confirmation dialog?
  // eslint-disable-next-line no-alert
  const userConfirmed = window.confirm(I18n.t('Are you sure you want to delete this enrollment?'))

  if (userConfirmed) {
    try {
      await deleteEnrollment(courseId, enrollmentId, onDelete)

      showFlashAlert({
        type: 'success',
        message: I18n.t('Enrollment deleted successfully'),
      })
    } catch (error) {
      showFlashAlert({
        type: 'error',
        message: I18n.t('Enrollment could not be deleted'),
      })
    }
  }
}

export function TempEnrollEdit(props: Props) {
  const formatDateTime = useDateTimeFormat('date.formats.short_with_time')

  // destructure and cache permission checks (for use in eager and lazy evaluations)
  const {canEdit, canDelete, canAdd} = props.tempEnrollPermissions
<<<<<<< HEAD

  const handleEditClick = (enrollment: Enrollment) => {
    if (canEdit) {
      props.onEdit?.(enrollment.user)
=======

  const canEditOrDelete = canEdit || canDelete

  const enrollmentTypeLabel =
    props.enrollmentType === PROVIDER ? I18n.t('Recipient') : I18n.t('Provider')

  const enrollmentGroups = groupEnrollmentsByPairingId(props.enrollments)

  const handleEditClick = (enrollment: Enrollment) => {
    if (canEdit) {
      props.onEdit?.(getRelevantUserFromEnrollment(enrollment))
>>>>>>> 8ef1940f
    } else {
      // eslint-disable-next-line no-console
      console.error('User does not have permission to edit enrollment')
    }
  }

  const handleDeleteClick = (enrollment: Enrollment) => {
    if (canDelete) {
      handleConfirmAndDeleteEnrollment(enrollment.course_id, enrollment.id, props.onDelete)
    } else {
      // eslint-disable-next-line no-console
      console.error('User does not have permission to delete enrollment')
    }
  }

  const handleAddNewClick = () => {
    if (canAdd) {
      props.onAddNew?.()
    } else {
      // eslint-disable-next-line no-console
      console.error('User does not have permission to add enrollment')
    }
  }

  const renderActionIcons = (enrollment: Enrollment) => (
<<<<<<< HEAD
    <Flex margin="0 small 0 0">
      {canEdit && (
        <Flex.Item>
          <Tooltip renderTip={I18n.t('Edit')}>
            <IconButton
              data-testid="edit-button"
              withBorder={false}
              withBackground={false}
              size="small"
              screenReaderLabel={I18n.t('Edit')}
              onClick={() => handleEditClick(enrollment)}
              {...analyticProps('Edit')}
            >
              <IconEditLine title={I18n.t('Edit')} />
            </IconButton>
          </Tooltip>
        </Flex.Item>
      )}

      {canDelete && (
        <Flex.Item>
          <Tooltip renderTip={I18n.t('Delete')}>
            <IconButton
              data-testid="delete-button"
              withBorder={false}
              withBackground={false}
              size="small"
              screenReaderLabel={I18n.t('Delete')}
              onClick={() => handleDeleteClick(enrollment)}
              {...analyticProps('Delete')}
            >
              <IconTrashLine title={I18n.t('Delete')} />
            </IconButton>
          </Tooltip>
        </Flex.Item>
      )}
    </Flex>
  )

  const renderAvatar = () => {
    return (
      <Flex>
        <Flex.Item>
          <Avatar
            size="large"
            margin="0 small 0 0"
            name={props.user.name}
            src={props.user.avatar_url}
            data-fs-exclude={true}
            data-heap-redact-attributes="name"
          />
        </Flex.Item>

        <Flex.Item>
          <div>
            <Text size="large">{props.user.name}</Text>
          </div>
        </Flex.Item>
      </Flex>
    )
  }

  return (
    <>
      <Flex wrap="wrap" margin="0 small 0 0">
        <Flex.Item>{renderAvatar()}</Flex.Item>

        {canAdd && props.contextType === PROVIDER && (
          <Flex.Item margin="0 0 0 auto">
            <Button
              data-testid="add-button"
              onClick={handleAddNewClick}
              aria-label={I18n.t('Create temporary enrollment')}
              {...analyticProps('Create')}
            >
              <IconPlusLine />

              {I18n.t('Recipient')}
            </Button>
          </Flex.Item>
        )}
      </Flex>

      <Table caption={<ScreenReaderContent>{I18n.t('User information')}</ScreenReaderContent>}>
        <Table.Head>
          <Table.Row>
            <Table.ColHeader id="usertable-name">{I18n.t('Name')}</Table.ColHeader>
            <Table.ColHeader id="usertable-email">{I18n.t('Enrollment Period')}</Table.ColHeader>
            <Table.ColHeader id="usertable-loginid">{I18n.t('Enrollment Type')}</Table.ColHeader>
            {(canEdit || canDelete) && (
              <Table.ColHeader id="header-user-option-links" width="1">
                <ScreenReaderContent>
                  {I18n.t('Temporary enrollment option links')}
                </ScreenReaderContent>
              </Table.ColHeader>
            )}
          </Table.Row>
        </Table.Head>
        <Table.Body>
          {props.enrollments.map(enrollment => (
            <Table.Row key={enrollment.id}>
              <Table.RowHeader>{enrollment.user.name}</Table.RowHeader>
              <Table.Cell>
                {formatDateTime(enrollment.start_at)} - {formatDateTime(enrollment.end_at)}
              </Table.Cell>
              <Table.Cell>{enrollment.type}</Table.Cell>
              {(canEdit || canDelete) && <Table.Cell>{renderActionIcons(enrollment)}</Table.Cell>}
=======
    <>
      {canEdit && (
        <Tooltip renderTip={I18n.t('Edit')}>
          <IconButton
            data-testid="edit-button"
            withBorder={false}
            withBackground={false}
            size="small"
            screenReaderLabel={I18n.t('Edit')}
            onClick={() => handleEditClick(enrollment)}
            {...analyticProps('Edit')}
          >
            <IconEditLine title={I18n.t('Edit')} />
          </IconButton>
        </Tooltip>
      )}

      {canDelete && (
        <Tooltip renderTip={I18n.t('Delete')}>
          <IconButton
            data-testid="delete-button"
            withBorder={false}
            withBackground={false}
            size="small"
            screenReaderLabel={I18n.t('Delete')}
            onClick={() => handleDeleteClick(enrollment)}
            {...analyticProps('Delete')}
          >
            <IconTrashLine title={I18n.t('Delete')} />
          </IconButton>
        </Tooltip>
      )}
    </>
  )

  return (
    <Flex gap="medium" direction="column">
      <Flex.Item padding="xx-small">
        <Flex wrap="wrap" gap="x-small" justifyItems="space-between">
          <Flex.Item>
            <TempEnrollAvatar user={props.user} />
          </Flex.Item>
          {canAdd && props.enrollmentType === PROVIDER && (
            <Flex.Item>
              <Button
                data-testid="add-button"
                onClick={handleAddNewClick}
                aria-label={I18n.t('Create temporary enrollment')}
                {...analyticProps('Create')}
              >
                <Flex alignItems="center" justifyItems="center" gap="xx-small">
                  <Flex.Item>
                    <IconPlusLine />
                  </Flex.Item>
                  <Flex.Item shouldGrow={true}>{I18n.t('Recipient')}</Flex.Item>
                </Flex>
              </Button>
            </Flex.Item>
          )}
        </Flex>
      </Flex.Item>
      <Flex.Item shouldGrow={true} padding="xx-small">
        <Table caption={<ScreenReaderContent>{I18n.t('User information')}</ScreenReaderContent>}>
          <Table.Head>
            <Table.Row>
              <Table.ColHeader id="usertable-name">
                {enrollmentTypeLabel} {I18n.t('Name')}
              </Table.ColHeader>
              <Table.ColHeader id="usertable-email">
                {I18n.t('Recipient Enrollment Period')}
              </Table.ColHeader>
              <Table.ColHeader id="usertable-loginid">
                {I18n.t('Recipient Enrollment Type')}
              </Table.ColHeader>
              {(canEdit || canDelete) && (
                <Table.ColHeader id="header-user-option-links" width="1">
                  <ScreenReaderContent>
                    {I18n.t('Temporary enrollment option links')}
                  </ScreenReaderContent>
                </Table.ColHeader>
              )}
>>>>>>> 8ef1940f
            </Table.Row>
          </Table.Head>
          <Table.Body>
            {Object.entries(enrollmentGroups).map(([pairingId, enrollmentGroup]) => {
              const firstEnrollment = enrollmentGroup[0]
              return (
                <Table.Row key={pairingId}>
                  <Table.RowHeader>{getEnrollmentUserDisplayName(firstEnrollment)}</Table.RowHeader>
                  <Table.Cell>
                    {`${formatDateTime(firstEnrollment.start_at)} - ${formatDateTime(
                      firstEnrollment.end_at
                    )}`}
                  </Table.Cell>
                  <Table.Cell>{firstEnrollment.type}</Table.Cell>
                  {canEditOrDelete && (
                    <Table.Cell textAlign="end">{renderActionIcons(firstEnrollment)}</Table.Cell>
                  )}
                </Table.Row>
              )
            })}
          </Table.Body>
        </Table>
      </Flex.Item>
    </Flex>
  )
}<|MERGE_RESOLUTION|>--- conflicted
+++ resolved
@@ -24,11 +24,6 @@
 import {useScope as useI18nScope} from '@canvas/i18n'
 import {ScreenReaderContent} from '@instructure/ui-a11y-content'
 import {Table} from '@instructure/ui-table'
-<<<<<<< HEAD
-import {Text} from '@instructure/ui-text'
-import {Avatar} from '@instructure/ui-avatar'
-=======
->>>>>>> 8ef1940f
 import {
   Enrollment,
   EnrollmentType,
@@ -41,10 +36,7 @@
 import useDateTimeFormat from '@canvas/use-date-time-format-hook'
 import {showFlashAlert} from '@canvas/alerts/react/FlashAlert'
 import {createAnalyticPropsGenerator} from './util/analytics'
-<<<<<<< HEAD
-=======
 import {TempEnrollAvatar} from './TempEnrollAvatar'
->>>>>>> 8ef1940f
 
 const I18n = useI18nScope('temporary_enrollment')
 
@@ -57,12 +49,6 @@
   readonly onEdit?: (enrollment: User) => void
   readonly onDelete?: (enrollmentId: number) => void
   readonly onAddNew?: () => void
-<<<<<<< HEAD
-  readonly contextType: EnrollmentType
-  readonly tempEnrollPermissions: TempEnrollPermissions
-}
-
-=======
   readonly enrollmentType: EnrollmentType
   readonly tempEnrollPermissions: TempEnrollPermissions
 }
@@ -86,7 +72,6 @@
   }, {} as Record<number, Enrollment[]>)
 }
 
->>>>>>> 8ef1940f
 /**
  * Confirms and deletes an enrollment
  *
@@ -126,12 +111,6 @@
 
   // destructure and cache permission checks (for use in eager and lazy evaluations)
   const {canEdit, canDelete, canAdd} = props.tempEnrollPermissions
-<<<<<<< HEAD
-
-  const handleEditClick = (enrollment: Enrollment) => {
-    if (canEdit) {
-      props.onEdit?.(enrollment.user)
-=======
 
   const canEditOrDelete = canEdit || canDelete
 
@@ -143,7 +122,6 @@
   const handleEditClick = (enrollment: Enrollment) => {
     if (canEdit) {
       props.onEdit?.(getRelevantUserFromEnrollment(enrollment))
->>>>>>> 8ef1940f
     } else {
       // eslint-disable-next-line no-console
       console.error('User does not have permission to edit enrollment')
@@ -169,115 +147,6 @@
   }
 
   const renderActionIcons = (enrollment: Enrollment) => (
-<<<<<<< HEAD
-    <Flex margin="0 small 0 0">
-      {canEdit && (
-        <Flex.Item>
-          <Tooltip renderTip={I18n.t('Edit')}>
-            <IconButton
-              data-testid="edit-button"
-              withBorder={false}
-              withBackground={false}
-              size="small"
-              screenReaderLabel={I18n.t('Edit')}
-              onClick={() => handleEditClick(enrollment)}
-              {...analyticProps('Edit')}
-            >
-              <IconEditLine title={I18n.t('Edit')} />
-            </IconButton>
-          </Tooltip>
-        </Flex.Item>
-      )}
-
-      {canDelete && (
-        <Flex.Item>
-          <Tooltip renderTip={I18n.t('Delete')}>
-            <IconButton
-              data-testid="delete-button"
-              withBorder={false}
-              withBackground={false}
-              size="small"
-              screenReaderLabel={I18n.t('Delete')}
-              onClick={() => handleDeleteClick(enrollment)}
-              {...analyticProps('Delete')}
-            >
-              <IconTrashLine title={I18n.t('Delete')} />
-            </IconButton>
-          </Tooltip>
-        </Flex.Item>
-      )}
-    </Flex>
-  )
-
-  const renderAvatar = () => {
-    return (
-      <Flex>
-        <Flex.Item>
-          <Avatar
-            size="large"
-            margin="0 small 0 0"
-            name={props.user.name}
-            src={props.user.avatar_url}
-            data-fs-exclude={true}
-            data-heap-redact-attributes="name"
-          />
-        </Flex.Item>
-
-        <Flex.Item>
-          <div>
-            <Text size="large">{props.user.name}</Text>
-          </div>
-        </Flex.Item>
-      </Flex>
-    )
-  }
-
-  return (
-    <>
-      <Flex wrap="wrap" margin="0 small 0 0">
-        <Flex.Item>{renderAvatar()}</Flex.Item>
-
-        {canAdd && props.contextType === PROVIDER && (
-          <Flex.Item margin="0 0 0 auto">
-            <Button
-              data-testid="add-button"
-              onClick={handleAddNewClick}
-              aria-label={I18n.t('Create temporary enrollment')}
-              {...analyticProps('Create')}
-            >
-              <IconPlusLine />
-
-              {I18n.t('Recipient')}
-            </Button>
-          </Flex.Item>
-        )}
-      </Flex>
-
-      <Table caption={<ScreenReaderContent>{I18n.t('User information')}</ScreenReaderContent>}>
-        <Table.Head>
-          <Table.Row>
-            <Table.ColHeader id="usertable-name">{I18n.t('Name')}</Table.ColHeader>
-            <Table.ColHeader id="usertable-email">{I18n.t('Enrollment Period')}</Table.ColHeader>
-            <Table.ColHeader id="usertable-loginid">{I18n.t('Enrollment Type')}</Table.ColHeader>
-            {(canEdit || canDelete) && (
-              <Table.ColHeader id="header-user-option-links" width="1">
-                <ScreenReaderContent>
-                  {I18n.t('Temporary enrollment option links')}
-                </ScreenReaderContent>
-              </Table.ColHeader>
-            )}
-          </Table.Row>
-        </Table.Head>
-        <Table.Body>
-          {props.enrollments.map(enrollment => (
-            <Table.Row key={enrollment.id}>
-              <Table.RowHeader>{enrollment.user.name}</Table.RowHeader>
-              <Table.Cell>
-                {formatDateTime(enrollment.start_at)} - {formatDateTime(enrollment.end_at)}
-              </Table.Cell>
-              <Table.Cell>{enrollment.type}</Table.Cell>
-              {(canEdit || canDelete) && <Table.Cell>{renderActionIcons(enrollment)}</Table.Cell>}
-=======
     <>
       {canEdit && (
         <Tooltip renderTip={I18n.t('Edit')}>
@@ -359,7 +228,6 @@
                   </ScreenReaderContent>
                 </Table.ColHeader>
               )}
->>>>>>> 8ef1940f
             </Table.Row>
           </Table.Head>
           <Table.Body>
