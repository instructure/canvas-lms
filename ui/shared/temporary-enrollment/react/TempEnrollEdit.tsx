--- conflicted
+++ resolved
@@ -152,39 +152,6 @@
   }
 
   const renderActionIcons = (enrollments: Enrollment[]) => (
-<<<<<<< HEAD
-    <>
-      {canEdit && (
-        <Tooltip renderTip={I18n.t('Edit')}>
-          <IconButton
-            data-testid="edit-button"
-            withBorder={false}
-            withBackground={false}
-            size="small"
-            screenReaderLabel={I18n.t('Edit')}
-            onClick={() => handleEditClick(enrollments)}
-            {...analyticProps('Edit')}
-          >
-            <IconEditLine />
-          </IconButton>
-        </Tooltip>
-      )}
-
-      {canDelete && (
-        <Tooltip renderTip={I18n.t('Delete')}>
-          <IconButton
-            data-testid="delete-button"
-            withBorder={false}
-            withBackground={false}
-            size="small"
-            screenReaderLabel={I18n.t('Delete')}
-            onClick={() => handleDeleteClick(enrollments)}
-            {...analyticProps('Delete')}
-          >
-            <IconTrashLine />
-          </IconButton>
-        </Tooltip>
-=======
     <Flex gap="xxx-small" wrap="no-wrap" justifyItems="end">
       {canEdit && (
         <Flex.Item shouldShrink={true}>
@@ -220,7 +187,6 @@
             </IconButton>
           </Tooltip>
         </Flex.Item>
->>>>>>> 474bf526
       )}
     </Flex>
   )
@@ -281,13 +247,7 @@
                     )}`}
                   </Table.Cell>
                   <Table.Cell>{firstEnrollment.type}</Table.Cell>
-<<<<<<< HEAD
-                  {canEditOrDelete && (
-                    <Table.Cell textAlign="end">{renderActionIcons(enrollmentGroup)}</Table.Cell>
-                  )}
-=======
                   {canEditOrDelete && <Table.Cell>{renderActionIcons(enrollmentGroup)}</Table.Cell>}
->>>>>>> 474bf526
                 </Table.Row>
               )
             })}
