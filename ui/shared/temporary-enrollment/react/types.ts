/*
 * Copyright (C) 2023 - present Instructure, Inc.
 *
 * This file is part of Canvas.
 *
 * Canvas is free software: you can redistribute it and/or modify it under
 * the terms of the GNU Affero General Public License as published by the Free
 * Software Foundation, version 3 of the License.
 *
 * Canvas is distributed in the hope that it will be useful, but WITHOUT ANY
 * WARRANTY; without even the implied warranty of MERCHANTABILITY or FITNESS FOR
 * A PARTICULAR PURPOSE. See the GNU Affero General Public License for more
 * details.
 *
 * You should have received a copy of the GNU Affero General Public License along
 * with this program. If not, see <http://www.gnu.org/licenses/>.
 */

export const MODULE_NAME = 'TempEnroll'

<<<<<<< HEAD
=======
export const ITEMS_PER_PAGE = 100

>>>>>>> d94f01da
export interface Course {
  readonly id: string
  readonly name: string
  readonly workflow_state: string
  readonly enrollments: Enrollment[]
  readonly sections: Section[]
}

export interface Section {
  readonly course_section_id: string
  readonly course_id: string
  readonly id: string
  readonly name: string
  readonly enrollment_role: string
}

export interface Role {
  readonly id: string
  readonly role: string
  readonly label: string
  readonly base_role_name: string
}

export interface Enrollment {
  readonly id: number
  readonly course_id: number
  readonly user: User
  readonly start_at: string | null
  readonly end_at: string | null
  readonly role_id: string
  readonly type: string
<<<<<<< HEAD
=======
  readonly temporary_enrollment_provider?: User
  readonly temporary_enrollment_pairing_id: number
  readonly temporary_enrollment_source_user_id: number
>>>>>>> d94f01da
}

export const PROVIDER = 'provider' as const
export const RECIPIENT = 'recipient' as const

export type EnrollmentType = typeof PROVIDER | typeof RECIPIENT

export interface User {
  readonly email?: string | null
  readonly login_id?: string | null
  readonly avatar_url?: string
  readonly id: string
  readonly name: string
  readonly sis_user_id?: string | null
}

export const EMPTY_USER: User = {
  email: null,
  login_id: null,
  avatar_url: '',
  id: '',
  name: '',
  sis_user_id: null,
}

export interface TempEnrollPermissions {
  readonly canEdit: boolean
  readonly canAdd: boolean
  readonly canDelete: boolean
}<|MERGE_RESOLUTION|>--- conflicted
+++ resolved
@@ -18,11 +18,8 @@
 
 export const MODULE_NAME = 'TempEnroll'
 
-<<<<<<< HEAD
-=======
 export const ITEMS_PER_PAGE = 100
 
->>>>>>> d94f01da
 export interface Course {
   readonly id: string
   readonly name: string
@@ -54,12 +51,9 @@
   readonly end_at: string | null
   readonly role_id: string
   readonly type: string
-<<<<<<< HEAD
-=======
   readonly temporary_enrollment_provider?: User
   readonly temporary_enrollment_pairing_id: number
   readonly temporary_enrollment_source_user_id: number
->>>>>>> d94f01da
 }
 
 export const PROVIDER = 'provider' as const
