--- conflicted
+++ resolved
@@ -20,13 +20,10 @@
 
 export const ITEMS_PER_PAGE = 100
 export const MAX_ALLOWED_COURSES_PER_PAGE = 50
-<<<<<<< HEAD
-=======
 
 export const TOOLTIP_MAX_WIDTH: string = '15rem'
 export const ENROLLMENT_TREE_SPACING: string = '1.75rem'
 export const ENROLLMENT_TREE_ICON_OFFSET: string = '-.25em'
->>>>>>> 0cb031ce
 
 export interface Course {
   id: string
@@ -79,17 +76,12 @@
 
 export interface User {
   email?: string | null
-<<<<<<< HEAD
-=======
   primary_email?: string | null
->>>>>>> 0cb031ce
   login_id?: string | null
   avatar_url?: string
   id: string
   name: string
   sis_user_id?: string | null
-<<<<<<< HEAD
-=======
   user_id?: string
 }
 
@@ -104,7 +96,6 @@
   label: string
   parent?: NodeStructure
   workflowState?: string
->>>>>>> 0cb031ce
 }
 
 export const EMPTY_USER: User = {
