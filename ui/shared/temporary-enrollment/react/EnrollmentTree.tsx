/*
 * Copyright (C) 2023 - present Instructure, Inc.
 *
 * This file is part of Canvas.
 *
 * Canvas is free software: you can redistribute it and/or modify it under
 * the terms of the GNU Affero General Public License as published by the Free
 * Software Foundation, version 3 of the License.
 *
 * Canvas is distributed in the hope that it will be useful, but WITHOUT ANY
 * WARRANTY; without even the implied warranty of MERCHANTABILITY or FITNESS FOR
 * A PARTICULAR PURPOSE. See the GNU Affero General Public License for more
 * details.
 *
 * You should have received a copy of the GNU Affero General Public License along
 * with this program. If not, see <http://www.gnu.org/licenses/>.
 */

import React, {useEffect, useState} from 'react'
import {EnrollmentTreeGroup} from './EnrollmentTreeGroup'
import {Spinner} from '@instructure/ui-spinner'
<<<<<<< HEAD
import {Course, Enrollment, Role, RoleChoice, Section} from './types'
=======
import type {Course, Enrollment, NodeStructure, Role, RoleChoice, Section} from './types'
>>>>>>> 474bf526
import {Flex} from '@instructure/ui-flex'
import {useScope as useI18nScope} from '@canvas/i18n'

const I18n = useI18nScope('temporary_enrollment')

export interface Props {
<<<<<<< HEAD
  enrollmentsByCourse: Course[] | any
  roles: Role[] | any
  selectedRole: RoleChoice
  createEnroll?: Function
  tempEnrollmentsPairing?: Enrollment[] | null
}

export interface NodeStructure {
  children: NodeStructure[]
  enrollId?: string
  id: string
  isCheck: boolean
  isMismatch?: boolean
  isMixed: boolean
  isToggle?: boolean
  label: string
  parent?: NodeStructure
  workflowState?: string
=======
  enrollmentsByCourse: Course[]
  roles: Role[]
  selectedRole: RoleChoice
  createEnroll?: Function
  tempEnrollmentsPairing?: Enrollment[] | null
>>>>>>> 474bf526
}

export function EnrollmentTree(props: Props) {
  const [tree, setTree] = useState([] as NodeStructure[])
  const [loading, setLoading] = useState(true)

  const sortByBase = (a: NodeStructure, b: NodeStructure) => {
    const aId = a.id.slice(1)
    const bId = b.id.slice(1)

    const aBase = props.roles[props.roles.findIndex((r: Role) => r.id === aId)].base_role_name
    const bBase = props.roles[props.roles.findIndex((r: Role) => r.id === bId)].base_role_name

    switch (aBase) {
      case 'TeacherEnrollment':
        return -1
      case 'TaEnrollment':
        if (bBase === 'TeacherEnrollment') {
          return 1
        } else {
          return -1
        }
      case 'DesignerEnrollment':
        if (bBase === 'StudentEnrollment') {
          return -1
        } else {
          return 1
        }
      case 'StudentEnrollment':
        return 1
      default:
        return 0
    }
  }

  useEffect(() => {
    if (props.createEnroll) {
      props.createEnroll(tree)
    }
    // eslint-disable-next-line react-hooks/exhaustive-deps
  }, [props.createEnroll])

  useEffect(() => {
    if (!loading) {
      if (props.selectedRole.name !== '') {
        for (const roles in tree) {
          if (tree[roles].label.toLowerCase() === props.selectedRole.name.toLowerCase()) {
            tree[roles].isToggle = true

            // set mismatch for all sections and courses with role
            for (const course of tree[roles].children) {
              course.isMismatch = false

              for (const section of course.children) {
                section.isMismatch = false
              }
            }
          } else {
            for (const course of tree[roles].children) {
              course.isMismatch = course.isCheck

              for (const section of course.children) {
                section.isMismatch = section.isCheck
              }
            }
          }
        }
      }
    }

    setTree([...tree])
    // eslint-disable-next-line react-hooks/exhaustive-deps
  }, [props.selectedRole.name, loading])

  // build the object tree
  useEffect(() => {
    let courseEnrollmentMap: Map<string | number, Enrollment> | undefined
    if (props.tempEnrollmentsPairing) {
      courseEnrollmentMap = new Map(
        props.tempEnrollmentsPairing.map(enrollment => [enrollment.course_id, enrollment])
      )
    }
    // populate a data structure with the information needed for each row
    // ids are shared between role/course/section, so we need a prefix to distinguish type
    props.enrollmentsByCourse.forEach((course: Course) => {
      course.enrollments.forEach((enrollment: Enrollment) => {
        const roleData = props.roles.find((role: Role) => role.id === enrollment.role_id)
        if (!roleData) {
          return
        }
        const courseCheckedByDefault =
          course.workflow_state === 'available' &&
          enrollment.enrollment_state === 'active' &&
          roleData.base_role_name === 'TeacherEnrollment'
        // unique id for each role
        const roleId = 'r' + enrollment.role_id
        let roleCheck: boolean
        if (courseEnrollmentMap) {
          roleCheck = course.id === courseEnrollmentMap.get(course.id)?.course_id
        } else {
          roleCheck = false
        }
        let roleNode = {
          id: roleId,
          label: roleData?.label,
          // eslint-disable-next-line no-array-constructor
          children: new Array<NodeStructure>(),
          isToggle: false,
          isMixed: false,
          isCheck: roleCheck,
        }
        roleNode = findOrAppendNewNode(roleNode, tree)
        const courseId = course.id
        const cId = 'c' + courseId
        const childArray: NodeStructure[] = []
        let courseNode = {
          isMismatch: false,
          id: cId,
          label: course.name,
          parent: roleNode,
          isCheck: props.tempEnrollmentsPairing ? roleCheck : courseCheckedByDefault,
          children: childArray,
          isToggle: false,
          workflowState: course.workflow_state,
          isMixed: false,
        }
        courseNode = findOrAppendNewNode(courseNode, roleNode.children)
        course.sections.forEach((section: Section) => {
          // skip if section role doesn't match role base
          if (section.enrollment_role !== roleData.base_role_name) {
            return
          }
          let sectionCheck: boolean
          if (courseEnrollmentMap) {
            const courseEnrollments = courseEnrollmentMap.get(course.id)
            sectionCheck = section.id === courseEnrollments?.course_section_id
          } else {
            sectionCheck = courseNode.isCheck
          }
          const sectionNode = {
            isMismatch: false,
            id: `s${section.id}`,
            label: section.name,
            parent: courseNode,
            isCheck: sectionCheck,
            children: [],
            enrollId: section.id,
            isMixed: false,
          }
          findOrAppendNewNode(sectionNode, courseNode.children)
        })
        if (courseEnrollmentMap || courseCheckedByDefault) {
          updateParentBasedOnChildren(courseNode)
          updateParentBasedOnChildren(roleNode)
        }
      })
    })
    tree.sort(sortByBase)
    setTree([...tree])
    setLoading(false)
    // eslint-disable-next-line react-hooks/exhaustive-deps
  }, [props.tempEnrollmentsPairing, props.enrollmentsByCourse])

  const findOrAppendNewNode = (currentNode: any, parentNode: any) => {
    let found = false
    parentNode.find((node: NodeStructure) => {
      if (node.label === currentNode.label) {
        currentNode = node
        found = true
      }
      return found
    })
    if (!found) {
      parentNode.push(currentNode)
    }
    return currentNode
  }

  const locateNode = (node: NodeStructure) => {
    let currNode = node
    const nodePath: string[] = [currNode.id]
    while (currNode.parent) {
      nodePath.push(currNode.parent.id)
      currNode = currNode.parent
    }
    const rId = nodePath[nodePath.length - 1]

    let nextIndex = tree.findIndex(n => n.id === nodePath[nodePath.length - 1])
    let nextNode = tree[nextIndex]
    for (let i = nodePath.length - 2; i >= 0; i--) {
      nextIndex = nextNode.children.findIndex(n => n.id === nodePath[i])
      nextNode = nextNode.children[nextIndex]
    }
    currNode = nextNode
    return {currNode, rId}
  }

  const handleUpdateTreeCheck = (node: NodeStructure, newState: boolean) => {
    // change all children to match status of parent
    const {currNode, rId} = locateNode(node)
    const isRole = rId.slice(1) === props.selectedRole.id || props.selectedRole.id === ''
    if (currNode.children) {
      for (const c of currNode.children) {
        c.isMismatch = isRole ? false : newState
        c.isCheck = newState
        if (c.children) {
          for (const s of c.children) {
            s.isMismatch = isRole ? false : newState
            s.isCheck = newState
          }
        }
      }
    }
    currNode.isCheck = newState
    currNode.isMixed = false
    currNode.isMismatch = newState
    if (isRole) {
      currNode.isMismatch = false
    }
    // set parents to mixed based on sibling state
    setParents(currNode, newState, isRole)
    setTree([...tree])
  }

  const setParents = (currNode: NodeStructure, newState: boolean, isRole: boolean) => {
    let sibMixed = false
    if (currNode.parent) {
      const parent = currNode.parent
      for (const siblings of parent.children) {
        if (siblings.isCheck !== newState) {
          sibMixed = true
        }
      }
      parent.isCheck = sibMixed ? false : newState
      parent.isMixed = sibMixed
      parent.isMismatch = sibMixed || newState
      // again for role parents
      if (isRole) {
        parent.isMismatch = false
      }
      if (parent.parent) {
        const roleParent = parent.parent
        let auntMixed = false
        for (const siblings of roleParent.children) {
          if (siblings.isCheck !== newState || siblings.isMixed) {
            auntMixed = true
          }
        }
        roleParent.isCheck = auntMixed ? false : newState
        roleParent.isMixed = auntMixed
      }
    } else {
      currNode.isMixed = false
    }
  }

  const updateParentBasedOnChildren = (parent: NodeStructure) => {
    let allChecked = parent.children.length > 0
    let anyChecked = false
    let anyMixed = false
    for (const child of parent.children) {
      if (child.isCheck) {
        anyChecked = true
      } else {
        allChecked = false
      }
      if (child.isMixed) {
        anyMixed = true
      }
    }
    parent.isCheck = allChecked && !anyMixed
    parent.isMixed = (!allChecked && anyChecked) || anyMixed
  }

  const handleUpdateTreeToggle = (node: NodeStructure, newState: boolean) => {
    const {currNode} = locateNode(node)
    currNode.isToggle = newState
    setTree([...tree])
  }

  const renderTree = () => {
    const roleElements = []
    for (const role in tree) {
      roleElements.push(
        <Flex.Item key={tree[role].id} shouldGrow={true} overflowY="visible">
          <EnrollmentTreeGroup
            id={tree[role].id}
            label={tree[role].label}
            indent="0"
            updateCheck={handleUpdateTreeCheck}
            updateToggle={handleUpdateTreeToggle}
            isCheck={tree[role].isCheck}
            isToggle={tree[role].isToggle}
            isMixed={tree[role].isMixed}
          >
            {[...tree[role].children]}
          </EnrollmentTreeGroup>
        </Flex.Item>
      )
    }
    return (
      <Flex gap="medium" direction="column">
        {roleElements}
      </Flex>
    )
  }

  if (loading) {
    return (
      <Flex justifyItems="center" alignItems="center">
        <Spinner renderTitle={I18n.t('Loading enrollments')} />
      </Flex>
    )
  } else {
    return renderTree()
  }
}<|MERGE_RESOLUTION|>--- conflicted
+++ resolved
@@ -19,43 +19,18 @@
 import React, {useEffect, useState} from 'react'
 import {EnrollmentTreeGroup} from './EnrollmentTreeGroup'
 import {Spinner} from '@instructure/ui-spinner'
-<<<<<<< HEAD
-import {Course, Enrollment, Role, RoleChoice, Section} from './types'
-=======
 import type {Course, Enrollment, NodeStructure, Role, RoleChoice, Section} from './types'
->>>>>>> 474bf526
 import {Flex} from '@instructure/ui-flex'
 import {useScope as useI18nScope} from '@canvas/i18n'
 
 const I18n = useI18nScope('temporary_enrollment')
 
 export interface Props {
-<<<<<<< HEAD
-  enrollmentsByCourse: Course[] | any
-  roles: Role[] | any
-  selectedRole: RoleChoice
-  createEnroll?: Function
-  tempEnrollmentsPairing?: Enrollment[] | null
-}
-
-export interface NodeStructure {
-  children: NodeStructure[]
-  enrollId?: string
-  id: string
-  isCheck: boolean
-  isMismatch?: boolean
-  isMixed: boolean
-  isToggle?: boolean
-  label: string
-  parent?: NodeStructure
-  workflowState?: string
-=======
   enrollmentsByCourse: Course[]
   roles: Role[]
   selectedRole: RoleChoice
   createEnroll?: Function
   tempEnrollmentsPairing?: Enrollment[] | null
->>>>>>> 474bf526
 }
 
 export function EnrollmentTree(props: Props) {
