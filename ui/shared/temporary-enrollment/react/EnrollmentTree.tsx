--- conflicted
+++ resolved
@@ -136,11 +136,7 @@
         let roleNode: NodeStructure = {
           id: roleId,
           label: roleData?.label,
-<<<<<<< HEAD
-           
-=======
-
->>>>>>> 4b8c5dea
+
           children: new Array<NodeStructure>(),
           isToggle: false,
           isMixed: false,
