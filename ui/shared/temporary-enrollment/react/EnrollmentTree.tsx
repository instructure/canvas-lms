/*
 * Copyright (C) 2023 - present Instructure, Inc.
 *
 * This file is part of Canvas.
 *
 * Canvas is free software: you can redistribute it and/or modify it under
 * the terms of the GNU Affero General Public License as published by the Free
 * Software Foundation, version 3 of the License.
 *
 * Canvas is distributed in the hope that it will be useful, but WITHOUT ANY
 * WARRANTY; without even the implied warranty of MERCHANTABILITY or FITNESS FOR
 * A PARTICULAR PURPOSE. See the GNU Affero General Public License for more
 * details.
 *
 * You should have received a copy of the GNU Affero General Public License along
 * with this program. If not, see <http://www.gnu.org/licenses/>.
 */

import React, {useEffect, useState} from 'react'
import {EnrollmentTreeGroup} from './EnrollmentTreeGroup'
import {Spinner} from '@instructure/ui-spinner'
import {Course, Enrollment, Role, Section} from './types'
<<<<<<< HEAD
=======
import {Flex} from '@instructure/ui-flex'
import {useScope as useI18nScope} from '@canvas/i18n'

const I18n = useI18nScope('temporary_enrollment')
>>>>>>> d94f01da

interface RoleChoice {
  readonly id: string
  readonly name: string
}

interface Props {
  readonly enrollmentsByCourse: Course[] | any
  readonly roles: Role[] | any
  readonly selectedRole: RoleChoice
  readonly createEnroll?: Function
}

export interface NodeStructure {
  readonly children: NodeStructure[]
  readonly enrollId?: string
  readonly id: string
  isCheck: boolean
  isMismatch?: boolean
  isMixed: boolean
  isToggle?: boolean
  readonly label: string
  readonly parent?: NodeStructure
  readonly workState?: string
}

export function EnrollmentTree(props: Props) {
  const [tree, setTree] = useState([] as NodeStructure[])
  const [loading, setLoading] = useState(true)

  const sortByBase = (a: NodeStructure, b: NodeStructure) => {
    const aId = a.id.slice(1)
    const bId = b.id.slice(1)

    const aBase = props.roles[props.roles.findIndex((r: Role) => r.id === aId)].base_role_name
    const bBase = props.roles[props.roles.findIndex((r: Role) => r.id === bId)].base_role_name

    switch (aBase) {
      case 'TeacherEnrollment':
        return -1
      case 'TaEnrollment':
        if (bBase === 'TeacherEnrollment') {
          return 1
        } else {
          return -1
        }
      case 'DesignerEnrollment':
        if (bBase === 'StudentEnrollment') {
          return -1
        } else {
          return 1
        }
      case 'StudentEnrollment':
        return 1
      default:
        return 0
    }
  }

  useEffect(() => {
    if (props.createEnroll) {
      props.createEnroll(tree)
    }
    // eslint-disable-next-line react-hooks/exhaustive-deps
  }, [props.createEnroll])

  useEffect(() => {
    if (!loading) {
      if (props.selectedRole.name !== '') {
        for (const roles in tree) {
          if (tree[roles].label.toLowerCase() === props.selectedRole.name.toLowerCase()) {
            tree[roles].isToggle = true

            // set mismatch for all sections and courses with role
            for (const course of tree[roles].children) {
              course.isMismatch = false

              for (const section of course.children) {
                section.isMismatch = false
              }
            }
          } else {
            for (const course of tree[roles].children) {
              course.isMismatch = course.isCheck

              for (const section of course.children) {
                section.isMismatch = section.isCheck
              }
            }
          }
        }
      }
    }

    setTree([...tree])
    // eslint-disable-next-line react-hooks/exhaustive-deps
  }, [props.selectedRole.name, loading])

  // builds object tree
  useEffect(() => {
    // populate a data structure with the information needed for each row
    // ids are shared between role/course/section, so we need a prefix to distinguish type
    props.enrollmentsByCourse.forEach((course: Course) => {
      course.enrollments.forEach((enrollment: Enrollment) => {
        const roleData = props.roles.find((role: Role) => {
          return role.id === enrollment.role_id
        })
        if (roleData === undefined) {
          return
        }
        const roleId = 'r' + enrollment.role_id
        let roleCheck = false

        if (roleData.base_role_name === 'TeacherEnrollment') {
          roleCheck = true
        }

        let roleNode = {
          id: roleId,
          label: roleData?.label,
          // eslint-disable-next-line no-array-constructor
          children: new Array<NodeStructure>(),
          isToggle: false,
          isMixed: false,
          isCheck: roleCheck,
        }
        roleNode = findOrAppendNewNode(roleNode, tree)

        const courseId = course.id
        const cId = 'c' + courseId
        const childArray: NodeStructure[] = []
        let courseNode = {
          isMismatch: false,
          id: cId,
          label: course.name,
          parent: roleNode,
          isCheck: roleNode.isCheck,
          children: childArray,
          isToggle: false,
          workState: course.workflow_state,
          isMixed: false,
        }
        courseNode = findOrAppendNewNode(courseNode, roleNode.children)

        course.sections.forEach((section: Section) => {
          if (section.enrollment_role !== roleData.base_role_name) {
            return // skip if section role doesn't match role base
          }
          const sectionNode = {
            isMismatch: false,
            id: `s${section.id}`,
            label: section.name,
            parent: courseNode,
            isCheck: courseNode.isCheck,
            children: [],
            enrollId: section.id,
            isMixed: false,
          }
          findOrAppendNewNode(sectionNode, courseNode.children)
        })
      })
    })

    tree.sort(sortByBase)
    setTree([...tree])
    setLoading(false)
    // eslint-disable-next-line react-hooks/exhaustive-deps
  }, [])

  const findOrAppendNewNode = (currentNode: any, parentNode: any) => {
    let found = false
    parentNode.find((node: NodeStructure) => {
      if (node.label === currentNode.label) {
        currentNode = node
        found = true
      }
      return found
    })
    if (!found) {
      parentNode.push(currentNode)
    }
    return currentNode
  }

  const locateNode = (node: NodeStructure) => {
    let currNode = node
    const nodePath: string[] = [currNode.id]
    while (currNode.parent) {
      nodePath.push(currNode.parent.id)
      currNode = currNode.parent
    }
    const rId = nodePath[nodePath.length - 1]

    let nextIndex = tree.findIndex(n => n.id === nodePath[nodePath.length - 1])
    let nextNode = tree[nextIndex]
    for (let i = nodePath.length - 2; i >= 0; i--) {
      nextIndex = nextNode.children.findIndex(n => n.id === nodePath[i])
      nextNode = nextNode.children[nextIndex]
    }
    currNode = nextNode
    return {currNode, rId}
  }

  const handleUpdateTreeCheck = (node: NodeStructure, newState: boolean) => {
    // change all children to match status of parent
    const {currNode, rId} = locateNode(node)
    const isRole = rId.slice(1) === props.selectedRole.id || props.selectedRole.id === ''
    if (currNode.children) {
      for (const c of currNode.children) {
        c.isMismatch = isRole ? false : newState
        c.isCheck = newState
        if (c.children) {
          for (const s of c.children) {
            s.isMismatch = isRole ? false : newState
            s.isCheck = newState
          }
        }
      }
    }
    currNode.isCheck = newState
    currNode.isMixed = false
    currNode.isMismatch = newState
    if (isRole) {
      currNode.isMismatch = false
    }
    // set parents to mixed based on sibling state
    setParents(currNode, newState, isRole)
    setTree([...tree])
  }

  const setParents = (currNode: NodeStructure, newState: boolean, isRole: boolean) => {
    let sibMixed = false
    if (currNode.parent) {
      const parent = currNode.parent
      for (const siblings of parent.children) {
        if (siblings.isCheck !== newState) {
          sibMixed = true
        }
      }
      parent.isCheck = sibMixed ? false : newState
      parent.isMixed = sibMixed
      parent.isMismatch = sibMixed || newState
      // again for role parents
      if (isRole) {
        parent.isMismatch = false
      }
      if (parent.parent) {
        const roleParent = parent.parent
        let auntMixed = false
        for (const siblings of roleParent.children) {
          if (siblings.isCheck !== newState || siblings.isMixed) {
            auntMixed = true
          }
        }
        roleParent.isCheck = auntMixed ? false : newState
        roleParent.isMixed = auntMixed
      }
    } else {
      currNode.isMixed = false
    }
  }

  const handleUpdateTreeToggle = (node: NodeStructure, newState: boolean) => {
    const {currNode} = locateNode(node)
    currNode.isToggle = newState
    setTree([...tree])
  }

  const renderTree = () => {
    const roleElements = []
    for (const role in tree) {
      roleElements.push(
        <EnrollmentTreeGroup
          key={tree[role].id}
          id={tree[role].id}
          label={tree[role].label}
          indent="0"
          updateCheck={handleUpdateTreeCheck}
          updateToggle={handleUpdateTreeToggle}
          isCheck={tree[role].isCheck}
          isToggle={tree[role].isToggle}
          isMixed={tree[role].isMixed}
        >
          {[...tree[role].children]}
        </EnrollmentTreeGroup>
      )
    }
    return <>{roleElements}</>
  }

  if (loading) {
    return (
      <Flex justifyItems="center" alignItems="center">
        <Flex.Item shouldGrow={true}>
          <Spinner renderTitle={I18n.t('Loading enrollments')} />
        </Flex.Item>
      </Flex>
    )
  } else {
    return renderTree()
  }
}<|MERGE_RESOLUTION|>--- conflicted
+++ resolved
@@ -20,13 +20,10 @@
 import {EnrollmentTreeGroup} from './EnrollmentTreeGroup'
 import {Spinner} from '@instructure/ui-spinner'
 import {Course, Enrollment, Role, Section} from './types'
-<<<<<<< HEAD
-=======
 import {Flex} from '@instructure/ui-flex'
 import {useScope as useI18nScope} from '@canvas/i18n'
 
 const I18n = useI18nScope('temporary_enrollment')
->>>>>>> d94f01da
 
 interface RoleChoice {
   readonly id: string
