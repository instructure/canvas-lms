--- conflicted
+++ resolved
@@ -19,17 +19,9 @@
 import React, {useEffect, useState} from 'react'
 import {EnrollmentTreeGroup} from './EnrollmentTreeGroup'
 import {Spinner} from '@instructure/ui-spinner'
-<<<<<<< HEAD
-import {Course, Enrollment, Role, Section} from './types'
-import {Flex} from '@instructure/ui-flex'
-import {useScope as useI18nScope} from '@canvas/i18n'
-
-const I18n = useI18nScope('temporary_enrollment')
-=======
 import {Course, Enrollment, Role, RoleChoice, Section} from './types'
 import {Flex} from '@instructure/ui-flex'
 import {useScope as useI18nScope} from '@canvas/i18n'
->>>>>>> 418ffca1
 
 const I18n = useI18nScope('temporary_enrollment')
 
