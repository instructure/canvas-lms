/*
 * Copyright (C) 2023 - present Instructure, Inc.
 *
 * This file is part of Canvas.
 *
 * Canvas is free software: you can redistribute it and/or modify it under
 * the terms of the GNU Affero General Public License as published by the Free
 * Software Foundation, version 3 of the License.
 *
 * Canvas is distributed in the hope that it will be useful, but WITHOUT ANY
 * WARRANTY; without even the implied warranty of MERCHANTABILITY or FITNESS FOR
 * A PARTICULAR PURPOSE. See the GNU Affero General Public License for more
 * details.
 *
 * You should have received a copy of the GNU Affero General Public License along
 * with this program. If not, see <http://www.gnu.org/licenses/>.
 */

import type {ChangeEvent} from 'react'
<<<<<<< HEAD
import React, {useEffect, useState} from 'react'
=======
import React, {useEffect, useRef, useState} from 'react'
>>>>>>> 51db239a
import {useScope as createI18nScope} from '@canvas/i18n'
import {RadioInput, RadioInputGroup} from '@instructure/ui-radio-input'
import {ScreenReaderContent} from '@instructure/ui-a11y-content'
import doFetchApi from '@canvas/do-fetch-api-effect'
import {Alert} from '@instructure/ui-alerts'
import {Text} from '@instructure/ui-text'
import {Spinner} from '@instructure/ui-spinner'
import {TextArea} from '@instructure/ui-text-area'
import {Flex} from '@instructure/ui-flex'
import {createAnalyticPropsGenerator} from './util/analytics'
import {TempEnrollAvatar} from './TempEnrollAvatar'
import type {User, DuplicateUser} from './types'
import {MODULE_NAME} from './types'
import type {GlobalEnv} from '@canvas/global/env/GlobalEnv.d'
import {TempEnrollSearchConfirmation} from './TempEnrollSearchConfirmation'

declare const ENV: GlobalEnv

const I18n = createI18nScope('temporary_enrollment')

// initialize analytics props
const analyticProps = createAnalyticPropsGenerator(MODULE_NAME)

interface Props {
  user: User
  page: number
  searchFail: () => void
  searchSuccess: (enrollments: User[]) => void
  canReadSIS: boolean
  foundUsers: User[]
  wasReset?: boolean
  duplicateReq: boolean
}

export function TempEnrollSearch(props: Props) {
  // 'cc_path' | 'unique_id' | 'sis_user_id'
  const [searchType, setSearchType] = useState('cc_path')
  const [message, setMessage] = useState('')
  const [loading, setLoading] = useState(false)
  const [search, setSearch] = useState('')
  const [searchMessage, setSearchMessage] = useState('')
  const [duplicateUsers, setDuplicateUsers] = useState<Record<string, DuplicateUser[]>>({})
  const [foundUsers, setFoundUsers] = useState<User[]>(props.foundUsers)
  const textAreaRef = useRef<TextArea | null>(null)

  const handleSearchTypeChange = (_event: ChangeEvent<HTMLInputElement>, value: string) => {
    setSearchType(value)
  }

  const handleSearchChange = (event: ChangeEvent<HTMLInputElement>) => {
    if (event.target !== null) {
      const searchValue = event.target.value
      setSearch(searchValue)
      setSearchMessage('')
    }
  }

  const handleSearchBlur = () => {
    if (search.length === 0) {
      setSearchMessage(I18n.t('Search value is required.'))
    }
  }

  const processSearchApiResponse = (response: any) => {
    const foundUserList = response.users
    // MISSING OR NO USERS
    const hasNoUsers = response.duplicates.length === 0 && foundUserList === 0
    const isUndefined = typeof response.users[0] === 'undefined' && response.duplicates.length === 0
    if (response.missing.length > 0 || hasNoUsers || isUndefined) {
      // failed search; users were not found
      setMessage(I18n.t('A user could not be found.'))
      props.searchFail()
      return
    }

    // DUPLICATES
    const map: Record<string, DuplicateUser[]> = {}
    response.duplicates.forEach((dupePair: DuplicateUser[]) => {
      const key = dupePair[0].address
      // get dupe sets without provider if included
      const withoutProvider = dupePair.filter(dupeUser => {
        return dupeUser.user_id !== props.user.id
      })
      // if a dupe set is length of 1, add to foundList
      if (withoutProvider.length === 1) {
        foundUserList.push(withoutProvider[0])
      } else {
        map[key] = withoutProvider
      }
    })
    setDuplicateUsers(map)

    // FOUND USERS
    if (containsProvider(foundUserList)) {
      setMessage(
        I18n.t('One of the users found matches the provider. Please search for a different user.'),
      )
      props.searchFail()
      return
    }
    setFoundUsers(foundUserList)
    setMessage('')
  }

  const containsProvider = (userList: User[]) => {
    return userList.some(user => user.user_id === props.user.id)
  }

  useEffect(() => {
    if (props.page === 1 && props.foundUsers.length === 0) {
      if (search.length === 0) {
        textAreaRef.current?.focus()
        props.searchFail()
        return
      }
      setLoading(true)
      const findUser = async () => {
        try {
          const searchArray = search.split(',')
          const searchFirst = searchArray
          const {json} = await doFetchApi({
            path: `/accounts/${ENV.ACCOUNT_ID}/user_lists.json`,
            method: 'POST',
            params: {user_list: searchFirst, v2: true, search_type: searchType},
          })
          processSearchApiResponse(json)
        } catch (error: any) {
          setMessage(error.message)
          props.searchFail()
        }
        setLoading(false)
      }
      findUser()
    } else if (props.page === 1 && props.foundUsers.length > 0) {
      setFoundUsers(props.foundUsers)
    } else {
      setDuplicateUsers({})
    }
    // useEffect hook should only be triggered when page is changed
    // eslint-disable-next-line react-hooks/exhaustive-deps
  }, [props.page])

  let exampleText = ''
  let labelText = ''
  let descText = ''

  switch (searchType) {
    case 'cc_path':
      exampleText = 'lsmith@myschool.edu, mfoster@myschool.edu'
      descText = I18n.t(
        'Enter the email addresses of the users you would like to temporarily enroll',
      )
      labelText = I18n.t('Email Addresses')
      break
    case 'unique_id':
      exampleText = 'lsmith, mfoster'
      descText = I18n.t('Enter the login IDs of the users you would like to temporarily enroll')
      labelText = I18n.t('Login IDs')
      break
    case 'sis_user_id':
      exampleText = 'student_2708, student_3693'
      descText = I18n.t('Enter the SIS IDs of the users you would like to temporarily enroll')
      labelText = I18n.t('SIS IDs')
      break
  }

  const renderSubHeader = () => {
    return (
      <Flex.Item>
        <Flex gap="x-small" direction="column">
          <Flex.Item>
            <TempEnrollAvatar user={props.user} />
          </Flex.Item>
          <Flex.Item shouldGrow={true}>
            <Text weight="bold">
              {I18n.t('Find recipient(s) of temporary enrollments from %{name}', {
                name: props.user.name,
              })}
            </Text>
          </Flex.Item>
        </Flex>
      </Flex.Item>
    )
  }

  const duplicateCount = Object.keys(duplicateUsers).length
  if (loading) {
    return (
      <Flex justifyItems="center" alignItems="center">
        <Spinner renderTitle={I18n.t('Retrieving user information')} />
      </Flex>
    )
  } else if (props.page === 1 && (foundUsers.length > 0 || duplicateCount > 0)) {
    return (
      <Flex gap="medium" direction="column">
        {renderSubHeader()}
        <TempEnrollSearchConfirmation
          foundUsers={foundUsers}
          duplicateUsers={duplicateUsers}
          searchFailure={props.searchFail}
          readySubmit={(enrollments: User[]) => props.searchSuccess(enrollments)}
          canReadSIS={props.canReadSIS}
          duplicateReq={props.duplicateReq}
        />
      </Flex>
    )
  } else {
    return (
      <Flex gap="medium" direction="column">
        {renderSubHeader()}
        {message && (
          <Flex.Item shouldGrow={true}>
            <Alert variant="error" margin="0">
              {message}
            </Alert>
          </Flex.Item>
        )}
        <Flex.Item shouldGrow={true} overflowY="visible">
          <RadioInputGroup
            name="search_type"
            defaultValue={searchType}
            description={I18n.t('Add recipient(s) by')}
            onChange={handleSearchTypeChange}
            layout="columns"
          >
            <RadioInput
              id="peoplesearch_radio_cc_path"
              key="cc_path"
              value="cc_path"
              label={I18n.t('Email Address')}
              {...analyticProps('EmailAddress')}
            />
            <RadioInput
              id="peoplesearch_radio_unique_id"
              key="unique_id"
              value="unique_id"
              label={I18n.t('Login ID')}
              {...analyticProps('LoginID')}
            />
            {props.canReadSIS ? (
              <RadioInput
                id="peoplesearch_radio_sis_user_id"
                key="sis_user_id"
                value="sis_user_id"
                label={I18n.t('SIS ID')}
                {...analyticProps('SISID')}
              />
            ) : null}
          </RadioInputGroup>
        </Flex.Item>
        <Flex.Item overflowY="visible">
          <TextArea
            required={true}
            label={
              <>
                {labelText}
                <ScreenReaderContent>{descText}</ScreenReaderContent>
              </>
            }
            autoGrow={false}
            resize="vertical"
            height="9em"
            value={search}
            placeholder={exampleText}
            // @ts-expect-error
            onChange={handleSearchChange}
            onBlur={handleSearchBlur}
            ref={ref => (textAreaRef.current = ref)}
            messages={searchMessage === '' ? [] : [{type: 'newError', text: searchMessage}]}
            data-testid="search_area"
          />
        </Flex.Item>
      </Flex>
    )
  }
}<|MERGE_RESOLUTION|>--- conflicted
+++ resolved
@@ -17,11 +17,7 @@
  */
 
 import type {ChangeEvent} from 'react'
-<<<<<<< HEAD
-import React, {useEffect, useState} from 'react'
-=======
 import React, {useEffect, useRef, useState} from 'react'
->>>>>>> 51db239a
 import {useScope as createI18nScope} from '@canvas/i18n'
 import {RadioInput, RadioInputGroup} from '@instructure/ui-radio-input'
 import {ScreenReaderContent} from '@instructure/ui-a11y-content'
