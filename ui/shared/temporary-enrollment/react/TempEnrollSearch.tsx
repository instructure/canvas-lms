--- conflicted
+++ resolved
@@ -161,13 +161,7 @@
   if (loading) {
     return (
       <Flex justifyItems="center" alignItems="center">
-<<<<<<< HEAD
-        <Flex.Item shouldGrow={true}>
-          <Spinner renderTitle={I18n.t('Retrieving user information')} />
-        </Flex.Item>
-=======
         <Spinner renderTitle={I18n.t('Retrieving user information')} />
->>>>>>> 418ffca1
       </Flex>
     )
   }
