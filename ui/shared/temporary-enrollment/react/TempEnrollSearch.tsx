--- conflicted
+++ resolved
@@ -16,21 +16,11 @@
  * with this program. If not, see <http://www.gnu.org/licenses/>.
  */
 
-<<<<<<< HEAD
-import React, {useEffect, useState} from 'react'
-=======
 import React, {ChangeEvent, useEffect, useState} from 'react'
->>>>>>> a5918370
 import {useScope as useI18nScope} from '@canvas/i18n'
-// @ts-ignore
-import {RadioInput, RadioInputGroup} from '@instructure/ui-radio-input'
+import {RadioInputGroup, RadioInput} from '@instructure/ui-radio-input'
 import {Avatar} from '@instructure/ui-avatar'
 import {ScreenReaderContent} from '@instructure/ui-a11y-content'
-<<<<<<< HEAD
-// @ts-ignore
-import {Grid} from '@instructure/ui-grid'
-=======
->>>>>>> a5918370
 import doFetchApi from '@canvas/do-fetch-api-effect'
 import {Alert} from '@instructure/ui-alerts'
 import {Text} from '@instructure/ui-text'
@@ -40,10 +30,6 @@
 import {Flex} from '@instructure/ui-flex'
 
 const I18n = useI18nScope('temporary_enrollment')
-
-// Doing this to avoid TS2339 errors-- remove once we're on InstUI 8
-// @ts-expect-error
-const FlexItem = Flex.Item as any
 
 interface AssignUser {
   name: string
@@ -132,29 +118,6 @@
             name: props.user.name,
           })}
         </Text>
-<<<<<<< HEAD
-        <Grid>
-          <Grid.Row vAlign="middle">
-            <Grid.Col>
-              <Flex as="div" margin="small 0 small 0">
-                <FlexItem>
-                  <Avatar
-                    size="large"
-                    margin="0 small 0 0"
-                    name={props.user.name}
-                    src={props.user.avatar_url}
-                    data-fs-exclude={true}
-                    data-heap-redact-attributes="name"
-                  />
-                </FlexItem>
-                <FlexItem shouldShrink={true}>
-                  <Text size="large">{props.user.name}</Text>
-                </FlexItem>
-              </Flex>
-            </Grid.Col>
-          </Grid.Row>
-        </Grid>
-=======
 
         <Flex margin="small 0 small 0">
           <Flex.Item>
@@ -172,7 +135,6 @@
             <Text size="large">{props.user.name}</Text>
           </Flex.Item>
         </Flex>
->>>>>>> a5918370
       </>
     )
   }
