--- conflicted
+++ resolved
@@ -70,13 +70,6 @@
               {...analyticProps('Course')}
             />
           </Flex.Item>
-<<<<<<< HEAD
-        ) : null}
-        {props.workflowState ? (
-          <Flex.Item margin="0 medium">
-            <Text weight="light">
-              {I18n.t('course status: %{state}', {state: translateState(props.workflowState)})}
-=======
           {props.isMismatch ? (
             <Flex.Item>
               <RoleMismatchToolTipWrapper />
@@ -89,7 +82,6 @@
               {I18n.t('course status: %{state}', {
                 state: translateState(props.workflowState),
               })}
->>>>>>> 0cb031ce
             </Text>
           </div>
         ) : null}
