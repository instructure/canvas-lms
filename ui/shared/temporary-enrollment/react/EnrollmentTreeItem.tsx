/*
 * Copyright (C) 2023 - present Instructure, Inc.
 *
 * This file is part of Canvas.
 *
 * Canvas is free software: you can redistribute it and/or modify it under
 * the terms of the GNU Affero General Public License as published by the Free
 * Software Foundation, version 3 of the License.
 *
 * Canvas is distributed in the hope that it will be useful, but WITHOUT ANY
 * WARRANTY; without even the implied warranty of MERCHANTABILITY or FITNESS FOR
 * A PARTICULAR PURPOSE. See the GNU Affero General Public License for more
 * details.
 *
 * You should have received a copy of the GNU Affero General Public License along
 * with this program. If not, see <http://www.gnu.org/licenses/>.
 */

import React, {useEffect, useState} from 'react'
import {useScope as useI18nScope} from '@canvas/i18n'
import {Text} from '@instructure/ui-text'
import {Checkbox} from '@instructure/ui-checkbox'
import {Flex} from '@instructure/ui-flex'
import {NodeStructure} from './EnrollmentTree'
import {translateState} from './EnrollmentTreeGroup'
import RoleMismatchToolTip from './RoleMismatchToolTip'
import {createAnalyticPropsGenerator} from './util/analytics'
import {MODULE_NAME} from './types'

const I18n = useI18nScope('temporary_enrollment')

// initialize analytics props
const analyticProps = createAnalyticPropsGenerator(MODULE_NAME)

interface Props extends NodeStructure {
  indent: any
  updateCheck?: Function
  workState?: string
}

export function EnrollmentTreeItem(props: Props) {
  const [checked, setChecked] = useState(false)

  useEffect(() => {
    if (props.isCheck !== undefined) {
      setChecked(props.isCheck)
    }
  }, [props.isCheck])

  const handleCheckboxChange = () => {
    setChecked(!checked)

    if (props.updateCheck) {
      props.updateCheck(props, !props.isCheck)
    }
  }

  const renderRow = () => {
    return (
<<<<<<< HEAD
      <Flex key={props.id} padding="x-small" as="div" alignItems="center">
=======
      <Flex key={props.id} padding="xxx-small" as="div" alignItems="center">
>>>>>>> 0612a5fd
        <Flex.Item margin={props.indent}>
          <Checkbox
            data-testid={'check ' + props.id}
            label=""
            size="medium"
            checked={checked}
            onChange={handleCheckboxChange}
<<<<<<< HEAD
=======
            {...analyticProps('Course')}
>>>>>>> 0612a5fd
          />
        </Flex.Item>
        <Flex.Item margin="0 0 0 x-small">
          <Text>{props.label}</Text>
        </Flex.Item>
        {props.isMismatch ? (
          <Flex.Item>
            <RoleMismatchToolTip />
          </Flex.Item>
        ) : null}
        {props.workState ? (
          <Flex.Item margin="0 medium">
            <Text weight="light">
              {I18n.t('course status: %{state}', {state: translateState(props.workState)})}
            </Text>
          </Flex.Item>
        ) : null}
      </Flex>
    )
  }

  return renderRow()
}<|MERGE_RESOLUTION|>--- conflicted
+++ resolved
@@ -57,11 +57,7 @@
 
   const renderRow = () => {
     return (
-<<<<<<< HEAD
-      <Flex key={props.id} padding="x-small" as="div" alignItems="center">
-=======
       <Flex key={props.id} padding="xxx-small" as="div" alignItems="center">
->>>>>>> 0612a5fd
         <Flex.Item margin={props.indent}>
           <Checkbox
             data-testid={'check ' + props.id}
@@ -69,10 +65,7 @@
             size="medium"
             checked={checked}
             onChange={handleCheckboxChange}
-<<<<<<< HEAD
-=======
             {...analyticProps('Course')}
->>>>>>> 0612a5fd
           />
         </Flex.Item>
         <Flex.Item margin="0 0 0 x-small">
