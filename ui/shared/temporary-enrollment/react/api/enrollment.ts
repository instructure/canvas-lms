/*
 * Copyright (C) 2023 - present Instructure, Inc.
 *
 * This file is part of Canvas.
 *
 * Canvas is free software: you can redistribute it and/or modify it under
 * the terms of the GNU Affero General Public License as published by the Free
 * Software Foundation, version 3 of the License.
 *
 * Canvas is distributed in the hope that it will be useful, but WITHOUT ANY
 * WARRANTY; without even the implied warranty of MERCHANTABILITY or FITNESS FOR
 * A PARTICULAR PURPOSE. See the GNU Affero General Public License for more
 * details.
 *
 * You should have received a copy of the GNU Affero General Public License along
 * with this program. If not, see <http://www.gnu.org/licenses/>.
 */

<<<<<<< HEAD
import {ITEMS_PER_PAGE} from '../types'
import type {Enrollment, TemporaryEnrollmentPairing} from '../types'
=======
import type {Enrollment, TemporaryEnrollmentPairing} from '../types'
import {ITEMS_PER_PAGE} from '../types'
>>>>>>> 0d1b4c3f
import doFetchApi from '@canvas/do-fetch-api-effect'
import {useScope as useI18nScope} from '@canvas/i18n'

const I18n = useI18nScope('temporary_enrollment')

/**
 * Fetches temporary enrollment data for a user
 *
 * If isRecipient is true:
 *  - Fetches enrollments where the user is a recipient
 *
 * If isRecipient is false:
 *  - Fetches enrollments where the user is a provider
 *
 * @param {number} userId ID of the user to fetch data for
 * @param {boolean} isRecipient Fetch enrollments for recipients or providers
 * @returns {Promise<Enrollment[]>} Resolves to an array of enrollment data
 */
export async function fetchTemporaryEnrollments(
  userId: string,
  isRecipient: boolean
): Promise<Enrollment[]> {
  const params: Record<string, any> = {
    state: ['current_and_future'],
    per_page: ITEMS_PER_PAGE,
  }

  if (isRecipient) {
    params.temporary_enrollments_for_recipient = true
    params.include = 'temporary_enrollment_providers'
  } else {
    params.temporary_enrollment_recipients_for_provider = true
  }

  const {response, json} = await doFetchApi({
    path: `/api/v1/users/${userId}/enrollments`,
    params,
  })

  if (response.status === 204) {
    return []
  } else if (!response.ok) {
    const errorMessage = isRecipient
      ? I18n.t('Failed to get temporary enrollments for recipient')
      : I18n.t('Failed to get temporary enrollments for provider')
    throw new Error(errorMessage)
  }

  return json
}

/**
 * Creates a temporary enrollment pairing object
 *
 * @param {string} accountId Account ID
 * @returns {Promise<TemporaryEnrollmentPairing>} Resolves to a temporary enrollment pairing object
 */
export async function createTemporaryEnrollmentPairing(
  accountId: string
): Promise<TemporaryEnrollmentPairing> {
  try {
    const response = await doFetchApi({
      path: `/api/v1/accounts/${accountId}/temporary_enrollment_pairings`,
      method: 'POST',
    })
    return response.json.temporary_enrollment_pairing
  } catch (error) {
    if (error instanceof Error) {
      throw new Error(I18n.t('Failed to create temporary enrollment pairing'))
    } else {
      throw new Error(
        I18n.t('Failed to create temporary enrollment pairing due to an unknown error')
      )
    }
  }
}

/**
 * Deletes an enrollment
 *
 * @param {string} courseId ID of the course
 * @param {string} enrollmentId ID of the enrollment to delete
 * @returns {Promise<void>} API response
 */
export async function deleteEnrollment(courseId: string, enrollmentId: string): Promise<void> {
  try {
    await doFetchApi({
      path: `/api/v1/courses/${courseId}/enrollments/${enrollmentId}`,
      params: {
        task: 'delete',
      },
      method: 'DELETE',
    })
  } catch (error) {
    if (error instanceof Error) {
      throw new Error(I18n.t('Failed to delete temporary enrollment'))
    } else {
      throw new Error(I18n.t('Failed to delete temporary enrollment due to an unknown error'))
    }
  }
}

/**
 * Creates a temporary enrollment
 *
 * @param {string} sectionId ID of the section
 * @param {string} enrollmentUserId ID of the recipient user
 * @param {string} userId ID of the provider user
 * @param {string} pairingId ID of the pairing
 * @param {Date} startDate Start date of the temporary enrollment
 * @param {Date} endDate End date of the temporary enrollment
 * @param {string} roleId ID of the role
 * @returns {Promise<void>} Promise that resolves when the temporary enrollment
 *                          is successfully created
 * @throws {Error} If an error occurs while creating the temporary enrollment
 */
export async function createEnrollment(
  sectionId: string,
  enrollmentUserId: string,
  userId: string,
  pairingId: string,
  startDate: Date,
  endDate: Date,
  roleId: string
): Promise<void> {
  try {
    await doFetchApi({
      path: `/api/v1/sections/${sectionId}/enrollments`,
      params: {
        enrollment: {
          user_id: enrollmentUserId,
          temporary_enrollment_source_user_id: userId,
          temporary_enrollment_pairing_id: pairingId,
          start_at: startDate.toISOString(),
          end_at: endDate.toISOString(),
          role_id: roleId,
        },
      },
      method: 'POST',
    })
  } catch (error) {
    const defaultErrorMessage = I18n.t(
      'Failed to create temporary enrollment, please try again later'
    )
    // @ts-expect-error because doFetchApi is not type safe (yet)
    const serverErrorMessage: string = (await error.response?.json())?.message || ''
    const serverErrorTranslations: {[key: string]: string} = {
      "Can't add an enrollment to a concluded course.": I18n.t(
        'Cannot add a temporary enrollment to a concluded course'
      ),
      'Cannot create an enrollment with this role because it is inactive.': I18n.t(
        'Cannot create a temporary enrollment with an inactive role'
      ),
      'The specified type must match the base type for the role': I18n.t(
        'The specified type must match the base type for the role'
      ),
    }
    const errorMessage = serverErrorTranslations[serverErrorMessage] || defaultErrorMessage
    throw new Error(errorMessage)
  }
}<|MERGE_RESOLUTION|>--- conflicted
+++ resolved
@@ -16,13 +16,8 @@
  * with this program. If not, see <http://www.gnu.org/licenses/>.
  */
 
-<<<<<<< HEAD
-import {ITEMS_PER_PAGE} from '../types'
-import type {Enrollment, TemporaryEnrollmentPairing} from '../types'
-=======
 import type {Enrollment, TemporaryEnrollmentPairing} from '../types'
 import {ITEMS_PER_PAGE} from '../types'
->>>>>>> 0d1b4c3f
 import doFetchApi from '@canvas/do-fetch-api-effect'
 import {useScope as useI18nScope} from '@canvas/i18n'
 
