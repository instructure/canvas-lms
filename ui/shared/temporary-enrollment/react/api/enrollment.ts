--- conflicted
+++ resolved
@@ -16,11 +16,7 @@
  * with this program. If not, see <http://www.gnu.org/licenses/>.
  */
 
-<<<<<<< HEAD
-import {Enrollment, ITEMS_PER_PAGE} from '../types'
-=======
 import {Enrollment, ITEMS_PER_PAGE, TemporaryEnrollmentPairing} from '../types'
->>>>>>> ad43e8f4
 import doFetchApi from '@canvas/do-fetch-api-effect'
 
 /**
@@ -46,32 +42,12 @@
     per_page: ITEMS_PER_PAGE,
   }
 
-<<<<<<< HEAD
-  const params: Record<string, any> = {
-    temporary_enrollments: true,
-    state: ['current_and_future'],
-    per_page: ITEMS_PER_PAGE,
-  }
-
-  if (isRecipient) {
-    params.include = 'temporary_enrollment_providers'
-  } else {
-    params.temporary_enrollment_recipients = true
-  }
-
-  try {
-    const {response, json} = await doFetchApi({
-      path: `/api/v1/users/${userId}/enrollments`,
-      params,
-    })
-=======
   if (isRecipient) {
     params.temporary_enrollments_for_recipient = true
     params.include = 'temporary_enrollment_providers'
   } else {
     params.temporary_enrollment_recipients_for_provider = true
   }
->>>>>>> ad43e8f4
 
   const {response, json} = await doFetchApi({
     path: `/api/v1/users/${userId}/enrollments`,
@@ -87,12 +63,6 @@
   return json
 }
 
-<<<<<<< HEAD
-    if (responseStatus === 204) {
-      return []
-    } else if (!response.ok) {
-      throw new Error(`Failed to fetch ${entityType} data. Status: ${responseStatus}`)
-=======
 /**
  * Creates a temporary enrollment pairing object
  *
@@ -111,7 +81,6 @@
   } catch (error) {
     if (error instanceof Error) {
       throw new Error(`Failed to fetch temporary enrollment pairing: ${error.message}`)
->>>>>>> ad43e8f4
     } else {
       throw new Error('Failed to fetch temporary enrollment pairing due to an unknown error')
     }
