--- conflicted
+++ resolved
@@ -142,11 +142,7 @@
 
     return (
       <>
-<<<<<<< HEAD
-        <Flex key={props.id} padding="x-small" as="div" alignItems="center">
-=======
         <Flex key={props.id} padding="xx-small" as="div" alignItems="center">
->>>>>>> 0612a5fd
           <Flex.Item margin={props.indent}>
             <Checkbox
               data-testid={'check ' + props.id}
@@ -155,10 +151,7 @@
               checked={props.isCheck}
               indeterminate={props.isMixed}
               onChange={handleCheckboxChange}
-<<<<<<< HEAD
-=======
               {...analyticProps('Enrollment')}
->>>>>>> 0612a5fd
             />
           </Flex.Item>
           <Flex.Item margin="0 0 0 x-small">
@@ -166,11 +159,7 @@
               withBorder={false}
               withBackground={false}
               onClick={handleIconButtonClick}
-<<<<<<< HEAD
-              // value={props.isToggle}  <--- this is an invalid prop to IconButton. FIXME
-=======
               size="small"
->>>>>>> 0612a5fd
               screenReaderLabel={I18n.t('Toggle group %{group}', {group: props.label})}
               {...analyticProps('Group')}
             >
