/*
 * Copyright (C) 2023 - present Instructure, Inc.
 *
 * This file is part of Canvas.
 *
 * Canvas is free software: you can redistribute it and/or modify it under
 * the terms of the GNU Affero General Public License as published by the Free
 * Software Foundation, version 3 of the License.
 *
 * Canvas is distributed in the hope that it will be useful, but WITHOUT ANY
 * WARRANTY; without even the implied warranty of MERCHANTABILITY or FITNESS FOR
 * A PARTICULAR PURPOSE. See the GNU Affero General Public License for more
 * details.
 *
 * You should have received a copy of the GNU Affero General Public License along
 * with this program. If not, see <http://www.gnu.org/licenses/>.
 */

import React from 'react'
import {IconButton} from '@instructure/ui-buttons'
import {useScope as useI18nScope} from '@canvas/i18n'
import {IconArrowOpenDownSolid, IconArrowOpenEndSolid} from '@instructure/ui-icons'
import {Text} from '@instructure/ui-text'
import {EnrollmentTreeItem} from './EnrollmentTreeItem'
import {Checkbox} from '@instructure/ui-checkbox'
import {Flex} from '@instructure/ui-flex'
import {createAnalyticPropsGenerator} from './util/analytics'
import {ENROLLMENT_TREE_ICON_OFFSET, ENROLLMENT_TREE_SPACING, MODULE_NAME} from './types'
import type {NodeStructure} from './types'
import type {Spacing} from '@instructure/emotion'
import RoleMismatchToolTipWrapper from './RoleMismatchToolTipWrapper'

const I18n = useI18nScope('temporary_enrollment')

// initialize analytics props
const analyticProps = createAnalyticPropsGenerator(MODULE_NAME)

interface Props extends NodeStructure {
  indent: Spacing
  updateCheck: Function
  updateToggle: Function
}

export function translateState(workflow: string) {
  switch (workflow) {
    case 'created':
    case 'claimed':
    case 'unpublished':
      return I18n.t('unpublished')
    case 'available':
      return I18n.t('published')
    case 'completed':
      return I18n.t('completed')
    default:
      return I18n.t('unknown')
  }
}

export function EnrollmentTreeGroup(props: Props) {
  const handleCheckboxChange = () => {
    if (props.updateCheck) {
      props.updateCheck(props, !props.isCheck)
    }
  }

  const handleIconButtonClick = () => {
    props.updateToggle(props, !props.isToggle)
  }

  const renderChildren = (): {elements: JSX.Element | undefined; count: number} => {
    const childRows: JSX.Element[] = []
    if (props.isToggle) {
      // if parent is a role
      if (props.id.startsWith('r')) {
        for (const course of props.children as NodeStructure[]) {
          if (course.children.length === 0) return {elements: undefined, count: 0}
          if (course.children.length > 1) {
            childRows.push(
<<<<<<< HEAD
              <EnrollmentTreeGroup
                key={course.id}
                indent="0 0 0 medium"
                id={course.id}
                label={course.label}
                isCheck={course.isCheck}
                isToggle={course.isToggle}
                updateCheck={props.updateCheck}
                updateToggle={props.updateToggle}
                isMixed={course.isMixed}
                isMismatch={course.isMismatch}
                workflowState={course.workflowState}
                parent={course.parent}
              >
                {course.children}
              </EnrollmentTreeGroup>
=======
              <Flex.Item key={course.id} shouldGrow={true} overflowY="visible">
                <EnrollmentTreeGroup
                  indent="0"
                  id={course.id}
                  label={course.label}
                  isCheck={course.isCheck}
                  isToggle={course.isToggle}
                  updateCheck={props.updateCheck}
                  updateToggle={props.updateToggle}
                  isMixed={course.isMixed}
                  isMismatch={course.isMismatch}
                  workflowState={course.workflowState}
                  parent={course.parent}
                >
                  {course.children}
                </EnrollmentTreeGroup>
              </Flex.Item>
>>>>>>> 474bf526
            )
          } else {
            const label = course.label + ' - ' + course.children[0].label
            childRows.push(
<<<<<<< HEAD
              <EnrollmentTreeItem
                key={course.id}
                indent="0 0 0 medium"
                id={course.id}
                label={label}
                isCheck={course.isCheck}
                updateCheck={props.updateCheck}
                isMixed={false}
                workflowState={course.workflowState}
                parent={course.parent}
                isMismatch={course.isMismatch}
              >
                {[]}
              </EnrollmentTreeItem>
=======
              <Flex.Item key={course.id} shouldGrow={true} overflowY="visible">
                <EnrollmentTreeItem
                  indent="0 0 0 large"
                  id={course.id}
                  label={label}
                  isCheck={course.isCheck}
                  updateCheck={props.updateCheck}
                  isMixed={false}
                  workflowState={course.workflowState}
                  parent={course.parent}
                  isMismatch={course.isMismatch}
                >
                  {[]}
                </EnrollmentTreeItem>
              </Flex.Item>
>>>>>>> 474bf526
            )
          }
        }
      } else {
        for (const section of props.children) {
          childRows.push(
            <Flex.Item key={section.id} shouldGrow={true} overflowY="visible">
              <EnrollmentTreeItem
                indent="0 0 0 large"
                id={section.id}
                label={section.label}
                isCheck={section.isCheck}
                updateCheck={props.updateCheck}
                isMixed={false}
                parent={section.parent}
                isMismatch={section.isMismatch}
              >
                {[]}
              </EnrollmentTreeItem>
            </Flex.Item>
          )
        }
      }
    }

    return {
      elements: (
        <Flex gap="xx-small" direction="column">
          {childRows}
        </Flex>
      ),
      count: childRows.length,
    }
  }

  const renderRow = () => {
    const {elements, count} = renderChildren()

    return (
<<<<<<< HEAD
      <>
        <Flex key={props.id} padding="xx-small" as="div" alignItems="center">
          <Flex.Item margin={props.indent}>
            <Checkbox
              data-testid={'check ' + props.id}
              label=""
              size="medium"
              checked={props.isCheck}
              indeterminate={props.isMixed}
              onChange={handleCheckboxChange}
              {...analyticProps('Enrollment')}
            />
          </Flex.Item>
          <Flex.Item margin="0 0 0 x-small">
            <IconButton
              withBorder={false}
              withBackground={false}
              onClick={handleIconButtonClick}
              size="small"
              screenReaderLabel={I18n.t('Toggle group %{group}', {group: props.label})}
              {...analyticProps('Group')}
              aria-expanded={props.isToggle}
            >
              {toggleIcon}
            </IconButton>
          </Flex.Item>
          <Flex.Item margin="0 0 0 x-small">
            <Text>{props.label}</Text>
          </Flex.Item>
          {props.isMismatch ? (
=======
      <Flex key={props.id} gap="xx-small" direction="column">
        <Flex.Item overflowY="visible">
          <Flex padding={props.indent} alignItems="start" gap="x-small">
>>>>>>> 474bf526
            <Flex.Item>
              <div style={{marginTop: ENROLLMENT_TREE_ICON_OFFSET}}>
                <IconButton
                  withBorder={false}
                  withBackground={false}
                  onClick={handleIconButtonClick}
                  size="small"
                  screenReaderLabel={I18n.t('Toggle group %{group}', {group: props.label})}
                  {...analyticProps('Group')}
                  aria-expanded={props.isToggle}
                >
                  {props.isToggle ? IconArrowOpenDownSolid : IconArrowOpenEndSolid}
                </IconButton>
              </div>
            </Flex.Item>
<<<<<<< HEAD
          ) : null}
          {props.workflowState ? (
            <Flex.Item margin="0 large">
              <Text weight="light">
                {I18n.t('course status: %{state}', {state: translateState(props.workflowState)})}
              </Text>
=======
            <Flex.Item shouldShrink={true}>
              <Flex alignItems="start" gap="x-small">
                <Flex.Item shouldShrink={true}>
                  <Checkbox
                    data-testid={'check ' + props.id}
                    label={<Text weight="bold">{props.label}</Text>}
                    checked={props.isCheck}
                    indeterminate={props.isMixed}
                    onChange={handleCheckboxChange}
                    {...analyticProps('Enrollment')}
                  />
                </Flex.Item>
                {props.isMismatch ? (
                  <Flex.Item>
                    <RoleMismatchToolTipWrapper />
                  </Flex.Item>
                ) : null}
              </Flex>
              {props.workflowState ? (
                <div style={{paddingLeft: ENROLLMENT_TREE_SPACING}}>
                  <Text size="small">
                    {I18n.t('course status: %{state}', {
                      state: translateState(props.workflowState),
                    })}
                  </Text>
                </div>
              ) : null}
>>>>>>> 474bf526
            </Flex.Item>
          </Flex>
        </Flex.Item>
        {count > 0 ? (
          <Flex.Item overflowY="visible">
            <div style={{paddingLeft: ENROLLMENT_TREE_SPACING}}>{elements}</div>
          </Flex.Item>
        ) : null}
      </Flex>
    )
  }

  return renderRow()
}<|MERGE_RESOLUTION|>--- conflicted
+++ resolved
@@ -76,24 +76,6 @@
           if (course.children.length === 0) return {elements: undefined, count: 0}
           if (course.children.length > 1) {
             childRows.push(
-<<<<<<< HEAD
-              <EnrollmentTreeGroup
-                key={course.id}
-                indent="0 0 0 medium"
-                id={course.id}
-                label={course.label}
-                isCheck={course.isCheck}
-                isToggle={course.isToggle}
-                updateCheck={props.updateCheck}
-                updateToggle={props.updateToggle}
-                isMixed={course.isMixed}
-                isMismatch={course.isMismatch}
-                workflowState={course.workflowState}
-                parent={course.parent}
-              >
-                {course.children}
-              </EnrollmentTreeGroup>
-=======
               <Flex.Item key={course.id} shouldGrow={true} overflowY="visible">
                 <EnrollmentTreeGroup
                   indent="0"
@@ -111,27 +93,10 @@
                   {course.children}
                 </EnrollmentTreeGroup>
               </Flex.Item>
->>>>>>> 474bf526
             )
           } else {
             const label = course.label + ' - ' + course.children[0].label
             childRows.push(
-<<<<<<< HEAD
-              <EnrollmentTreeItem
-                key={course.id}
-                indent="0 0 0 medium"
-                id={course.id}
-                label={label}
-                isCheck={course.isCheck}
-                updateCheck={props.updateCheck}
-                isMixed={false}
-                workflowState={course.workflowState}
-                parent={course.parent}
-                isMismatch={course.isMismatch}
-              >
-                {[]}
-              </EnrollmentTreeItem>
-=======
               <Flex.Item key={course.id} shouldGrow={true} overflowY="visible">
                 <EnrollmentTreeItem
                   indent="0 0 0 large"
@@ -147,7 +112,6 @@
                   {[]}
                 </EnrollmentTreeItem>
               </Flex.Item>
->>>>>>> 474bf526
             )
           }
         }
@@ -187,42 +151,9 @@
     const {elements, count} = renderChildren()
 
     return (
-<<<<<<< HEAD
-      <>
-        <Flex key={props.id} padding="xx-small" as="div" alignItems="center">
-          <Flex.Item margin={props.indent}>
-            <Checkbox
-              data-testid={'check ' + props.id}
-              label=""
-              size="medium"
-              checked={props.isCheck}
-              indeterminate={props.isMixed}
-              onChange={handleCheckboxChange}
-              {...analyticProps('Enrollment')}
-            />
-          </Flex.Item>
-          <Flex.Item margin="0 0 0 x-small">
-            <IconButton
-              withBorder={false}
-              withBackground={false}
-              onClick={handleIconButtonClick}
-              size="small"
-              screenReaderLabel={I18n.t('Toggle group %{group}', {group: props.label})}
-              {...analyticProps('Group')}
-              aria-expanded={props.isToggle}
-            >
-              {toggleIcon}
-            </IconButton>
-          </Flex.Item>
-          <Flex.Item margin="0 0 0 x-small">
-            <Text>{props.label}</Text>
-          </Flex.Item>
-          {props.isMismatch ? (
-=======
       <Flex key={props.id} gap="xx-small" direction="column">
         <Flex.Item overflowY="visible">
           <Flex padding={props.indent} alignItems="start" gap="x-small">
->>>>>>> 474bf526
             <Flex.Item>
               <div style={{marginTop: ENROLLMENT_TREE_ICON_OFFSET}}>
                 <IconButton
@@ -238,14 +169,6 @@
                 </IconButton>
               </div>
             </Flex.Item>
-<<<<<<< HEAD
-          ) : null}
-          {props.workflowState ? (
-            <Flex.Item margin="0 large">
-              <Text weight="light">
-                {I18n.t('course status: %{state}', {state: translateState(props.workflowState)})}
-              </Text>
-=======
             <Flex.Item shouldShrink={true}>
               <Flex alignItems="start" gap="x-small">
                 <Flex.Item shouldShrink={true}>
@@ -273,7 +196,6 @@
                   </Text>
                 </div>
               ) : null}
->>>>>>> 474bf526
             </Flex.Item>
           </Flex>
         </Flex.Item>
