/*
 * Copyright (C) 2023 - present Instructure, Inc.
 *
 * This file is part of Canvas.
 *
 * Canvas is free software: you can redistribute it and/or modify it under
 * the terms of the GNU Affero General Public License as published by the Free
 * Software Foundation, version 3 of the License.
 *
 * Canvas is distributed in the hope that it will be useful, but WITHOUT ANY
 * WARRANTY; without even the implied warranty of MERCHANTABILITY or FITNESS FOR
 * A PARTICULAR PURPOSE. See the GNU Affero General Public License for more
 * details.
 *
 * You should have received a copy of the GNU Affero General Public License along
 * with this program. If not, see <http://www.gnu.org/licenses/>.
 */

import {IconButton} from '@instructure/ui-buttons'
import React from 'react'
import {useScope as useI18nScope} from '@canvas/i18n'
<<<<<<< HEAD
// @ts-expect-error
=======
>>>>>>> a5918370
import {IconArrowOpenDownSolid, IconArrowOpenEndSolid} from '@instructure/ui-icons'
import {Text} from '@instructure/ui-text'
import {EnrollmentTreeItem} from './EnrollmentTreeItem'
import {NodeStructure} from './EnrollmentTree'
<<<<<<< HEAD
// @ts-expect-error
=======
>>>>>>> a5918370
import {Checkbox} from '@instructure/ui-checkbox'
import {Flex} from '@instructure/ui-flex'
import RoleMismatchToolTip from './RoleMismatchToolTip'

const I18n = useI18nScope('temporary_enrollment')

interface Props extends NodeStructure {
  indent: string
  updateCheck: Function
  updateToggle: Function
}

export function translateState(workflow: string) {
  switch (workflow) {
    case 'created':
    case 'claimed':
    case 'unpublished':
      return I18n.t('unpublished')
    case 'available':
      return I18n.t('published')
    case 'completed':
      return I18n.t('completed')
    case 'deleted':
      return I18n.t('deleted')
    default:
      return I18n.t('unknown')
  }
}

export function EnrollmentTreeGroup(props: Props) {
<<<<<<< HEAD
  // Doing this to avoid TS2339 errors-- remove once we're on InstUI 8
  const {Item: FlexItem} = Flex as any
=======
  const handleCheckboxChange = () => {
    if (props.updateCheck) {
      props.updateCheck(props, !props.isCheck)
    }
  }

  const handleIconButtonClick = () => {
    props.updateToggle(props, !props.isToggle)
  }
>>>>>>> a5918370

  const renderChildren = () => {
    const childRows = []
    if (props.isToggle) {
      // if parent is a role
      if (props.id.startsWith('r')) {
        for (const course of props.children) {
          if (course.children.length > 1) {
            childRows.push(
              <EnrollmentTreeGroup
                key={course.id}
                indent="0 0 0 medium"
                id={course.id}
                label={course.label}
                isCheck={course.isCheck}
                isToggle={course.isToggle}
                updateCheck={props.updateCheck}
                updateToggle={props.updateToggle}
                isMixed={course.isMixed}
                isMismatch={course.isMismatch}
                workState={course.workState}
                parent={course.parent}
              >
                {course.children}
              </EnrollmentTreeGroup>
            )
          } else {
            const label = course.label + ' - ' + course.children[0].label
            childRows.push(
              <EnrollmentTreeItem
                key={course.id}
                indent="0 0 0 medium"
                id={course.id}
                label={label}
                isCheck={course.isCheck}
                updateCheck={props.updateCheck}
                isMixed={false}
                workState={course.workState}
                parent={course.parent}
                isMismatch={course.isMismatch}
              >
                {[]}
              </EnrollmentTreeItem>
            )
          }
        }
      } else {
        for (const section of props.children) {
          childRows.push(
            <EnrollmentTreeItem
              key={section.id}
              indent="0 0 0 x-large"
              id={section.id}
              label={section.label}
              isCheck={section.isCheck}
              updateCheck={props.updateCheck}
              isMixed={false}
              parent={section.parent}
              isMismatch={section.isMismatch}
            >
              {[]}
            </EnrollmentTreeItem>
          )
        }
      }
    }
    return childRows
  }

  const renderRow = () => {
    const toggleIcon = props.isToggle ? IconArrowOpenDownSolid : IconArrowOpenEndSolid

    return (
      <>
        <Flex key={props.id} padding="x-small" as="div" alignItems="center">
          <FlexItem margin={props.indent}>
            <Checkbox
              data-testid={'check ' + props.id}
              label=""
              size="large"
              checked={props.isCheck}
              indeterminate={props.isMixed}
              onChange={handleCheckboxChange}
            />
          </FlexItem>
          <FlexItem margin="0 0 0 x-small">
            <IconButton
              withBorder={false}
              withBackground={false}
<<<<<<< HEAD
              onClick={() => {
                props.updateToggle(props, !props.isToggle)
              }}
              value={props.isToggle}
=======
              onClick={handleIconButtonClick}
              // value={props.isToggle}  <--- this is an invalid prop to IconButton. FIXME
>>>>>>> a5918370
              screenReaderLabel={I18n.t('Toggle group %{group}', {group: props.label})}
            >
              {toggleIcon}
            </IconButton>
          </FlexItem>
          <FlexItem margin="0 0 0 x-small">
            <Text>{props.label}</Text>
          </FlexItem>
          {props.isMismatch ? (
            <FlexItem>
              <RoleMismatchToolTip />
            </FlexItem>
          ) : null}
          {props.workState ? (
            <FlexItem margin="0 large">
              <Text weight="light">
                {I18n.t('course status: %{state}', {state: translateState(props.workState)})}
              </Text>
            </FlexItem>
          ) : null}
        </Flex>
        {renderChildren()}
      </>
    )
  }

  return renderRow()
}<|MERGE_RESOLUTION|>--- conflicted
+++ resolved
@@ -19,18 +19,10 @@
 import {IconButton} from '@instructure/ui-buttons'
 import React from 'react'
 import {useScope as useI18nScope} from '@canvas/i18n'
-<<<<<<< HEAD
-// @ts-expect-error
-=======
->>>>>>> a5918370
 import {IconArrowOpenDownSolid, IconArrowOpenEndSolid} from '@instructure/ui-icons'
 import {Text} from '@instructure/ui-text'
 import {EnrollmentTreeItem} from './EnrollmentTreeItem'
 import {NodeStructure} from './EnrollmentTree'
-<<<<<<< HEAD
-// @ts-expect-error
-=======
->>>>>>> a5918370
 import {Checkbox} from '@instructure/ui-checkbox'
 import {Flex} from '@instructure/ui-flex'
 import RoleMismatchToolTip from './RoleMismatchToolTip'
@@ -38,7 +30,7 @@
 const I18n = useI18nScope('temporary_enrollment')
 
 interface Props extends NodeStructure {
-  indent: string
+  indent: any
   updateCheck: Function
   updateToggle: Function
 }
@@ -61,10 +53,6 @@
 }
 
 export function EnrollmentTreeGroup(props: Props) {
-<<<<<<< HEAD
-  // Doing this to avoid TS2339 errors-- remove once we're on InstUI 8
-  const {Item: FlexItem} = Flex as any
-=======
   const handleCheckboxChange = () => {
     if (props.updateCheck) {
       props.updateCheck(props, !props.isCheck)
@@ -74,7 +62,6 @@
   const handleIconButtonClick = () => {
     props.updateToggle(props, !props.isToggle)
   }
->>>>>>> a5918370
 
   const renderChildren = () => {
     const childRows = []
@@ -150,7 +137,7 @@
     return (
       <>
         <Flex key={props.id} padding="x-small" as="div" alignItems="center">
-          <FlexItem margin={props.indent}>
+          <Flex.Item margin={props.indent}>
             <Checkbox
               data-testid={'check ' + props.id}
               label=""
@@ -159,39 +146,32 @@
               indeterminate={props.isMixed}
               onChange={handleCheckboxChange}
             />
-          </FlexItem>
-          <FlexItem margin="0 0 0 x-small">
+          </Flex.Item>
+          <Flex.Item margin="0 0 0 x-small">
             <IconButton
               withBorder={false}
               withBackground={false}
-<<<<<<< HEAD
-              onClick={() => {
-                props.updateToggle(props, !props.isToggle)
-              }}
-              value={props.isToggle}
-=======
               onClick={handleIconButtonClick}
               // value={props.isToggle}  <--- this is an invalid prop to IconButton. FIXME
->>>>>>> a5918370
               screenReaderLabel={I18n.t('Toggle group %{group}', {group: props.label})}
             >
               {toggleIcon}
             </IconButton>
-          </FlexItem>
-          <FlexItem margin="0 0 0 x-small">
+          </Flex.Item>
+          <Flex.Item margin="0 0 0 x-small">
             <Text>{props.label}</Text>
-          </FlexItem>
+          </Flex.Item>
           {props.isMismatch ? (
-            <FlexItem>
+            <Flex.Item>
               <RoleMismatchToolTip />
-            </FlexItem>
+            </Flex.Item>
           ) : null}
           {props.workState ? (
-            <FlexItem margin="0 large">
+            <Flex.Item margin="0 large">
               <Text weight="light">
                 {I18n.t('course status: %{state}', {state: translateState(props.workState)})}
               </Text>
-            </FlexItem>
+            </Flex.Item>
           ) : null}
         </Flex>
         {renderChildren()}
