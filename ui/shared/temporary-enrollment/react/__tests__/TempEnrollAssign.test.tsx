/*
 * Copyright (C) 2023 - present Instructure, Inc.
 *
 * This file is part of Canvas.
 *
 * Canvas is free software: you can redistribute it and/or modify it under
 * the terms of the GNU Affero General Public License as published by the Free
 * Software Foundation, version 3 of the License.
 *
 * Canvas is distributed in the hope that it will be useful, but WITHOUT ANY
 * WARRANTY; without even the implied warranty of MERCHANTABILITY or FITNESS FOR
 * A PARTICULAR PURPOSE. See the GNU Affero General Public License for more
 * details.
 *
 * You should have received a copy of the GNU Affero General Public License along
 * with this program. If not, see <http://www.gnu.org/licenses/>.
 */

import React from 'react'
import { fireEvent, render, waitFor, within } from '@testing-library/react'
import {
  defaultRoleChoice,
  deleteMultipleEnrollmentsByNoMatch,
  getEnrollmentAndUserProps,
  getStoredData,
  isEnrollmentMatch,
  isMatchFound,
  type Props,
  TempEnrollAssign,
  tempEnrollAssignData,
} from '../TempEnrollAssign'
import fetchMock from 'fetch-mock'
import {
  type Enrollment,
  MAX_ALLOWED_COURSES_PER_PAGE,
  PROVIDER,
  RECIPIENT,
  type Role,
  type User,
} from '../types'
import { deleteEnrollment, getTemporaryEnrollmentPairing } from '../api/enrollment'
import * as localStorageUtils from '../util/helpers'
import { getDayBoundaries } from '../util/helpers'
import MockDate from 'mockdate'

const backCall = jest.fn()

jest.mock('../api/enrollment', () => ({
  deleteEnrollment: jest.fn(),
  getTemporaryEnrollmentPairing: jest.fn(),
}))

const falsePermissions = {
  teacher: true,
  ta: true,
  student: false,
  observer: true,
  designer: true,
}

const truePermissions = {
  teacher: true,
  ta: true,
  student: true,
  observer: true,
  designer: true,
}

const enrollmentsByCourse = [
  {
    id: '1',
    name: 'Apple Music',
    workflow_state: 'available',
    account_id: '1',
    enrollments: [
      {
        role_id: '92',
      },
    ],
    sections: [
      {
        id: '1',
        name: 'Section 1',
        enrollment_role: 'TeacherEnrollment',
      },
    ],
  },
]

const additionalRecipient = {
  email: 'ross@email.com',
  id: '6',
  login_id: 'mel123',
  name: 'Melvin',
  sis_user_id: '11',
}

const props: Props = {
  enrollments: [
    {
      email: 'mel@email.com',
      id: '2',
      login_id: 'mel123',
      name: 'Melvin',
      sis_user_id: '5',
    },
  ] as User[],
  user: {
    id: '1',
    name: 'John Smith',
    avatar_url: '',
  } as User,
  rolePermissions: truePermissions,
  roles: [
    { id: '91', name: 'StudentEnrollment', label: 'Student', base_role_name: 'StudentEnrollment' },
    { id: '92', name: 'TeacherEnrollment', label: 'Teacher', base_role_name: 'TeacherEnrollment' },
    {
      id: '93',
      name: 'Custom Teacher Enrollment',
      label: 'Teacher',
      base_role_name: 'TeacherEnrollment',
    },
  ],
  goBack: backCall,
  setEnrollmentStatus: jest.fn(),
  doSubmit: () => false,
  isInAssignEditMode: false,
  enrollmentType: PROVIDER,
}

const ENROLLMENTS_URI = encodeURI(
  `/api/v1/users/${props.user.id}/courses?enrollment_state=active&include[]=sections&include[]=term&per_page=${MAX_ALLOWED_COURSES_PER_PAGE}&account_id=${enrollmentsByCourse[0].account_id}`,
)

function formatDateToLocalString(utcDateStr: string) {
  const date = new Date(utcDateStr)
  return {
    date: new Intl.DateTimeFormat('en-US', { dateStyle: 'long' }).format(date),
    time: new Intl.DateTimeFormat('en-US', { timeStyle: 'short', hour12: true }).format(date),
  }
}

describe('TempEnrollAssign', () => {
  beforeEach(() => {
    // @ts-expect-error
    window.ENV = {
      ACCOUNT_ID: '1',
      CONTEXT_TIMEZONE: 'Asia/Brunei',
      context_asset_string: 'account_1',
    }
  })

  afterEach(() => {
    fetchMock.reset()
    fetchMock.restore()
    jest.clearAllMocks()
    // ensure a clean state before each tests
    localStorage.clear()
  })

  afterAll(() => {
    // @ts-expect-error
    window.ENV = {}
  })

  describe('With Successful API calls', () => {
    beforeEach(() => {
      fetchMock.get(ENROLLMENTS_URI, enrollmentsByCourse)
    })

    it('initializes with ROLE as the default role in the summary', async () => {
      const { findByText } = render(<TempEnrollAssign {...props} />)
      const defaultMessage = await findByText(
        /Canvas will enroll .+ as a .+ in the selected courses of .+ from .+ - .+/,
      )

      expect(defaultMessage).toBeInTheDocument()
    })

    it('changes text when multiple recipients are being assigned', async () => {
      const modifiedProps = {
        ...props,
        enrollments: [...props.enrollments, additionalRecipient],
      }
      const { findByText } = render(<TempEnrollAssign {...modifiedProps} />)

      const summaryMsg = await findByText(/Canvas will enroll 2 users/)
      const readyMsg = await findByText(/2 users will receive/)

      expect(summaryMsg).toBeInTheDocument()
      expect(readyMsg).toBeInTheDocument()
    })

    it('triggers goBack when back is clicked', async () => {
      const { findByText } = render(<TempEnrollAssign {...props} />)
      const backButton = await findByText('Back')

      fireEvent.click(backButton)

      expect(backCall).toHaveBeenCalled()
    })

    it('does not render Back button when isEditMode is true', async () => {
      const modifiedProps = {
        ...props,
        isInAssignEditMode: true,
      }
      const { queryByText } = render(<TempEnrollAssign {...modifiedProps} />)
      const backButton = queryByText('Back')

      expect(backButton).toBeNull()
    })

    it('changes summary when role is selected', async () => {
      const screen = render(<TempEnrollAssign {...props} />)
      const roleSelect = await screen.findByPlaceholderText('Select a Role')

      expect(screen.getByText(/Canvas will enroll Melvin as a Teacher/)).toBeInTheDocument()

      fireEvent.click(roleSelect)

      const options = await screen.findAllByRole('option')
      fireEvent.click(options[0]) // select the "Student" option

      // Format: Canvas will enroll %{recipient} as a %{role} in %{source}'s selected courses from %{start} - %{end}
      expect(await screen.findByText(/Canvas will enroll Melvin as a Student/)).toBeInTheDocument()
    })

    it('changes summary when date and time changes', async () => {
<<<<<<< HEAD
      const { findByLabelText, findByTestId } = render(<TempEnrollAssign {...props} />)
=======
      const {findByLabelText, findByTestId} = render(<TempEnrollAssign {...props} />)
>>>>>>> 4b8c5dea
      const startDate = await findByLabelText('Begins On *')
      const endDate = await findByLabelText('Until *')

      fireEvent.input(startDate, { target: { value: 'Apr 10 2022' } })
      fireEvent.blur(startDate)

      fireEvent.input(endDate, { target: { value: 'Apr 12 2022' } })
      fireEvent.blur(endDate)

      // Date.now sets default according to system timezone and cannot be fed a timezone; is midnight in manual testing
      expect((await findByTestId('temp-enroll-summary')).textContent).toBe(
        'Canvas will enroll Melvin as a Teacher in the selected courses of John Smith from Sun, Apr 10, 2022, 12:01 AM - Tue, Apr 12, 2022, 11:59 PM with an ending enrollment state of Deleted',
      )
    })

    it('displays Local and Account datetime in correct timezones', async () => {
      window.ENV = { ...window.ENV, TIMEZONE: 'America/Denver' }

<<<<<<< HEAD
      const { findAllByLabelText, findAllByText } = render(<TempEnrollAssign {...props} />)
      const startDate = (await findAllByLabelText('Begins On *'))[0]
      fireEvent.input(startDate, { target: { value: 'Oct 31 2024' } })
=======
      const {findAllByLabelText, findAllByText} = render(<TempEnrollAssign {...props} />)
      const startDate = (await findAllByLabelText('Begins On *'))[0]
      fireEvent.input(startDate, {target: {value: 'Oct 31 2024'}})
>>>>>>> 4b8c5dea
      fireEvent.blur(startDate)

      const startTime = (await findAllByLabelText('Time'))[0]
      fireEvent.input(startTime, { target: { value: '9:00 AM' } })
      fireEvent.blur(startTime)

      const localTime = (await findAllByText(/Local: /))[0]
      const accTime = (await findAllByText(/Account: /))[0]

      expect(localTime.textContent).toContain('9:00 AM')
      expect(accTime.textContent).toContain('11:00 PM')
    })

    it('show error when date field is blank', async () => {
      const screen = render(<TempEnrollAssign {...props} />)
      const startDate = await screen.findByLabelText('Begins On *')

      fireEvent.input(startDate, { target: { value: '' } })
      fireEvent.blur(startDate)

      const errorMsg = (await screen.findAllByText('The chosen date and time is invalid.'))[0]
      expect(errorMsg).toBeInTheDocument()
    })

    it('shows error when start date is after end date', async () => {
      const screen = render(<TempEnrollAssign {...props} />)
      const endDate = await screen.findByLabelText('Until *')

      fireEvent.input(endDate, { target: { value: 'Apr 10 2022' } })
      fireEvent.blur(endDate)

      expect(
        (await screen.findAllByText('The start date must be before the end date'))[0],
      ).toBeInTheDocument()
    })

    it('hides roles the user does not have permission to enroll', async () => {
<<<<<<< HEAD
      const { queryByText } = render(
        <TempEnrollAssign {...props} rolePermissions={falsePermissions} />
=======
      const {queryByText} = render(
        <TempEnrollAssign {...props} rolePermissions={falsePermissions} />,
>>>>>>> 4b8c5dea
      )
      expect(queryByText('No roles available')).not.toBeInTheDocument()
    })

    describe('localStorage interactions', () => {
      it('sets state from localStorage on mount', async () => {
        const mockData = {
          roleChoice: { id: '92', name: 'TeacherEnrollment' },
        }
        localStorage.setItem(tempEnrollAssignData, JSON.stringify(mockData))

        const screen = render(<TempEnrollAssign {...props} />)

        // wait for the component to load
        await waitFor(() => {
          const loadingElement = screen.queryByText(/Retrieving user enrollments/)
          expect(loadingElement).not.toBeInTheDocument()
        })

        const input = screen.getByPlaceholderText('Select a Role')
        expect(input).toHaveValue('Teacher')
      })

      it('saves to localStorage on role select', async () => {
        const screen = render(<TempEnrollAssign {...props} />)
        const roleSelect = await screen.findByPlaceholderText('Select a Role')
        fireEvent.click(roleSelect)

        const options = await screen.findAllByRole('option')
        fireEvent.click(options[1]) // select the "Custom Teacher Role" option

        const storedData = localStorage.getItem(tempEnrollAssignData) as string
        const parsedData = JSON.parse(storedData)
        expect(parsedData).toEqual({ roleChoice: { id: '92', name: 'Teacher' } })
      })

      it('saves to localStorage on state select', async () => {
        const screen = render(<TempEnrollAssign {...props} />)
        const stateSelect = await screen.findByPlaceholderText('Begin typing to search')
        fireEvent.click(stateSelect)
        const options = await screen.findAllByRole('option')
        fireEvent.click(options[0]) // select the “Deleted” option
        const storedData = localStorage.getItem(tempEnrollAssignData) as string
        const parsedData = JSON.parse(storedData)
        expect(parsedData).toEqual({ stateChoice: 'deleted' })
      })

      it('saves to localStorage on START date change', async () => {
        const expectedStartDateDisplay = 'Apr 15 2023'
        const expectedStartDateISO = '2023-04-15'
        const expectedStartTime12Hr = '1:00 PM'

        const { findByLabelText, getByText } = render(<TempEnrollAssign {...props} />)

        const startDate = await findByLabelText('Begins On *')
<<<<<<< HEAD
        fireEvent.input(startDate, { target: { value: expectedStartDateDisplay } })
=======
        fireEvent.input(startDate, {target: {value: expectedStartDateDisplay}})
>>>>>>> 4b8c5dea
        fireEvent.blur(startDate)

        const startDateContainer = getByText('Start Date for Melvin').closest('fieldset')

<<<<<<< HEAD
        const { findByLabelText: findByLabelTextWithinStartDate } = within(
          startDateContainer as HTMLElement
=======
        const {findByLabelText: findByLabelTextWithinStartDate} = within(
          startDateContainer as HTMLElement,
>>>>>>> 4b8c5dea
        )
        const startTime = await findByLabelTextWithinStartDate('Time')

        fireEvent.input(startTime, { target: { value: expectedStartTime12Hr } })
        fireEvent.blur(startTime)

        await waitFor(() => {
          const storedDataRaw = localStorage.getItem(tempEnrollAssignData) as string
          expect(storedDataRaw).toBeTruthy()

          const storedData = JSON.parse(storedDataRaw)

          // extract date and time parts
          const [datePart, timeFragment] = storedData.startDate.split('T')

          // check date
          expect(datePart).toBe(expectedStartDateISO)

          // check time
          const localTime = formatDateToLocalString(`${datePart} ${timeFragment}`).time
          expect(localTime).toBe(expectedStartTime12Hr)
        })
      })

      it('saves to localStorage on END date change', async () => {
        const expectedEndDateDisplay = 'Apr 16 2023'
        const expectedEndDateISO = '2023-04-16'
        const expectedEndTime12Hr = '2:00 PM'

        const { findByLabelText, getByText } = render(<TempEnrollAssign {...props} />)

        const endDate = await findByLabelText('Until *')
<<<<<<< HEAD
        fireEvent.input(endDate, { target: { value: expectedEndDateDisplay } })
=======
        fireEvent.input(endDate, {target: {value: expectedEndDateDisplay}})
>>>>>>> 4b8c5dea
        fireEvent.blur(endDate)

        const endDateContainer = getByText('End Date for Melvin').closest('fieldset')

<<<<<<< HEAD
        const { findByLabelText: findByLabelTextWithinEndDate } = within(
          endDateContainer as HTMLElement
=======
        const {findByLabelText: findByLabelTextWithinEndDate} = within(
          endDateContainer as HTMLElement,
>>>>>>> 4b8c5dea
        )
        const endTime = await findByLabelTextWithinEndDate('Time')

        fireEvent.input(endTime, { target: { value: expectedEndTime12Hr } })
        fireEvent.blur(endTime)

        await waitFor(() => {
          const storedDataRaw = localStorage.getItem(tempEnrollAssignData) as string
          expect(storedDataRaw).toBeTruthy()

          const storedData = JSON.parse(storedDataRaw)

          // extract date and time parts
          const [datePart, timeFragment] = storedData.endDate.split('T')

          // check date
          expect(datePart).toBe(expectedEndDateISO)

          // check time
          const localTime = formatDateToLocalString(`${datePart} ${timeFragment}`).time
          expect(localTime).toBe(expectedEndTime12Hr) // 2 p.m.
        })
      })
    })
  })

  describe('With Failed API calls', () => {
    beforeEach(() => {
      // mock console.error
      jest.spyOn(console, 'error').mockImplementation(() => { })

      fetchMock.get(ENROLLMENTS_URI, 500)
    })

    it('shows error for failed enrollments fetch', async () => {
      const { findAllByText } = render(<TempEnrollAssign {...props} />)
      const errorMessage = await findAllByText(
        /There was an error while requesting user enrollments, please try again/i,
      )
      expect(errorMessage).toBeTruthy()
    })
  })

  describe('getEnrollmentAndUserProps', () => {
    it('should return enrollmentProps and userProps correctly when enrollmentType is RECIPIENT', () => {
      const { enrollmentProps, userProps } = getEnrollmentAndUserProps({
        enrollmentType: RECIPIENT,
        enrollments: props.enrollments,
        user: props.user,
      })

      expect(enrollmentProps).toEqual([props.user])
      expect(userProps).toEqual(props.enrollments[0])
    })

    it('should return enrollmentProps and userProps correctly when enrollmentType is PROVIDER', () => {
      const { enrollmentProps, userProps } = getEnrollmentAndUserProps({
        enrollmentType: PROVIDER,
        enrollments: props.enrollments,
        user: props.user,
      })

      expect(enrollmentProps).toEqual(props.enrollments)
      expect(userProps).toEqual(props.user)
    })
  })

  describe('props.tempEnrollmentsPairing', () => {
    let tempProps: Props
    const startAt = '2022-11-09T05:30:00Z'
    const endAt = '2022-12-31T07:30:00Z'
    const tempEnrollmentsPairingMock: Enrollment[] = [
      {
        course_id: '1',
        course_section_id: '1',
        role_id: '92',
        start_at: startAt,
        end_at: endAt,
        temporary_enrollment_pairing_id: 143,
      },
    ] as Enrollment[]

    beforeEach(() => {
      fetchMock.get(ENROLLMENTS_URI, enrollmentsByCourse)
      tempProps = {
        ...props,
        tempEnrollmentsPairing: tempEnrollmentsPairingMock,
      }
        ; (getTemporaryEnrollmentPairing as jest.Mock).mockResolvedValue({
          response: { status: 204, ok: true },
          json: {
            temporary_enrollment_pairing: {
              id: '143',
              root_account_id: '2',
              workflow_state: 'active',
              created_at: '2024-01-12T20:02:47Z',
              updated_at: '2024-01-12T20:02:47Z',
              created_by_id: '1',
              deleted_by_id: null,
              ending_enrollment_state: null,
            },
          },
        })
    })

    it('should set the role correctly when a matching role is found', async () => {
      const { findByPlaceholderText } = render(<TempEnrollAssign {...tempProps} />)
      const roleSelect = (await findByPlaceholderText('Select a Role')) as HTMLInputElement
      expect(roleSelect.value).toBe('Teacher')
    })

    it('should set the state correctly when a matching state is found', async () => {
      const { findByPlaceholderText } = render(<TempEnrollAssign {...tempProps} />)
      const stateSelect = (await findByPlaceholderText(
        'Begin typing to search',
      )) as HTMLInputElement
      expect(stateSelect.value).toBe('Deleted')
    })

    it('should choose the default if no role is found', async () => {
      const doNotFindThisRoleId: Role = {
        id: '999',
        base_role_name: 'SomeEnrollment',
        name: 'SomeEnrollment',
        label: 'Test',
      }
      tempProps.roles = [doNotFindThisRoleId]
      const { findByPlaceholderText, findByTestId } = render(<TempEnrollAssign {...tempProps} />)
      const roleSelect = (await findByPlaceholderText('Select a Role')) as HTMLInputElement
      expect(roleSelect.value).toBe('')
      expect((await findByTestId('temp-enroll-summary')).textContent).toMatch(
        /^Canvas will enroll Melvin as a ROLE/,
      )
    })

    it('should set the start date and time correctly', async () => {
      const localStartDate = formatDateToLocalString(startAt)
<<<<<<< HEAD
      const { findByLabelText, getByText } = render(<TempEnrollAssign {...tempProps} />)
      const startDate = (await findByLabelText('Begins On *')) as HTMLInputElement
      const startDateContainer = getByText('Start Date for Melvin').closest('fieldset')
      const { findByLabelText: findByLabelTextWithinStartDate } = within(
        startDateContainer as HTMLElement
=======
      const {findByLabelText, getByText} = render(<TempEnrollAssign {...tempProps} />)
      const startDate = (await findByLabelText('Begins On *')) as HTMLInputElement
      const startDateContainer = getByText('Start Date for Melvin').closest('fieldset')
      const {findByLabelText: findByLabelTextWithinStartDate} = within(
        startDateContainer as HTMLElement,
>>>>>>> 4b8c5dea
      )
      const startTime = (await findByLabelTextWithinStartDate('Time')) as HTMLInputElement
      expect(startDate.value).toBe(localStartDate.date)
      expect(startTime.value).toBe(localStartDate.time)
    })

    it('should set the end date and time correctly', async () => {
      const localEndDate = formatDateToLocalString(endAt)
<<<<<<< HEAD
      const { findByLabelText, getByText } = render(<TempEnrollAssign {...tempProps} />)
      const endDate = (await findByLabelText('Until *')) as HTMLInputElement
      const endDateContainer = getByText('End Date for Melvin').closest('fieldset')
      const { findByLabelText: findByLabelTextWithinEndDate } = within(
        endDateContainer as HTMLElement
=======
      const {findByLabelText, getByText} = render(<TempEnrollAssign {...tempProps} />)
      const endDate = (await findByLabelText('Until *')) as HTMLInputElement
      const endDateContainer = getByText('End Date for Melvin').closest('fieldset')
      const {findByLabelText: findByLabelTextWithinEndDate} = within(
        endDateContainer as HTMLElement,
>>>>>>> 4b8c5dea
      )
      const endTime = (await findByLabelTextWithinEndDate('Time')) as HTMLInputElement
      expect(endDate.value).toBe(localEndDate.date)
      expect(endTime.value).toBe(localEndDate.time)
    })
  })

  describe('isEnrollmentMatch', () => {
    let mockTempEnrollment: Enrollment

    beforeEach(() => {
      mockTempEnrollment = {
        course_id: '',
        end_at: '',
        id: '',
        start_at: '',
        user_id: '',
        enrollment_state: '',
        temporary_enrollment_pairing_id: 0,
        temporary_enrollment_source_user_id: 0,
        type: '',
        course_section_id: '7',
        limit_privileges_to_course_section: false,
        user: {
          id: '1',
        } as User,
        role_id: '20',
      }
    })

    it('should return true when enrollment matches', () => {
      const result = isEnrollmentMatch(mockTempEnrollment, '7', '1', '20')
      expect(result).toBe(true)
    })

    it('should return false when course_section_id does not match', () => {
      const result = isEnrollmentMatch(mockTempEnrollment, '8', '1', '20')
      expect(result).toBe(false)
    })

    it('should return false when user ID does not match', () => {
      const result = isEnrollmentMatch(mockTempEnrollment, '7', '2', '20')
      expect(result).toBe(false)
    })

    it('should return false when role ID does not match', () => {
      const result = isEnrollmentMatch(mockTempEnrollment, '7', '1', '21')
      expect(result).toBe(false)
    })
  })

  describe('isMatchFound', () => {
    let mockTempEnrollment: Enrollment

    beforeEach(() => {
      mockTempEnrollment = {
        course_id: '8',
        end_at: '',
        id: '92',
        start_at: '',
        user_id: '1',
        enrollment_state: 'active',
        temporary_enrollment_pairing_id: 0,
        temporary_enrollment_source_user_id: 0,
        type: '',
        course_section_id: '7',
        limit_privileges_to_course_section: false,
        user: {
          id: '1',
        } as User,
        role_id: '20',
      }
    })

    it('should return false if a match is found', () => {
      const sectionIds = ['7', '8', '9']
      const userId = '1'
      const roleId = '20'
      expect(isMatchFound(sectionIds, mockTempEnrollment, userId, roleId)).toBe(true)
    })

    it('should return true if no match is found', () => {
      const sectionIds = ['22', '55', '100']
      const userId = '1'
      const roleId = '20'
      expect(isMatchFound(sectionIds, mockTempEnrollment, userId, roleId)).toBe(false)
    })

    it('should return true if user ID does not match', () => {
      const sectionIds = ['7', '8', '9']
      const nonMatchingUserId = '2'
      const roleId = '20'
      expect(isMatchFound(sectionIds, mockTempEnrollment, nonMatchingUserId, roleId)).toBe(false)
    })

    it('should return true if role ID does not match', () => {
      const sectionIds = ['7', '8', '9']
      const userId = '1'
      const nonMatchingRoleId = '30'
      expect(isMatchFound(sectionIds, mockTempEnrollment, userId, nonMatchingRoleId)).toBe(false)
    })

    it('should return true if sectionIds array is empty', () => {
      const sectionIds: string[] = []
      const userId = '1'
      const roleId = '20'
      expect(isMatchFound(sectionIds, mockTempEnrollment, userId, roleId)).toBe(false)
    })
  })

  describe('processEnrollmentDeletions', () => {
    let mockTempEnrollments: Enrollment[]

    beforeEach(() => {
      mockTempEnrollments = [
        {
          course_id: '8',
          end_at: '',
          id: '92',
          start_at: '',
          user_id: '1',
          enrollment_state: 'active',
          temporary_enrollment_pairing_id: 0,
          temporary_enrollment_source_user_id: 0,
          type: '',
          course_section_id: '7',
          limit_privileges_to_course_section: false,
          user: {
            id: '1',
          } as User,
          role_id: '20',
        },
      ]
        ; (deleteEnrollment as jest.Mock).mockResolvedValue({
          response: { status: 204, ok: true },
          json: [],
        })
    })

    it('should call deleteEnrollment for matching criteria', async () => {
      const sectionIds = ['55', '220', '19']
      const enrollmentUsers: User[] = [{ id: '1', name: 'user1' }]
      const roleId = '20'
      const promises = deleteMultipleEnrollmentsByNoMatch(
        mockTempEnrollments,
        sectionIds,
        enrollmentUsers,
        roleId,
      )
      expect(promises).toHaveLength(1)
      await Promise.all(promises)
      expect(deleteEnrollment).toHaveBeenCalledTimes(1)
    })

    it('should not call deleteEnrollment for non-matching criteria', async () => {
      const sectionIds = ['7', '55', '220', '19']
      const enrollmentUsers: User[] = [{ id: '1', name: 'user1' }]
      const roleId = '20'
      const promises = deleteMultipleEnrollmentsByNoMatch(
        mockTempEnrollments,
        sectionIds,
        enrollmentUsers,
        roleId,
      )
      expect(promises).toHaveLength(0)
      await Promise.all(promises)
      expect(deleteEnrollment).toHaveBeenCalledTimes(0)
    })
  })

  // FOO-4218 - remove or rewrite to remove spies on imports
  describe.skip('getStoredData', () => {
    let mockRoles: Role[]

    function mockGetFromLocalStorage<T extends object>(data: T | undefined) {
      jest
        .spyOn(localStorageUtils, 'getFromLocalStorage')
        .mockImplementation((storageKey: string) =>
          storageKey === tempEnrollAssignData ? data : undefined,
        )
    }

    beforeEach(() => {
      mockRoles = [
        {
          id: '19',
          name: 'StudentEnrollment',
          label: 'Student',
          base_role_name: 'StudentEnrollment',
        },
        {
          id: '20',
          name: 'TeacherEnrollment',
          label: 'Teacher',
          base_role_name: 'TeacherEnrollment',
        },
        {
          id: '21',
          name: 'TaEnrollment',
          label: 'TA',
          base_role_name: 'TaEnrollment',
        },
        {
          id: '22',
          name: 'DesignerEnrollment',
          label: 'Designer',
          base_role_name: 'DesignerEnrollment',
        },
        {
          id: '23',
          name: 'ObserverEnrollment',
          label: 'Observer',
          base_role_name: 'ObserverEnrollment',
        },
      ]
      MockDate.set('2022-01-01T00:00:00.000Z')
    })

    afterEach(() => {
      MockDate.reset()
    })

    it('should return default values when no data is in local storage', () => {
      mockGetFromLocalStorage({})
      const result = getStoredData(mockRoles)
      const [expectedDefaultStartDate, expectedDefaultEndDate] = getDayBoundaries()
      const expectedTeacherRoleChoice = { id: '20', name: 'Teacher' }
      expect(result.roleChoice).toEqual(expectedTeacherRoleChoice)
      expect(result.startDate).toEqual(expectedDefaultStartDate)
      expect(result.endDate).toEqual(expectedDefaultEndDate)
    })

    it('should correctly use local storage data when available', () => {
      const mockLocalStorageData = {
        roleChoice: { id: '20', name: 'Teacher' },
        startDate: '2022-01-01T00:00:00.000Z',
        endDate: '2022-01-31T00:00:00.000Z',
      }
      mockGetFromLocalStorage(mockLocalStorageData)
      const result = getStoredData(mockRoles)
      expect(result.roleChoice).toEqual(mockLocalStorageData.roleChoice)
      expect(result.startDate).toEqual(new Date(mockLocalStorageData.startDate))
      expect(result.endDate).toEqual(new Date(mockLocalStorageData.endDate))
    })

    it('should handle date conversions correctly', () => {
      const mockLocalStorageData = {
        startDate: '2022-01-01T00:00:00.000Z',
        endDate: '2022-01-31T00:00:00.000Z',
      }
      mockGetFromLocalStorage(mockLocalStorageData)
      const result = getStoredData(mockRoles)
      expect(result.startDate).toEqual(new Date(mockLocalStorageData.startDate))
      expect(result.endDate).toEqual(new Date(mockLocalStorageData.endDate))
    })

    it('should set the roleChoice to defaultRoleChoice when no teacher role is present', () => {
      const rolesWithoutTeacher = mockRoles.filter(
        role => role.base_role_name !== 'TeacherEnrollment',
      )
      mockGetFromLocalStorage({}) // Mock with empty object
      const result = getStoredData(rolesWithoutTeacher)
      const [expectedDefaultStartDate, expectedDefaultEndDate] = getDayBoundaries()
      expect(result.roleChoice).toEqual(defaultRoleChoice)
      expect(result.startDate).toEqual(expectedDefaultStartDate)
      expect(result.endDate).toEqual(expectedDefaultEndDate)
    })
  })
})<|MERGE_RESOLUTION|>--- conflicted
+++ resolved
@@ -17,7 +17,7 @@
  */
 
 import React from 'react'
-import { fireEvent, render, waitFor, within } from '@testing-library/react'
+import {fireEvent, render, waitFor, within} from '@testing-library/react'
 import {
   defaultRoleChoice,
   deleteMultipleEnrollmentsByNoMatch,
@@ -38,9 +38,9 @@
   type Role,
   type User,
 } from '../types'
-import { deleteEnrollment, getTemporaryEnrollmentPairing } from '../api/enrollment'
+import {deleteEnrollment, getTemporaryEnrollmentPairing} from '../api/enrollment'
 import * as localStorageUtils from '../util/helpers'
-import { getDayBoundaries } from '../util/helpers'
+import {getDayBoundaries} from '../util/helpers'
 import MockDate from 'mockdate'
 
 const backCall = jest.fn()
@@ -112,8 +112,8 @@
   } as User,
   rolePermissions: truePermissions,
   roles: [
-    { id: '91', name: 'StudentEnrollment', label: 'Student', base_role_name: 'StudentEnrollment' },
-    { id: '92', name: 'TeacherEnrollment', label: 'Teacher', base_role_name: 'TeacherEnrollment' },
+    {id: '91', name: 'StudentEnrollment', label: 'Student', base_role_name: 'StudentEnrollment'},
+    {id: '92', name: 'TeacherEnrollment', label: 'Teacher', base_role_name: 'TeacherEnrollment'},
     {
       id: '93',
       name: 'Custom Teacher Enrollment',
@@ -135,8 +135,8 @@
 function formatDateToLocalString(utcDateStr: string) {
   const date = new Date(utcDateStr)
   return {
-    date: new Intl.DateTimeFormat('en-US', { dateStyle: 'long' }).format(date),
-    time: new Intl.DateTimeFormat('en-US', { timeStyle: 'short', hour12: true }).format(date),
+    date: new Intl.DateTimeFormat('en-US', {dateStyle: 'long'}).format(date),
+    time: new Intl.DateTimeFormat('en-US', {timeStyle: 'short', hour12: true}).format(date),
   }
 }
 
@@ -169,7 +169,7 @@
     })
 
     it('initializes with ROLE as the default role in the summary', async () => {
-      const { findByText } = render(<TempEnrollAssign {...props} />)
+      const {findByText} = render(<TempEnrollAssign {...props} />)
       const defaultMessage = await findByText(
         /Canvas will enroll .+ as a .+ in the selected courses of .+ from .+ - .+/,
       )
@@ -182,7 +182,7 @@
         ...props,
         enrollments: [...props.enrollments, additionalRecipient],
       }
-      const { findByText } = render(<TempEnrollAssign {...modifiedProps} />)
+      const {findByText} = render(<TempEnrollAssign {...modifiedProps} />)
 
       const summaryMsg = await findByText(/Canvas will enroll 2 users/)
       const readyMsg = await findByText(/2 users will receive/)
@@ -192,7 +192,7 @@
     })
 
     it('triggers goBack when back is clicked', async () => {
-      const { findByText } = render(<TempEnrollAssign {...props} />)
+      const {findByText} = render(<TempEnrollAssign {...props} />)
       const backButton = await findByText('Back')
 
       fireEvent.click(backButton)
@@ -205,7 +205,7 @@
         ...props,
         isInAssignEditMode: true,
       }
-      const { queryByText } = render(<TempEnrollAssign {...modifiedProps} />)
+      const {queryByText} = render(<TempEnrollAssign {...modifiedProps} />)
       const backButton = queryByText('Back')
 
       expect(backButton).toBeNull()
@@ -227,18 +227,14 @@
     })
 
     it('changes summary when date and time changes', async () => {
-<<<<<<< HEAD
-      const { findByLabelText, findByTestId } = render(<TempEnrollAssign {...props} />)
-=======
       const {findByLabelText, findByTestId} = render(<TempEnrollAssign {...props} />)
->>>>>>> 4b8c5dea
       const startDate = await findByLabelText('Begins On *')
       const endDate = await findByLabelText('Until *')
 
-      fireEvent.input(startDate, { target: { value: 'Apr 10 2022' } })
+      fireEvent.input(startDate, {target: {value: 'Apr 10 2022'}})
       fireEvent.blur(startDate)
 
-      fireEvent.input(endDate, { target: { value: 'Apr 12 2022' } })
+      fireEvent.input(endDate, {target: {value: 'Apr 12 2022'}})
       fireEvent.blur(endDate)
 
       // Date.now sets default according to system timezone and cannot be fed a timezone; is midnight in manual testing
@@ -248,21 +244,15 @@
     })
 
     it('displays Local and Account datetime in correct timezones', async () => {
-      window.ENV = { ...window.ENV, TIMEZONE: 'America/Denver' }
-
-<<<<<<< HEAD
-      const { findAllByLabelText, findAllByText } = render(<TempEnrollAssign {...props} />)
-      const startDate = (await findAllByLabelText('Begins On *'))[0]
-      fireEvent.input(startDate, { target: { value: 'Oct 31 2024' } })
-=======
+      window.ENV = {...window.ENV, TIMEZONE: 'America/Denver'}
+
       const {findAllByLabelText, findAllByText} = render(<TempEnrollAssign {...props} />)
       const startDate = (await findAllByLabelText('Begins On *'))[0]
       fireEvent.input(startDate, {target: {value: 'Oct 31 2024'}})
->>>>>>> 4b8c5dea
       fireEvent.blur(startDate)
 
       const startTime = (await findAllByLabelText('Time'))[0]
-      fireEvent.input(startTime, { target: { value: '9:00 AM' } })
+      fireEvent.input(startTime, {target: {value: '9:00 AM'}})
       fireEvent.blur(startTime)
 
       const localTime = (await findAllByText(/Local: /))[0]
@@ -276,7 +266,7 @@
       const screen = render(<TempEnrollAssign {...props} />)
       const startDate = await screen.findByLabelText('Begins On *')
 
-      fireEvent.input(startDate, { target: { value: '' } })
+      fireEvent.input(startDate, {target: {value: ''}})
       fireEvent.blur(startDate)
 
       const errorMsg = (await screen.findAllByText('The chosen date and time is invalid.'))[0]
@@ -287,7 +277,7 @@
       const screen = render(<TempEnrollAssign {...props} />)
       const endDate = await screen.findByLabelText('Until *')
 
-      fireEvent.input(endDate, { target: { value: 'Apr 10 2022' } })
+      fireEvent.input(endDate, {target: {value: 'Apr 10 2022'}})
       fireEvent.blur(endDate)
 
       expect(
@@ -296,13 +286,8 @@
     })
 
     it('hides roles the user does not have permission to enroll', async () => {
-<<<<<<< HEAD
-      const { queryByText } = render(
-        <TempEnrollAssign {...props} rolePermissions={falsePermissions} />
-=======
       const {queryByText} = render(
         <TempEnrollAssign {...props} rolePermissions={falsePermissions} />,
->>>>>>> 4b8c5dea
       )
       expect(queryByText('No roles available')).not.toBeInTheDocument()
     })
@@ -310,7 +295,7 @@
     describe('localStorage interactions', () => {
       it('sets state from localStorage on mount', async () => {
         const mockData = {
-          roleChoice: { id: '92', name: 'TeacherEnrollment' },
+          roleChoice: {id: '92', name: 'TeacherEnrollment'},
         }
         localStorage.setItem(tempEnrollAssignData, JSON.stringify(mockData))
 
@@ -336,7 +321,7 @@
 
         const storedData = localStorage.getItem(tempEnrollAssignData) as string
         const parsedData = JSON.parse(storedData)
-        expect(parsedData).toEqual({ roleChoice: { id: '92', name: 'Teacher' } })
+        expect(parsedData).toEqual({roleChoice: {id: '92', name: 'Teacher'}})
       })
 
       it('saves to localStorage on state select', async () => {
@@ -347,7 +332,7 @@
         fireEvent.click(options[0]) // select the “Deleted” option
         const storedData = localStorage.getItem(tempEnrollAssignData) as string
         const parsedData = JSON.parse(storedData)
-        expect(parsedData).toEqual({ stateChoice: 'deleted' })
+        expect(parsedData).toEqual({stateChoice: 'deleted'})
       })
 
       it('saves to localStorage on START date change', async () => {
@@ -355,29 +340,20 @@
         const expectedStartDateISO = '2023-04-15'
         const expectedStartTime12Hr = '1:00 PM'
 
-        const { findByLabelText, getByText } = render(<TempEnrollAssign {...props} />)
+        const {findByLabelText, getByText} = render(<TempEnrollAssign {...props} />)
 
         const startDate = await findByLabelText('Begins On *')
-<<<<<<< HEAD
-        fireEvent.input(startDate, { target: { value: expectedStartDateDisplay } })
-=======
         fireEvent.input(startDate, {target: {value: expectedStartDateDisplay}})
->>>>>>> 4b8c5dea
         fireEvent.blur(startDate)
 
         const startDateContainer = getByText('Start Date for Melvin').closest('fieldset')
 
-<<<<<<< HEAD
-        const { findByLabelText: findByLabelTextWithinStartDate } = within(
-          startDateContainer as HTMLElement
-=======
         const {findByLabelText: findByLabelTextWithinStartDate} = within(
           startDateContainer as HTMLElement,
->>>>>>> 4b8c5dea
         )
         const startTime = await findByLabelTextWithinStartDate('Time')
 
-        fireEvent.input(startTime, { target: { value: expectedStartTime12Hr } })
+        fireEvent.input(startTime, {target: {value: expectedStartTime12Hr}})
         fireEvent.blur(startTime)
 
         await waitFor(() => {
@@ -403,29 +379,20 @@
         const expectedEndDateISO = '2023-04-16'
         const expectedEndTime12Hr = '2:00 PM'
 
-        const { findByLabelText, getByText } = render(<TempEnrollAssign {...props} />)
+        const {findByLabelText, getByText} = render(<TempEnrollAssign {...props} />)
 
         const endDate = await findByLabelText('Until *')
-<<<<<<< HEAD
-        fireEvent.input(endDate, { target: { value: expectedEndDateDisplay } })
-=======
         fireEvent.input(endDate, {target: {value: expectedEndDateDisplay}})
->>>>>>> 4b8c5dea
         fireEvent.blur(endDate)
 
         const endDateContainer = getByText('End Date for Melvin').closest('fieldset')
 
-<<<<<<< HEAD
-        const { findByLabelText: findByLabelTextWithinEndDate } = within(
-          endDateContainer as HTMLElement
-=======
         const {findByLabelText: findByLabelTextWithinEndDate} = within(
           endDateContainer as HTMLElement,
->>>>>>> 4b8c5dea
         )
         const endTime = await findByLabelTextWithinEndDate('Time')
 
-        fireEvent.input(endTime, { target: { value: expectedEndTime12Hr } })
+        fireEvent.input(endTime, {target: {value: expectedEndTime12Hr}})
         fireEvent.blur(endTime)
 
         await waitFor(() => {
@@ -451,13 +418,13 @@
   describe('With Failed API calls', () => {
     beforeEach(() => {
       // mock console.error
-      jest.spyOn(console, 'error').mockImplementation(() => { })
+      jest.spyOn(console, 'error').mockImplementation(() => {})
 
       fetchMock.get(ENROLLMENTS_URI, 500)
     })
 
     it('shows error for failed enrollments fetch', async () => {
-      const { findAllByText } = render(<TempEnrollAssign {...props} />)
+      const {findAllByText} = render(<TempEnrollAssign {...props} />)
       const errorMessage = await findAllByText(
         /There was an error while requesting user enrollments, please try again/i,
       )
@@ -467,7 +434,7 @@
 
   describe('getEnrollmentAndUserProps', () => {
     it('should return enrollmentProps and userProps correctly when enrollmentType is RECIPIENT', () => {
-      const { enrollmentProps, userProps } = getEnrollmentAndUserProps({
+      const {enrollmentProps, userProps} = getEnrollmentAndUserProps({
         enrollmentType: RECIPIENT,
         enrollments: props.enrollments,
         user: props.user,
@@ -478,7 +445,7 @@
     })
 
     it('should return enrollmentProps and userProps correctly when enrollmentType is PROVIDER', () => {
-      const { enrollmentProps, userProps } = getEnrollmentAndUserProps({
+      const {enrollmentProps, userProps} = getEnrollmentAndUserProps({
         enrollmentType: PROVIDER,
         enrollments: props.enrollments,
         user: props.user,
@@ -510,31 +477,31 @@
         ...props,
         tempEnrollmentsPairing: tempEnrollmentsPairingMock,
       }
-        ; (getTemporaryEnrollmentPairing as jest.Mock).mockResolvedValue({
-          response: { status: 204, ok: true },
-          json: {
-            temporary_enrollment_pairing: {
-              id: '143',
-              root_account_id: '2',
-              workflow_state: 'active',
-              created_at: '2024-01-12T20:02:47Z',
-              updated_at: '2024-01-12T20:02:47Z',
-              created_by_id: '1',
-              deleted_by_id: null,
-              ending_enrollment_state: null,
-            },
+      ;(getTemporaryEnrollmentPairing as jest.Mock).mockResolvedValue({
+        response: {status: 204, ok: true},
+        json: {
+          temporary_enrollment_pairing: {
+            id: '143',
+            root_account_id: '2',
+            workflow_state: 'active',
+            created_at: '2024-01-12T20:02:47Z',
+            updated_at: '2024-01-12T20:02:47Z',
+            created_by_id: '1',
+            deleted_by_id: null,
+            ending_enrollment_state: null,
           },
-        })
+        },
+      })
     })
 
     it('should set the role correctly when a matching role is found', async () => {
-      const { findByPlaceholderText } = render(<TempEnrollAssign {...tempProps} />)
+      const {findByPlaceholderText} = render(<TempEnrollAssign {...tempProps} />)
       const roleSelect = (await findByPlaceholderText('Select a Role')) as HTMLInputElement
       expect(roleSelect.value).toBe('Teacher')
     })
 
     it('should set the state correctly when a matching state is found', async () => {
-      const { findByPlaceholderText } = render(<TempEnrollAssign {...tempProps} />)
+      const {findByPlaceholderText} = render(<TempEnrollAssign {...tempProps} />)
       const stateSelect = (await findByPlaceholderText(
         'Begin typing to search',
       )) as HTMLInputElement
@@ -549,7 +516,7 @@
         label: 'Test',
       }
       tempProps.roles = [doNotFindThisRoleId]
-      const { findByPlaceholderText, findByTestId } = render(<TempEnrollAssign {...tempProps} />)
+      const {findByPlaceholderText, findByTestId} = render(<TempEnrollAssign {...tempProps} />)
       const roleSelect = (await findByPlaceholderText('Select a Role')) as HTMLInputElement
       expect(roleSelect.value).toBe('')
       expect((await findByTestId('temp-enroll-summary')).textContent).toMatch(
@@ -559,19 +526,11 @@
 
     it('should set the start date and time correctly', async () => {
       const localStartDate = formatDateToLocalString(startAt)
-<<<<<<< HEAD
-      const { findByLabelText, getByText } = render(<TempEnrollAssign {...tempProps} />)
-      const startDate = (await findByLabelText('Begins On *')) as HTMLInputElement
-      const startDateContainer = getByText('Start Date for Melvin').closest('fieldset')
-      const { findByLabelText: findByLabelTextWithinStartDate } = within(
-        startDateContainer as HTMLElement
-=======
       const {findByLabelText, getByText} = render(<TempEnrollAssign {...tempProps} />)
       const startDate = (await findByLabelText('Begins On *')) as HTMLInputElement
       const startDateContainer = getByText('Start Date for Melvin').closest('fieldset')
       const {findByLabelText: findByLabelTextWithinStartDate} = within(
         startDateContainer as HTMLElement,
->>>>>>> 4b8c5dea
       )
       const startTime = (await findByLabelTextWithinStartDate('Time')) as HTMLInputElement
       expect(startDate.value).toBe(localStartDate.date)
@@ -580,19 +539,11 @@
 
     it('should set the end date and time correctly', async () => {
       const localEndDate = formatDateToLocalString(endAt)
-<<<<<<< HEAD
-      const { findByLabelText, getByText } = render(<TempEnrollAssign {...tempProps} />)
-      const endDate = (await findByLabelText('Until *')) as HTMLInputElement
-      const endDateContainer = getByText('End Date for Melvin').closest('fieldset')
-      const { findByLabelText: findByLabelTextWithinEndDate } = within(
-        endDateContainer as HTMLElement
-=======
       const {findByLabelText, getByText} = render(<TempEnrollAssign {...tempProps} />)
       const endDate = (await findByLabelText('Until *')) as HTMLInputElement
       const endDateContainer = getByText('End Date for Melvin').closest('fieldset')
       const {findByLabelText: findByLabelTextWithinEndDate} = within(
         endDateContainer as HTMLElement,
->>>>>>> 4b8c5dea
       )
       const endTime = (await findByLabelTextWithinEndDate('Time')) as HTMLInputElement
       expect(endDate.value).toBe(localEndDate.date)
@@ -726,15 +677,15 @@
           role_id: '20',
         },
       ]
-        ; (deleteEnrollment as jest.Mock).mockResolvedValue({
-          response: { status: 204, ok: true },
-          json: [],
-        })
+      ;(deleteEnrollment as jest.Mock).mockResolvedValue({
+        response: {status: 204, ok: true},
+        json: [],
+      })
     })
 
     it('should call deleteEnrollment for matching criteria', async () => {
       const sectionIds = ['55', '220', '19']
-      const enrollmentUsers: User[] = [{ id: '1', name: 'user1' }]
+      const enrollmentUsers: User[] = [{id: '1', name: 'user1'}]
       const roleId = '20'
       const promises = deleteMultipleEnrollmentsByNoMatch(
         mockTempEnrollments,
@@ -749,7 +700,7 @@
 
     it('should not call deleteEnrollment for non-matching criteria', async () => {
       const sectionIds = ['7', '55', '220', '19']
-      const enrollmentUsers: User[] = [{ id: '1', name: 'user1' }]
+      const enrollmentUsers: User[] = [{id: '1', name: 'user1'}]
       const roleId = '20'
       const promises = deleteMultipleEnrollmentsByNoMatch(
         mockTempEnrollments,
@@ -819,7 +770,7 @@
       mockGetFromLocalStorage({})
       const result = getStoredData(mockRoles)
       const [expectedDefaultStartDate, expectedDefaultEndDate] = getDayBoundaries()
-      const expectedTeacherRoleChoice = { id: '20', name: 'Teacher' }
+      const expectedTeacherRoleChoice = {id: '20', name: 'Teacher'}
       expect(result.roleChoice).toEqual(expectedTeacherRoleChoice)
       expect(result.startDate).toEqual(expectedDefaultStartDate)
       expect(result.endDate).toEqual(expectedDefaultEndDate)
@@ -827,7 +778,7 @@
 
     it('should correctly use local storage data when available', () => {
       const mockLocalStorageData = {
-        roleChoice: { id: '20', name: 'Teacher' },
+        roleChoice: {id: '20', name: 'Teacher'},
         startDate: '2022-01-01T00:00:00.000Z',
         endDate: '2022-01-31T00:00:00.000Z',
       }
