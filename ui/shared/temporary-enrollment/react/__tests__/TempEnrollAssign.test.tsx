--- conflicted
+++ resolved
@@ -38,11 +38,7 @@
   type Role,
   type User,
 } from '../types'
-<<<<<<< HEAD
-import {deleteEnrollment} from '../api/enrollment'
-=======
 import {deleteEnrollment, getTemporaryEnrollmentPairing} from '../api/enrollment'
->>>>>>> bc086b28
 import * as localStorageUtils from '../util/helpers'
 import {getDayBoundaries} from '../util/helpers'
 import MockDate from 'mockdate'
@@ -224,11 +220,7 @@
       fireEvent.blur(endDate)
 
       expect((await findByTestId('temp-enroll-summary')).textContent).toBe(
-<<<<<<< HEAD
-        'Canvas will enroll Melvin as a Teacher in the selected courses of John Smith from Sun, Apr 10, 2022, 12:00 AM - Tue, Apr 12, 2022, 11:59 PM'
-=======
         'Canvas will enroll Melvin as a Teacher in the selected courses of John Smith from Sun, Apr 10, 2022, 12:01 AM - Tue, Apr 12, 2022, 11:59 PM with an ending enrollment state of Deleted'
->>>>>>> bc086b28
       )
     })
 
@@ -458,8 +450,6 @@
       const {findByPlaceholderText} = render(<TempEnrollAssign {...tempProps} />)
       const roleSelect = (await findByPlaceholderText('Select a Role')) as HTMLInputElement
       expect(roleSelect.value).toBe('Teacher')
-<<<<<<< HEAD
-=======
     })
 
     it('should set the state correctly when a matching state is found', async () => {
@@ -468,7 +458,6 @@
         'Begin typing to search'
       )) as HTMLInputElement
       expect(stateSelect.value).toBe('Deleted')
->>>>>>> bc086b28
     })
 
     it('should choose the default if no role is found', async () => {
@@ -677,12 +666,8 @@
     })
   })
 
-<<<<<<< HEAD
-  describe('getStoredData', () => {
-=======
   // FOO-4218 - remove or rewrite to remove spies on imports
   describe.skip('getStoredData', () => {
->>>>>>> bc086b28
     let mockRoles: Role[]
 
     function mockGetFromLocalStorage<T extends object>(data: T | undefined) {
