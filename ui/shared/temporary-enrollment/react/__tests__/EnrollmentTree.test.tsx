--- conflicted
+++ resolved
@@ -17,16 +17,10 @@
  */
 
 import React from 'react'
-<<<<<<< HEAD
-import {fireEvent, render, waitFor} from '@testing-library/react'
-import {EnrollmentTree, type Props} from '../EnrollmentTree'
-import type {Enrollment} from '../types'
-=======
 import {render, screen} from '@testing-library/react'
 import {EnrollmentTree, type Props} from '../EnrollmentTree'
 import type {Enrollment} from '../types'
 import userEvent from '@testing-library/user-event'
->>>>>>> 96ecb267
 
 const mockEnrollment = {
   enrollment_state: 'active',
