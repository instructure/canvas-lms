/*
 * Copyright (C) 2023 - present Instructure, Inc.
 *
 * This file is part of Canvas.
 *
 * Canvas is free software: you can redistribute it and/or modify it under
 * the terms of the GNU Affero General Public License as published by the Free
 * Software Foundation, version 3 of the License.
 *
 * Canvas is distributed in the hope that it will be useful, but WITHOUT ANY
 * WARRANTY; without even the implied warranty of MERCHANTABILITY or FITNESS FOR
 * A PARTICULAR PURPOSE. See the GNU Affero General Public License for more
 * details.
 *
 * You should have received a copy of the GNU Affero General Public License along
 * with this program. If not, see <http://www.gnu.org/licenses/>.
 */

import React from 'react'
import {render, waitFor} from '@testing-library/react'
import {TempEnrollSearch} from '../TempEnrollSearch'
import fetchMock from 'fetch-mock'
<<<<<<< HEAD
import {User} from '../types'
=======
import type {User} from '../types'
>>>>>>> 474bf526

describe('TempEnrollSearch', () => {
  const props = {
    user: {
      name: 'user1',
      id: '1',
    } as User,
    accountId: '1',
    searchFail: jest.fn(),
    searchSuccess: jest.fn(),
    canReadSIS: true,
  }
  const userTemplate = {
    user_name: '',
    account_name: '',
    account_id: '',
  }
  const mockSame = {users: [{userTemplate, user_id: '1', address: ''}]}
  const mockNoUser = {users: []}
  const mockUserList = {
    users: [
      {
        userTemplate,
        user_id: '2',
        address: 'user1',
      },
    ],
  }
  const mockFindUser = {
    id: '2',
    sis_user_id: 'user_sis',
    primary_email: 'user@email.com',
    login_id: 'user_login',
  }
  const userDetailsUriMock = (userId: string, response: object) =>
    fetchMock.get(`/api/v1/users/${userId}/profile`, response)

  beforeAll(() => {
    // @ts-expect-error
    window.ENV = {ACCOUNT_ID: '1'}
  })

  beforeAll(() => {
    // @ts-expect-error
    window.ENV = {ROOT_ACCOUNT_ID: '1'}
  })

  afterEach(() => {
    fetchMock.restore()
  })

  afterAll(() => {
    // @ts-expect-error
    window.ENV = {}
  })

  it('shows search page', () => {
    const {getByText} = render(<TempEnrollSearch page={0} {...props} />)
    expect(getByText('Find a recipient of temporary enrollments from user1')).toBeInTheDocument()
  })

  it('displays error message when API call fails', async () => {
    fetchMock.post(`/accounts/1/user_lists.json?user_list=&v2=true&search_type=cc_path`, () => {
      throw Object.assign(new Error('error'), {code: 402})
    })
    const {queryAllByText} = render(<TempEnrollSearch page={1} {...props} />)
    await waitFor(() => expect(queryAllByText('error')).toBeTruthy())
  })

  it('displays error message when user is same as original user', async () => {
    fetchMock.post(`/accounts/1/user_lists.json?user_list=&v2=true&search_type=cc_path`, mockSame)
<<<<<<< HEAD
    fetchMock.get('/api/v1/users/1', {})
=======
    userDetailsUriMock(mockSame.users[0].user_id, {})
>>>>>>> 474bf526
    const {queryAllByText} = render(<TempEnrollSearch page={1} {...props} />)
    await waitFor(() =>
      expect(
        queryAllByText(
          'The user found matches the source user. Please search for a different user.'
        )
      ).toBeTruthy()
    )
  })

  it('displays error message when no user is returned', async () => {
    fetchMock.post(`/accounts/1/user_lists.json?user_list=&v2=true&search_type=cc_path`, mockNoUser)
    const {queryAllByText} = render(<TempEnrollSearch page={1} {...props} />)
    await waitFor(() => expect(queryAllByText('User could not be found.')).toBeTruthy())
  })

  it('displays new page when user is found', async () => {
    fetchMock.post(
      `/accounts/1/user_lists.json?user_list=&v2=true&search_type=cc_path`,
      mockUserList
    )
<<<<<<< HEAD
    fetchMock.get('/api/v1/users/2', {})
=======
    userDetailsUriMock(mockFindUser.id, {})
>>>>>>> 474bf526
    const {queryByText} = render(<TempEnrollSearch page={1} {...props} />)
    await waitFor(() =>
      expect(queryByText(/is ready to be assigned temporary enrollments/)).toBeTruthy()
    )
  })

  it('changes label when different search type is chosen', () => {
    const {getAllByText, getByText} = render(<TempEnrollSearch page={0} {...props} />)
    expect(
      getByText('Enter the email address of the user you would like to temporarily enroll')
    ).toBeInTheDocument()

    const sis = getAllByText('SIS ID')[0]
    sis.click()
    expect(
      getByText('Enter the SIS ID of the user you would like to temporarily enroll')
    ).toBeInTheDocument()

    const login = getAllByText('Login ID')[0]
    login.click()
    expect(
      getByText('Enter the login ID of the user you would like to temporarily enroll')
    ).toBeInTheDocument()
  })

  it('hides SIS search when user does not have permission', () => {
    const {queryByText} = render(<TempEnrollSearch page={0} {...props} canReadSIS={false} />)
    expect(queryByText('SIS ID')).toBeFalsy()
  })

  it('shows found user information on confirmation page', async () => {
    fetchMock.post(
      `/accounts/1/user_lists.json?user_list=&v2=true&search_type=cc_path`,
      mockUserList
    )
    userDetailsUriMock(mockFindUser.id, mockFindUser)
    const {queryByText} = render(<TempEnrollSearch page={1} {...props} />)
    await waitFor(() => expect(queryByText('user@email.com')).toBeInTheDocument())
    await waitFor(() => expect(queryByText('user_sis')).toBeInTheDocument())
    await waitFor(() => expect(queryByText('user_login')).toBeInTheDocument())
  })

  it('does not show sis id on confirmation page when permission is off', async () => {
    fetchMock.post(
      `/accounts/1/user_lists.json?user_list=&v2=true&search_type=cc_path`,
      mockUserList
    )
    userDetailsUriMock(mockFindUser.id, mockFindUser)
    const {queryByText} = render(<TempEnrollSearch page={1} {...props} canReadSIS={false} />)
    await waitFor(() => expect(queryByText('SIS ID')).toBeFalsy())
  })
})<|MERGE_RESOLUTION|>--- conflicted
+++ resolved
@@ -20,11 +20,7 @@
 import {render, waitFor} from '@testing-library/react'
 import {TempEnrollSearch} from '../TempEnrollSearch'
 import fetchMock from 'fetch-mock'
-<<<<<<< HEAD
-import {User} from '../types'
-=======
 import type {User} from '../types'
->>>>>>> 474bf526
 
 describe('TempEnrollSearch', () => {
   const props = {
@@ -67,11 +63,6 @@
     window.ENV = {ACCOUNT_ID: '1'}
   })
 
-  beforeAll(() => {
-    // @ts-expect-error
-    window.ENV = {ROOT_ACCOUNT_ID: '1'}
-  })
-
   afterEach(() => {
     fetchMock.restore()
   })
@@ -96,11 +87,7 @@
 
   it('displays error message when user is same as original user', async () => {
     fetchMock.post(`/accounts/1/user_lists.json?user_list=&v2=true&search_type=cc_path`, mockSame)
-<<<<<<< HEAD
-    fetchMock.get('/api/v1/users/1', {})
-=======
     userDetailsUriMock(mockSame.users[0].user_id, {})
->>>>>>> 474bf526
     const {queryAllByText} = render(<TempEnrollSearch page={1} {...props} />)
     await waitFor(() =>
       expect(
@@ -122,11 +109,7 @@
       `/accounts/1/user_lists.json?user_list=&v2=true&search_type=cc_path`,
       mockUserList
     )
-<<<<<<< HEAD
-    fetchMock.get('/api/v1/users/2', {})
-=======
     userDetailsUriMock(mockFindUser.id, {})
->>>>>>> 474bf526
     const {queryByText} = render(<TempEnrollSearch page={1} {...props} />)
     await waitFor(() =>
       expect(queryByText(/is ready to be assigned temporary enrollments/)).toBeTruthy()
