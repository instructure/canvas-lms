/*
 * Copyright (C) 2023 - present Instructure, Inc.
 *
 * This file is part of Canvas.
 *
 * Canvas is free software: you can redistribute it and/or modify it under
 * the terms of the GNU Affero General Public License as published by the Free
 * Software Foundation, version 3 of the License.
 *
 * Canvas is distributed in the hope that it will be useful, but WITHOUT ANY
 * WARRANTY; without even the implied warranty of MERCHANTABILITY or FITNESS FOR
 * A PARTICULAR PURPOSE. See the GNU Affero General Public License for more
 * details.
 *
 * You should have received a copy of the GNU Affero General Public License along
 * with this program. If not, see <http://www.gnu.org/licenses/>.
 */

import {
  createEnrollment,
  createTemporaryEnrollmentPairing,
  deleteEnrollment,
  fetchTemporaryEnrollments,
  getTemporaryEnrollmentPairing,
} from '../../api/enrollment'
import doFetchApi from '@canvas/do-fetch-api-effect'
import {type Enrollment, ITEMS_PER_PAGE, type User} from '../../types'

// Mock the API call
jest.mock('@canvas/do-fetch-api-effect')

const mockRecipientUser: User = {
  id: '123',
  name: 'Mark Rogers',
}

const mockProviderUser: User = {
  id: '789',
  name: 'Michelle Gonalez',
}

const mockSomeUser: User = {
  id: '6789',
  name: 'Some User',
  avatar_url: 'https://someurl.com/avatar.png',
}

const mockEnrollment: Enrollment = {
  id: '1',
  course_id: '101',
  start_at: '2023-01-01T00:00:00Z',
  end_at: '2023-06-01T00:00:00Z',
  role_id: '5',
  user: mockSomeUser,
  enrollment_state: 'active',
  limit_privileges_to_course_section: false,
  temporary_enrollment_pairing_id: 2,
  temporary_enrollment_source_user_id: 3,
  type: 'TeacherEnrollment',
}

describe('enrollment api', () => {
  describe('Enrollment functions', () => {
    const mockConsoleError = jest.fn()

    let originalConsoleError: typeof console.error

    beforeEach(() => {
      jest.clearAllMocks()
    })

    afterEach(() => {
      jest.restoreAllMocks()
    })

    beforeAll(() => {
      // eslint-disable-next-line no-console
      originalConsoleError = console.error
      // eslint-disable-next-line no-console
      console.error = mockConsoleError
    })

    afterAll(() => {
      // eslint-disable-next-line no-console
      console.error = originalConsoleError
    })

    describe('fetchTemporaryEnrollments', () => {
      it('fetches enrollments where the user is a recipient', async () => {
        const mockJson = Promise.resolve([
          {
            ...mockEnrollment,
            user: mockRecipientUser,
            temporary_enrollment_provider: mockProviderUser,
          },
        ])
        ;(doFetchApi as jest.Mock).mockResolvedValue({
          response: {status: 200, ok: true},
          json: mockJson,
        })

        const result = await fetchTemporaryEnrollments('1', true)
        expect(result).toEqual(await mockJson)
      })

      it('fetches enrollments where the user is a provider', async () => {
        const mockJson = Promise.resolve([
          {
            ...mockEnrollment,
            user: mockRecipientUser,
          },
        ])
        ;(doFetchApi as jest.Mock).mockResolvedValue({
          response: {status: 200, ok: true},
          json: mockJson,
        })

        const result = await fetchTemporaryEnrollments('1', false)
        expect(result).toEqual(await mockJson)
      })

      it('returns empty array when no enrollments are found', async () => {
        ;(doFetchApi as jest.Mock).mockResolvedValue({
          response: {status: 204, ok: true},
          json: [],
        })

        const result = await fetchTemporaryEnrollments('1', true)
        expect(result).toEqual([])
      })

      it('should throw an error when doFetchApi fails', async () => {
        ;(doFetchApi as jest.Mock).mockRejectedValue(new Error('An error occurred'))
        await expect(fetchTemporaryEnrollments('1', true)).rejects.toThrow('An error occurred')
      })

      it.each([
        [400, 'Bad Request'],
        [401, 'Unauthorized'],
        [403, 'Forbidden'],
        [404, 'Not Found'],
        [500, 'Internal Server Error'],
      ])('should throw an error when doFetchApi returns status %i', async (status, statusText) => {
        ;(doFetchApi as jest.Mock).mockResolvedValue({
          response: {status, statusText, ok: false},
          json: Promise.resolve({error: statusText}),
        })
        await expect(fetchTemporaryEnrollments('1', true)).rejects.toThrow(
          new Error(`Failed to get temporary enrollments for recipient`)
        )
      })

      it('should return enrollment data with the correct type for a provider', async () => {
        ;(doFetchApi as jest.Mock).mockResolvedValue({
          response: {status: 200, ok: true},
          json: Promise.resolve([{}]),
          link: null,
        })
        await fetchTemporaryEnrollments('1', false)
        expect(doFetchApi).toHaveBeenCalledWith(
          expect.objectContaining({
            path: '/api/v1/users/1/enrollments',
            params: expect.objectContaining({
              state: ['current_and_future'],
              per_page: ITEMS_PER_PAGE,
              temporary_enrollment_recipients_for_provider: true,
            }),
          })
        )
      })

      it('should return enrollment data with the correct type for a recipient', async () => {
        ;(doFetchApi as jest.Mock).mockResolvedValueOnce({
          response: {status: 200, ok: true},
          json: Promise.resolve([{}]),
          link: null,
        })
        await fetchTemporaryEnrollments('1', true)
        expect(doFetchApi).toHaveBeenCalledWith(
          expect.objectContaining({
            path: '/api/v1/users/1/enrollments',
            params: expect.objectContaining({
              state: ['current_and_future'],
              per_page: ITEMS_PER_PAGE,
              temporary_enrollments_for_recipient: true,
              include: 'temporary_enrollment_providers',
            }),
          })
        )
      })
    })

    describe('deleteEnrollment', () => {
      beforeEach(() => {
        jest.clearAllMocks()
      })

      it('completes successful deletion without errors', async () => {
        const mockResponse = {response: {status: 204}}
        ;(doFetchApi as jest.Mock).mockResolvedValue(mockResponse)
        const courseId = '1'
        const enrollmentId = '2'
        await expect(deleteEnrollment(courseId, enrollmentId)).resolves.not.toThrow()
        expect(doFetchApi).toHaveBeenCalledWith({
          path: `/api/v1/courses/${courseId}/enrollments/${enrollmentId}`,
          method: 'DELETE',
          params: {task: 'delete'},
        })
        expect(mockConsoleError).not.toHaveBeenCalled()
      })

      it('throws a specific error message on failure', async () => {
        const mockError: Error = new Error('Network error occurred')
        ;(doFetchApi as jest.Mock).mockRejectedValue(mockError)
        const courseId = '1'
        const enrollmentId = '2'
        try {
          await deleteEnrollment(courseId, enrollmentId)
        } catch (error) {
          if (error instanceof Error) {
            expect(error.message).toBe(`Failed to delete temporary enrollment`)
          } else {
            expect(error).toBeInstanceOf(Error)
          }
        }
      })

      it('handles non-200 status code gracefully', async () => {
        ;(doFetchApi as jest.Mock).mockResolvedValue({response: {status: 404}})
        try {
          await deleteEnrollment('1', '2')
        } catch (e: any) {
          expect(e.message).toBe('Failed to delete enrollment: HTTP status code 404')
        }
      })
    })

    describe('fetchTemporaryEnrollmentPairing', () => {
      it('creates temporary enrollment pairing successfully', async () => {
        const mockResponse = {
          json: {
            temporary_enrollment_pairing: {
              id: '143',
              root_account_id: '2',
              workflow_state: 'active',
              created_at: '2024-01-12T20:02:47Z',
              updated_at: '2024-01-12T20:02:47Z',
              created_by_id: '1',
              deleted_by_id: null,
              ending_enrollment_state: 'completed',
            },
          },
        }
        ;(doFetchApi as jest.Mock).mockResolvedValue(mockResponse)
        const rootAccountId = '2'
        const result = await createTemporaryEnrollmentPairing(rootAccountId, 'completed')
        expect(result).toEqual(mockResponse.json.temporary_enrollment_pairing)
      })

      it('throws a specific error message on failure', async () => {
        const mockError: Error = new Error('Network error occurred')
        ;(doFetchApi as jest.Mock).mockRejectedValue(mockError)
        const rootAccountId = '2'
        try {
          await createTemporaryEnrollmentPairing(rootAccountId, 'completed')
        } catch (error) {
          if (error instanceof Error) {
            expect(error.message).toBe(`Failed to create temporary enrollment pairing`)
          } else {
            expect(error).toBeInstanceOf(Error)
          }
        }
      })
    })

    describe('getTemporaryEnrollmentPairing', () => {
      it('retrieves temporary enrollment pairing successfully', async () => {
        const accountId = '2'
        const pairingId = 143
        const mockResponse = {
          json: {
            temporary_enrollment_pairing: {
              id: '143',
              root_account_id: '2',
              workflow_state: 'active',
              created_at: '2024-01-12T20:02:47Z',
              updated_at: '2024-01-12T20:02:47Z',
              created_by_id: '1',
              deleted_by_id: null,
              ending_enrollment_state: 'completed',
            },
          },
        }
        ;(doFetchApi as jest.Mock).mockResolvedValue(mockResponse)
        const result = await getTemporaryEnrollmentPairing(accountId, pairingId)
        expect(result).toEqual(mockResponse.json.temporary_enrollment_pairing)
      })

      it('throws a specific error message on failure', async () => {
        const accountId = '2'
        const pairingId = 143
        const mockError: Error = new Error('Network error occurred')
        ;(doFetchApi as jest.Mock).mockRejectedValue(mockError)
        try {
          await getTemporaryEnrollmentPairing(accountId, pairingId)
        } catch (error) {
          if (error instanceof Error) {
<<<<<<< HEAD
            expect(error.message).toBe(`Failed to create temporary enrollment pairing`)
=======
            expect(error.message).toBe('Failed to retrieve temporary enrollment pairing')
>>>>>>> cdbe51e4
          } else {
            expect(error).toBeInstanceOf(Error)
          }
        }
      })

      it('throws an unknown error message when the error is not an instance of Error', async () => {
        const accountId = '2'
        const pairingId = 143
        const mockError = 'Some non-Error value'
        ;(doFetchApi as jest.Mock).mockRejectedValue(mockError)
        try {
          await getTemporaryEnrollmentPairing(accountId, pairingId)
        } catch (error: any) {
          expect(error.message).toBe(
            'Failed to retrieve temporary enrollment pairing due to an unknown error'
          )
        }
      })
    })

    describe('createEnrollment', () => {
      const mockParams: [string, string, string, string, boolean, Date, Date, string] = [
        '1',
        '1',
        '2',
        '1',
        false,
        new Date('2022-01-01'),
        new Date('2022-06-01'),
        '1',
      ]

      it('calls doFetchApi with correct parameters', async () => {
        ;(doFetchApi as jest.Mock).mockResolvedValue({response: {status: 204}})
        await expect(createEnrollment(...mockParams)).resolves.not.toThrow()
        expect(doFetchApi).toHaveBeenCalledWith({
          path: `/api/v1/sections/${mockParams[0]}/enrollments`,
          params: {
            enrollment: {
              user_id: '1',
              temporary_enrollment_source_user_id: '2',
              temporary_enrollment_pairing_id: '1',
              limit_privileges_to_course_section: false,
              start_at: '2022-01-01T00:00:00.000Z',
              end_at: '2022-06-01T00:00:00.000Z',
              role_id: '1',
            },
          },
          method: 'POST',
        })
        expect(mockConsoleError).not.toHaveBeenCalled()
      })

      it('handles JSON parsing error', async () => {
        ;(doFetchApi as jest.Mock).mockRejectedValueOnce({
          response: {
            status: 400,
            text: async () => {
              throw new Error('Invalid JSON data')
            },
          },
        })
        await expect(async () => {
          try {
            await createEnrollment(...mockParams)
          } catch (error: any) {
            expect(error.message).toBe('Unable to process your request, please try again later')
            throw error
          }
        }).rejects.toThrow()
      })

      // server-side error messages found here: app/controllers/enrollments_api_controller.rb
      describe('user-facing doFetchApi server error message string translations', () => {
        it.each([
          {
            // concluded_course
            apiMessage: "Can't add an enrollment to a concluded course.",
            translatedMessage: 'Cannot add a temporary enrollment to a concluded course',
          },
          {
            // inactive_role
            apiMessage: 'Cannot create an enrollment with this role because it is inactive.',
            translatedMessage: 'Cannot create a temporary enrollment with an inactive role',
          },
          {
            // base_type_mismatch
            apiMessage: 'The specified type must match the base type for the role',
            translatedMessage: 'The specified type must match the base type for the role',
          },
          {
            // default
            apiMessage: 'Some other error message',
            translatedMessage: 'Failed to create temporary enrollment, please try again later',
          },
        ])('Translate API error message', async ({apiMessage, translatedMessage}) => {
          const mockJsonFunction = jest.fn().mockResolvedValue({message: apiMessage})
          ;(doFetchApi as jest.Mock).mockRejectedValueOnce({
            response: {
              json: mockJsonFunction,
              status: 500,
            },
          })
          await expect(createEnrollment(...mockParams)).rejects.toThrow(translatedMessage)
        })
      })
    })
  })
})<|MERGE_RESOLUTION|>--- conflicted
+++ resolved
@@ -305,11 +305,7 @@
           await getTemporaryEnrollmentPairing(accountId, pairingId)
         } catch (error) {
           if (error instanceof Error) {
-<<<<<<< HEAD
-            expect(error.message).toBe(`Failed to create temporary enrollment pairing`)
-=======
             expect(error.message).toBe('Failed to retrieve temporary enrollment pairing')
->>>>>>> cdbe51e4
           } else {
             expect(error).toBeInstanceOf(Error)
           }
