--- conflicted
+++ resolved
@@ -80,11 +80,7 @@
  */
 async function handleConfirmAndDeleteEnrollment(tempEnrollments: Enrollment[]): Promise<void> {
   // TODO is there a good inst ui component for confirmation dialog?
-<<<<<<< HEAD
-   
-=======
-
->>>>>>> 51db239a
+
   const userConfirmed = window.confirm(I18n.t('Are you sure you want to delete this enrollment?'))
   if (userConfirmed) {
     const results = await Promise.allSettled(
@@ -169,10 +165,6 @@
     if (canEdit) {
       props.onEdit?.(getRelevantUserFromEnrollment(enrollments[0]), enrollments)
     } else {
-<<<<<<< HEAD
-       
-=======
->>>>>>> 51db239a
       console.error('User does not have permission to edit enrollment')
     }
   }
@@ -181,10 +173,6 @@
     if (canDelete) {
       mutate(enrollments)
     } else {
-<<<<<<< HEAD
-       
-=======
->>>>>>> 51db239a
       console.error('User does not have permission to delete enrollment')
     }
   }
@@ -193,10 +181,6 @@
     if (canAdd) {
       props.onAddNew?.()
     } else {
-<<<<<<< HEAD
-       
-=======
->>>>>>> 51db239a
       console.error('User does not have permission to add enrollment')
     }
   }
@@ -275,11 +259,7 @@
             <Table.Cell>{firstEnrollment.type}</Table.Cell>
             <Table.Cell>{renderEnrollmentPairingStatus(group)}</Table.Cell>
             {canEditOrDelete ? <Table.Cell>{renderActionIcons(group)}</Table.Cell> : <></>}
-<<<<<<< HEAD
-          </Table.Row>
-=======
           </Table.Row>,
->>>>>>> 51db239a
         )
         usedKeys.push(pairingId)
       }
@@ -290,11 +270,7 @@
   if (error) {
     // @ts-expect-error
     const errorMsg = error.message
-<<<<<<< HEAD
-     
-=======
-
->>>>>>> 51db239a
+
     console.error(`Failed to fetch enrollments for user ${props.user.id}:`, errorMsg)
     captureException(errorMsg)
     return (
