--- conflicted
+++ resolved
@@ -80,11 +80,7 @@
  */
 async function handleConfirmAndDeleteEnrollment(tempEnrollments: Enrollment[]): Promise<void> {
   // TODO is there a good inst ui component for confirmation dialog?
-<<<<<<< HEAD
-   
-=======
-
->>>>>>> 4b8c5dea
+
   const userConfirmed = window.confirm(I18n.t('Are you sure you want to delete this enrollment?'))
   if (userConfirmed) {
     const results = await Promise.allSettled(
@@ -169,10 +165,6 @@
     if (canEdit) {
       props.onEdit?.(getRelevantUserFromEnrollment(enrollments[0]), enrollments)
     } else {
-<<<<<<< HEAD
-       
-=======
->>>>>>> 4b8c5dea
       console.error('User does not have permission to edit enrollment')
     }
   }
@@ -181,10 +173,6 @@
     if (canDelete) {
       mutate(enrollments)
     } else {
-<<<<<<< HEAD
-       
-=======
->>>>>>> 4b8c5dea
       console.error('User does not have permission to delete enrollment')
     }
   }
@@ -193,10 +181,6 @@
     if (canAdd) {
       props.onAddNew?.()
     } else {
-<<<<<<< HEAD
-       
-=======
->>>>>>> 4b8c5dea
       console.error('User does not have permission to add enrollment')
     }
   }
@@ -275,11 +259,7 @@
             <Table.Cell>{firstEnrollment.type}</Table.Cell>
             <Table.Cell>{renderEnrollmentPairingStatus(group)}</Table.Cell>
             {canEditOrDelete ? <Table.Cell>{renderActionIcons(group)}</Table.Cell> : <></>}
-<<<<<<< HEAD
-          </Table.Row>
-=======
           </Table.Row>,
->>>>>>> 4b8c5dea
         )
         usedKeys.push(pairingId)
       }
@@ -290,11 +270,7 @@
   if (error) {
     // @ts-expect-error
     const errorMsg = error.message
-<<<<<<< HEAD
-     
-=======
-
->>>>>>> 4b8c5dea
+
     console.error(`Failed to fetch enrollments for user ${props.user.id}:`, errorMsg)
     captureException(errorMsg)
     return (
