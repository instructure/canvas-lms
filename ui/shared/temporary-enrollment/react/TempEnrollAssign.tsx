/*
 * Copyright (C) 2023 - present Instructure, Inc.
 *
 * This file is part of Canvas.
 *
 * Canvas is free software: you can redistribute it and/or modify it under
 * the terms of the GNU Affero General Public License as published by the Free
 * Software Foundation, version 3 of the License.
 *
 * Canvas is distributed in the hope that it will be useful, but WITHOUT ANY
 * WARRANTY; without even the implied warranty of MERCHANTABILITY or FITNESS FOR
 * A PARTICULAR PURPOSE. See the GNU Affero General Public License for more
 * details.
 *
 * You should have received a copy of the GNU Affero General Public License along
 * with this program. If not, see <http://www.gnu.org/licenses/>.
 */

import React, {useEffect, useMemo, useState} from 'react'
import type {ChangeEvent, Dispatch, SetStateAction, SyntheticEvent} from 'react'
import {useScope as useI18nScope} from '@canvas/i18n'
import {ScreenReaderContent} from '@instructure/ui-a11y-content'
import {Grid} from '@instructure/ui-grid'
import {IconArrowOpenStartLine} from '@instructure/ui-icons'
import {Text} from '@instructure/ui-text'
import {DateTimeInput} from '@instructure/ui-date-time-input'
import doFetchApi from '@canvas/do-fetch-api-effect'
import {Spinner} from '@instructure/ui-spinner'
import RoleSearchSelect from './RoleSearchSelect'
import {Alert} from '@instructure/ui-alerts'
import {Button} from '@instructure/ui-buttons'
import {EnrollmentTree} from './EnrollmentTree'
import {Flex} from '@instructure/ui-flex'
import {
  getDayBoundaries,
  getFromLocalStorage,
  removeStringAffix,
  safeDateConversion,
  updateLocalStorageObject,
} from './util/helpers'
import useDateTimeFormat from '@canvas/use-date-time-format-hook'
import {createAnalyticPropsGenerator, setAnalyticPropsOnRef} from './util/analytics'
<<<<<<< HEAD
import {MODULE_NAME, RECIPIENT, MAX_ALLOWED_COURSES_PER_PAGE} from './types'
=======
>>>>>>> 0d1b4c3f
import type {
  Course,
  Enrollment,
  EnrollmentType,
  NodeStructure,
  Permissions,
  Role,
  SelectedEnrollment,
  TemporaryEnrollmentPairing,
  User,
} from './types'
import {MAX_ALLOWED_COURSES_PER_PAGE, MODULE_NAME, RECIPIENT} from './types'
import {showFlashError} from '@canvas/alerts/react/FlashAlert'
<<<<<<< HEAD
import type {GlobalEnv} from '@canvas/global/env/GlobalEnv'
=======
import type {GlobalEnv} from '@canvas/global/env/GlobalEnv.d'
>>>>>>> 0d1b4c3f
import type {EnvCommon} from '@canvas/global/env/EnvCommon'
import {TempEnrollAvatar} from './TempEnrollAvatar'
import {
  createEnrollment,
  createTemporaryEnrollmentPairing,
  deleteEnrollment,
} from './api/enrollment'
import './TempEnrollCustom.css'

declare const ENV: GlobalEnv & EnvCommon

const I18n = useI18nScope('temporary_enrollment')

// initialize analytics props
const analyticProps = createAnalyticPropsGenerator(MODULE_NAME)

interface EnrollmentRole {
  id: string
  base_role_name: string
}

export interface Props {
  enrollment: User | any
  user: User
  permissions: Permissions
  roles: Role[]
  goBack: Function
  doSubmit: () => boolean
  setEnrollmentStatus: Function
  isInAssignEditMode: boolean
  enrollmentType: EnrollmentType
  tempEnrollmentsPairing?: Enrollment[] | null
}

interface RoleChoice {
  id: string
  name: string
}

interface StoredData {
  roleChoice: RoleChoice
  startDate: Date
  endDate: Date
}

type RoleName =
  | 'StudentEnrollment'
  | 'TaEnrollment'
  | 'TeacherEnrollment'
  | 'DesignerEnrollment'
  | 'ObserverEnrollment'
type PermissionName = 'teacher' | 'ta' | 'student' | 'observer' | 'designer'

const rolePermissionMapping: Record<RoleName, PermissionName> = {
  StudentEnrollment: 'student',
  TaEnrollment: 'ta',
  TeacherEnrollment: 'teacher',
  DesignerEnrollment: 'designer',
  ObserverEnrollment: 'observer',
}

export const tempEnrollAssignData = 'tempEnrollAssignData'
export const defaultRoleChoice: RoleChoice = {
  id: '',
  name: '',
}

// get data from local storage or set defaults
export function getStoredData(roles: Role[]): StoredData {
  const [defaultStartDate, defaultEndDate] = getDayBoundaries()
  const teacherRole = roles.find(
    role => role.base_role_name === 'TeacherEnrollment' && role.name === 'TeacherEnrollment'
  )
  const roleChoice: RoleChoice = teacherRole
    ? {
        id: teacherRole.id,
        name: removeStringAffix(teacherRole.base_role_name, 'Enrollment'),
      }
    : defaultRoleChoice
  const defaultStoredData: StoredData = {
    roleChoice,
    startDate: defaultStartDate,
    endDate: defaultEndDate,
  }
  const rawStoredData: Partial<StoredData> =
    getFromLocalStorage<StoredData>(tempEnrollAssignData) || {}
  const parsedStartDate = safeDateConversion(rawStoredData.startDate)
  const parsedEndDate = safeDateConversion(rawStoredData.endDate)
  // return local data or defaults
  return {
    roleChoice: rawStoredData.roleChoice || defaultStoredData.roleChoice,
    startDate: parsedStartDate || defaultStoredData.startDate,
    endDate: parsedEndDate || defaultStoredData.endDate,
  }
}

interface EnrollmentAndUserProps {
  enrollmentProps: User
  userProps: User
}

interface EnrollmentAndUserContextProps {
  enrollmentType: EnrollmentType
  enrollment: User
  user: User
}

/**
 * Determine the user based on the context type (provider or recipient)
 *
 * This function is needed to handle cases where an enrollment is coming from the
 * context of a recipient via TempEnrollEdit. In those cases, it returns the
 * provider’s view of the assignment component.
 *
 * @param {Props} props Component props
 * @returns {Object} Enrollment and user props
 */
export function getEnrollmentAndUserProps(
  props: EnrollmentAndUserContextProps
): EnrollmentAndUserProps {
  const {enrollmentType, enrollment, user} = props
  const enrollmentProps = enrollmentType === RECIPIENT ? user : enrollment
  const userProps = enrollmentType === RECIPIENT ? enrollment : user

  return {enrollmentProps, userProps}
}

export function isEnrollmentMatch(
  tempEnrollment: Enrollment,
  sectionId: string,
  userId: string,
  roleId: string
): boolean {
  return (
    tempEnrollment.course_section_id === sectionId &&
    tempEnrollment.user.id === userId &&
    tempEnrollment.role_id === roleId
  )
}

export function isMatchFound(
  sectionIds: string[],
  tempEnrollment: Enrollment,
  userId: string,
  roleId: string
): boolean {
  for (const sectionId of sectionIds) {
    if (isEnrollmentMatch(tempEnrollment, sectionId, userId, roleId)) {
      return true
    }
  }
  return false
}

export const deleteMultipleEnrollmentsByNoMatch = (
  tempEnrollments: Enrollment[],
  sectionIds: string[],
  userId: string,
  roleId: string
): Promise<void>[] => {
  const deletionPromises = []
  for (const tempEnrollment of tempEnrollments) {
    if (!isMatchFound(sectionIds, tempEnrollment, userId, roleId)) {
      deletionPromises.push(deleteEnrollment(tempEnrollment.course_id, tempEnrollment.id))
    }
  }
  return deletionPromises
}

export function TempEnrollAssign(props: Props) {
  const storedData = getStoredData(props.roles)

  const [errorMsg, setErrorMsg] = useState('')
  const [enrollmentsByCourse, setEnrollmentsByCourse] = useState<Course[]>([])
  const [loading, setLoading] = useState(true)
  const [startDate, setStartDate] = useState<Date>(storedData.startDate)
  const [endDate, setEndDate] = useState<Date>(storedData.endDate)
  const [roleChoice, setRoleChoice] = useState<RoleChoice>(storedData.roleChoice)

  // reminders …
  // enrollmentProps = recipient user object
  // userProps = provider user object
  const {enrollmentProps, userProps} = getEnrollmentAndUserProps(props)

  const roleOptions = []

  // using useMemo to compute and memoize roleLabel thus avoiding unnecessary re-renders
  const roleLabel = useMemo(() => {
    const selectedRole = props.roles.find(role => role.id === roleChoice.id)

    return selectedRole ? selectedRole.label : I18n.t('ROLE')
  }, [props.roles, roleChoice.id])

  const formatDateTime = useDateTimeFormat('date.formats.full_with_weekday')

  // load data from tempEnrollmentsPairing if it exists
  useEffect(() => {
    if (props.tempEnrollmentsPairing && props.tempEnrollmentsPairing.length > 0) {
      const firstEnrollment = props.tempEnrollmentsPairing[0]
      const roleId = firstEnrollment.role_id
      const matchedRole = props.roles.find(role => role.id === roleId)
      if (matchedRole) {
        const roleName = removeStringAffix(matchedRole.base_role_name, 'Enrollment')
        setRoleChoice({
          id: roleId,
          name: roleName,
        })
      }
      if (firstEnrollment.start_at) {
        setStartDate(new Date(firstEnrollment.start_at))
      }
      if (firstEnrollment.end_at) {
        setEndDate(new Date(firstEnrollment.end_at))
      }
    }
  }, [props.tempEnrollmentsPairing, props.roles])

  useEffect(() => {
    const fetchData = async () => {
      try {
        const result = await doFetchApi({
          path: `/api/v1/users/${userProps.id}/courses`,
          params: {
            enrollment_state: 'active',
            include: ['sections'],
            per_page: MAX_ALLOWED_COURSES_PER_PAGE,
            ...(ENV.ACCOUNT_ID !== ENV.ROOT_ACCOUNT_ID && {account_id: ENV.ACCOUNT_ID}),
          },
        })
        setEnrollmentsByCourse(result.json)
      } catch (error: any) {
        showFlashError(
          I18n.t('There was an error while requesting user enrollments, please try again')
        )(error)
      } finally {
        setLoading(false)
      }
    }
    fetchData()
  }, [userProps.id])

  useEffect(() => {
    if (endDate.getTime() <= startDate.getTime()) {
      setErrorMsg(I18n.t('The start date must be before the end date'))
    } else if (errorMsg !== '') {
      setErrorMsg('')
    }
    // eslint-disable-next-line react-hooks/exhaustive-deps
  }, [endDate, startDate])

  /**
   * Handle change to date value in the DateTimeInput component
   *
   * Update the date state and localStorage values
   *
   * @param {SyntheticEvent<Element, Event>} _event Event object
   * @param {Dispatch<SetStateAction<Date>>} setDateState React state setter
   * @param {string} localStorageKey localStorage key to update
   * @param {string} [dateValue] Optional date value, which may not be a valid date
   *                             (e.g. bad user input or corrupted localStorage value)
   * @returns {void}
   */
  const handleDateChange = (
    _event: SyntheticEvent<Element, Event>,
    setDateState: Dispatch<SetStateAction<Date>>,
    localStorageKey: string,
    dateValue?: string
  ): void => {
    const validatedDate = safeDateConversion(dateValue)

    // only update state and localStorage if the date is valid
    if (validatedDate) {
      setDateState(validatedDate)
      updateLocalStorageObject(tempEnrollAssignData, {[localStorageKey]: validatedDate})
    } else {
      // eslint-disable-next-line no-console
      console.error('Invalid date in handleDateChange:', dateValue)
    }
  }

  const handleStartDateChange = (event: SyntheticEvent<Element, Event>, dateValue?: string) => {
    handleDateChange(event, setStartDate, 'startDate', dateValue)
  }

  const handleEndDateChange = (event: SyntheticEvent<Element, Event>, dateValue?: string) => {
    handleDateChange(event, setEndDate, 'endDate', dateValue)
  }

  const handleRoleSearchChange = (_event: ChangeEvent, selectedOption: {id: string}) => {
    const foundRole: EnrollmentRole | undefined = props.roles.find(
      role => role.id === selectedOption.id
    )
    const name = foundRole ? removeStringAffix(foundRole.base_role_name, 'Enrollment') : ''

    setRoleChoice({
      id: selectedOption.id,
      name,
    })

    updateLocalStorageObject(tempEnrollAssignData, {
      roleChoice: {
        id: selectedOption.id,
        name,
      },
    })
  }

  const handleValidationError = (message: string) => {
    setErrorMsg(message)
    props.setEnrollmentStatus(false)
    setLoading(false)
  }

  const handleCollectSelectedEnrollments = (tree: NodeStructure[]): SelectedEnrollment[] => {
    const selectedEnrolls: SelectedEnrollment[] = []
    for (const role in tree) {
      for (const course of tree[role].children) {
        for (const section of course.children) {
          // check if the section is selected, or if the course is selected and has only one section
          if (section.isCheck || (course.children.length === 1 && course.isCheck)) {
            // omitting the first character of the ID (assumed prefix)
            selectedEnrolls.push({
              course: course.id.slice(1),
              section: section.id.slice(1),
            })
          }
        }
      }
    }
    return selectedEnrolls
  }

  const handleCreateTempEnroll = async (tree: NodeStructure[]): Promise<void> => {
    setLoading(true)
    if (endDate.getTime() <= startDate.getTime()) {
      return handleValidationError(I18n.t('The start date must be before the end date'))
    }
    if (roleChoice.id === '') {
      return handleValidationError(I18n.t('Please select a role before submitting'))
    }
    const submitEnrolls = handleCollectSelectedEnrollments(tree)
    if (!props.tempEnrollmentsPairing && submitEnrolls.length === 0) {
      return handleValidationError(
        I18n.t('Please select at least one enrollment before submitting')
      )
    }
    await handleProcessEnrollments(submitEnrolls)
  }

  const handleProcessEnrollments = async (submitEnrolls: SelectedEnrollment[]): Promise<void> => {
    let success: boolean = false
    try {
      setErrorMsg('')
      const temporaryEnrollmentPairing: TemporaryEnrollmentPairing =
        await createTemporaryEnrollmentPairing(ENV.ACCOUNT_ID)

      if (props.tempEnrollmentsPairing && props.tempEnrollmentsPairing.length >= 1) {
        // delete any enrollments that were not selected
        const sectionIds: string[] = submitEnrolls.map(
          (enroll: SelectedEnrollment) => enroll.section
        )
        await Promise.all(
          deleteMultipleEnrollmentsByNoMatch(
            props.tempEnrollmentsPairing,
            sectionIds,
            enrollmentProps.id,
            roleChoice.id
          )
        )
      }
      // iterate through the form’s selected enrollments
      const createPromises: Promise<void>[] = []
      submitEnrolls.forEach(enroll => {
        // create all selected enrollments
        createPromises.push(
          createEnrollment(
            enroll.section,
            enrollmentProps.id,
            userProps.id,
            temporaryEnrollmentPairing.id,
            startDate,
            endDate,
            roleChoice.id
          )
        )
      })
      await Promise.all(createPromises)
      success = true
    } catch (error) {
      if (error instanceof Error) {
        setErrorMsg(error.message)
      } else {
        setErrorMsg(I18n.t('An unexpected error occurred, please try again later'))
      }
      success = false
    } finally {
      props.setEnrollmentStatus(success)
      setLoading(false)
    }
  }

  const handleGoBack = () => {
    props.goBack()
  }

  for (const role of props.roles) {
    const permissionName = rolePermissionMapping[role.base_role_name as RoleName]

    if (permissionName) {
      const hasPermission = props.permissions[permissionName]

      if (hasPermission) {
        roleOptions.push(
          <RoleSearchSelect.Option
            key={role.id}
            id={role.id}
            value={role.id}
            label={role.label}
            aria-label={role.id}
          />
        )
      }
    }
  }

  if (loading) {
    return (
      <Flex justifyItems="center" alignItems="center">
        <Spinner renderTitle={I18n.t('Retrieving user enrollments')} />
      </Flex>
    )
  }

  return (
    <>
      <Flex gap="medium" direction="column">
        {!props.isInAssignEditMode && (
          <Flex.Item overflowY="visible">
            <Button
              onClick={handleGoBack}
              renderIcon={IconArrowOpenStartLine}
              {...analyticProps('Back')}
            >
              {I18n.t('Back')}
            </Button>
          </Flex.Item>
        )}
        <Flex.Item>
          <TempEnrollAvatar user={enrollmentProps}>
            {I18n.t('%{enroll} will receive temporary enrollments from %{user}', {
              enroll: enrollmentProps.name,
              user: userProps.name,
            })}
          </TempEnrollAvatar>
        </Flex.Item>
        {errorMsg && (
          <Flex.Item shouldGrow={true}>
            <Alert variant="error" margin="0">
              {errorMsg}
            </Alert>
          </Flex.Item>
        )}
        <Flex.Item shouldGrow={true} overflowY="visible">
          <Grid startAt="medium">
            <Grid.Row vAlign="top">
              <Grid.Col id="roleSearchSelectGridCol">
                <RoleSearchSelect
                  noResultsLabel={I18n.t('No roles available')}
                  noSearchMatchLabel={I18n.t('')}
                  id="termFilter"
                  placeholder={I18n.t('Select a Role')}
                  isLoading={false}
                  label={I18n.t('Select role')}
                  value={roleChoice.id}
                  onChange={handleRoleSearchChange}
                >
                  {roleOptions}
                </RoleSearchSelect>
              </Grid.Col>
              <Grid.Col width={8}>
                <DateTimeInput
                  timezone={ENV.TIMEZONE}
                  data-testid="start-date-input"
                  layout="columns"
                  isRequired={true}
                  description={
                    <ScreenReaderContent>
                      {I18n.t('Start Date for %{enroll}', {enroll: enrollmentProps.name})}
                    </ScreenReaderContent>
                  }
                  dateRenderLabel={I18n.t('Begins On')}
                  timeRenderLabel={I18n.t('Time')}
                  prevMonthLabel={I18n.t('Prev')}
                  nextMonthLabel={I18n.t('Next')}
                  value={startDate.toISOString()}
                  onChange={handleStartDateChange}
                  invalidDateTimeMessage={I18n.t('The chosen date and time is invalid.')}
                  dateInputRef={ref => setAnalyticPropsOnRef(ref, analyticProps('StartDate'))}
                  timeInputRef={ref => setAnalyticPropsOnRef(ref, analyticProps('StartTime'))}
                />
              </Grid.Col>
            </Grid.Row>
            <Grid.Row>
              <Grid.Col width={8}>
                <DateTimeInput
                  timezone={ENV.TIMEZONE}
                  data-testid="end-date-input"
                  layout="columns"
                  isRequired={true}
                  description={
                    <ScreenReaderContent>
                      {I18n.t('End Date for %{enroll}', {enroll: enrollmentProps.name})}
                    </ScreenReaderContent>
                  }
                  dateRenderLabel={I18n.t('Until')}
                  timeRenderLabel={I18n.t('Time')}
                  prevMonthLabel={I18n.t('Prev')}
                  nextMonthLabel={I18n.t('Next')}
                  value={endDate.toISOString()}
                  onChange={handleEndDateChange}
                  invalidDateTimeMessage={I18n.t('The chosen date and time is invalid.')}
                  dateInputRef={ref => setAnalyticPropsOnRef(ref, analyticProps('EndDate'))}
                  timeInputRef={ref => setAnalyticPropsOnRef(ref, analyticProps('EndTime'))}
                />
              </Grid.Col>
            </Grid.Row>
          </Grid>
        </Flex.Item>
        <Flex.Item shouldGrow={true} overflowY="visible">
          <Flex gap="x-small" direction="column">
            <Flex.Item shouldGrow={true}>
              <Text as="p" data-testid="temp-enroll-summary">
                {I18n.t(
<<<<<<< HEAD
                  'Canvas will enroll %{recipient} as a %{role} in %{source}’s selected courses from %{start} - %{end}',
=======
                  'Canvas will enroll %{recipient} as a %{role} in the selected courses of %{source} from %{start} - %{end}',
>>>>>>> 0d1b4c3f
                  {
                    recipient: enrollmentProps.name,
                    role: roleLabel,
                    source: userProps.name,
                    start: formatDateTime(startDate),
                    end: formatDateTime(endDate),
                  }
                )}
              </Text>
            </Flex.Item>
            <Flex.Item shouldGrow={true} overflowY="visible">
              {props.doSubmit() ? (
                <EnrollmentTree
                  enrollmentsByCourse={enrollmentsByCourse}
                  roles={props.roles}
                  selectedRole={roleChoice}
                  createEnroll={handleCreateTempEnroll}
                />
              ) : (
                <EnrollmentTree
                  enrollmentsByCourse={enrollmentsByCourse}
                  roles={props.roles}
                  selectedRole={roleChoice}
                  tempEnrollmentsPairing={props.tempEnrollmentsPairing}
                />
              )}
            </Flex.Item>
          </Flex>
        </Flex.Item>
      </Flex>
    </>
  )
}<|MERGE_RESOLUTION|>--- conflicted
+++ resolved
@@ -40,10 +40,6 @@
 } from './util/helpers'
 import useDateTimeFormat from '@canvas/use-date-time-format-hook'
 import {createAnalyticPropsGenerator, setAnalyticPropsOnRef} from './util/analytics'
-<<<<<<< HEAD
-import {MODULE_NAME, RECIPIENT, MAX_ALLOWED_COURSES_PER_PAGE} from './types'
-=======
->>>>>>> 0d1b4c3f
 import type {
   Course,
   Enrollment,
@@ -57,11 +53,7 @@
 } from './types'
 import {MAX_ALLOWED_COURSES_PER_PAGE, MODULE_NAME, RECIPIENT} from './types'
 import {showFlashError} from '@canvas/alerts/react/FlashAlert'
-<<<<<<< HEAD
-import type {GlobalEnv} from '@canvas/global/env/GlobalEnv'
-=======
 import type {GlobalEnv} from '@canvas/global/env/GlobalEnv.d'
->>>>>>> 0d1b4c3f
 import type {EnvCommon} from '@canvas/global/env/EnvCommon'
 import {TempEnrollAvatar} from './TempEnrollAvatar'
 import {
@@ -595,11 +587,7 @@
             <Flex.Item shouldGrow={true}>
               <Text as="p" data-testid="temp-enroll-summary">
                 {I18n.t(
-<<<<<<< HEAD
-                  'Canvas will enroll %{recipient} as a %{role} in %{source}’s selected courses from %{start} - %{end}',
-=======
                   'Canvas will enroll %{recipient} as a %{role} in the selected courses of %{source} from %{start} - %{end}',
->>>>>>> 0d1b4c3f
                   {
                     recipient: enrollmentProps.name,
                     role: roleLabel,
