/*
 * Copyright (C) 2023 - present Instructure, Inc.
 *
 * This file is part of Canvas.
 *
 * Canvas is free software: you can redistribute it and/or modify it under
 * the terms of the GNU Affero General Public License as published by the Free
 * Software Foundation, version 3 of the License.
 *
 * Canvas is distributed in the hope that it will be useful, but WITHOUT ANY
 * WARRANTY; without even the implied warranty of MERCHANTABILITY or FITNESS FOR
 * A PARTICULAR PURPOSE. See the GNU Affero General Public License for more
 * details.
 *
 * You should have received a copy of the GNU Affero General Public License along
 * with this program. If not, see <http://www.gnu.org/licenses/>.
 */

import React, {
  ChangeEvent,
  Dispatch,
  SetStateAction,
  SyntheticEvent,
  useEffect,
  useMemo,
  useState,
} from 'react'
import {useScope as useI18nScope} from '@canvas/i18n'
import {ScreenReaderContent} from '@instructure/ui-a11y-content'
import {Grid} from '@instructure/ui-grid'
import {Text} from '@instructure/ui-text'
import {DateTimeInput} from '@instructure/ui-date-time-input'
import doFetchApi from '@canvas/do-fetch-api-effect'
import {Spinner} from '@instructure/ui-spinner'
import RoleSearchSelect from './RoleSearchSelect'
import {Alert} from '@instructure/ui-alerts'
import {Button} from '@instructure/ui-buttons'
import {EnrollmentTree, NodeStructure} from './EnrollmentTree'
import {Flex} from '@instructure/ui-flex'
import {unstable_batchedUpdates} from 'react-dom'
import {
  getDayBoundaries,
  getFromLocalStorage,
  removeStringAffix,
  safeDateConversion,
  updateLocalStorageObject,
} from './util/helpers'
import useDateTimeFormat from '@canvas/use-date-time-format-hook'
import {createAnalyticPropsGenerator, setAnalyticPropsOnRef} from './util/analytics'
import {EnrollmentType, MODULE_NAME, RECIPIENT, User} from './types'
import {showFlashError} from '@canvas/alerts/react/FlashAlert'
<<<<<<< HEAD

=======
import {GlobalEnv} from '@canvas/global/env/GlobalEnv'
import {EnvCommon} from '@canvas/global/env/EnvCommon'
import {TempEnrollAvatar} from './TempEnrollAvatar'

declare const ENV: GlobalEnv & EnvCommon

>>>>>>> d94f01da
const I18n = useI18nScope('temporary_enrollment')

// initialize analytics props
const analyticProps = createAnalyticPropsGenerator(MODULE_NAME)

interface EnrollmentRole {
  readonly id: string
  readonly base_role_name: string
}

interface SelectedEnrollment {
  readonly course: string
  readonly section: string
<<<<<<< HEAD
=======
}

interface TemporaryEnrollmentPairing {
  readonly id: string
>>>>>>> d94f01da
}

interface Permissions {
  readonly teacher: boolean
  readonly ta: boolean
  readonly student: boolean
  readonly observer: boolean
  readonly designer: boolean
}

interface Props {
  readonly enrollment: User | any
  readonly user: User
  readonly permissions: Permissions
  readonly roles: {id: string; label: string; base_role_name: string}[]
  readonly goBack: Function
  readonly doSubmit: () => boolean
  readonly setEnrollmentStatus: Function
  readonly isInAssignEditMode: boolean
<<<<<<< HEAD
  readonly contextType: EnrollmentType
=======
  readonly enrollmentType: EnrollmentType
>>>>>>> d94f01da
}

interface RoleChoice {
  readonly id: string
  readonly name: string
}

interface StoredData {
  readonly roleChoice: RoleChoice
  readonly startDate: Date
  readonly endDate: Date
}

type RoleName =
  | 'StudentEnrollment'
  | 'TaEnrollment'
  | 'TeacherEnrollment'
  | 'DesignerEnrollment'
  | 'ObserverEnrollment'
type PermissionName = 'teacher' | 'ta' | 'student' | 'observer' | 'designer'

const rolePermissionMapping: Record<RoleName, PermissionName> = {
  StudentEnrollment: 'student',
  TaEnrollment: 'ta',
  TeacherEnrollment: 'teacher',
  DesignerEnrollment: 'designer',
  ObserverEnrollment: 'observer',
}

export const tempEnrollAssignData = 'tempEnrollAssignData'
const defaultRoleChoice: RoleChoice = {
  id: '',
  name: '',
}

// get data from local storage or set defaults
function getStoredData(): StoredData {
  // destructure result into local variables
  const [defaultStartDate, defaultEndDate] = getDayBoundaries()

  const defaultStoredData: StoredData = {
    roleChoice: defaultRoleChoice,
    // start and end Date of the current day
    startDate: defaultStartDate,
    endDate: defaultEndDate,
  }
  const rawStoredData: Partial<StoredData> =
    getFromLocalStorage<StoredData>(tempEnrollAssignData) || {}

  const parsedStartDate = safeDateConversion(rawStoredData.startDate)
  const parsedEndDate = safeDateConversion(rawStoredData.endDate)

  // return local data or defaults
  return {
    roleChoice: rawStoredData.roleChoice || defaultStoredData.roleChoice,
    startDate: parsedStartDate || defaultStoredData.startDate,
    endDate: parsedEndDate || defaultStoredData.endDate,
  }
}

interface EnrollmentAndUserProps {
  readonly enrollmentProps: User
  readonly userProps: User
}

interface EnrollmentAndUserContextProps {
<<<<<<< HEAD
  readonly contextType: EnrollmentType
=======
  readonly enrollmentType: EnrollmentType
>>>>>>> d94f01da
  readonly enrollment: User
  readonly user: User
}

/**
 * Determine the user based on the context type (provider or recipient)
 *
 * This function is needed to handle cases where an enrollment is coming from the
 * context of a recipient via TempEnrollEdit. In those cases, it returns the
 * provider’s view of the assignment component.
 *
 * @param {Props} props Component props
 * @returns {Object} Enrollment and user props
 */
export function getEnrollmentAndUserProps(
  props: EnrollmentAndUserContextProps
): EnrollmentAndUserProps {
<<<<<<< HEAD
  const {contextType, enrollment, user} = props
  const enrollmentProps = contextType === RECIPIENT ? user : enrollment
  const userProps = contextType === RECIPIENT ? enrollment : user
=======
  const {enrollmentType, enrollment, user} = props
  const enrollmentProps = enrollmentType === RECIPIENT ? user : enrollment
  const userProps = enrollmentType === RECIPIENT ? enrollment : user
>>>>>>> d94f01da

  return {enrollmentProps, userProps}
}

export function TempEnrollAssign(props: Props) {
  const storedData = getStoredData()

  const [errorMsg, setErrorMsg] = useState('')
  const [enrollmentsByCourse, setEnrollmentsByCourse] = useState<{}[]>([])
  const [loading, setLoading] = useState(true)
  const [startDate, setStartDate] = useState<Date>(storedData.startDate)
  const [endDate, setEndDate] = useState<Date>(storedData.endDate)
  const [roleChoice, setRoleChoice] = useState<RoleChoice>(storedData.roleChoice)

  // reminders …
  // enrollmentProps = recipient user object
  // userProps = provider user object
  const {enrollmentProps, userProps} = getEnrollmentAndUserProps(props)

  const roleOptions = []

  // using useMemo to compute and memoize roleLabel thus avoiding unnecessary re-renders
  const roleLabel = useMemo(() => {
    const selectedRole = props.roles.find(role => role.id === roleChoice.id)

    return selectedRole ? selectedRole.label : I18n.t('ROLE')
  }, [props.roles, roleChoice.id])

  const formatDateTime = useDateTimeFormat('date.formats.full_with_weekday')

  useEffect(() => {
    const fetchData = async () => {
      try {
        const result = await doFetchApi({
          path: `/api/v1/users/${userProps.id}/courses`,
          params: {enrollment_state: 'active', include: ['sections']},
        })
        setEnrollmentsByCourse(result.json)
      } catch (error: any) {
        showFlashError(
          I18n.t('There was an error while requesting user enrollments, please try again')
        )(error)
      } finally {
        setLoading(false)
      }
    }
    fetchData()
  }, [userProps.id])

  useEffect(() => {
    if (endDate.getTime() <= startDate.getTime()) {
      setErrorMsg(I18n.t('The start date must be before the end date'))
    } else if (errorMsg !== '') {
      setErrorMsg('')
    }
    // eslint-disable-next-line react-hooks/exhaustive-deps
  }, [endDate, startDate])

  /**
   * Handle change to date value in the DateTimeInput component
   *
   * Update the date state and localStorage values
   *
   * @param {SyntheticEvent<Element, Event>} event Event object
   * @param {Dispatch<SetStateAction<Date>>} setDateState React state setter
   * @param {string} localStorageKey localStorage key to update
   * @param {string} [dateValue] Optional date value, which may not be a valid date
   *                             (e.g. bad user input or corrupted localStorage value)
   * @returns {void}
   */
  const handleDateChange = (
    event: SyntheticEvent<Element, Event>,
    setDateState: Dispatch<SetStateAction<Date>>,
    localStorageKey: string,
    dateValue?: string
  ): void => {
    const validatedDate = safeDateConversion(dateValue)

    // only update state and localStorage if the date is valid
    if (validatedDate) {
      setDateState(validatedDate)
      updateLocalStorageObject(tempEnrollAssignData, {[localStorageKey]: validatedDate})
    } else {
      // eslint-disable-next-line no-console
      console.error('Invalid date in handleDateChange:', dateValue)
    }
  }

  const handleStartDateChange = (event: SyntheticEvent<Element, Event>, dateValue?: string) => {
    handleDateChange(event, setStartDate, 'startDate', dateValue)
  }

  const handleEndDateChange = (event: SyntheticEvent<Element, Event>, dateValue?: string) => {
    handleDateChange(event, setEndDate, 'endDate', dateValue)
  }

  const handleRoleSearchChange = (event: ChangeEvent, selectedOption: {id: string}) => {
    const foundRole: EnrollmentRole | undefined = props.roles.find(
      role => role.id === selectedOption.id
    )
    const name = foundRole ? removeStringAffix(foundRole.base_role_name, 'Enrollment') : ''

    setRoleChoice({
      id: selectedOption.id,
      name,
    })

    updateLocalStorageObject(tempEnrollAssignData, {
      roleChoice: {
        id: selectedOption.id,
        name,
      },
    })
  }

  const handleValidationError = (message: string) => {
    setErrorMsg(message)
    props.setEnrollmentStatus(false)
    setLoading(false)
  }

  const handleCollectSelectedEnrollments = (tree: NodeStructure[]): SelectedEnrollment[] => {
    const selectedEnrolls: SelectedEnrollment[] = []

    for (const role in tree) {
      for (const course of tree[role].children) {
        for (const section of course.children) {
          // check if the section is selected, or if the course is selected and has only one section
          if (section.isCheck || (course.children.length === 1 && course.isCheck)) {
            // omitting the first character of the ID (assumed prefix)
            selectedEnrolls.push({
              course: course.id.slice(1),
              section: section.id.slice(1),
            })
          }
        }
      }
    }

    return selectedEnrolls
  }

  const handleProcessEnrollments = async (submitEnrolls: SelectedEnrollment[]) => {
    let success = true

    try {
      setErrorMsg('')
      const {json} = await doFetchApi({
        path: `/api/v1/accounts/${ENV.ROOT_ACCOUNT_ID}/temporary_enrollment_pairings`,
        method: 'POST',
      })
      const fetchPromises = submitEnrolls.map(enroll =>
        createEnrollment(enroll, json.temporary_enrollment_pairing)
      )
      await Promise.all(fetchPromises)
    } catch (error) {
      setErrorMsg(I18n.t('Failed to create temporary enrollment, please try again'))
      success = false
    } finally {
      // using unstable_batchedUpdates to avoid getting the following error:
      // “Can't perform a React state update on an unmounted component”
      unstable_batchedUpdates(() => {
        props.setEnrollmentStatus(success)
        setLoading(false)
      })
    }
  }

  async function createEnrollment(enroll: SelectedEnrollment, pairing: TemporaryEnrollmentPairing) {
    return doFetchApi({
      path: `/api/v1/sections/${enroll.section}/enrollments`,
      params: {
        enrollment: {
          user_id: enrollmentProps.id,
          temporary_enrollment_source_user_id: userProps.id,
<<<<<<< HEAD
=======
          temporary_enrollment_pairing_id: pairing.id,
>>>>>>> d94f01da
          start_at: startDate.toISOString(),
          end_at: endDate.toISOString(),
          role_id: roleChoice.id,
        },
      },
      method: 'POST',
    })
  }

  const handleCreateTempEnroll = async (tree: NodeStructure[]) => {
    setLoading(true)

    if (endDate.getTime() <= startDate.getTime()) {
      return handleValidationError(I18n.t('The start date must be before the end date'))
    }

    if (roleChoice.id === '') {
      return handleValidationError(I18n.t('Please select a role before submitting'))
    }

    const submitEnrolls = handleCollectSelectedEnrollments(tree)

    if (submitEnrolls.length === 0) {
      return handleValidationError(
        I18n.t('Please select at least one enrollment before submitting')
      )
    }

    await handleProcessEnrollments(submitEnrolls)
  }

  const handleGoBack = () => {
    props.goBack()
  }

  for (const role of props.roles) {
    const permissionName = rolePermissionMapping[role.base_role_name as RoleName]

    if (permissionName) {
      const hasPermission = props.permissions[permissionName]

      if (hasPermission) {
        roleOptions.push(
          <RoleSearchSelect.Option
            key={role.id}
            id={role.id}
            value={role.id}
            label={role.label}
            aria-label={role.id}
          />
        )
      }
    }
  }

  if (loading) {
    return (
      <Flex justifyItems="center" alignItems="center">
        <Flex.Item shouldGrow={true}>
          <Spinner renderTitle={I18n.t('Retrieving user enrollments')} />
        </Flex.Item>
      </Flex>
    )
  }

  return (
<<<<<<< HEAD
    <>
      <Grid>
        {!props.isInAssignEditMode && (
          <Grid.Row>
            <Grid.Col>
              <Button
                onClick={() => {
                  props.goBack()
                }}
                {...analyticProps('Back')}
              >
                {I18n.t('Back')}
              </Button>
            </Grid.Col>
          </Grid.Row>
        )}
        <Grid.Row vAlign="middle">
          <Grid.Col>
            <Flex margin="small 0 small 0">
              <Flex.Item>
                <Avatar
                  size="small"
                  margin="0 small 0 0"
                  name={enrollmentProps.name}
                  src={enrollmentProps.avatar_url}
                  data-fs-exclude={true}
                  data-heap-redact-attributes="name"
                />
              </Flex.Item>
              <Flex.Item shouldShrink={true}>
                <Text>
                  {I18n.t('%{enroll} will receive temporary enrollments from %{user}', {
                    enroll: enrollmentProps.name,
                    user: userProps.name,
                  })}
                </Text>
              </Flex.Item>
            </Flex>
          </Grid.Col>
        </Grid.Row>
        {errorMsg && (
=======
    <Flex gap="medium" direction="column">
      {!props.isInAssignEditMode && (
        <Flex.Item padding="xx-small">
          <Button onClick={handleGoBack} {...analyticProps('Back')}>
            {I18n.t('Back')}
          </Button>
        </Flex.Item>
      )}
      <Flex.Item padding="xx-small">
        <TempEnrollAvatar user={enrollmentProps}>
          {I18n.t('%{enroll} will receive temporary enrollments from %{user}', {
            enroll: enrollmentProps.name,
            user: userProps.name,
          })}
        </TempEnrollAvatar>
      </Flex.Item>
      {errorMsg && (
        <Flex.Item shouldGrow={true} padding="xx-small">
          <Alert variant="error" margin="0">
            {errorMsg}
          </Alert>
        </Flex.Item>
      )}
      <Flex.Item shouldGrow={true} padding="xx-small">
        <Grid>
          <Grid.Row vAlign="top">
            <Grid.Col width={8}>
              <DateTimeInput
                data-testid="start-date-input"
                layout="columns"
                isRequired={true}
                description={
                  <ScreenReaderContent>
                    {I18n.t('Start Date for %{enroll}', {enroll: enrollmentProps.name})}
                  </ScreenReaderContent>
                }
                dateRenderLabel={I18n.t('Begins On')}
                timeRenderLabel={I18n.t('Time')}
                prevMonthLabel={I18n.t('Prev')}
                nextMonthLabel={I18n.t('Next')}
                value={startDate.toISOString()}
                onChange={handleStartDateChange}
                invalidDateTimeMessage={I18n.t('The chosen date and time is invalid.')}
                dateInputRef={ref => setAnalyticPropsOnRef(ref, analyticProps('StartDate'))}
                timeInputRef={ref => setAnalyticPropsOnRef(ref, analyticProps('StartTime'))}
              />
            </Grid.Col>
            <Grid.Col>
              <RoleSearchSelect
                noResultsLabel={I18n.t('No roles available')}
                noSearchMatchLabel={I18n.t('')}
                id="termFilter"
                placeholder={I18n.t('Select a Role')}
                isLoading={false}
                label={I18n.t('Select role')}
                value={roleChoice.id}
                onChange={handleRoleSearchChange}
              >
                {roleOptions}
              </RoleSearchSelect>
            </Grid.Col>
          </Grid.Row>
>>>>>>> d94f01da
          <Grid.Row>
            <Grid.Col width={8}>
              <DateTimeInput
                data-testid="end-date-input"
                layout="columns"
                isRequired={true}
                description={
                  <ScreenReaderContent>
                    {I18n.t('End Date for %{enroll}', {enroll: enrollmentProps.name})}
                  </ScreenReaderContent>
                }
                dateRenderLabel={I18n.t('Until')}
                timeRenderLabel={I18n.t('Time')}
                prevMonthLabel={I18n.t('Prev')}
                nextMonthLabel={I18n.t('Next')}
                value={endDate.toISOString()}
                onChange={handleEndDateChange}
                invalidDateTimeMessage={I18n.t('The chosen date and time is invalid.')}
                dateInputRef={ref => setAnalyticPropsOnRef(ref, analyticProps('EndDate'))}
                timeInputRef={ref => setAnalyticPropsOnRef(ref, analyticProps('EndTime'))}
              />
            </Grid.Col>
          </Grid.Row>
<<<<<<< HEAD
        )}
        <Grid.Row vAlign="top">
          <Grid.Col width={8}>
            <DateTimeInput
              data-testid="start-date-input"
              layout="columns"
              isRequired={true}
              description={
                <ScreenReaderContent>
                  {I18n.t('Start Date for %{enroll}', {enroll: enrollmentProps.name})}
                </ScreenReaderContent>
              }
              dateRenderLabel={I18n.t('Begins On')}
              timeRenderLabel={I18n.t('Time')}
              prevMonthLabel={I18n.t('Prev')}
              nextMonthLabel={I18n.t('Next')}
              value={startDate.toISOString()}
              onChange={handleStartDateChange}
              invalidDateTimeMessage={I18n.t('The chosen date and time is invalid.')}
              dateInputRef={ref => setAnalyticPropsOnRef(ref, analyticProps('StartDate'))}
              timeInputRef={ref => setAnalyticPropsOnRef(ref, analyticProps('StartTime'))}
            />
          </Grid.Col>
          <Grid.Col>
            <RoleSearchSelect
              noResultsLabel={I18n.t('No roles available')}
              noSearchMatchLabel={I18n.t('')}
              id="termFilter"
              placeholder={I18n.t('Select a Role')}
              isLoading={false}
              label={I18n.t('Select role')}
              value={roleChoice.id}
              onChange={handleRoleSearchChange}
            >
              {roleOptions}
            </RoleSearchSelect>
          </Grid.Col>
        </Grid.Row>
        <Grid.Row>
          <Grid.Col width={8}>
            <DateTimeInput
              data-testid="end-date-input"
              layout="columns"
              isRequired={true}
              description={
                <ScreenReaderContent>
                  {I18n.t('End Date for %{enroll}', {enroll: enrollmentProps.name})}
                </ScreenReaderContent>
              }
              dateRenderLabel={I18n.t('Until')}
              timeRenderLabel={I18n.t('Time')}
              prevMonthLabel={I18n.t('Prev')}
              nextMonthLabel={I18n.t('Next')}
              value={endDate.toISOString()}
              onChange={handleEndDateChange}
              invalidDateTimeMessage={I18n.t('The chosen date and time is invalid.')}
              dateInputRef={ref => setAnalyticPropsOnRef(ref, analyticProps('EndDate'))}
              timeInputRef={ref => setAnalyticPropsOnRef(ref, analyticProps('EndTime'))}
            />
          </Grid.Col>
        </Grid.Row>
        <Grid.Row>
          <Grid.Col>
=======
        </Grid>
      </Flex.Item>
      <Flex.Item shouldGrow={true} padding="xx-small">
        <Flex gap="x-small" direction="column">
          <Flex.Item shouldGrow={true}>
>>>>>>> d94f01da
            <Text as="p" data-testid="temp-enroll-summary">
              {I18n.t(
                'Canvas will enroll %{recipient} as a %{role} in %{source}’s selected courses from %{start} - %{end}',
                {
                  recipient: enrollmentProps.name,
                  role: roleLabel,
                  source: userProps.name,
                  start: formatDateTime(startDate),
                  end: formatDateTime(endDate),
                }
              )}
            </Text>
<<<<<<< HEAD
          </Grid.Col>
        </Grid.Row>
      </Grid>
      {props.doSubmit() ? (
        <EnrollmentTree
          enrollmentsByCourse={enrollmentsByCourse}
          roles={props.roles}
          selectedRole={roleChoice}
          createEnroll={handleCreateTempEnroll}
        />
      ) : (
        <EnrollmentTree
          enrollmentsByCourse={enrollmentsByCourse}
          roles={props.roles}
          selectedRole={roleChoice}
        />
      )}
    </>
=======
          </Flex.Item>
          <Flex.Item shouldGrow={true}>
            {props.doSubmit() ? (
              <EnrollmentTree
                enrollmentsByCourse={enrollmentsByCourse}
                roles={props.roles}
                selectedRole={roleChoice}
                createEnroll={handleCreateTempEnroll}
              />
            ) : (
              <EnrollmentTree
                enrollmentsByCourse={enrollmentsByCourse}
                roles={props.roles}
                selectedRole={roleChoice}
              />
            )}
          </Flex.Item>
        </Flex>
      </Flex.Item>
    </Flex>
>>>>>>> d94f01da
  )
}<|MERGE_RESOLUTION|>--- conflicted
+++ resolved
@@ -49,16 +49,12 @@
 import {createAnalyticPropsGenerator, setAnalyticPropsOnRef} from './util/analytics'
 import {EnrollmentType, MODULE_NAME, RECIPIENT, User} from './types'
 import {showFlashError} from '@canvas/alerts/react/FlashAlert'
-<<<<<<< HEAD
-
-=======
 import {GlobalEnv} from '@canvas/global/env/GlobalEnv'
 import {EnvCommon} from '@canvas/global/env/EnvCommon'
 import {TempEnrollAvatar} from './TempEnrollAvatar'
 
 declare const ENV: GlobalEnv & EnvCommon
 
->>>>>>> d94f01da
 const I18n = useI18nScope('temporary_enrollment')
 
 // initialize analytics props
@@ -72,13 +68,10 @@
 interface SelectedEnrollment {
   readonly course: string
   readonly section: string
-<<<<<<< HEAD
-=======
 }
 
 interface TemporaryEnrollmentPairing {
   readonly id: string
->>>>>>> d94f01da
 }
 
 interface Permissions {
@@ -98,11 +91,7 @@
   readonly doSubmit: () => boolean
   readonly setEnrollmentStatus: Function
   readonly isInAssignEditMode: boolean
-<<<<<<< HEAD
-  readonly contextType: EnrollmentType
-=======
   readonly enrollmentType: EnrollmentType
->>>>>>> d94f01da
 }
 
 interface RoleChoice {
@@ -169,11 +158,7 @@
 }
 
 interface EnrollmentAndUserContextProps {
-<<<<<<< HEAD
-  readonly contextType: EnrollmentType
-=======
   readonly enrollmentType: EnrollmentType
->>>>>>> d94f01da
   readonly enrollment: User
   readonly user: User
 }
@@ -191,15 +176,9 @@
 export function getEnrollmentAndUserProps(
   props: EnrollmentAndUserContextProps
 ): EnrollmentAndUserProps {
-<<<<<<< HEAD
-  const {contextType, enrollment, user} = props
-  const enrollmentProps = contextType === RECIPIENT ? user : enrollment
-  const userProps = contextType === RECIPIENT ? enrollment : user
-=======
   const {enrollmentType, enrollment, user} = props
   const enrollmentProps = enrollmentType === RECIPIENT ? user : enrollment
   const userProps = enrollmentType === RECIPIENT ? enrollment : user
->>>>>>> d94f01da
 
   return {enrollmentProps, userProps}
 }
@@ -375,10 +354,7 @@
         enrollment: {
           user_id: enrollmentProps.id,
           temporary_enrollment_source_user_id: userProps.id,
-<<<<<<< HEAD
-=======
           temporary_enrollment_pairing_id: pairing.id,
->>>>>>> d94f01da
           start_at: startDate.toISOString(),
           end_at: endDate.toISOString(),
           role_id: roleChoice.id,
@@ -445,49 +421,6 @@
   }
 
   return (
-<<<<<<< HEAD
-    <>
-      <Grid>
-        {!props.isInAssignEditMode && (
-          <Grid.Row>
-            <Grid.Col>
-              <Button
-                onClick={() => {
-                  props.goBack()
-                }}
-                {...analyticProps('Back')}
-              >
-                {I18n.t('Back')}
-              </Button>
-            </Grid.Col>
-          </Grid.Row>
-        )}
-        <Grid.Row vAlign="middle">
-          <Grid.Col>
-            <Flex margin="small 0 small 0">
-              <Flex.Item>
-                <Avatar
-                  size="small"
-                  margin="0 small 0 0"
-                  name={enrollmentProps.name}
-                  src={enrollmentProps.avatar_url}
-                  data-fs-exclude={true}
-                  data-heap-redact-attributes="name"
-                />
-              </Flex.Item>
-              <Flex.Item shouldShrink={true}>
-                <Text>
-                  {I18n.t('%{enroll} will receive temporary enrollments from %{user}', {
-                    enroll: enrollmentProps.name,
-                    user: userProps.name,
-                  })}
-                </Text>
-              </Flex.Item>
-            </Flex>
-          </Grid.Col>
-        </Grid.Row>
-        {errorMsg && (
-=======
     <Flex gap="medium" direction="column">
       {!props.isInAssignEditMode && (
         <Flex.Item padding="xx-small">
@@ -550,7 +483,6 @@
               </RoleSearchSelect>
             </Grid.Col>
           </Grid.Row>
->>>>>>> d94f01da
           <Grid.Row>
             <Grid.Col width={8}>
               <DateTimeInput
@@ -574,77 +506,11 @@
               />
             </Grid.Col>
           </Grid.Row>
-<<<<<<< HEAD
-        )}
-        <Grid.Row vAlign="top">
-          <Grid.Col width={8}>
-            <DateTimeInput
-              data-testid="start-date-input"
-              layout="columns"
-              isRequired={true}
-              description={
-                <ScreenReaderContent>
-                  {I18n.t('Start Date for %{enroll}', {enroll: enrollmentProps.name})}
-                </ScreenReaderContent>
-              }
-              dateRenderLabel={I18n.t('Begins On')}
-              timeRenderLabel={I18n.t('Time')}
-              prevMonthLabel={I18n.t('Prev')}
-              nextMonthLabel={I18n.t('Next')}
-              value={startDate.toISOString()}
-              onChange={handleStartDateChange}
-              invalidDateTimeMessage={I18n.t('The chosen date and time is invalid.')}
-              dateInputRef={ref => setAnalyticPropsOnRef(ref, analyticProps('StartDate'))}
-              timeInputRef={ref => setAnalyticPropsOnRef(ref, analyticProps('StartTime'))}
-            />
-          </Grid.Col>
-          <Grid.Col>
-            <RoleSearchSelect
-              noResultsLabel={I18n.t('No roles available')}
-              noSearchMatchLabel={I18n.t('')}
-              id="termFilter"
-              placeholder={I18n.t('Select a Role')}
-              isLoading={false}
-              label={I18n.t('Select role')}
-              value={roleChoice.id}
-              onChange={handleRoleSearchChange}
-            >
-              {roleOptions}
-            </RoleSearchSelect>
-          </Grid.Col>
-        </Grid.Row>
-        <Grid.Row>
-          <Grid.Col width={8}>
-            <DateTimeInput
-              data-testid="end-date-input"
-              layout="columns"
-              isRequired={true}
-              description={
-                <ScreenReaderContent>
-                  {I18n.t('End Date for %{enroll}', {enroll: enrollmentProps.name})}
-                </ScreenReaderContent>
-              }
-              dateRenderLabel={I18n.t('Until')}
-              timeRenderLabel={I18n.t('Time')}
-              prevMonthLabel={I18n.t('Prev')}
-              nextMonthLabel={I18n.t('Next')}
-              value={endDate.toISOString()}
-              onChange={handleEndDateChange}
-              invalidDateTimeMessage={I18n.t('The chosen date and time is invalid.')}
-              dateInputRef={ref => setAnalyticPropsOnRef(ref, analyticProps('EndDate'))}
-              timeInputRef={ref => setAnalyticPropsOnRef(ref, analyticProps('EndTime'))}
-            />
-          </Grid.Col>
-        </Grid.Row>
-        <Grid.Row>
-          <Grid.Col>
-=======
         </Grid>
       </Flex.Item>
       <Flex.Item shouldGrow={true} padding="xx-small">
         <Flex gap="x-small" direction="column">
           <Flex.Item shouldGrow={true}>
->>>>>>> d94f01da
             <Text as="p" data-testid="temp-enroll-summary">
               {I18n.t(
                 'Canvas will enroll %{recipient} as a %{role} in %{source}’s selected courses from %{start} - %{end}',
@@ -657,26 +523,6 @@
                 }
               )}
             </Text>
-<<<<<<< HEAD
-          </Grid.Col>
-        </Grid.Row>
-      </Grid>
-      {props.doSubmit() ? (
-        <EnrollmentTree
-          enrollmentsByCourse={enrollmentsByCourse}
-          roles={props.roles}
-          selectedRole={roleChoice}
-          createEnroll={handleCreateTempEnroll}
-        />
-      ) : (
-        <EnrollmentTree
-          enrollmentsByCourse={enrollmentsByCourse}
-          roles={props.roles}
-          selectedRole={roleChoice}
-        />
-      )}
-    </>
-=======
           </Flex.Item>
           <Flex.Item shouldGrow={true}>
             {props.doSubmit() ? (
@@ -697,6 +543,5 @@
         </Flex>
       </Flex.Item>
     </Flex>
->>>>>>> d94f01da
   )
 }