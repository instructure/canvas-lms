--- conflicted
+++ resolved
@@ -26,11 +26,8 @@
   useState,
 } from 'react'
 import {useScope as useI18nScope} from '@canvas/i18n'
-// @ts-ignore
 import {Avatar} from '@instructure/ui-avatar'
-// @ts-ignore
 import {ScreenReaderContent} from '@instructure/ui-a11y-content'
-// @ts-ignore
 import {Grid} from '@instructure/ui-grid'
 import {Text} from '@instructure/ui-text'
 import {DateTimeInput} from '@instructure/ui-date-time-input'
@@ -48,11 +45,7 @@
   removeStringAffix,
   safeDateConversion,
   updateLocalStorageObject,
-<<<<<<< HEAD
-} from './helpers'
-=======
 } from './util/helpers'
->>>>>>> a5918370
 import useDateTimeFormat from '@canvas/use-date-time-format-hook'
 
 interface Role {
@@ -102,9 +95,6 @@
 type PermissionName = 'teacher' | 'ta' | 'student' | 'observer' | 'designer'
 
 const I18n = useI18nScope('temporary_enrollment')
-// Doing this to avoid TS2339 errors-- remove once we're on InstUI 8
-// @ts-expect-error
-const FlexItem = Flex.Item as any
 const rolePermissionMapping: Record<RoleName, PermissionName> = {
   StudentEnrollment: 'student',
   TaEnrollment: 'ta',
@@ -205,33 +195,19 @@
    *
    * Update the date state and localStorage values
    *
-<<<<<<< HEAD
-   * @param {React.SyntheticEvent<Element, Event>} event Event object
-   * @param {React.Dispatch<React.SetStateAction<Date>>} setDateState React state setter
-=======
    * @param {SyntheticEvent<Element, Event>} event Event object
    * @param {Dispatch<SetStateAction<Date>>} setDateState React state setter
->>>>>>> a5918370
    * @param {string} localStorageKey localStorage key to update
    * @param {string} [dateValue] Optional date value, which may not be a valid date
    *                             (e.g. bad user input or corrupted localStorage value)
    * @returns {void}
    */
-<<<<<<< HEAD
-  function handleDateChange(
-    event: React.SyntheticEvent<Element, Event>,
-    setDateState: React.Dispatch<React.SetStateAction<Date>>,
-    localStorageKey: string,
-    dateValue?: string
-  ): void {
-=======
   const handleDateChange = (
     event: SyntheticEvent<Element, Event>,
     setDateState: Dispatch<SetStateAction<Date>>,
     localStorageKey: string,
     dateValue?: string
   ): void => {
->>>>>>> a5918370
     const validatedDate = safeDateConversion(dateValue)
 
     // only update state and localStorage if the date is valid
@@ -244,17 +220,6 @@
     }
   }
 
-<<<<<<< HEAD
-  function handleStartDateChange(event: React.SyntheticEvent<Element, Event>, dateValue?: string) {
-    handleDateChange(event, setStartDate, 'startDate', dateValue)
-  }
-
-  function handleEndDateChange(event: React.SyntheticEvent<Element, Event>, dateValue?: string) {
-    handleDateChange(event, setEndDate, 'endDate', dateValue)
-  }
-
-  function handleRoleSearchChange(event: React.ChangeEvent, selectedOption: {id: string}) {
-=======
   const handleStartDateChange = (event: SyntheticEvent<Element, Event>, dateValue?: string) => {
     handleDateChange(event, setStartDate, 'startDate', dateValue)
   }
@@ -264,7 +229,6 @@
   }
 
   const handleRoleSearchChange = (event: ChangeEvent, selectedOption: {id: string}) => {
->>>>>>> a5918370
     const foundRole: Role | undefined = props.roles.find(role => role.id === selectedOption.id)
     const name = foundRole ? removeStringAffix(foundRole.base_role_name, 'Enrollment') : ''
 
@@ -406,7 +370,7 @@
         <Grid.Row vAlign="middle">
           <Grid.Col>
             <Flex margin="small 0 small 0">
-              <FlexItem>
+              <Flex.Item>
                 <Avatar
                   size="small"
                   margin="0 small 0 0"
@@ -415,15 +379,15 @@
                   data-fs-exclude={true}
                   data-heap-redact-attributes="name"
                 />
-              </FlexItem>
-              <FlexItem shouldShrink={true}>
+              </Flex.Item>
+              <Flex.Item shouldShrink={true}>
                 <Text>
                   {I18n.t('%{enroll} will receive temporary enrollments from %{user}', {
                     enroll: props.enrollment.name,
                     user: props.user.name,
                   })}
                 </Text>
-              </FlexItem>
+              </Flex.Item>
             </Flex>
           </Grid.Col>
         </Grid.Row>
