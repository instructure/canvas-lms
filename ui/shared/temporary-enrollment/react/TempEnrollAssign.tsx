/*
 * Copyright (C) 2023 - present Instructure, Inc.
 *
 * This file is part of Canvas.
 *
 * Canvas is free software: you can redistribute it and/or modify it under
 * the terms of the GNU Affero General Public License as published by the Free
 * Software Foundation, version 3 of the License.
 *
 * Canvas is distributed in the hope that it will be useful, but WITHOUT ANY
 * WARRANTY; without even the implied warranty of MERCHANTABILITY or FITNESS FOR
 * A PARTICULAR PURPOSE. See the GNU Affero General Public License for more
 * details.
 *
 * You should have received a copy of the GNU Affero General Public License along
 * with this program. If not, see <http://www.gnu.org/licenses/>.
 */

import React, {
  ChangeEvent,
  Dispatch,
  SetStateAction,
  SyntheticEvent,
  useEffect,
  useMemo,
  useState,
} from 'react'
import {useScope as useI18nScope} from '@canvas/i18n'
import {ScreenReaderContent} from '@instructure/ui-a11y-content'
import {Grid} from '@instructure/ui-grid'
import {IconArrowOpenStartLine} from '@instructure/ui-icons'
import {Text} from '@instructure/ui-text'
import {DateTimeInput} from '@instructure/ui-date-time-input'
import doFetchApi from '@canvas/do-fetch-api-effect'
import {Spinner} from '@instructure/ui-spinner'
import RoleSearchSelect from './RoleSearchSelect'
import {Alert} from '@instructure/ui-alerts'
import {Button} from '@instructure/ui-buttons'
import {EnrollmentTree, NodeStructure} from './EnrollmentTree'
import {Flex} from '@instructure/ui-flex'
import {unstable_batchedUpdates} from 'react-dom'
import {
  getDayBoundaries,
  getFromLocalStorage,
  removeStringAffix,
  safeDateConversion,
  updateLocalStorageObject,
} from './util/helpers'
import useDateTimeFormat from '@canvas/use-date-time-format-hook'
import {createAnalyticPropsGenerator, setAnalyticPropsOnRef} from './util/analytics'
import {
  Enrollment,
  EnrollmentType,
  MAX_ALLOWED_COURSES_PER_PAGE,
  MODULE_NAME,
  Permissions,
  RECIPIENT,
  Role,
  SelectedEnrollment,
  TemporaryEnrollmentPairing,
  User,
} from './types'
import {showFlashError} from '@canvas/alerts/react/FlashAlert'
import {GlobalEnv} from '@canvas/global/env/GlobalEnv'
import {EnvCommon} from '@canvas/global/env/EnvCommon'
import {TempEnrollAvatar} from './TempEnrollAvatar'
<<<<<<< HEAD
=======
import {
  createEnrollment,
  createTemporaryEnrollmentPairing,
  deleteEnrollment,
} from './api/enrollment'
>>>>>>> 418ffca1

declare const ENV: GlobalEnv & EnvCommon

const I18n = useI18nScope('temporary_enrollment')

// initialize analytics props
const analyticProps = createAnalyticPropsGenerator(MODULE_NAME)

interface EnrollmentRole {
  id: string
  base_role_name: string
}

<<<<<<< HEAD
interface TemporaryEnrollmentPairing {
  readonly id: string
}

interface Permissions {
  readonly teacher: boolean
  readonly ta: boolean
  readonly student: boolean
  readonly observer: boolean
  readonly designer: boolean
}

interface Props {
  readonly enrollment: User | any
  readonly user: User
  readonly permissions: Permissions
  readonly roles: {id: string; label: string; base_role_name: string}[]
  readonly goBack: Function
  readonly doSubmit: () => boolean
  readonly setEnrollmentStatus: Function
  readonly isInAssignEditMode: boolean
  readonly enrollmentType: EnrollmentType
=======
export interface Props {
  enrollment: User | any
  user: User
  permissions: Permissions
  roles: Role[]
  goBack: Function
  doSubmit: () => boolean
  setEnrollmentStatus: Function
  isInAssignEditMode: boolean
  enrollmentType: EnrollmentType
  tempEnrollmentsPairing?: Enrollment[] | null
>>>>>>> 418ffca1
}

interface RoleChoice {
  id: string
  name: string
}

interface StoredData {
  roleChoice: RoleChoice
  startDate: Date
  endDate: Date
}

type RoleName =
  | 'StudentEnrollment'
  | 'TaEnrollment'
  | 'TeacherEnrollment'
  | 'DesignerEnrollment'
  | 'ObserverEnrollment'
type PermissionName = 'teacher' | 'ta' | 'student' | 'observer' | 'designer'

const rolePermissionMapping: Record<RoleName, PermissionName> = {
  StudentEnrollment: 'student',
  TaEnrollment: 'ta',
  TeacherEnrollment: 'teacher',
  DesignerEnrollment: 'designer',
  ObserverEnrollment: 'observer',
}

export const tempEnrollAssignData = 'tempEnrollAssignData'
const defaultRoleChoice: RoleChoice = {
  id: '',
  name: '',
}

// get data from local storage or set defaults
function getStoredData(): StoredData {
  // destructure result into local variables
  const [defaultStartDate, defaultEndDate] = getDayBoundaries()

  const defaultStoredData: StoredData = {
    roleChoice: defaultRoleChoice,
    // start and end Date of the current day
    startDate: defaultStartDate,
    endDate: defaultEndDate,
  }
  const rawStoredData: Partial<StoredData> =
    getFromLocalStorage<StoredData>(tempEnrollAssignData) || {}

  const parsedStartDate = safeDateConversion(rawStoredData.startDate)
  const parsedEndDate = safeDateConversion(rawStoredData.endDate)

  // return local data or defaults
  return {
    roleChoice: rawStoredData.roleChoice || defaultStoredData.roleChoice,
    startDate: parsedStartDate || defaultStoredData.startDate,
    endDate: parsedEndDate || defaultStoredData.endDate,
  }
}

interface EnrollmentAndUserProps {
  enrollmentProps: User
  userProps: User
}

interface EnrollmentAndUserContextProps {
<<<<<<< HEAD
  readonly enrollmentType: EnrollmentType
  readonly enrollment: User
  readonly user: User
=======
  enrollmentType: EnrollmentType
  enrollment: User
  user: User
>>>>>>> 418ffca1
}

/**
 * Determine the user based on the context type (provider or recipient)
 *
 * This function is needed to handle cases where an enrollment is coming from the
 * context of a recipient via TempEnrollEdit. In those cases, it returns the
 * provider’s view of the assignment component.
 *
 * @param {Props} props Component props
 * @returns {Object} Enrollment and user props
 */
export function getEnrollmentAndUserProps(
  props: EnrollmentAndUserContextProps
): EnrollmentAndUserProps {
  const {enrollmentType, enrollment, user} = props
  const enrollmentProps = enrollmentType === RECIPIENT ? user : enrollment
  const userProps = enrollmentType === RECIPIENT ? enrollment : user

  return {enrollmentProps, userProps}
}

export function isEnrollmentMatch(
  tempEnrollment: Enrollment,
  sectionId: string,
  userId: string,
  roleId: string
): boolean {
  return (
    tempEnrollment.course_section_id === sectionId &&
    tempEnrollment.user.id === userId &&
    tempEnrollment.role_id === roleId
  )
}

export function isMatchFound(
  sectionIds: string[],
  tempEnrollment: Enrollment,
  userId: string,
  roleId: string
): boolean {
  for (const sectionId of sectionIds) {
    if (isEnrollmentMatch(tempEnrollment, sectionId, userId, roleId)) {
      return true
    }
  }
  return false
}

export const deleteMultipleEnrollmentsByNoMatch = (
  tempEnrollments: Enrollment[],
  sectionIds: string[],
  userId: string,
  roleId: string
): Promise<void>[] => {
  const deletionPromises = []
  for (const tempEnrollment of tempEnrollments) {
    if (!isMatchFound(sectionIds, tempEnrollment, userId, roleId)) {
      deletionPromises.push(deleteEnrollment(tempEnrollment.course_id, tempEnrollment.id))
    }
  }
  return deletionPromises
}

export function TempEnrollAssign(props: Props) {
  const storedData = getStoredData()

  const [errorMsg, setErrorMsg] = useState('')
  const [enrollmentsByCourse, setEnrollmentsByCourse] = useState<{}[]>([])
  const [loading, setLoading] = useState(true)
  const [startDate, setStartDate] = useState<Date>(storedData.startDate)
  const [endDate, setEndDate] = useState<Date>(storedData.endDate)
  const [roleChoice, setRoleChoice] = useState<RoleChoice>(storedData.roleChoice)

  // reminders …
  // enrollmentProps = recipient user object
  // userProps = provider user object
  const {enrollmentProps, userProps} = getEnrollmentAndUserProps(props)

  const roleOptions = []

  // using useMemo to compute and memoize roleLabel thus avoiding unnecessary re-renders
  const roleLabel = useMemo(() => {
    const selectedRole = props.roles.find(role => role.id === roleChoice.id)

    return selectedRole ? selectedRole.label : I18n.t('ROLE')
  }, [props.roles, roleChoice.id])

  const formatDateTime = useDateTimeFormat('date.formats.full_with_weekday')

  // load data from tempEnrollmentsPairing if it exists
  useEffect(() => {
    if (props.tempEnrollmentsPairing && props.tempEnrollmentsPairing.length > 0) {
      const firstEnrollment = props.tempEnrollmentsPairing[0]
      const roleId = firstEnrollment.role_id
      const matchedRole = props.roles.find(role => role.id === roleId)
      if (matchedRole) {
        const roleName = removeStringAffix(matchedRole.base_role_name, 'Enrollment')
        setRoleChoice({
          id: roleId,
          name: roleName,
        })
      }
      if (firstEnrollment.start_at) {
        setStartDate(new Date(firstEnrollment.start_at))
      }
      if (firstEnrollment.end_at) {
        setEndDate(new Date(firstEnrollment.end_at))
      }
    }
  }, [props.tempEnrollmentsPairing, props.roles])

  useEffect(() => {
    const fetchData = async () => {
      try {
        const result = await doFetchApi({
          path: `/api/v1/users/${userProps.id}/courses`,
          params: {
            enrollment_state: ['active', 'completed'],
            include: ['sections'],
            per_page: MAX_ALLOWED_COURSES_PER_PAGE,
          },
        })
        setEnrollmentsByCourse(result.json)
      } catch (error: any) {
        showFlashError(
          I18n.t('There was an error while requesting user enrollments, please try again')
        )(error)
      } finally {
        setLoading(false)
      }
    }
    fetchData()
  }, [userProps.id])

  useEffect(() => {
    if (endDate.getTime() <= startDate.getTime()) {
      setErrorMsg(I18n.t('The start date must be before the end date'))
    } else if (errorMsg !== '') {
      setErrorMsg('')
    }
    // eslint-disable-next-line react-hooks/exhaustive-deps
  }, [endDate, startDate])

  /**
   * Handle change to date value in the DateTimeInput component
   *
   * Update the date state and localStorage values
   *
   * @param {SyntheticEvent<Element, Event>} _event Event object
   * @param {Dispatch<SetStateAction<Date>>} setDateState React state setter
   * @param {string} localStorageKey localStorage key to update
   * @param {string} [dateValue] Optional date value, which may not be a valid date
   *                             (e.g. bad user input or corrupted localStorage value)
   * @returns {void}
   */
  const handleDateChange = (
    _event: SyntheticEvent<Element, Event>,
    setDateState: Dispatch<SetStateAction<Date>>,
    localStorageKey: string,
    dateValue?: string
  ): void => {
    const validatedDate = safeDateConversion(dateValue)

    // only update state and localStorage if the date is valid
    if (validatedDate) {
      setDateState(validatedDate)
      updateLocalStorageObject(tempEnrollAssignData, {[localStorageKey]: validatedDate})
    } else {
      // eslint-disable-next-line no-console
      console.error('Invalid date in handleDateChange:', dateValue)
    }
  }

  const handleStartDateChange = (event: SyntheticEvent<Element, Event>, dateValue?: string) => {
    handleDateChange(event, setStartDate, 'startDate', dateValue)
  }

  const handleEndDateChange = (event: SyntheticEvent<Element, Event>, dateValue?: string) => {
    handleDateChange(event, setEndDate, 'endDate', dateValue)
  }

  const handleRoleSearchChange = (_event: ChangeEvent, selectedOption: {id: string}) => {
    const foundRole: EnrollmentRole | undefined = props.roles.find(
      role => role.id === selectedOption.id
    )
    const name = foundRole ? removeStringAffix(foundRole.base_role_name, 'Enrollment') : ''

    setRoleChoice({
      id: selectedOption.id,
      name,
    })

    updateLocalStorageObject(tempEnrollAssignData, {
      roleChoice: {
        id: selectedOption.id,
        name,
      },
    })
  }

  const handleValidationError = (message: string) => {
    setErrorMsg(message)
    props.setEnrollmentStatus(false)
    setLoading(false)
  }

  const handleCollectSelectedEnrollments = (tree: NodeStructure[]): SelectedEnrollment[] => {
    const selectedEnrolls: SelectedEnrollment[] = []
    for (const role in tree) {
      for (const course of tree[role].children) {
        for (const section of course.children) {
          // check if the section is selected, or if the course is selected and has only one section
          if (section.isCheck || (course.children.length === 1 && course.isCheck)) {
            // omitting the first character of the ID (assumed prefix)
            selectedEnrolls.push({
              course: course.id.slice(1),
              section: section.id.slice(1),
            })
          }
        }
      }
    }
    return selectedEnrolls
  }

  const handleCreateTempEnroll = async (tree: NodeStructure[]): Promise<void> => {
    setLoading(true)
    if (endDate.getTime() <= startDate.getTime()) {
      return handleValidationError(I18n.t('The start date must be before the end date'))
    }
    if (roleChoice.id === '') {
      return handleValidationError(I18n.t('Please select a role before submitting'))
    }
    const submitEnrolls = handleCollectSelectedEnrollments(tree)
    if (!props.tempEnrollmentsPairing && submitEnrolls.length === 0) {
      return handleValidationError(
        I18n.t('Please select at least one enrollment before submitting')
      )
    }
    await handleProcessEnrollments(submitEnrolls)
  }

  const handleProcessEnrollments = async (submitEnrolls: SelectedEnrollment[]): Promise<void> => {
    let success: boolean
    try {
      setErrorMsg('')
<<<<<<< HEAD
      const {json} = await doFetchApi({
        path: `/api/v1/accounts/${ENV.ROOT_ACCOUNT_ID}/temporary_enrollment_pairings`,
        method: 'POST',
      })
      const fetchPromises = submitEnrolls.map(enroll =>
        createEnrollment(enroll, json.temporary_enrollment_pairing)
      )
      await Promise.all(fetchPromises)
=======
      const temporaryEnrollmentPairing: TemporaryEnrollmentPairing =
        await createTemporaryEnrollmentPairing(ENV.ROOT_ACCOUNT_ID)

      if (props.tempEnrollmentsPairing && props.tempEnrollmentsPairing.length >= 1) {
        // delete any enrollments that were not selected
        const sectionIds: string[] = submitEnrolls.map(
          (enroll: SelectedEnrollment) => enroll.section
        )
        await Promise.all(
          deleteMultipleEnrollmentsByNoMatch(
            props.tempEnrollmentsPairing,
            sectionIds,
            enrollmentProps.id,
            roleChoice.id
          )
        )
      }
      // iterate through the form’s selected enrollments
      const createPromises: Promise<void>[] = []
      submitEnrolls.forEach(enroll => {
        // create all selected enrollments
        createPromises.push(
          createEnrollment(
            enroll.section,
            enrollmentProps.id,
            userProps.id,
            temporaryEnrollmentPairing.id,
            startDate,
            endDate,
            roleChoice.id
          )
        )
      })
      await Promise.all(createPromises)
      success = true
>>>>>>> 418ffca1
    } catch (error) {
      setErrorMsg(I18n.t('An error occurred, please try again'))
      success = false
    } finally {
      // using unstable_batchedUpdates to avoid getting the following error:
      // “Can't perform a React state update on an unmounted component”
      unstable_batchedUpdates(() => {
        props.setEnrollmentStatus(success)
        setLoading(false)
      })
    }
  }

<<<<<<< HEAD
  async function createEnrollment(enroll: SelectedEnrollment, pairing: TemporaryEnrollmentPairing) {
    return doFetchApi({
      path: `/api/v1/sections/${enroll.section}/enrollments`,
      params: {
        enrollment: {
          user_id: enrollmentProps.id,
          temporary_enrollment_source_user_id: userProps.id,
          temporary_enrollment_pairing_id: pairing.id,
          start_at: startDate.toISOString(),
          end_at: endDate.toISOString(),
          role_id: roleChoice.id,
        },
      },
      method: 'POST',
    })
  }

  const handleCreateTempEnroll = async (tree: NodeStructure[]) => {
    setLoading(true)

    if (endDate.getTime() <= startDate.getTime()) {
      return handleValidationError(I18n.t('The start date must be before the end date'))
    }

    if (roleChoice.id === '') {
      return handleValidationError(I18n.t('Please select a role before submitting'))
    }

    const submitEnrolls = handleCollectSelectedEnrollments(tree)

    if (submitEnrolls.length === 0) {
      return handleValidationError(
        I18n.t('Please select at least one enrollment before submitting')
      )
    }

    await handleProcessEnrollments(submitEnrolls)
=======
  const handleGoBack = () => {
    props.goBack()
>>>>>>> 418ffca1
  }

  const handleGoBack = () => {
    props.goBack()
  }

  for (const role of props.roles) {
    const permissionName = rolePermissionMapping[role.base_role_name as RoleName]

    if (permissionName) {
      const hasPermission = props.permissions[permissionName]

      if (hasPermission) {
        roleOptions.push(
          <RoleSearchSelect.Option
            key={role.id}
            id={role.id}
            value={role.id}
            label={role.label}
            aria-label={role.id}
          />
        )
      }
    }
  }

  if (loading) {
    return (
      <Flex justifyItems="center" alignItems="center">
<<<<<<< HEAD
        <Flex.Item shouldGrow={true}>
          <Spinner renderTitle={I18n.t('Retrieving user enrollments')} />
        </Flex.Item>
=======
        <Spinner renderTitle={I18n.t('Retrieving user enrollments')} />
>>>>>>> 418ffca1
      </Flex>
    )
  }

  return (
    <Flex gap="medium" direction="column">
      {!props.isInAssignEditMode && (
        <Flex.Item padding="xx-small">
<<<<<<< HEAD
          <Button onClick={handleGoBack} {...analyticProps('Back')}>
=======
          <Button
            onClick={handleGoBack}
            renderIcon={IconArrowOpenStartLine}
            {...analyticProps('Back')}
          >
>>>>>>> 418ffca1
            {I18n.t('Back')}
          </Button>
        </Flex.Item>
      )}
      <Flex.Item padding="xx-small">
        <TempEnrollAvatar user={enrollmentProps}>
          {I18n.t('%{enroll} will receive temporary enrollments from %{user}', {
            enroll: enrollmentProps.name,
            user: userProps.name,
          })}
        </TempEnrollAvatar>
      </Flex.Item>
      {errorMsg && (
        <Flex.Item shouldGrow={true} padding="xx-small">
          <Alert variant="error" margin="0">
            {errorMsg}
          </Alert>
        </Flex.Item>
      )}
      <Flex.Item shouldGrow={true} padding="xx-small">
        <Grid>
          <Grid.Row vAlign="top">
            <Grid.Col width={8}>
              <DateTimeInput
<<<<<<< HEAD
=======
                timezone={ENV.TIMEZONE}
>>>>>>> 418ffca1
                data-testid="start-date-input"
                layout="columns"
                isRequired={true}
                description={
                  <ScreenReaderContent>
                    {I18n.t('Start Date for %{enroll}', {enroll: enrollmentProps.name})}
                  </ScreenReaderContent>
                }
                dateRenderLabel={I18n.t('Begins On')}
                timeRenderLabel={I18n.t('Time')}
                prevMonthLabel={I18n.t('Prev')}
                nextMonthLabel={I18n.t('Next')}
                value={startDate.toISOString()}
                onChange={handleStartDateChange}
                invalidDateTimeMessage={I18n.t('The chosen date and time is invalid.')}
                dateInputRef={ref => setAnalyticPropsOnRef(ref, analyticProps('StartDate'))}
                timeInputRef={ref => setAnalyticPropsOnRef(ref, analyticProps('StartTime'))}
              />
            </Grid.Col>
            <Grid.Col>
              <RoleSearchSelect
                noResultsLabel={I18n.t('No roles available')}
                noSearchMatchLabel={I18n.t('')}
                id="termFilter"
                placeholder={I18n.t('Select a Role')}
                isLoading={false}
                label={I18n.t('Select role')}
                value={roleChoice.id}
                onChange={handleRoleSearchChange}
              >
                {roleOptions}
              </RoleSearchSelect>
            </Grid.Col>
          </Grid.Row>
          <Grid.Row>
            <Grid.Col width={8}>
              <DateTimeInput
<<<<<<< HEAD
=======
                timezone={ENV.TIMEZONE}
>>>>>>> 418ffca1
                data-testid="end-date-input"
                layout="columns"
                isRequired={true}
                description={
                  <ScreenReaderContent>
                    {I18n.t('End Date for %{enroll}', {enroll: enrollmentProps.name})}
                  </ScreenReaderContent>
                }
                dateRenderLabel={I18n.t('Until')}
                timeRenderLabel={I18n.t('Time')}
                prevMonthLabel={I18n.t('Prev')}
                nextMonthLabel={I18n.t('Next')}
                value={endDate.toISOString()}
                onChange={handleEndDateChange}
                invalidDateTimeMessage={I18n.t('The chosen date and time is invalid.')}
                dateInputRef={ref => setAnalyticPropsOnRef(ref, analyticProps('EndDate'))}
                timeInputRef={ref => setAnalyticPropsOnRef(ref, analyticProps('EndTime'))}
              />
            </Grid.Col>
          </Grid.Row>
        </Grid>
      </Flex.Item>
      <Flex.Item shouldGrow={true} padding="xx-small">
        <Flex gap="x-small" direction="column">
          <Flex.Item shouldGrow={true}>
            <Text as="p" data-testid="temp-enroll-summary">
              {I18n.t(
                'Canvas will enroll %{recipient} as a %{role} in %{source}’s selected courses from %{start} - %{end}',
                {
                  recipient: enrollmentProps.name,
                  role: roleLabel,
                  source: userProps.name,
                  start: formatDateTime(startDate),
                  end: formatDateTime(endDate),
                }
              )}
            </Text>
          </Flex.Item>
          <Flex.Item shouldGrow={true}>
            {props.doSubmit() ? (
              <EnrollmentTree
                enrollmentsByCourse={enrollmentsByCourse}
                roles={props.roles}
                selectedRole={roleChoice}
                createEnroll={handleCreateTempEnroll}
              />
            ) : (
              <EnrollmentTree
                enrollmentsByCourse={enrollmentsByCourse}
                roles={props.roles}
                selectedRole={roleChoice}
<<<<<<< HEAD
=======
                tempEnrollmentsPairing={props.tempEnrollmentsPairing}
>>>>>>> 418ffca1
              />
            )}
          </Flex.Item>
        </Flex>
      </Flex.Item>
    </Flex>
  )
}<|MERGE_RESOLUTION|>--- conflicted
+++ resolved
@@ -64,14 +64,11 @@
 import {GlobalEnv} from '@canvas/global/env/GlobalEnv'
 import {EnvCommon} from '@canvas/global/env/EnvCommon'
 import {TempEnrollAvatar} from './TempEnrollAvatar'
-<<<<<<< HEAD
-=======
 import {
   createEnrollment,
   createTemporaryEnrollmentPairing,
   deleteEnrollment,
 } from './api/enrollment'
->>>>>>> 418ffca1
 
 declare const ENV: GlobalEnv & EnvCommon
 
@@ -85,30 +82,6 @@
   base_role_name: string
 }
 
-<<<<<<< HEAD
-interface TemporaryEnrollmentPairing {
-  readonly id: string
-}
-
-interface Permissions {
-  readonly teacher: boolean
-  readonly ta: boolean
-  readonly student: boolean
-  readonly observer: boolean
-  readonly designer: boolean
-}
-
-interface Props {
-  readonly enrollment: User | any
-  readonly user: User
-  readonly permissions: Permissions
-  readonly roles: {id: string; label: string; base_role_name: string}[]
-  readonly goBack: Function
-  readonly doSubmit: () => boolean
-  readonly setEnrollmentStatus: Function
-  readonly isInAssignEditMode: boolean
-  readonly enrollmentType: EnrollmentType
-=======
 export interface Props {
   enrollment: User | any
   user: User
@@ -120,7 +93,6 @@
   isInAssignEditMode: boolean
   enrollmentType: EnrollmentType
   tempEnrollmentsPairing?: Enrollment[] | null
->>>>>>> 418ffca1
 }
 
 interface RoleChoice {
@@ -187,15 +159,9 @@
 }
 
 interface EnrollmentAndUserContextProps {
-<<<<<<< HEAD
-  readonly enrollmentType: EnrollmentType
-  readonly enrollment: User
-  readonly user: User
-=======
   enrollmentType: EnrollmentType
   enrollment: User
   user: User
->>>>>>> 418ffca1
 }
 
 /**
@@ -443,16 +409,6 @@
     let success: boolean
     try {
       setErrorMsg('')
-<<<<<<< HEAD
-      const {json} = await doFetchApi({
-        path: `/api/v1/accounts/${ENV.ROOT_ACCOUNT_ID}/temporary_enrollment_pairings`,
-        method: 'POST',
-      })
-      const fetchPromises = submitEnrolls.map(enroll =>
-        createEnrollment(enroll, json.temporary_enrollment_pairing)
-      )
-      await Promise.all(fetchPromises)
-=======
       const temporaryEnrollmentPairing: TemporaryEnrollmentPairing =
         await createTemporaryEnrollmentPairing(ENV.ROOT_ACCOUNT_ID)
 
@@ -488,7 +444,6 @@
       })
       await Promise.all(createPromises)
       success = true
->>>>>>> 418ffca1
     } catch (error) {
       setErrorMsg(I18n.t('An error occurred, please try again'))
       success = false
@@ -500,50 +455,6 @@
         setLoading(false)
       })
     }
-  }
-
-<<<<<<< HEAD
-  async function createEnrollment(enroll: SelectedEnrollment, pairing: TemporaryEnrollmentPairing) {
-    return doFetchApi({
-      path: `/api/v1/sections/${enroll.section}/enrollments`,
-      params: {
-        enrollment: {
-          user_id: enrollmentProps.id,
-          temporary_enrollment_source_user_id: userProps.id,
-          temporary_enrollment_pairing_id: pairing.id,
-          start_at: startDate.toISOString(),
-          end_at: endDate.toISOString(),
-          role_id: roleChoice.id,
-        },
-      },
-      method: 'POST',
-    })
-  }
-
-  const handleCreateTempEnroll = async (tree: NodeStructure[]) => {
-    setLoading(true)
-
-    if (endDate.getTime() <= startDate.getTime()) {
-      return handleValidationError(I18n.t('The start date must be before the end date'))
-    }
-
-    if (roleChoice.id === '') {
-      return handleValidationError(I18n.t('Please select a role before submitting'))
-    }
-
-    const submitEnrolls = handleCollectSelectedEnrollments(tree)
-
-    if (submitEnrolls.length === 0) {
-      return handleValidationError(
-        I18n.t('Please select at least one enrollment before submitting')
-      )
-    }
-
-    await handleProcessEnrollments(submitEnrolls)
-=======
-  const handleGoBack = () => {
-    props.goBack()
->>>>>>> 418ffca1
   }
 
   const handleGoBack = () => {
@@ -573,13 +484,7 @@
   if (loading) {
     return (
       <Flex justifyItems="center" alignItems="center">
-<<<<<<< HEAD
-        <Flex.Item shouldGrow={true}>
-          <Spinner renderTitle={I18n.t('Retrieving user enrollments')} />
-        </Flex.Item>
-=======
         <Spinner renderTitle={I18n.t('Retrieving user enrollments')} />
->>>>>>> 418ffca1
       </Flex>
     )
   }
@@ -588,15 +493,11 @@
     <Flex gap="medium" direction="column">
       {!props.isInAssignEditMode && (
         <Flex.Item padding="xx-small">
-<<<<<<< HEAD
-          <Button onClick={handleGoBack} {...analyticProps('Back')}>
-=======
           <Button
             onClick={handleGoBack}
             renderIcon={IconArrowOpenStartLine}
             {...analyticProps('Back')}
           >
->>>>>>> 418ffca1
             {I18n.t('Back')}
           </Button>
         </Flex.Item>
@@ -621,10 +522,7 @@
           <Grid.Row vAlign="top">
             <Grid.Col width={8}>
               <DateTimeInput
-<<<<<<< HEAD
-=======
                 timezone={ENV.TIMEZONE}
->>>>>>> 418ffca1
                 data-testid="start-date-input"
                 layout="columns"
                 isRequired={true}
@@ -662,10 +560,7 @@
           <Grid.Row>
             <Grid.Col width={8}>
               <DateTimeInput
-<<<<<<< HEAD
-=======
                 timezone={ENV.TIMEZONE}
->>>>>>> 418ffca1
                 data-testid="end-date-input"
                 layout="columns"
                 isRequired={true}
@@ -717,10 +612,7 @@
                 enrollmentsByCourse={enrollmentsByCourse}
                 roles={props.roles}
                 selectedRole={roleChoice}
-<<<<<<< HEAD
-=======
                 tempEnrollmentsPairing={props.tempEnrollmentsPairing}
->>>>>>> 418ffca1
               />
             )}
           </Flex.Item>
