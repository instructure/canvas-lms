/*
 * Copyright (C) 2023 - present Instructure, Inc.
 *
 * This file is part of Canvas.
 *
 * Canvas is free software: you can redistribute it and/or modify it under
 * the terms of the GNU Affero General Public License as published by the Free
 * Software Foundation, version 3 of the License.
 *
 * Canvas is distributed in the hope that it will be useful, but WITHOUT ANY
 * WARRANTY; without even the implied warranty of MERCHANTABILITY or FITNESS FOR
 * A PARTICULAR PURPOSE. See the GNU Affero General Public License for more
 * details.
 *
 * You should have received a copy of the GNU Affero General Public License along
 * with this program. If not, see <http://www.gnu.org/licenses/>.
 */

import React, {useEffect, useMemo, useState} from 'react'
import type {ChangeEvent, Dispatch, SetStateAction, SyntheticEvent} from 'react'
import {useScope as useI18nScope} from '@canvas/i18n'
import {ScreenReaderContent} from '@instructure/ui-a11y-content'
import {Grid} from '@instructure/ui-grid'
import {IconArrowOpenStartLine} from '@instructure/ui-icons'
import {Text} from '@instructure/ui-text'
import {DateTimeInput} from '@instructure/ui-date-time-input'
import doFetchApi from '@canvas/do-fetch-api-effect'
import {Spinner} from '@instructure/ui-spinner'
import RoleSearchSelect from './RoleSearchSelect'
import {Alert} from '@instructure/ui-alerts'
import {Button} from '@instructure/ui-buttons'
import {EnrollmentTree} from './EnrollmentTree'
import {Flex} from '@instructure/ui-flex'
import {
  getDayBoundaries,
  getFromLocalStorage,
  removeStringAffix,
  safeDateConversion,
  updateLocalStorageObject,
} from './util/helpers'
import useDateTimeFormat from '@canvas/use-date-time-format-hook'
import {createAnalyticPropsGenerator, setAnalyticPropsOnRef} from './util/analytics'
import type {
  Course,
  Enrollment,
  EnrollmentType,
  NodeStructure,
  Permissions,
  Role,
  SelectedEnrollment,
  TemporaryEnrollmentPairing,
  User,
} from './types'
import {MAX_ALLOWED_COURSES_PER_PAGE, MODULE_NAME, RECIPIENT} from './types'
import {showFlashError} from '@canvas/alerts/react/FlashAlert'
import type {GlobalEnv} from '@canvas/global/env/GlobalEnv.d'
import type {EnvCommon} from '@canvas/global/env/EnvCommon'
import {TempEnrollAvatar} from './TempEnrollAvatar'
import {
  createEnrollment,
  createTemporaryEnrollmentPairing,
  deleteEnrollment,
  getTemporaryEnrollmentPairing,
} from './api/enrollment'
import './TempEnrollCustom.css'
import EnrollmentStateSelect, {
  type EnrollmentStateOption,
  enrollmentStates,
  getLabelForState,
} from './EnrollmentStateSelect'
<<<<<<< HEAD
=======
import {captureException} from '@sentry/browser'
>>>>>>> db6a4b12

declare const ENV: GlobalEnv & EnvCommon

const I18n = useI18nScope('temporary_enrollment')

// initialize analytics props
const analyticProps = createAnalyticPropsGenerator(MODULE_NAME)

interface EnrollmentRole {
  id: string
  base_role_name: string
}

export interface Props {
  enrollment: User | any
  user: User
  permissions: Permissions
  roles: Role[]
  goBack: Function
  doSubmit: () => boolean
  setEnrollmentStatus: Function
  isInAssignEditMode: boolean
  enrollmentType: EnrollmentType
  tempEnrollmentsPairing?: Enrollment[] | null
}

interface RoleChoice {
  id: string
  name: string
}

interface StoredData {
  roleChoice: RoleChoice
  startDate: Date
  endDate: Date
  stateChoice: EnrollmentStateOption
}

type RoleName =
  | 'StudentEnrollment'
  | 'TaEnrollment'
  | 'TeacherEnrollment'
  | 'DesignerEnrollment'
  | 'ObserverEnrollment'
type PermissionName = 'teacher' | 'ta' | 'student' | 'observer' | 'designer'

const rolePermissionMapping: Record<RoleName, PermissionName> = {
  StudentEnrollment: 'student',
  TaEnrollment: 'ta',
  TeacherEnrollment: 'teacher',
  DesignerEnrollment: 'designer',
  ObserverEnrollment: 'observer',
}

export const tempEnrollAssignData = 'tempEnrollAssignData'
export const defaultRoleChoice: RoleChoice = {
  id: '',
  name: '',
}

// get data from local storage or set defaults
export function getStoredData(roles: Role[]): StoredData {
  const rawStoredData: Partial<StoredData> =
    getFromLocalStorage<StoredData>(tempEnrollAssignData) || {}

  const teacherRole = roles.find(
    role => role.base_role_name === 'TeacherEnrollment' && role.name === 'TeacherEnrollment'
  )
  const roleChoice: RoleChoice = teacherRole
    ? {
        id: teacherRole.id,
        name: removeStringAffix(teacherRole.base_role_name, 'Enrollment'),
      }
    : defaultRoleChoice

  const [defaultStartDate, defaultEndDate] = getDayBoundaries()
  const parsedStartDate = safeDateConversion(rawStoredData.startDate)
  const parsedEndDate = safeDateConversion(rawStoredData.endDate)

  return {
    roleChoice: rawStoredData.roleChoice || roleChoice,
    startDate: parsedStartDate || defaultStartDate,
    endDate: parsedEndDate || defaultEndDate,
    stateChoice: rawStoredData.stateChoice || 'deleted',
  }
}

interface EnrollmentAndUserProps {
  enrollmentProps: User
  userProps: User
}

interface EnrollmentAndUserContextProps {
  enrollmentType: EnrollmentType
  enrollment: User
  user: User
}

/**
 * Determine the user based on the context type (provider or recipient)
 *
 * This function is needed to handle cases where an enrollment is coming from the
 * context of a recipient via TempEnrollEdit. In those cases, it returns the
 * provider’s view of the assignment component.
 *
 * @param {Props} props Component props
 * @returns {Object} Enrollment and user props
 */
export function getEnrollmentAndUserProps(
  props: EnrollmentAndUserContextProps
): EnrollmentAndUserProps {
  const {enrollmentType, enrollment, user} = props
  const enrollmentProps = enrollmentType === RECIPIENT ? user : enrollment
  const userProps = enrollmentType === RECIPIENT ? enrollment : user

  return {enrollmentProps, userProps}
}

export function isEnrollmentMatch(
  tempEnrollment: Enrollment,
  sectionId: string,
  userId: string,
  roleId: string
): boolean {
  return (
    tempEnrollment.course_section_id === sectionId &&
    tempEnrollment.user.id === userId &&
    tempEnrollment.role_id === roleId
  )
}

export function isMatchFound(
  sectionIds: string[],
  tempEnrollment: Enrollment,
  userId: string,
  roleId: string
): boolean {
  for (const sectionId of sectionIds) {
    if (isEnrollmentMatch(tempEnrollment, sectionId, userId, roleId)) {
      return true
    }
  }
  return false
}

export const deleteMultipleEnrollmentsByNoMatch = (
  tempEnrollments: Enrollment[],
  sectionIds: string[],
  userId: string,
  roleId: string
): Promise<void>[] => {
  const deletionPromises = []
  for (const tempEnrollment of tempEnrollments) {
    if (!isMatchFound(sectionIds, tempEnrollment, userId, roleId)) {
      deletionPromises.push(deleteEnrollment(tempEnrollment.course_id, tempEnrollment.id))
    }
  }
  return deletionPromises
}

export function TempEnrollAssign(props: Props) {
  const storedData = getStoredData(props.roles)

  const [errorMsg, setErrorMsg] = useState('')
  const [enrollmentsByCourse, setEnrollmentsByCourse] = useState<Course[]>([])
  const [loading, setLoading] = useState(true)
  const [startDate, setStartDate] = useState<Date>(storedData.startDate)
  const [endDate, setEndDate] = useState<Date>(storedData.endDate)
  const [roleChoice, setRoleChoice] = useState<RoleChoice>(storedData.roleChoice)
  const [stateChoice, setStateChoice] = useState<EnrollmentStateOption>(storedData.stateChoice)

  // reminders …
  // enrollmentProps = recipient user object
  // userProps = provider user object
  const {enrollmentProps, userProps} = getEnrollmentAndUserProps(props)

  const roleOptions = []

  // using useMemo to compute and memoize roleLabel thus avoiding unnecessary re-renders
  const roleLabel = useMemo(() => {
    const selectedRole = props.roles.find(role => role.id === roleChoice.id)

    return selectedRole ? selectedRole.label : I18n.t('ROLE')
  }, [props.roles, roleChoice.id])

  const formatDateTime = useDateTimeFormat('date.formats.full_with_weekday')

  // load data from tempEnrollmentsPairing if it exists
  useEffect(() => {
    if (props.tempEnrollmentsPairing && props.tempEnrollmentsPairing.length > 0) {
      const firstEnrollment = props.tempEnrollmentsPairing[0]
      const roleId = firstEnrollment.role_id
      const matchedRole = props.roles.find(role => role.id === roleId)
      if (matchedRole) {
        const roleName = removeStringAffix(matchedRole.base_role_name, 'Enrollment')
        setRoleChoice({
          id: roleId,
          name: roleName,
        })
      }
      if (firstEnrollment.start_at) {
        setStartDate(new Date(firstEnrollment.start_at))
      }
      if (firstEnrollment.end_at) {
        setEndDate(new Date(firstEnrollment.end_at))
      }
      getTemporaryEnrollmentPairing(ENV.ACCOUNT_ID, firstEnrollment.temporary_enrollment_pairing_id)
        .then(tempEnrollmentPairing => {
          const enrollmentState = tempEnrollmentPairing?.ending_enrollment_state
          const matchedState = enrollmentStates.find(state => state.value === enrollmentState)
          if (matchedState) {
            setStateChoice(matchedState.value)
          }
        })
        .catch(error => {
          // eslint-disable-next-line no-console
          console.error('Error fetching temporary enrollment pairing:', error)
<<<<<<< HEAD
=======
          captureException(error)
>>>>>>> db6a4b12
        })
    }
  }, [props.tempEnrollmentsPairing, props.roles])

  useEffect(() => {
    const fetchData = async () => {
      try {
        const result = await doFetchApi({
          path: `/api/v1/users/${userProps.id}/courses`,
          params: {
            enrollment_state: 'active',
            include: ['sections'],
            per_page: MAX_ALLOWED_COURSES_PER_PAGE,
            ...(ENV.ACCOUNT_ID !== ENV.ROOT_ACCOUNT_ID && {account_id: ENV.ACCOUNT_ID}),
          },
        })
        setEnrollmentsByCourse(result.json)
      } catch (error: any) {
        showFlashError(
          I18n.t('There was an error while requesting user enrollments, please try again')
        )(error)
      } finally {
        setLoading(false)
      }
    }
    fetchData()
  }, [userProps.id])

  useEffect(() => {
    if (endDate.getTime() <= startDate.getTime()) {
      setErrorMsg(I18n.t('The start date must be before the end date'))
    } else if (errorMsg !== '') {
      setErrorMsg('')
    }
    // eslint-disable-next-line react-hooks/exhaustive-deps
  }, [endDate, startDate])

  /**
   * Handle change to date value in the DateTimeInput component
   *
   * Update the date state and localStorage values
   *
   * @param {SyntheticEvent<Element, Event>} _event Event object
   * @param {Dispatch<SetStateAction<Date>>} setDateState React state setter
   * @param {string} localStorageKey localStorage key to update
   * @param {string} [dateValue] Optional date value, which may not be a valid date
   *                             (e.g. bad user input or corrupted localStorage value)
   * @returns {void}
   */
  const handleDateChange = (
    _event: SyntheticEvent<Element, Event>,
    setDateState: Dispatch<SetStateAction<Date>>,
    localStorageKey: string,
    dateValue?: string
  ): void => {
    const validatedDate = safeDateConversion(dateValue)

    // only update state and localStorage if the date is valid
    if (validatedDate) {
      setDateState(validatedDate)
      updateLocalStorageObject(tempEnrollAssignData, {[localStorageKey]: validatedDate})
    } else {
      // eslint-disable-next-line no-console
      console.error('Invalid date in handleDateChange:', dateValue)
      captureException(
        new Error(`Invalid date in handleDateChange: ${dateValue} for ${localStorageKey}`)
      )
    }
  }

  const handleStartDateChange = (event: SyntheticEvent<Element, Event>, dateValue?: string) => {
    handleDateChange(event, setStartDate, 'startDate', dateValue)
  }

  const handleEndDateChange = (event: SyntheticEvent<Element, Event>, dateValue?: string) => {
    handleDateChange(event, setEndDate, 'endDate', dateValue)
  }

  const handleRoleSearchChange = (_event: ChangeEvent, selectedOption: {id: string}) => {
    const foundRole: EnrollmentRole | undefined = props.roles.find(
      role => role.id === selectedOption.id
    )
    const name = foundRole ? removeStringAffix(foundRole.base_role_name, 'Enrollment') : ''

    setRoleChoice({
      id: selectedOption.id,
      name,
    })

    updateLocalStorageObject(tempEnrollAssignData, {
      roleChoice: {
        id: selectedOption.id,
        name,
      },
    })
  }

  const handleEnrollmentStateChange = (selectedOption: EnrollmentStateOption) => {
    setStateChoice(selectedOption)
    updateLocalStorageObject(tempEnrollAssignData, {
      stateChoice: selectedOption,
    })
  }

  const handleValidationError = (message: string) => {
    setErrorMsg(message)
    props.setEnrollmentStatus(false)
    setLoading(false)
  }

  const handleCollectSelectedEnrollments = (tree: NodeStructure[]): SelectedEnrollment[] => {
    const selectedEnrolls: SelectedEnrollment[] = []
    for (const role in tree) {
      for (const course of tree[role].children) {
        for (const section of course.children) {
          if (section.isCheck || (course.children.length === 1 && course.isCheck)) {
            if (enrollmentsByCourse) {
              enrollmentsByCourse.forEach((c: Course) => {
                const courseId = course.id.slice(1) // remove leading 'c' prefix from course.id
                const sectionId = section.id.slice(1) // remove leading 's' prefix from section.id
                let enrollment
                if (c.id === courseId) {
                  enrollment = c.enrollments.find(
                    matchedEnrollment =>
                      // covers base role types
                      matchedEnrollment.role_id === roleChoice.id ||
                      // covers custom role types if existing enrollment with same role type is present
                      matchedEnrollment.type === roleChoice.name.toLowerCase()
                  )
                  if (enrollment === undefined) {
                    // covers custom role types if no matching enrollment role type is present
                    enrollment = c.enrollments[c.enrollments.length - 1]
                  }
                  if (enrollment) {
                    selectedEnrolls.push({
                      section: sectionId,
                      limit_privileges_to_course_section:
                        enrollment.limit_privileges_to_course_section,
                    })
                  }
                }
              })
            }
          }
        }
      }
    }
    return selectedEnrolls
  }

  const handleCreateTempEnroll = async (tree: NodeStructure[]): Promise<void> => {
    setLoading(true)
    if (endDate.getTime() <= startDate.getTime()) {
      return handleValidationError(I18n.t('The start date must be before the end date'))
    }
    if (roleChoice.id === '') {
      return handleValidationError(I18n.t('Please select a role before submitting'))
    }
    const submitEnrolls = handleCollectSelectedEnrollments(tree)
    if (!props.tempEnrollmentsPairing && submitEnrolls.length === 0) {
      return handleValidationError(
        I18n.t('Please select at least one enrollment before submitting')
      )
    }
    await handleProcessEnrollments(submitEnrolls)
  }

  const handleProcessEnrollments = async (submitEnrolls: SelectedEnrollment[]): Promise<void> => {
    let success: boolean = false
    try {
      setErrorMsg('')
      const temporaryEnrollmentPairing: TemporaryEnrollmentPairing =
        await createTemporaryEnrollmentPairing(ENV.ACCOUNT_ID, stateChoice)

      if (props.tempEnrollmentsPairing && props.tempEnrollmentsPairing.length >= 1) {
        // delete any enrollments that were not selected
        const sectionIds: string[] = submitEnrolls.map(
          (enroll: SelectedEnrollment) => enroll.section
        )
        await Promise.all(
          deleteMultipleEnrollmentsByNoMatch(
            props.tempEnrollmentsPairing,
            sectionIds,
            enrollmentProps.id,
            roleChoice.id
          )
        )
      }
      // iterate through the form’s selected enrollments
      const createPromises: Promise<void>[] = []
      submitEnrolls.forEach(enroll => {
        // create all selected enrollments
        createPromises.push(
          createEnrollment(
            enroll.section,
            enrollmentProps.id,
            userProps.id,
            temporaryEnrollmentPairing.id,
            enroll.limit_privileges_to_course_section,
            startDate,
            endDate,
            roleChoice.id
          )
        )
      })
      await Promise.all(createPromises)
      success = true
    } catch (error) {
      if (error instanceof Error) {
        setErrorMsg(error.message)
      } else {
        setErrorMsg(I18n.t('An unexpected error occurred, please try again later'))
      }
      success = false
    } finally {
      props.setEnrollmentStatus(success)
      setLoading(false)
    }
  }

  const handleGoBack = () => {
    props.goBack()
  }

  for (const role of props.roles) {
    const permissionName = rolePermissionMapping[role.base_role_name as RoleName]

    if (permissionName) {
      const hasPermission = props.permissions[permissionName]

      if (hasPermission) {
        roleOptions.push(
          <RoleSearchSelect.Option
            key={role.id}
            id={role.id}
            value={role.id}
            label={role.label}
            aria-label={role.id}
          />
        )
      }
    }
  }

  if (loading) {
    return (
      <Flex justifyItems="center" alignItems="center">
        <Spinner renderTitle={I18n.t('Retrieving user enrollments')} />
      </Flex>
    )
  }

  return (
    <>
      <Flex gap="medium" direction="column">
        {!props.isInAssignEditMode && (
          <Flex.Item overflowY="visible">
            <Button
              onClick={handleGoBack}
              renderIcon={IconArrowOpenStartLine}
              {...analyticProps('Back')}
            >
              {I18n.t('Back')}
            </Button>
          </Flex.Item>
        )}
        <Flex.Item>
          <TempEnrollAvatar user={enrollmentProps}>
            {I18n.t('%{enroll} will receive temporary enrollments from %{user}', {
              enroll: enrollmentProps.name,
              user: userProps.name,
            })}
          </TempEnrollAvatar>
        </Flex.Item>
        {errorMsg && (
          <Flex.Item shouldGrow={true}>
            <Alert variant="error" margin="0">
              {errorMsg}
            </Alert>
          </Flex.Item>
        )}
        <Flex.Item shouldGrow={true} overflowY="visible">
          <Grid startAt="medium">
            <Grid.Row vAlign="top">
              <Grid.Col id="roleSearchSelectGridCol">
                <RoleSearchSelect
                  noResultsLabel={I18n.t('No roles available')}
                  noSearchMatchLabel={I18n.t('')}
                  id="termFilter"
                  placeholder={I18n.t('Select a Role')}
                  isLoading={false}
                  label={I18n.t('Select role')}
                  value={roleChoice.id}
                  onChange={handleRoleSearchChange}
                >
                  {roleOptions}
                </RoleSearchSelect>
              </Grid.Col>
              <Grid.Col width={8}>
                <DateTimeInput
                  timezone={ENV.TIMEZONE}
                  data-testid="start-date-input"
                  layout="columns"
                  isRequired={true}
                  description={
                    <ScreenReaderContent>
                      {I18n.t('Start Date for %{enroll}', {enroll: enrollmentProps.name})}
                    </ScreenReaderContent>
                  }
                  dateRenderLabel={I18n.t('Begins On')}
                  timeRenderLabel={I18n.t('Time')}
                  prevMonthLabel={I18n.t('Prev')}
                  nextMonthLabel={I18n.t('Next')}
                  value={startDate.toISOString()}
                  onChange={handleStartDateChange}
                  invalidDateTimeMessage={I18n.t('The chosen date and time is invalid.')}
                  dateInputRef={ref => setAnalyticPropsOnRef(ref, analyticProps('StartDate'))}
                  timeInputRef={ref => setAnalyticPropsOnRef(ref, analyticProps('StartTime'))}
                />
              </Grid.Col>
            </Grid.Row>
            <Grid.Row vAlign="top">
              <Grid.Col width={8}>
                <DateTimeInput
                  timezone={ENV.TIMEZONE}
                  data-testid="end-date-input"
                  layout="columns"
                  isRequired={true}
                  description={
                    <ScreenReaderContent>
                      {I18n.t('End Date for %{enroll}', {enroll: enrollmentProps.name})}
                    </ScreenReaderContent>
                  }
                  dateRenderLabel={I18n.t('Until')}
                  timeRenderLabel={I18n.t('Time')}
                  prevMonthLabel={I18n.t('Prev')}
                  nextMonthLabel={I18n.t('Next')}
                  value={endDate.toISOString()}
                  onChange={handleEndDateChange}
                  invalidDateTimeMessage={I18n.t('The chosen date and time is invalid.')}
                  dateInputRef={ref => setAnalyticPropsOnRef(ref, analyticProps('EndDate'))}
                  timeInputRef={ref => setAnalyticPropsOnRef(ref, analyticProps('EndTime'))}
                />
              </Grid.Col>
              <Grid.Col>
                <EnrollmentStateSelect
                  label="Ending enrollment state"
                  onChange={handleEnrollmentStateChange}
                  value={stateChoice}
                />
              </Grid.Col>
            </Grid.Row>
          </Grid>
        </Flex.Item>
        <Flex.Item shouldGrow={true} overflowY="visible">
          <Flex gap="x-small" direction="column">
            <Flex.Item shouldGrow={true}>
              <Text as="p" data-testid="temp-enroll-summary">
                {I18n.t(
                  'Canvas will enroll %{recipient} as a %{role} in the selected courses of %{source} from %{start} - %{end} with an ending enrollment state of %{state}',
                  {
                    recipient: enrollmentProps.name,
                    role: roleLabel,
                    source: userProps.name,
                    start: formatDateTime(startDate),
                    end: formatDateTime(endDate),
                    state: getLabelForState(stateChoice),
                  }
                )}
              </Text>
            </Flex.Item>
            <Flex.Item shouldGrow={true} overflowY="visible">
              {props.doSubmit() ? (
                <EnrollmentTree
                  enrollmentsByCourse={enrollmentsByCourse}
                  roles={props.roles}
                  selectedRole={roleChoice}
                  createEnroll={handleCreateTempEnroll}
                />
              ) : (
                <EnrollmentTree
                  enrollmentsByCourse={enrollmentsByCourse}
                  roles={props.roles}
                  selectedRole={roleChoice}
                  tempEnrollmentsPairing={props.tempEnrollmentsPairing}
                />
              )}
            </Flex.Item>
          </Flex>
        </Flex.Item>
      </Flex>
    </>
  )
}<|MERGE_RESOLUTION|>--- conflicted
+++ resolved
@@ -68,10 +68,7 @@
   enrollmentStates,
   getLabelForState,
 } from './EnrollmentStateSelect'
-<<<<<<< HEAD
-=======
 import {captureException} from '@sentry/browser'
->>>>>>> db6a4b12
 
 declare const ENV: GlobalEnv & EnvCommon
 
@@ -289,10 +286,7 @@
         .catch(error => {
           // eslint-disable-next-line no-console
           console.error('Error fetching temporary enrollment pairing:', error)
-<<<<<<< HEAD
-=======
           captureException(error)
->>>>>>> db6a4b12
         })
     }
   }, [props.tempEnrollmentsPairing, props.roles])
