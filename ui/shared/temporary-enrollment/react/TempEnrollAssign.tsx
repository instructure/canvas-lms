--- conflicted
+++ resolved
@@ -130,8 +130,9 @@
 
 // get data from local storage or set defaults
 export function getStoredData(roles: Role[]): StoredData {
-<<<<<<< HEAD
-  const [defaultStartDate, defaultEndDate] = getDayBoundaries()
+  const rawStoredData: Partial<StoredData> =
+    getFromLocalStorage<StoredData>(tempEnrollAssignData) || {}
+
   const teacherRole = roles.find(
     role => role.base_role_name === 'TeacherEnrollment' && role.name === 'TeacherEnrollment'
   )
@@ -141,35 +142,11 @@
         name: removeStringAffix(teacherRole.base_role_name, 'Enrollment'),
       }
     : defaultRoleChoice
-  const defaultStoredData: StoredData = {
-    roleChoice,
-    startDate: defaultStartDate,
-    endDate: defaultEndDate,
-  }
-  const rawStoredData: Partial<StoredData> =
-    getFromLocalStorage<StoredData>(tempEnrollAssignData) || {}
-  const parsedStartDate = safeDateConversion(rawStoredData.startDate)
-  const parsedEndDate = safeDateConversion(rawStoredData.endDate)
-  // return local data or defaults
-=======
-  const rawStoredData: Partial<StoredData> =
-    getFromLocalStorage<StoredData>(tempEnrollAssignData) || {}
-
-  const teacherRole = roles.find(
-    role => role.base_role_name === 'TeacherEnrollment' && role.name === 'TeacherEnrollment'
-  )
-  const roleChoice: RoleChoice = teacherRole
-    ? {
-        id: teacherRole.id,
-        name: removeStringAffix(teacherRole.base_role_name, 'Enrollment'),
-      }
-    : defaultRoleChoice
 
   const [defaultStartDate, defaultEndDate] = getDayBoundaries()
   const parsedStartDate = safeDateConversion(rawStoredData.startDate)
   const parsedEndDate = safeDateConversion(rawStoredData.endDate)
 
->>>>>>> bc086b28
   return {
     roleChoice: rawStoredData.roleChoice || roleChoice,
     startDate: parsedStartDate || defaultStartDate,
@@ -664,11 +641,7 @@
             <Flex.Item shouldGrow={true}>
               <Text as="p" data-testid="temp-enroll-summary">
                 {I18n.t(
-<<<<<<< HEAD
-                  'Canvas will enroll %{recipient} as a %{role} in the selected courses of %{source} from %{start} - %{end}',
-=======
                   'Canvas will enroll %{recipient} as a %{role} in the selected courses of %{source} from %{start} - %{end} with an ending enrollment state of %{state}',
->>>>>>> bc086b28
                   {
                     recipient: enrollmentProps.name,
                     role: roleLabel,
