--- conflicted
+++ resolved
@@ -38,29 +38,18 @@
   }
 
   render() {
-<<<<<<< HEAD
-    const sections = this.props.user.enrollments.map(e => {
-      return {...e.section, state: e.state }
-    }).filter(s => s != null)
-=======
     const sections = this.props.user.enrollments
       .map(e => {
         return {...e.section, state: e.state}
       })
       .filter(s => s != null)
->>>>>>> be06df91
 
     if (sections.length > 0) {
       const sectionNames = sections
         .map(section => {
-<<<<<<< HEAD
-          return section.state === 'inactive' ?
-            I18n.t('%{section_name} - Inactive', {section_name: section.name}) : section.name
-=======
           return section.state === 'inactive'
             ? I18n.t('%{section_name} - Inactive', {section_name: section.name})
             : section.name
->>>>>>> be06df91
         })
         .sort()
       return (
