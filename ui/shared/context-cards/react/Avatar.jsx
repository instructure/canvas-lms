--- conflicted
+++ resolved
@@ -25,10 +25,6 @@
 
 const I18n = createI18nScope('student_context_trayAvatar')
 
-<<<<<<< HEAD
- 
-=======
->>>>>>> 4b8c5dea
 class Avatar extends React.Component {
   static propTypes = {
     user: PropTypes.shape({
