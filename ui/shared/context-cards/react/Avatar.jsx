/*
 * Copyright (C) 2016 - present Instructure, Inc.
 *
 * This file is part of Canvas.
 *
 * Canvas is free software: you can redistribute it and/or modify it under
 * the terms of the GNU Affero General Public License as published by the Free
 * Software Foundation, version 3 of the License.
 *
 * Canvas is distributed in the hope that it will be useful, but WITHOUT ANY
 * WARRANTY; without even the implied warranty of MERCHANTABILITY or FITNESS FOR
 * A PARTICULAR PURPOSE. See the GNU Affero General Public License for more
 * details.
 *
 * You should have received a copy of the GNU Affero General Public License along
 * with this program. If not, see <http://www.gnu.org/licenses/>.
 */

import {useScope as createI18nScope} from '@canvas/i18n'
import React from 'react'
import PropTypes from 'prop-types'
import {Link} from '@instructure/ui-link'
import {Text} from '@instructure/ui-text'
import {Avatar as InstUIAvatar} from '@instructure/ui-avatar'

const I18n = createI18nScope('student_context_trayAvatar')

<<<<<<< HEAD
 
=======
>>>>>>> 51db239a
class Avatar extends React.Component {
  static propTypes = {
    user: PropTypes.shape({
      name: PropTypes.string,
      avatar_url: PropTypes.string,
      short_name: PropTypes.string,
      _id: PropTypes.string,
    }).isRequired,
    courseId: PropTypes.oneOfType([PropTypes.string, PropTypes.number]).isRequired,
    canMasquerade: PropTypes.bool.isRequired,
  }

  render() {
    const {user, courseId, canMasquerade} = this.props

    if (Object.keys(user).includes('avatar_url')) {
      const name = user.short_name || user.name || 'user'
      return (
        <div className="StudentContextTray__Avatar">
          <Link
            href={`/courses/${this.props.courseId}/users/${user._id}`}
            aria-label={I18n.t("Go to %{name}'s profile", {name})}
          >
            <InstUIAvatar size="x-large" name={name} src={user.avatar_url} data-fs-exclude={true} />
          </Link>
          {canMasquerade && (
            <Text size="x-small" weight="bold" as="div">
              <a
                id="act-as-user" // EVAL-4241
                href={`/courses/${courseId}?become_user_id=${user._id}`}
                aria-label={I18n.t('Act as %{name}', {name: user.short_name})}
              >
                {I18n.t('Act as User')}
              </a>
            </Text>
          )}
        </div>
      )
    }
    return null
  }
}

export default Avatar<|MERGE_RESOLUTION|>--- conflicted
+++ resolved
@@ -25,10 +25,6 @@
 
 const I18n = createI18nScope('student_context_trayAvatar')
 
-<<<<<<< HEAD
- 
-=======
->>>>>>> 51db239a
 class Avatar extends React.Component {
   static propTypes = {
     user: PropTypes.shape({
