/*
 * Copyright (C) 2015 - present Instructure, Inc.
 *
 * This file is part of Canvas.
 *
 * Canvas is free software: you can redistribute it and/or modify it under
 * the terms of the GNU Affero General Public License as published by the Free
 * Software Foundation, version 3 of the License.
 *
 * Canvas is distributed in the hope that it will be useful, but WITHOUT ANY
 * WARRANTY; without even the implied warranty of MERCHANTABILITY or FITNESS FOR
 * A PARTICULAR PURPOSE. See the GNU Affero General Public License for more
 * details.
 *
 * You should have received a copy of the GNU Affero General Public License along
 * with this program. If not, see <http://www.gnu.org/licenses/>.
 */

import React from 'react'
import createReactClass from 'create-react-class'
import ReactDOM from 'react-dom'
import $ from 'jquery'
import {useScope as createI18nScope} from '@canvas/i18n'
import PublishCloud from './LegacyPublishCloud'
import 'jqueryui/dialog'

const I18n = createI18nScope('publish_cloud')

// Function Summary
// Create a blank dialog window via jQuery, then dump the RestrictedDialogForm into that
// dialog window. This allows us to do react things inside of this all ready rendered
// jQueryUI widget
PublishCloud.openRestrictedDialog = function () {
  const $dialog = $('<div>').dialog({
    title: I18n.t('Editing permissions for: %{name}', {name: this.props.model.displayName()}),
    width: 800,
    minHeight: 300,
    close() {
      ReactDOM.unmountComponentAtNode(this)
      $(this).remove()
    },
    modal: true,
    zIndex: 1000,
  })

  import('./RestrictedDialogForm').then(({default: RestrictedDialogForm}) => {
<<<<<<< HEAD
     
=======
>>>>>>> 51db239a
    ReactDOM.render(
      <RestrictedDialogForm
        usageRightsRequiredForContext={this.props.usageRightsRequiredForContext}
        models={[this.props.model]}
        closeDialog={() => {
          $dialog.dialog('close')
        }}
      />,
      $dialog[0],
    )
  })
}

PublishCloud.render = function () {
  const fileName = (this.props.model && this.props.model.displayName()) || I18n.t('This file')
  if (this.props.userCanEditFilesForContext) {
    if (this.state.published && this.state.restricted) {
      return (
        <button
          data-testid="restricted-button"
          type="button"
          data-tooltip="left"
          onClick={this.openRestrictedDialog}
          ref="publishCloud"
          className="btn-link published-status restricted"
          title={this.getRestrictedText()}
          aria-label={I18n.t('%{fileName} is %{restricted} - Click to modify', {
            fileName,
            restricted: this.getRestrictedText(),
          })}
          disabled={this.props.disabled}
        >
          <i className="icon-calendar-month icon-line" />
        </button>
      )
    } else if (this.state.published && this.state.hidden) {
      return (
        <button
          data-testid="hidden-button"
          type="button"
          data-tooltip="left"
          onClick={this.openRestrictedDialog}
          ref="publishCloud"
          className="btn-link published-status hiddenState"
          title={I18n.t('Only available to students with link')}
          aria-label={I18n.t(
            '%{fileName} is only available to students with the link - Click to modify',
            {
              fileName,
            },
          )}
          disabled={this.props.disabled}
        >
          <i className="icon-off icon-line" />
        </button>
      )
    } else if (this.state.published) {
      return (
        <button
          data-testid="published-button"
          type="button"
          data-tooltip="left"
          onClick={this.openRestrictedDialog}
          ref="publishCloud"
          className="btn-link published-status published"
          title={I18n.t('Published')}
          aria-label={I18n.t('%{fileName} is Published - Click to modify', {fileName})}
          disabled={this.props.disabled}
        >
          <i className="icon-publish icon-Solid" />
        </button>
      )
    } else {
      return (
        <button
          data-testid="unpublished-button"
          type="button"
          data-tooltip="left"
          onClick={this.openRestrictedDialog}
          ref="publishCloud"
          className="btn-link published-status unpublished"
          title={I18n.t('Unpublished')}
          aria-label={I18n.t('%{fileName} is Unpublished - Click to modify', {fileName})}
          disabled={this.props.disabled}
        >
          <i className="icon-unpublish" />
        </button>
      )
    }
  } else if (this.state.published && this.state.restricted) {
    return (
      <div
        data-testid="restricted-status"
        style={{marginRight: '12px'}}
        data-tooltip="left"
        ref="publishCloud"
        className="published-status restricted"
        title={this.getRestrictedText()}
        aria-label={I18n.t('%{fileName} is %{restricted}', {
          fileName,
          restricted: this.getRestrictedText(),
        })}
        disabled={this.props.disabled}
      >
        <i className="icon-calendar-day" />
      </div>
    )
  } else {
    return <div style={{width: 28, height: 36}} />
  }
}

export default createReactClass(PublishCloud)<|MERGE_RESOLUTION|>--- conflicted
+++ resolved
@@ -44,10 +44,6 @@
   })
 
   import('./RestrictedDialogForm').then(({default: RestrictedDialogForm}) => {
-<<<<<<< HEAD
-     
-=======
->>>>>>> 51db239a
     ReactDOM.render(
       <RestrictedDialogForm
         usageRightsRequiredForContext={this.props.usageRightsRequiredForContext}
