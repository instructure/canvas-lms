--- conflicted
+++ resolved
@@ -121,11 +121,7 @@
         '',
       lock_at:
         (this.state.selectedOption === 'date_range' && $(this.lock_at).data('unfudged-date')) || '',
-<<<<<<< HEAD
-      locked: this.state.selectedOption === 'unpublished'
-=======
       locked: this.state.selectedOption === 'unpublished',
->>>>>>> c4055bd5
     }
 
     const vis_val = $(this.visibility_field).val()
