--- conflicted
+++ resolved
@@ -175,14 +175,8 @@
       </label>
       <div>
         {this.permissionOptions.map((option, index) => (
-<<<<<<< HEAD
-           
-          <div className="radio" key={index}>
-            { }
-=======
           <div className="radio" key={index}>
             {}
->>>>>>> 51db239a
             <label>
               <input
                 ref={e => (this[option.ref] = e)}
