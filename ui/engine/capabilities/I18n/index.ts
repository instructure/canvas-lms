/*
 * Copyright (C) 2022 - present Instructure, Inc.
 *
 * This file is part of Canvas.
 *
 * Canvas is free software: you can redistribute it and/or modify it under
 * the terms of the GNU Affero General Public License as published by the Free
 * Software Foundation, version 3 of the License.
 *
 * Canvas is distributed in the hope that it will be useful, but WITHOUT ANY
 * WARRANTY; without even the implied warranty of MERCHANTABILITY or FITNESS FOR
 * A PARTICULAR PURPOSE. See the GNU Affero General Public License for more
 * details.
 *
 * You should have received a copy of the GNU Affero General Public License along
 * with this program. If not, see <http://www.gnu.org/licenses/>.
 */

import IntlPolyfills from '../IntlPolyfills'
import type {Capability} from '@instructure/updown'
import {oncePerPage} from '@instructure/updown'
import {useTranslations} from '@canvas/i18n'
import doFetchApi from '@canvas/do-fetch-api-effect'
import fallbacks from 'translations/en.json'
<<<<<<< HEAD
=======
import {captureException} from '@sentry/browser'
>>>>>>> 1bd50e80

declare const ENV: {
  RAILS_ENVIRONMENT: 'development' | 'test' | 'production'
  LOCALE?: string
  readonly LOCALE_TRANSLATION_FILE: string
  readonly LOCALES: string[] // array of the current locale and then all its fallbacks
  [propName: string]: unknown
}

// Backfill ENV.LOCALE from ENV.LOCALES[0] if it does not exist
const LocaleBackfill: Capability = {
  up: () => {
    if (Array.isArray(ENV.LOCALES) && typeof ENV.LOCALE === 'undefined') {
      ENV.LOCALE = ENV.LOCALES[0]
      return {
        down: () => {
          delete ENV.LOCALE
        },
      }
    }
  },
  requires: [],
}

// load the string translation file for this locale
const Translations: Capability = {
  up: oncePerPage('translations', async () => {
    if (ENV.RAILS_ENVIRONMENT === 'test') {
      useTranslations(ENV.LOCALE, fallbacks)
      return
    }
    try {
      const {json} = await doFetchApi({path: ENV.LOCALE_TRANSLATION_FILE})
      useTranslations(ENV.LOCALE, json)
    } catch {
      // We need to fall back to the bare bones English fallbacks so that things
      // like dates and times and community links can still translate; without
      // them the Canvas front end will not start at all. Using only the
      // fallbacks will result in an odd mix of the "correct" language (from
      // the Rails-rendered stuff) and English (from JS-rendered stuff), but
      // loading Canvas this way is better than just rendering a blank page
      // because none of the front-end code could start.
      useTranslations(ENV.LOCALE, fallbacks)
      // eslint-disable-next-line no-console
      console.error(
        `CAUTION could not load translations for "${ENV.LOCALE}", falling back to US English`
      )
<<<<<<< HEAD
=======
      captureException(new Error(`Could not load translations for "${ENV.LOCALE}"`))
>>>>>>> 1bd50e80
    }
  }),
  requires: [LocaleBackfill],
}

const I18n: Capability = {
  up: () => {},
  requires: [IntlPolyfills, Translations],
}

export {I18n, Translations}<|MERGE_RESOLUTION|>--- conflicted
+++ resolved
@@ -22,10 +22,7 @@
 import {useTranslations} from '@canvas/i18n'
 import doFetchApi from '@canvas/do-fetch-api-effect'
 import fallbacks from 'translations/en.json'
-<<<<<<< HEAD
-=======
 import {captureException} from '@sentry/browser'
->>>>>>> 1bd50e80
 
 declare const ENV: {
   RAILS_ENVIRONMENT: 'development' | 'test' | 'production'
@@ -73,10 +70,7 @@
       console.error(
         `CAUTION could not load translations for "${ENV.LOCALE}", falling back to US English`
       )
-<<<<<<< HEAD
-=======
       captureException(new Error(`Could not load translations for "${ENV.LOCALE}"`))
->>>>>>> 1bd50e80
     }
   }),
   requires: [LocaleBackfill],
