//
// Copyright (C) 2011 - present Instructure, Inc.
//
// This file is part of Canvas.
//
// Canvas is free software: you can redistribute it and/or modify it under
// the terms of the GNU Affero General Public License as published by the Free
// Software Foundation, version 3 of the License.
//
// Canvas is distributed in the hope that it will be useful, but WITHOUT ANY
// WARRANTY; without even the implied warranty of MERCHANTABILITY or FITNESS FOR
// A PARTICULAR PURPOSE. See the GNU Affero General Public License for more
// details.
//
// You should have received a copy of the GNU Affero General Public License along
// with this program. If not, see <http://www.gnu.org/licenses/>.

import {useScope as createI18nScope} from '@canvas/i18n'

import $ from 'jquery'
import Slick from 'slickgrid'
import '@canvas/jquery/jquery.ajaxJSON'
import 'jqueryui/dialog'

const I18n = createI18nScope('jobs')
/*
xsslint safeString.identifier klass d out_of runtime_string
*/

function fillin_job_data(job) {
  $('#show-job .show-field').each((idx, field) => {
    const field_name = field.id.replace('job-', '')
    $(field).text(job[field_name] || '')
  })
  $('#job-id-link').attr('href', `/jobs?flavor=id&q=${job.id}`)
}

let selected_job = null

class FlavorGrid {
  constructor(options, type_name, grid_name) {
    this.options = options
    this.type_name = type_name
    this.grid_name = grid_name
    this.data = []
    this.$element = $(this.grid_name)
    setTimeout(this.refresh, 0)
    if (this.options.refresh_rate) {
      this.setTimer()
    }
    this.query = ''
  }

  setTimer = () => {
    return setTimeout(() => this.refresh(this.setTimer), this.options.refresh_rate)
  }

  saveSelection = () => {
    if (this.type_name === 'running') {
      this.oldSelected = {}
      return this.grid.getSelectedRows().map(row => (this.oldSelected[this.data[row].id] = true))
    }
  }

  restoreSelection = () => {
    if (this.type_name === 'running') {
      let index = 0
      const newSelected = []
      for (const item of this.data) {
        if (this.oldSelected[item.id]) {
          newSelected.push(index)
        }
        index += 1
      }
      this.restoringSelection = true
      this.grid.setSelectedRows(newSelected)
      return (this.restoringSelection = false)
    }
  }

  refresh = cb => {
    return this.$element.queue(() =>
      $.ajaxJSON(this.options.url, 'GET', {flavor: this.options.flavor, q: this.query}, data => {
        this.saveSelection()
        this.data.length = 0
        this.loading = {}
        for (const item of data[this.type_name]) {
          this.data.push(item)
        }
        if (data.total && data.total > this.data.length) {
          for (
            let i = this.data.length, end = data.total, asc = this.data.length <= end;
            asc ? i < end : i > end;
            asc ? i++ : i--
          ) {
            this.data.push({})
          }
        }

        if (this.sortData) {
          this.sort(null, this.sortData)
        } else {
          this.grid.invalidate()
          this.restoreSelection()
        }

        if (typeof cb === 'function') {
          cb()
        }
        if (typeof this.updated === 'function') {
          this.updated()
        }
        return this.$element.dequeue()
      }),
    )
  }

  change_flavor(flavor) {
    this.options.flavor = flavor
    this.grid.setSelectedRows([])
    return this.refresh()
  }

  grid_options() {
    return {rowHeight: 20}
  }

  init() {
    this.columns = this.build_columns()
    this.loading = {}
    this.grid = new Slick.Grid(this.grid_name, this.data, this.columns, this.grid_options())
    return this
  }
}

class Jobs extends FlavorGrid {
  constructor(options, type_name = 'jobs', grid_name = '#jobs-grid') {
    if (options.max_attempts) {
      Jobs.max_attempts = options.max_attempts
    }
    super(options, type_name, grid_name)
    if (options.starting_query) {
      this.query = options.starting_query
    }
    this.show_search($('#jobs-flavor').val())
  }

  search(query) {
    this.query = query
    return this.refresh()
  }

  show_search(flavor) {
    switch (flavor) {
      case 'id':
      case 'strand':
      case 'tag':
        $('#jobs-search').show()
        $('#jobs-search').attr('placeholder', flavor)
        break
      default:
        $('#jobs-search').hide()
    }
  }

  change_flavor(flavor) {
    this.show_search(flavor)
    return super.change_flavor(flavor)
  }

  attempts_formatter(r, c, d) {
    let klass
    if (!this.data[r].id) {
      return ''
    }
    const max = this.data[r].max_attempts || Jobs.max_attempts
    if (d === 0) {
      klass = ''
    } else if (d < max) {
      klass = 'has-failed-attempts'
    } else if (d === this.options.on_hold_attempt_count) {
      klass = 'on-hold'
      d = 'hold'
    } else {
      klass = 'has-failed-max-attempts'
    }
    const out_of = d === 'hold' ? '' : `/ ${max}`
    return `<span class='${klass}'>${d}${out_of}</span>`
  }

  load(row) {
    return this.$element.queue(() => {
      row -= row % this.options.limit
      if (this.loading[row]) {
        this.$element.dequeue()
        return
      }
      this.loading[row] = true
      return $.ajaxJSON(
        this.options.url,
        'GET',
        {flavor: this.options.flavor, q: this.query, offset: row},
        data => {
          this.data.splice(
            row,
            row + data[this.type_name].length - row,
            ...[].concat(data[this.type_name]),
          )
          this.grid.invalidate()
          return this.$element.dequeue()
        },
      )
    })
  }

  id_formatter(r, _c, _d) {
    if (this.data[r].id) {
      return this.data[r].id
    } else {
      this.load(r)
      return "<span class='unloaded-id'>-</span>"
    }
  }

  build_columns() {
    return [
      {
        id: 'id',
        name: I18n.t('columns.id', 'id'),
        field: 'id',
        width: 100,
        formatter: this.id_formatter.bind(this),
      },
      {
        id: 'tag',
        name: I18n.t('columns.tag', 'tag'),
        field: 'tag',
        width: 200,
      },
      {
        id: 'attempts',
        name: I18n.t('columns.attempt', 'attempt'),
        field: 'attempts',
        width: 65,
        formatter: this.attempts_formatter.bind(this),
      },
      {
        id: 'priority',
        name: I18n.t('columns.priority', 'priority'),
        field: 'priority',
        width: 60,
      },
      {
        id: 'strand',
        name: I18n.t('columns.strand', 'strand'),
        field: 'strand',
        width: 100,
      },
      {
        id: 'singleton',
        name: I18n.t('columns.singleton', 'singleton'),
        field: 'singleton',
        width: 100,
      },
      {
        id: 'run_at',
        name: I18n.t('columns.run_at', 'run at'),
        field: 'run_at',
        width: 165,
      },
    ]
  }

  init() {
    super.init()
    this.grid.setSelectionModel(new Slick.RowSelectionModel())
    this.grid.onSelectedRowsChanged.subscribe(() => {
      if (this.restoringSelection) return
      const rows = this.grid.getSelectedRows()
      selected_job = this.data[rows[0]] || {}
      return fillin_job_data(selected_job)
    })
    return this
  }

  selectAll() {
    this.grid.setSelectedRows(__range__(0, this.data.length, false))
    return this.grid.onSelectedRowsChanged.notify()
  }

  onSelected(action) {
    const params = {
      flavor: this.options.flavor,
      q: this.query,
      update_action: action,
    }

    if (this.grid.getSelectedRows().length < 1) {
<<<<<<< HEAD
       
=======
>>>>>>> 51db239a
      window.alert('No jobs are selected')
      return
    }

    const all_jobs =
      this.grid.getSelectedRows().length > 1 &&
      this.grid.getSelectedRows().length === this.data.length

    if (all_jobs) {
      const message = (() => {
        switch (action) {
          case 'hold':
            return I18n.t(
              'confirm.hold_all',
              'Are you sure you want to hold *all* jobs of this type and matching this query?',
            )
          case 'unhold':
            return I18n.t(
              'confirm.unhold_all',
              'Are you sure you want to unhold *all* jobs of this type and matching this query?',
            )
          case 'destroy':
            return I18n.t(
              'confirm.destroy_all',
              'Are you sure you want to destroy *all* jobs of this type and matching this query?',
            )
        }
      })()
<<<<<<< HEAD
       
=======

>>>>>>> 51db239a
      if (!window.confirm(message)) return
    }

    // special case -- if they've selected all, then don't send the ids so that
    // we can operate on jobs that match the query but haven't even been loaded
    // yet
    if (!all_jobs) {
      params.job_ids = this.grid.getSelectedRows().map(row => this.data[row].id)
    }

    $.ajaxJSON(this.options.batch_update_url, 'POST', params, this.refresh)
    return this.grid.setSelectedRows([])
  }

  updated() {
    $('#jobs-total').text(this.data.length)
    if (this.data.length === 1 && this.type_name === 'jobs') {
      this.grid.setSelectedRows([0])
      return this.grid.onSelectedRowsChanged.notify()
    }
  }

  getFullJobDetails(cb) {
    if (!selected_job || selected_job.handler) {
      return cb()
    } else {
      return $.ajaxJSON(
        `${this.options.job_url}/${selected_job.id}`,
        'GET',
        {flavor: this.options.flavor},
        data => {
          selected_job.handler = data.handler
          selected_job.last_error = data.last_error
          fillin_job_data(selected_job)
          return cb()
        },
      )
    }
  }
}
window.Jobs = Jobs

class Workers extends Jobs {
  constructor(options) {
    super(options, 'running', '#running-grid')
  }

  runtime_formatter(r, c, d) {
    let klass
    const runtime = (new Date() - Date.parse(d)) / 1000
    if (runtime >= this.options.super_slow_threshold) {
      klass = 'super-slow'
    } else if (runtime > this.options.slow_threshold) {
      klass = 'slow'
    } else {
      klass = ''
    }
    let format = 'HH:mm:ss'
    if (runtime > 86400) {
      format = 'd\\dHH:mm:ss'
    }
    let runtime_string = new Date(null, null, null, null, null, runtime).toString(format)
    if (runtime > 86400 * 28) {
      runtime_string = 'FOREVA'
    }
    return `<span class='${klass}'>${runtime_string}</span>`
  }

  build_columns() {
    const cols = [
      {
        id: 'worker',
        name: I18n.t('columns.worker', 'worker'),
        field: 'locked_by',
        width: 90,
      },
    ].concat(super.build_columns())
    cols.pop()
    cols.push({
      id: 'runtime',
      name: I18n.t('columns.runtime', 'runtime'),
      field: 'locked_at',
      width: 85,
      formatter: this.runtime_formatter.bind(this),
    })
    for (const col of cols) {
      col.sortable = true
    }
    return cols
  }

  updated() {}

  init() {
    super.init()
    this.sort = (event, data) => {
      this.sortData = data
      if (event) {
        this.saveSelection()
      }
      const {field} = data.sortCol

      this.data.sort((a, b) => {
        let result
        const aField = a[field] || ''
        const bField = b[field] || ''
        if (aField > bField) {
          result = 1
        } else if (aField < bField) {
          result = -1
        } else {
          result = 0
        }

        if (!data.sortAsc) {
          result = -result
        }
        if (field === 'locked_at') {
          result = -result
        }
        return result
      })

      this.grid.invalidate()
      return this.restoreSelection()
    }
    this.grid.onSort.subscribe(this.sort)
    this.grid.setSortColumn('runtime', false)
    return (this.sortData = {
      sortCol: {
        field: 'locked_at',
      },
      sortAsc: false,
    })
  }
}

class Tags extends FlavorGrid {
  constructor(options) {
    super(options, 'tags', '#tags-grid')
  }

  build_columns() {
    return [
      {
        id: 'tag',
        name: I18n.t('columns.tag', 'tag'),
        field: 'tag',
        width: 200,
      },
      {
        id: 'count',
        name: I18n.t('columns.count', 'count'),
        field: 'count',
        width: 50,
      },
    ]
  }

  grid_options() {
    return $.extend(super.grid_options(), {enableCellNavigation: false})
  }

  init() {
    super.init()
    this.grid.setSelectionModel(new Slick.RowSelectionModel())
    return this
  }
}

$.extend(window, {
  Jobs,
  Workers,
  Tags,
})

$(document).ready(() => {
  $('#tags-flavor').change(function () {
    return window.tags.change_flavor($(this).val())
  })
  $('#jobs-flavor').change(function () {
    return window.jobs.change_flavor($(this).val())
  })

  $('#jobs-refresh').click(() => window.jobs.refresh())

  const search_event = $('#jobs-search')[0].onsearch === undefined ? 'change' : 'search'
  $('#jobs-search').bind(search_event, function () {
    return window.jobs.search($(this).val())
  })

  $('#select-all-jobs').click(() => window.jobs.selectAll())

  $('#hold-jobs').click(() => window.jobs.onSelected('hold'))
  $('#un-hold-jobs').click(() => window.jobs.onSelected('unhold'))
  $('#delete-jobs').click(() => window.jobs.onSelected('destroy'))

  $('#job-handler-show').click(() => {
    window.jobs.getFullJobDetails(() =>
      $('#job-handler-wrapper')
        .clone()
        .dialog({
          title: I18n.t('titles.job_handler', 'Job Handler'),
          width: 900,
          height: 700,
          modal: true,
          zIndex: 1000,
        }),
    )
    return false
  })

  $('#job-last_error-show').click(() => {
    window.jobs.getFullJobDetails(() =>
      $('#job-last_error-wrapper')
        .clone()
        .dialog({
          title: I18n.t('titles.last_error', 'Last Error'),
          width: 900,
          height: 700,
          modal: true,
          zIndex: 1000,
        }),
    )
    return false
  })
})

export default {Jobs, Workers, Tags}

function __range__(left, right, inclusive) {
  const range = []
  const ascending = left < right
  const end = !inclusive ? right : ascending ? right + 1 : right - 1
  for (let i = left; ascending ? i < end : i > end; ascending ? i++ : i--) {
    range.push(i)
  }
  return range
}<|MERGE_RESOLUTION|>--- conflicted
+++ resolved
@@ -296,10 +296,6 @@
     }
 
     if (this.grid.getSelectedRows().length < 1) {
-<<<<<<< HEAD
-       
-=======
->>>>>>> 51db239a
       window.alert('No jobs are selected')
       return
     }
@@ -328,11 +324,7 @@
             )
         }
       })()
-<<<<<<< HEAD
-       
-=======
-
->>>>>>> 51db239a
+
       if (!window.confirm(message)) return
     }
 
