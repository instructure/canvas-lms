//
// Copyright (C) 2011 - present Instructure, Inc.
//
// This file is part of Canvas.
//
// Canvas is free software: you can redistribute it and/or modify it under
// the terms of the GNU Affero General Public License as published by the Free
// Software Foundation, version 3 of the License.
//
// Canvas is distributed in the hope that it will be useful, but WITHOUT ANY
// WARRANTY; without even the implied warranty of MERCHANTABILITY or FITNESS FOR
// A PARTICULAR PURPOSE. See the GNU Affero General Public License for more
// details.
//
// You should have received a copy of the GNU Affero General Public License along
// with this program. If not, see <http://www.gnu.org/licenses/>.

import {useScope as createI18nScope} from '@canvas/i18n'

import $ from 'jquery'
import Slick from 'slickgrid'
import '@canvas/jquery/jquery.ajaxJSON'
import 'jqueryui/dialog'

const I18n = createI18nScope('jobs')
/*
xsslint safeString.identifier klass d out_of runtime_string
*/

function fillin_job_data(job) {
  $('#show-job .show-field').each((idx, field) => {
    const field_name = field.id.replace('job-', '')
    $(field).text(job[field_name] || '')
  })
  $('#job-id-link').attr('href', `/jobs?flavor=id&q=${job.id}`)
}

let selected_job = null

class FlavorGrid {
  constructor(options, type_name, grid_name) {
    this.options = options
    this.type_name = type_name
    this.grid_name = grid_name
    this.data = []
    this.$element = $(this.grid_name)
    setTimeout(this.refresh, 0)
    if (this.options.refresh_rate) {
      this.setTimer()
    }
    this.query = ''
  }

  setTimer = () => {
    return setTimeout(() => this.refresh(this.setTimer), this.options.refresh_rate)
  }

  saveSelection = () => {
    if (this.type_name === 'running') {
      this.oldSelected = {}
      return this.grid.getSelectedRows().map(row => (this.oldSelected[this.data[row].id] = true))
    }
  }

  restoreSelection = () => {
    if (this.type_name === 'running') {
      let index = 0
      const newSelected = []
      for (const item of this.data) {
        if (this.oldSelected[item.id]) {
          newSelected.push(index)
        }
        index += 1
      }
      this.restoringSelection = true
      this.grid.setSelectedRows(newSelected)
      return (this.restoringSelection = false)
    }
  }

  refresh = cb => {
    return this.$element.queue(() =>
      $.ajaxJSON(this.options.url, 'GET', {flavor: this.options.flavor, q: this.query}, data => {
        this.saveSelection()
        this.data.length = 0
        this.loading = {}
        for (const item of data[this.type_name]) {
          this.data.push(item)
        }
        if (data.total && data.total > this.data.length) {
          for (
            let i = this.data.length, end = data.total, asc = this.data.length <= end;
            asc ? i < end : i > end;
            asc ? i++ : i--
          ) {
            this.data.push({})
          }
        }

        if (this.sortData) {
          this.sort(null, this.sortData)
        } else {
          this.grid.invalidate()
          this.restoreSelection()
        }

        if (typeof cb === 'function') {
          cb()
        }
        if (typeof this.updated === 'function') {
          this.updated()
        }
        return this.$element.dequeue()
      }),
    )
  }

  change_flavor(flavor) {
    this.options.flavor = flavor
    this.grid.setSelectedRows([])
    return this.refresh()
  }

  grid_options() {
    return {rowHeight: 20}
  }

  init() {
    this.columns = this.build_columns()
    this.loading = {}
    this.grid = new Slick.Grid(this.grid_name, this.data, this.columns, this.grid_options())
    return this
  }
}

class Jobs extends FlavorGrid {
  constructor(options, type_name = 'jobs', grid_name = '#jobs-grid') {
    if (options.max_attempts) {
      Jobs.max_attempts = options.max_attempts
    }
    super(options, type_name, grid_name)
    if (options.starting_query) {
      this.query = options.starting_query
    }
    this.show_search($('#jobs-flavor').val())
  }

  search(query) {
    this.query = query
    return this.refresh()
  }

  show_search(flavor) {
    switch (flavor) {
      case 'id':
      case 'strand':
      case 'tag':
        $('#jobs-search').show()
        $('#jobs-search').attr('placeholder', flavor)
        break
      default:
        $('#jobs-search').hide()
    }
  }

  change_flavor(flavor) {
    this.show_search(flavor)
    return super.change_flavor(flavor)
  }

  attempts_formatter(r, c, d) {
    let klass
    if (!this.data[r].id) {
      return ''
    }
    const max = this.data[r].max_attempts || Jobs.max_attempts
    if (d === 0) {
      klass = ''
    } else if (d < max) {
      klass = 'has-failed-attempts'
    } else if (d === this.options.on_hold_attempt_count) {
      klass = 'on-hold'
      d = 'hold'
    } else {
      klass = 'has-failed-max-attempts'
    }
    const out_of = d === 'hold' ? '' : `/ ${max}`
    return `<span class='${klass}'>${d}${out_of}</span>`
  }

  load(row) {
    return this.$element.queue(() => {
      row -= row % this.options.limit
      if (this.loading[row]) {
        this.$element.dequeue()
        return
      }
      this.loading[row] = true
      return $.ajaxJSON(
        this.options.url,
        'GET',
        {flavor: this.options.flavor, q: this.query, offset: row},
        data => {
          this.data.splice(
            row,
            row + data[this.type_name].length - row,
            ...[].concat(data[this.type_name]),
          )
          this.grid.invalidate()
          return this.$element.dequeue()
        },
      )
    })
  }

  id_formatter(r, _c, _d) {
    if (this.data[r].id) {
      return this.data[r].id
    } else {
      this.load(r)
      return "<span class='unloaded-id'>-</span>"
    }
  }

  build_columns() {
    return [
      {
        id: 'id',
        name: I18n.t('columns.id', 'id'),
        field: 'id',
        width: 100,
        formatter: this.id_formatter.bind(this),
      },
      {
        id: 'tag',
        name: I18n.t('columns.tag', 'tag'),
        field: 'tag',
        width: 200,
      },
      {
        id: 'attempts',
        name: I18n.t('columns.attempt', 'attempt'),
        field: 'attempts',
        width: 65,
        formatter: this.attempts_formatter.bind(this),
      },
      {
        id: 'priority',
        name: I18n.t('columns.priority', 'priority'),
        field: 'priority',
        width: 60,
      },
      {
        id: 'strand',
        name: I18n.t('columns.strand', 'strand'),
        field: 'strand',
        width: 100,
      },
      {
        id: 'singleton',
        name: I18n.t('columns.singleton', 'singleton'),
        field: 'singleton',
        width: 100,
      },
      {
        id: 'run_at',
        name: I18n.t('columns.run_at', 'run at'),
        field: 'run_at',
        width: 165,
      },
    ]
  }

  init() {
    super.init()
    this.grid.setSelectionModel(new Slick.RowSelectionModel())
    this.grid.onSelectedRowsChanged.subscribe(() => {
      if (this.restoringSelection) return
      const rows = this.grid.getSelectedRows()
      selected_job = this.data[rows[0]] || {}
      return fillin_job_data(selected_job)
    })
    return this
  }

  selectAll() {
    this.grid.setSelectedRows(__range__(0, this.data.length, false))
    return this.grid.onSelectedRowsChanged.notify()
  }

  onSelected(action) {
    const params = {
      flavor: this.options.flavor,
      q: this.query,
      update_action: action,
    }

    if (this.grid.getSelectedRows().length < 1) {
<<<<<<< HEAD
       
=======
>>>>>>> 4b8c5dea
      window.alert('No jobs are selected')
      return
    }

    const all_jobs =
      this.grid.getSelectedRows().length > 1 &&
      this.grid.getSelectedRows().length === this.data.length

    if (all_jobs) {
      const message = (() => {
        switch (action) {
          case 'hold':
            return I18n.t(
              'confirm.hold_all',
              'Are you sure you want to hold *all* jobs of this type and matching this query?',
            )
          case 'unhold':
            return I18n.t(
              'confirm.unhold_all',
              'Are you sure you want to unhold *all* jobs of this type and matching this query?',
            )
          case 'destroy':
            return I18n.t(
              'confirm.destroy_all',
              'Are you sure you want to destroy *all* jobs of this type and matching this query?',
            )
        }
      })()
<<<<<<< HEAD
       
=======

>>>>>>> 4b8c5dea
      if (!window.confirm(message)) return
    }

    // special case -- if they've selected all, then don't send the ids so that
    // we can operate on jobs that match the query but haven't even been loaded
    // yet
    if (!all_jobs) {
      params.job_ids = this.grid.getSelectedRows().map(row => this.data[row].id)
    }

    $.ajaxJSON(this.options.batch_update_url, 'POST', params, this.refresh)
    return this.grid.setSelectedRows([])
  }

  updated() {
    $('#jobs-total').text(this.data.length)
    if (this.data.length === 1 && this.type_name === 'jobs') {
      this.grid.setSelectedRows([0])
      return this.grid.onSelectedRowsChanged.notify()
    }
  }

  getFullJobDetails(cb) {
    if (!selected_job || selected_job.handler) {
      return cb()
    } else {
      return $.ajaxJSON(
        `${this.options.job_url}/${selected_job.id}`,
        'GET',
        {flavor: this.options.flavor},
        data => {
          selected_job.handler = data.handler
          selected_job.last_error = data.last_error
          fillin_job_data(selected_job)
          return cb()
        },
      )
    }
  }
}
window.Jobs = Jobs

class Workers extends Jobs {
  constructor(options) {
    super(options, 'running', '#running-grid')
  }

  runtime_formatter(r, c, d) {
    let klass
    const runtime = (new Date() - Date.parse(d)) / 1000
    if (runtime >= this.options.super_slow_threshold) {
      klass = 'super-slow'
    } else if (runtime > this.options.slow_threshold) {
      klass = 'slow'
    } else {
      klass = ''
    }
    let format = 'HH:mm:ss'
    if (runtime > 86400) {
      format = 'd\\dHH:mm:ss'
    }
    let runtime_string = new Date(null, null, null, null, null, runtime).toString(format)
    if (runtime > 86400 * 28) {
      runtime_string = 'FOREVA'
    }
    return `<span class='${klass}'>${runtime_string}</span>`
  }

  build_columns() {
    const cols = [
      {
        id: 'worker',
        name: I18n.t('columns.worker', 'worker'),
        field: 'locked_by',
        width: 90,
      },
    ].concat(super.build_columns())
    cols.pop()
    cols.push({
      id: 'runtime',
      name: I18n.t('columns.runtime', 'runtime'),
      field: 'locked_at',
      width: 85,
      formatter: this.runtime_formatter.bind(this),
    })
    for (const col of cols) {
      col.sortable = true
    }
    return cols
  }

  updated() {}

  init() {
    super.init()
    this.sort = (event, data) => {
      this.sortData = data
      if (event) {
        this.saveSelection()
      }
      const {field} = data.sortCol

      this.data.sort((a, b) => {
        let result
        const aField = a[field] || ''
        const bField = b[field] || ''
        if (aField > bField) {
          result = 1
        } else if (aField < bField) {
          result = -1
        } else {
          result = 0
        }

        if (!data.sortAsc) {
          result = -result
        }
        if (field === 'locked_at') {
          result = -result
        }
        return result
      })

      this.grid.invalidate()
      return this.restoreSelection()
    }
    this.grid.onSort.subscribe(this.sort)
    this.grid.setSortColumn('runtime', false)
    return (this.sortData = {
      sortCol: {
        field: 'locked_at',
      },
      sortAsc: false,
    })
  }
}

class Tags extends FlavorGrid {
  constructor(options) {
    super(options, 'tags', '#tags-grid')
  }

  build_columns() {
    return [
      {
        id: 'tag',
        name: I18n.t('columns.tag', 'tag'),
        field: 'tag',
        width: 200,
      },
      {
        id: 'count',
        name: I18n.t('columns.count', 'count'),
        field: 'count',
        width: 50,
      },
    ]
  }

  grid_options() {
    return $.extend(super.grid_options(), {enableCellNavigation: false})
  }

  init() {
    super.init()
    this.grid.setSelectionModel(new Slick.RowSelectionModel())
    return this
  }
}

$.extend(window, {
  Jobs,
  Workers,
  Tags,
})

$(document).ready(() => {
  $('#tags-flavor').change(function () {
    return window.tags.change_flavor($(this).val())
  })
  $('#jobs-flavor').change(function () {
    return window.jobs.change_flavor($(this).val())
  })

  $('#jobs-refresh').click(() => window.jobs.refresh())

  const search_event = $('#jobs-search')[0].onsearch === undefined ? 'change' : 'search'
  $('#jobs-search').bind(search_event, function () {
    return window.jobs.search($(this).val())
  })

  $('#select-all-jobs').click(() => window.jobs.selectAll())

  $('#hold-jobs').click(() => window.jobs.onSelected('hold'))
  $('#un-hold-jobs').click(() => window.jobs.onSelected('unhold'))
  $('#delete-jobs').click(() => window.jobs.onSelected('destroy'))

  $('#job-handler-show').click(() => {
    window.jobs.getFullJobDetails(() =>
      $('#job-handler-wrapper')
        .clone()
        .dialog({
          title: I18n.t('titles.job_handler', 'Job Handler'),
          width: 900,
          height: 700,
          modal: true,
          zIndex: 1000,
        }),
    )
    return false
  })

  $('#job-last_error-show').click(() => {
    window.jobs.getFullJobDetails(() =>
      $('#job-last_error-wrapper')
        .clone()
        .dialog({
          title: I18n.t('titles.last_error', 'Last Error'),
          width: 900,
          height: 700,
          modal: true,
          zIndex: 1000,
        }),
    )
    return false
  })
})

export default {Jobs, Workers, Tags}

function __range__(left, right, inclusive) {
  const range = []
  const ascending = left < right
  const end = !inclusive ? right : ascending ? right + 1 : right - 1
  for (let i = left; ascending ? i < end : i > end; ascending ? i++ : i--) {
    range.push(i)
  }
  return range
}<|MERGE_RESOLUTION|>--- conflicted
+++ resolved
@@ -296,10 +296,6 @@
     }
 
     if (this.grid.getSelectedRows().length < 1) {
-<<<<<<< HEAD
-       
-=======
->>>>>>> 4b8c5dea
       window.alert('No jobs are selected')
       return
     }
@@ -328,11 +324,7 @@
             )
         }
       })()
-<<<<<<< HEAD
-       
-=======
-
->>>>>>> 4b8c5dea
+
       if (!window.confirm(message)) return
     }
 
