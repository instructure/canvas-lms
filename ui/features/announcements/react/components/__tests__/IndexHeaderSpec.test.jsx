/*
 * Copyright (C) 2017 - present Instructure, Inc.
 *
 * This file is part of Canvas.
 *
 * Canvas is free software: you can redistribute it and/or modify it under
 * the terms of the GNU Affero General Public License as published by the Free
 * Software Foundation, version 3 of the License.
 *
 * Canvas is distributed in the hope that it will be useful, but WITHOUT ANY
 * WARRANTY; without even the implied warranty of MERCHANTABILITY or FITNESS FOR
 * A PARTICULAR PURPOSE. See the GNU Affero General Public License for more
 * details.
 *
 * You should have received a copy of the GNU Affero General Public License along
 * with this program. If not, see <http://www.gnu.org/licenses/>.
 */

import React from 'react'
import {render, screen, waitFor} from '@testing-library/react'
import userEvent from '@testing-library/user-event'
import IndexHeader from '../IndexHeader'

function makeProps() {
  return {
    applicationElement: () => document.getElementById('fixtures'),
    contextId: '1',
    contextType: 'course',
    deleteSelectedAnnouncements: jest.fn(),
    isBusy: false,
    permissions: {
      create: true,
      manage_course_content_edit: true,
      manage_course_content_delete: true,
      moderate: true,
    },
    searchAnnouncements: jest.fn(),
    selectedCount: 0,
    toggleSelectedAnnouncementsLock: jest.fn(),
    announcementsLocked: false,
    isToggleLocking: false,
    markAllAnnouncementRead: jest.fn(),
  }
}

// Making sure debounce is not making tests slow in CI, passed fn should fire instantly instead
jest.mock('lodash/debounce', () => jest.fn(fn => fn))

describe('"Add Announcement" button', () => {
  test('is present when the user has permission to create an announcement', () => {
    const props = makeProps()
    render(<IndexHeader {...props} />)
    expect(
      screen.getByRole('link', {
        name: /add announcement/i,
      })
    ).toBeInTheDocument()
  })

  test('is absent when the user does not have permission to create an announcement', () => {
    const props = makeProps()
    props.permissions.create = false
    render(<IndexHeader {...props} />)
    expect(
      screen.queryByRole('link', {
        name: /add announcement/i,
      })
    ).not.toBeInTheDocument()
  })
})

describe('searching announcements', () => {
  test('calls the searchAnnouncements prop with searchInput value after debounce timeout', async () => {
    const spy = jest.fn()
    const props = makeProps()
    props.searchAnnouncements = spy
    render(<IndexHeader {...props} />)
    const input = screen.getByRole('textbox')
    await userEvent.type(input, 'foo')

    await waitFor(() => {
      expect(spy).toHaveBeenCalledWith(
        expect.objectContaining({
          term: 'foo',
        })
      )
    })
  })
})

describe('"Announcement Filter" select', () => {
  test('includes two options in the filter select component', async () => {
    const props = makeProps()
    render(<IndexHeader {...props} />)

    const filterDDown = screen.getByRole('combobox', {name: 'Announcement Filter'})

    await userEvent.click(filterDDown)

<<<<<<< HEAD
    expect(screen.getByText(/All/i)).toBeInTheDocument()
=======
    expect(screen.getByText(/All/)).toBeInTheDocument()
>>>>>>> 6d644d6a
    expect(screen.getByText(/Unread/i)).toBeInTheDocument()
  })

  test('calls the searchAnnouncements prop when selecting a filter option with the selected value', async () => {
    const spy = jest.fn()
    const props = makeProps()
    props.searchAnnouncements = spy
    render(<IndexHeader {...props} />)

    const filterDDown = screen.getByRole('combobox', {name: 'Announcement Filter'})

    await userEvent.click(filterDDown)

    await userEvent.click(screen.getByText(/Unread/i))

    await waitFor(() => {
      expect(spy).toHaveBeenCalledWith(
        expect.objectContaining({
          filter: 'unread',
        })
      )
    })
  })
})

describe('"Lock Selected Announcements" button', () => {
  test('is present when the user has permission to lock announcements', () => {
    const props = makeProps()
    render(<IndexHeader {...props} />)

    expect(screen.getByText(/unlock selected announcements/i)).toBeInTheDocument()
  })

  test('is absent when the user does not have permission to lock announcements', () => {
    const props = makeProps()
    props.permissions.manage_course_content_edit = false
    render(<IndexHeader {...props} />)
    expect(screen.queryByText(/unlock selected announcements/i)).not.toBeInTheDocument()
  })

  test('is absent when announcements are globally locked', () => {
    const props = makeProps()
    props.announcementsLocked = true
    render(<IndexHeader {...props} />)
    expect(screen.queryByText(/unlock selected announcements/i)).not.toBeInTheDocument()
  })

  test('is disabled when "isBusy" is true', () => {
    const props = makeProps()
    props.isBusy = true
    render(<IndexHeader {...props} />)
    expect(screen.getByTestId('lock_announcements')).toBeDisabled()
  })

  test('is disabled when "selectedCount" is 0', () => {
    const props = makeProps()
    props.selectedCount = 0
    render(<IndexHeader {...props} />)
    expect(screen.getByTestId('lock_announcements')).toBeDisabled()
  })

  test('calls the toggleSelectedAnnouncementsLock prop when clicked', async () => {
<<<<<<< HEAD
    const spy = jest.fn()
=======
>>>>>>> 6d644d6a
    const props = makeProps()
    props.selectedCount = 1
    render(<IndexHeader {...props} />)
    await userEvent.click(screen.getByTestId('lock_announcements'))

    waitFor(() => {
<<<<<<< HEAD
      expect(spy).toHaveBeenCalled()
      expect(spy.callCount).toEqual(1)
=======
      expect(props.toggleSelectedAnnouncementsLock).toHaveBeenCalledTimes(1)
>>>>>>> 6d644d6a
    })
  })
})

describe('"Delete Selected Announcements" button', () => {
  test('is present when the user has permission to delete announcements', () => {
    const props = makeProps()
    render(<IndexHeader {...props} />)
    expect(screen.getByTestId('delete-announcements-button')).toBeInTheDocument()
  })

  test('is absent when the user does not have permission to delete announcements', () => {
    const props = makeProps()
    props.permissions.manage_course_content_delete = false
    render(<IndexHeader {...props} />)
    expect(screen.queryByTestId('delete-announcements-button')).not.toBeInTheDocument()
  })

  test('is disabled when "isBusy" is true', () => {
    const props = makeProps()
    props.isBusy = true
    render(<IndexHeader {...props} />)
    expect(screen.getByTestId('delete-announcements-button')).toBeDisabled()
  })

  test('is disabled when "selectedCount" is 0', () => {
    const props = makeProps()
    props.selectedCount = 0
    render(<IndexHeader {...props} />)
    expect(screen.getByTestId('delete-announcements-button')).toBeDisabled()
  })

  // see VICE-4352
  test.skip('shows the "Confirm Delete" modal when clicked', async () => {
    const props = makeProps()
    props.selectedCount = 1
    const ref = React.createRef()
    render(<IndexHeader {...props} ref={ref} />)
    const delButton = screen.getByTestId('delete-announcements-button')
    await userEvent.click(delButton)

    expect(
      screen.getByRole('heading', {
        name: /confirm delete/i,
      })
    ).toBeInTheDocument()
<<<<<<< HEAD
=======
  })
})

describe('"Mark all announcement read" button', () => {
  it('calls the markAllAnnouncementRead prop when clicked', async () => {
    const props = makeProps()
    render(<IndexHeader {...props} />)
    await userEvent.click(screen.getByTestId('mark-all-announcement-read'))

    expect(props.markAllAnnouncementRead).toHaveBeenCalledTimes(1)
>>>>>>> 6d644d6a
  })
})<|MERGE_RESOLUTION|>--- conflicted
+++ resolved
@@ -97,11 +97,7 @@
 
     await userEvent.click(filterDDown)
 
-<<<<<<< HEAD
-    expect(screen.getByText(/All/i)).toBeInTheDocument()
-=======
     expect(screen.getByText(/All/)).toBeInTheDocument()
->>>>>>> 6d644d6a
     expect(screen.getByText(/Unread/i)).toBeInTheDocument()
   })
 
@@ -164,22 +160,13 @@
   })
 
   test('calls the toggleSelectedAnnouncementsLock prop when clicked', async () => {
-<<<<<<< HEAD
-    const spy = jest.fn()
-=======
->>>>>>> 6d644d6a
     const props = makeProps()
     props.selectedCount = 1
     render(<IndexHeader {...props} />)
     await userEvent.click(screen.getByTestId('lock_announcements'))
 
     waitFor(() => {
-<<<<<<< HEAD
-      expect(spy).toHaveBeenCalled()
-      expect(spy.callCount).toEqual(1)
-=======
       expect(props.toggleSelectedAnnouncementsLock).toHaveBeenCalledTimes(1)
->>>>>>> 6d644d6a
     })
   })
 })
@@ -226,8 +213,6 @@
         name: /confirm delete/i,
       })
     ).toBeInTheDocument()
-<<<<<<< HEAD
-=======
   })
 })
 
@@ -238,6 +223,5 @@
     await userEvent.click(screen.getByTestId('mark-all-announcement-read'))
 
     expect(props.markAllAnnouncementRead).toHaveBeenCalledTimes(1)
->>>>>>> 6d644d6a
   })
 })