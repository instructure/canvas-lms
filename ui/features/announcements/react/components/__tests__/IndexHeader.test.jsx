--- conflicted
+++ resolved
@@ -69,14 +69,6 @@
     expect(screen.getByRole('combobox', {name: 'Announcement Filter'})).toBeInTheDocument()
   })
 
-<<<<<<< HEAD
-  it('renders search input', () => {
-    render(<IndexHeader {...defaultProps()} />)
-    expect(screen.getByRole('textbox', {name: 'Search announcements by title'})).toBeInTheDocument()
-  })
-
-=======
->>>>>>> 19b70d1c
   it('lets me add an announcement when I have the permission', () => {
     render(
       <IndexHeader {...defaultProps()} permissions={{...defaultPermissions(), create: true}} />
