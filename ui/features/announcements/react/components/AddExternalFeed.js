/*
 * Copyright (C) 2018 - present Instructure, Inc.
 *
 * This file is part of Canvas.
 *
 * Canvas is free software: you can redistribute it and/or modify it under
 * the terms of the GNU Affero General Public License as published by the Free
 * Software Foundation, version 3 of the License.
 *
 * Canvas is distributed in the hope that it will be useful, but WITHOUT ANY
 * WARRANTY; without even the implied warranty of MERCHANTABILITY or FITNESS FOR
 * A PARTICULAR PURPOSE. See the GNU Affero General Public License for more
 * details.
 *
 * You should have received a copy of the GNU Affero General Public License along
 * with this program. If not, see <http://www.gnu.org/licenses/>.
 */

import {useScope as useI18nScope} from '@canvas/i18n'
import React from 'react'
import {bool, func} from 'prop-types'
import {connect} from 'react-redux'
import {bindActionCreators} from 'redux'
import $ from 'jquery'
import '@canvas/rails-flash-notifications'

import {Button} from '@instructure/ui-buttons'
import {View} from '@instructure/ui-view'
import {RadioInput, RadioInputGroup} from '@instructure/ui-radio-input'
import {TextInput} from '@instructure/ui-text-input'
import {Checkbox} from '@instructure/ui-checkbox'
import {ScreenReaderContent} from '@instructure/ui-a11y-content'
import {Dialog} from '@instructure/ui-dialog'
import {ToggleDetails} from '@instructure/ui-toggle-details'
import {ConnectedRSSFeedList} from './RSSFeedList'

import actions from '../actions'
import select from 'obj-select'

const I18n = useI18nScope('announcements_v2')

const verbosityTypes = [
  {value: 'full', label: I18n.t('Full article')},
  {value: 'truncate', label: I18n.t('Truncated')},
  {value: 'link_only', label: I18n.t('Link only')},
]

export default class AddExternalFeed extends React.Component {
  static propTypes = {
    defaultOpen: bool,
<<<<<<< HEAD
    isSaving: bool.isRequired,
=======
>>>>>>> 16101d78
    addExternalFeed: func.isRequired,
  }

  static defaultProps = {
    defaultOpen: false,
  }

  state = {
    isOpen: this.props.defaultOpen,
    feedURL: null,
    verbosityType: verbosityTypes[0].value,
    phraseChecked: false,
    phrase: null,
  }

  focusOnToggleHeader = () => {
    setTimeout(() => {
      this.toggleBtn.focus()
    })
  }

  addRssSelection = () => {
    this.props.addExternalFeed({
      url: this.state.feedURL,
      verbosity: this.state.verbosityType,
      header_match: this.state.phrase,
    })
    this.clearAddRSS()
  }

  toggleOpenState = (event, expanded) => {
    $.screenReaderFlashMessage(I18n.t('dropdown changed state to %{expanded}.', {expanded}))
    this.setState(
      {
        isOpen: expanded,
      },
      this.focusOnToggleHeader
    )
  }

  clearAddRSS = () => {
    this.setState({
      isOpen: false,
      feedURL: null,
      verbosityType: verbosityTypes[0].value,
      phraseChecked: false,
      phrase: null,
    })
  }

  handleCheckboxPhraseChecked = event => {
    this.setState({
      phraseChecked: event.target.checked,
    })
  }

  handleTextInputSetPhrase = event => {
    this.setState({
      phrase: event.target.value,
    })
  }

  handleTextInputSetFeedURL = event => {
    this.setState({
      feedURL: event.target.value,
    })
  }

  handleRadioSelectionSetVerbosity = value => {
    this.setState({
      verbosityType: value,
    })
  }

  isDoneSelecting() {
    return !!(
      this.state.feedURL &&
      (!this.state.phraseChecked || (this.state.phraseChecked && this.state.phrase))
    )
  }

  toggleRef = c => {
    this.toggleBtn = c && c.querySelector('button')
  }

  renderTextInput(value, text, onTextChange, name) {
    return (
      <View margin="small" display="block">
        <TextInput
          name={name}
          renderLabel={<ScreenReaderContent>{text}</ScreenReaderContent>}
          placeholder={text}
          onChange={onTextChange}
          value={value}
        />
      </View>
    )
  }

  renderRssFeedList() {
    return (
      <View
        margin="small 0"
        as="div"
        textAlign="start"
        className="announcements-tray__rss-feed-root"
      >
        <ConnectedRSSFeedList focusLastElement={this.focusOnToggleHeader} />
      </View>
    )
  }

  renderEmbeddedSelection() {
    return (
      <View margin="small 0" display="block">
        <RadioInputGroup
          name="verbosity-selection"
          onChange={(e, val) => this.handleRadioSelectionSetVerbosity(val)}
          defaultValue={this.state.verbosityType}
          layout="inline"
          description={
            <ScreenReaderContent>{I18n.t('Select embedded content type')}</ScreenReaderContent>
          }
        >
          {verbosityTypes.map(input => (
            <RadioInput key={input.value} value={input.value} label={input.label} />
          ))}
        </RadioInputGroup>
      </View>
    )
  }

  renderSubmitButtons() {
    return (
      <View
        id="external-rss-feed__submit-button-group"
        margin="medium 0 small"
        textAlign="end"
        display="block"
      >
        <Button onClick={this.clearAddRSS} margin="0 x-small 0 0">
          {I18n.t('Cancel')}
        </Button>
        <Button
          id="external-rss-feed__submit-button"
          disabled={!this.isDoneSelecting()}
          type="submit"
          color="primary"
          onClick={this.addRssSelection}
          margin="0 x-small 0 0"
        >
          {I18n.t('Add Feed')}
        </Button>
      </View>
    )
  }

  renderSpecificHeaderPhrase() {
    return (
      <div className="announcements-tray-row">
        <View margin="medium 0" display="block">
          <Checkbox
            checked={this.state.phraseChecked}
            onChange={this.handleCheckboxPhraseChecked}
            label={I18n.t('Only add posts with a specific phrase in the title')}
            name="external-rss-feed__phrase-checkbox"
          />
          {this.state.phraseChecked &&
            this.renderTextInput(
              this.state.phrase,
              I18n.t('Enter specific phrase'),
              this.handleTextInputSetPhrase,
              'external-rss-feed__phrase-input'
            )}
        </View>
      </div>
    )
  }

  render() {
    return (
      <View id="external-rss-feed__header" display="block" textAlign="start">
        <span id="external-rss-feed__toggle-button" ref={this.toggleRef}>
          <ToggleDetails
            id="external-rss-feed__toggle"
            summary={I18n.t('Add External Feed')}
            onToggle={this.toggleOpenState}
            expanded={this.state.isOpen}
            name="external-rss-feed__toggle"
          >
            <Dialog
              open={this.state.isOpen}
              shouldReturnFocus={true}
              defaultFocusElement={() => this.toggleBtn}
            >
              {this.renderTextInput(
                this.state.feedURL,
                I18n.t('Feed url'),
                this.handleTextInputSetFeedURL,
                'external-rss-feed__url-input'
              )}
              {this.renderEmbeddedSelection()}
              {this.renderSpecificHeaderPhrase()}
              {this.renderSubmitButtons()}
            </Dialog>
          </ToggleDetails>
        </span>
        {this.renderRssFeedList()}
      </View>
    )
  }
}

const connectState = state => ({isSaving: state.externalRssFeed.isSaving})
const connectActions = dispatch =>
  bindActionCreators(select(actions, ['addExternalFeed']), dispatch)
export const ConnectedAddExternalFeed = connect(connectState, connectActions)(AddExternalFeed)<|MERGE_RESOLUTION|>--- conflicted
+++ resolved
@@ -48,10 +48,6 @@
 export default class AddExternalFeed extends React.Component {
   static propTypes = {
     defaultOpen: bool,
-<<<<<<< HEAD
-    isSaving: bool.isRequired,
-=======
->>>>>>> 16101d78
     addExternalFeed: func.isRequired,
   }
 
