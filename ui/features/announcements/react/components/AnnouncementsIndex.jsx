/*
 * Copyright (C) 2017 - present Instructure, Inc.
 *
 * This file is part of Canvas.
 *
 * Canvas is free software: you can redistribute it and/or modify it under
 * the terms of the GNU Affero General Public License as published by the Free
 * Software Foundation, version 3 of the License.
 *
 * Canvas is distributed in the hope that it will be useful, but WITHOUT ANY
 * WARRANTY; without even the implied warranty of MERCHANTABILITY or FITNESS FOR
 * A PARTICULAR PURPOSE. See the GNU Affero General Public License for more
 * details.
 *
 * You should have received a copy of the GNU Affero General Public License along
 * with this program. If not, see <http://www.gnu.org/licenses/>.
 */

import {useScope as useI18nScope} from '@canvas/i18n'
import React, {Component} from 'react'
import {func, bool, number} from 'prop-types'
import {connect} from 'react-redux'
import {bindActionCreators} from 'redux'

import {Text} from '@instructure/ui-text'
import {Heading} from '@instructure/ui-heading'
import {Spinner} from '@instructure/ui-spinner'
import {View} from '@instructure/ui-view'
import {ScreenReaderContent} from '@instructure/ui-a11y-content'
import {Pagination} from '@instructure/ui-pagination'

import AnnouncementRow from '@canvas/announcements/react/components/AnnouncementRow'
import AnnouncementEmptyState from './AnnouncementEmptyState'
import {showConfirmDelete} from './ConfirmDeleteModal'

import select from '@canvas/obj-select'
import {selectPaginationState} from '@canvas/pagination/redux/actions'
import {announcementList} from '@canvas/announcements/react/proptypes/announcement'
import masterCourseDataShape from '@canvas/courses/react/proptypes/masterCourseData'
import actions from '../actions'
import propTypes from '../propTypes'
import {ConnectedIndexHeader} from './IndexHeader'
import TopNavPortalWithDefaults from '@canvas/top-navigation/react/TopNavPortalWithDefaults'

const I18n = useI18nScope('announcements_v2')

export default class AnnouncementsIndex extends Component {
  static propTypes = {
    announcements: announcementList.isRequired,
    announcementsPage: number.isRequired,
    announcementsLastPage: number.isRequired,
    isLoadingAnnouncements: bool.isRequired,
    hasLoadedAnnouncements: bool.isRequired,
    isCourseContext: bool.isRequired,
    getAnnouncements: func.isRequired,
    announcementSelectionChangeStart: func.isRequired,
    permissions: propTypes.permissions.isRequired,
    masterCourseData: masterCourseDataShape,
    deleteAnnouncements: func.isRequired,
    toggleAnnouncementsLock: func.isRequired,
    announcementsLocked: bool.isRequired,
  }

  static defaultProps = {
    masterCourseData: null,
  }

  componentDidMount() {
    if (!this.props.hasLoadedAnnouncements) {
      this.props.getAnnouncements()
    }
  }

  onManageAnnouncement = (e, {action, id, lock}) => {
    switch (action) {
      case 'delete':
        showConfirmDelete({
          selectedCount: 1,
          modalRef: modal => {
            this.deleteModal = modal
          },
          onConfirm: () => {
            this.props.deleteAnnouncements(id)
            if (this.searchInput) this.searchInput.focus()
          },
        })
        break
      case 'lock':
        this.props.toggleAnnouncementsLock(id, lock)
        break
      default:
        break
    }
  }

  selectPage(page) {
    return () => this.props.getAnnouncements({page, select: true})
  }

  renderEmptyAnnouncements() {
    if (this.props.hasLoadedAnnouncements && !this.props.announcements.length) {
      return <AnnouncementEmptyState canCreate={this.props.permissions.create} />
    } else {
      return null
    }
  }

  renderSpinner(condition, title) {
    if (condition) {
      return (
        <div style={{textAlign: 'center'}}>
          <Spinner size="small" delay={500} renderTitle={title} />
        </div>
      )
    } else {
      return null
    }
  }

  renderAnnouncements() {
    if (this.props.hasLoadedAnnouncements && this.props.announcements.length) {
      return (
        <View margin="medium">
          <ScreenReaderContent>
            <Heading level="h2">{I18n.t('Announcements List')}</Heading>
          </ScreenReaderContent>
          {this.props.announcements.map(announcement => (
            <AnnouncementRow
              key={announcement.id}
              announcement={announcement}
              canManage={
                this.props.permissions.manage_course_content_edit && announcement.permissions.update
              }
              canDelete={this.props.permissions.manage_course_content_delete}
              masterCourseData={this.props.masterCourseData}
              onSelectedChanged={this.props.announcementSelectionChangeStart}
              onManageMenuSelect={this.onManageAnnouncement}
              canHaveSections={this.props.isCourseContext}
              announcementsLocked={this.props.announcementsLocked}
            />
          ))}
        </View>
      )
    } else {
      return null
    }
  }

  renderPageButton(page) {
    return (
      <Pagination.Page
        key={page}
        onClick={this.selectPage(page)}
        current={page === this.props.announcementsPage}
      >
        <ScreenReaderContent>{I18n.t('Page %{pageNum}', {pageNum: page})}</ScreenReaderContent>
        <span aria-hidden="true">{page}</span>
      </Pagination.Page>
    )
  }

  renderPagination() {
    const pages = Array.from(Array(this.props.announcementsLastPage)).map((_, i) =>
      this.renderPageButton(i + 1)
    )
    if (pages.length > 1 && !this.props.isLoadingAnnouncements) {
      return (
        <Pagination
          variant="compact"
          labelNext={I18n.t('Next Announcements Page')}
          labelPrev={I18n.t('Previous Announcements Page')}
        >
          {pages}
        </Pagination>
      )
    }
    return null
  }

  render() {
    return (
      <>
        {window.ENV.FEATURES?.instui_nav && (
          <TopNavPortalWithDefaults
            currentPageName={I18n.t('Announcements')}
<<<<<<< HEAD
            useTutorial={true}
=======
>>>>>>> 4b58b620
            useStudentView={true}
          />
        )}
        <div className="announcements-v2__wrapper">
          <ScreenReaderContent>
            <Heading level="h1">{I18n.t('Announcements')}</Heading>
          </ScreenReaderContent>
          <ConnectedIndexHeader
            searchInputRef={c => {
              this.searchInput = c
            }}
          />
          {this.renderSpinner(this.props.isLoadingAnnouncements, I18n.t('Loading Announcements'))}
          {this.renderEmptyAnnouncements()}
          {this.renderAnnouncements()}
          {this.renderPagination()}
        </div>
      </>
    )
  }
}

const connectState = state => ({
  isCourseContext: state.contextType === 'course',
  ...selectPaginationState(state, 'announcements'),
  ...select(state, ['permissions', 'masterCourseData', 'announcementsLocked']),
})
const connectActions = dispatch =>
  bindActionCreators(
    select(actions, [
      'getAnnouncements',
      'announcementSelectionChangeStart',
      'deleteAnnouncements',
      'toggleAnnouncementsLock',
    ]),
    dispatch
  )

export const ConnectedAnnouncementsIndex = connect(connectState, connectActions)(AnnouncementsIndex)<|MERGE_RESOLUTION|>--- conflicted
+++ resolved
@@ -183,10 +183,6 @@
         {window.ENV.FEATURES?.instui_nav && (
           <TopNavPortalWithDefaults
             currentPageName={I18n.t('Announcements')}
-<<<<<<< HEAD
-            useTutorial={true}
-=======
->>>>>>> 4b58b620
             useStudentView={true}
           />
         )}
