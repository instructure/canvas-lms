--- conflicted
+++ resolved
@@ -35,10 +35,6 @@
     if (modal) modal.show()
   }
 
-<<<<<<< HEAD
-   
-=======
->>>>>>> 51db239a
   ReactDOM.render(
     <ConfirmDeleteModal {...props} parent={parent} ref={showConfirmDeleteRef} />,
     parent,
