/*
 * Copyright (C) 2017 - present Instructure, Inc.
 *
 * This file is part of Canvas.
 *
 * Canvas is free software: you can redistribute it and/or modify it under
 * the terms of the GNU Affero General Public License as published by the Free
 * Software Foundation, version 3 of the License.
 *
 * Canvas is distributed in the hope that it will be useful, but WITHOUT ANY
 * WARRANTY; without even the implied warranty of MERCHANTABILITY or FITNESS FOR
 * A PARTICULAR PURPOSE. See the GNU Affero General Public License for more
 * details.
 *
 * You should have received a copy of the GNU Affero General Public License along
 * with this program. If not, see <http://www.gnu.org/licenses/>.
 */

import {bindActionCreators} from 'redux'
import {bool, func, number, string} from 'prop-types'
import {connect} from 'react-redux'
import {useScope as useI18nScope} from '@canvas/i18n'
import React, {Component} from 'react'
import {Button} from '@instructure/ui-buttons'
import {FormField} from '@instructure/ui-form-field'
import {View} from '@instructure/ui-view'
import {Flex} from '@instructure/ui-flex'
import {
  IconLockLine,
  IconPlusLine,
  IconTrashLine,
  IconUnlockLine,
  IconInvitationLine,
} from '@instructure/ui-icons'
import {PresentationContent, ScreenReaderContent} from '@instructure/ui-a11y-content'

import actions from '../actions'
import ExternalFeedsTray from './ExternalFeedsTray'
import propTypes from '../propTypes'
import select from '@canvas/obj-select'
import {showConfirmDelete} from './ConfirmDeleteModal'
import {SimpleSelect} from '@instructure/ui-simple-select'
import WithBreakpoints, {breakpointsShape} from '@canvas/with-breakpoints'
import {HeadingMenu} from '@canvas/discussions/react/components/HeadingMenu'
import {SearchField} from '@canvas/discussions/react/components/SearchField'
import {ActionDropDown} from '@canvas/announcements/react/components/ActionDropDown'

const I18n = useI18nScope('announcements_v2')

const instUINavEnabled = () => window.ENV?.FEATURES?.instui_nav

// Delay the search so as not to overzealously read out the number
// of search results to the user
const announcementsFilter = {
  all: {name: I18n.t('All Announcements'), title: I18n.t('Announcements')},
  unread: {name: I18n.t('Unread Announcements'), title: I18n.t('Unread Announcements')},
}
const getFilters = () => ({
  all: instUINavEnabled() ? announcementsFilter.all : I18n.t('All'),
  unread: instUINavEnabled() ? announcementsFilter.unread : I18n.t('Unread'),
})

export default class IndexHeader extends Component {
  static propTypes = {
    breakpoints: breakpointsShape.isRequired,
    contextType: string,
    contextId: string,
    isBusy: bool,
    selectedCount: number,
    isToggleLocking: bool.isRequired,
    permissions: propTypes.permissions.isRequired,
    atomFeedUrl: string,
    searchAnnouncements: func.isRequired,
    toggleSelectedAnnouncementsLock: func.isRequired,
    deleteSelectedAnnouncements: func.isRequired,
    searchInputRef: func,
    markAllAnnouncementRead: func.isRequired,
    announcementsLocked: bool.isRequired,
  }

  static defaultProps = {
    isBusy: false,
    atomFeedUrl: null,
    selectedCount: 0,
    searchInputRef: null,
    breakpoints: {},
  }

  onDelete = () => {
    showConfirmDelete({
      modalRef: modal => {
        this.deleteModal = modal
      },
      selectedCount: this.props.selectedCount,
      onConfirm: () => this.props.deleteSelectedAnnouncements(),
      onHide: () => {
        const {deleteBtn, searchInput} = this
        if (deleteBtn && deleteBtn._button && !deleteBtn._button.disabled) {
          deleteBtn.focus()
        } else if (searchInput) {
          searchInput.focus()
        }
      },
    })
  }

  onFilterChange = data => {
    this.props.searchAnnouncements({filter: data.value})
  }

  onSearchChange = data => {
    this.props.searchAnnouncements({term: data.searchTerm})
  }

  renderLockToggleButton(icon, label, screenReaderLabel, responsiveStyles) {
    return (
      <Button
        disabled={this.props.isBusy || this.props.selectedCount === 0}
        size="medium"
        display={responsiveStyles.buttonDisplay}
        id="lock_announcements"
        data-testid="lock_announcements"
        onClick={this.props.toggleSelectedAnnouncementsLock}
        renderIcon={icon}
        key="lockButton"
      >
        {instUINavEnabled() && <PresentationContent>{label}</PresentationContent>}
        <ScreenReaderContent>{screenReaderLabel}</ScreenReaderContent>
      </Button>
    )
  }

  renderButtonMenu = () => {
    return (
      <ActionDropDown
        label={I18n.t('More')}
        disabled={this.props.isBusy || this.props.selectedCount === 0}
<<<<<<< HEAD
=======
        key="actionDropDown"
>>>>>>> 5c259ed4
        actions={[
          {
            icon: IconTrashLine,
            label: I18n.t('Delete'),
            screenReaderLabel: I18n.t('Delete Selected Announcements'),
            action: this.onDelete,
            disabled: this.props.isBusy || this.props.selectedCount === 0,
          },
          {
            icon:
              !this.props.announcementsLocked && this.props.isToggleLocking
                ? IconLockLine
                : IconUnlockLine,
            label:
              !this.props.announcementsLocked && this.props.isToggleLocking
                ? I18n.t('Lock')
                : I18n.t('Unlock'),
            screenReaderLabel:
              !this.props.announcementsLocked && this.props.isToggleLocking
                ? I18n.t('Lock Selected Announcements')
                : I18n.t('Unlock Selected Announcements'),
            action: this.props.toggleSelectedAnnouncementsLock,
            disabled: this.props.isBusy || this.props.selectedCount === 0,
          },
        ]}
      />
    )
  }

<<<<<<< HEAD
  renderActionButtons(responsiveStyles) {
    const {breakpoints} = this.props
    const instUIICEDesktop = instUINavEnabled() && breakpoints.ICEDesktop
    const tabletDirection = breakpoints.tablet ? 'row-reverse' : 'column'
    const directionWithInstUi = instUINavEnabled() ? tabletDirection : 'row'
    const buttonsDirection = instUIICEDesktop ? 'row-reverse' : directionWithInstUi

    return (
      <Flex
        wrap="no-wrap"
        direction={buttonsDirection}
        gap="small"
        justifyItems="end"
        overflowX="hidden"
        overflowY="hidden"
        width="100%"
        height="100%"
      >
        {this.props.permissions.create && (
          <Button
            href={`/${this.props.contextType}s/${this.props.contextId}/discussion_topics/new?is_announcement=true`}
            color="primary"
            display={responsiveStyles.buttonDisplay}
            id="add_announcement"
            renderIcon={IconPlusLine}
          >
            <ScreenReaderContent>{I18n.t('Add announcement')}</ScreenReaderContent>
            <PresentationContent>{I18n.t('Announcement')}</PresentationContent>
          </Button>
        )}
=======
  renderAddAnnouncementButton(responsiveStyles) {
    return (
      this.props.permissions.create && (
>>>>>>> 5c259ed4
        <Button
          href={`/${this.props.contextType}s/${this.props.contextId}/discussion_topics/new?is_announcement=true`}
          color="primary"
          display={responsiveStyles.buttonDisplay}
          id="add_announcement"
          renderIcon={IconPlusLine}
          key="addAnnouncementButton"
        >
<<<<<<< HEAD
          <ScreenReaderContent>{I18n.t('Mark All Announcement Read')}</ScreenReaderContent>
          <PresentationContent>{I18n.t('Mark All as Read')}</PresentationContent>
        </Button>
        {instUINavEnabled && breakpoints.mobileOnly ? (
          this.renderButtonMenu()
        ) : (
          <>
            {this.props.permissions.manage_course_content_delete && (
              <Button
                disabled={this.props.isBusy || this.props.selectedCount === 0}
                size="medium"
                display={responsiveStyles.buttonDisplay}
                id="delete_announcements"
                data-testid="delete-announcements-button"
                onClick={this.onDelete}
                renderIcon={<IconTrashLine />}
                ref={c => {
                  this.deleteBtn = c
                }}
              >
                {instUINavEnabled() && (
                  <PresentationContent>{I18n.t('Delete')}</PresentationContent>
                )}
                <ScreenReaderContent>{I18n.t('Delete Selected Announcements')}</ScreenReaderContent>
              </Button>
            )}
            {this.props.permissions.manage_course_content_edit &&
              !this.props.announcementsLocked &&
              (this.props.isToggleLocking
                ? this.renderLockToggleButton(
                    <IconLockLine />,
                    I18n.t('Lock'),
                    I18n.t('Lock Selected Announcements'),
                    responsiveStyles
                  )
                : this.renderLockToggleButton(
                    <IconUnlockLine />,
                    I18n.t('Unlock'),
                    I18n.t('Unlock Selected Announcements'),
                    responsiveStyles
                  ))}
          </>
        )}
=======
          <ScreenReaderContent>{I18n.t('Add announcement')}</ScreenReaderContent>
          <PresentationContent>{I18n.t('Announcement')}</PresentationContent>
        </Button>
      )
    )
  }

  renderMarkAllAsReadButton(responsiveStyles) {
    return (
      <Button
        id="mark_all_announcement_read"
        data-testid="mark-all-announcement-read"
        renderIcon={IconInvitationLine}
        display={responsiveStyles.buttonDisplay}
        onClick={this.props.markAllAnnouncementRead}
        disabled={this.props.isBusy}
        key="markAllAsReadButton"
      >
        <ScreenReaderContent>{I18n.t('Mark All Announcement Read')}</ScreenReaderContent>
        <PresentationContent>{I18n.t('Mark All as Read')}</PresentationContent>
      </Button>
    )
  }

  renderDeleteButton(responsiveStyles) {
    return (
      this.props.permissions.manage_course_content_delete && (
        <Button
          disabled={this.props.isBusy || this.props.selectedCount === 0}
          size="medium"
          display={responsiveStyles.buttonDisplay}
          id="delete_announcements"
          data-testid="delete-announcements-button"
          onClick={this.onDelete}
          renderIcon={<IconTrashLine />}
          ref={c => {
            this.deleteBtn = c
          }}
          key="deleteButton"
        >
          {instUINavEnabled() && <PresentationContent>{I18n.t('Delete')}</PresentationContent>}
          <ScreenReaderContent>{I18n.t('Delete Selected Announcements')}</ScreenReaderContent>
        </Button>
      )
    )
  }

  renderLockButton(responsiveStyles) {
    return (
      this.props.permissions.manage_course_content_edit &&
      !this.props.announcementsLocked &&
      (this.props.isToggleLocking
        ? this.renderLockToggleButton(
            <IconLockLine />,
            I18n.t('Lock'),
            I18n.t('Lock Selected Announcements'),
            responsiveStyles
          )
        : this.renderLockToggleButton(
            <IconUnlockLine />,
            I18n.t('Unlock'),
            I18n.t('Unlock Selected Announcements'),
            responsiveStyles
          ))
    )
  }

  renderActionButtons(responsiveStyles) {
    const {breakpoints} = this.props

    const buttonsDirection = !instUINavEnabled() || breakpoints.ICEDesktop ? 'row' : 'column'
    const buttonsDesktop = [
      this.renderLockButton(responsiveStyles),
      this.renderDeleteButton(responsiveStyles),
      this.renderMarkAllAsReadButton(responsiveStyles),
      this.renderAddAnnouncementButton(responsiveStyles),
    ]

    const buttonsMobile = [
      this.renderAddAnnouncementButton(responsiveStyles),
      this.renderMarkAllAsReadButton(responsiveStyles),
      this.renderButtonMenu(),
    ]

    if (!instUINavEnabled()) {
      buttonsDesktop.reverse()
    }

    return (
      <Flex
        wrap="no-wrap"
        direction={buttonsDirection}
        gap="small"
        justifyItems="end"
        overflowX="hidden"
        overflowY="hidden"
        width="100%"
        height="100%"
      >
        {instUINavEnabled() && (breakpoints.ICEDesktop ? buttonsDesktop : buttonsMobile)}
        {!instUINavEnabled() && buttonsDesktop}
>>>>>>> 5c259ed4
      </Flex>
    )
  }

  renderSearchField() {
    return (
      <SearchField
        name="announcements_search"
        searchInputRef={this.props.searchInputRef}
        onSearchEvent={this.onSearchChange}
        placeholder={I18n.t('Search...')}
      />
    )
  }

  renderOldHeader(breakpoints) {
    const ddSize = breakpoints.ICEDesktopOnly ? '100px' : '100%'
    const containerSize = breakpoints.tablet ? 'auto' : '100%'

    return (
      <View>
        <View margin="0 0 medium" display="block">
          <Flex wrap="wrap" justifyItems="end" gap="small">
            <Flex.Item size={ddSize} shouldGrow={true} shouldShrink={true}>
              <FormField
                id="announcement-filter"
                label={<ScreenReaderContent>{I18n.t('Announcement Filter')}</ScreenReaderContent>}
              >
                <SimpleSelect
                  renderLabel=""
                  id="announcement-filter"
                  name="filter-dropdown"
                  onChange={(_e, data) => {
                    return this.props.searchAnnouncements({filter: data.value})
                  }}
                >
                  {Object.keys(getFilters()).map(filter => (
                    <SimpleSelect.Option key={filter} id={filter} value={filter}>
                      {getFilters()[filter]}
                    </SimpleSelect.Option>
                  ))}
                </SimpleSelect>
              </FormField>
            </Flex.Item>
            <Flex.Item size={containerSize} shouldGrow={true} shouldShrink={true}>
              {this.renderSearchField()}
            </Flex.Item>
            <Flex.Item>
              <Flex wrap="wrap" gap="small">
                {this.renderActionButtons({
                  buttonDisplay: 'inline-block',
                  buttonMargin: '0 0 0 small',
                })}
              </Flex>
            </Flex.Item>
          </Flex>
        </View>
        <ExternalFeedsTray
          atomFeedUrl={this.props.atomFeedUrl}
          permissions={this.props.permissions}
        />
      </View>
    )
  }

  render() {
    const {breakpoints} = this.props
    if (!instUINavEnabled()) {
      return this.renderOldHeader(breakpoints)
    }

    const flexBasis = breakpoints.ICEDesktop ? 'auto' : '100%'
    const buttonDisplay = breakpoints.ICEDesktop ? 'inline-block' : 'block'
    const headerShrink = !breakpoints.ICEDesktop
    const containerSize = breakpoints.tablet

    return (
      <Flex direction="column" as="div" gap="medium">
        <Flex.Item overflowY="visible">
          <Flex as="div" direction="row" justifyItems="space-between" wrap="wrap" gap="small">
            <Flex.Item
              width={flexBasis}
              shouldGrow={true}
              shouldShrink={headerShrink}
              overflowX="hidden"
              overflowY="hidden"
            >
              <HeadingMenu
                name={I18n.t('Announcement Filter')}
                filters={getFilters()}
                defaultSelectedFilter="all"
                onSelectFilter={this.onFilterChange}
                mobileHeader={breakpoints.mobileOnly}
              />
            </Flex.Item>
            <Flex.Item width={flexBasis} size={containerSize} overflowY="visible">
              {this.renderActionButtons({
                buttonDisplay,
              })}
            </Flex.Item>
          </Flex>
        </Flex.Item>
        {this.renderSearchField()}
        <Flex.Item margin="large 0 0 0">
          <ExternalFeedsTray
            atomFeedUrl={this.props.atomFeedUrl}
            permissions={this.props.permissions}
          />
        </Flex.Item>
      </Flex>
    )
  }
}

const connectState = state => ({
  isBusy: state.isLockingAnnouncements || state.isDeletingAnnouncements || state.isMarkingAllRead,
  selectedCount: state.selectedAnnouncements.length,
  isToggleLocking: state.isToggleLocking,
  ...select(state, [
    'contextType',
    'contextId',
    'permissions',
    'atomFeedUrl',
    'announcementsLocked',
  ]),
})
const selectedActions = [
  'searchAnnouncements',
  'toggleSelectedAnnouncementsLock',
  'deleteSelectedAnnouncements',
  'markAllAnnouncementRead',
]

const connectActions = dispatch => bindActionCreators(select(actions, selectedActions), dispatch)
export const ConnectedIndexHeader = WithBreakpoints(
  connect(connectState, connectActions)(IndexHeader)
)<|MERGE_RESOLUTION|>--- conflicted
+++ resolved
@@ -135,10 +135,7 @@
       <ActionDropDown
         label={I18n.t('More')}
         disabled={this.props.isBusy || this.props.selectedCount === 0}
-<<<<<<< HEAD
-=======
         key="actionDropDown"
->>>>>>> 5c259ed4
         actions={[
           {
             icon: IconTrashLine,
@@ -168,42 +165,9 @@
     )
   }
 
-<<<<<<< HEAD
-  renderActionButtons(responsiveStyles) {
-    const {breakpoints} = this.props
-    const instUIICEDesktop = instUINavEnabled() && breakpoints.ICEDesktop
-    const tabletDirection = breakpoints.tablet ? 'row-reverse' : 'column'
-    const directionWithInstUi = instUINavEnabled() ? tabletDirection : 'row'
-    const buttonsDirection = instUIICEDesktop ? 'row-reverse' : directionWithInstUi
-
-    return (
-      <Flex
-        wrap="no-wrap"
-        direction={buttonsDirection}
-        gap="small"
-        justifyItems="end"
-        overflowX="hidden"
-        overflowY="hidden"
-        width="100%"
-        height="100%"
-      >
-        {this.props.permissions.create && (
-          <Button
-            href={`/${this.props.contextType}s/${this.props.contextId}/discussion_topics/new?is_announcement=true`}
-            color="primary"
-            display={responsiveStyles.buttonDisplay}
-            id="add_announcement"
-            renderIcon={IconPlusLine}
-          >
-            <ScreenReaderContent>{I18n.t('Add announcement')}</ScreenReaderContent>
-            <PresentationContent>{I18n.t('Announcement')}</PresentationContent>
-          </Button>
-        )}
-=======
   renderAddAnnouncementButton(responsiveStyles) {
     return (
       this.props.permissions.create && (
->>>>>>> 5c259ed4
         <Button
           href={`/${this.props.contextType}s/${this.props.contextId}/discussion_topics/new?is_announcement=true`}
           color="primary"
@@ -212,51 +176,6 @@
           renderIcon={IconPlusLine}
           key="addAnnouncementButton"
         >
-<<<<<<< HEAD
-          <ScreenReaderContent>{I18n.t('Mark All Announcement Read')}</ScreenReaderContent>
-          <PresentationContent>{I18n.t('Mark All as Read')}</PresentationContent>
-        </Button>
-        {instUINavEnabled && breakpoints.mobileOnly ? (
-          this.renderButtonMenu()
-        ) : (
-          <>
-            {this.props.permissions.manage_course_content_delete && (
-              <Button
-                disabled={this.props.isBusy || this.props.selectedCount === 0}
-                size="medium"
-                display={responsiveStyles.buttonDisplay}
-                id="delete_announcements"
-                data-testid="delete-announcements-button"
-                onClick={this.onDelete}
-                renderIcon={<IconTrashLine />}
-                ref={c => {
-                  this.deleteBtn = c
-                }}
-              >
-                {instUINavEnabled() && (
-                  <PresentationContent>{I18n.t('Delete')}</PresentationContent>
-                )}
-                <ScreenReaderContent>{I18n.t('Delete Selected Announcements')}</ScreenReaderContent>
-              </Button>
-            )}
-            {this.props.permissions.manage_course_content_edit &&
-              !this.props.announcementsLocked &&
-              (this.props.isToggleLocking
-                ? this.renderLockToggleButton(
-                    <IconLockLine />,
-                    I18n.t('Lock'),
-                    I18n.t('Lock Selected Announcements'),
-                    responsiveStyles
-                  )
-                : this.renderLockToggleButton(
-                    <IconUnlockLine />,
-                    I18n.t('Unlock'),
-                    I18n.t('Unlock Selected Announcements'),
-                    responsiveStyles
-                  ))}
-          </>
-        )}
-=======
           <ScreenReaderContent>{I18n.t('Add announcement')}</ScreenReaderContent>
           <PresentationContent>{I18n.t('Announcement')}</PresentationContent>
         </Button>
@@ -358,7 +277,6 @@
       >
         {instUINavEnabled() && (breakpoints.ICEDesktop ? buttonsDesktop : buttonsMobile)}
         {!instUINavEnabled() && buttonsDesktop}
->>>>>>> 5c259ed4
       </Flex>
     )
   }
