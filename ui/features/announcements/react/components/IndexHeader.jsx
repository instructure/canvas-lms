/*
 * Copyright (C) 2017 - present Instructure, Inc.
 *
 * This file is part of Canvas.
 *
 * Canvas is free software: you can redistribute it and/or modify it under
 * the terms of the GNU Affero General Public License as published by the Free
 * Software Foundation, version 3 of the License.
 *
 * Canvas is distributed in the hope that it will be useful, but WITHOUT ANY
 * WARRANTY; without even the implied warranty of MERCHANTABILITY or FITNESS FOR
 * A PARTICULAR PURPOSE. See the GNU Affero General Public License for more
 * details.
 *
 * You should have received a copy of the GNU Affero General Public License along
 * with this program. If not, see <http://www.gnu.org/licenses/>.
 */

import {bindActionCreators} from 'redux'
import {bool, func, number, string} from 'prop-types'
import {connect} from 'react-redux'
import {useScope as useI18nScope} from '@canvas/i18n'
import React, {Component} from 'react'
import {Button, IconButton} from '@instructure/ui-buttons'
import {FormField} from '@instructure/ui-form-field'
import {View} from '@instructure/ui-view'
import {Flex} from '@instructure/ui-flex'
import {Menu} from '@instructure/ui-menu'
import {
  IconArrowOpenDownLine,
  IconArrowOpenUpLine,
  IconLockLine,
  IconPlusLine,
  IconTrashLine,
  IconUnlockLine,
  IconInvitationLine,
} from '@instructure/ui-icons'
import {PresentationContent, ScreenReaderContent} from '@instructure/ui-a11y-content'

import actions from '../actions'
import ExternalFeedsTray from './ExternalFeedsTray'
import propTypes from '../propTypes'
import select from '@canvas/obj-select'
import {showConfirmDelete} from './ConfirmDeleteModal'
import {SimpleSelect} from '@instructure/ui-simple-select'
<<<<<<< HEAD
import {Heading} from '@instructure/ui-heading'
import WithBreakpoints, {breakpointsShape} from '@canvas/with-breakpoints'
=======
import WithBreakpoints, {breakpointsShape} from '@canvas/with-breakpoints'
import {HeadingMenu} from '@canvas/discussions/react/components/HeadingMenu'
import {SearchField} from '@canvas/discussions/react/components/SearchField'
>>>>>>> 6d644d6a

const I18n = useI18nScope('announcements_v2')

const instUINavEnabled = () => window.ENV?.FEATURES?.instui_nav

// Delay the search so as not to overzealously read out the number
// of search results to the user
<<<<<<< HEAD
export const SEARCH_TIME_DELAY = 750
=======

>>>>>>> 6d644d6a
const getFilters = () => ({
  all: instUINavEnabled() ? I18n.t('All Announcements') : I18n.t('All'),
  unread: instUINavEnabled() ? I18n.t('Unread Announcements') : I18n.t('Unread'),
})

export default class IndexHeader extends Component {
  static propTypes = {
    breakpoints: breakpointsShape.isRequired,
<<<<<<< HEAD
    contextType: string.isRequired,
    contextId: string.isRequired,
=======
    contextType: string,
    contextId: string,
>>>>>>> 6d644d6a
    isBusy: bool,
    selectedCount: number,
    isToggleLocking: bool.isRequired,
    permissions: propTypes.permissions.isRequired,
    atomFeedUrl: string,
    searchAnnouncements: func.isRequired,
    toggleSelectedAnnouncementsLock: func.isRequired,
    deleteSelectedAnnouncements: func.isRequired,
    searchInputRef: func,
    markAllAnnouncementRead: func.isRequired,
    announcementsLocked: bool.isRequired,
  }

  static defaultProps = {
    isBusy: false,
    atomFeedUrl: null,
    selectedCount: 0,
    searchInputRef: null,
    breakpoints: {},
  }

<<<<<<< HEAD
  onSearch = debounce(
    () => {
      const term = this.searchInput.value
      this.props.searchAnnouncements({term})
    },
    SEARCH_TIME_DELAY,
    {
      leading: false,
      trailing: true,
    }
  )

  constructor(props) {
    super(props)

    this.state = {
      selectedAnnouncementFilter: 'all',
      announcementFilterOpened: false,
    }
  }

=======
>>>>>>> 6d644d6a
  onDelete = () => {
    showConfirmDelete({
      modalRef: modal => {
        this.deleteModal = modal
      },
      selectedCount: this.props.selectedCount,
      onConfirm: () => this.props.deleteSelectedAnnouncements(),
      onHide: () => {
        const {deleteBtn, searchInput} = this
        if (deleteBtn && deleteBtn._button && !deleteBtn._button.disabled) {
          deleteBtn.focus()
        } else if (searchInput) {
          searchInput.focus()
        }
      },
    })
  }

  onFilterChange = data => {
    this.props.searchAnnouncements({filter: data.value})
  }

<<<<<<< HEAD
=======
  onSearchChange = data => {
    this.props.searchAnnouncements({term: data.searchTerm})
  }

>>>>>>> 6d644d6a
  renderLockToggleButton(icon, label, screenReaderLabel, responsiveStyles) {
    return (
      <Button
        disabled={this.props.isBusy || this.props.selectedCount === 0}
        size="medium"
        display={responsiveStyles.buttonDisplay}
<<<<<<< HEAD
        margin={responsiveStyles.lockButtonMargin}
=======
>>>>>>> 6d644d6a
        id="lock_announcements"
        data-testid="lock_announcements"
        onClick={this.props.toggleSelectedAnnouncementsLock}
        renderIcon={icon}
      >
        {instUINavEnabled() && <PresentationContent>{label}</PresentationContent>}
        <ScreenReaderContent>{screenReaderLabel}</ScreenReaderContent>
      </Button>
    )
  }

  renderActionButtons(responsiveStyles) {
    return (
      <>
        {this.props.permissions.manage_course_content_edit &&
          !this.props.announcementsLocked &&
          (this.props.isToggleLocking
            ? this.renderLockToggleButton(
                <IconLockLine />,
                I18n.t('Lock'),
                I18n.t('Lock Selected Announcements'),
                responsiveStyles
              )
            : this.renderLockToggleButton(
                <IconUnlockLine />,
                I18n.t('Unlock'),
                I18n.t('Unlock Selected Announcements'),
                responsiveStyles
              ))}
        {this.props.permissions.manage_course_content_delete && (
          <Button
            disabled={this.props.isBusy || this.props.selectedCount === 0}
            size="medium"
            display={responsiveStyles.buttonDisplay}
<<<<<<< HEAD
            margin={responsiveStyles.buttonMargin}
=======
>>>>>>> 6d644d6a
            id="delete_announcements"
            data-testid="delete-announcements-button"
            onClick={this.onDelete}
            renderIcon={<IconTrashLine />}
            ref={c => {
              this.deleteBtn = c
            }}
          >
            {instUINavEnabled() && <PresentationContent>{I18n.t('Delete')}</PresentationContent>}
            <ScreenReaderContent>{I18n.t('Delete Selected Announcements')}</ScreenReaderContent>
          </Button>
        )}
<<<<<<< HEAD
=======
        <Button
          id="mark_all_announcement_read"
          data-testid="mark-all-announcement-read"
          renderIcon={IconInvitationLine}
          display={responsiveStyles.buttonDisplay}
          onClick={this.props.markAllAnnouncementRead}
          disabled={this.props.isBusy}
        >
          <ScreenReaderContent>{I18n.t('Mark all announcement read')}</ScreenReaderContent>
          <PresentationContent>{I18n.t('Mark all as read')}</PresentationContent>
        </Button>
>>>>>>> 6d644d6a
        {this.props.permissions.create && (
          <Button
            href={`/${this.props.contextType}s/${this.props.contextId}/discussion_topics/new?is_announcement=true`}
            color="primary"
            display={responsiveStyles.buttonDisplay}
<<<<<<< HEAD
            margin={responsiveStyles.buttonMargin}
=======
>>>>>>> 6d644d6a
            id="add_announcement"
            renderIcon={IconPlusLine}
          >
            <ScreenReaderContent>{I18n.t('Add announcement')}</ScreenReaderContent>
            <PresentationContent>{I18n.t('Announcement')}</PresentationContent>
          </Button>
        )}
      </>
    )
  }

<<<<<<< HEAD
  renderSearchField() {
    return (
      <TextInput
        renderLabel={
          <ScreenReaderContent>{I18n.t('Search announcements by title')}</ScreenReaderContent>
        }
        placeholder={I18n.t('Search...')}
        renderBeforeInput={<IconSearchLine />}
        ref={this.searchInputRef}
        onChange={this.onSearch}
        name="announcements_search"
      />
    )
  }

  renderOldHeader(breakpoints) {
    const ddSize = breakpoints.desktopOnly ? '100px' : '100%'
    const containerSize = breakpoints.tablet ? 'auto' : '100%'
=======
  renderOldHeader(breakpoints) {
    const ddSize = breakpoints.desktopOnly ? '100px' : '100%'
    const containerSize = breakpoints.tablet ? 'auto' : '100%'
    const {searchInputRef} = this.props
>>>>>>> 6d644d6a

    return (
      <View>
        <View margin="0 0 medium" display="block">
          <Flex wrap="wrap" justifyItems="end" gap="small">
            <Flex.Item size={ddSize} shouldGrow={true} shouldShrink={true}>
              <FormField
                id="announcement-filter"
                label={<ScreenReaderContent>{I18n.t('Announcement Filter')}</ScreenReaderContent>}
              >
                <SimpleSelect
                  renderLabel=""
                  id="announcement-filter"
                  name="filter-dropdown"
                  onChange={(_e, data) => {
                    return this.props.searchAnnouncements({filter: data.value})
                  }}
                >
                  {Object.keys(getFilters()).map(filter => (
                    <SimpleSelect.Option key={filter} id={filter} value={filter}>
                      {getFilters()[filter]}
                    </SimpleSelect.Option>
                  ))}
                </SimpleSelect>
              </FormField>
            </Flex.Item>
            <Flex.Item size={containerSize} shouldGrow={true} shouldShrink={true}>
<<<<<<< HEAD
              {this.renderSearchField()}
            </Flex.Item>
            <Flex.Item>
              {this.renderActionButtons({
                buttonDisplay: 'inline-block',
                buttonMargin: '0 0 0 small',
              })}
=======
              <SearchField
                name="announcements_search"
                searchInputRef={searchInputRef}
                onSearchEvent={this.onSearchChange}
              />
            </Flex.Item>
            <Flex.Item>
              <Flex wrap="wrap" gap="small">
                {this.renderActionButtons({
                  buttonDisplay: 'inline-block',
                  buttonMargin: '0 0 0 small',
                })}
              </Flex>
>>>>>>> 6d644d6a
            </Flex.Item>
          </Flex>
        </View>
        <ExternalFeedsTray
          atomFeedUrl={this.props.atomFeedUrl}
          permissions={this.props.permissions}
        />
      </View>
    )
  }

<<<<<<< HEAD
  renderMenu() {
    return (
      <Menu
        trigger={
          <IconButton
            size="small"
            withBackground={false}
            withBorder={false}
            renderIcon={
              this.state.announcementFilterOpened ? (
                <IconArrowOpenUpLine />
              ) : (
                <IconArrowOpenDownLine />
              )
            }
            screenReaderLabel={I18n.t('Announcement Filter')}
          />
        }
        onToggle={() =>
          this.setState({
            announcementFilterOpened: !this.state.announcementFilterOpened,
          })
        }
      >
        <Menu.Group
          selected={[this.state.selectedAnnouncementFilter]}
          onSelect={(_, selected) => {
            this.setState({selectedAnnouncementFilter: selected[0]})
            this.props.searchAnnouncements({filter: selected[0]})
          }}
          label={I18n.t('View')}
        >
          {Object.keys(getFilters()).map(filter => (
            <Menu.Item key={filter} value={filter}>
              {getFilters()[filter]}
            </Menu.Item>
          ))}
        </Menu.Group>
      </Menu>
    )
  }

  render() {
    const {breakpoints} = this.props
=======
  render() {
    const {breakpoints, searchInputRef} = this.props
>>>>>>> 6d644d6a

    if (!instUINavEnabled()) {
      return this.renderOldHeader(breakpoints)
    }

    let flexBasis = 'auto'
    let buttonDisplay = 'inline-block'
<<<<<<< HEAD
    let buttonMargin = '0 0 0 small'
    let lockButtonMargin = '0 0 0 0'
=======
>>>>>>> 6d644d6a
    let flexDirection = 'row'
    let headerShrink = false

    if (breakpoints.mobileOnly) {
      flexBasis = '100%'
      buttonDisplay = 'block'
<<<<<<< HEAD
      buttonMargin = 'small 0 0 0'
      lockButtonMargin = 'small 0 0 0'
=======
>>>>>>> 6d644d6a
      flexDirection = 'column-reverse'
      headerShrink = true
    }

    return (
      <Flex direction="column" as="div" gap="medium">
<<<<<<< HEAD
        <Flex.Item dmargin="0 0 large" overflow="hidden">
          <Flex as="div" direction="row" justifyItems="space-between" wrap="wrap" gap="small">
            <Flex.Item width={flexBasis} shouldGrow={true} shouldShrink={false}>
              <Flex as="div" direction="row" justifyItems="start" alignItems="center" width="98%">
                <Flex.Item margin="0 x-small 0 0" shouldShrink={headerShrink}>
                  <Heading level="h1">
                    {getFilters()[this.state.selectedAnnouncementFilter]}
                  </Heading>
                </Flex.Item>
                <Flex.Item>{this.renderMenu()}</Flex.Item>
              </Flex>
            </Flex.Item>
            <Flex.Item width={flexBasis} overflowX="hidden" overflowY="hidden">
              <Flex direction={flexDirection}>
                {this.renderActionButtons({buttonDisplay, buttonMargin, lockButtonMargin})}
=======
        <Flex.Item overflow="hidden">
          <Flex as="div" direction="row" justifyItems="space-between" wrap="wrap" gap="small">
            <Flex.Item width={flexBasis} shouldGrow={true} shouldShrink={headerShrink}>
              <HeadingMenu
                name={I18n.t('Announcement Filter')}
                filters={getFilters()}
                defaultSelectedFilter="all"
                onSelectFilter={this.onFilterChange}
              />
            </Flex.Item>
            <Flex.Item width={flexBasis} overflowX="hidden" overflowY="hidden">
              <Flex direction={flexDirection} wrap="wrap" gap="small">
                {this.renderActionButtons({
                  buttonDisplay,
                })}
>>>>>>> 6d644d6a
              </Flex>
            </Flex.Item>
          </Flex>
        </Flex.Item>
<<<<<<< HEAD
        {this.renderSearchField()}
=======
        <SearchField
          name="announcements_search"
          searchInputRef={searchInputRef}
          onSearchEvent={this.onSearchChange}
        />
>>>>>>> 6d644d6a
        <Flex.Item margin="large 0 0 0">
          <ExternalFeedsTray
            atomFeedUrl={this.props.atomFeedUrl}
            permissions={this.props.permissions}
          />
        </Flex.Item>
      </Flex>
    )
  }
}

const connectState = state => ({
  isBusy: state.isLockingAnnouncements || state.isDeletingAnnouncements || state.isMarkingAllRead,
  selectedCount: state.selectedAnnouncements.length,
  isToggleLocking: state.isToggleLocking,
  ...select(state, [
    'contextType',
    'contextId',
    'permissions',
    'atomFeedUrl',
    'announcementsLocked',
  ]),
})
const selectedActions = [
  'searchAnnouncements',
  'toggleSelectedAnnouncementsLock',
  'deleteSelectedAnnouncements',
  'markAllAnnouncementRead',
]

const connectActions = dispatch => bindActionCreators(select(actions, selectedActions), dispatch)
export const ConnectedIndexHeader = WithBreakpoints(
  connect(connectState, connectActions)(IndexHeader)
)<|MERGE_RESOLUTION|>--- conflicted
+++ resolved
@@ -21,14 +21,11 @@
 import {connect} from 'react-redux'
 import {useScope as useI18nScope} from '@canvas/i18n'
 import React, {Component} from 'react'
-import {Button, IconButton} from '@instructure/ui-buttons'
+import {Button} from '@instructure/ui-buttons'
 import {FormField} from '@instructure/ui-form-field'
 import {View} from '@instructure/ui-view'
 import {Flex} from '@instructure/ui-flex'
-import {Menu} from '@instructure/ui-menu'
 import {
-  IconArrowOpenDownLine,
-  IconArrowOpenUpLine,
   IconLockLine,
   IconPlusLine,
   IconTrashLine,
@@ -43,14 +40,9 @@
 import select from '@canvas/obj-select'
 import {showConfirmDelete} from './ConfirmDeleteModal'
 import {SimpleSelect} from '@instructure/ui-simple-select'
-<<<<<<< HEAD
-import {Heading} from '@instructure/ui-heading'
-import WithBreakpoints, {breakpointsShape} from '@canvas/with-breakpoints'
-=======
 import WithBreakpoints, {breakpointsShape} from '@canvas/with-breakpoints'
 import {HeadingMenu} from '@canvas/discussions/react/components/HeadingMenu'
 import {SearchField} from '@canvas/discussions/react/components/SearchField'
->>>>>>> 6d644d6a
 
 const I18n = useI18nScope('announcements_v2')
 
@@ -58,11 +50,7 @@
 
 // Delay the search so as not to overzealously read out the number
 // of search results to the user
-<<<<<<< HEAD
-export const SEARCH_TIME_DELAY = 750
-=======
-
->>>>>>> 6d644d6a
+
 const getFilters = () => ({
   all: instUINavEnabled() ? I18n.t('All Announcements') : I18n.t('All'),
   unread: instUINavEnabled() ? I18n.t('Unread Announcements') : I18n.t('Unread'),
@@ -71,13 +59,8 @@
 export default class IndexHeader extends Component {
   static propTypes = {
     breakpoints: breakpointsShape.isRequired,
-<<<<<<< HEAD
-    contextType: string.isRequired,
-    contextId: string.isRequired,
-=======
     contextType: string,
     contextId: string,
->>>>>>> 6d644d6a
     isBusy: bool,
     selectedCount: number,
     isToggleLocking: bool.isRequired,
@@ -99,30 +82,6 @@
     breakpoints: {},
   }
 
-<<<<<<< HEAD
-  onSearch = debounce(
-    () => {
-      const term = this.searchInput.value
-      this.props.searchAnnouncements({term})
-    },
-    SEARCH_TIME_DELAY,
-    {
-      leading: false,
-      trailing: true,
-    }
-  )
-
-  constructor(props) {
-    super(props)
-
-    this.state = {
-      selectedAnnouncementFilter: 'all',
-      announcementFilterOpened: false,
-    }
-  }
-
-=======
->>>>>>> 6d644d6a
   onDelete = () => {
     showConfirmDelete({
       modalRef: modal => {
@@ -145,23 +104,16 @@
     this.props.searchAnnouncements({filter: data.value})
   }
 
-<<<<<<< HEAD
-=======
   onSearchChange = data => {
     this.props.searchAnnouncements({term: data.searchTerm})
   }
 
->>>>>>> 6d644d6a
   renderLockToggleButton(icon, label, screenReaderLabel, responsiveStyles) {
     return (
       <Button
         disabled={this.props.isBusy || this.props.selectedCount === 0}
         size="medium"
         display={responsiveStyles.buttonDisplay}
-<<<<<<< HEAD
-        margin={responsiveStyles.lockButtonMargin}
-=======
->>>>>>> 6d644d6a
         id="lock_announcements"
         data-testid="lock_announcements"
         onClick={this.props.toggleSelectedAnnouncementsLock}
@@ -196,10 +148,6 @@
             disabled={this.props.isBusy || this.props.selectedCount === 0}
             size="medium"
             display={responsiveStyles.buttonDisplay}
-<<<<<<< HEAD
-            margin={responsiveStyles.buttonMargin}
-=======
->>>>>>> 6d644d6a
             id="delete_announcements"
             data-testid="delete-announcements-button"
             onClick={this.onDelete}
@@ -212,8 +160,6 @@
             <ScreenReaderContent>{I18n.t('Delete Selected Announcements')}</ScreenReaderContent>
           </Button>
         )}
-<<<<<<< HEAD
-=======
         <Button
           id="mark_all_announcement_read"
           data-testid="mark-all-announcement-read"
@@ -225,16 +171,11 @@
           <ScreenReaderContent>{I18n.t('Mark all announcement read')}</ScreenReaderContent>
           <PresentationContent>{I18n.t('Mark all as read')}</PresentationContent>
         </Button>
->>>>>>> 6d644d6a
         {this.props.permissions.create && (
           <Button
             href={`/${this.props.contextType}s/${this.props.contextId}/discussion_topics/new?is_announcement=true`}
             color="primary"
             display={responsiveStyles.buttonDisplay}
-<<<<<<< HEAD
-            margin={responsiveStyles.buttonMargin}
-=======
->>>>>>> 6d644d6a
             id="add_announcement"
             renderIcon={IconPlusLine}
           >
@@ -246,31 +187,10 @@
     )
   }
 
-<<<<<<< HEAD
-  renderSearchField() {
-    return (
-      <TextInput
-        renderLabel={
-          <ScreenReaderContent>{I18n.t('Search announcements by title')}</ScreenReaderContent>
-        }
-        placeholder={I18n.t('Search...')}
-        renderBeforeInput={<IconSearchLine />}
-        ref={this.searchInputRef}
-        onChange={this.onSearch}
-        name="announcements_search"
-      />
-    )
-  }
-
-  renderOldHeader(breakpoints) {
-    const ddSize = breakpoints.desktopOnly ? '100px' : '100%'
-    const containerSize = breakpoints.tablet ? 'auto' : '100%'
-=======
   renderOldHeader(breakpoints) {
     const ddSize = breakpoints.desktopOnly ? '100px' : '100%'
     const containerSize = breakpoints.tablet ? 'auto' : '100%'
     const {searchInputRef} = this.props
->>>>>>> 6d644d6a
 
     return (
       <View>
@@ -298,15 +218,6 @@
               </FormField>
             </Flex.Item>
             <Flex.Item size={containerSize} shouldGrow={true} shouldShrink={true}>
-<<<<<<< HEAD
-              {this.renderSearchField()}
-            </Flex.Item>
-            <Flex.Item>
-              {this.renderActionButtons({
-                buttonDisplay: 'inline-block',
-                buttonMargin: '0 0 0 small',
-              })}
-=======
               <SearchField
                 name="announcements_search"
                 searchInputRef={searchInputRef}
@@ -320,7 +231,6 @@
                   buttonMargin: '0 0 0 small',
                 })}
               </Flex>
->>>>>>> 6d644d6a
             </Flex.Item>
           </Flex>
         </View>
@@ -332,55 +242,8 @@
     )
   }
 
-<<<<<<< HEAD
-  renderMenu() {
-    return (
-      <Menu
-        trigger={
-          <IconButton
-            size="small"
-            withBackground={false}
-            withBorder={false}
-            renderIcon={
-              this.state.announcementFilterOpened ? (
-                <IconArrowOpenUpLine />
-              ) : (
-                <IconArrowOpenDownLine />
-              )
-            }
-            screenReaderLabel={I18n.t('Announcement Filter')}
-          />
-        }
-        onToggle={() =>
-          this.setState({
-            announcementFilterOpened: !this.state.announcementFilterOpened,
-          })
-        }
-      >
-        <Menu.Group
-          selected={[this.state.selectedAnnouncementFilter]}
-          onSelect={(_, selected) => {
-            this.setState({selectedAnnouncementFilter: selected[0]})
-            this.props.searchAnnouncements({filter: selected[0]})
-          }}
-          label={I18n.t('View')}
-        >
-          {Object.keys(getFilters()).map(filter => (
-            <Menu.Item key={filter} value={filter}>
-              {getFilters()[filter]}
-            </Menu.Item>
-          ))}
-        </Menu.Group>
-      </Menu>
-    )
-  }
-
-  render() {
-    const {breakpoints} = this.props
-=======
   render() {
     const {breakpoints, searchInputRef} = this.props
->>>>>>> 6d644d6a
 
     if (!instUINavEnabled()) {
       return this.renderOldHeader(breakpoints)
@@ -388,45 +251,18 @@
 
     let flexBasis = 'auto'
     let buttonDisplay = 'inline-block'
-<<<<<<< HEAD
-    let buttonMargin = '0 0 0 small'
-    let lockButtonMargin = '0 0 0 0'
-=======
->>>>>>> 6d644d6a
     let flexDirection = 'row'
     let headerShrink = false
 
     if (breakpoints.mobileOnly) {
       flexBasis = '100%'
       buttonDisplay = 'block'
-<<<<<<< HEAD
-      buttonMargin = 'small 0 0 0'
-      lockButtonMargin = 'small 0 0 0'
-=======
->>>>>>> 6d644d6a
       flexDirection = 'column-reverse'
       headerShrink = true
     }
 
     return (
       <Flex direction="column" as="div" gap="medium">
-<<<<<<< HEAD
-        <Flex.Item dmargin="0 0 large" overflow="hidden">
-          <Flex as="div" direction="row" justifyItems="space-between" wrap="wrap" gap="small">
-            <Flex.Item width={flexBasis} shouldGrow={true} shouldShrink={false}>
-              <Flex as="div" direction="row" justifyItems="start" alignItems="center" width="98%">
-                <Flex.Item margin="0 x-small 0 0" shouldShrink={headerShrink}>
-                  <Heading level="h1">
-                    {getFilters()[this.state.selectedAnnouncementFilter]}
-                  </Heading>
-                </Flex.Item>
-                <Flex.Item>{this.renderMenu()}</Flex.Item>
-              </Flex>
-            </Flex.Item>
-            <Flex.Item width={flexBasis} overflowX="hidden" overflowY="hidden">
-              <Flex direction={flexDirection}>
-                {this.renderActionButtons({buttonDisplay, buttonMargin, lockButtonMargin})}
-=======
         <Flex.Item overflow="hidden">
           <Flex as="div" direction="row" justifyItems="space-between" wrap="wrap" gap="small">
             <Flex.Item width={flexBasis} shouldGrow={true} shouldShrink={headerShrink}>
@@ -442,20 +278,15 @@
                 {this.renderActionButtons({
                   buttonDisplay,
                 })}
->>>>>>> 6d644d6a
               </Flex>
             </Flex.Item>
           </Flex>
         </Flex.Item>
-<<<<<<< HEAD
-        {this.renderSearchField()}
-=======
         <SearchField
           name="announcements_search"
           searchInputRef={searchInputRef}
           onSearchEvent={this.onSearchChange}
         />
->>>>>>> 6d644d6a
         <Flex.Item margin="large 0 0 0">
           <ExternalFeedsTray
             atomFeedUrl={this.props.atomFeedUrl}
