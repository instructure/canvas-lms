/*
 * Copyright (C) 2024 - present Instructure, Inc.
 *
 * This file is part of Canvas.
 *
 * Canvas is free software: you can redistribute it and/or modify it under
 * the terms of the GNU Affero General Public License as published by the Free
 * Software Foundation, version 3 of the License.
 *
 * Canvas is distributed in the hope that it will be useful, but WITHOUT ANY
 * WARRANTY; without even the implied warranty of MERCHANTABILITY or FITNESS FOR
 * A PARTICULAR PURPOSE. See the GNU Affero General Public License for more
 * details.
 *
 * You should have received a copy of the GNU Affero General Public License along
 * with this program. If not, see <http://www.gnu.org/licenses/>.
 */

import React, {useCallback, useEffect, useState, type FormEventHandler, type ReactNode} from 'react'
import {useScope as createI18nScope} from '@canvas/i18n'
import {Heading} from '@instructure/ui-heading'
import {Modal} from '@instructure/ui-modal'
import {Button, CloseButton} from '@instructure/ui-buttons'
import {Text} from '@instructure/ui-text'
import {Tooltip} from '@instructure/ui-tooltip'
import {raw} from '@instructure/html-escape'
import {Flex} from '@instructure/ui-flex'
import {datetimeString} from '@canvas/datetime/date-functions'
import './AccessTokenDetails.css'
import doFetchApi from '@canvas/do-fetch-api-effect'
import {showFlashError} from '@canvas/alerts/react/FlashAlert'
import {Spinner} from '@instructure/ui-spinner'
import type {Token} from './types'

const I18n = createI18nScope('profile')

type NetworkState = 'loaded' | 'loading' | 'error' | 'submitting'

export interface AccessTokenDetailsProps {
  url: string
  loadedToken?: Token
  userCanUpdateTokens: boolean
  onTokenLoad?: (token: Token) => void
  onClose: () => void
}

const AccessTokenDetails = ({
  url,
  loadedToken,
  userCanUpdateTokens,
  onTokenLoad,
  onClose,
}: AccessTokenDetailsProps) => {
  const [token, setToken] = useState(loadedToken)
  const [networkState, setNetworkState] = useState<NetworkState>(token ? 'loaded' : 'loading')
  const shouldShowTokenWarning = (token?.visible_token?.length ?? 0) > 10
  const title = I18n.t('Access Token Details')
  const buttonText =
    networkState === 'submitting' ? I18n.t('Regenerating token...') : I18n.t('Regenerate Token')

  const requestToken = useCallback(
    async ({
      method,
      body,
      handleError,
    }: {
      method: 'GET' | 'PUT'
      body?: object
      handleError: () => void
    }) => {
      try {
        const {json} = await doFetchApi<Token>({
          path: url,
          method,
          body,
        })

        setToken(json!)
        setNetworkState('loaded')
        onTokenLoad?.(json!)
      } catch {
        handleError()
      }
    },
    [onTokenLoad, url],
  )

  const handleSubmit: FormEventHandler = async event => {
    event.preventDefault()

<<<<<<< HEAD
     
=======
>>>>>>> 51db239a
    const isConfirmed = window.confirm(
      I18n.t(
        'Are you sure you want to regenerate this token?  Anything using this token will have to be updated.',
      ),
    )
    if (!isConfirmed) {
      return
    }

    setNetworkState('submitting')

    requestToken({
      method: 'PUT',
      body: {token: {regenerate: 1}},
      handleError: () => showFlashError(I18n.t('Failed to regenerate access token.'))(),
    })
  }

  useEffect(() => {
    if (!token) {
      requestToken({method: 'GET', handleError: () => setNetworkState('error')})
    }
  }, [requestToken, token])

  let details: ReactNode

  if (networkState === 'loading') {
    details = <Spinner renderTitle="Loading" size="large" margin="small auto" />
  }

  if (networkState === 'error') {
    details = <Text>{I18n.t('Failed to load access token details. Please try again later.')}</Text>
  }

  if (['loaded', 'submitting'].includes(networkState) && token) {
    details = (
      <div>
        <div className="access-token-details__list-item">
          <Text weight="bold">{I18n.t('Token')}</Text>
          <div>
            <Text wrap="break-word" data-testid="visible_token">
              {token.visible_token}
            </Text>
            <br />
            {shouldShowTokenWarning && (
              <Text
                size="small"
                wrap="break-word"
                dangerouslySetInnerHTML={{
                  __html: raw(
                    I18n.t(
                      "*Copy this token down now*. Once you leave this page you won't be able to retrieve the full token anymore, you'll have to regenerate it to get a new value.",
                      {wrapper: '<b>$1</b>'},
                    ),
                  ),
                }}
              />
            )}
          </div>
        </div>
        <div className="access-token-details__list-item">
          <Text weight="bold">{I18n.t('App')}</Text>
          <Text>{token.app_name}</Text>
        </div>
        <div className="access-token-details__list-item">
          <Text weight="bold">{I18n.t('Purpose')}</Text>
          <Text>{token.purpose}</Text>
        </div>
        <div className="access-token-details__list-item">
          <Text weight="bold">{I18n.t('Created')}</Text>
          <Text>{datetimeString(token.created_at) || '--'}</Text>
        </div>
        <div className="access-token-details__list-item">
          <Text weight="bold">{I18n.t('Last Used')}</Text>
          <Text>{datetimeString(token.last_used_at) || '--'}</Text>
        </div>
        <div className="access-token-details__list-item">
          <Text weight="bold">{I18n.t('Expires')}</Text>
          <Text>{datetimeString(token.expires_at) || I18n.t('never')}</Text>
        </div>
      </div>
    )
  }

  return (
    <Modal
      as="form"
      open={true}
      onDismiss={onClose}
      size="medium"
      label={title}
      shouldCloseOnDocumentClick={false}
      onSubmit={handleSubmit}
    >
      <Modal.Header>
        <CloseButton
          placement="end"
          offset="small"
          onClick={onClose}
          screenReaderLabel={I18n.t('Close')}
        />
        <Heading>{title}</Heading>
      </Modal.Header>
      <Modal.Body>
        <Flex direction="column" gap="medium">
          <Text
            dangerouslySetInnerHTML={{
              __html: raw(
                I18n.t(
                  'Access tokens can be used to allow other applications to make API calls on your behalf. You can also generate access tokens and *use the Canvas Open API* to come up with your own integrations.',
                  {
                    wrapper:
                      '<a href="https://canvas.instructure.com/doc/api/index.html" class="external" target="_blank" rel="noreferrer noopener">$1</a>',
                  },
                ),
              ),
            }}
          />
          {details}
        </Flex>
      </Modal.Body>
      {userCanUpdateTokens && (
        <Modal.Footer>
          <Tooltip
            renderTip={I18n.t('An expired token cannot be regenerated')}
            on={token && !token.can_manually_regenerate ? ['hover', 'focus'] : []}
          >
            <Button
              type="submit"
              color="primary"
              aria-label={buttonText}
              disabled={networkState === 'submitting' || !token?.can_manually_regenerate}
            >
              {buttonText}
            </Button>
          </Tooltip>
        </Modal.Footer>
      )}
    </Modal>
  )
}

export default AccessTokenDetails<|MERGE_RESOLUTION|>--- conflicted
+++ resolved
@@ -88,10 +88,6 @@
   const handleSubmit: FormEventHandler = async event => {
     event.preventDefault()
 
-<<<<<<< HEAD
-     
-=======
->>>>>>> 51db239a
     const isConfirmed = window.confirm(
       I18n.t(
         'Are you sure you want to regenerate this token?  Anything using this token will have to be updated.',
