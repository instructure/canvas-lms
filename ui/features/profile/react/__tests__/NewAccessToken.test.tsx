/*
 * Copyright (C) 2024 - present Instructure, Inc.
 *
 * This file is part of Canvas.
 *
 * Canvas is free software: you can redistribute it and/or modify it under
 * the terms of the GNU Affero General Public License as published by the Free
 * Software Foundation, version 3 of the License.
 *
 * Canvas is distributed in the hope that it will be useful, but WITHOUT ANY
 * WARRANTY; without even the implied warranty of MERCHANTABILITY or FITNESS FOR
 * A PARTICULAR PURPOSE. See the GNU Affero General Public License for more
 * details.
 *
 * You should have received a copy of the GNU Affero General Public License along
 * with this program. If not, see <http://www.gnu.org/licenses/>.
 */

import React from 'react'
import {render, screen, waitFor} from '@testing-library/react'
import userEvent from '@testing-library/user-event'
import fetchMock from 'fetch-mock'
import moment from 'moment-timezone'
import NewAccessToken, {PURPOSE_MAX_LENGTH} from '../NewAccessToken'

describe('NewAccessToken', () => {
  const GENERATE_ACCESS_TOKEN_URI = '/api/v1/users/self/tokens'
  const onClose = jest.fn()
  const onSubmit = jest.fn()

  beforeEach(() => {
    window.ENV = window.ENV || {}
    window.ENV.TIMEZONE = 'America/Denver'
    moment.tz.setDefault(window.ENV.TIMEZONE)
  })

  it('should show an error if the purpose field is empty', async () => {
    const user = userEvent.setup()
    render(<NewAccessToken onSubmit={onSubmit} onClose={onClose} />)
    const submit = screen.getByLabelText('Generate Token')

    await user.click(submit)

    const errorText = await screen.findByText('Purpose is required.')
    expect(errorText).toBeInTheDocument()
  })

  // fickle
  it.skip('should show an error if the purpose field is too long', async () => {
    const user = userEvent.setup()
    render(<NewAccessToken onSubmit={onSubmit} onClose={onClose} />)
    const submit = screen.getByLabelText('Generate Token')
    const purpose = screen.getByLabelText('Purpose')

    await user.type(purpose, 'a'.repeat(256))
    await user.click(submit)

    const errorText = await screen.findByText(
      `Exceeded the maximum length (${PURPOSE_MAX_LENGTH} characters).`,
    )
    expect(errorText).toBeInTheDocument()
  })

  // fickle
  it.skip('should show an error if the network request fails', async () => {
    const user = userEvent.setup()
    fetchMock.post(GENERATE_ACCESS_TOKEN_URI, 500, {overwriteRoutes: true})
    render(<NewAccessToken onSubmit={onSubmit} onClose={onClose} />)
    const submit = screen.getByLabelText('Generate Token')
    const purpose = screen.getByLabelText('Purpose')

    await user.type(purpose, 'a'.repeat(20))
    await user.click(submit)

    const errorAlert = await screen.findByRole('alert')
    expect(errorAlert).toHaveTextContent('Generating token failed.')
  })

  it('should be able to submit the form if only the purpose filed is provided', async () => {
    const user = userEvent.setup()
    const token = {purpose: 'Test purpose'}
    fetchMock.post(GENERATE_ACCESS_TOKEN_URI, {token}, {overwriteRoutes: true})
    render(<NewAccessToken onSubmit={onSubmit} onClose={onClose} />)
    const submit = screen.getByLabelText('Generate Token')
    const purpose = screen.getByLabelText('Purpose')

    // Type the text and wait for it to be fully entered
    await user.clear(purpose)
    await user.type(purpose, token.purpose)
    expect(purpose).toHaveValue(token.purpose)

    await user.click(submit)

    await waitFor(
      () => {
        const wasCalled = fetchMock.called(GENERATE_ACCESS_TOKEN_URI)
        if (!wasCalled) {
          console.log('Fetch not called yet')
          return false
        }
        const lastCall = fetchMock.lastCall(GENERATE_ACCESS_TOKEN_URI)
        if (!lastCall) {
          console.log('No fetch call found')
          return false
        }
        const body = JSON.parse(lastCall[1]?.body as string)
        expect(body).toEqual({token})
        expect(onSubmit).toHaveBeenCalledWith({token})
        return true
      },
<<<<<<< HEAD
      {timeout: 20000}
=======
      {timeout: 20000},
>>>>>>> 51db239a
    )
  }, 30000)

  it('should be able to submit the form if both the purpose and expirations fields are provided', async () => {
    const user = userEvent.setup()
    const expirationDate = moment.tz('2024-11-14T00:00:00', window.ENV.TIMEZONE)
    const token = {
      purpose: 'Test purpose',
      expires_at: expirationDate.utc().format('YYYY-MM-DDTHH:mm:ss.SSS[Z]'),
    }
    const expirationDateValue = 'November 14, 2024'
    const expirationTimeValue = '12:00 AM'
    fetchMock.post(GENERATE_ACCESS_TOKEN_URI, {token}, {overwriteRoutes: true})
    render(<NewAccessToken onSubmit={onSubmit} onClose={onClose} />)
    const submit = screen.getByLabelText('Generate Token')
    const purpose = screen.getByLabelText('Purpose')
    const expirationDateInput = screen.getByLabelText('Expiration date')
    const expirationTimeInput = screen.getByLabelText('Expiration time')

    // Type the text and wait for it to be fully entered
    await user.clear(purpose)
    await user.type(purpose, token.purpose)
    expect(purpose).toHaveValue(token.purpose)

    await user.type(expirationDateInput, expirationDateValue)
    await user.tab() // blur the date field
    await user.type(expirationTimeInput, expirationTimeValue)
    await user.tab() // blur the time field
    await user.click(submit)

    await waitFor(
      () => {
        const wasCalled = fetchMock.called(GENERATE_ACCESS_TOKEN_URI)
        if (!wasCalled) {
          return false
        }
        const lastCall = fetchMock.lastCall(GENERATE_ACCESS_TOKEN_URI)
        if (!lastCall) {
          return false
        }
        const body = JSON.parse(lastCall[1]?.body as string)
        expect(body).toEqual({token})
        expect(onSubmit).toHaveBeenCalledWith({token})
        return true
      },
<<<<<<< HEAD
      {timeout: 20000} // Increase timeout for CI
=======
      {timeout: 20000}, // Increase timeout for CI
>>>>>>> 51db239a
    )
  }, 30000) // Add test timeout
})<|MERGE_RESOLUTION|>--- conflicted
+++ resolved
@@ -108,11 +108,7 @@
         expect(onSubmit).toHaveBeenCalledWith({token})
         return true
       },
-<<<<<<< HEAD
-      {timeout: 20000}
-=======
       {timeout: 20000},
->>>>>>> 51db239a
     )
   }, 30000)
 
@@ -158,11 +154,7 @@
         expect(onSubmit).toHaveBeenCalledWith({token})
         return true
       },
-<<<<<<< HEAD
-      {timeout: 20000} // Increase timeout for CI
-=======
       {timeout: 20000}, // Increase timeout for CI
->>>>>>> 51db239a
     )
   }, 30000) // Add test timeout
 })