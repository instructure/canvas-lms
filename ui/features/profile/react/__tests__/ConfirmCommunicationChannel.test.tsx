--- conflicted
+++ resolved
@@ -26,16 +26,6 @@
 
 jest.mock('@canvas/alerts/react/FlashAlert', () => ({
   showFlashAlert: jest.fn(),
-<<<<<<< HEAD
-  showFlashError: jest.fn(),
-  showFlashSuccess: jest.fn(),
-  destroyContainer: jest.fn(),
-}))
-
-describe('ConfirmCommunicationChannel', () => {
-  afterEach(() => {
-    jest.clearAllMocks()
-=======
 }))
 
 describe('ConfirmCommunicationChannel', () => {
@@ -48,7 +38,6 @@
     fetchMock.restore()
     jest.clearAllMocks()
     jest.restoreAllMocks()
->>>>>>> 5493525b
   })
   const props: ConfirmCommunicationChannelProps = {
     phoneNumberOrEmail: '123-456-7890',
@@ -66,11 +55,7 @@
     expect(embeddedPhoneNumber).toBeInTheDocument()
   })
 
-<<<<<<< HEAD
-  it('should show an error is the verification code is empty', async () => {
-=======
   it('should show an error if the verification code is empty', async () => {
->>>>>>> 5493525b
     const {getByLabelText, findByText} = render(<ConfirmCommunicationChannel {...props} />)
     const confirm = getByLabelText('Confirm')
 
@@ -80,11 +65,7 @@
     expect(errorText).toBeInTheDocument()
   })
 
-<<<<<<< HEAD
-  it('should show an error is the verification code is too short', async () => {
-=======
   it('should show an error if the verification code is too short', async () => {
->>>>>>> 5493525b
     const {getByLabelText, findByText} = render(<ConfirmCommunicationChannel {...props} />)
     const confirm = getByLabelText('Confirm')
     const code = getByLabelText('Code')
@@ -96,11 +77,7 @@
     expect(errorText).toBeInTheDocument()
   })
 
-<<<<<<< HEAD
-  it('should show an error is the verification code is too long', async () => {
-=======
   it('should show an error if the verification code is too long', async () => {
->>>>>>> 5493525b
     const {getByLabelText, findByText} = render(<ConfirmCommunicationChannel {...props} />)
     const confirm = getByLabelText('Confirm')
     const code = getByLabelText('Code')
