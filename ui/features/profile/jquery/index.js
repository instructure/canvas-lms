/*
 * Copyright (C) 2011 - present Instructure, Inc.
 *
 * This file is part of Canvas.
 *
 * Canvas is free software: you can redistribute it and/or modify it under
 * the terms of the GNU Affero General Public License as published by the Free
 * Software Foundation, version 3 of the License.
 *
 * Canvas is distributed in the hope that it will be useful, but WITHOUT ANY
 * WARRANTY; without even the implied warranty of MERCHANTABILITY or FITNESS FOR
 * A PARTICULAR PURPOSE. See the GNU Affero General Public License for more
 * details.
 *
 * You should have received a copy of the GNU Affero General Public License along
 * with this program. If not, see <http://www.gnu.org/licenses/>.
 */

import {useScope as useI18nScope} from '@canvas/i18n'
import $ from 'jquery'
import Pseudonym from '@canvas/pseudonyms/backbone/models/Pseudonym.coffee'
import AvatarWidget from '@canvas/avatar-dialog-view'
import '@canvas/jquery/jquery.ajaxJSON'
import '@canvas/datetime' /* datetimeString, time_field, datetime_field */
import '@canvas/forms/jquery/jquery.instructure_forms' /* formSubmit, formErrors, errorBox */
import 'jqueryui/dialog'
import '@canvas/util/jquery/fixDialogButtons'
import '@canvas/jquery/jquery.instructure_misc_plugins' /* confirmDelete, fragmentChange, showIf */
import '@canvas/loading-image'
import '@canvas/util/templateData'
import 'jqueryui/sortable'
import '@canvas/rails-flash-notifications'

const I18n = useI18nScope('profile')

const $edit_settings_link = $('.edit_settings_link')

const $profile_table = $('.profile_table'),
  $update_profile_form = $('#update_profile_form'),
  $default_email_id = $('#default_email_id')

<<<<<<< HEAD
=======
const maximumStringLength = 255

>>>>>>> a46ad03e
$edit_settings_link.click(function () {
  $(this).hide()
  $profile_table
    .addClass('editing')
    .find('.edit_data_row')
    .show()
    .end()
    .find(':focusable:first')
    .focus()
    .select()
  return false
})

$profile_table.find('.cancel_button').click(() => {
  $edit_settings_link.show()
  $profile_table
    .removeClass('editing')
    .find('.change_password_row,.edit_data_row,.more_options_row')
    .hide()
    .end()
    .find('#change_password_checkbox')
    .attr('checked', false)
  return false
})

$profile_table
  .find('#change_password_checkbox')
  .change(function () {
    if (!$(this).attr('checked')) {
      $profile_table.find('.change_password_row').hide().find(':password').val('')
    } else {
      $(this).addClass('showing')
      $profile_table.find('.change_password_row').show().find('#old_password').focus().select()
    }
  })
  .attr('checked', false)
  .change()

$update_profile_form
  .attr('method', 'PUT')
  .formSubmit({
    formErrors: false,
    required: $update_profile_form.find('#user_name').length ? ['name'] : [],
    object_name: 'user',
    property_validations: {
      '=default_email_id': function (val, _data) {
        if ($('#default_email_id').length && (!val || val === 'new')) {
          return I18n.t('please_select_an_option', 'Please select an option')
        }
      }
    },
    beforeSubmit() {},
    success(data) {
      const user = data.user
      const templateData = {
        short_name: user.short_name,
        full_name: user.name,
        sortable_name: user.sortable_name,
        time_zone: user.time_zone,
        locale: $("#user_locale option[value='" + user.locale + "']").text()
      }
      if (templateData.locale != $update_profile_form.find('.locale').text()) {
        location.reload()
        return
      }
      if ($default_email_id.length > 0) {
        const default_email = $default_email_id.find('option:selected').text()
        $('.default_email.display_data').text(default_email)
      }
      $('.channel').removeClass('default')
      $('#channel_' + user.communication_channel.id).addClass('default')
      $update_profile_form
        .fillTemplateData({
          data: templateData
        })
        .find('.cancel_button')
        .click()
    },
    error(errors) {
      if (errors.password) {
        const pseudonymId = $(this).find('#profile_pseudonym_id').val()
        errors = Pseudonym.prototype.normalizeErrors(
          errors,
          ENV.PASSWORD_POLICIES[pseudonymId] || ENV.PASSWORD_POLICY
        )
      }
      $update_profile_form.loadingImage('remove').formErrors(errors)
      $edit_settings_link.click()
    }
  })
  .find('.more_options_link')
  .click(() => {
    $update_profile_form.find('.more_options_link_row').hide()
    $update_profile_form.find('.more_options_row').show()
    return false
  })

$('#default_email_id').change(function () {
  if ($(this).val() === 'new') {
    $('.add_email_link:first').click()
  }
})

$('#unregistered_services li.service').click(function (event) {
  event.preventDefault()
  $('#' + $(this).attr('id') + '_dialog').dialog({
    width: 350,
    open() {
      $(this).dialog('widget').find('a').focus()
    }
  })
})
$('.create_user_service_form').formSubmit({
  object_name: 'user_service',
<<<<<<< HEAD
=======
  property_validations: {
    user_name(value) {
      if (value && value.length > maximumStringLength) {
        return I18n.t('Exceeded the maximum length (%{number} characters)', {
          number: maximumStringLength
        })
      }
    }
  },
>>>>>>> a46ad03e
  beforeSubmit() {
    $(this).loadingImage()
  },
  success() {
    $(this).loadingImage('remove').parents('.content').dialog('close')
    document.location.reload()
  },
  error() {
    $(this)
      .loadingImage('remove')
      .errorBox(
        I18n.t(
          'errors.registration_failed',
          'Registration failed. Check the user name and password, and try again.'
        )
      )
  }
})
$('#unregistered_services li.service .content form .cancel_button').click(function () {
  $(this).parents('.content').dialog('close')
})
$('#registered_services li.service .delete_service_link').click(function (event) {
  event.preventDefault()
  $(this)
    .parents('li.service')
    .confirmDelete({
      message: I18n.t(
        'confirms.unregister_service',
        'Are you sure you want to unregister this service?'
      ),
      url: $(this).attr('href'),
      success() {
        $(this).slideUp(function () {
          $('#unregistered_services')
            .find('#unregistered_' + $(this).attr('id'))
            .slideDown()
        })
      }
    })
})
$('.service').hover(
  function () {
    $(this).addClass('service-hover')
  },
  function () {
    $(this).removeClass('service-hover')
  }
)
$('#show_user_services').change(function () {
  $.ajaxJSON(
    $('#update_profile_form').attr('action'),
    'PUT',
    {'user[show_user_services]': $(this).prop('checked')},
    data => {},
    data => {}
  )
})
$('#disable_inbox').change(function () {
  $.ajaxJSON(
    '/profile/toggle_disable_inbox',
    'POST',
    {'user[disable_inbox]': $(this).prop('checked')},
    data => {},
    data => {}
  )
})
$('.delete_pseudonym_link').click(function (event) {
  event.preventDefault()
  $(this)
    .parents('.pseudonym')
    .confirmDelete({
      url: $(this).attr('href'),
      message: I18n.t('confirms.delete_login', 'Are you sure you want to delete this login?')
    })
})
$('.datetime_field').datetime_field()
$('.expires_field').bind('change keyup', function () {
  $(this).closest('td').find('.hint').showIf(!$(this).val())
})
$('.delete_key_link').click(function (event) {
  event.preventDefault()
  const $key_row = $(this).closest('.access_token')
  let $focus_row = $key_row.prevAll(':not(.blank)').first()
  if ($focus_row.length == 0) {
    $focus_row = $key_row.nextAll(':not(.blank)').first()
  }
  const $to_focus =
    $focus_row.length > 0 ? $('.delete_key_link', $focus_row) : $('.add_access_token_link')
  $key_row.confirmDelete({
    url: $(this).attr('rel'),
    message: I18n.t(
      'confirms.delete_access_key',
      'Are you sure you want to delete this access key?'
    ),
    success() {
      $(this).remove()
      if (!$('.access_token:visible').length) {
        $('#no_approved_integrations,#access_tokens_holder').toggle()
      }
      $to_focus.focus()
    }
  })
})
$('#add_access_token_dialog .cancel_button').click(() => {
  $('#add_access_token_dialog').dialog('close')
})
$('#access_token_form').formSubmit({
  object_name: 'access_token',
  property_validations: {
    purpose(value) {
<<<<<<< HEAD
      const maximumStringLength = 255
=======
>>>>>>> a46ad03e
      if (!value || value === '') {
        return I18n.t('purpose_required', 'Purpose is required')
      }
      if (value.length > maximumStringLength) {
<<<<<<< HEAD
        return I18n.t('Max character length (%{number}) exceeded', {
=======
        return I18n.t('Exceeded the maximum length (%{number} characters)', {
>>>>>>> a46ad03e
          number: maximumStringLength
        })
      }
    }
  },
  beforeSubmit() {
    $(this)
      .find('button')
      .attr('disabled', true)
      .filter('.submit_button')
      .text(I18n.t('buttons.generating_token', 'Generating Token...'))
  },
  success(data) {
    $(this)
      .find('button')
      .attr('disabled', false)
      .filter('.submit_button')
      .text(I18n.t('buttons.generate_token', 'Generate Token'))
    $('#add_access_token_dialog').dialog('close')
    $('#no_approved_integrations').hide()
    $('#access_tokens_holder').show()
    const $token = $('.access_token.blank:first').clone(true).removeClass('blank')
    data.created = $.datetimeString(data.created_at) || '--'
    data.expires =
      $.datetimeString(data.permanent_expires_at) || I18n.t('token_never_expires', 'never')
    data.used = '--'
    $token.fillTemplateData({
      data,
      hrefValues: ['id']
    })
    $token.data('token', data)
    $('#access_tokens > tbody').append($token.show())
    $token.find('.show_token_link').click()
  },
  error() {
    $(this)
      .find('button')
      .attr('disabled', false)
      .filter('.submit_button')
      .text(I18n.t('errors.generating_token_failed', 'Generating Token Failed'))
  }
})
$('#token_details_dialog .regenerate_token').click(function () {
  const result = confirm(
    I18n.t(
      'confirms.regenerate_token',
      'Are you sure you want to regenerate this token?  Anything using this token will have to be updated.'
    )
  )
  if (!result) {
    return
  }

  const $dialog = $('#token_details_dialog')
  const $token = $dialog.data('token')
  const url = $dialog.data('token_url')
  const $button = $(this)
  $button.text(I18n.t('buttons.regenerating_token', 'Regenerating token...')).attr('disabled', true)
  $.ajaxJSON(
    url,
    'PUT',
    {'access_token[regenerate]': '1'},
    data => {
      data.created = $.datetimeString(data.created_at) || '--'
      data.expires =
        $.datetimeString(data.permanent_expires_at) || I18n.t('token_never_expires', 'never')
      data.used = $.datetimeString(data.last_used_at) || '--'
      data.visible_token = data.visible_token || 'protected'
      $dialog
        .fillTemplateData({data})
        .find('.full_token_warning')
        .showIf(data.visible_token.length > 10)
      $token.data('token', data)
      $button.text(I18n.t('buttons.regenerate_token', 'Regenerate Token')).attr('disabled', false)
    },
    () => {
      $button
        .text(I18n.t('errors.regenerating_token_failed', 'Regenerating Token Failed'))
        .attr('disabled', false)
    }
  )
})
$('.show_token_link').click(function (event) {
  event.preventDefault()
  const $dialog = $('#token_details_dialog')
  const url = $(this).attr('rel')
  $dialog.dialog({
    width: 700
  })
  const $token = $(this).parents('.access_token')
  $dialog.data('token', $token)
  $dialog.find('.loading_message').show().end().find('.results,.error_loading_message').hide()
  function tokenLoaded(token) {
    $dialog.fillTemplateData({data: token})
    $dialog.data('token_url', url)
    $dialog
      .find('.refresh_token')
      .showIf(token.visible_token && token.visible_token !== 'protected')
      .find('.regenerate_token')
      .text(I18n.t('buttons.regenerate_token', 'Regenerate Token'))
      .attr('disabled', false)
    $dialog
      .find('.loading_message,.error_loading_message')
      .hide()
      .end()
      .find('.results')
      .show()
      .end()
      .find('.full_token_warning')
      .showIf(token.visible_token.length > 10)
    $dialog.find('.regenerate_token').focus()
  }
  const token = $token.data('token')
  if (token) {
    tokenLoaded(token)
  } else {
    $.ajaxJSON(
      url,
      'GET',
      {},
      data => {
        data.created = $.datetimeString(data.created_at) || '--'
        data.expires =
          $.datetimeString(data.permanent_expires_at) || I18n.t('token_never_expires', 'never')
        data.used = $.datetimeString(data.last_used_at) || '--'
        data.visible_token = data.visible_token || 'protected'
        $token.data('token', data)
        tokenLoaded(data)
      },
      () => {
        $dialog.find('.error_loading_message').show().end().find('.results,.loading_message').hide()
      }
    )
  }
})
$('.add_access_token_link').click(function (event) {
  event.preventDefault()
  $('#access_token_form')
    .find('button')
    .attr('disabled', false)
    .filter('.submit_button')
    .text(I18n.t('buttons.generate_token', 'Generate Token'))
  $('#add_access_token_dialog')
    .find(':input')
    .val('')
    .end()
    .dialog({
      width: 500,
      open() {
        $(this).closest('.ui-dialog').focus()
      }
    })
    .fixDialogButtons()
})
$(document)
  .fragmentChange((event, hash) => {
    let type = hash.substring(1)
    if (type.match(/^register/)) {
      type = type.substring(9)
    }
    if ($('#unregistered_service_' + type + ':visible').length > 0) {
      $('#unregistered_service_' + type + ':visible').click()
    }
  })
  .fragmentChange()

new AvatarWidget('.profile_pic_link')

$('#disable_mfa_link').click(function (event) {
  const $disable_mfa_link = $(this)
  $.ajaxJSON($disable_mfa_link.attr('href'), 'DELETE', {}, () => {
    $.flashMessage(I18n.t('notices.mfa_disabled', 'Multi-factor authentication disabled'))
    $disable_mfa_link.remove()
    $('#otp_backup_codes_link').remove()
  })
  event.preventDefault()
})<|MERGE_RESOLUTION|>--- conflicted
+++ resolved
@@ -39,11 +39,8 @@
   $update_profile_form = $('#update_profile_form'),
   $default_email_id = $('#default_email_id')
 
-<<<<<<< HEAD
-=======
 const maximumStringLength = 255
 
->>>>>>> a46ad03e
 $edit_settings_link.click(function () {
   $(this).hide()
   $profile_table
@@ -158,8 +155,6 @@
 })
 $('.create_user_service_form').formSubmit({
   object_name: 'user_service',
-<<<<<<< HEAD
-=======
   property_validations: {
     user_name(value) {
       if (value && value.length > maximumStringLength) {
@@ -169,7 +164,6 @@
       }
     }
   },
->>>>>>> a46ad03e
   beforeSubmit() {
     $(this).loadingImage()
   },
@@ -280,19 +274,11 @@
   object_name: 'access_token',
   property_validations: {
     purpose(value) {
-<<<<<<< HEAD
-      const maximumStringLength = 255
-=======
->>>>>>> a46ad03e
       if (!value || value === '') {
         return I18n.t('purpose_required', 'Purpose is required')
       }
       if (value.length > maximumStringLength) {
-<<<<<<< HEAD
-        return I18n.t('Max character length (%{number}) exceeded', {
-=======
         return I18n.t('Exceeded the maximum length (%{number} characters)', {
->>>>>>> a46ad03e
           number: maximumStringLength
         })
       }
