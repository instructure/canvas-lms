--- conflicted
+++ resolved
@@ -15,14 +15,8 @@
 // You should have received a copy of the GNU Affero General Public License along
 // with this program. If not, see <http://www.gnu.org/licenses/>.
 
-<<<<<<< HEAD
-import $ from 'jquery'
-import {chain, values, pick, includes, clone} from 'lodash'
-import h from 'html-escape'
-=======
 import {chain, values, pick, includes, clone} from 'lodash'
 import h, {raw} from '@instructure/html-escape'
->>>>>>> bc086b28
 import listWithOthers from './listWithOthers'
 import '@canvas/jquery/jquery.instructure_misc_helpers'
 
