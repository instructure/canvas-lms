--- conflicted
+++ resolved
@@ -73,31 +73,6 @@
   }
 
   afterRender() {
-<<<<<<< HEAD
-     
-    ReactDOM.render(
-      <TextInput
-        onChange={e => {
-          // Sends events to hidden input to utilize backbone
-          const hiddenInput = $('[data-view=inputFilter]')
-          hiddenInput[0].value = e.target?.value
-          hiddenInput.keyup()
-        }}
-        display="inline-block"
-        type="text"
-        placeholder={I18n.t('Search people')}
-        renderLabel={
-          <ScreenReaderContent>
-            {I18n.t(
-              'Search people. As you type in this field, the list of people will be automatically filtered to only include those whose names match your input.'
-            )}
-          </ScreenReaderContent>
-        }
-        renderBeforeInput={() => <IconSearchLine />}
-      />,
-      this.$el.find('#search_input_container')[0]
-    )
-=======
     const container = this.$el.find('#search_input_container')[0]
     if (container) {
       this.root = createRoot(container)
@@ -123,7 +98,6 @@
         />,
       )
     }
->>>>>>> 4b8c5dea
 
     this.$addUsersButton.on('click', this.showCreateUsersModal.bind(this))
 
