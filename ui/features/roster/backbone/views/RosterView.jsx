--- conflicted
+++ resolved
@@ -86,11 +86,8 @@
     const isChecked = e.currentTarget.checked
     this.collection.masterSelected = isChecked
 
-<<<<<<< HEAD
-=======
     this.collection.lastCheckedIndex = null
 
->>>>>>> 1acb383e
     if (isChecked) {
       // Clear the de-selected list
       this.collection.deselectedUserIds = []
