//
// Copyright (C) 2012 - present Instructure, Inc.
//
// This file is part of Canvas.
//
// Canvas is free software: you can redistribute it and/or modify it under
// the terms of the GNU Affero General Public License as published by the Free
// Software Foundation, version 3 of the License.
//
// Canvas is distributed in the hope that it will be useful, but WITHOUT ANY
// WARRANTY; without even the implied warranty of MERCHANTABILITY or FITNESS FOR
// A PARTICULAR PURPOSE. See the GNU Affero General Public License for more
// details.
//
// You should have received a copy of the GNU Affero General Public License along
// with this program. If not, see <http://www.gnu.org/licenses/>.

import {useScope as useI18nScope} from '@canvas/i18n'
import $ from 'jquery'
import Backbone from '@canvas/backbone'
import template from '../../jst/index.handlebars'
import ValidatedMixin from '@canvas/forms/backbone/views/ValidatedMixin'
import AddPeopleApp from '@canvas/add-people'
import React from 'react'
import ReactDOM from 'react-dom'
import {TextInput} from '@instructure/ui-text-input'
import {IconSearchLine} from '@instructure/ui-icons'
import {ScreenReaderContent} from '@instructure/ui-a11y-content'
import {initializeTopNavPortalWithDefaults} from '@canvas/top-navigation/react/TopNavPortalWithDefaults'

const I18n = useI18nScope('RosterView')

export default class RosterView extends Backbone.View {
  static initClass() {
    this.mixin(ValidatedMixin)

    this.child('usersView', '[data-view=users]')

    this.child('inputFilterView', '[data-view=inputFilter]')

    this.child('roleSelectView', '[data-view=roleSelect]')

    this.child('resendInvitationsView', '[data-view=resendInvitations]')

    this.child('rosterTabsView', '[data-view=rosterTabs]')

    this.optionProperty('roles')

    this.optionProperty('permissions')

    this.optionProperty('course')

    this.prototype.template = template

    this.prototype.els = {
      '#addUsers': '$addUsersButton',
      '#createUsersModalHolder': '$createUsersModalHolder',
    }
    const handleBreadCrumbSetter = ({getCrumbs, setCrumbs}) => {
      const crumbs = getCrumbs()
      crumbs.push({name: I18n.t('People'), url: ''})
      setCrumbs(crumbs)
    }
    initializeTopNavPortalWithDefaults({
      getBreadCrumbSetter: handleBreadCrumbSetter,
<<<<<<< HEAD
      useTutorial: true,
=======
>>>>>>> d6e31a27
      useStudentView: true,
    })
  }

  afterRender() {
    ReactDOM.render(
      <TextInput
        onChange={e => {
          // Sends events to hidden input to utilize backbone
          const hiddenInput = $('[data-view=inputFilter]')
          hiddenInput[0].value = e.target?.value
          hiddenInput.keyup()
        }}
        display="inline-block"
        type="text"
        placeholder={I18n.t('Search people')}
        renderLabel={
          <ScreenReaderContent>
            {I18n.t(
              'Search people. As you type in this field, the list of people will be automatically filtered to only include those whose names match your input.'
            )}
          </ScreenReaderContent>
        }
        renderBeforeInput={() => <IconSearchLine />}
      />,
      this.$el.find('#search_input_container')[0]
    )

    this.$addUsersButton.on('click', this.showCreateUsersModal.bind(this))

    const canReadSIS = 'permissions' in ENV ? !!ENV.permissions.read_sis : true
    const canAddUser = ENV.FEATURES.granular_permissions_manage_users
      ? role => role.addable_by_user
      : role => role.manageable_by_user

    return (this.addPeopleApp = new AddPeopleApp(this.$createUsersModalHolder[0], {
      courseId: (ENV.course && ENV.course.id) || 0,
      defaultInstitutionName: ENV.ROOT_ACCOUNT_NAME || '',
      roles: (ENV.ALL_ROLES || []).filter(canAddUser),
      sections: ENV.SECTIONS || [],
      onClose: () => this.fetchOnCreateUsersClose(),
      inviteUsersURL: ENV.INVITE_USERS_URL,
      canReadSIS,
    }))
  }

  attach() {
    return this.collection.on('setParam deleteParam', this.fetch, this)
  }

  fetchOnCreateUsersClose() {
    if (this.addPeopleApp.usersHaveBeenEnrolled()) return this.collection.fetch()
  }

  fetch() {
    if (this.lastRequest != null) {
      this.lastRequest.abort()
    }
    return (this.lastRequest = this.collection.fetch().fail(this.onFail.bind(this)))
  }

  course_id() {
    return ENV.context_asset_string.split('_')[1]
  }

  canAddCategories() {
    return ENV.canManageCourse
  }

  toJSON() {
    return this
  }

  onFail(xhr) {
    if (xhr.statusText === 'abort') return
    const parsed = JSON.parse(xhr.responseText)
    const message =
      __guard__(parsed != null ? parsed.errors : undefined, x => x[0].message) ===
      '3 or more characters is required'
        ? I18n.t('greater_than_three', 'Please enter a search term with three or more characters')
        : I18n.t('unknown_error', 'Something went wrong with your search, please try again.')
    return this.showErrors({search_term: [{message}]})
  }

  showCreateUsersModal() {
    return this.addPeopleApp.open()
  }
}
RosterView.initClass()

function __guard__(value, transform) {
  return typeof value !== 'undefined' && value !== null ? transform(value) : undefined
}<|MERGE_RESOLUTION|>--- conflicted
+++ resolved
@@ -63,10 +63,6 @@
     }
     initializeTopNavPortalWithDefaults({
       getBreadCrumbSetter: handleBreadCrumbSetter,
-<<<<<<< HEAD
-      useTutorial: true,
-=======
->>>>>>> d6e31a27
       useStudentView: true,
     })
   }
