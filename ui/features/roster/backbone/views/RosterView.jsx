//
// Copyright (C) 2012 - present Instructure, Inc.
//
// This file is part of Canvas.
//
// Canvas is free software: you can redistribute it and/or modify it under
// the terms of the GNU Affero General Public License as published by the Free
// Software Foundation, version 3 of the License.
//
// Canvas is distributed in the hope that it will be useful, but WITHOUT ANY
// WARRANTY; without even the implied warranty of MERCHANTABILITY or FITNESS FOR
// A PARTICULAR PURPOSE. See the GNU Affero General Public License for more
// details.
//
// You should have received a copy of the GNU Affero General Public License along
// with this program. If not, see <http://www.gnu.org/licenses/>.

import {useScope as createI18nScope} from '@canvas/i18n'
import $ from 'jquery'
import Backbone from '@canvas/backbone'
import template from '../../jst/index.handlebars'
import ValidatedMixin from '@canvas/forms/backbone/views/ValidatedMixin'
import AddPeopleApp from '@canvas/add-people'
import React from 'react'
import {createRoot} from 'react-dom/client'
import {TextInput} from '@instructure/ui-text-input'
import {IconSearchLine} from '@instructure/ui-icons'
import {ScreenReaderContent} from '@instructure/ui-a11y-content'
import {initializeTopNavPortalWithDefaults} from '@canvas/top-navigation/react/TopNavPortalWithDefaults'
import UserDifferentiationTagManager from '@canvas/differentiation-tags/react/UserDifferentiationTagManager/UserDifferentiationTagManager'
import MessageBus from '@canvas/util/MessageBus'
import {QueryProvider} from '@canvas/query'

const I18n = createI18nScope('RosterView')

export default class RosterView extends Backbone.View {
  static initClass() {
    this.mixin(ValidatedMixin)

    this.child('usersView', '[data-view=users]')

    this.child('inputFilterView', '[data-view=inputFilter]')

    this.child('roleSelectView', '[data-view=roleSelect]')

    this.child('resendInvitationsView', '[data-view=resendInvitations]')

    this.child('rosterTabsView', '[data-view=rosterTabs]')

    this.optionProperty('roles')

    this.optionProperty('permissions')

    this.optionProperty('course')

    this.prototype.template = template

    this.prototype.els = {
      '#addUsers': '$addUsersButton',
      '#createUsersModalHolder': '$createUsersModalHolder',
    }
    const handleBreadCrumbSetter = ({getCrumbs, setCrumbs}) => {
      const crumbs = getCrumbs()
      crumbs.push({name: I18n.t('People'), url: ''})
      setCrumbs(crumbs)
    }
    initializeTopNavPortalWithDefaults({
      getBreadCrumbSetter: handleBreadCrumbSetter,
      useStudentView: true,
    })
  }

  constructor(options) {
    super(options)
    this.root = null
  }

  afterRender() {
    const container = this.$el.find('#search_input_container')[0]
    if (container) {
      this.root = createRoot(container)
      this.root.render(
        <TextInput
          onChange={e => {
            // Sends events to hidden input to utilize backbone
            const hiddenInput = $('[data-view=inputFilter]')
            hiddenInput[0].value = e.target?.value
            hiddenInput.keyup()
          }}
          display="inline-block"
          type="text"
          placeholder={I18n.t('Search people')}
          renderLabel={
            <ScreenReaderContent>
              {I18n.t(
                'Search people. As you type in this field, the list of people will be automatically filtered to only include those whose names match your input.',
              )}
            </ScreenReaderContent>
          }
          renderBeforeInput={() => <IconSearchLine />}
        />,
      )
    }

    this.$addUsersButton.on('click', this.showCreateUsersModal.bind(this))
    this.mountUserDiffTagManager([])
    const canReadSIS = 'permissions' in ENV ? !!ENV.permissions.read_sis : true
    const canAddUser = role => role.addable_by_user

    return (this.addPeopleApp = new AddPeopleApp(this.$createUsersModalHolder[0], {
      courseId: (ENV.course && ENV.course.id) || 0,
      defaultInstitutionName: ENV.ROOT_ACCOUNT_NAME || '',
      roles: (ENV.ALL_ROLES || []).filter(canAddUser),
      sections: ENV.SECTIONS || [],
      onClose: () => this.fetchOnCreateUsersClose(),
      inviteUsersURL: ENV.INVITE_USERS_URL,
      canReadSIS,
    }))
  }

  attach() {
    MessageBus.on('userSelectionChanged', this.HandleUserSelected, this)
    MessageBus.on('removeUserTagIcon', this.removeTagIcon, this)
    MessageBus.on('reloadUsersTable', this.reloadUsersTable, this)
    return this.collection.on('setParam deleteParam', this.fetch, this)
  }
  
  removeTagIcon(event) {
    if(event.hasOwnProperty('userId'))
      $(`#tag-icon-id-${event.userId}`).remove()
  }
  
  reloadUsersTable() {
    this.collection.fetch()
    $(".select-user-checkbox").prop('checked', false).trigger('change')
  }

  fetchOnCreateUsersClose() {
    if (this.addPeopleApp.usersHaveBeenEnrolled()) return this.collection.fetch()
  }

  fetch() {
    if (this.lastRequest != null) {
      this.lastRequest.abort()
    }
    return (this.lastRequest = this.collection.fetch().fail(this.onFail.bind(this)))
  }

  course_id() {
    return ENV.context_asset_string.split('_')[1]
  }

  canAddCategories() {
    return ENV.canManageCourse
  }

  isHorizonCourse() {
    return ENV.horizon_course
  }

  toJSON() {
    return this
  }

  onFail(xhr) {
    if (xhr.statusText === 'abort') return
    const parsed = JSON.parse(xhr.responseText)
    const message =
      __guard__(parsed != null ? parsed.errors : undefined, x => x[0].message) ===
      '3 or more characters is required'
        ? I18n.t('greater_than_three', 'Please enter a search term with three or more characters')
        : I18n.t('unknown_error', 'Something went wrong with your search, please try again.')
    return this.showErrors({search_term: [{message}]})
  }

  showCreateUsersModal() {
    return this.addPeopleApp.open()
  }

  mountUserDiffTagManager(users) {
    const userDTManager = this.$el.find('#userDiffTagManager')[0]
    if (
      userDTManager &&
      ENV.permissions.can_manage_differentiation_tags &&
<<<<<<< HEAD
      ENV.FEATURES.differentiation_tags
=======
      ENV.permissions.allow_assign_to_differentiation_tags
>>>>>>> c345be2d
    ) {
      if (!this.userDTManager) this.userDTManager = createRoot(userDTManager)
      this.userDTManager.render(
        <QueryProvider>
          <UserDifferentiationTagManager courseId={ENV.course.id} users={users} />
        </QueryProvider>,
      )
    }
  }

  HandleUserSelected(event) {
    this.mountUserDiffTagManager(event.selectedUsers)
  }

  remove() {
    if (this.root) {
      this.root.unmount()
      this.root = null
    }
    if (this.differentiationTagTrayRoot) {
      this.differentiationTagTrayRoot.unmount()
      this.differentiationTagTrayRoot = null
    }
    if (this.userDTManager) {
      this.userDTManager.unmount()
      this.userDTManager = null
    }
    super.remove()
  }
}
RosterView.initClass()
function __guard__(value, transform) {
  return typeof value !== 'undefined' && value !== null ? transform(value) : undefined
}<|MERGE_RESOLUTION|>--- conflicted
+++ resolved
@@ -182,11 +182,7 @@
     if (
       userDTManager &&
       ENV.permissions.can_manage_differentiation_tags &&
-<<<<<<< HEAD
-      ENV.FEATURES.differentiation_tags
-=======
       ENV.permissions.allow_assign_to_differentiation_tags
->>>>>>> c345be2d
     ) {
       if (!this.userDTManager) this.userDTManager = createRoot(userDTManager)
       this.userDTManager.render(
