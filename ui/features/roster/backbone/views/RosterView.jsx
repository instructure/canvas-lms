//
// Copyright (C) 2012 - present Instructure, Inc.
//
// This file is part of Canvas.
//
// Canvas is free software: you can redistribute it and/or modify it under
// the terms of the GNU Affero General Public License as published by the Free
// Software Foundation, version 3 of the License.
//
// Canvas is distributed in the hope that it will be useful, but WITHOUT ANY
// WARRANTY; without even the implied warranty of MERCHANTABILITY or FITNESS FOR
// A PARTICULAR PURPOSE. See the GNU Affero General Public License for more
// details.
//
// You should have received a copy of the GNU Affero General Public License along
// with this program. If not, see <http://www.gnu.org/licenses/>.

import {useScope as useI18nScope} from '@canvas/i18n'
import $ from 'jquery'
import Backbone from '@canvas/backbone'
import template from '../../jst/index.handlebars'
import ValidatedMixin from '@canvas/forms/backbone/views/ValidatedMixin'
import AddPeopleApp from '@canvas/add-people'
import React from 'react'
import ReactDOM from 'react-dom'
import {TextInput} from '@instructure/ui-text-input'
import {IconSearchLine} from '@instructure/ui-icons'
import {ScreenReaderContent} from '@instructure/ui-a11y-content'
import {initializeTopNavPortalWithDefaults} from '@canvas/top-navigation/react/TopNavPortalWithDefaults'

const I18n = useI18nScope('RosterView')

export default class RosterView extends Backbone.View {
  static initClass() {
    this.mixin(ValidatedMixin)

    this.child('usersView', '[data-view=users]')

    this.child('inputFilterView', '[data-view=inputFilter]')

    this.child('roleSelectView', '[data-view=roleSelect]')

    this.child('resendInvitationsView', '[data-view=resendInvitations]')

    this.child('rosterTabsView', '[data-view=rosterTabs]')

    this.optionProperty('roles')

    this.optionProperty('permissions')

    this.optionProperty('course')

    this.prototype.template = template

    this.prototype.els = {
      '#addUsers': '$addUsersButton',
      '#createUsersModalHolder': '$createUsersModalHolder',
    }
    const handleBreadCrumbSetter = ({getCrumbs, setCrumbs}) => {
      const crumbs = getCrumbs()
      crumbs.push({name: I18n.t('People'), url: ''})
      setCrumbs(crumbs)
    }
    initializeTopNavPortalWithDefaults({
      getBreadCrumbSetter: handleBreadCrumbSetter,
<<<<<<< HEAD
      useTutorial: true,
=======
>>>>>>> 4b58b620
      useStudentView: true,
    })
  }

  afterRender() {
    ReactDOM.render(
      <TextInput
        onChange={e => {
          // Sends events to hidden input to utilize backbone
          const hiddenInput = $('[data-view=inputFilter]')
          hiddenInput[0].value = e.target?.value
          hiddenInput.keyup()
        }}
        display="inline-block"
        type="text"
        placeholder={I18n.t('Search people')}
        renderLabel={
          <ScreenReaderContent>
            {I18n.t(
              'Search people. As you type in this field, the list of people will be automatically filtered to only include those whose names match your input.'
            )}
          </ScreenReaderContent>
        }
        renderBeforeInput={() => <IconSearchLine />}
      />,
      this.$el.find('#search_input_container')[0]
    )

    this.$addUsersButton.on('click', this.showCreateUsersModal.bind(this))

    const canReadSIS = 'permissions' in ENV ? !!ENV.permissions.read_sis : true
    const canAddUser = ENV.FEATURES.granular_permissions_manage_users
      ? role => role.addable_by_user
      : role => role.manageable_by_user

    return (this.addPeopleApp = new AddPeopleApp(this.$createUsersModalHolder[0], {
      courseId: (ENV.course && ENV.course.id) || 0,
      defaultInstitutionName: ENV.ROOT_ACCOUNT_NAME || '',
      roles: (ENV.ALL_ROLES || []).filter(canAddUser),
      sections: ENV.SECTIONS || [],
      onClose: () => this.fetchOnCreateUsersClose(),
      inviteUsersURL: ENV.INVITE_USERS_URL,
      canReadSIS,
    }))
  }

  attach() {
    return this.collection.on('setParam deleteParam', this.fetch, this)
  }

  fetchOnCreateUsersClose() {
    if (this.addPeopleApp.usersHaveBeenEnrolled()) return this.collection.fetch()
  }

  fetch() {
    if (this.lastRequest != null) {
      this.lastRequest.abort()
    }
    return (this.lastRequest = this.collection.fetch().fail(this.onFail.bind(this)))
  }

  course_id() {
    return ENV.context_asset_string.split('_')[1]
  }

  canAddCategories() {
    return ENV.canManageCourse
  }

  toJSON() {
    return this
  }

  onFail(xhr) {
    if (xhr.statusText === 'abort') return
    const parsed = JSON.parse(xhr.responseText)
    const message =
      __guard__(parsed != null ? parsed.errors : undefined, x => x[0].message) ===
      '3 or more characters is required'
        ? I18n.t('greater_than_three', 'Please enter a search term with three or more characters')
        : I18n.t('unknown_error', 'Something went wrong with your search, please try again.')
    return this.showErrors({search_term: [{message}]})
  }

  showCreateUsersModal() {
    return this.addPeopleApp.open()
  }
}
RosterView.initClass()

function __guard__(value, transform) {
  return typeof value !== 'undefined' && value !== null ? transform(value) : undefined
}<|MERGE_RESOLUTION|>--- conflicted
+++ resolved
@@ -63,10 +63,6 @@
     }
     initializeTopNavPortalWithDefaults({
       getBreadCrumbSetter: handleBreadCrumbSetter,
-<<<<<<< HEAD
-      useTutorial: true,
-=======
->>>>>>> 4b58b620
       useStudentView: true,
     })
   }
