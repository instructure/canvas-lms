//
// Copyright (C) 2012 - present Instructure, Inc.
//
// This file is part of Canvas.
//
// Canvas is free software: you can redistribute it and/or modify it under
// the terms of the GNU Affero General Public License as published by the Free
// Software Foundation, version 3 of the License.
//
// Canvas is distributed in the hope that it will be useful, but WITHOUT ANY
// WARRANTY; without even the implied warranty of MERCHANTABILITY or FITNESS FOR
// A PARTICULAR PURPOSE. See the GNU Affero General Public License for more
// details.
//
// You should have received a copy of the GNU Affero General Public License along
// with this program. If not, see <http://www.gnu.org/licenses/>.

import React from 'react'
import ReactDOM from 'react-dom'
import {QueryClient, QueryClientProvider} from '@tanstack/react-query'
import SectionSelector from '../../react/SectionSelector'

import {useScope as createI18nScope} from '@canvas/i18n'
import $ from 'jquery'
import {map, reject, difference, filter, includes, extend as lodashExtend} from 'lodash'
import DialogBaseView from '@canvas/dialog-base-view'
import RosterDialogMixin from './RosterDialogMixin'
import editSectionsViewTemplate from '../../jst/EditSectionsView.handlebars'
import '@canvas/rails-flash-notifications'
import '@canvas/jquery/jquery.disableWhileLoading'

const I18n = createI18nScope('course_settings')

export default class EditSectionsView extends DialogBaseView {
  static initClass() {
    this.mixin(RosterDialogMixin)

    this.prototype.dialogOptions = {
      id: 'edit_sections',
      title: I18n.t('titles.section_enrollments', 'Section Enrollments'),
      modal: true,
      zIndex: 1000,
    }
  }

  render() {
    this.$el.html(
      editSectionsViewTemplate({
        sectionsUrl: ENV.SEARCH_URL,
      })
    )
    super.render()
    return this
  }

  afterRender() {
    const enrollments = this.model.sectionEditableEnrollments()

    const excludeSections = enrollments.map(enrollment => {
      const section = ENV.SECTIONS.find(s => s.id === enrollment.course_section_id)

      return {
        id: section.id,
        name: section.name,
        role: enrollment.role,
        can_be_removed: enrollment.can_be_removed,
      }
    })

<<<<<<< HEAD
    // eslint-disable-next-line no-restricted-properties
=======
     
>>>>>>> 1c55606d
    ReactDOM.render(
      <QueryClientProvider client={new QueryClient()}>
        <SectionSelector courseId={ENV.current_context.id} initialSections={excludeSections} />
      </QueryClientProvider>,
      document.getElementById('react_section_input')
    )
  }

  update(e) {
    let url
    e.preventDefault()

    const enrollment = this.model.findEnrollmentByRole(this.model.currentRole)
    const currentIds = map(this.model.sectionEditableEnrollments(), en => en.course_section_id)
    const sectionIds = map($('#user_sections').find('input'), i => $(i).val().split('_')[1])
    const newSections = reject(sectionIds, i => includes(currentIds, i))
    const newEnrollments = []
    const deferreds = []
    // create new enrollments
    for (const id of Array.from(newSections)) {
      url = `/api/v1/sections/${id}/enrollments`
      const data = {
        enrollment: {
          user_id: this.model.get('id'),
          type: enrollment.type,
          limit_privileges_to_course_section: enrollment.limit_privileges_to_course_section,
        },
      }
      if (!this.model.pending(this.model.currentRole)) {
        data.enrollment.enrollment_state = 'active'
      }
      if (enrollment.role !== enrollment.type) {
        data.enrollment.role_id = enrollment.role_id
      }
      deferreds.push(
        $.ajaxJSON(url, 'POST', data, newEnrollment => {
          lodashExtend(newEnrollment, {can_be_removed: true})
          return newEnrollments.push(newEnrollment)
        })
      )
    }

    // delete old section enrollments
    const sectionsToRemove = difference(currentIds, sectionIds)
    const enrollmentsToRemove = filter(this.model.sectionEditableEnrollments(), en =>
      includes(sectionsToRemove, en.course_section_id)
    )
    for (const en of Array.from(enrollmentsToRemove)) {
      url = `${ENV.COURSE_ROOT_URL}/unenroll/${en.id}`
      deferreds.push($.ajaxJSON(url, 'DELETE'))
    }

    return this.disable(
      $.when(...Array.from(deferreds || []))
        .done(() => {
          this.updateEnrollments(newEnrollments, enrollmentsToRemove)
          return $.flashMessage(
            I18n.t('flash.sections', 'Section enrollments successfully updated')
          )
        })
        .fail(() =>
          $.flashError(
            I18n.t(
              'flash.sectionError',
              "Something went wrong updating the user's sections. Please try again later."
            )
          )
        )
        .always(() => this.close())
    )
  }
}
EditSectionsView.initClass()<|MERGE_RESOLUTION|>--- conflicted
+++ resolved
@@ -67,11 +67,7 @@
       }
     })
 
-<<<<<<< HEAD
-    // eslint-disable-next-line no-restricted-properties
-=======
      
->>>>>>> 1c55606d
     ReactDOM.render(
       <QueryClientProvider client={new QueryClient()}>
         <SectionSelector courseId={ENV.current_context.id} initialSections={excludeSections} />
