//
// Copyright (C) 2012 - present Instructure, Inc.
//
// This file is part of Canvas.
//
// Canvas is free software: you can redistribute it and/or modify it under
// the terms of the GNU Affero General Public License as published by the Free
// Software Foundation, version 3 of the License.
//
// Canvas is distributed in the hope that it will be useful, but WITHOUT ANY
// WARRANTY; without even the implied warranty of MERCHANTABILITY or FITNESS FOR
// A PARTICULAR PURPOSE. See the GNU Affero General Public License for more
// details.
//
// You should have received a copy of the GNU Affero General Public License along
// with this program. If not, see <http://www.gnu.org/licenses/>.

import {useScope as createI18nScope} from '@canvas/i18n'
import $ from 'jquery'
import {map, some, compact, difference, filter, includes} from 'lodash'
import DialogBaseView from '@canvas/dialog-base-view'
import RosterDialogMixin from './RosterDialogMixin'
import linkToStudentsViewTemplate from '../../jst/LinkToStudentsView.handlebars'
import '@canvas/jquery/jquery.disableWhileLoading'
import '../../jquery/ContextSearch'

const I18n = createI18nScope('course_settings')

export default class LinkToStudentsView extends DialogBaseView {
  static initClass() {
    this.mixin(RosterDialogMixin)

    this.prototype.dialogOptions = {
      id: 'link_students',
      title: I18n.t('titles.link_to_students', 'Link to Students'),
      modal: true,
      zIndex: 1000,
    }
  }

  render() {
    const data = this.model.toJSON()
    data.studentsUrl = ENV.SEARCH_URL
    this.$el.html(linkToStudentsViewTemplate(data))

    this.students = []
    this.$('#student_input').contextSearch({
      contexts: ENV.CONTEXTS,
      placeholder: I18n.t('link_students_placeholder', 'Enter a student name'),
      change: tokens => (this.students = tokens),
      onNewToken: this.onNewToken.bind(this),
      selector: {
        baseData: {
          type: 'user',
          context: `course_${ENV.course.id}_students`,
          exclude: [this.model.get('id')],
          skip_visibility_checks: true,
        },
        noExpand: true,
        browser: {
          data: {
            per_page: 100,
            types: ['user'],
          },
        },
      },
    })
    const input = this.$('#student_input').data('token_input')
    input.$fakeInput.css('width', '100%')
    input.$fakeInput.css('min-height', '78px')
    input.$fakeInput.css('overflow', 'auto')

    for (const e of this.model.allEnrollmentsByType('ObserverEnrollment')) {
      if (e.observed_user && some(e.observed_user.enrollments)) {
        input.addToken({
          value: e.observed_user.id,
          text: e.observed_user.name,
          data: e.observed_user,
        })
      }
    }

    return this
  }

  onNewToken($token) {
    const $link = $token.find('a')
    $link.attr('href', '#')
    $link.attr(
      'title',
      I18n.t('Remove linked student %{name}', {name: $token.find('div').attr('title')}),
    )
    const $screenreader_span = $('<span class="screenreader-only"></span>').text(
      I18n.t('Remove linked student %{name}', {name: $token.find('div').attr('title')}),
    )
    return $link.append($screenreader_span)
  }

  getUserData(id) {
    return $.getJSON(`/api/v1/courses/${ENV.course.id}/users/${id}`, {include: ['enrollments']})
  }

  update(e) {
    let dfdsDone, newDfd
    e.preventDefault()

    const dfds = []
    const enrollments = this.model.allEnrollmentsByType('ObserverEnrollment')
    const enrollment = enrollments[0]
    const currentLinks = compact(map(enrollments, 'associated_user_id'))
    const newLinks = difference(this.students, currentLinks)
    const removeLinks = difference(currentLinks, this.students)
    const newEnrollments = []
    let observerObservingObserver = false

    if (newLinks.length) {
      newDfd = $.Deferred()
      dfds.push(newDfd.promise())
      dfdsDone = 0
    }

    // create new links
    for (const id of newLinks) {
<<<<<<< HEAD
       
=======
>>>>>>> 4b8c5dea
      this.getUserData(id).done(user => {
        const udfds = []
        const sections = map(user.enrollments, en => en.course_section_id)
        for (const sId of sections) {
          const url = `/api/v1/sections/${sId}/enrollments`
          const data = {
            enrollment: {
              user_id: this.model.get('id'),
              associated_user_id: user.id,
              type: enrollment.type,
              limit_privileges_to_course_section: enrollment.limit_priveleges_to_course_section,
            },
          }
          if (enrollment.role !== enrollment.type) {
            data.enrollment.role_id = enrollment.role_id
          }
          udfds.push(
            $.ajaxJSON(
              url,
              'POST',
              data,
              newEnrollment => {
                newEnrollment.observed_user = user
                return newEnrollments.push(newEnrollment)
              },
<<<<<<< HEAD
               
=======

>>>>>>> 4b8c5dea
              response => {
                const messages = Object.keys(response.errors)

                if (messages.length > 0 && messages.includes('associated_user_id')) {
                  const responseMessage = response.errors.associated_user_id[0].message
                  if (responseMessage === 'Cannot observe observer observing self') {
                    observerObservingObserver = true
                  }
                }
              },
            ),
          )
        }

        $.when(...Array.from(udfds || [])).fail(() => {
          if (observerObservingObserver) {
            newDfd.reject()
          }
        })

        return $.when(...Array.from(udfds || [])).done(() => {
          dfdsDone += 1
          if (dfdsDone === newLinks.length) {
            return newDfd.resolve()
          }
        })
      })
    }

    // delete old links
    const enrollmentsToRemove = filter(enrollments, en =>
      includes(removeLinks, en.associated_user_id),
    )
    for (const en of enrollmentsToRemove) {
      const url = `${ENV.COURSE_ROOT_URL}/unenroll/${en.id}`
      dfds.push($.ajaxJSON(url, 'DELETE'))
    }

    return this.disable(
      $.when(...Array.from(dfds || []))
        .done(() => {
          this.updateEnrollments(newEnrollments, enrollmentsToRemove)
          return $.flashMessage(I18n.t('flash.links', 'Student links successfully updated'))
        })
        .fail(() => {
          if (observerObservingObserver) {
            $.flashError(
              I18n.t(
                'flash.observerObservingObserverError',
                'Cannot observe user with another user that is being observed by the current user.',
              ),
            )
          } else {
            $.flashError(
              I18n.t(
                'flash.linkError',
                "Something went wrong updating the user's student links. Please try again later.",
              ),
            )
          }
        })
        .always(() => this.close()),
    )
  }
}
LinkToStudentsView.initClass()<|MERGE_RESOLUTION|>--- conflicted
+++ resolved
@@ -121,10 +121,6 @@
 
     // create new links
     for (const id of newLinks) {
-<<<<<<< HEAD
-       
-=======
->>>>>>> 4b8c5dea
       this.getUserData(id).done(user => {
         const udfds = []
         const sections = map(user.enrollments, en => en.course_section_id)
@@ -150,11 +146,7 @@
                 newEnrollment.observed_user = user
                 return newEnrollments.push(newEnrollment)
               },
-<<<<<<< HEAD
-               
-=======
-
->>>>>>> 4b8c5dea
+
               response => {
                 const messages = Object.keys(response.errors)
 
