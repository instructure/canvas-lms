//
// Copyright (C) 2013 - present Instructure, Inc.
//
// This file is part of Canvas.
//
// Canvas is free software: you can redistribute it and/or modify it under
// the terms of the GNU Affero General Public License as published by the Free
// Software Foundation, version 3 of the License.
//
// Canvas is distributed in the hope that it will be useful, but WITHOUT ANY
// WARRANTY; without even the implied warranty of MERCHANTABILITY or FITNESS FOR
// A PARTICULAR PURPOSE. See the GNU Affero General Public License for more
// details.
//
// You should have received a copy of the GNU Affero General Public License along
// with this program. If not, see <http://www.gnu.org/licenses/>.

import {useScope as createI18nScope} from '@canvas/i18n'
import $ from 'jquery'
import {map, some, every, find as _find, filter, reject, isEmpty} from 'lodash'
import {View} from '@canvas/backbone'
import template from '../../jst/rosterUser.handlebars'
import EditSectionsView from './EditSectionsView'
import EditRolesView from './EditRolesView'
import InvitationsView from './InvitationsView'
import React from 'react'
import {createRoot} from 'react-dom/client'
import {Avatar} from '@instructure/ui-avatar'
import LinkToStudents from '../../react/LinkToStudents'
import {nanoid} from 'nanoid'
import 'jquery-kyle-menu'
import '@canvas/jquery/jquery.disableWhileLoading'
<<<<<<< HEAD
import UserTaggedModal from '@canvas/differentiation-tags/react/UserTaggedModal/UserTaggedModal'
import MessageBus from '../../util/MessageBus'
=======
import RosterDialogMixin from './RosterDialogMixin'
import UserTaggedModal from '@canvas/differentiation-tags/react/UserTaggedModal/UserTaggedModal'
import MessageBus from '@canvas/util/MessageBus'
>>>>>>> 438cae6b

const I18n = createI18nScope('RosterUserView')

let editSectionsDialog = null
let editRolesDialog = null
let invitationDialog = null

export default class RosterUserView extends View {
  static initClass() {
    this.mixin(RosterDialogMixin)

    this.prototype.tagName = 'tr'

    this.prototype.className = 'rosterUser al-hover-container'

    this.prototype.template = template

    this.prototype.events = {
      'click .admin-links [data-event]': 'handleMenuEvent',
      'focus *': 'focus',
      'blur *': 'blur',
      'change .select-user-checkbox': 'handleCheckboxChange',
<<<<<<< HEAD
      'click .user-tags-icon': 'handleTagIconClick'
=======
      'click .user-tags-icon': 'handleTagIconClick',
>>>>>>> 438cae6b
    }
  }

  attach() {
    return this.model.on('change', this.render, this)
  }

  initialize(options) {
    options.model.attributes.avatarId = `user-avatar-people-page-${nanoid()}`
    super.initialize(...arguments)
    // assumes this model only has enrollments for 1 role
    this.model.currentRole = __guard__(this.model.get('enrollments')[0], x => x.role)

    this.$el.attr('id', `user_${options.model.get('id')}`)
    return Array.from(this.model.get('enrollments')).map(e => this.$el.addClass(e.type))
  }

  toJSON() {
    const json = super.toJSON(...arguments)
    this.permissionsJSON(json)
    this.observerJSON(json)
    this.contextCardJSON(json)
    return json
  }

  contextCardJSON(json) {
    let enrollment
    if ((enrollment = _find(json.enrollments, e => e.type === 'StudentEnrollment'))) {
      return (json.course_id = enrollment.course_id)
    }
  }

  permissionsJSON(json) {
    json.url = `${ENV.COURSE_ROOT_URL}/users/${this.model.get('id')}`
    json.isObserver = this.model.hasEnrollmentType('ObserverEnrollment')
    json.isPending = this.model.pending(this.model.currentRole)
    json.isInactive = this.model.inactive()
    if (!json.isInactive) {
      json.enrollments = reject(json.enrollments, en => en.enrollment_state === 'inactive') // if not _completely_ inactive, treat the inactive enrollments as deleted
    }
    json.canRemoveUsers = every(this.model.get('enrollments'), e => e.can_be_removed)
    json.canResendInvitation =
      !json.isInactive &&
      some(this.model.get('enrollments'), en =>
        ENV.permissions.active_granular_enrollment_permissions.includes(en.type),
      )

    if (json.canRemoveUsers && !ENV.course.concluded) {
      json.canEditRoles = !some(
        this.model.get('enrollments'),
        e => e.type === 'ObserverEnrollment' && e.associated_user_id,
      )
    }

    json.canEditSections = !json.isInactive && !isEmpty(this.model.sectionEditableEnrollments())
    json.canLinkStudents = json.isObserver && !ENV.course.concluded
    json.canViewLoginIdColumn = ENV.permissions.view_user_logins
    json.canViewSisIdColumn = ENV.permissions.read_sis
    json.canManageDifferentiationTags = ENV.permissions.can_manage_differentiation_tags

    const candoAdminActions = ENV.permissions.can_allow_course_admin_actions

    json.canManage = some(['TeacherEnrollment', 'DesignerEnrollment', 'TaEnrollment'], et =>
      this.model.hasEnrollmentType(et),
    )
      ? candoAdminActions
      : this.model.hasEnrollmentType('ObserverEnrollment')
        ? candoAdminActions || ENV.permissions.manage_students
        : ENV.permissions.manage_students
    json.customLinks = this.model.get('custom_links')

    if (json.canViewLoginIdColumn) {
      json.canViewLoginId = true
    }

    if (json.canViewSisIdColumn) {
      json.canViewSisId = true
      json.sis_id = json.sis_user_id
    }
    json.hideSectionsOnCourseUsersPage = ENV.course.hideSectionsOnCourseUsersPage
    return json
  }

  observerJSON(json) {
    if (json.isObserver) {
      let user
      const observerEnrollments = filter(json.enrollments, en => en.type === 'ObserverEnrollment')
      json.enrollments = reject(json.enrollments, en => en.type === 'ObserverEnrollment')

      json.sections = map(json.enrollments, en => ENV.CONTEXTS.sections[en.course_section_id])

      const users = {}
      if (
        observerEnrollments.length >= 1 &&
        every(observerEnrollments, enrollment => !enrollment.observed_user)
      ) {
        users[''] = {name: I18n.t('nobody', 'nobody')}
      } else {
        for (const en of Array.from(observerEnrollments)) {
          if (!en.observed_user) {
            continue
          }
          user = en.observed_user
          if (!users[user.id]) {
            users[user.id] = user
          }
        }
      }

      return (() => {
        const result = []
        for (const id in users) {
          user = users[id]
          const ob = {
            role: I18n.t('observing_user', 'Observing: %{user_name}', {user_name: user.name}),
          }
          result.push(json.enrollments.push(ob))
        }
        return result
      })()
    }
  }

  resendInvitation() {
    if (!invitationDialog) {
      invitationDialog = new InvitationsView()
    }
    invitationDialog.model = this.model
    return invitationDialog.render().show()
  }

  editSections() {
    if (!editSectionsDialog) {
      editSectionsDialog = new EditSectionsView()
    }
    editSectionsDialog.model = this.model
    return editSectionsDialog.render().show()
  }

  editRoles() {
    if (!editRolesDialog) {
      editRolesDialog = new EditRolesView()
    }
    editRolesDialog.model = this.model
    return editRolesDialog.render().show()
  }

  getUniqueObservees(enrollments) {
    const uniqueObserveesMap = new Map()

    for (const enrollment of enrollments) {
      if (uniqueObserveesMap.has(enrollment.observed_user.id)) {
        continue
      }
      uniqueObserveesMap.set(enrollment.observed_user.id, enrollment.observed_user)
    }

    return Array.from(uniqueObserveesMap.values())
  }

  linkToStudents() {
    const mountPoint = document.getElementById('link_to_students_mount_point')
    const root = createRoot(mountPoint)
    const observer = this.model.attributes
    const observerEnrollmentsWithObservedUser = observer.enrollments.filter(
      enrollment => enrollment.type === 'ObserverEnrollment' && enrollment.observed_user,
    )
    const initialObservees = this.getUniqueObservees(observerEnrollmentsWithObservedUser)
    const course = ENV.current_context

    root.render(
      <LinkToStudents
        observer={observer}
        initialObservees={initialObservees}
        course={course}
        onSubmit={(addedEnrollments, removedEnrollments) => {
          this.updateEnrollments(addedEnrollments, removedEnrollments)
        }}
        onClose={() => {
          root.unmount()
        }}
      />,
    )
  }

  deactivateUser() {
    if (
      !window.confirm(
        I18n.t(
          'Are you sure you want to deactivate this user? They will be unable to participate in the course while inactive.',
        ),
      )
    ) {
      return
    }
    const deferreds = []
    for (const en of Array.from(this.model.get('enrollments'))) {
      if (en.enrollment_state !== 'inactive') {
        const url = `/api/v1/courses/${ENV.course.id}/enrollments/${en.id}?task=deactivate`
        en.enrollment_state = 'inactive'
        deferreds.push($.ajaxJSON(url, 'DELETE'))
      }
    }

    return $('.roster-tab').disableWhileLoading(
      $.when(...Array.from(deferreds || []))
        .done(() => {
          this.render()
          return $.flashMessage(I18n.t('User successfully deactivated'))
        })
        .fail(() =>
          $.flashError(
            I18n.t('Something went wrong while deactivating the user. Please try again later.'),
          ),
        ),
    )
  }

  reactivateUser() {
    const deferreds = []
    for (const en of Array.from(this.model.get('enrollments'))) {
      const url = `/api/v1/courses/${ENV.course.id}/enrollments/${en.id}/reactivate`
      en.enrollment_state = 'active'
      deferreds.push($.ajaxJSON(url, 'PUT'))
    }

    return $('.roster-tab').disableWhileLoading(
      $.when(...Array.from(deferreds || []))
        .done(() => {
          this.render()
          return $.flashMessage(I18n.t('User successfully re-activated'))
        })
        .fail(() =>
          $.flashError(
            I18n.t('Something went wrong re-activating the user. Please try again later.'),
          ),
        ),
    )
  }

  removeFromCourse(_e) {
    if (!window.confirm(I18n.t('Are you sure you want to remove this user?'))) {
      return
    }
    this.$el.hide()
    const success = () => {
      // TODO: change the count on the search roles drop down
      $.flashMessage(I18n.t('User successfully removed.'))
      const $previousRow = this.$el.prev(':visible')
      const $focusElement = $previousRow.length
        ? $previousRow.find('.al-trigger')
        : // For some reason, VO + Safari sends the virtual cursor to the window
          // instead of to this element, this has the side effect of making the
          // flash message not read either in this case :(
          // Looking at the Tech Preview version of Safari, this isn't an issue
          // so it should start working once new Safari is released.
          $('#addUsers')
      return $focusElement.focus()
    }

    const failure = () => {
      this.$el.show()
      return $.flashError(
        I18n.t('flash.removeError', 'Unable to remove the user. Please try again later.'),
      )
    }
    const deferreds = map(this.model.get('enrollments'), e =>
      $.ajaxJSON(`${ENV.COURSE_ROOT_URL}/unenroll/${e.id}`, 'DELETE'),
    )
    return $.when(...Array.from(deferreds || [])).then(success, failure)
  }

  handleMenuEvent(e) {
    this.blur()
    e.preventDefault()
    const method = $(e.currentTarget).data('event')
    return this[method].call(this, e)
  }

  // you can access the selected users through RosterUserView.selectedUsers
  static selectedUsers = []

  handleCheckboxChange(e) {
    const isChecked = $(e.currentTarget).is(':checked')
    const userId = this.model.id

    if (isChecked) {
      RosterUserView.selectedUsers.push(userId)
    } else {
      RosterUserView.selectedUsers = RosterUserView.selectedUsers.filter(id => id !== userId)
    }

    MessageBus.trigger('userSelectionChanged', {
      model: this.model,
      selected: isChecked,
      selectedUsers: RosterUserView.selectedUsers,
    })
  }

  handleTagIconClick(e) {
    this.renderUserTagModal(true, this.model.id, this.model.get('name'))
  }

  renderUserTagModal(isOpen, userId, userName) {
    const el = document.getElementById('userTagsModalContainer')
    const returnFocusTo = document.getElementById(`tag-icon-id-${userId}`)
    const onModalClose = (userId, userName) => {
      this.renderUserTagModal(false, userId, userName)
      returnFocusTo?.focus()
<<<<<<< HEAD
    }
    if(!this.userTagModalContainer)
      this.userTagModalContainer = createRoot(el)
    this.userTagModalContainer.render(
      <UserTaggedModal 
=======
      this.userTagModalContainer.unmount()
      this.userTagModalContainer = null
    }
    if (!this.userTagModalContainer) this.userTagModalContainer = createRoot(el)
    this.userTagModalContainer.render(
      <UserTaggedModal
>>>>>>> 438cae6b
        isOpen={isOpen}
        courseId={ENV.course.id}
        userId={userId}
        userName={userName}
        onClose={onModalClose}
<<<<<<< HEAD
      />
=======
      />,
>>>>>>> 438cae6b
    )
  }

  focus() {
    return this.$el.addClass('al-hover-container-active table-hover-row')
  }

  blur() {
    return this.$el.removeClass('al-hover-container-active table-hover-row')
  }

  afterRender() {
    const container = this.$el.find(`#${this.model.attributes.avatarId}`)[0]
    if (container) {
      const root = createRoot(container)
      root.render(
        <a href={`users/${this.model.id}`}>
          <Avatar
            name={this.model.attributes.name}
            src={this.model.attributes.avatar_url}
            size="small"
            alt={this.model.attributes.name}
          />
          <span className="screenreader-only">{this.model.attributes.name}</span>
        </a>,
      )
      this._reactRoot = root
    }
    this.userTagModalContainer = null
  }

  remove() {
    if (this._reactRoot) {
      this._reactRoot.unmount()
    }
<<<<<<< HEAD
    if(this.userTagModalContainer) {
=======
    if (this.userTagModalContainer) {
>>>>>>> 438cae6b
      this.userTagModalContainer.unmount()
      this.userTagModalContainer = null
    }
    return super.remove(...arguments)
  }
}
RosterUserView.initClass()

function __guard__(value, transform) {
  return typeof value !== 'undefined' && value !== null ? transform(value) : undefined
}<|MERGE_RESOLUTION|>--- conflicted
+++ resolved
@@ -30,14 +30,9 @@
 import {nanoid} from 'nanoid'
 import 'jquery-kyle-menu'
 import '@canvas/jquery/jquery.disableWhileLoading'
-<<<<<<< HEAD
-import UserTaggedModal from '@canvas/differentiation-tags/react/UserTaggedModal/UserTaggedModal'
-import MessageBus from '../../util/MessageBus'
-=======
 import RosterDialogMixin from './RosterDialogMixin'
 import UserTaggedModal from '@canvas/differentiation-tags/react/UserTaggedModal/UserTaggedModal'
 import MessageBus from '@canvas/util/MessageBus'
->>>>>>> 438cae6b
 
 const I18n = createI18nScope('RosterUserView')
 
@@ -60,11 +55,7 @@
       'focus *': 'focus',
       'blur *': 'blur',
       'change .select-user-checkbox': 'handleCheckboxChange',
-<<<<<<< HEAD
-      'click .user-tags-icon': 'handleTagIconClick'
-=======
       'click .user-tags-icon': 'handleTagIconClick',
->>>>>>> 438cae6b
     }
   }
 
@@ -374,30 +365,18 @@
     const onModalClose = (userId, userName) => {
       this.renderUserTagModal(false, userId, userName)
       returnFocusTo?.focus()
-<<<<<<< HEAD
-    }
-    if(!this.userTagModalContainer)
-      this.userTagModalContainer = createRoot(el)
-    this.userTagModalContainer.render(
-      <UserTaggedModal 
-=======
       this.userTagModalContainer.unmount()
       this.userTagModalContainer = null
     }
     if (!this.userTagModalContainer) this.userTagModalContainer = createRoot(el)
     this.userTagModalContainer.render(
       <UserTaggedModal
->>>>>>> 438cae6b
         isOpen={isOpen}
         courseId={ENV.course.id}
         userId={userId}
         userName={userName}
         onClose={onModalClose}
-<<<<<<< HEAD
-      />
-=======
       />,
->>>>>>> 438cae6b
     )
   }
 
@@ -433,11 +412,7 @@
     if (this._reactRoot) {
       this._reactRoot.unmount()
     }
-<<<<<<< HEAD
-    if(this.userTagModalContainer) {
-=======
     if (this.userTagModalContainer) {
->>>>>>> 438cae6b
       this.userTagModalContainer.unmount()
       this.userTagModalContainer = null
     }
