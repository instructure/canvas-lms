--- conflicted
+++ resolved
@@ -53,10 +53,7 @@
       'focus *': 'focus',
       'blur *': 'blur',
       'change .select-user-checkbox': 'handleCheckboxChange',
-<<<<<<< HEAD
-=======
       'click .user-tags-icon': 'handleTagIconClick'
->>>>>>> 9e16fa97
     }
   }
 
@@ -319,19 +316,13 @@
       RosterUserView.selectedUsers = RosterUserView.selectedUsers.filter(id => id !== userId)
     }
 
-<<<<<<< HEAD
-    this.trigger('userSelectionChanged', {
-=======
     MessageBus.trigger('userSelectionChanged', {
->>>>>>> 9e16fa97
       model: this.model,
       selected: isChecked,
       selectedUsers: RosterUserView.selectedUsers,
     })
   }
 
-<<<<<<< HEAD
-=======
   handleTagIconClick(e) {
     this.renderUserTagModal(true, this.model.id, this.model.get('name'))
   }
@@ -356,7 +347,6 @@
     )
   }
 
->>>>>>> 9e16fa97
   focus() {
     return this.$el.addClass('al-hover-container-active table-hover-row')
   }
