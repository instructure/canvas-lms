//
// Copyright (C) 2013 - present Instructure, Inc.
//
// This file is part of Canvas.
//
// Canvas is free software: you can redistribute it and/or modify it under
// the terms of the GNU Affero General Public License as published by the Free
// Software Foundation, version 3 of the License.
//
// Canvas is distributed in the hope that it will be useful, but WITHOUT ANY
// WARRANTY; without even the implied warranty of MERCHANTABILITY or FITNESS FOR
// A PARTICULAR PURPOSE. See the GNU Affero General Public License for more
// details.
//
// You should have received a copy of the GNU Affero General Public License along
// with this program. If not, see <http://www.gnu.org/licenses/>.

import {useScope as createI18nScope} from '@canvas/i18n'
import $ from 'jquery'
import {map, some, every, find as _find, filter, reject, isEmpty} from 'lodash'
import {View} from '@canvas/backbone'
import template from '../../jst/rosterUser.handlebars'
import EditSectionsView from './EditSectionsView'
import EditRolesView from './EditRolesView'
import InvitationsView from './InvitationsView'
import React from 'react'
import {createRoot} from 'react-dom/client'
import {Avatar} from '@instructure/ui-avatar'
import LinkToStudents from '../../react/LinkToStudents'
import {nanoid} from 'nanoid'
import 'jquery-kyle-menu'
import '@canvas/jquery/jquery.disableWhileLoading'
import RosterDialogMixin from './RosterDialogMixin'
import UserTaggedModal from '@canvas/differentiation-tags/react/UserTaggedModal/UserTaggedModal'
import MessageBus from '@canvas/util/MessageBus'
import {queryClient} from '@canvas/query'

const I18n = createI18nScope('RosterUserView')

let editSectionsDialog = null
let editRolesDialog = null
let invitationDialog = null

export default class RosterUserView extends View {
  static initClass() {
    this.mixin(RosterDialogMixin)

    this.prototype.tagName = 'tr'

    this.prototype.className = 'rosterUser al-hover-container'

    this.prototype.template = template

    this.prototype.events = {
      'click .admin-links [data-event]': 'handleMenuEvent',
      'focus *': 'focus',
      'blur *': 'blur',
      'change .select-user-checkbox': 'handleCheckboxChange',
      'click .user-tags-icon': 'handleTagIconClick',
    }
  }

  attach() {
    return this.model.on('change', this.render, this)
  }

  initialize(options) {
    options.model.attributes.avatarId = `user-avatar-people-page-${nanoid()}`
    super.initialize(...arguments)
    // assumes this model only has enrollments for 1 role
    this.model.currentRole = __guard__(this.model.get('enrollments')[0], x => x.role)

    this.$el.attr('id', `user_${options.model.get('id')}`)
    return Array.from(this.model.get('enrollments')).map(e => this.$el.addClass(e.type))
  }

  toJSON() {
    const json = super.toJSON(...arguments)
    this.permissionsJSON(json)
    this.observerJSON(json)
    this.contextCardJSON(json)
    // Set flag based on whether the user is selected in the collection
    json.isSelected = this.model.collection?.selectedUserIds?.includes(this.model.id) ?? false
    return json
  }

  contextCardJSON(json) {
    let enrollment
    if ((enrollment = _find(json.enrollments, e => e.type === 'StudentEnrollment'))) {
      return (json.course_id = enrollment.course_id)
    }
  }

  permissionsJSON(json) {
    json.url = `${ENV.COURSE_ROOT_URL}/users/${this.model.get('id')}`
    json.isObserver = this.model.hasEnrollmentType('ObserverEnrollment')
    json.isStudent = this.model.hasEnrollmentType('StudentEnrollment')
    json.isPending = this.model.pending(this.model.currentRole)
    json.isInactive = this.model.inactive()
    if (!json.isInactive) {
      json.enrollments = reject(json.enrollments, en => en.enrollment_state === 'inactive') // if not _completely_ inactive, treat the inactive enrollments as deleted
    }
    json.canRemoveUsers = every(this.model.get('enrollments'), e => e.can_be_removed)
    json.canResendInvitation =
      !json.isInactive &&
      some(this.model.get('enrollments'), en =>
        ENV.permissions.active_granular_enrollment_permissions.includes(en.type),
      )

    if (json.canRemoveUsers && !ENV.course.concluded) {
      json.canEditRoles = !some(
        this.model.get('enrollments'),
        e => e.type === 'ObserverEnrollment' && e.associated_user_id,
      )
    }

    json.canEditSections = !json.isInactive && !isEmpty(this.model.sectionEditableEnrollments())
    json.canLinkStudents = json.isObserver && !ENV.course.concluded
    json.canViewLoginIdColumn = ENV.permissions.view_user_logins
    json.canViewSisIdColumn = ENV.permissions.read_sis
    json.canManageDifferentiationTags =
<<<<<<< HEAD
      ENV.permissions.can_manage_differentiation_tags && ENV.FEATURES.differentiation_tags
=======
      ENV.permissions.can_manage_differentiation_tags && ENV.permissions.allow_assign_to_differentiation_tags
>>>>>>> c345be2d

    const candoAdminActions = ENV.permissions.can_allow_course_admin_actions

    json.canManage = some(['TeacherEnrollment', 'DesignerEnrollment', 'TaEnrollment'], et =>
      this.model.hasEnrollmentType(et),
    )
      ? candoAdminActions
      : this.model.hasEnrollmentType('ObserverEnrollment')
        ? candoAdminActions || ENV.permissions.manage_students
        : ENV.permissions.manage_students
    json.customLinks = this.model.get('custom_links')

    if (json.canViewLoginIdColumn) {
      json.canViewLoginId = true
    }

    if (json.canViewSisIdColumn) {
      json.canViewSisId = true
      json.sis_id = json.sis_user_id
    }
    json.hideSectionsOnCourseUsersPage = ENV.course.hideSectionsOnCourseUsersPage
    return json
  }

  observerJSON(json) {
    if (json.isObserver) {
      let user
      const observerEnrollments = filter(json.enrollments, en => en.type === 'ObserverEnrollment')
      json.enrollments = reject(json.enrollments, en => en.type === 'ObserverEnrollment')

      json.sections = map(json.enrollments, en => ENV.CONTEXTS.sections[en.course_section_id])

      const users = {}
      if (
        observerEnrollments.length >= 1 &&
        every(observerEnrollments, enrollment => !enrollment.observed_user)
      ) {
        users[''] = {name: I18n.t('nobody', 'nobody')}
      } else {
        for (const en of Array.from(observerEnrollments)) {
          if (!en.observed_user) {
            continue
          }
          user = en.observed_user
          if (!users[user.id]) {
            users[user.id] = user
          }
        }
      }

      return (() => {
        const result = []
        for (const id in users) {
          user = users[id]
          const ob = {
            role: I18n.t('observing_user', 'Observing: %{user_name}', {user_name: user.name}),
          }
          result.push(json.enrollments.push(ob))
        }
        return result
      })()
    }
  }

  resendInvitation() {
    if (!invitationDialog) {
      invitationDialog = new InvitationsView()
    }
    invitationDialog.model = this.model
    return invitationDialog.render().show()
  }

  editSections() {
    if (!editSectionsDialog) {
      editSectionsDialog = new EditSectionsView()
    }
    editSectionsDialog.model = this.model
    return editSectionsDialog.render().show()
  }

  editRoles() {
    if (!editRolesDialog) {
      editRolesDialog = new EditRolesView()
    }
    editRolesDialog.model = this.model
    return editRolesDialog.render().show()
  }

  getUniqueObservees(enrollments) {
    const uniqueObserveesMap = new Map()

    for (const enrollment of enrollments) {
      if (uniqueObserveesMap.has(enrollment.observed_user.id)) {
        continue
      }
      uniqueObserveesMap.set(enrollment.observed_user.id, enrollment.observed_user)
    }

    return Array.from(uniqueObserveesMap.values())
  }

  linkToStudents() {
    const mountPoint = document.getElementById('link_to_students_mount_point')
    const root = createRoot(mountPoint)
    const observer = this.model.attributes
    const observerEnrollmentsWithObservedUser = observer.enrollments.filter(
      enrollment => enrollment.type === 'ObserverEnrollment' && enrollment.observed_user,
    )
    const initialObservees = this.getUniqueObservees(observerEnrollmentsWithObservedUser)
    const course = ENV.current_context

    root.render(
      <LinkToStudents
        observer={observer}
        initialObservees={initialObservees}
        course={course}
        onSubmit={(addedEnrollments, removedEnrollments) => {
          this.updateEnrollments(addedEnrollments, removedEnrollments)
        }}
        onClose={() => {
          root.unmount()
        }}
      />,
    )
  }

  deactivateUser() {
    if (
      !window.confirm(
        I18n.t(
          'Are you sure you want to deactivate this user? They will be unable to participate in the course while inactive.',
        ),
      )
    ) {
      return
    }
    const deferreds = []
    for (const en of Array.from(this.model.get('enrollments'))) {
      if (en.enrollment_state !== 'inactive') {
        const url = `/api/v1/courses/${ENV.course.id}/enrollments/${en.id}?task=deactivate`
        en.enrollment_state = 'inactive'
        deferreds.push($.ajaxJSON(url, 'DELETE'))
      }
    }

    return $('.roster-tab').disableWhileLoading(
      $.when(...Array.from(deferreds || []))
        .done(() => {
          this.render()
          return $.flashMessage(I18n.t('User successfully deactivated'))
        })
        .fail(() =>
          $.flashError(
            I18n.t('Something went wrong while deactivating the user. Please try again later.'),
          ),
        ),
    )
  }

  reactivateUser() {
    const deferreds = []
    for (const en of Array.from(this.model.get('enrollments'))) {
      const url = `/api/v1/courses/${ENV.course.id}/enrollments/${en.id}/reactivate`
      en.enrollment_state = 'active'
      deferreds.push($.ajaxJSON(url, 'PUT'))
    }

    return $('.roster-tab').disableWhileLoading(
      $.when(...Array.from(deferreds || []))
        .done(() => {
          this.render()
          return $.flashMessage(I18n.t('User successfully re-activated'))
        })
        .fail(() =>
          $.flashError(
            I18n.t('Something went wrong re-activating the user. Please try again later.'),
          ),
        ),
    )
  }

  removeFromCourse(_e) {
    if (!window.confirm(I18n.t('Are you sure you want to remove this user?'))) {
      return
    }
    this.$el.hide()
    const success = () => {
      // TODO: change the count on the search roles drop down
      $.flashMessage(I18n.t('User successfully removed.'))
      const $previousRow = this.$el.prev(':visible')

      try {
        queryClient.invalidateQueries({
          queryKey: ['differentiationTagCategories'],
          exact: false,
        })
      } catch (error) {
        console.error('Error invalidating query, error:', error)
      }

      const $focusElement = $previousRow.length
        ? $previousRow.find('.al-trigger')
        : // For some reason, VO + Safari sends the virtual cursor to the window
          // instead of to this element, this has the side effect of making the
          // flash message not read either in this case :(
          // Looking at the Tech Preview version of Safari, this isn't an issue
          // so it should start working once new Safari is released.
          $('#addUsers')
      return $focusElement.focus()
    }

    const failure = () => {
      this.$el.show()
      return $.flashError(
        I18n.t('flash.removeError', 'Unable to remove the user. Please try again later.'),
      )
    }
    const deferreds = map(this.model.get('enrollments'), e =>
      $.ajaxJSON(`${ENV.COURSE_ROOT_URL}/unenroll/${e.id}`, 'DELETE'),
    )
    return $.when(...Array.from(deferreds || [])).then(success, failure)
  }

  handleMenuEvent(e) {
    this.blur()
    e.preventDefault()
    const method = $(e.currentTarget).data('event')
    return this[method].call(this, e)
  }

  handleCheckboxChange(e) {
    const isChecked = $(e.currentTarget).is(':checked')
    const userId = this.model.id
    const selectedUserIds = this.model.collection.selectedUserIds

    if (isChecked) {
      if (!selectedUserIds.includes(userId)) {
        selectedUserIds.push(userId)
      }
    } else {
      this.model.collection.selectedUserIds = selectedUserIds.filter(id => id !== userId)
    }

    MessageBus.trigger('userSelectionChanged', {
      model: this.model,
      selected: isChecked,
      selectedUsers: this.model.collection.selectedUserIds,
    })
  }

  handleTagIconClick(e) {
    this.renderUserTagModal(true, this.model.id, this.model.get('name'))
  }

  renderUserTagModal(isOpen, userId, userName) {
    const el = document.getElementById('userTagsModalContainer')
    const returnFocusTo = document.getElementById(`tag-icon-id-${userId}`)
    const onModalClose = (userId, userName) => {
      this.renderUserTagModal(false, userId, userName)
      returnFocusTo?.focus()
      this.userTagModalContainer.unmount()
      this.userTagModalContainer = null
    }
    if (!this.userTagModalContainer) this.userTagModalContainer = createRoot(el)
    this.userTagModalContainer.render(
      <UserTaggedModal
        isOpen={isOpen}
        courseId={ENV.course.id}
        userId={userId}
        userName={userName}
        onClose={onModalClose}
      />,
    )
  }

  focus() {
    return this.$el.addClass('al-hover-container-active table-hover-row')
  }

  blur() {
    return this.$el.removeClass('al-hover-container-active table-hover-row')
  }

  afterRender() {
    const container = this.$el.find(`#${this.model.attributes.avatarId}`)[0]
    if (container) {
      const root = createRoot(container)
      root.render(
        <a href={`users/${this.model.id}`}>
          <Avatar
            name={this.model.attributes.name}
            src={this.model.attributes.avatar_url}
            size="small"
            alt={this.model.attributes.name}
          />
          <span className="screenreader-only">{this.model.attributes.name}</span>
        </a>,
      )
      this._reactRoot = root
    }
    this.userTagModalContainer = null
  }

  remove() {
    if (this._reactRoot) {
      this._reactRoot.unmount()
    }
    if (this.userTagModalContainer) {
      this.userTagModalContainer.unmount()
      this.userTagModalContainer = null
    }
    return super.remove(...arguments)
  }
}
RosterUserView.initClass()

function __guard__(value, transform) {
  return typeof value !== 'undefined' && value !== null ? transform(value) : undefined
}<|MERGE_RESOLUTION|>--- conflicted
+++ resolved
@@ -119,11 +119,7 @@
     json.canViewLoginIdColumn = ENV.permissions.view_user_logins
     json.canViewSisIdColumn = ENV.permissions.read_sis
     json.canManageDifferentiationTags =
-<<<<<<< HEAD
-      ENV.permissions.can_manage_differentiation_tags && ENV.FEATURES.differentiation_tags
-=======
       ENV.permissions.can_manage_differentiation_tags && ENV.permissions.allow_assign_to_differentiation_tags
->>>>>>> c345be2d
 
     const candoAdminActions = ENV.permissions.can_allow_course_admin_actions
 
