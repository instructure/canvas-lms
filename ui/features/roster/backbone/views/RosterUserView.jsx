//
// Copyright (C) 2013 - present Instructure, Inc.
//
// This file is part of Canvas.
//
// Canvas is free software: you can redistribute it and/or modify it under
// the terms of the GNU Affero General Public License as published by the Free
// Software Foundation, version 3 of the License.
//
// Canvas is distributed in the hope that it will be useful, but WITHOUT ANY
// WARRANTY; without even the implied warranty of MERCHANTABILITY or FITNESS FOR
// A PARTICULAR PURPOSE. See the GNU Affero General Public License for more
// details.
//
// You should have received a copy of the GNU Affero General Public License along
// with this program. If not, see <http://www.gnu.org/licenses/>.

import {useScope as createI18nScope} from '@canvas/i18n'
import $ from 'jquery'
import {map, some, every, find as _find, filter, reject, isEmpty} from 'lodash'
import {View} from '@canvas/backbone'
import template from '../../jst/rosterUser.handlebars'
import EditSectionsView from './EditSectionsView'
import EditRolesView from './EditRolesView'
import InvitationsView from './InvitationsView'
import React from 'react'
import {createRoot} from 'react-dom/client'
import {Avatar} from '@instructure/ui-avatar'
import LinkToStudents from '../../react/LinkToStudents'
import {nanoid} from 'nanoid'
import 'jquery-kyle-menu'
import '@canvas/jquery/jquery.disableWhileLoading'
import RosterDialogMixin from './RosterDialogMixin'
import UserTaggedModal from '@canvas/differentiation-tags/react/UserTaggedModal/UserTaggedModal'
import MessageBus from '@canvas/util/MessageBus'
import {queryClient} from '@canvas/query'

const I18n = createI18nScope('RosterUserView')

let editSectionsDialog = null
let editRolesDialog = null
let invitationDialog = null

export default class RosterUserView extends View {
  static initClass() {
    this.mixin(RosterDialogMixin)

    this.prototype.tagName = 'tr'

    this.prototype.className = 'rosterUser al-hover-container'

    this.prototype.template = template

    this.prototype.events = {
      'click .admin-links [data-event]': 'handleMenuEvent',
      'focus *': 'focus',
      'blur *': 'blur',
      'change .select-user-checkbox': 'handleCheckboxChange',
      'click .user-tags-icon': 'handleTagIconClick',
      'keydown .select-user-checkbox': 'handleKeyDown',
    }
  }

  attach() {
    $(document).on('keydown', e => {
      if (e.key === 'Shift') {
        this.isShiftPressed = true
      }
    })

    $(document).on('keyup', e => {
      if (e.key === 'Shift') {
        this.isShiftPressed = false
      }
    })

    return this.model.on('change', this.render, this)
  }

  initialize(options) {
    options.model.attributes.avatarId = `user-avatar-people-page-${nanoid()}`
    super.initialize(...arguments)
    // assumes this model only has enrollments for 1 role
    this.model.currentRole = __guard__(this.model.get('enrollments')[0], x => x.role)

    this.$el.attr('id', `user_${options.model.get('id')}`)

    this.isShiftPressed = false
    return Array.from(this.model.get('enrollments')).map(e => this.$el.addClass(e.type))
  }

  toJSON() {
    const json = super.toJSON(...arguments)
    this.permissionsJSON(json)
    this.observerJSON(json)
    this.contextCardJSON(json)
    const collection = this.model.collection
    if (collection && collection.masterSelected) {
      // If masterSelected is true, mark as selected unless explicitly de-selected.
      json.isSelected = !collection.deselectedUserIds.includes(this.model.id)
    } else {
      json.isSelected = collection?.selectedUserIds?.includes(this.model.id) ?? false
    }
    return json
  }

  contextCardJSON(json) {
    let enrollment
    if ((enrollment = _find(json.enrollments, e => e.type === 'StudentEnrollment'))) {
      return (json.course_id = enrollment.course_id)
    }
  }

  permissionsJSON(json) {
    json.url = `${ENV.COURSE_ROOT_URL}/users/${this.model.get('id')}`
    json.isObserver = this.model.hasEnrollmentType('ObserverEnrollment')
    json.isStudent = this.model.hasEnrollmentType('StudentEnrollment')
    json.isPending = this.model.pending(this.model.currentRole)
    json.isInactive = this.model.inactive()
    if (!json.isInactive) {
      json.enrollments = reject(json.enrollments, en => en.enrollment_state === 'inactive') // if not _completely_ inactive, treat the inactive enrollments as deleted
    }
    json.canRemoveUsers = every(this.model.get('enrollments'), e => e.can_be_removed)
    json.canResendInvitation =
      !json.isInactive &&
      some(this.model.get('enrollments'), en =>
        ENV.permissions.active_granular_enrollment_permissions.includes(en.type),
      )

    if (json.canRemoveUsers && !ENV.course.concluded) {
      json.canEditRoles = !some(
        this.model.get('enrollments'),
        e => e.type === 'ObserverEnrollment' && e.associated_user_id,
      )
    }

    json.canEditSections = !json.isInactive && !isEmpty(this.model.sectionEditableEnrollments())
    json.canLinkStudents = json.isObserver && !ENV.course.concluded
    json.canViewLoginIdColumn = ENV.permissions.view_user_logins
    json.canViewSisIdColumn = ENV.permissions.read_sis
    json.canManageDifferentiationTags =
      ENV.permissions.can_manage_differentiation_tags &&
      ENV.permissions.allow_assign_to_differentiation_tags

    const candoAdminActions = ENV.permissions.can_allow_course_admin_actions

    json.canManage = some(['TeacherEnrollment', 'DesignerEnrollment', 'TaEnrollment'], et =>
      this.model.hasEnrollmentType(et),
    )
      ? candoAdminActions
      : this.model.hasEnrollmentType('ObserverEnrollment')
        ? candoAdminActions || ENV.permissions.manage_students
        : ENV.permissions.manage_students
    json.customLinks = this.model.get('custom_links')

    if (json.canViewLoginIdColumn) {
      json.canViewLoginId = true
    }

    if (json.canViewSisIdColumn) {
      json.canViewSisId = true
      json.sis_id = json.sis_user_id
    }
    json.hideSectionsOnCourseUsersPage = ENV.course.hideSectionsOnCourseUsersPage
    return json
  }

  observerJSON(json) {
    if (json.isObserver) {
      let user
      const observerEnrollments = filter(json.enrollments, en => en.type === 'ObserverEnrollment')
      json.enrollments = reject(json.enrollments, en => en.type === 'ObserverEnrollment')

      json.sections = map(json.enrollments, en => ENV.CONTEXTS.sections[en.course_section_id])

      const users = {}
      if (
        observerEnrollments.length >= 1 &&
        every(observerEnrollments, enrollment => !enrollment.observed_user)
      ) {
        users[''] = {name: I18n.t('nobody', 'nobody')}
      } else {
        for (const en of Array.from(observerEnrollments)) {
          if (!en.observed_user) {
            continue
          }
          user = en.observed_user
          if (!users[user.id]) {
            users[user.id] = user
          }
        }
      }

      return (() => {
        const result = []
        for (const id in users) {
          user = users[id]
          const ob = {
            role: I18n.t('observing_user', 'Observing: %{user_name}', {user_name: user.name}),
          }
          result.push(json.enrollments.push(ob))
        }
        return result
      })()
    }
  }

  resendInvitation() {
    if (!invitationDialog) {
      invitationDialog = new InvitationsView()
    }
    invitationDialog.model = this.model
    return invitationDialog.render().show()
  }

  editSections() {
    if (!editSectionsDialog) {
      editSectionsDialog = new EditSectionsView()
    }
    editSectionsDialog.model = this.model
    return editSectionsDialog.render().show()
  }

  editRoles() {
    if (!editRolesDialog) {
      editRolesDialog = new EditRolesView()
    }
    editRolesDialog.model = this.model
    return editRolesDialog.render().show()
  }

  getUniqueObservees(enrollments) {
    const uniqueObserveesMap = new Map()

    for (const enrollment of enrollments) {
      if (uniqueObserveesMap.has(enrollment.observed_user.id)) {
        continue
      }
      uniqueObserveesMap.set(enrollment.observed_user.id, enrollment.observed_user)
    }

    return Array.from(uniqueObserveesMap.values())
  }

  linkToStudents() {
    const mountPoint = document.getElementById('link_to_students_mount_point')
    const root = createRoot(mountPoint)
    const observer = this.model.attributes
    const observerEnrollmentsWithObservedUser = observer.enrollments.filter(
      enrollment => enrollment.type === 'ObserverEnrollment' && enrollment.observed_user,
    )
    const initialObservees = this.getUniqueObservees(observerEnrollmentsWithObservedUser)
    const course = ENV.current_context

    root.render(
      <LinkToStudents
        observer={observer}
        initialObservees={initialObservees}
        course={course}
        onSubmit={(addedEnrollments, removedEnrollments) => {
          this.updateEnrollments(addedEnrollments, removedEnrollments)
        }}
        onClose={() => {
          root.unmount()
        }}
      />,
    )
  }

  deactivateUser() {
    if (
      !window.confirm(
        I18n.t(
          'Are you sure you want to deactivate this user? They will be unable to participate in the course while inactive.',
        ),
      )
    ) {
      return
    }
    const deferreds = []
    for (const en of Array.from(this.model.get('enrollments'))) {
      if (en.enrollment_state !== 'inactive') {
        const url = `/api/v1/courses/${ENV.course.id}/enrollments/${en.id}?task=deactivate`
        en.enrollment_state = 'inactive'
        deferreds.push($.ajaxJSON(url, 'DELETE'))
      }
    }

    return $('.roster-tab').disableWhileLoading(
      $.when(...Array.from(deferreds || []))
        .done(() => {
          this.render()
          return $.flashMessage(I18n.t('User successfully deactivated'))
        })
        .fail(() =>
          $.flashError(
            I18n.t('Something went wrong while deactivating the user. Please try again later.'),
          ),
        ),
    )
  }

  reactivateUser() {
    const deferreds = []
    for (const en of Array.from(this.model.get('enrollments'))) {
      const url = `/api/v1/courses/${ENV.course.id}/enrollments/${en.id}/reactivate`
      en.enrollment_state = 'active'
      deferreds.push($.ajaxJSON(url, 'PUT'))
    }

    return $('.roster-tab').disableWhileLoading(
      $.when(...Array.from(deferreds || []))
        .done(() => {
          this.render()
          return $.flashMessage(I18n.t('User successfully re-activated'))
        })
        .fail(() =>
          $.flashError(
            I18n.t('Something went wrong re-activating the user. Please try again later.'),
          ),
        ),
    )
  }

  removeFromCourse(_e) {
    if (!window.confirm(I18n.t('Are you sure you want to remove this user?'))) {
      return
    }
    this.$el.hide()
    const success = () => {
      // TODO: change the count on the search roles drop down
      $.flashMessage(I18n.t('User successfully removed.'))
      const $previousRow = this.$el.prev(':visible')

      try {
        queryClient.invalidateQueries({
          queryKey: ['differentiationTagCategories'],
          exact: false,
        })
      } catch (error) {
        console.error('Error invalidating query, error:', error)
      }

      const $focusElement = $previousRow.length ? $previousRow.find('.al-trigger') : $('#addUsers')
      return $focusElement.focus()
    }

    const failure = () => {
      this.$el.show()
      return $.flashError(
        I18n.t('flash.removeError', 'Unable to remove the user. Please try again later.'),
      )
    }
    const deferreds = map(this.model.get('enrollments'), e =>
      $.ajaxJSON(`${ENV.COURSE_ROOT_URL}/unenroll/${e.id}`, 'DELETE'),
    )
    return $.when(...Array.from(deferreds || [])).then(success, failure)
  }

  handleMenuEvent(e) {
    this.blur()
    e.preventDefault()
    const method = $(e.currentTarget).data('event')
    return this[method].call(this, e)
  }

<<<<<<< HEAD
  // If unchecking a user while master is on, add them to the "deselected" list
  handleCheckboxChange(e) {
    const isChecked = $(e.currentTarget).is(':checked')
    const userId = this.model.id
    const {selectedUserIds, masterSelected, deselectedUserIds} = this.model.collection

    if (isChecked) {
      // Add user to selected list if not already
      if (!selectedUserIds.includes(userId)) {
        selectedUserIds.push(userId)
      }
      // Also remove from the deselected list if present
      this.model.collection.deselectedUserIds = deselectedUserIds.filter(id => id !== userId)
    } else {
      // Remove from selected
      this.model.collection.selectedUserIds = selectedUserIds.filter(id => id !== userId)

      // If master is set, remember that this user was explicitly unchecked
      if (masterSelected && !deselectedUserIds.includes(userId)) {
        this.model.collection.deselectedUserIds.push(userId)
      }
=======
  // Helper for range selection
  handleRangeSelection(isChecked, currentIndex) {
    const {selectedUserIds, masterSelected, deselectedUserIds, lastCheckedIndex} =
      this.model.collection
    const $checkboxes = $(
      this.model.collection
        .map(model => model.view.$('.select-user-checkbox').get(0))
        .filter(Boolean),
    )
    const start = Math.min(lastCheckedIndex, currentIndex)
    const end = Math.max(lastCheckedIndex, currentIndex)

    if (start === end) {
      return
>>>>>>> 1acb383e
    }

    for (let i = start; i <= end; i++) {
      const checkbox = $checkboxes[i]
      const checkboxUserId = this.model.collection.models.filter(rosterUser =>
        rosterUser.hasEnrollmentType('StudentEnrollment'),
      )[i].id
      if (isChecked) {
        if (!selectedUserIds.includes(checkboxUserId)) {
          selectedUserIds.push(checkboxUserId)
        }
        this.model.collection.deselectedUserIds = deselectedUserIds.filter(
          id => id !== checkboxUserId,
        )
      } else {
        selectedUserIds.splice(
          0,
          selectedUserIds.length,
          ...selectedUserIds.filter(id => id !== checkboxUserId),
        )
        if (masterSelected && !deselectedUserIds.includes(checkboxUserId)) {
          this.model.collection.deselectedUserIds.push(checkboxUserId)
        }
      }
      $(checkbox).prop('checked', isChecked)
    }
    this.model.collection.lastCheckedIndex = currentIndex
    MessageBus.trigger('userSelectionChanged', {
      model: this.model,
      selected: isChecked,
      selectedUsers: this.model.collection.selectedUserIds,
      deselectedUserIds: this.model.collection.deselectedUserIds,
      masterSelected: this.model.collection.masterSelected,
    })
  }

  // If unchecking a user while master is on, add them to the "deselected" list
  handleCheckboxChange(e) {
    const isChecked = $(e.currentTarget).is(':checked')
    const userId = this.model.id
    const {selectedUserIds, masterSelected, deselectedUserIds, lastCheckedIndex} =
      this.model.collection
    const $checkboxes = $(
      this.model.collection
        .map(model => model.view.$('.select-user-checkbox').get(0))
        .filter(Boolean),
    )
    const currentIndex = $checkboxes.index($(e.currentTarget))
    if (this.isShiftPressed && lastCheckedIndex !== null) {
      this.handleRangeSelection(isChecked, currentIndex)
    } else {
      if (isChecked) {
        // Add user to selected list if not already
        if (!selectedUserIds.includes(userId)) {
          selectedUserIds.push(userId)
        }
        // Remove from deselected list if present
        this.model.collection.deselectedUserIds = deselectedUserIds.filter(id => id !== userId)
      } else {
        // Remove from selected list
        this.model.collection.selectedUserIds = selectedUserIds.filter(id => id !== userId)

        // If master is set, add to deselected list
        if (masterSelected && !deselectedUserIds.includes(userId)) {
          this.model.collection.deselectedUserIds.push(userId)
        }
      }

      this.model.collection.lastCheckedIndex = this.model.collection.selectedUserIds.length
        ? currentIndex
        : null

      MessageBus.trigger('userSelectionChanged', {
        model: this.model,
        selected: isChecked,
        selectedUsers: this.model.collection.selectedUserIds,
        deselectedUserIds: this.model.collection.deselectedUserIds,
        masterSelected: this.model.collection.masterSelected,
      })
    }
  }

  handleKeyDown(e) {
    // Only act if the focused element is a checkbox
    if (e.key === 'Shift') {
      e.preventDefault()
      const isChecked = !$(e.currentTarget).is(':checked')
      const $checkboxes = $(
        this.model.collection
          .map(model => model.view.$('.select-user-checkbox').get(0))
          .filter(Boolean),
      )
      const currentIndex = $checkboxes.index($(e.currentTarget))
      const {lastCheckedIndex} = this.model.collection
      if (lastCheckedIndex !== null) {
        this.handleRangeSelection(isChecked, currentIndex)
      }
    }
  }

  handleTagIconClick() {
    this.renderUserTagModal(true, this.model.id, this.model.get('name'))
  }

  renderUserTagModal(isOpen, userId, userName) {
    const el = document.getElementById('userTagsModalContainer')
    const returnFocusTo = document.getElementById(`tag-icon-id-${userId}`)
    const onModalClose = (userId, userName) => {
      this.renderUserTagModal(false, userId, userName)
      returnFocusTo?.focus()
      this.userTagModalContainer.unmount()
      this.userTagModalContainer = null
    }
    if (!this.userTagModalContainer) this.userTagModalContainer = createRoot(el)
    this.userTagModalContainer.render(
      <UserTaggedModal
        isOpen={isOpen}
        courseId={ENV.course.id}
        userId={userId}
        userName={userName}
        onClose={onModalClose}
      />,
    )
  }

  focus() {
    return this.$el.addClass('al-hover-container-active table-hover-row')
  }

  blur() {
    return this.$el.removeClass('al-hover-container-active table-hover-row')
  }

  afterRender() {
    const container = this.$el.find(`#${this.model.attributes.avatarId}`)[0]
    if (container) {
      const root = createRoot(container)
      root.render(
        <a href={`users/${this.model.id}`}>
          <Avatar
            name={this.model.attributes.name}
            src={this.model.attributes.avatar_url}
            size="small"
            alt={this.model.attributes.name}
          />
          <span className="screenreader-only">{this.model.attributes.name}</span>
        </a>,
      )
      this._reactRoot = root
    }
    this.userTagModalContainer = null
  }

  remove() {
    $(document).off('keydown')
    $(document).off('keyup')

    if (this._reactRoot) {
      this._reactRoot.unmount()
    }
    if (this.userTagModalContainer) {
      this.userTagModalContainer.unmount()
      this.userTagModalContainer = null
    }
    return super.remove(...arguments)
  }
}
RosterUserView.initClass()

function __guard__(value, transform) {
  return typeof value !== 'undefined' && value !== null ? transform(value) : undefined
}<|MERGE_RESOLUTION|>--- conflicted
+++ resolved
@@ -364,29 +364,6 @@
     return this[method].call(this, e)
   }
 
-<<<<<<< HEAD
-  // If unchecking a user while master is on, add them to the "deselected" list
-  handleCheckboxChange(e) {
-    const isChecked = $(e.currentTarget).is(':checked')
-    const userId = this.model.id
-    const {selectedUserIds, masterSelected, deselectedUserIds} = this.model.collection
-
-    if (isChecked) {
-      // Add user to selected list if not already
-      if (!selectedUserIds.includes(userId)) {
-        selectedUserIds.push(userId)
-      }
-      // Also remove from the deselected list if present
-      this.model.collection.deselectedUserIds = deselectedUserIds.filter(id => id !== userId)
-    } else {
-      // Remove from selected
-      this.model.collection.selectedUserIds = selectedUserIds.filter(id => id !== userId)
-
-      // If master is set, remember that this user was explicitly unchecked
-      if (masterSelected && !deselectedUserIds.includes(userId)) {
-        this.model.collection.deselectedUserIds.push(userId)
-      }
-=======
   // Helper for range selection
   handleRangeSelection(isChecked, currentIndex) {
     const {selectedUserIds, masterSelected, deselectedUserIds, lastCheckedIndex} =
@@ -401,7 +378,6 @@
 
     if (start === end) {
       return
->>>>>>> 1acb383e
     }
 
     for (let i = start; i <= end; i++) {
