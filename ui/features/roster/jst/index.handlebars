<div id="group_categories_tabs" class="ui-tabs-minimal ui-tabs ui-widget ui-widget-content ui-corner-all" style="display: block;">
  {{#unless isHorizonCourse}}
    <ul class="collectionViewItems ui-tabs-nav ui-helper-reset ui-helper-clearfix ui-widget-header ui-corner-all" role="tablist" data-view="rosterTabs"></ul>
  {{/unless}}
  {{#if canAddCategories}}
  <div class='pull-right group-categories-actions'>
    {{#if permissions.can_add_groups}}
      {{#unless isHorizonCourse}}
        <a href="/courses/{{course_id}}/groups#new" class="btn btn-primary" aria-label="{{#t}}Add Group Set{{/t}}" title="{{#t}}Add Group Set{{/t}}">
          <i class='icon-plus'></i> {{#t 'group_set'}}Group Set{{/t}}
        </a>
      {{/unless}}
    {{/if}}
  </div>
  {{/if}}
  <div id="tab-0" class="roster-tab tab-panel ui-tabs-panel form-inline" style="min-height: 800px;">
    <span id="search_input_container"></span>
    <input
      type="hidden"
      name="search_term"
      data-view="inputFilter"
      placeholder='{{#t "search_people"}}Search people{{/t}}'
      aria-label='{{#t "filter_field_description"}}Search people. As you type in this field, the list of people will be automatically filtered to only include those whose names match your input.{{/t}}'
      >

    <select
      name="enrollment_role_id"
      data-view="roleSelect"
      aria-label='{{#t "role_to_search"}}Limit search to role{{/t}}'
      ></select>
<<<<<<< HEAD

=======
    <div id="userDiffTagManager"></div>
>>>>>>> 9e16fa97
    <div id="manageTagsTray"></div>
    {{#if permissions.add_users_to_course}}
    {{#if course.concluded}}
    <a
      href="#"
      class="btn pull-right icon-plus"
      id="addUsers"
      role="button"
      title='{{#t "cannot_add_users"}}New users can not be added because this course is concluded{{/t}}'
      aria-label='{{#t "cannot_add_users"}}New users can not be added because this course is concluded{{/t}}'
      disabled data-tooltip>
      {{#t "people"}}People{{/t}}
    </a>
    {{else}}
    <a
      href="#"
      class="btn btn-primary pull-right icon-plus"
      id="addUsers"
      role="button"
      title='{{#t "title_add_people"}}Add People{{/t}}'
      aria-label='{{#t "title_add_people"}}Add People{{/t}}'
      >{{#t "people"}}People{{/t}}</a>
    {{/if}}
    {{/if}}

    <div class="v-gutter">
      <div data-view="resendInvitations"></div>
      <div data-view="users"></div>
    </div>

  </div>
  <div id="createUsersModalHolder"></div>
  <div id="differentiationTagTray"></div>
<<<<<<< HEAD
=======
  <div id="userTagsModalContainer"></div>
>>>>>>> 9e16fa97
</div><|MERGE_RESOLUTION|>--- conflicted
+++ resolved
@@ -28,11 +28,7 @@
       data-view="roleSelect"
       aria-label='{{#t "role_to_search"}}Limit search to role{{/t}}'
       ></select>
-<<<<<<< HEAD
-
-=======
     <div id="userDiffTagManager"></div>
->>>>>>> 9e16fa97
     <div id="manageTagsTray"></div>
     {{#if permissions.add_users_to_course}}
     {{#if course.concluded}}
@@ -66,8 +62,5 @@
   </div>
   <div id="createUsersModalHolder"></div>
   <div id="differentiationTagTray"></div>
-<<<<<<< HEAD
-=======
   <div id="userTagsModalContainer"></div>
->>>>>>> 9e16fa97
 </div>