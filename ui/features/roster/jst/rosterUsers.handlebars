--- conflicted
+++ resolved
@@ -3,11 +3,7 @@
   <table class="roster ic-Table ic-Table--hover-row ic-Table--condensed ic-Table--striped">
     <thead>
       <tr>
-<<<<<<< HEAD
-        {{#ifAll ENV.permissions.can_manage_differentiation_tags ENV.FEATURES.differentiation_tags}}
-=======
         {{#ifAll ENV.permissions.can_manage_differentiation_tags ENV.permissions.allow_assign_to_differentiation_tags}}
->>>>>>> 005bce2c
           <th scope="col"><span class="screenreader-only">{{#t}}Select User{{/t}}</span></th>
         {{/ifAll}}
         <th scope="col"><span class="screenreader-only">{{#t}}Profile Picture{{/t}}</span></th>
