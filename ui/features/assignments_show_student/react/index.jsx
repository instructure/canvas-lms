/*
 * Copyright (C) 2018 - present Instructure, Inc.
 *
 * This file is part of Canvas.
 *
 * Canvas is free software: you can redistribute it and/or modify it under
 * the terms of the GNU Affero General Public License as published by the Free
 * Software Foundation, version 3 of the License.
 *
 * Canvas is distributed in the hope that it will be useful, but WITHOUT ANY
 * WARRANTY; without even the implied warranty of MERCHANTABILITY or FITNESS FOR
 * A PARTICULAR PURPOSE. See the GNU Affero General Public License for more
 * details.
 *
 * You should have received a copy of the GNU Affero General Public License along
 * with this program. If not, see <http://www.gnu.org/licenses/>.
 */

import AlertManager from '@canvas/alerts/react/AlertManager'
import {ApolloProvider, createClient} from '@canvas/apollo-v3'
import ErrorBoundary from '@canvas/error-boundary'
import {useScope as createI18nScope} from '@canvas/i18n'
import errorShipUrl from '@canvas/images/ErrorShip.svg'
import GenericErrorPage from '@canvas/generic-error-page'
import ObserverOptions from '@canvas/observer-picker'
import {
  getHandleChangeObservedUser,
  autoFocusObserverPicker,
} from '@canvas/observer-picker/util/pageReloadHelper'
import React from 'react'
import {createRoot} from 'react-dom/client'
import StudentViewQuery from './components/StudentViewQuery'
import {View} from '@instructure/ui-view'

const client = createClient()
const I18n = createI18nScope('assignments_2')

export default function renderAssignmentsApp(env, elt) {
<<<<<<< HEAD
   
  ReactDOM.render(
=======
  const root = createRoot(elt)
  root.render(
>>>>>>> 4b8c5dea
    <ApolloProvider client={client}>
      <ErrorBoundary
        errorComponent={
          <GenericErrorPage
            imageUrl={errorShipUrl}
            errorCategory="Assignments 2 Student Error Page"
          />
        }
      >
        <AlertManager>
          <StudentViewQuery
            assignmentLid={ENV.ASSIGNMENT_ID.toString()}
            submissionID={ENV.SUBMISSION_ID?.toString()}
            reviewerSubmissionID={ENV.REVIEWER_SUBMISSION_ID?.toString()}
          />
        </AlertManager>
      </ErrorBoundary>
    </ApolloProvider>
  )

  const observerPickerContainer = document.getElementById('observer-picker-mountpoint')
  if (observerPickerContainer && ENV.OBSERVER_OPTIONS?.OBSERVED_USERS_LIST) {
<<<<<<< HEAD
     
    ReactDOM.render(
=======
    const observerRoot = createRoot(observerPickerContainer)
    observerRoot.render(
>>>>>>> 4b8c5dea
      <View as="div" maxWidth="12em">
        <ObserverOptions
          autoFocus={autoFocusObserverPicker()}
          canAddObservee={!!ENV.OBSERVER_OPTIONS?.CAN_ADD_OBSERVEE}
          currentUserRoles={ENV.current_user_roles}
          currentUser={ENV.current_user}
          handleChangeObservedUser={getHandleChangeObservedUser()}
          observedUsersList={ENV.OBSERVER_OPTIONS.OBSERVED_USERS_LIST}
          renderLabel={I18n.t('Select a student to view. The page will refresh automatically.')}
        />
      </View>
    )
  }
}<|MERGE_RESOLUTION|>--- conflicted
+++ resolved
@@ -36,13 +36,8 @@
 const I18n = createI18nScope('assignments_2')
 
 export default function renderAssignmentsApp(env, elt) {
-<<<<<<< HEAD
-   
-  ReactDOM.render(
-=======
   const root = createRoot(elt)
   root.render(
->>>>>>> 4b8c5dea
     <ApolloProvider client={client}>
       <ErrorBoundary
         errorComponent={
@@ -65,13 +60,8 @@
 
   const observerPickerContainer = document.getElementById('observer-picker-mountpoint')
   if (observerPickerContainer && ENV.OBSERVER_OPTIONS?.OBSERVED_USERS_LIST) {
-<<<<<<< HEAD
-     
-    ReactDOM.render(
-=======
     const observerRoot = createRoot(observerPickerContainer)
     observerRoot.render(
->>>>>>> 4b8c5dea
       <View as="div" maxWidth="12em">
         <ObserverOptions
           autoFocus={autoFocusObserverPicker()}
