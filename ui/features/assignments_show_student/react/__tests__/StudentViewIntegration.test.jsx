/*
 * Copyright (C) 2018 - present Instructure, Inc.
 *
 * This file is part of Canvas.
 *
 * Canvas is free software: you can redistribute it and/or modify it under
 * the terms of the GNU Affero General Public License as published by the Free
 * Software Foundation, version 3 of the License.
 *
 * Canvas is distributed in the hope that it will be useful, but WITHOUT ANY
 * WARRANTY; without even the implied warranty of MERCHANTABILITY or FITNESS FOR
 * A PARTICULAR PURPOSE. See the GNU Affero General Public License for more
 * details.
 *
 * You should have received a copy of the GNU Affero General Public License along
 * with this program. If not, see <http://www.gnu.org/licenses/>.
 */
import $ from 'jquery'
import * as uploadFileModule from '@canvas/upload-file'
import {AlertManagerContext} from '@canvas/alerts/react/AlertManager'
import {CREATE_SUBMISSION_DRAFT} from '@canvas/assignments/graphql/student/Mutations'
import {createCache} from '@canvas/apollo-v3'
import {fireEvent, render, waitFor,act} from '@testing-library/react'
import userEvent from '@testing-library/user-event'
import {
  LOGGED_OUT_STUDENT_VIEW_QUERY,
  STUDENT_VIEW_QUERY,
  STUDENT_VIEW_QUERY_WITH_REVIEWER_SUBMISSION,
  SUBMISSION_HISTORIES_QUERY,
  USER_GROUPS_QUERY,
} from '@canvas/assignments/graphql/student/Queries'
import {MockedProvider} from '@apollo/client/testing'
import {mockQuery} from '@canvas/assignments/graphql/studentMocks'
import React from 'react'
import StudentViewQuery from '../components/StudentViewQuery'
import fakeENV from '@canvas/test-utils/fakeENV'

jest.mock('../components/AttemptSelect')

describe('student view integration tests', () => {
  let user

  beforeEach(() => {
    user = userEvent.setup()
    fakeENV.setup({
      FEATURES: {instui_nav: true},
      context_asset_string: 'test_1',
      ASSIGNMENT_ID: '1',
      COURSE_ID: '1',
      current_user: {display_name: 'bob', avatar_url: 'awesome.avatar.url', id: '1'},
      PREREQS: {},
      current_user_roles: ['user', 'student'],
    })
  })

  afterEach(() => {
    fakeENV.teardown()
    jest.clearAllMocks()
  })

  describe('StudentViewQuery', () => {
    async function createGraphqlMocks(createSubmissionDraftOverrides = {}) {
      const mocks = [
        {
          query: STUDENT_VIEW_QUERY,
          variables: {assignmentLid: '1', submissionID: '1'},
        },
        {
          query: CREATE_SUBMISSION_DRAFT,
          variables: {id: '1', activeSubmissionType: 'online_upload', attempt: 1, fileIds: ['1']},
          overrides: createSubmissionDraftOverrides,
        },
        {
          query: SUBMISSION_HISTORIES_QUERY,
          variables: {submissionID: '1'},
          overrides: {
            Node: {__typename: 'Submission'},
            SubmissionHistoryConnection: {nodes: [{attempt: 3}, {attempt: 4}]},
          },
        },
        {
          query: USER_GROUPS_QUERY,
          variables: {userID: '1'},
          overrides: {
            Node: {__typename: 'User'},
            User: {groups: []},
          },
        },
      ]

      return Promise.all(
        mocks.map(async ({query, variables, overrides}) => {
          const result = await mockQuery(query, overrides, variables)
          return {
            request: {query, variables},
            result,
          }
        }),
      )
    }

    it('renders normally', async () => {
      const mocks = await createGraphqlMocks()
      const {findByTestId} = render(
        <MockedProvider mocks={mocks} cache={createCache()}>
          <StudentViewQuery assignmentLid="1" submissionID="1" />
        </MockedProvider>,
      )

      await act(async () => {
        const element = await findByTestId('assignments-2-student-view')
        expect(element).toBeInTheDocument()
      })
    })

    it('renders error state correctly', async () => {
      const mocks = await createGraphqlMocks()
      mocks[0].error = new Error('aw shucks')
      const {findByText} = render(
        <MockedProvider mocks={mocks} cache={createCache()}>
          <StudentViewQuery assignmentLid="1" submissionID="1" />
        </MockedProvider>,
      )

      await act(async () => {
        const errorElement = await findByText('Sorry, Something Broke')
        expect(errorElement).toBeInTheDocument()
      })
    })

<<<<<<< HEAD
    it('renders error', async () => {
      const mocks = await createGraphqlMocks()
      mocks[0].error = new Error('aw shucks')
      const {getByText} = render(
        <MockedProvider mocks={mocks} cache={createCache()}>
          <StudentViewQuery assignmentLid="1" submissionID="1" />
        </MockedProvider>,
=======
    it('handles file upload successfully', async () => {
      const mockFile = new File(['test content'], 'test.jpg', {type: 'image/jpeg'})
      const mocks = await createGraphqlMocks({
        CreateSubmissionDraftPayload: {
          submissionDraft: {
            attachments: [{displayName: 'test.jpg', _id: '1'}],
            submissionAttempt: 1,
          },
        },
      })

      const {findByTestId, getByTestId} = render(
        <AlertManagerContext.Provider value={{setOnFailure: jest.fn(), setOnSuccess: jest.fn()}}>
          <MockedProvider mocks={mocks} cache={createCache()}>
            <StudentViewQuery assignmentLid="1" submissionID="1" />
          </MockedProvider>
        </AlertManagerContext.Provider>,
>>>>>>> 0539a086
      )

      const fileInput = await findByTestId('input-file-drop')

      await act(async () => {
        await user.upload(fileInput, mockFile)
      })

      // Wait for the file upload and GraphQL mutation to complete
      await waitFor(
        () => {
          expect(getByTestId('upload-box')).toBeInTheDocument()
        },
        {timeout: 3000},
      )
    })

    // This cannot be tested at the <AttemptTab> because the new file being
    // displayed happens as a result of a cache write and these higher level
    // components re-rendering
    // EVAL-3907 - remove or rewrite to remove spies on imports
    it.skip('displays the new file after it has been uploaded', async () => {
      uploadFileModule.uploadFile = jest.fn()
      uploadFileModule.uploadFile.mockReturnValueOnce({id: '1', name: 'test.jpg'})
      $('body').append('<div role="alert" id="flash_screenreader_holder" />')

      const mocks = await createGraphqlMocks({
        CreateSubmissionDraftPayload: {
          submissionDraft: {attachments: [{displayName: 'test.jpg'}]},
        },
      })

      const {findAllByRole, findByRole, findByTestId} = render(
        <AlertManagerContext.Provider value={{setOnFailure: jest.fn(), setOnSuccess: jest.fn()}}>
          <MockedProvider mocks={mocks} cache={createCache()}>
            <StudentViewQuery assignmentLid="1" submissionID="1" />
          </MockedProvider>
        </AlertManagerContext.Provider>,
      )

      const files = [new File(['foo'], 'test.jpg', {type: 'image/jpg'})]
      const fileInput = await findByTestId('input-file-drop')
      fireEvent.change(fileInput, {target: {files}})
      await findByRole('progressbar', {name: /Upload progress/})
      const allCells = await findAllByRole('cell')
      const targetCell = allCells.find(cell => {
        return cell.textContent.includes('test.jpg')
      })
      expect(targetCell).toBeTruthy()
    })

    // EVAL-3907 - remove or rewrite to remove spies on imports
    it.skip('displays a progress bar for each new file being uploaded', async () => {
      uploadFileModule.uploadFiles = jest.fn()
      uploadFileModule.uploadFiles.mockReturnValueOnce([
        {id: '1', name: 'file1.jpg'},
        {id: '2', name: 'file2.jpg'},
      ])
      $('body').append('<div role="alert" id="flash_screenreader_holder" />')

      const mocks = await createGraphqlMocks({
        CreateSubmissionDraftPayload: {
          submissionDraft: {attachments: [{}, {}]},
        },
      })

      const {findByTestId, findAllByRole} = render(
        <AlertManagerContext.Provider value={{setOnFailure: jest.fn(), setOnSuccess: jest.fn()}}>
          <MockedProvider mocks={mocks} cache={createCache()}>
            <StudentViewQuery assignmentLid="1" submissionID="1" />
          </MockedProvider>
        </AlertManagerContext.Provider>,
      )

      const files = [
        new File(['foo'], 'file1.jpg', {type: 'image/jpg'}),
        new File(['foo'], 'file2.pdf', {type: 'application/pdf'}),
      ]
      const fileInput = await findByTestId('input-file-drop')
      fireEvent.change(fileInput, {target: {files}})
      const elements = await findAllByRole('progressbar', {name: /Upload progress/})
      expect(elements).toHaveLength(2)
    })
  })

  describe('logged out user on a public assignment', () => {
    async function createPublicAssignmentMocks(overrides = {}) {
      const query = LOGGED_OUT_STUDENT_VIEW_QUERY
      const variables = {assignmentLid: '1'}
      const result = await mockQuery(query, overrides, variables)
      return {
        request: {query, variables},
        result,
      }
    }

    it('renders the assignment', async () => {
      const overrides = [{Assignment: {name: 'Test Assignment', rubric: null}}]
      const mocks = [await createPublicAssignmentMocks(overrides)]
      const {findAllByText} = render(
        <MockedProvider mocks={mocks} cache={createCache()}>
          <StudentViewQuery assignmentLid="1" />
        </MockedProvider>,
      )
      expect((await findAllByText('Test Assignment'))[0]).toBeInTheDocument()
    })

    it('renders the rubric panel if a rubric if present', async () => {
      const overrides = [
        {Assignment: {name: 'Test Assignment', rubric: {id: '123', criteria: []}}},
        {Rubric: {title: 'Test Rubric', id: '123'}},
      ]
      const mocks = [await createPublicAssignmentMocks(overrides)]
      const {findByTestId} = render(
        <MockedProvider mocks={mocks} cache={createCache()}>
          <StudentViewQuery assignmentLid="1" />
        </MockedProvider>,
      )

      // Wait for rubric content to be visible
      const rubricTab = await findByTestId('rubric-tab')
      expect(rubricTab).toBeInTheDocument()
    })

    it('does not render the rubric panel if no rubric is present', async () => {
      const overrides = [{Assignment: {name: 'Test Assignment'}}]
      const mocks = [await createPublicAssignmentMocks(overrides)]
      const {queryByRole} = render(
        <MockedProvider mocks={mocks} cache={createCache()}>
          <StudentViewQuery assignmentLid="1" />
        </MockedProvider>,
      )

      expect(queryByRole('button', {name: 'View Rubric'})).not.toBeInTheDocument()
    })
  })

  describe('peer reviews', () => {
    function createGraphqlMocks(reviewerOverrides = {}) {
      const mocks = [
        {
          query: STUDENT_VIEW_QUERY,
          variables: {assignmentLid: '1', submissionID: '1'},
        },
        {
          query: STUDENT_VIEW_QUERY_WITH_REVIEWER_SUBMISSION,
          variables: {assignmentLid: '1', submissionID: '1', reviewerSubmissionID: '2'},
          overrides: reviewerOverrides,
        },
        {
          query: SUBMISSION_HISTORIES_QUERY,
          variables: {submissionID: '1'},
          overrides: {
            Node: {__typename: 'Submission'},
            SubmissionHistoryConnection: {nodes: [{attempt: 3}, {attempt: 4}]},
          },
        },
      ]

      const mockResults = Promise.all(
        mocks.map(async ({query, variables, overrides}) => {
          const result = await mockQuery(query, overrides, variables)
          return {
            request: {query, variables},
            result,
          }
        }),
      )
      return mockResults
    }

    it('renders needs submission view when peer review mode is enabled and the reviewer has not submitted', async () => {
      fakeENV.setup({
        peer_review_mode_enabled: true,
        peer_review_available: true,
      })

      const mocks = await createGraphqlMocks({Submission: {state: 'unsubmitted'}})
      const {findByText} = render(
        <MockedProvider mocks={mocks} cache={createCache()}>
          <StudentViewQuery assignmentLid="1" submissionID="1" reviewerSubmissionID="2" />
        </MockedProvider>,
      )
      expect(
        await findByText('You must submit your own work before you can review your peers.'),
      ).toBeInTheDocument()
    })

    it('renders unavailible view when peer review mode is enabled and the reviewer has submitted but there are no submissions to review', async () => {
      fakeENV.setup({
        peer_review_mode_enabled: true,
        peer_review_available: false,
      })

      const mocks = await createGraphqlMocks({Submission: {state: 'submitted'}})
      const {findByText} = render(
        <MockedProvider mocks={mocks} cache={createCache()}>
          <StudentViewQuery assignmentLid="1" submissionID="1" reviewerSubmissionID="2" />
        </MockedProvider>,
      )
      expect(
        await findByText('There are no submissions available to review just yet.'),
      ).toBeInTheDocument()
    })

    it('does not render unavailible or needs submission view when peer review mode is disabled', async () => {
      fakeENV.setup({
        peer_review_mode_enabled: false,
        peer_review_available: false,
      })

      const mocks = await createGraphqlMocks()
      const {queryByText} = render(
        <MockedProvider mocks={mocks} cache={createCache()}>
          <StudentViewQuery assignmentLid="1" submissionID="1" reviewerSubmissionID="2" />
        </MockedProvider>,
      )
      expect(
        queryByText('You must submit your own work before you can review your peers.'),
      ).not.toBeInTheDocument()
      expect(
        queryByText('There are no submissions available to review just yet.'),
      ).not.toBeInTheDocument()
    })

    it('does not render unavailible or needs submission view when peer review mode is enabled and there are submissions to review', async () => {
      fakeENV.setup({
        peer_review_mode_enabled: true,
        peer_review_available: true,
      })

      const mocks = await createGraphqlMocks()
      const {queryByText} = render(
        <MockedProvider mocks={mocks} cache={createCache()}>
          <StudentViewQuery assignmentLid="1" submissionID="1" reviewerSubmissionID="2" />
        </MockedProvider>,
      )
      expect(
        queryByText('You must submit your own work before you can review your peers.'),
      ).not.toBeInTheDocument()
      expect(
        queryByText('There are no submissions available to review just yet.'),
      ).not.toBeInTheDocument()
    })
  })
})<|MERGE_RESOLUTION|>--- conflicted
+++ resolved
@@ -128,15 +128,6 @@
       })
     })
 
-<<<<<<< HEAD
-    it('renders error', async () => {
-      const mocks = await createGraphqlMocks()
-      mocks[0].error = new Error('aw shucks')
-      const {getByText} = render(
-        <MockedProvider mocks={mocks} cache={createCache()}>
-          <StudentViewQuery assignmentLid="1" submissionID="1" />
-        </MockedProvider>,
-=======
     it('handles file upload successfully', async () => {
       const mockFile = new File(['test content'], 'test.jpg', {type: 'image/jpeg'})
       const mocks = await createGraphqlMocks({
@@ -154,7 +145,6 @@
             <StudentViewQuery assignmentLid="1" submissionID="1" />
           </MockedProvider>
         </AlertManagerContext.Provider>,
->>>>>>> 0539a086
       )
 
       const fileInput = await findByTestId('input-file-drop')
