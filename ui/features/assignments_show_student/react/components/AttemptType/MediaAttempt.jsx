--- conflicted
+++ resolved
@@ -64,11 +64,7 @@
     uploadingFiles: bool.isRequired,
     setIframeURL: func.isRequired,
     iframeURL: string,
-<<<<<<< HEAD
-    submitButtonRef: object
-=======
     submitButtonRef: object,
->>>>>>> e948ce31
   }
 
   state = {
@@ -152,12 +148,6 @@
     this.setState({
       mediaModalTabs: {record: record, upload: upload},
       mediaModalOpen: true,
-<<<<<<< HEAD
-      showErrorMessage: false
-    })
-  }
-
-=======
       showErrorMessage: false,
     })
   }
@@ -175,7 +165,6 @@
     )
   }
 
->>>>>>> e948ce31
   renderMediaPlayer = (mediaObject, renderTrashIcon) => {
     if (!mediaObject) {
       return null
@@ -279,17 +268,6 @@
         <StudentViewContext.Consumer>
           {context => (
             <>
-<<<<<<< HEAD
-            <Flex id='media_upload_container' alignItems="center" justifyItems="center" direction={desktop ? 'row' : 'column'}>
-              <Flex.Item margin="small">
-                <View
-                  as="div"
-                  height="350px"
-                  width="400px"
-                  borderRadius="large"
-                  background="primary"
-                >
-=======
               <Flex
                 id="media_upload_container"
                 alignItems="center"
@@ -336,7 +314,6 @@
                   </View>
                 </Flex.Item>
                 <Flex.Item margin="medium">
->>>>>>> e948ce31
                   <Flex
                     direction={desktop ? 'column' : 'row'}
                     justifyItems="space-between"
@@ -351,24 +328,8 @@
                         }}
                       />
                     </Flex.Item>
-<<<<<<< HEAD
-                    <Flex.Item overflowY="visible">
-                      <Button
-                        data-testid="open-record-media-modal-button"
-                        disabled={!context.allowChangesToSubmission}
-                        renderIcon={IconAttachMediaSolid}
-                        color="primary"
-                        elementRef={el => {
-                          this._mediaUploadRef = el
-                        }}
-                        onClick={() => this.handleMediaClick(true, false)}
-                      >
-                        {I18n.t('Record Media')}
-                      </Button>
-=======
                     <Flex.Item color="darkgrey" margin="small">
                       {I18n.t('or')}
->>>>>>> e948ce31
                     </Flex.Item>
                     <Flex.Item>
                       <div
@@ -379,20 +340,6 @@
                         }}
                       />
                     </Flex.Item>
-<<<<<<< HEAD
-                    <Flex.Item overflowY="visible">
-                      <Button
-                        data-testid="open-upload-media-modal-button"
-                        disabled={!context.allowChangesToSubmission}
-                        renderIcon={IconUploadLine}
-                        color="primary"
-                        onClick={() => this.handleMediaClick(false, true)}
-                      >
-                        {I18n.t('Upload Media')}
-                      </Button>
-                    </Flex.Item>
-=======
->>>>>>> e948ce31
                   </Flex>
                 </Flex.Item>
                 <Flex.Item margin="medium">
@@ -436,17 +383,7 @@
                 <View as="div" padding="small 0 0 0" background="primary">
                   <FormattedErrorMessage message={MEDIA_ERROR_MESSAGE} />
                 </View>
-<<<<<<< HEAD
-              </Flex.Item>
-            </Flex>
-            {this.state.showErrorMessage && (
-              <View as='div' padding='small 0 0 0' background='primary'>
-                <FormattedErrorMessage message={MEDIA_ERROR_MESSAGE} />
-              </View>
-            )}
-=======
               )}
->>>>>>> e948ce31
             </>
           )}
         </StudentViewContext.Consumer>
