--- conflicted
+++ resolved
@@ -41,11 +41,7 @@
 export default class FilePreview extends Component {
   static propTypes = {
     submission: Submission.shape,
-<<<<<<< HEAD
-    isOriginalityReportVisible: bool
-=======
     isOriginalityReportVisible: bool,
->>>>>>> d9328659
   }
 
   state = {
