--- conflicted
+++ resolved
@@ -211,11 +211,7 @@
     expect(screen.queryByTestId('originality_report')).not.toBeInTheDocument()
   })
 
-<<<<<<< HEAD
-  it('renders the Document Processors column header and AssetReportStatus when asset processors and reports are available', async () => {
-=======
   it('renders the Document Processors column header and LtiAssetReportStatus when asset processors and reports are available', async () => {
->>>>>>> 34de21f6
     const user = userEvent.setup()
 
     // Mock the GraphQL query to return fixture data with reports for each file
