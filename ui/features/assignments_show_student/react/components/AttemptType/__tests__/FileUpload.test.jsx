--- conflicted
+++ resolved
@@ -29,15 +29,9 @@
 import StudentViewContext from '../../Context'
 
 jest.mock('@canvas/upload-file', () => ({
-<<<<<<< HEAD
-  uploadFile: jest.fn().mockImplementation((file) => {
-    return Promise.resolve({ id: 'mock-id', name: file.name })
-  })
-=======
   uploadFile: jest.fn().mockImplementation(file => {
     return Promise.resolve({id: 'mock-id', name: file.name})
   }),
->>>>>>> e54868b5
 }))
 
 async function createGraphqlMocks(overrides = {}) {
@@ -82,11 +76,7 @@
     filesToUpload: [],
     uploadingFiles: false,
     focusOnInit: false,
-<<<<<<< HEAD
-    submitButtonRef: createRef()
-=======
     submitButtonRef: createRef(),
->>>>>>> e54868b5
   }
   return props
 }
@@ -237,15 +227,9 @@
       </MockedProvider>,
     )
     const fileInput = container.querySelector('input[type="file"]')
-<<<<<<< HEAD
-    const file = new Blob(['foo'], { type: 'application/pdf' })
-    file.name = 'file1.pdf'
-    const file2 = new Blob(['foo'], { type: 'application/pdf' })
-=======
     const file = new Blob(['foo'], {type: 'application/pdf'})
     file.name = 'file1.pdf'
     const file2 = new Blob(['foo'], {type: 'application/pdf'})
->>>>>>> e54868b5
     file2.name = 'file2.pdf'
 
     uploadFiles(fileInput, [file, file2])
@@ -254,13 +238,8 @@
       expect(props.onUploadRequested).toHaveBeenCalledWith(
         expect.objectContaining({
           files: [
-<<<<<<< HEAD
-            expect.objectContaining({ preview: expect.stringMatching(/^blob:/) }),
-            expect.objectContaining({ preview: expect.stringMatching(/^blob:/) }),
-=======
             expect.objectContaining({preview: expect.stringMatching(/^blob:/)}),
             expect.objectContaining({preview: expect.stringMatching(/^blob:/)}),
->>>>>>> e54868b5
           ],
         }),
       )
@@ -284,11 +263,7 @@
       </MockedProvider>,
     )
     const fileInput = container.querySelector('input[type="file"]')
-<<<<<<< HEAD
-    const file = new Blob(['foo'], { type: 'application/pdf' })
-=======
     const file = new Blob(['foo'], {type: 'application/pdf'})
->>>>>>> e54868b5
     file.name = 'file1.pdf'
 
     uploadFiles(fileInput, [file])
@@ -602,11 +577,7 @@
       </MockedProvider>,
     )
     const fileInput = container.querySelector('input[id="inputFileDrop"]')
-<<<<<<< HEAD
-    const file = new Blob(['foo'], { type: 'application/pdf' })
-=======
     const file = new Blob(['foo'], {type: 'application/pdf'})
->>>>>>> e54868b5
     file.name = 'file1.pdf'
 
     uploadFiles(fileInput, [file])
@@ -628,11 +599,7 @@
       </MockedProvider>,
     )
     const fileInput = container.querySelector('input[id="inputFileDrop"]')
-<<<<<<< HEAD
-    const file = new Blob(['foo'], { type: 'application/jpg' })
-=======
     const file = new Blob(['foo'], {type: 'application/jpg'})
->>>>>>> e54868b5
     file.name = 'file1.jpg'
 
     uploadFiles(fileInput, [file])
@@ -642,11 +609,7 @@
 
   it('renders an error when attempting to submit the assignment with no files', async () => {
     const mocks = await createGraphqlMocks()
-<<<<<<< HEAD
-    const props = await makeProps({Submission: { submissionDraft: { meetsUploadCriteria: false }}})
-=======
     const props = await makeProps({Submission: {submissionDraft: {meetsUploadCriteria: false}}})
->>>>>>> e54868b5
     const submitButton = document.createElement('button')
     props.submitButtonRef.current = submitButton
     const {getByText} = render(
@@ -660,11 +623,7 @@
 
   it('clears error when clicking the FileDrop component', async () => {
     const mocks = await createGraphqlMocks()
-<<<<<<< HEAD
-    const props = await makeProps({Submission: { submissionDraft: { meetsUploadCriteria: false }}})
-=======
     const props = await makeProps({Submission: {submissionDraft: {meetsUploadCriteria: false}}})
->>>>>>> e54868b5
     const submitButton = document.createElement('button')
     props.submitButtonRef.current = submitButton
     const {getByText, queryByText} = render(
