/*
 * Copyright (C) 2019 - present Instructure, Inc.
 *
 * This file is part of Canvas.
 *
 * Canvas is free software: you can redistribute it and/or modify it under
 * the terms of the GNU Affero General Public License as published by the Free
 * Software Foundation, version 3 of the License.
 *
 * Canvas is distributed in the hope that it will be useful, but WITHOUT ANY
 * WARRANTY; without even the implied warranty of MERCHANTABILITY or FITNESS FOR
 * A PARTICULAR PURPOSE. See the GNU Affero General Public License for more
 * details.
 *
 * You should have received a copy of the GNU Affero General Public License along
 * with this program. If not, see <http://www.gnu.org/licenses/>.
 */

import FilePreview from '../FilePreview'
import {fireEvent, render} from '@testing-library/react'
import React from 'react'
import {mockSubmission} from '@canvas/assignments/graphql/studentMocks'

const files = [
  {
    _id: '1',
    displayName: 'file_1.png',
    id: '1',
    mimeClass: 'image',
    submissionPreviewUrl: '/preview_url',
    thumbnailUrl: '/thumbnail_url',
    url: '/url',
    size: '670 Bytes',
  },
  {
    _id: '2',
    displayName: 'file_2.zip',
    id: '2',
    mimeClass: 'file',
    submissionPreviewUrl: null,
    thumbnailUrl: null,
    url: '/url',
<<<<<<< HEAD
    size: '107 GB'
=======
    size: '107 GB',
>>>>>>> d9328659
  },
  {
    _id: '3',
    displayName: 'file_2.zip',
    id: '3',
    mimeClass: 'file',
    submissionPreviewUrl: null,
    thumbnailUrl: null,
    url: '/url',
<<<<<<< HEAD
    size: '10 GB'
  }
=======
    size: '10 GB',
  },
>>>>>>> d9328659
]

const originalityData = {
  attachment_1: {
    similarity_score: 75,
    state: 'problem',
    report_url: 'http://example.com',
<<<<<<< HEAD
    status: 'scored'
=======
    status: 'scored',
>>>>>>> d9328659
  },
  attachment_2: {
    similarity_score: null,
    state: 'error',
    report_url: 'http://example.com',
<<<<<<< HEAD
    status: 'error'
=======
    status: 'error',
>>>>>>> d9328659
  },
  attachment_3: {
    similarity_score: 10,
    state: 'acceptable',
    report_url: 'http://example.com',
<<<<<<< HEAD
    status: 'scored'
  }
=======
    status: 'scored',
  },
>>>>>>> d9328659
}

describe('FilePreview', () => {
  it('renders a message if there are no files to display', async () => {
    const props = {
      submission: await mockSubmission({
        Submission: {attachments: []},
      }),
    }
    const {getByText} = render(<FilePreview {...props} />)
    expect(getByText('No Submission')).toBeInTheDocument()
  })

  it('renders the appropriate file icons', async () => {
    const props = {
      submission: await mockSubmission({
        Submission: {attachments: files},
      }),
    }
    const {container, getByTestId} = render(<FilePreview {...props} />)
    expect(getByTestId('uploaded_files_table')).toBeInTheDocument()

    // renders a thumbnail for the file with a preview url
    expect(getByTestId('uploaded_files_table')).toContainElement(
      container.querySelector('img[alt="file_1.png preview"]')
    )

    // renders an icon for the file without a preview url
    expect(getByTestId('uploaded_files_table')).toContainElement(
      container.querySelector('svg[name="IconPaperclip"]')
    )
  })

  it('does not render the file icons if there is only one file', async () => {
    const props = {
      submission: await mockSubmission({
        Submission: {attachments: [files[0]]},
      }),
    }
    const {queryByTestId} = render(<FilePreview {...props} />)
    expect(queryByTestId('assignments_2_file_icons')).not.toBeInTheDocument()
  })

  it('renders orignality reports for each file if turnitin data exists and there is more than one attachment', async () => {
    const props = {
      submission: await mockSubmission({
<<<<<<< HEAD
        Submission: {attachments: files, originalityData, submissionType: 'online_upload'}
      }),
      isOriginalityReportVisible: true
=======
        Submission: {attachments: files, originalityData, submissionType: 'online_upload'},
      }),
      isOriginalityReportVisible: true,
>>>>>>> d9328659
    }
    const {getAllByTestId} = render(<FilePreview {...props} />)
    const reports = getAllByTestId('originality_report')

    expect(reports.length).toBe(2)
    expect(reports[0].textContent).toBe('75%')
    expect(reports[1].textContent).toBe('10%')
  })

  it('does not render orignality reports if only one attachment exists', async () => {
    const props = {
      submission: await mockSubmission({
<<<<<<< HEAD
        Submission: {attachments: [files[0]], originalityData, submissionType: 'online_upload'}
      }),
      isOriginalityReportVisible: true
=======
        Submission: {attachments: [files[0]], originalityData, submissionType: 'online_upload'},
      }),
      isOriginalityReportVisible: true,
>>>>>>> d9328659
    }
    const {queryByTestId} = render(<FilePreview {...props} />)

    expect(queryByTestId('originality_report')).not.toBeInTheDocument()
  })

  it('does not render orignality reports if the reports are not visible to the student', async () => {
    const props = {
      submission: await mockSubmission({
<<<<<<< HEAD
        Submission: {attachments: files, originalityData, submissionType: 'online_upload'}
      }),
      isOriginalityReportVisible: false
=======
        Submission: {attachments: files, originalityData, submissionType: 'online_upload'},
      }),
      isOriginalityReportVisible: false,
>>>>>>> d9328659
    }
    const {queryByTestId} = render(<FilePreview {...props} />)

    expect(queryByTestId('originality_report')).not.toBeInTheDocument()
  })

  it('renders the size of each file being uploaded', async () => {
    const props = {
      submission: await mockSubmission({
        Submission: {attachments: files},
      }),
    }
    const {getAllByTestId} = render(<FilePreview {...props} />)

    const sizes = getAllByTestId('file-size')

    expect(sizes[0].textContent).toBe('670 Bytes')
    expect(sizes[1].textContent).toBe('107 GB')
  })

  it('renders the file preview', async () => {
    const props = {
      submission: await mockSubmission({
        Submission: {attachments: [files[0]]},
      }),
    }
    const {getByTestId} = render(<FilePreview {...props} />)
    expect(getByTestId('assignments_2_submission_preview')).toBeInTheDocument()
  })

  it('renders no preview available if the given file has no preview url', async () => {
    const props = {
      submission: await mockSubmission({
        Submission: {attachments: [files[1]]},
      }),
    }
    const {getByText} = render(<FilePreview {...props} />)
    expect(getByText('Preview Unavailable')).toBeInTheDocument()
  })

  it('renders a download button for files without canvadoc preview', async () => {
    const props = {
      submission: await mockSubmission({
        Submission: {attachments: [files[1]]},
      }),
    }
    const {container, getByText} = render(<FilePreview {...props} />)
    expect(getByText('Preview Unavailable')).toBeInTheDocument()
    expect(container.querySelector('a[href="/url"]')).toBeInTheDocument()
  })

  it('changes the preview when a different file icon is clicked', async () => {
    const props = {
      submission: await mockSubmission({
        Submission: {attachments: files},
      }),
    }
    const {container, getByTestId, getByText} = render(<FilePreview {...props} />)
    expect(getByTestId('assignments_2_submission_preview')).toBeInTheDocument()

    const secondFileIcon = container.querySelector('svg[name="IconPaperclip"]')
    expect(secondFileIcon).not.toBeNull()
    fireEvent.click(secondFileIcon)

    expect(getByText('Preview Unavailable')).toBeInTheDocument()
  })
})<|MERGE_RESOLUTION|>--- conflicted
+++ resolved
@@ -40,11 +40,7 @@
     submissionPreviewUrl: null,
     thumbnailUrl: null,
     url: '/url',
-<<<<<<< HEAD
-    size: '107 GB'
-=======
     size: '107 GB',
->>>>>>> d9328659
   },
   {
     _id: '3',
@@ -54,13 +50,8 @@
     submissionPreviewUrl: null,
     thumbnailUrl: null,
     url: '/url',
-<<<<<<< HEAD
-    size: '10 GB'
-  }
-=======
     size: '10 GB',
   },
->>>>>>> d9328659
 ]
 
 const originalityData = {
@@ -68,33 +59,20 @@
     similarity_score: 75,
     state: 'problem',
     report_url: 'http://example.com',
-<<<<<<< HEAD
-    status: 'scored'
-=======
     status: 'scored',
->>>>>>> d9328659
   },
   attachment_2: {
     similarity_score: null,
     state: 'error',
     report_url: 'http://example.com',
-<<<<<<< HEAD
-    status: 'error'
-=======
     status: 'error',
->>>>>>> d9328659
   },
   attachment_3: {
     similarity_score: 10,
     state: 'acceptable',
     report_url: 'http://example.com',
-<<<<<<< HEAD
-    status: 'scored'
-  }
-=======
     status: 'scored',
   },
->>>>>>> d9328659
 }
 
 describe('FilePreview', () => {
@@ -141,15 +119,9 @@
   it('renders orignality reports for each file if turnitin data exists and there is more than one attachment', async () => {
     const props = {
       submission: await mockSubmission({
-<<<<<<< HEAD
-        Submission: {attachments: files, originalityData, submissionType: 'online_upload'}
-      }),
-      isOriginalityReportVisible: true
-=======
         Submission: {attachments: files, originalityData, submissionType: 'online_upload'},
       }),
       isOriginalityReportVisible: true,
->>>>>>> d9328659
     }
     const {getAllByTestId} = render(<FilePreview {...props} />)
     const reports = getAllByTestId('originality_report')
@@ -162,15 +134,9 @@
   it('does not render orignality reports if only one attachment exists', async () => {
     const props = {
       submission: await mockSubmission({
-<<<<<<< HEAD
-        Submission: {attachments: [files[0]], originalityData, submissionType: 'online_upload'}
-      }),
-      isOriginalityReportVisible: true
-=======
         Submission: {attachments: [files[0]], originalityData, submissionType: 'online_upload'},
       }),
       isOriginalityReportVisible: true,
->>>>>>> d9328659
     }
     const {queryByTestId} = render(<FilePreview {...props} />)
 
@@ -180,15 +146,9 @@
   it('does not render orignality reports if the reports are not visible to the student', async () => {
     const props = {
       submission: await mockSubmission({
-<<<<<<< HEAD
-        Submission: {attachments: files, originalityData, submissionType: 'online_upload'}
-      }),
-      isOriginalityReportVisible: false
-=======
         Submission: {attachments: files, originalityData, submissionType: 'online_upload'},
       }),
       isOriginalityReportVisible: false,
->>>>>>> d9328659
     }
     const {queryByTestId} = render(<FilePreview {...props} />)
 
