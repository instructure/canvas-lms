/*
 * Copyright (C) 2018 - present Instructure, Inc.
 *
 * This file is part of Canvas.
 *
 * Canvas is free software: you can redistribute it and/or modify it under
 * the terms of the GNU Affero General Public License as published by the Free
 * Software Foundation, version 3 of the License.
 *
 * Canvas is distributed in the hope that it will be useful, but WITHOUT ANY
 * WARRANTY; without even the implied warranty of MERCHANTABILITY or FITNESS FOR
 * A PARTICULAR PURPOSE. See the GNU Affero General Public License for more
 * details.
 *
 * You should have received a copy of the GNU Affero General Public License along
 * with this program. If not, see <http://www.gnu.org/licenses/>.
 */

import {AlertManagerContext} from '@canvas/alerts/react/AlertManager'
import {Assignment} from '@canvas/assignments/graphql/student/Assignment'
import AttemptInformation from './AttemptInformation'
import AssignmentToggleDetails from '../AssignmentToggleDetails'
import AvailabilityDates from '@canvas/assignments/react/AvailabilityDates'
import SubmissionSticker from '@canvas/submission-sticker'
import StudentViewContext from './Context'
import ContentTabs from './ContentTabs'
import Header from './Header'
import {useScope as createI18nScope} from '@canvas/i18n'
import MarkAsDoneButton from './MarkAsDoneButton'
import LoadingIndicator from '@canvas/loading-indicator'
import MissingPrereqs from './MissingPrereqs'
import DateLocked from '../DateLocked'
import React, {Suspense, lazy, useContext, useEffect, useState} from 'react'
import {Spinner} from '@instructure/ui-spinner'
import {Submission} from '@canvas/assignments/graphql/student/Submission'
import StudentFooter from './StudentFooter'
import {Text} from '@instructure/ui-text'
import {totalAllowedAttempts} from '../helpers/SubmissionHelpers'
import {View} from '@instructure/ui-view'
import UnpublishedModule from '../UnpublishedModule'
import UnavailablePeerReview from '../UnavailablePeerReview'
import VisualOnFocusMessage from './VisualOnFocusMessage'
import {Flex} from '@instructure/ui-flex'
import {arrayOf, func, bool} from 'prop-types'
import {QueryClient, QueryClientProvider} from '@tanstack/react-query'
import {LtiToolIframe} from './LtiToolIframe'

const I18n = createI18nScope('assignments_2_student_content')

const LoggedOutTabs = lazy(
  () =>
    import(
      /* webpackChunkName: "LoggedOutTabs" */
      /* webpackPrefetch: true */
      './LoggedOutTabs'
    ),
)

const RubricsQuery = lazy(
  () =>
    import(
      /* webpackChunkName: "RubricsQuery" */
      /* webpackPrefetch: true */
      './RubricsQuery'
    ),
)

function EnrollmentConcludedNotice({hasActiveEnrollment}) {
  return (
    <View as="div" textAlign="center" margin="auto" padding="small">
      <Text fontStyle="italic" size="large">
        {hasActiveEnrollment
<<<<<<< HEAD
          ? I18n.t('You are unable to submit to this assignment as your enrollment in this section has been concluded.')
          : I18n.t('You are unable to submit to this assignment as your enrollment in this course has been concluded.')}
=======
          ? I18n.t(
              'You are unable to submit to this assignment as your enrollment in this section has been concluded.',
            )
          : I18n.t(
              'You are unable to submit to this assignment as your enrollment in this course has been concluded.',
            )}
>>>>>>> 2bd5305a
      </Text>
    </View>
  )
}

function SubmissionlessFooter({onMarkAsDoneError}) {
  // If this assignment has digital submissions, the SubmissionManager
  // component will handle rendering the footer.  If not, we still need to show
  // the "Mark as Done" button for assignments that belong to modules.
  const moduleItem = window.ENV.CONTEXT_MODULE_ITEM

  const buttons = []
  if (moduleItem != null) {
    buttons.push({
      element: (
        <MarkAsDoneButton
          done={moduleItem.done}
          itemId={moduleItem.id}
          moduleId={moduleItem.module_id}
          onError={onMarkAsDoneError}
        />
      ),
      key: 'mark-as-done',
    })
  }

  return (
    <StudentFooter assignmentID={ENV.ASSIGNMENT_ID} buttons={buttons} courseID={ENV.COURSE_ID} />
  )
}

function renderAttemptsAndAvailability(assignment) {
  return (
    <StudentViewContext.Consumer>
      {context => (
        <View as="div" margin="0 0 medium 0">
          {assignment.expectsSubmission && (
            <Text as="div" weight="bold">
              {I18n.t(
                {
                  zero: 'Unlimited Attempts Allowed',
                  one: '1 Attempt Allowed',
                  other: '%{count} Attempts Allowed',
                },
                {count: totalAllowedAttempts(assignment, context.latestSubmission) || 0},
              )}
            </Text>
          )}
          <Text as="div">
            <AvailabilityDates assignment={assignment} formatStyle="long" />
          </Text>
        </View>
      )}
    </StudentViewContext.Consumer>
  )
}

function renderContentBaseOnAvailability(
  {assignment, submission, reviewerSubmission, rubricExpanded, toggleRubricExpanded},
  alertContext,
  onSuccessfulPeerReview,
) {
  if (assignment.env.modulePrereq) {
    return <MissingPrereqs moduleUrl={assignment.env.moduleUrl} />
  } else if (assignment.env.unlockDate) {
    return <DateLocked date={assignment.env.unlockDate} type="assignment" />
  } else if (assignment.env.belongsToUnpublishedModule) {
    return <UnpublishedModule />
  } else if (assignment.env.peerReviewModeEnabled && !assignment.env.peerReviewAvailable) {
    return <UnavailablePeerReview />
  } else if (submission == null) {
    // NOTE: handles case where user is not logged in, or the course hasn't started yet
    // EVAL-3711 Remove ICE Feature Flag
    return (
      <>
        {!window.ENV.FEATURES?.instui_nav &&
          !assignment.env.peerReviewModeEnabled &&
          renderAttemptsAndAvailability(assignment)}
        <AssignmentToggleDetails description={assignment.description} />
        <Suspense
          fallback={<Spinner renderTitle={I18n.t('Loading')} size="large" margin="0 0 0 medium" />}
        >
          <LoggedOutTabs assignment={assignment} />
        </Suspense>
      </>
    )
  } else {
    const onMarkAsDoneError = () =>
      alertContext.setOnFailure(I18n.t('Error updating status of module item'))

    const queryClient = new QueryClient()

    return (
      <>
        <Flex margin="medium 0 0 0" alignItems="start">
          <div style={{flexGrow: 1}}>
            {/* EVAL-3711 Remove ICE Feature Flag */}
            {!window.ENV.FEATURES?.instui_nav &&
              !assignment.env.peerReviewModeEnabled &&
              renderAttemptsAndAvailability(assignment)}
            {assignment.submissionTypes.includes('student_annotation') && (
              <VisualOnFocusMessage
                message={I18n.t(
                  'Warning: For improved accessibility with Annotated Assignments, please use File Upload or Text Entry to leave comments.',
                )}
              />
            )}

            <AssignmentToggleDetails description={assignment.description} />

            {assignment.rubric && (
              <Suspense fallback={<LoadingIndicator />}>
                <QueryClientProvider client={queryClient}>
                  <RubricsQuery
                    assignment={assignment}
                    submission={submission}
                    rubricExpanded={rubricExpanded}
                    toggleRubricExpanded={toggleRubricExpanded}
                  />
                </QueryClientProvider>
              </Suspense>
            )}
          </div>

          {window.ENV.stickers_enabled && submission.sticker && (
            <View as="div" padding="medium 0 medium medium">
              <SubmissionSticker
                confetti={window.ENV.CONFETTI_ENABLED}
                submission={submission}
                size="large"
              />
            </View>
          )}
        </Flex>
        {assignment.expectsSubmission ? (
          <ContentTabs
            assignment={assignment}
            submission={submission}
            reviewerSubmission={reviewerSubmission}
            onSuccessfulPeerReview={onSuccessfulPeerReview}
          />
        ) : (
          <SubmissionlessFooter onMarkAsDoneError={onMarkAsDoneError} />
        )}
<<<<<<< HEAD
        {renderLTIToolIframe(assignment, submission)}
        {(ENV.enrollment_state === 'completed' || !ENV.can_submit_assignment_from_section) && <EnrollmentConcludedNotice hasActiveEnrollment={ENV.enrollment_state === 'active'} />}
=======
        <LtiToolIframe assignment={assignment} submission={submission} />
        {(ENV.enrollment_state === 'completed' || !ENV.can_submit_assignment_from_section) && (
          <EnrollmentConcludedNotice hasActiveEnrollment={ENV.enrollment_state === 'active'} />
        )}
>>>>>>> 2bd5305a
      </>
    )
  }
}

function StudentContent(props) {
  const alertContext = useContext(AlertManagerContext)
  const [, setAssignedAssessments] = useState([])
  const initialCommentTrayState =
    !!props.submission?.unreadCommentCount ||
    (!!props.assignment.env.peerReviewModeEnabled &&
      props.assignment.env.peerReviewAvailable &&
      !props.assignment.rubric)
  const [commentTrayStatus, setCommentTrayStatus] = useState(initialCommentTrayState)

  const {description, name} = props.assignment
  useEffect(() => {
    const setUpImmersiveReader = async () => {
      const mountPoints = [
        document.getElementById('immersive_reader_mount_point'),
        document.getElementById('immersive_reader_mobile_mount_point'),
      ].filter(element => element != null)

      if (mountPoints.length === 0) {
        return
      }

      import('@canvas/immersive-reader/ImmersiveReader')
        .then(ImmersiveReader => {
          mountPoints.forEach(mountPoint => {
            ImmersiveReader.initializeReaderButton(mountPoint, {
              content: () =>
                description || I18n.t('No additional details were added for this assignment.'),
              title: name,
            })
          })
        })
        .catch(e => {
          console.log('Error loading immersive readers.', e)
        })
    }

    setUpImmersiveReader()
  }, [description, name])

  const onSuccessfulPeerReview = assignedAssessments => {
    setAssignedAssessments(assignedAssessments)
  }

  const openCommentTray = () => {
    setCommentTrayStatus(true)
  }

  const closeCommentTray = () => {
    setCommentTrayStatus(false)
  }

  // TODO: Move the button provider up one level
  return (
    <div data-testid="assignments-2-student-view">
      <Header
        assignment={props.assignment}
        scrollThreshold={150}
        submission={props.submission}
        reviewerSubmission={props.reviewerSubmission}
      />
      <AttemptInformation
        assignment={props.assignment}
        submission={props.submission}
        reviewerSubmission={props.reviewerSubmission}
        onChangeSubmission={props.onChangeSubmission}
        allSubmissions={props.allSubmissions}
        openCommentTray={openCommentTray}
        closeCommentTray={closeCommentTray}
        commentTrayStatus={commentTrayStatus}
        onSuccessfulPeerReview={onSuccessfulPeerReview}
      />
      {renderContentBaseOnAvailability(props, alertContext, onSuccessfulPeerReview)}
    </div>
  )
}

StudentContent.propTypes = {
  assignment: Assignment.shape,
  submission: Submission.shape,
  reviewerSubmission: Submission.shape,
  onChangeSubmission: func,
  allSubmissions: arrayOf(Submission.shape),
  rubricExpanded: bool,
  toggleRubricExpanded: func,
}

StudentContent.defaultProps = {
  reviewerSubmission: null,
}

export default StudentContent<|MERGE_RESOLUTION|>--- conflicted
+++ resolved
@@ -70,17 +70,12 @@
     <View as="div" textAlign="center" margin="auto" padding="small">
       <Text fontStyle="italic" size="large">
         {hasActiveEnrollment
-<<<<<<< HEAD
-          ? I18n.t('You are unable to submit to this assignment as your enrollment in this section has been concluded.')
-          : I18n.t('You are unable to submit to this assignment as your enrollment in this course has been concluded.')}
-=======
           ? I18n.t(
               'You are unable to submit to this assignment as your enrollment in this section has been concluded.',
             )
           : I18n.t(
               'You are unable to submit to this assignment as your enrollment in this course has been concluded.',
             )}
->>>>>>> 2bd5305a
       </Text>
     </View>
   )
@@ -225,15 +220,10 @@
         ) : (
           <SubmissionlessFooter onMarkAsDoneError={onMarkAsDoneError} />
         )}
-<<<<<<< HEAD
-        {renderLTIToolIframe(assignment, submission)}
-        {(ENV.enrollment_state === 'completed' || !ENV.can_submit_assignment_from_section) && <EnrollmentConcludedNotice hasActiveEnrollment={ENV.enrollment_state === 'active'} />}
-=======
         <LtiToolIframe assignment={assignment} submission={submission} />
         {(ENV.enrollment_state === 'completed' || !ENV.can_submit_assignment_from_section) && (
           <EnrollmentConcludedNotice hasActiveEnrollment={ENV.enrollment_state === 'active'} />
         )}
->>>>>>> 2bd5305a
       </>
     )
   }
