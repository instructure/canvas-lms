--- conflicted
+++ resolved
@@ -45,16 +45,10 @@
 import {arrayOf, func, bool} from 'prop-types'
 import {QueryClient, QueryClientProvider} from '@tanstack/react-query'
 import {LtiToolIframe} from './LtiToolIframe'
-<<<<<<< HEAD
-import AssetReportStatus from '../../../../shared/lti/react/AssetReportStatus'
-import StudentAssetReportModal from '../../../../shared/lti/react/StudentAssetReportModal'
-import {filterReports, shouldRenderAssetProcessorData} from '../helpers/AssetProcessorHelper'
-=======
 import DocumentProcessorsSection from './DocumentProcessorsSection'
 import {SelfAssessmentButton} from './RubricSelfAssessment/SelfAssessmentButton'
 import {SelfAssessmentTrayClient} from './RubricSelfAssessment/SelfAssessmentTrayClient'
 import useStore from './stores/index'
->>>>>>> 1593bcca
 
 const I18n = createI18nScope('assignments_2_student_content')
 
@@ -186,8 +180,6 @@
   {assignment, submission, reviewerSubmission, rubricExpanded, toggleRubricExpanded},
   alertContext,
   onSuccessfulPeerReview,
-  apModalAttachmentId,
-  setApModalAttachmentId,
 ) {
   if (assignment.env.modulePrereq) {
     return <MissingPrereqs moduleUrl={assignment.env.moduleUrl} />
@@ -234,34 +226,7 @@
                 )}
               />
             )}
-<<<<<<< HEAD
-            {/* Document Processor status rendering for single file submissions.
-             * If there are multiple attachments, the Document Processor status
-             * is displayed in the files table (FilePreview).
-             */}
-            {shouldRenderAssetProcessorData() && submission.attachments.length === 1 && (
-              <Flex alignItems="end" margin="medium 0" gap="x-small">
-                <Text weight="bold" margin="0 small 0 0">
-                  {I18n.t('Document processors')}
-                </Text>
-                <AssetReportStatus
-                  reports={filterReports(submission.attachments[0]._id)}
-                  openModal={() => setApModalAttachmentId(submission.attachments[0]._id)}
-                />
-              </Flex>
-            )}
-            {shouldRenderAssetProcessorData() && apModalAttachmentId && (
-              <StudentAssetReportModal
-                assetProcessors={ENV.ASSET_PROCESSORS}
-                assignmentName={assignment.name}
-                open={apModalAttachmentId !== null}
-                reports={filterReports(apModalAttachmentId)}
-                onClose={() => setApModalAttachmentId(null)}
-              />
-            )}
-=======
             <DocumentProcessorsSection submission={submission} />
->>>>>>> 1593bcca
             <AssignmentToggleDetails description={assignment.description} />
             {assignment.rubric && (
               <Suspense fallback={<LoadingIndicator />}>
@@ -319,7 +284,6 @@
       props.assignment.env.peerReviewAvailable &&
       !props.assignment.rubric)
   const [commentTrayStatus, setCommentTrayStatus] = useState(initialCommentTrayState)
-  const [apModalAttachmentId, setApModalAttachmentId] = useState(null)
 
   const {description, name} = props.assignment
   useEffect(() => {
@@ -383,13 +347,7 @@
         commentTrayStatus={commentTrayStatus}
         onSuccessfulPeerReview={onSuccessfulPeerReview}
       />
-      {renderContentBaseOnAvailability(
-        props,
-        alertContext,
-        onSuccessfulPeerReview,
-        apModalAttachmentId,
-        setApModalAttachmentId,
-      )}
+      {renderContentBaseOnAvailability(props, alertContext, onSuccessfulPeerReview)}
     </div>
   )
 }
