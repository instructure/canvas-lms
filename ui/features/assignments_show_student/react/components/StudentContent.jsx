--- conflicted
+++ resolved
@@ -256,11 +256,7 @@
           <SubmissionlessFooter onMarkAsDoneError={onMarkAsDoneError} />
         )}
         {renderLTIToolIframe(assignment, submission)}
-<<<<<<< HEAD
-        {ENV.enrollment_state === 'completed' && <EnrollmentConcludedNotice />}
-=======
         {(ENV.enrollment_state === 'completed' || !ENV.can_submit_assignment_from_section) && <EnrollmentConcludedNotice hasActiveEnrollment={ENV.enrollment_state === 'active'} />}
->>>>>>> c345be2d
       </>
     )
   }
