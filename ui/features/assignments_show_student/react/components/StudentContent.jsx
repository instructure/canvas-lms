--- conflicted
+++ resolved
@@ -150,12 +150,9 @@
         src={launchURL}
         data-testid="lti-external-tool"
         title={I18n.t('Tool content')}
-<<<<<<< HEAD
-=======
         allowFullScreen="true"
         webkitallowfullscreen="true"
         mozallowfullscreen="true"
->>>>>>> 605b35ff
       />
     </>
   )
