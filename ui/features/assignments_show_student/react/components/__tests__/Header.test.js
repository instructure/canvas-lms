/*
 * Copyright (C) 2018 - present Instructure, Inc.
 *
 * This file is part of Canvas.
 *
 * Canvas is free software: you can redistribute it and/or modify it under
 * the terms of the GNU Affero General Public License as published by the Free
 * Software Foundation, version 3 of the License.
 *
 * Canvas is distributed in the hope that it will be useful, but WITHOUT ANY
 * WARRANTY; without even the implied warranty of MERCHANTABILITY or FITNESS FOR
 * A PARTICULAR PURPOSE. See the GNU Affero General Public License for more
 * details.
 *
 * You should have received a copy of the GNU Affero General Public License along
 * with this program. If not, see <http://www.gnu.org/licenses/>.
 */

import Header from '../Header'
import {mockAssignmentAndSubmission, mockSubmission} from '@canvas/assignments/graphql/studentMocks'
import React from 'react'
import {fireEvent, render} from '@testing-library/react'
import StudentViewContext from '../Context'
import {SubmissionMocks} from '@canvas/assignments/graphql/student/Submission'

jest.mock('../AttemptSelect')
jest.mock('../CommentsTray', () => () => '')

it('renders normally', async () => {
  const props = await mockAssignmentAndSubmission()
  const {getByTestId} = render(<Header {...props} />)
  expect(getByTestId('assignment-student-header')).toBeInTheDocument()
})

it('renders a "late" status pill if the last graded submission is late', async () => {
  const props = await mockAssignmentAndSubmission({
    Assignment: {
      gradingType: 'points',
      pointsPossible: 10,
    },
    Submission: {
      ...SubmissionMocks.graded,
      attempt: 1,
      deductedPoints: 4,
      enteredGrade: 10,
      grade: 6,
      submissionStatus: 'late',
    },
  })
  const {getByText} = render(
    <StudentViewContext.Provider value={{lastSubmittedSubmission: props.submission}}>
      <Header {...props} />
    </StudentViewContext.Provider>
  )
  expect(getByText('Late')).toBeInTheDocument()
})

it('shows the grade for a late submission if it is not hidden from the student', async () => {
  const props = await mockAssignmentAndSubmission({
    Assignment: {
      gradingType: 'points',
      pointsPossible: 10,
    },
    Submission: {
      ...SubmissionMocks.graded,
      attempt: 1,
      deductedPoints: 4,
      enteredGrade: 10,
      grade: 6,
      gradeHidden: false,
      submissionStatus: 'late',
    },
  })
  const {getByText} = render(
    <StudentViewContext.Provider value={{lastSubmittedSubmission: props.submission}}>
      <Header {...props} />
    </StudentViewContext.Provider>
  )
  expect(getByText('6/10 Points')).toBeInTheDocument()
})

it('shows N/A for a late submission if the grade is hidden from the student', async () => {
  const props = await mockAssignmentAndSubmission({
    Assignment: {
      gradingType: 'points',
      pointsPossible: 10,
    },
    Submission: {
      ...SubmissionMocks.submitted,
      attempt: 1,
      gradeHidden: true,
      submissionStatus: 'late',
    },
  })
  const {getByTestId} = render(
    <StudentViewContext.Provider value={{lastSubmittedSubmission: props.submission}}>
      <Header {...props} />
    </StudentViewContext.Provider>
  )
  expect(getByTestId('assignment-student-header')).toHaveTextContent(/Attempt 1 Score:\s*N\/A/)
})

it('shows the number of points deducted in the tooltip when the current grade is focused', async () => {
  const props = await mockAssignmentAndSubmission({
    Assignment: {
      gradingType: 'points',
      pointsPossible: 10,
    },
    Submission: {
      ...SubmissionMocks.graded,
      attempt: 1,
      deductedPoints: 4,
      enteredGrade: 10,
      grade: 6,
      submissionStatus: 'late',
    },
  })

  const {getByText} = render(
    <StudentViewContext.Provider value={{lastSubmittedSubmission: props.submission}}>
      <Header {...props} />
    </StudentViewContext.Provider>
  )
  const pointsDisplay = getByText('6/10 Points')
  fireEvent.focus(pointsDisplay)
  expect(getByText('Late Penalty')).toBeInTheDocument()
  expect(getByText('-4')).toBeInTheDocument()
})

it('renders a "missing" status pill if the last graded submission is missing', async () => {
  const props = await mockAssignmentAndSubmission({
    Submission: {
      ...SubmissionMocks.graded,
      submissionStatus: 'missing',
    },
  })
  const {getByText} = render(
    <StudentViewContext.Provider value={{lastSubmittedSubmission: props.submission}}>
      <Header {...props} />
    </StudentViewContext.Provider>
  )
  expect(getByText('Missing')).toBeInTheDocument()
})

it('does not render a status pill if the last graded submission is not late or missing', async () => {
  const props = await mockAssignmentAndSubmission({
    Submission: SubmissionMocks.graded,
  })
  const {queryByText} = render(
    <StudentViewContext.Provider value={{lastSubmittedSubmission: props.submission}}>
      <Header {...props} />
    </StudentViewContext.Provider>
  )
  expect(queryByText('Late')).not.toBeInTheDocument()
  expect(queryByText('Missing')).not.toBeInTheDocument()
})

it('shows the most recently received grade as the "canonical" score', async () => {
  const lastSubmittedSubmission = await mockSubmission({
    Submission: {
      ...SubmissionMocks.graded,
      grade: '147',
      enteredGrade: '147',
    },
  })

  const props = await mockAssignmentAndSubmission({
    Assignment: {pointsPossible: 150},
    Submission: {
      ...SubmissionMocks.graded,
      grade: '131',
      enteredGrade: '131',
    },
  })

  const {getByText} = render(
    <StudentViewContext.Provider value={{lastSubmittedSubmission}}>
      <Header {...props} />
    </StudentViewContext.Provider>
  )

  expect(getByText('147/150 Points')).toBeInTheDocument()
})

it('renders the grade for the currently selected attempt', async () => {
  const lastSubmittedSubmission = await mockSubmission({
    Submission: {
      ...SubmissionMocks.graded,
      grade: '147',
      enteredGrade: '147',
    },
  })

  const props = await mockAssignmentAndSubmission({
    Assignment: {pointsPossible: 150},
    Submission: {
      ...SubmissionMocks.graded,
      attempt: 7,
      grade: '131',
      enteredGrade: '131',
      gradingStatus: 'graded',
    },
  })

  const {container} = render(
    <StudentViewContext.Provider value={{lastSubmittedSubmission}}>
      <Header {...props} />
    </StudentViewContext.Provider>
  )

  expect(container).toHaveTextContent(/Attempt 7 Score:\s*131\/150/)
})

it('renders "N/A" for the currently selected attempt if it has no grade', async () => {
  const lastSubmittedSubmission = await mockSubmission({
    Submission: {
      ...SubmissionMocks.graded,
      grade: '147',
      enteredGrade: '147',
    },
  })

  const props = await mockAssignmentAndSubmission({
    Assignment: {pointsPossible: 150},
    Submission: {
      ...SubmissionMocks.submitted,
      attempt: 7,
      grade: '131',
      enteredGrade: '131',
      gradingStatus: 'needs_grading',
    },
  })

  const {container} = render(
    <StudentViewContext.Provider value={{lastSubmittedSubmission}}>
      <Header {...props} />
    </StudentViewContext.Provider>
  )

  expect(container).toHaveTextContent(/Attempt 7 Score:\s*N\/A/)
})

it('renders "Offline Score" when the student is graded before submitting', async () => {
  const lastSubmittedSubmission = await mockSubmission({
    Submission: {
      ...SubmissionMocks.graded,
      grade: '147',
      enteredGrade: '147',
      attempt: 0,
    },
  })

  const props = await mockAssignmentAndSubmission({
    Assignment: {pointsPossible: 150},
    Submission: {
      ...SubmissionMocks.graded,
      attempt: 0,
      grade: '131',
      enteredGrade: '131',
    },
  })

  const {container} = render(
    <StudentViewContext.Provider value={{lastSubmittedSubmission}}>
      <Header {...props} />
    </StudentViewContext.Provider>
  )

  expect(container).toHaveTextContent(/Offline Score:\s*131\/150/)
})

it('will not render the grade if the last submitted submission is excused', async () => {
  const lastSubmittedSubmission = await mockSubmission({
    Submission: {
      ...SubmissionMocks.excused,
      grade: '147',
      enteredGrade: '147',
    },
  })

  const props = await mockAssignmentAndSubmission({
    Assignment: {pointsPossible: 150},
    Submission: {
      ...SubmissionMocks.graded,
      grade: '131',
      enteredGrade: '131',
    },
  })

  const {getByTestId} = render(
    <StudentViewContext.Provider value={{lastSubmittedSubmission}}>
      <Header {...props} />
    </StudentViewContext.Provider>
  )

  expect(getByTestId('grade-display').textContent).toEqual('Excused')
})

it('renders the attempt select', async () => {
  const props = await mockAssignmentAndSubmission({
    Submission: {...SubmissionMocks.submitted},
  })
  props.allSubmissions = [props.submission]
  const {queryByTestId} = render(<Header {...props} />)
  expect(queryByTestId('attemptSelect')).toBeInTheDocument()
})

it('does not render the attempt select if there is no submission', async () => {
  const props = await mockAssignmentAndSubmission({Submission: null})
  props.allSubmissions = [{id: '1', _id: '1'}]
  const {queryByTestId} = render(<Header {...props} />)
  expect(queryByTestId('attemptSelect')).not.toBeInTheDocument()
})

it('does not render the attempt select if allSubmissions is not provided', async () => {
  const props = await mockAssignmentAndSubmission({
    Submission: {...SubmissionMocks.submitted},
  })
  const {queryByTestId} = render(<Header {...props} />)
  expect(queryByTestId('attemptSelect')).not.toBeInTheDocument()
})

it('does not render the attempt select if the assignment has non-digital submissions', async () => {
  const props = await mockAssignmentAndSubmission({
    Assignment: {nonDigitalSubmission: true},
    Submission: {...SubmissionMocks.submitted},
  })
  const {queryByTestId} = render(<Header {...props} />)
  expect(queryByTestId('attemptSelect')).not.toBeInTheDocument()
})

it('does not render the attempt select if peerReviewModeEnabled is set to true', async () => {
  const props = await mockAssignmentAndSubmission({
    Submission: {...SubmissionMocks.submitted},
  })
  props.assignment.env.peerReviewModeEnabled = true
  props.allSubmissions = [props.submission]
  props.reviewerSubmission = {
    ...props.submission,
    assignedAssessments: [
      {
        anonymousUser: null,
        anonymousId: 'xaU9cd',
<<<<<<< HEAD
        workflowState: 'assigned'
      }
    ]
=======
        workflowState: 'assigned',
      },
    ],
>>>>>>> 908c291f
  }
  const {queryByTestId} = render(<Header {...props} />)
  expect(queryByTestId('attemptSelect')).not.toBeInTheDocument()
})

it('renders the attempt select if peerReviewModeEnabled is set to false', async () => {
  const props = await mockAssignmentAndSubmission({
    Submission: {...SubmissionMocks.submitted},
  })
  props.assignment.env.peerReviewModeEnabled = false
  props.allSubmissions = [props.submission]
  const {queryByTestId} = render(<Header {...props} />)
  expect(queryByTestId('attemptSelect')).toBeInTheDocument()
})

describe('submission workflow tracker', () => {
  it('is rendered when a submission exists and the assignment is available', async () => {
    const props = await mockAssignmentAndSubmission()
    const {queryByTestId} = render(<Header {...props} />)
    expect(queryByTestId('submission-workflow-tracker')).toBeInTheDocument()
  })

  it('is not rendered when no submission object is present', async () => {
    const props = await mockAssignmentAndSubmission({Submission: null})
    props.allSubmissions = [{id: '1', _id: '1'}]
    const {queryByTestId} = render(<Header {...props} />)
    expect(queryByTestId('submission-workflow-tracker')).not.toBeInTheDocument()
  })

  it('is not rendered when there is no current user', async () => {
    const props = await mockAssignmentAndSubmission()
    props.assignment.env.currentUser = null
    const {queryByTestId} = render(<Header {...props} />)
    expect(queryByTestId('submission-workflow-tracker')).not.toBeInTheDocument()
  })

  it('is not rendered when the assignment has not been unlocked yet', async () => {
    const props = await mockAssignmentAndSubmission()
    props.assignment.env.modulePrereq = 'simulate not null'
    const {queryByTestId} = render(<Header {...props} />)
    expect(queryByTestId('submission-workflow-tracker')).not.toBeInTheDocument()
  })

  it('is not rendered when the assignment has uncompleted prerequisites', async () => {
    const props = await mockAssignmentAndSubmission()
    props.assignment.env.unlockDate = 'soon'
    const {queryByTestId} = render(<Header {...props} />)
    expect(queryByTestId('submission-workflow-tracker')).not.toBeInTheDocument()
  })

  it('is rendered if peerReviewModeEnabled is set to false', async () => {
    const props = await mockAssignmentAndSubmission()
    props.assignment.env.peerReviewModeEnabled = false
    const {queryByTestId} = render(<Header {...props} />)
    expect(queryByTestId('submission-workflow-tracker')).toBeInTheDocument()
  })

  it('is not rendered if peerReviewModeEnabled is set to true', async () => {
    const props = await mockAssignmentAndSubmission()
    props.assignment.env.peerReviewModeEnabled = true
    props.reviewerSubmission = {
      ...props.submission,
      assignedAssessments: [
        {
          anonymousUser: null,
          anonymousId: 'xaU9cd',
<<<<<<< HEAD
          workflowState: 'assigned'
        }
      ]
=======
          workflowState: 'assigned',
        },
      ],
>>>>>>> 908c291f
    }
    const {queryByTestId} = render(<Header {...props} />)
    expect(queryByTestId('submission-workflow-tracker')).not.toBeInTheDocument()
  })
})

describe('originality report', () => {
  it('is rendered when a submission exists with turnitinData attached and the assignment is available with a text entry submission', async () => {
    const props = await mockAssignmentAndSubmission({
      Submission: {submissionType: 'online_text_entry'},
    })

    props.submission.originalityData = {
      submission_1: {
        similarity_score: 10,
        state: 'acceptable',
        report_url: 'http://example.com',
        status: 'scored',
<<<<<<< HEAD
        data: '{}'
      }
=======
        data: '{}',
      },
>>>>>>> 908c291f
    }
    props.assignment.env.originalityReportsForA2Enabled = true
    const {queryByTestId} = render(<Header {...props} />)
    expect(queryByTestId('originality_report')).toBeInTheDocument()
  })

  it('is not rendered when the originality reports for a2 FF is not enabled', async () => {
    const props = await mockAssignmentAndSubmission({
      Submission: {submissionType: 'online_text_entry'},
    })
    props.submission.originalityData = {
      submission_1: {
        similarity_score: 10,
        state: 'acceptable',
        report_url: 'http://example.com',
        status: 'scored',
<<<<<<< HEAD
        data: '{}'
      }
=======
        data: '{}',
      },
>>>>>>> 908c291f
    }
    props.assignment.env.originalityReportsForA2Enabled = false
    const {queryByTestId} = render(<Header {...props} />)
    expect(queryByTestId('originality_report')).not.toBeInTheDocument()
  })

  it('is rendered when a submission exists with turnitinData attached and the assignment is available with a online upload submission with only one attachment', async () => {
    const file = {
      _id: '1',
      displayName: 'file_1.png',
      id: '1',
      mimeClass: 'image',
      submissionPreviewUrl: '/preview_url',
      thumbnailUrl: '/thumbnail_url',
      url: '/url',
    }
    const props = await mockAssignmentAndSubmission({
      Submission: {submissionType: 'online_upload', attachments: [file]},
    })
    props.submission.originalityData = {
      attachment_1: {
        similarity_score: 10,
        state: 'acceptable',
        report_url: 'http://example.com',
        status: 'scored',
<<<<<<< HEAD
        data: '{}'
      }
=======
        data: '{}',
      },
>>>>>>> 908c291f
    }
    props.assignment.env.originalityReportsForA2Enabled = true
    const {queryByTestId} = render(<Header {...props} />)
    expect(queryByTestId('originality_report')).toBeInTheDocument()
  })

  it('is not rendered when a submission exists with turnitinData attached and the assignment is available with a online upload submission with more than one attachment', async () => {
    const files = [
      {
        _id: '1',
        displayName: 'file_1.png',
        id: '1',
        mimeClass: 'image',
        submissionPreviewUrl: '/preview_url',
        thumbnailUrl: '/thumbnail_url',
        url: '/url',
      },
      {
        _id: '1',
        displayName: 'file_1.png',
        id: '1',
        mimeClass: 'image',
        submissionPreviewUrl: '/preview_url',
        thumbnailUrl: '/thumbnail_url',
        url: '/url',
      },
    ]
    const props = await mockAssignmentAndSubmission({
      Submission: {submissionType: 'online_upload', attachments: files},
    })
    props.submission.turnitinData = [
      {
        similarity_score: 10,
        state: 'acceptable',
        report_url: 'http://example.com',
        status: 'scored',
        data: '{}',
      },
      {
        similarity_score: 10,
        state: 'acceptable',
        report_url: 'http://example.com',
        status: 'scored',
        data: '{}',
      },
    ]
    const {queryByTestId} = render(<Header {...props} />)
    expect(queryByTestId('originality_report')).not.toBeInTheDocument()
  })

  it('is not rendered when no submission object is present', async () => {
    const props = await mockAssignmentAndSubmission({Submission: null})
    props.allSubmissions = [{id: '1', _id: '1'}]
    const {queryByTestId} = render(<Header {...props} />)
    expect(queryByTestId('originality_report')).not.toBeInTheDocument()
  })

  it('is not rendered when there is no current user', async () => {
    const props = await mockAssignmentAndSubmission()
    props.assignment.env.currentUser = null
    const {queryByTestId} = render(<Header {...props} />)
    expect(queryByTestId('originality_report')).not.toBeInTheDocument()
  })

  it('is not rendered when the assignment has not been unlocked yet', async () => {
    const props = await mockAssignmentAndSubmission()
    props.assignment.env.modulePrereq = 'simulate not null'
    const {queryByTestId} = render(<Header {...props} />)
    expect(queryByTestId('originality_report')).not.toBeInTheDocument()
  })

  it('is not rendered when the assignment has uncompleted prerequisites', async () => {
    const props = await mockAssignmentAndSubmission()
    props.assignment.env.unlockDate = 'soon'
    const {queryByTestId} = render(<Header {...props} />)
    expect(queryByTestId('originality_report')).not.toBeInTheDocument()
  })

  it('is not rendered when the submission has no turnitinData', async () => {
    const props = await mockAssignmentAndSubmission()
    props.submission.turnitinData = null
    props.assignment.env.unlockDate = 'soon'
    const {queryByTestId} = render(<Header {...props} />)
    expect(queryByTestId('originality_report')).not.toBeInTheDocument()
  })
})

describe('Add Comment/View Feedback button', () => {
  it('renders as "Add Comment" by default', async () => {
    const props = await mockAssignmentAndSubmission()
    const {getByText} = render(<Header {...props} />)
    expect(getByText('Add Comment')).toBeInTheDocument()
  })

  it('shows the unread comments badge if there are unread comments', async () => {
    const props = await mockAssignmentAndSubmission({Submission: {unreadCommentCount: 1}})
    const {getByTestId} = render(<Header {...props} />)
    expect(getByTestId('unread_comments_badge')).toBeInTheDocument()
  })

  it('does not show the unread comments badge if there are no unread comments', async () => {
    const props = await mockAssignmentAndSubmission({Submission: {unreadCommentCount: 0}})
    const {queryByTestId} = render(<Header {...props} />)
    expect(queryByTestId('unread_comments_badge')).not.toBeInTheDocument()
  })

  it('renders as "Add Comment" by default for nonDigitalSubmission', async () => {
    const props = await mockAssignmentAndSubmission({
      Assignment: {nonDigitalSubmission: true},
      Submission: {...SubmissionMocks.submitted},
    })
    const {getByText} = render(<Header {...props} />)
    expect(getByText('Add Comment')).toBeInTheDocument()
  })

  it('renders as "View Feedback" for observers', async () => {
    const props = await mockAssignmentAndSubmission()
    const {getByText} = render(
      <StudentViewContext.Provider value={{allowChangesToSubmission: false, isObserver: true}}>
        <Header {...props} />
      </StudentViewContext.Provider>
    )
    expect(getByText('View Feedback')).toBeInTheDocument()
  })

  it('renders as "View Feedback" if feedback exists', async () => {
    const props = await mockAssignmentAndSubmission({
      Submission: {feedbackForCurrentAttempt: true},
    })
    const {getByText} = render(<Header {...props} />)
    expect(getByText('View Feedback')).toBeInTheDocument()
  })

  it('renders as "View Feedback" if feedback exists for nonDigitalSubmission', async () => {
    const props = await mockAssignmentAndSubmission({
      Assignment: {nonDigitalSubmission: true},
      Submission: {feedbackForCurrentAttempt: true},
    })
    const {getByText} = render(<Header {...props} />)
    expect(getByText('View Feedback')).toBeInTheDocument()
  })

  it('renders as "Add Comment" and disabled if unsubmitted attempt>1', async () => {
    const props = await mockAssignmentAndSubmission({
      Submission: {
        ...SubmissionMocks.unsubmitted,
        attempt: 2,
      },
    })
    props.assignment.env.peerReviewModeEnabled = false
    props.assignment.env.peerReviewAvailable = false
    const {getByText} = render(<Header {...props} />)
    expect(getByText('Add Comment').closest('button')).toBeDisabled()
  })

  it('renders additional info button if unsubmitted attempt>1', async () => {
    const props = await mockAssignmentAndSubmission({
      Submission: {
        ...SubmissionMocks.unsubmitted,
        attempt: 2,
      },
    })
    props.assignment.env.peerReviewModeEnabled = false
    props.assignment.env.peerReviewAvailable = false
    const {getByRole} = render(<Header {...props} />)
    expect(
      getByRole('button', {
        name: /After the first attempt, you cannot leave comments until you submit the assignment./,
      })
    ).toBeInTheDocument()
  })

  it('does not render additional info button if unsubmitted attempt==1', async () => {
    const props = await mockAssignmentAndSubmission({
      Submission: {
        ...SubmissionMocks.unsubmitted,
        attempt: 1,
      },
    })
    const {queryByRole} = render(<Header {...props} />)
    expect(
      queryByRole('button', {
        name: /After the first attempt, you cannot leave comments until you submit the assignment./,
      })
    ).not.toBeInTheDocument()
  })

  it('does not render additional info button if submitted attempt>1', async () => {
    const props = await mockAssignmentAndSubmission({
      Submission: {
        ...SubmissionMocks.submitted,
        attempt: 2,
      },
    })
    const {queryByRole} = render(<Header {...props} />)
    expect(
      queryByRole('button', {
        name: /After the first attempt, you cannot leave comments until you submit the assignment./,
      })
    ).not.toBeInTheDocument()
  })

  it('does not show the unread comments badge if peerReviewModeEnabled is set to true', async () => {
    const props = await mockAssignmentAndSubmission({Submission: {unreadCommentCount: 1}})
    props.assignment.env.peerReviewModeEnabled = true
    props.reviewerSubmission = {
      ...props.submission,
      assignedAssessments: [
        {
          anonymousUser: null,
          anonymousId: 'xaU9cd',
<<<<<<< HEAD
          workflowState: 'assigned'
        }
      ]
=======
          workflowState: 'assigned',
        },
      ],
>>>>>>> 908c291f
    }
    const {queryByTestId} = render(<Header {...props} />)
    expect(queryByTestId('unread_comments_badge')).not.toBeInTheDocument()
  })

  it('shows the unread comments badge if peerReviewModeEnabled is set to false', async () => {
    const props = await mockAssignmentAndSubmission({Submission: {unreadCommentCount: 1}})
    props.assignment.env.peerReviewModeEnabled = false
    const {getByTestId} = render(<Header {...props} />)
    expect(getByTestId('unread_comments_badge')).toBeInTheDocument()
  })
<<<<<<< HEAD
=======

  it('renders as "Add Comment" and disabled if peer review is not available', async () => {
    const props = await mockAssignmentAndSubmission()
    props.assignment.env.peerReviewModeEnabled = true
    props.assignment.env.peerReviewAvailable = false
    props.reviewerSubmission = {
      ...props.submission,
      assignedAssessments: [
        {
          anonymousUser: null,
          anonymousId: 'xaU9cd',
          workflowState: 'assigned',
        },
      ],
    }
    const {getByText} = render(<Header {...props} />)
    expect(getByText('Add Comment').closest('button')).toBeDisabled()
  })

  it('renders additional info button if peer review is not available', async () => {
    const props = await mockAssignmentAndSubmission()
    props.assignment.env.peerReviewModeEnabled = true
    props.assignment.env.peerReviewAvailable = false
    const {getByRole} = render(<Header {...props} />)
    expect(
      getByRole('button', {
        name: /You cannot leave comments until reviewer and reviewee submits the assignment./,
      })
    ).toBeInTheDocument()
  })
>>>>>>> 908c291f
})

describe('Peer reviews counter', () => {
  it('is displayed when peerReviewModeEnabled is set to true', async () => {
    const props = await mockAssignmentAndSubmission()
    props.assignment.env.peerReviewModeEnabled = true
    props.reviewerSubmission = {
      ...props.submission,
      assignedAssessments: [
        {
          anonymousUser: null,
          anonymousId: 'xaU9cd',
<<<<<<< HEAD
          workflowState: 'assigned'
        }
      ]
=======
          workflowState: 'assigned',
        },
      ],
>>>>>>> 908c291f
    }
    const {queryByTestId} = render(<Header {...props} />)
    expect(queryByTestId('current-counter')).toBeInTheDocument()
    expect(queryByTestId('total-counter')).toBeInTheDocument()
  })

  it('is not displayed when peerReviewModeEnabled is set to false', async () => {
    const props = await mockAssignmentAndSubmission()
    props.assignment.env.peerReviewModeEnabled = false
    const {queryByTestId} = render(<Header {...props} />)
    expect(queryByTestId('current-counter')).not.toBeInTheDocument()
    expect(queryByTestId('total-counter')).not.toBeInTheDocument()
  })

  describe('with anonymous peer reviews enabled', () => {
    let props
    beforeAll(async () => {
      props = await mockAssignmentAndSubmission()
      props.assignment.env.peerReviewModeEnabled = true
      props.reviewerSubmission = {
        ...props.submission,
        assignedAssessments: [
          {
            anonymousId: 'xaU9cd',
<<<<<<< HEAD
            workflowState: 'assigned'
          },
          {
            anonymousId: 'maT9fd',
            workflowState: 'assigned'
          },
          {
            anonymousId: 'vaN9fd',
            workflowState: 'assigned'
          }
        ]
=======
            workflowState: 'assigned',
          },
          {
            anonymousId: 'maT9fd',
            workflowState: 'assigned',
          },
          {
            anonymousId: 'vaN9fd',
            workflowState: 'assigned',
          },
        ],
>>>>>>> 908c291f
      }
    })

    it('sets 1 as "current-counter" when anonymousId matches the first assigned assessment"', async () => {
      props.assignment.env.anonymousAssetId =
        props.reviewerSubmission.assignedAssessments[0].anonymousId
      const {queryByTestId} = render(<Header {...props} />)
      expect(queryByTestId('current-counter')).toHaveTextContent('1')
    })

    it('sets assigned assessments count as "current-counter" when anonymousId matches the last assigned assessment"', async () => {
      props.assignment.env.anonymousAssetId =
        props.reviewerSubmission.assignedAssessments[2].anonymousId
      const {queryByTestId} = render(<Header {...props} />)
      expect(queryByTestId('current-counter')).toHaveTextContent('3')
    })

    it('sets 0 as "current-counter when there are no matches for the anonymousId"', async () => {
      props.assignment.env.anonymousAssetId = '0baCxm'
      const {queryByTestId} = render(<Header {...props} />)
      expect(queryByTestId('current-counter')).toHaveTextContent('0')
    })
  })

  describe('with anonymous peer reviews disabled', () => {
    let props
    beforeAll(async () => {
      props = await mockAssignmentAndSubmission()
      props.assignment.env.peerReviewModeEnabled = true
      props.reviewerSubmission = {
        ...props.submission,
        assignedAssessments: [
          {
            anonymizedUser: {_id: '1'},
            anonymousId: null,
<<<<<<< HEAD
            workflowState: 'assigned'
=======
            workflowState: 'assigned',
>>>>>>> 908c291f
          },
          {
            anonymizedUser: {_id: '2'},
            anonymousId: null,
<<<<<<< HEAD
            workflowState: 'assigned'
=======
            workflowState: 'assigned',
>>>>>>> 908c291f
          },
          {
            anonymizedUser: {_id: '3'},
            anonymousId: null,
<<<<<<< HEAD
            workflowState: 'assigned'
          }
        ]
=======
            workflowState: 'assigned',
          },
        ],
>>>>>>> 908c291f
      }
    })

    it('sets 1 as "current-counter" when reviewerId matches the first assigned assessment"', async () => {
      props.assignment.env.revieweeId =
        props.reviewerSubmission.assignedAssessments[0].anonymizedUser._id
      const {queryByTestId} = render(<Header {...props} />)
      expect(queryByTestId('current-counter')).toHaveTextContent('1')
    })

    it('sets assigned assessments count as "current-counter" when reviewerId matches the last assigned assessment"', async () => {
      props.assignment.env.revieweeId =
        props.reviewerSubmission.assignedAssessments[2].anonymizedUser._id
      const {queryByTestId} = render(<Header {...props} />)
      expect(queryByTestId('current-counter')).toHaveTextContent('3')
    })

    it('sets 0 as "current-counter when there are no matches for the reviewerId"', async () => {
      props.assignment.env.revieweeId = '4'
      const {queryByTestId} = render(<Header {...props} />)
      expect(queryByTestId('current-counter')).toHaveTextContent('0')
    })
  })

  it('uses the assigned assessments array length as "total counter"', async () => {
    const props = await mockAssignmentAndSubmission()
    props.assignment.env.peerReviewModeEnabled = true
    props.reviewerSubmission = {
      ...props.submission,
      assignedAssessments: [
        {
          anonymousId: 'xaU9cd',
<<<<<<< HEAD
          workflowState: 'assigned'
        },
        {
          anonymousId: 'maT9fd',
          workflowState: 'assigned'
        }
      ]
=======
          workflowState: 'assigned',
        },
        {
          anonymousId: 'maT9fd',
          workflowState: 'assigned',
        },
      ],
>>>>>>> 908c291f
    }
    const {queryByTestId} = render(<Header {...props} />)
    const assessmentsCount = props.reviewerSubmission.assignedAssessments.length
    expect(queryByTestId('total-counter')).toHaveTextContent(assessmentsCount.toString())
  })
})<|MERGE_RESOLUTION|>--- conflicted
+++ resolved
@@ -341,15 +341,9 @@
       {
         anonymousUser: null,
         anonymousId: 'xaU9cd',
-<<<<<<< HEAD
-        workflowState: 'assigned'
-      }
-    ]
-=======
         workflowState: 'assigned',
       },
     ],
->>>>>>> 908c291f
   }
   const {queryByTestId} = render(<Header {...props} />)
   expect(queryByTestId('attemptSelect')).not.toBeInTheDocument()
@@ -416,15 +410,9 @@
         {
           anonymousUser: null,
           anonymousId: 'xaU9cd',
-<<<<<<< HEAD
-          workflowState: 'assigned'
-        }
-      ]
-=======
           workflowState: 'assigned',
         },
       ],
->>>>>>> 908c291f
     }
     const {queryByTestId} = render(<Header {...props} />)
     expect(queryByTestId('submission-workflow-tracker')).not.toBeInTheDocument()
@@ -443,13 +431,8 @@
         state: 'acceptable',
         report_url: 'http://example.com',
         status: 'scored',
-<<<<<<< HEAD
-        data: '{}'
-      }
-=======
         data: '{}',
       },
->>>>>>> 908c291f
     }
     props.assignment.env.originalityReportsForA2Enabled = true
     const {queryByTestId} = render(<Header {...props} />)
@@ -466,13 +449,8 @@
         state: 'acceptable',
         report_url: 'http://example.com',
         status: 'scored',
-<<<<<<< HEAD
-        data: '{}'
-      }
-=======
         data: '{}',
       },
->>>>>>> 908c291f
     }
     props.assignment.env.originalityReportsForA2Enabled = false
     const {queryByTestId} = render(<Header {...props} />)
@@ -498,13 +476,8 @@
         state: 'acceptable',
         report_url: 'http://example.com',
         status: 'scored',
-<<<<<<< HEAD
-        data: '{}'
-      }
-=======
         data: '{}',
       },
->>>>>>> 908c291f
     }
     props.assignment.env.originalityReportsForA2Enabled = true
     const {queryByTestId} = render(<Header {...props} />)
@@ -716,15 +689,9 @@
         {
           anonymousUser: null,
           anonymousId: 'xaU9cd',
-<<<<<<< HEAD
-          workflowState: 'assigned'
-        }
-      ]
-=======
           workflowState: 'assigned',
         },
       ],
->>>>>>> 908c291f
     }
     const {queryByTestId} = render(<Header {...props} />)
     expect(queryByTestId('unread_comments_badge')).not.toBeInTheDocument()
@@ -736,8 +703,6 @@
     const {getByTestId} = render(<Header {...props} />)
     expect(getByTestId('unread_comments_badge')).toBeInTheDocument()
   })
-<<<<<<< HEAD
-=======
 
   it('renders as "Add Comment" and disabled if peer review is not available', async () => {
     const props = await mockAssignmentAndSubmission()
@@ -768,7 +733,6 @@
       })
     ).toBeInTheDocument()
   })
->>>>>>> 908c291f
 })
 
 describe('Peer reviews counter', () => {
@@ -781,15 +745,9 @@
         {
           anonymousUser: null,
           anonymousId: 'xaU9cd',
-<<<<<<< HEAD
-          workflowState: 'assigned'
-        }
-      ]
-=======
           workflowState: 'assigned',
         },
       ],
->>>>>>> 908c291f
     }
     const {queryByTestId} = render(<Header {...props} />)
     expect(queryByTestId('current-counter')).toBeInTheDocument()
@@ -814,19 +772,6 @@
         assignedAssessments: [
           {
             anonymousId: 'xaU9cd',
-<<<<<<< HEAD
-            workflowState: 'assigned'
-          },
-          {
-            anonymousId: 'maT9fd',
-            workflowState: 'assigned'
-          },
-          {
-            anonymousId: 'vaN9fd',
-            workflowState: 'assigned'
-          }
-        ]
-=======
             workflowState: 'assigned',
           },
           {
@@ -838,7 +783,6 @@
             workflowState: 'assigned',
           },
         ],
->>>>>>> 908c291f
       }
     })
 
@@ -874,33 +818,19 @@
           {
             anonymizedUser: {_id: '1'},
             anonymousId: null,
-<<<<<<< HEAD
-            workflowState: 'assigned'
-=======
             workflowState: 'assigned',
->>>>>>> 908c291f
           },
           {
             anonymizedUser: {_id: '2'},
             anonymousId: null,
-<<<<<<< HEAD
-            workflowState: 'assigned'
-=======
             workflowState: 'assigned',
->>>>>>> 908c291f
           },
           {
             anonymizedUser: {_id: '3'},
             anonymousId: null,
-<<<<<<< HEAD
-            workflowState: 'assigned'
-          }
-        ]
-=======
             workflowState: 'assigned',
           },
         ],
->>>>>>> 908c291f
       }
     })
 
@@ -933,15 +863,6 @@
       assignedAssessments: [
         {
           anonymousId: 'xaU9cd',
-<<<<<<< HEAD
-          workflowState: 'assigned'
-        },
-        {
-          anonymousId: 'maT9fd',
-          workflowState: 'assigned'
-        }
-      ]
-=======
           workflowState: 'assigned',
         },
         {
@@ -949,7 +870,6 @@
           workflowState: 'assigned',
         },
       ],
->>>>>>> 908c291f
     }
     const {queryByTestId} = render(<Header {...props} />)
     const assessmentsCount = props.reviewerSubmission.assignedAssessments.length
