--- conflicted
+++ resolved
@@ -341,15 +341,9 @@
       {
         anonymousUser: null,
         anonymousId: 'xaU9cd',
-<<<<<<< HEAD
-        workflowState: 'assigned'
-      }
-    ]
-=======
         workflowState: 'assigned',
       },
     ],
->>>>>>> d9328659
   }
   const {queryByTestId} = render(<Header {...props} />)
   expect(queryByTestId('attemptSelect')).not.toBeInTheDocument()
@@ -416,15 +410,9 @@
         {
           anonymousUser: null,
           anonymousId: 'xaU9cd',
-<<<<<<< HEAD
-          workflowState: 'assigned'
-        }
-      ]
-=======
           workflowState: 'assigned',
         },
       ],
->>>>>>> d9328659
     }
     const {queryByTestId} = render(<Header {...props} />)
     expect(queryByTestId('submission-workflow-tracker')).not.toBeInTheDocument()
@@ -443,13 +431,8 @@
         state: 'acceptable',
         report_url: 'http://example.com',
         status: 'scored',
-<<<<<<< HEAD
-        data: '{}'
-      }
-=======
         data: '{}',
       },
->>>>>>> d9328659
     }
     props.assignment.env.originalityReportsForA2Enabled = true
     const {queryByTestId} = render(<Header {...props} />)
@@ -466,13 +449,8 @@
         state: 'acceptable',
         report_url: 'http://example.com',
         status: 'scored',
-<<<<<<< HEAD
-        data: '{}'
-      }
-=======
         data: '{}',
       },
->>>>>>> d9328659
     }
     props.assignment.env.originalityReportsForA2Enabled = false
     const {queryByTestId} = render(<Header {...props} />)
@@ -544,13 +522,8 @@
         state: 'acceptable',
         report_url: 'http://example.com',
         status: 'scored',
-<<<<<<< HEAD
-        data: '{}'
-      }
-=======
         data: '{}',
       },
->>>>>>> d9328659
     }
     props.assignment.env.originalityReportsForA2Enabled = true
     const {queryByTestId} = render(<Header {...props} />)
@@ -762,15 +735,9 @@
         {
           anonymousUser: null,
           anonymousId: 'xaU9cd',
-<<<<<<< HEAD
-          workflowState: 'assigned'
-        }
-      ]
-=======
           workflowState: 'assigned',
         },
       ],
->>>>>>> d9328659
     }
     const {queryByTestId} = render(<Header {...props} />)
     expect(queryByTestId('unread_comments_badge')).not.toBeInTheDocument()
@@ -782,8 +749,6 @@
     const {getByTestId} = render(<Header {...props} />)
     expect(getByTestId('unread_comments_badge')).toBeInTheDocument()
   })
-<<<<<<< HEAD
-=======
 
   it('renders as "Add Comment" and disabled if peer review is not available', async () => {
     const props = await mockAssignmentAndSubmission()
@@ -814,7 +779,6 @@
       })
     ).toBeInTheDocument()
   })
->>>>>>> d9328659
 })
 
 describe('Peer reviews counter', () => {
@@ -827,15 +791,9 @@
         {
           anonymousUser: null,
           anonymousId: 'xaU9cd',
-<<<<<<< HEAD
-          workflowState: 'assigned'
-        }
-      ]
-=======
           workflowState: 'assigned',
         },
       ],
->>>>>>> d9328659
     }
     const {queryByTestId} = render(<Header {...props} />)
     expect(queryByTestId('current-counter')).toBeInTheDocument()
@@ -860,19 +818,6 @@
         assignedAssessments: [
           {
             anonymousId: 'xaU9cd',
-<<<<<<< HEAD
-            workflowState: 'assigned'
-          },
-          {
-            anonymousId: 'maT9fd',
-            workflowState: 'assigned'
-          },
-          {
-            anonymousId: 'vaN9fd',
-            workflowState: 'assigned'
-          }
-        ]
-=======
             workflowState: 'assigned',
           },
           {
@@ -884,7 +829,6 @@
             workflowState: 'assigned',
           },
         ],
->>>>>>> d9328659
       }
     })
 
@@ -920,33 +864,19 @@
           {
             anonymizedUser: {_id: '1'},
             anonymousId: null,
-<<<<<<< HEAD
-            workflowState: 'assigned'
-=======
             workflowState: 'assigned',
->>>>>>> d9328659
           },
           {
             anonymizedUser: {_id: '2'},
             anonymousId: null,
-<<<<<<< HEAD
-            workflowState: 'assigned'
-=======
             workflowState: 'assigned',
->>>>>>> d9328659
           },
           {
             anonymizedUser: {_id: '3'},
             anonymousId: null,
-<<<<<<< HEAD
-            workflowState: 'assigned'
-          }
-        ]
-=======
             workflowState: 'assigned',
           },
         ],
->>>>>>> d9328659
       }
     })
 
@@ -979,15 +909,6 @@
       assignedAssessments: [
         {
           anonymousId: 'xaU9cd',
-<<<<<<< HEAD
-          workflowState: 'assigned'
-        },
-        {
-          anonymousId: 'maT9fd',
-          workflowState: 'assigned'
-        }
-      ]
-=======
           workflowState: 'assigned',
         },
         {
@@ -995,7 +916,6 @@
           workflowState: 'assigned',
         },
       ],
->>>>>>> d9328659
     }
     const {queryByTestId} = render(<Header {...props} />)
     const assessmentsCount = props.reviewerSubmission.assignedAssessments.length
