--- conflicted
+++ resolved
@@ -246,15 +246,6 @@
     })
 
     it('does not render the number of attempts if the assignment does not involve digital submissions', async () => {
-<<<<<<< HEAD
-      const assignment = await mockAssignment({
-        Assignment: {allowedAttempts: 3, nonDigitalSubmission: true}
-      })
-
-      const {queryByText} = render(<AssignmentDetails assignment={assignment} />)
-      expect(queryByText('3 Attempts')).not.toBeInTheDocument()
-    })
-=======
       const props = await mockAssignmentAndSubmission({
         Assignment: {allowedAttempts: 3, nonDigitalSubmission: true}
       })
@@ -292,7 +283,6 @@
       )
       expect(getByText('3 Attempts')).toBeInTheDocument()
     })
->>>>>>> 8737895f
   })
 
   describe('availability dates', () => {
