/*
 * Copyright (C) 2019 - present Instructure, Inc.
 *
 * This file is part of Canvas.
 *
 * Canvas is free software: you can redistribute it and/or modify it under
 * the terms of the GNU Affero General Public License as published by the Free
 * Software Foundation, version 3 of the License.
 *
 * Canvas is distributed in the hope that it will be useful, but WITHOUT ANY
 * WARRANTY; without even the implied warranty of MERCHANTABILITY or FITNESS FOR
 * A PARTICULAR PURPOSE. See the GNU Affero General Public License for more
 * details.
 *
 * You should have received a copy of the GNU Affero General Public License along
 * with this program. If not, see <http://www.gnu.org/licenses/>.
 */
import {fireEvent, render} from '@testing-library/react'
import {mockQuery} from '@canvas/assignments/graphql/studentMocks'
import React from 'react'
import $ from 'jquery'
import RubricTab from '../RubricTab'
import {RUBRIC_QUERY} from '@canvas/assignments/graphql/student/Queries'
import {transformRubricData, transformRubricAssessmentData} from '../../helpers/RubricHelpers'
import store from '../stores'
import {fillAssessment} from '@canvas/rubrics/react/helpers'
import injectGlobalAlertContainers from '@canvas/util/react/testing/injectGlobalAlertContainers'

injectGlobalAlertContainers()

function gradedResolvers() {
  return {
    Submission: {
      rubricAssessmentsConnection: () => ({
        nodes: [
          {
            _id: 1,
            score: 5,
            assessor: {_id: 1, name: 'assessor1', enrollments: []},
          },
          {
            _id: 2,
            score: 10,
            assessor: null,
          },
          {
            _id: 3,
            score: 8,
            assessor: {_id: 2, name: 'assessor2', enrollments: [{type: 'TaEnrollment'}]},
          },
        ],
      }),
    },
    Course: {
      account: {
        outcomeProficiency: {
          proficiencyRatingsConnection: () => ({
            nodes: [{}],
          }),
        },
      },
    },
  }
}

function ungradedResolvers() {
  return {
    Submission: {rubricAssessmentsConnection: () => null},
    Course: {
      account: {
        outcomeProficiency: {
          proficiencyRatingsConnection: () => null,
        },
      },
    },
  }
}

async function makeProps(opts = {}) {
  const variables = {
    courseID: '1',
    assignmentLid: '1',
    submissionID: '1',
    submissionAttempt: 0,
  }

  const resolvers = opts.graded ? gradedResolvers() : ungradedResolvers()
  const allOverrides = [
    {
      Node: {__typename: 'Assignment'},
      Assignment: {rubric: {}},
      Rubric: {
        criteria: [{}],
      },
    },
  ]

  const result = await mockQuery(RUBRIC_QUERY, allOverrides, variables, resolvers)
  const assessments = result.data.submission.rubricAssessmentsConnection?.nodes
  return {
    assessments: assessments?.map(assessment => transformRubricAssessmentData(assessment)) || [],
    proficiencyRatings:
      result.data.course.account.outcomeProficiency?.proficiencyRatingsConnection?.nodes,
    rubric: transformRubricData(result.data.assignment.rubric),
  }
}

function makeStore(props) {
  const assessment = props.peerReviewModeEnabled
    ? props.assessments?.find(assessment => assessment.assessor?._id === ENV.current_user.id)
    : props.assessments?.[0]
  const displayedAssessment = fillAssessment(props.rubric, assessment || {})
  store.setState({displayedAssessment})
}
const originalENV = window.ENV

describe('RubricTab', () => {
  beforeEach(() => {
    $.screenReaderFlashMessage = jest.fn()
    window.ENV = {...originalENV, current_user: {id: '2'}}
  })

  afterEach(() => {
    jest.restoreAllMocks()
    window.ENV = originalENV
  })

  describe('general', () => {
    it('contains "View Rubric" when peer review mode is OFF', async () => {
      const props = await makeProps({graded: false})
      props.peerReviewModeEnabled = false
      const {findByText, queryByText} = render(<RubricTab {...props} />)

      expect(await findByText('View Rubric')).toBeInTheDocument()
      expect(await queryByText('Fill Out Rubric')).not.toBeInTheDocument()
    })

    it('contains "Fill Out Rubric" when peer review mode is ON', async () => {
      const props = await makeProps({graded: false})
      props.peerReviewModeEnabled = true
      makeStore(props)
      const {findByText, queryByText} = render(<RubricTab {...props} />)

      expect(await findByText('Fill Out Rubric')).toBeInTheDocument()
      expect(await queryByText('View Rubric')).not.toBeInTheDocument()
    })

    it('disables interactions in the Rubric component by default', async () => {
      const props = await makeProps({graded: false})
      props.rubric.criteria[0].ratings[0].points = 9
      makeStore(props)
      const {findByText, queryByText} = render(<RubricTab {...props} />)
      fireEvent.click(await findByText(`9 pts`))
      expect(await queryByText(/^Total Points: 9 out of/)).not.toBeInTheDocument()
    })

    describe('enhanced rubrics', () => {
      beforeAll(() => {
        window.ENV.FEATURES.enhanced_rubrics = true
      })

      afterAll(() => {
        window.ENV.FEATURES.enhanced_rubrics = false
      })

      it('contains "View Rubric" when peer review mode is OFF', async () => {
        const props = await makeProps({graded: false})
        props.peerReviewModeEnabled = false
        const {findByText, queryByText} = render(<RubricTab {...props} />)

        expect(await findByText('View Rubric')).toBeInTheDocument()
        expect(await queryByText('Fill Out Rubric')).not.toBeInTheDocument()
      })

      it('contains "Fill Out Rubric" when peer review mode is ON', async () => {
        const props = await makeProps({graded: false})
        props.peerReviewModeEnabled = true
        makeStore(props)
        const {findByText, queryByText} = render(<RubricTab {...props} />)

        expect(await findByText('Fill Out Rubric')).toBeInTheDocument()
        expect(await queryByText('View Rubric')).not.toBeInTheDocument()
      })
    })
  })

  describe('peer reviews', () => {
    it('enables interactions in the Rubric component by default', async () => {
      const props = await makeProps({graded: false})
      props.peerReviewModeEnabled = true
      props.rubric.criteria[0].ratings[0].points = 9
      makeStore(props)
      const {findByText} = render(<RubricTab {...props} />)
      fireEvent.click(await findByText(`9 pts`))
      expect(await findByText(/^Total Points: 9 out of/)).toBeInTheDocument()
    })

    it('hides the grader selector', async () => {
      const props = await makeProps({graded: true})
      props.peerReviewModeEnabled = true
      makeStore(props)
      const {queryByText} = render(<RubricTab {...props} />)
      expect(await queryByText('Select Grader')).not.toBeInTheDocument()
    })

    it('sets displayed assessment as the assessment of the reviewer', async () => {
      const props = await makeProps({graded: true})
      props.peerReviewModeEnabled = true
      makeStore(props)
      const {findByText} = render(<RubricTab {...props} />)
      expect(await findByText('Total Points: 8')).toBeInTheDocument()
    })

    it('shows alert explaining that the rubric needs to be filled out to complete the review', async () => {
      const props = await makeProps({graded: false})
      props.peerReviewModeEnabled = true
      const {findByText} = render(<RubricTab {...props} />)

      expect(
        await findByText(
          'Fill out the rubric below after reviewing the student submission to complete this review.'
        )
      ).toBeInTheDocument()
    })

    it('does not display alert explaining that the rubric needs to be filled out if already completed ', async () => {
      const props = await makeProps({graded: false})
      props.peerReviewModeEnabled = true
      const assessment = {_id: '1', assessor: {_id: '1'}}
      props.assessments = [assessment]
      window.ENV.current_user.id = '1'
      const {queryByText} = render(<RubricTab {...props} />)

      expect(
        await queryByText(
          'Fill out the rubric below after reviewing the student submission to complete this review.'
        )
      ).not.toBeInTheDocument()
    })

    describe('enhanced rubrics', () => {
      beforeAll(() => {
        window.ENV.FEATURES.enhanced_rubrics = true
      })

      afterAll(() => {
        window.ENV.FEATURES.enhanced_rubrics = false
      })

      it('opens rubric assessment tray by default', async () => {
        const props = makeProps({graded: false})
        props.peerReviewModeEnabled = true
        const {getByTestId} = render(<RubricTab {...props} />)
        expect(getByTestId('enhanced-rubric-assessment-tray')).toBeInTheDocument()
      })
    })
  })

  describe('ungraded rubric', () => {
    it('contains the rubric ratings heading', async () => {
      const props = await makeProps({graded: false})
      makeStore(props)
      const {findAllByText} = render(<RubricTab {...props} />)

      expect((await findAllByText('Ratings'))[1]).toBeInTheDocument()
    })

    it('contains the rubric points heading', async () => {
      const props = await makeProps({graded: false})
      makeStore(props)
      const {findAllByText} = render(<RubricTab {...props} />)

      expect((await findAllByText('Pts'))[1]).toBeInTheDocument()
    })

    it('shows possible points if the association does not hide points', async () => {
      const props = await makeProps({graded: false})
      props.rubricAssociation = {_id: '1', hide_score_total: false, use_for_grading: false}
      makeStore(props)

      const {findByText} = render(<RubricTab {...props} />)

      expect(await findByText(/\/ 6 pts/)).toBeInTheDocument()
    })

    it('does not show possible points for criteria if the association hides points', async () => {
      const props = await makeProps({graded: false})
      props.rubricAssociation = {
        _id: '1',
        hide_score_total: false,
        use_for_grading: false,
        hide_points: true,
      }
      makeStore(props)

      const {queryByText} = render(<RubricTab {...props} />)

      expect(queryByText(/\/ 6 pts/)).not.toBeInTheDocument()
    })
  })

  describe('graded rubric', () => {
    let props
    beforeEach(async () => {
      props = await makeProps({graded: true})
      makeStore(props)
    })

    afterEach(() => {
      props = null
    })

    it('displays comments', async () => {
      const {findAllByText} = render(<RubricTab {...props} />)
      expect((await findAllByText('Comments'))[0]).toBeInTheDocument()
    })

    it('displays the points for an individual criterion', async () => {
      const {findByText} = render(<RubricTab {...props} />)
      expect(await findByText('6 / 6 pts')).toBeInTheDocument()
    })

    it('hides the points for an individual criterion if the association hides points', async () => {
      props.rubricAssociation = {
        _id: '1',
        hide_score_total: false,
        use_for_grading: false,
        hide_points: true,
      }

      const {queryByText} = render(<RubricTab {...props} />)
      expect(queryByText('6 / 6 pts')).not.toBeInTheDocument()
    })

    it('displays the total points for the rubric assessment', async () => {
      const {findByText} = render(<RubricTab {...props} />)
      expect(await findByText('Total Points: 5')).toBeInTheDocument()
    })

    it('displays the name of the assessor if present', async () => {
      const {findByLabelText, findByText} = render(<RubricTab {...props} />)
      fireEvent.click(await findByLabelText('Select Grader'))
      expect(await findByText('assessor1')).toBeInTheDocument()
    })

    it('displays the assessor enrollment if present', async () => {
      const {findByLabelText, findByText} = render(<RubricTab {...props} />)
      fireEvent.click(await findByLabelText('Select Grader'))
      expect(await findByText('assessor2 (TA)')).toBeInTheDocument()
    })

    it('displays "Anonymous" if the assessor is hidden', async () => {
      const {findByLabelText, findByText} = render(<RubricTab {...props} />)
      fireEvent.click(await findByLabelText('Select Grader'))
      expect(await findByText('Anonymous')).toBeInTheDocument()
    })

    it('changes the score when selecting a different assessor', async () => {
      const {findByLabelText, findByText} = render(<RubricTab {...props} />)

      expect(await findByText('Total Points: 5')).toBeInTheDocument()
      fireEvent.click(await findByLabelText('Select Grader'))
      fireEvent.click(await findByText('Anonymous'))
      expect(await findByText('Total Points: 10')).toBeInTheDocument()
    })

    describe('enhanced rubrics', () => {
      beforeAll(() => {
        window.ENV.FEATURES.enhanced_rubrics = true
      })

      afterAll(() => {
        window.ENV.FEATURES.enhanced_rubrics = false
      })

<<<<<<< HEAD
      it('displays comments', async () => {
        const {getByTestId} = render(<RubricTab {...props} />)
        const assessmentData = props.assessments[0].data[0]
        const commentSection = getByTestId(`comment-text-area-${assessmentData.criterion_id}`)
        expect(commentSection).toHaveTextContent(assessmentData.comments)
        expect(commentSection).toBeDisabled()
      })

=======
>>>>>>> f6b60bb3
      it('displays the name of the assessor if present', async () => {
        const {findByLabelText, findByText} = render(<RubricTab {...props} />)
        fireEvent.click(await findByLabelText('Select Grader'))
        expect(await findByText('assessor1')).toBeInTheDocument()
      })

      it('displays in preview mode', () => {
        const {getByTestId} = render(<RubricTab {...props} />)
        const assessmentData = props.assessments[0].data[0]
        const {criterion_id} = assessmentData
<<<<<<< HEAD
        const commentSection = getByTestId(`comment-text-area-${criterion_id}`)
        expect(commentSection).toBeDisabled()
=======
        const commentSection = getByTestId('comment-preview-text-area')
        expect(commentSection).toHaveTextContent(assessmentData.comments)
>>>>>>> f6b60bb3
        const ratingSection = getByTestId(`traditional-criterion-${criterion_id}-ratings-0`)
        expect(ratingSection).toBeDisabled()
      })
    })
  })
})<|MERGE_RESOLUTION|>--- conflicted
+++ resolved
@@ -373,17 +373,6 @@
         window.ENV.FEATURES.enhanced_rubrics = false
       })
 
-<<<<<<< HEAD
-      it('displays comments', async () => {
-        const {getByTestId} = render(<RubricTab {...props} />)
-        const assessmentData = props.assessments[0].data[0]
-        const commentSection = getByTestId(`comment-text-area-${assessmentData.criterion_id}`)
-        expect(commentSection).toHaveTextContent(assessmentData.comments)
-        expect(commentSection).toBeDisabled()
-      })
-
-=======
->>>>>>> f6b60bb3
       it('displays the name of the assessor if present', async () => {
         const {findByLabelText, findByText} = render(<RubricTab {...props} />)
         fireEvent.click(await findByLabelText('Select Grader'))
@@ -394,13 +383,8 @@
         const {getByTestId} = render(<RubricTab {...props} />)
         const assessmentData = props.assessments[0].data[0]
         const {criterion_id} = assessmentData
-<<<<<<< HEAD
-        const commentSection = getByTestId(`comment-text-area-${criterion_id}`)
-        expect(commentSection).toBeDisabled()
-=======
         const commentSection = getByTestId('comment-preview-text-area')
         expect(commentSection).toHaveTextContent(assessmentData.comments)
->>>>>>> f6b60bb3
         const ratingSection = getByTestId(`traditional-criterion-${criterion_id}-ratings-0`)
         expect(ratingSection).toBeDisabled()
       })
