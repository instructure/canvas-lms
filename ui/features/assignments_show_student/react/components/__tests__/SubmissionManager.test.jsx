/*
 * Copyright (C) 2019 - present Instructure, Inc.
 *
 * This file is part of Canvas.
 *
 * Canvas is free software: you can redistribute it and/or modify it under
 * the terms of the GNU Affero General Public License as published by the Free
 * Software Foundation, version 3 of the License.
 *
 * Canvas is distributed in the hope that it will be useful, but WITHOUT ANY
 * WARRANTY; without even the implied warranty of MERCHANTABILITY or FITNESS FOR
 * A PARTICULAR PURPOSE. See the GNU Affero General Public License for more
 * details.
 *
 * You should have received a copy of the GNU Affero General Public License along
 * with this program. If not, see <http://www.gnu.org/licenses/>.
 */

import {AlertManagerContext} from '@canvas/alerts/react/AlertManager'
import {
  CREATE_SUBMISSION,
  CREATE_SUBMISSION_DRAFT,
  DELETE_SUBMISSION_DRAFT,
  SET_MODULE_ITEM_COMPLETION,
} from '@canvas/assignments/graphql/student/Mutations'
import {
  SUBMISSION_HISTORIES_QUERY,
  USER_GROUPS_QUERY,
  RUBRIC_QUERY,
} from '@canvas/assignments/graphql/student/Queries'
import {act, fireEvent, render, screen, waitFor, within} from '@testing-library/react'
import ContextModuleApi from '../../apis/ContextModuleApi'
import {mockAssignmentAndSubmission, mockQuery} from '@canvas/assignments/graphql/studentMocks'
import {MockedProviderWithPossibleTypes as MockedProvider} from '@canvas/util/react/testing/MockedProviderWithPossibleTypes'
import React from 'react'
import StudentViewContext, {StudentViewContextDefaults} from '../Context'
import SubmissionManager from '../SubmissionManager'
import TextEntry from '../AttemptType/TextEntry'
import {SubmissionMocks} from '@canvas/assignments/graphql/student/Submission'
import doFetchApi from '@canvas/do-fetch-api-effect'
import store from '../stores'
import {availableReviewCount, COMPLETED_PEER_REVIEW_TEXT} from '../../helpers/PeerReviewHelpers'

// Mock the RCE so we can test text entry submissions without loading the whole
// editor
jest.mock('@canvas/rce/RichContentEditor')

jest.mock('../../apis/ContextModuleApi')

jest.mock('@canvas/do-fetch-api-effect')

jest.useFakeTimers()

function renderInContext(overrides = {}, children) {
  const contextProps = {...StudentViewContextDefaults, ...overrides}

  return render(
    <StudentViewContext.Provider value={contextProps}>{children}</StudentViewContext.Provider>
  )
}

function gradedOverrides() {
  return {
    Submission: {
      rubricAssessmentsConnection: {
        nodes: [
          {
            _id: 1,
            score: 5,
            assessor: {_id: 1, name: 'assessor1', enrollments: []},
          },
          {
            _id: 2,
            score: 10,
            assessor: null,
          },
          {
            _id: 3,
            score: 8,
            assessor: {_id: 2, name: 'assessor2', enrollments: [{type: 'TaEnrollment'}]},
          },
        ],
      },
    },
    Course: {
      account: {
        outcomeProficiency: {
          proficiencyRatingsConnection: {
            nodes: [{}],
          },
        },
      },
    },
  }
}

describe('SubmissionManager', () => {
  beforeAll(() => {
    window.INST = window.INST || {}
    window.INST.editorButtons = []
  })

  beforeEach(() => {
    ContextModuleApi.getContextModuleData.mockResolvedValue({})
  })

  it('renders the AttemptTab', async () => {
    const props = await mockAssignmentAndSubmission()
    const {getByTestId} = render(
      <MockedProvider>
        <SubmissionManager {...props} />
      </MockedProvider>
    )

    expect(getByTestId('attempt-tab')).toBeInTheDocument()
  })

  it('renders a disabled submit button when the draft criteria is not met', async () => {
    const props = await mockAssignmentAndSubmission()
    const {getByText} = render(
      <MockedProvider>
        <SubmissionManager {...props} />
      </MockedProvider>
    )

    expect(getByText('Submit Assignment').closest('button')).toBeDisabled()
  })

  it('does not render a submit button when peer review mode is OFF', async () => {
    const props = await mockAssignmentAndSubmission()
    const {queryByText} = render(
      <MockedProvider>
        <SubmissionManager {...props} />
      </MockedProvider>
    )

    expect(queryByText('Submit')).not.toBeInTheDocument()
  })

  it('renders a submit button when the draft criteria is met for the active type', async () => {
    const props = await mockAssignmentAndSubmission({
      Submission: SubmissionMocks.onlineUploadReadyToSubmit,
    })
    const {getByText} = render(
      <MockedProvider>
        <SubmissionManager {...props} />
      </MockedProvider>
    )

    expect(getByText('Submit Assignment')).toBeInTheDocument()
  })

  it('renders a disabled submit button if the draft criteria is not met for the active type', async () => {
    const props = await mockAssignmentAndSubmission({
      Submission: {
        submissionDraft: {
          activeSubmissionType: 'online_upload',
          body: 'some text here',
        },
      },
    })
    const {getByText} = render(
      <MockedProvider>
        <SubmissionManager {...props} />
      </MockedProvider>
    )

    expect(getByText('Submit Assignment').closest('button')).toBeDisabled()
  })

  it('renders a disabled submit button if data placeholders are still present', async () => {
    const props = await mockAssignmentAndSubmission({
      Submission: {
        submissionDraft: {
          meetsAssignmentCriteria: true,
          activeSubmissionType: 'online_text_entry',
          body: '<p><span aria-label="Loading" data-placeholder-for="filename"> </span></p>',
        },
      },
    })
    const {getByText} = render(
      <MockedProvider>
        <SubmissionManager {...props} />
      </MockedProvider>
    )

    expect(getByText('Submit Assignment').closest('button')).toBeDisabled()
  })

  it('does not render submit button for observers', async () => {
    const props = await mockAssignmentAndSubmission({
      Submission: SubmissionMocks.onlineUploadReadyToSubmit,
    })
    const {queryByText} = renderInContext(
      {allowChangesToSubmission: false, isObserver: true},
      <MockedProvider>
        <SubmissionManager {...props} />
      </MockedProvider>
    )

    expect(queryByText('Submit Assignment')).not.toBeInTheDocument()
  })

  it('does not render the submit button if we are not on the latest submission', async () => {
    const props = await mockAssignmentAndSubmission({
      Submission: SubmissionMocks.graded,
    })
    const latestSubmission = {attempt: 2, state: 'unsubmitted'}

    const {queryByText} = renderInContext(
      {isLatestAttempt: false, latestSubmission},
      <MockedProvider>
        <SubmissionManager {...props} />
      </MockedProvider>
    )
    expect(queryByText('Submit Assignment')).not.toBeInTheDocument()
  })

  it('does not render the submit button if the assignment is locked', async () => {
    const props = await mockAssignmentAndSubmission({
      LockInfo: {isLocked: true},
      Submission: SubmissionMocks.onlineUploadReadyToSubmit,
    })
    const {queryByText} = render(
      <MockedProvider>
        <SubmissionManager {...props} />
      </MockedProvider>
    )

    expect(queryByText('Submit Assignment')).not.toBeInTheDocument()
  })

  it('does not render the submit button if the submission cannot be modified', async () => {
    const props = await mockAssignmentAndSubmission({
      Submission: SubmissionMocks.onlineUploadReadyToSubmit,
    })

    const {queryByText} = renderInContext(
      {allowChangesToSubmission: false},
      <MockedProvider>
        <SubmissionManager {...props} />
      </MockedProvider>
    )
    expect(queryByText('Submit Assignment')).not.toBeInTheDocument()
  })

  it('does not render submit button when the the submission is excused', async () => {
    const props = await mockAssignmentAndSubmission({
      Submission: {...SubmissionMocks.excused},
    })

    const {queryByText} = renderInContext(
      {lastSubmittedSubmission: props.submission},
      <MockedProvider>
        <SubmissionManager {...props} />
      </MockedProvider>
    )
    expect(queryByText('Submit Assignment')).not.toBeInTheDocument()
  })

  function testConfetti(testName, {enabled, dueDate, inDocument}) {
    describe(`confetti ${enabled ? 'enabled' : 'disabled'}`, () => {
      beforeEach(() => {
        window.ENV = {
          CONFETTI_ENABLED: enabled,
          ASSIGNMENT_ID: '1',
          COURSE_ID: '1',
        }
      })

      it(testName, async () => {
        jest.spyOn(global.Date, 'parse').mockImplementationOnce(() => new Date(dueDate).valueOf())

        const props = await mockAssignmentAndSubmission({
          Assignment: {
            submissionTypes: ['online_url'],
          },
          Submission: {
            submissionDraft: {
              activeSubmissionType: 'online_url',
              meetsUrlCriteria: true,
              url: 'http://localhost',
            },
          },
        })

        const variables = {
          assignmentLid: '1',
          submissionID: '1',
          type: 'online_url',
          url: 'http://localhost',
        }
        const createSubmissionResult = await mockQuery(CREATE_SUBMISSION, {}, variables)
        const submissionHistoriesResult = await mockQuery(
          SUBMISSION_HISTORIES_QUERY,
          {Node: {__typename: 'Submission'}},
          {submissionID: '1'}
        )
        const mocks = [
          {
            request: {query: CREATE_SUBMISSION, variables},
            result: createSubmissionResult,
          },
          {
            request: {query: SUBMISSION_HISTORIES_QUERY, variables: {submissionID: '1'}},
            result: submissionHistoriesResult,
          },
        ]

        const {getByTestId, queryByTestId} = render(
          <AlertManagerContext.Provider value={{setOnFailure: jest.fn(), setOnSuccess: jest.fn()}}>
            <MockedProvider mocks={mocks}>
              <SubmissionManager {...props} />
            </MockedProvider>
          </AlertManagerContext.Provider>
        )

        act(() => {
          const submitButton = getByTestId('submit-button')
          fireEvent.click(submitButton)
        })
        await waitFor(() => expect(getByTestId('submit-button')).not.toBeDisabled())
        if (inDocument) {
          expect(queryByTestId('confetti-canvas')).toBeInTheDocument()
        } else {
          expect(queryByTestId('confetti-canvas')).not.toBeInTheDocument()
        }
      })
    })
  }

  testConfetti('renders confetti for on time submissions', {
    enabled: true,
    dueDate: Date.now() + 100000,
    inDocument: true,
  })
  testConfetti('does not render confetti if not enabled', {
    enabled: false,
    dueDate: Date.now() + 100000,
    inDocument: false,
  })
  testConfetti('does not render confetti if past the due date', {
    enabled: true,
    dueDate: Date.now() - 100000,
    inDocument: false,
  })

  describe('Peer Review modal after clicking the "Submit Assignment" button', () => {
    const {assign} = window.location
    let props, createSubmissionResult, submissionHistoriesResult, mocks, oldEnv
    const variables = {
      assignmentLid: '1',
      submissionID: '1',
      type: 'online_upload',
      fileIds: ['1'],
    }

    beforeEach(async () => {
      oldEnv = window.ENV
      window.ENV = {
        ASSIGNMENT_ID: '1',
        COURSE_ID: '1',
      }
      delete window.location
      window.location = {assign: jest.fn(), origin: 'http://localhost'}

      createSubmissionResult = await mockQuery(CREATE_SUBMISSION, {}, variables)
      submissionHistoriesResult = await mockQuery(
        SUBMISSION_HISTORIES_QUERY,
        {Node: {__typename: 'Submission'}},
        {submissionID: '1'}
      )
      mocks = [
        {
          request: {query: CREATE_SUBMISSION, variables},
          result: createSubmissionResult,
        },
        {
          request: {query: SUBMISSION_HISTORIES_QUERY, variables: {submissionID: '1'}},
          result: submissionHistoriesResult,
        },
      ]
      props = await mockAssignmentAndSubmission({
        Submission: SubmissionMocks.onlineUploadReadyToSubmit,
      })
      props.submission = {
        ...props.submission,
        assignedAssessments: [
          {
            anonymousUser: null,
            anonymousId: 'xaU9cd',
            workflowState: 'completed',
            assetSubmissionType: 'online_text_entry',
          },
          {
            anonymousUser: null,
            anonymousId: 'baT9cx',
            workflowState: 'assigned',
            assetSubmissionType: 'online_text_entry',
          },
        ],
      }
    })

    afterEach(() => {
      window.ENV = oldEnv
      window.location.assign = assign
    })

    it('is present when there are assigned assessments', async () => {
      const {getByText, getByRole, findByText} = render(
        <AlertManagerContext.Provider value={{setOnFailure: jest.fn(), setOnSuccess: jest.fn()}}>
          <MockedProvider mocks={mocks}>
            <SubmissionManager {...props} />
          </MockedProvider>
        </AlertManagerContext.Provider>
      )

      const submitButton = getByText('Submit Assignment')
      fireEvent.click(submitButton)

      await act(async () => {
        jest.runOnlyPendingTimers()
      })

      const peerReviewButton = getByRole('button', {name: 'Peer Review'})
      expect(peerReviewButton).toBeInTheDocument()
      expect(await findByText('Your work has been submitted.')).toBeTruthy()
      expect(await findByText('Check back later to view feedback.')).toBeTruthy()
      const assignedAssessmentsTotal = props.submission.assignedAssessments.filter(
        a => a.workflowState === 'assigned'
      ).length
      const availableTotal = availableReviewCount(props.submission.assignedAssessments)
      expect(
        await findByText(`You have ${assignedAssessmentsTotal} Peer Review to complete.`)
      ).toBeTruthy()
      expect(await findByText(`Peer submissions ready for review: ${availableTotal}`)).toBeTruthy()
    })

    it('is not present when there are no assigned assessments', async () => {
      props.submission.assignedAssessments = []

      const {getByText, queryByRole} = render(
        <AlertManagerContext.Provider value={{setOnFailure: jest.fn(), setOnSuccess: jest.fn()}}>
          <MockedProvider mocks={mocks}>
            <SubmissionManager {...props} />
          </MockedProvider>
        </AlertManagerContext.Provider>
      )

      const submitButton = getByText('Submit Assignment')
      fireEvent.click(submitButton)

      await act(async () => {
        jest.runOnlyPendingTimers()
      })

      const peerReviewButton = queryByRole('button', {name: 'Peer Review'})
      expect(peerReviewButton).not.toBeInTheDocument()
    })

    it('renders a disabled "Peer Review" button when there are no available peer reviews', async () => {
      props.submission = {
        ...props.submission,
        assignedAssessments: [
          {
            anonymizedUser: {_id: '1'},
            anonymousId: 'xaU9cd',
            workflowState: 'completed',
            assetSubmissionType: 'online_text_entry',
          },
          {
            anonymizedUser: {_id: '2'},
            anonymousId: 'baT9cx',
            workflowState: 'completed',
            assetSubmissionType: 'online_text_entry',
          },
        ],
      }

      const {getByText} = render(
        <AlertManagerContext.Provider value={{setOnFailure: jest.fn(), setOnSuccess: jest.fn()}}>
          <MockedProvider mocks={mocks}>
            <SubmissionManager {...props} />
          </MockedProvider>
        </AlertManagerContext.Provider>
      )

      const submitButton = getByText('Submit Assignment')
      fireEvent.click(submitButton)

      await act(async () => {
        jest.runOnlyPendingTimers()
      })

      expect(getByText('Peer Review').closest('button')).toBeDisabled()
    })

    it('redirects to the corresponding url when the anonymous peer reviews option is disabled and the "Peer Review" button is clicked', async () => {
      props.submission = {
        ...props.submission,
        assignedAssessments: [
          {
            anonymizedUser: {_id: '1'},
            anonymousId: 'xaU9cd',
            workflowState: 'completed',
            assetSubmissionType: 'online_text_entry',
          },
          {
            anonymizedUser: {_id: '2'},
            anonymousId: 'baT9cx',
            workflowState: 'assigned',
            assetSubmissionType: 'online_text_entry',
          },
        ],
      }

      const {getByText, queryByRole} = render(
        <AlertManagerContext.Provider value={{setOnFailure: jest.fn(), setOnSuccess: jest.fn()}}>
          <MockedProvider mocks={mocks}>
            <SubmissionManager {...props} />
          </MockedProvider>
        </AlertManagerContext.Provider>
      )

      const submitButton = getByText('Submit Assignment')
      fireEvent.click(submitButton)

      await act(async () => {
        jest.runOnlyPendingTimers()
      })

      const peerReviewButton = queryByRole('button', {name: 'Peer Review'})
      fireEvent.click(peerReviewButton)

      const availableAssessment = props.submission.assignedAssessments[1]
      expect(window.location.assign).toHaveBeenCalledWith(
        `/courses/${ENV.COURSE_ID}/assignments/${ENV.ASSIGNMENT_ID}?reviewee_id=${availableAssessment.anonymizedUser._id}`
      )
    })

    it('redirects to the corresponding url when the anonymous peer reviews option is enabled and the "Peer Review" button is clicked', async () => {
      const {getByText, queryByRole} = render(
        <AlertManagerContext.Provider value={{setOnFailure: jest.fn(), setOnSuccess: jest.fn()}}>
          <MockedProvider mocks={mocks}>
            <SubmissionManager {...props} />
          </MockedProvider>
        </AlertManagerContext.Provider>
      )

      const submitButton = getByText('Submit Assignment')
      fireEvent.click(submitButton)

      await act(async () => {
        jest.runOnlyPendingTimers()
      })

      const peerReviewButton = queryByRole('button', {name: 'Peer Review'})
      fireEvent.click(peerReviewButton)

      const availableAssessment = props.submission.assignedAssessments[1]
      expect(window.location.assign).toHaveBeenCalledWith(
        `/courses/${ENV.COURSE_ID}/assignments/${ENV.ASSIGNMENT_ID}?anonymous_asset_id=${availableAssessment.anonymousId}`
      )
    })
  })

  it('disables the submit button after it is pressed', async () => {
    const props = await mockAssignmentAndSubmission({
      Submission: SubmissionMocks.onlineUploadReadyToSubmit,
    })

    const variables = {
      assignmentLid: '1',
      submissionID: '1',
      type: 'online_upload',
      fileIds: ['1'],
    }
    const createSubmissionResult = await mockQuery(CREATE_SUBMISSION, {}, variables)
    const submissionHistoriesResult = await mockQuery(
      SUBMISSION_HISTORIES_QUERY,
      {Node: {__typename: 'Submission'}},
      {submissionID: '1'}
    )
    const mocks = [
      {
        request: {query: CREATE_SUBMISSION, variables},
        result: createSubmissionResult,
      },
      {
        request: {query: SUBMISSION_HISTORIES_QUERY, variables: {submissionID: '1'}},
        result: submissionHistoriesResult,
      },
    ]

    const {getByText} = render(
      <AlertManagerContext.Provider value={{setOnFailure: jest.fn(), setOnSuccess: jest.fn()}}>
        <MockedProvider mocks={mocks}>
          <SubmissionManager {...props} />
        </MockedProvider>
      </AlertManagerContext.Provider>
    )

    const submitButton = getByText('Submit Assignment')
    fireEvent.click(submitButton)
    expect(getByText('Submit Assignment').closest('button')).toBeDisabled()
  })

  describe('with multiple submission types drafted', () => {
    it('renders a confirmation modal if the submit button is pressed', async () => {
      const props = await mockAssignmentAndSubmission({
        Assignment: {
          submissionTypes: ['online_text_entry', 'online_url'],
        },
        Submission: {
          submissionDraft: {
            activeSubmissionType: 'online_text_entry',
            body: 'some text here',
            meetsTextEntryCriteria: true,
            meetsUrlCriteria: true,
            url: 'http://www.google.com',
          },
        },
      })

      const {getByTestId} = render(
        <MockedProvider>
          <SubmissionManager {...props} />
        </MockedProvider>
      )

      const submitButton = getByTestId('submit-button')
      fireEvent.click(submitButton)

      const confirmationDialog = await screen.findByRole('dialog', {label: 'Delete your work?'})
      expect(confirmationDialog).toHaveTextContent('You are submitting a Text submission')

      const cancelButton = within(confirmationDialog).getByTestId('cancel-button')
      const confirmButton = within(confirmationDialog).getByTestId('confirm-button')

      expect(cancelButton).toBeInTheDocument()
      expect(cancelButton).toHaveTextContent('Cancel')
      expect(confirmButton).toBeInTheDocument()
      expect(confirmButton).toHaveTextContent('Okay')
      fireEvent.click(cancelButton)
    })
  })

  describe('"Mark as Done" button', () => {
    describe('when ENV.CONTEXT_MODULE_ITEM is set', () => {
      let props

      const successfulResponse = {
        data: {
          setModuleItemCompletion: {
            __typename: '',
            moduleItem: null,
            errors: null,
          },
        },
        errors: null,
      }

      const failedResponse = {data: null, errors: 'yes'}

      beforeEach(async () => {
        window.ENV.CONTEXT_MODULE_ITEM = {
          done: false,
          id: '1',
          module_id: '2',
        }

        props = await mockAssignmentAndSubmission({
          Assignment: {
            submissionTypes: ['online_url'],
          },
        })
      })

      afterEach(() => {
        delete window.ENV.CONTEXT_MODULE_ITEM
      })

      it('is rendered as "Mark as done" if the value of "done" is false', async () => {
        const {getByTestId} = render(
          <MockedProvider>
            <SubmissionManager {...props} />
          </MockedProvider>
        )

        const markAsDoneButton = getByTestId('set-module-item-completion-button')
        expect(markAsDoneButton).toHaveTextContent('Mark as done')
      })

      it('is rendered as "Done" if the value of "done" is true', async () => {
        window.ENV.CONTEXT_MODULE_ITEM.done = true

        const {getByTestId} = render(
          <MockedProvider>
            <SubmissionManager {...props} />
          </MockedProvider>
        )

        const markAsDoneButton = getByTestId('set-module-item-completion-button')
        expect(markAsDoneButton).toHaveTextContent('Done')
      })

      it('sends a request when clicked', async () => {
        const variables = {
          done: true,
          itemId: '1',
          moduleId: '2',
        }

        const mocks = [
          {
            request: {query: SET_MODULE_ITEM_COMPLETION, variables},
            result: successfulResponse,
          },
        ]

        const {getByTestId} = render(
          <AlertManagerContext.Provider
            value={{...StudentViewContextDefaults, setOnFailure: jest.fn()}}
          >
            <MockedProvider mocks={mocks}>
              <SubmissionManager {...props} />
            </MockedProvider>
          </AlertManagerContext.Provider>
        )

        const markAsDoneButton = getByTestId('set-module-item-completion-button')
        expect(markAsDoneButton).toHaveTextContent('Mark as done')
        act(() => {
          fireEvent.click(markAsDoneButton)
        })

        await act(async () => {
          jest.runOnlyPendingTimers()
        })
        expect(getByTestId('set-module-item-completion-button')).toHaveTextContent('Done')
      })

      it('updates itself to the opposite appearance when the request succeeds', async () => {
        const variables = {
          done: true,
          itemId: '1',
          moduleId: '2',
        }

        const mocks = [
          {
            request: {query: SET_MODULE_ITEM_COMPLETION, variables},
            result: successfulResponse,
          },
        ]

        const {getByTestId} = render(
          <AlertManagerContext.Provider value={{...StudentViewContextDefaults}}>
            <MockedProvider mocks={mocks}>
              <SubmissionManager {...props} />
            </MockedProvider>
          </AlertManagerContext.Provider>
        )

        const markAsDoneButton = getByTestId('set-module-item-completion-button')
        expect(markAsDoneButton).toHaveTextContent('Mark as done')
        act(() => {
          fireEvent.click(markAsDoneButton)
        })

        await act(async () => {
          jest.runOnlyPendingTimers()
        })
        expect(getByTestId('set-module-item-completion-button')).toHaveTextContent('Done')
      })

      it('does not update its appearance when the request fails', async () => {
        const variables = {
          done: true,
          itemId: '1',
          moduleId: '2',
        }

        const mocks = [
          {
            request: {query: SET_MODULE_ITEM_COMPLETION, variables},
            result: failedResponse,
          },
        ]

        const {getByTestId} = render(
          <AlertManagerContext.Provider value={{setOnFailure: jest.fn()}}>
            <MockedProvider mocks={mocks}>
              <SubmissionManager {...props} />
            </MockedProvider>
          </AlertManagerContext.Provider>
        )

        const markAsDoneButton = getByTestId('set-module-item-completion-button')
        expect(markAsDoneButton).toHaveTextContent('Mark as done')
        act(() => {
          fireEvent.click(markAsDoneButton)
        })

        await act(async () => {
          jest.runOnlyPendingTimers()
        })
        expect(markAsDoneButton).toHaveTextContent('Mark as done')
      })
    })

    it('does not render if ENV.CONTEXT_MODULE_ITEM is not set', async () => {
      const props = await mockAssignmentAndSubmission()
      const {queryByTestId} = render(
        <MockedProvider>
          <SubmissionManager {...props} />
        </MockedProvider>
      )
      expect(queryByTestId('set-module-item-completion-button')).not.toBeInTheDocument()
    })
  })

  describe('"Try Again" button', () => {
    describe('if submitted and there are more attempts', () => {
      it('is rendered if changes can be made to the submission', async () => {
        const props = await mockAssignmentAndSubmission({
          Assignment: {
            submissionTypes: ['online_text_entry'],
          },
          Submission: {...SubmissionMocks.submitted},
        })

        const {getByTestId} = render(
          <MockedProvider>
            <SubmissionManager {...props} />
          </MockedProvider>
        )

        expect(getByTestId('new-attempt-button')).toBeInTheDocument()
      })

      it('is not rendered for observers', async () => {
        const props = await mockAssignmentAndSubmission({
          Assignment: {
            submissionTypes: ['online_text_entry'],
          },
          Submission: {...SubmissionMocks.submitted},
        })
        const {queryByTestId} = renderInContext(
          {allowChangesToSubmission: false, isObserver: true},
          <MockedProvider>
            <SubmissionManager {...props} />
          </MockedProvider>
        )
        expect(queryByTestId('new-attempt-button')).not.toBeInTheDocument()
      })

      it('is not rendered if changes cannot be made to the submission', async () => {
        const props = await mockAssignmentAndSubmission({
          Submission: {...SubmissionMocks.submitted},
        })
        const {queryByTestId} = renderInContext(
          {allowChangesToSubmission: false},
          <MockedProvider>
            <SubmissionManager {...props} />
          </MockedProvider>
        )
        expect(queryByTestId('new-attempt-button')).not.toBeInTheDocument()
      })
    })

    it('is not rendered if nothing has been submitted', async () => {
      const props = await mockAssignmentAndSubmission()
      const {queryByTestId} = render(
        <MockedProvider>
          <SubmissionManager {...props} />
        </MockedProvider>
      )
      expect(queryByTestId('new-attempt-button')).not.toBeInTheDocument()
    })

    it('is not rendered if the student has been graded before submitting', async () => {
      const props = await mockAssignmentAndSubmission({
        Submission: {
          ...SubmissionMocks.graded,
          attempt: 0,
        },
      })
      const {queryByTestId} = render(
        <MockedProvider>
          <SubmissionManager {...props} />
        </MockedProvider>
      )
      expect(queryByTestId('new-attempt-button')).not.toBeInTheDocument()
    })

    it('is not rendered if excused', async () => {
      const props = await mockAssignmentAndSubmission({
        Submission: {...SubmissionMocks.excused},
      })
      const {queryByTestId} = render(
        <MockedProvider>
          <SubmissionManager {...props} />
        </MockedProvider>
      )
      expect(queryByTestId('new-attempt-button')).not.toBeInTheDocument()
    })

    it('is not rendered if the assignment is locked', async () => {
      const props = await mockAssignmentAndSubmission({
        Assignment: {lockInfo: {isLocked: true}},
        Submission: {...SubmissionMocks.submitted},
      })
      const {queryByTestId} = render(
        <MockedProvider>
          <SubmissionManager {...props} />
        </MockedProvider>
      )
      expect(queryByTestId('new-attempt-button')).not.toBeInTheDocument()
    })

    it('is not rendered if there are no more attempts', async () => {
      const props = await mockAssignmentAndSubmission({
        Assignment: {allowedAttempts: 1},
        Submission: {...SubmissionMocks.submitted},
      })
      const {queryByTestId} = render(
        <MockedProvider>
          <SubmissionManager {...props} />
        </MockedProvider>
      )
      expect(queryByTestId('new-attempt-button')).not.toBeInTheDocument()
    })

    it('accounts for any extra attempts awarded to the student', async () => {
      const props = await mockAssignmentAndSubmission({
        Assignment: {allowedAttempts: 1},
        Submission: {...SubmissionMocks.submitted},
      })
      const latestSubmission = {attempt: 1, extraAttempts: 2}

      const {queryByTestId} = renderInContext(
        {latestSubmission},
        <MockedProvider>
          <SubmissionManager {...props} />
        </MockedProvider>
      )
      expect(queryByTestId('new-attempt-button')).toBeInTheDocument()
    })

    it('is not shown when looking at prevous attempts when all allowed attempts have been used', async () => {
      const props = await mockAssignmentAndSubmission({
        Assignment: {allowedAttempts: 1},
        Submission: {...SubmissionMocks.submitted, attempt: 1, extraAttempts: 2},
      })
      const latestSubmission = {attempt: 4, extraAttempts: 3}

      const {queryByTestId} = renderInContext(
        {latestSubmission},
        <MockedProvider>
          <SubmissionManager {...props} />
        </MockedProvider>
      )
      expect(queryByTestId('new-attempt-button')).not.toBeInTheDocument()
    })
  })

  describe('"Back to Attempt" button', () => {
    it('is rendered if a draft exists and a previous attempt is shown', async () => {
      const props = await mockAssignmentAndSubmission({
        Submission: {...SubmissionMocks.submitted},
      })
      const latestSubmission = {attempt: 2, state: 'unsubmitted'}

      const {getByTestId} = renderInContext(
        {latestSubmission},
        <MockedProvider>
          <SubmissionManager {...props} />
        </MockedProvider>
      )

      expect(getByTestId('back-to-attempt-button')).toBeInTheDocument()
    })

    it('includes the current attempt number', async () => {
      const props = await mockAssignmentAndSubmission({
        Submission: {...SubmissionMocks.submitted},
      })
      const latestSubmission = {attempt: 2, state: 'unsubmitted'}

      const {getByTestId} = renderInContext(
        {latestSubmission},
        <MockedProvider>
          <SubmissionManager {...props} />
        </MockedProvider>
      )
      const button = getByTestId('back-to-attempt-button')
      expect(button).toHaveTextContent('Back to Attempt 2')
    })

    it('is not rendered if no current draft exists', async () => {
      const props = await mockAssignmentAndSubmission({
        Submission: {...SubmissionMocks.submitted},
      })

      const {queryByTestId} = render(
        <MockedProvider>
          <SubmissionManager {...props} />
        </MockedProvider>
      )
      expect(queryByTestId('back-to-attempt-button')).not.toBeInTheDocument()
    })

    it('is not rendered if the current draft is selected', async () => {
      const props = await mockAssignmentAndSubmission({
        Submission: {...SubmissionMocks.submitted},
      })
      const latestSubmission = props.submission

      const {queryByTestId} = renderInContext(
        {latestSubmission},
        <MockedProvider>
          <SubmissionManager {...props} />
        </MockedProvider>
      )
      expect(queryByTestId('back-to-attempt-button')).not.toBeInTheDocument()
    })

    it('calls the showDraftAction function supplied by the context when clicked', async () => {
      const props = await mockAssignmentAndSubmission({
        Submission: {...SubmissionMocks.submitted},
      })

      const latestSubmission = {
        activeSubmissionType: 'online_text_entry',
        attempt: 2,
        state: 'unsubmitted',
      }
      const showDraftAction = jest.fn()

      const {getByTestId} = renderInContext(
        {latestSubmission, showDraftAction},
        <MockedProvider>
          <SubmissionManager {...props} />
        </MockedProvider>
      )

      act(() => {
        fireEvent.click(getByTestId('back-to-attempt-button'))
      })
      expect(showDraftAction).toHaveBeenCalled()
    })
  })

  describe('"Cancel Attempt" button', () => {
    it('is rendered if a draft exists and is shown', async () => {
      const props = await mockAssignmentAndSubmission({
        Submission: {...SubmissionMocks.onlineUploadReadyToSubmit, attempt: 2},
      })

      const {getByTestId} = renderInContext(
        {latestSubmission: props.submission},
        <MockedProvider>
          <SubmissionManager {...props} />
        </MockedProvider>
      )
      expect(getByTestId('cancel-attempt-button')).toBeInTheDocument()
    })

    it('is not rendered when working on the initial attempt', async () => {
      const props = await mockAssignmentAndSubmission({
        Submission: {...SubmissionMocks.onlineUploadReadyToSubmit, attempt: 1},
      })

      const {queryByTestId} = renderInContext(
        {latestSubmission: props.submission},
        <MockedProvider>
          <SubmissionManager {...props} />
        </MockedProvider>
      )
      expect(queryByTestId('cancel-attempt-button')).not.toBeInTheDocument()
    })

    it('includes the attempt number in the button text', async () => {
      const props = await mockAssignmentAndSubmission({
        Submission: {...SubmissionMocks.onlineUploadReadyToSubmit, attempt: 2},
      })

      const {getByTestId} = renderInContext(
        {latestSubmission: props.submission},
        <MockedProvider>
          <SubmissionManager {...props} />
        </MockedProvider>
      )

      const button = getByTestId('cancel-attempt-button')
      expect(button).toHaveTextContent('Cancel Attempt 2')
    })

    it('is not rendered if no draft exists', async () => {
      const props = await mockAssignmentAndSubmission({
        Submission: {...SubmissionMocks.submitted, attempt: 2},
      })

      const {queryByTestId} = render(
        <MockedProvider>
          <SubmissionManager {...props} />
        </MockedProvider>
      )

      expect(queryByTestId('cancel-attempt-button')).not.toBeInTheDocument()
    })

    it('is not rendered if a draft exists but is not shown', async () => {
      const props = await mockAssignmentAndSubmission({
        Submission: {...SubmissionMocks.submitted, attempt: 1},
      })

      const {queryByTestId} = renderInContext(
        {latestSubmission: {attempt: 2, state: 'unsubmitted'}},
        <MockedProvider>
          <SubmissionManager {...props} />
        </MockedProvider>
      )

      expect(queryByTestId('cancel-attempt-button')).not.toBeInTheDocument()
    })

    describe('when clicked', () => {
      const confirmationDialog = async () =>
        screen.findByRole('dialog', {label: 'Delete your work?'})
      const confirmButton = async () =>
        within(await confirmationDialog()).getByRole('button', {name: 'Delete Work'})
      const cancelButton = async () =>
        within(await confirmationDialog()).getByRole('button', {name: 'Cancel'})

      let cancelDraftAction

      beforeEach(() => {
        cancelDraftAction = jest.fn()
      })

      afterEach(async () => {
        const dialog = screen.queryByRole('dialog', {label: 'Delete your work?'})
        if (dialog != null) {
          fireEvent.click(await cancelButton())
        }
      })

      // TODO (EVAL-2018): the confirmation dialog isn't playing nice with the
      // rest of the tests.  Unskip in the aforementioned ticket, or in a future
      // ticket when we redo the dialog.
      describe.skip('when the current draft has actual content', () => {
        const renderDraft = async () => {
          const props = await mockAssignmentAndSubmission({
            Submission: {...SubmissionMocks.onlineUploadReadyToSubmit, attempt: 2, id: '123'},
          })

          const variables = {submissionId: '123'}
          const deleteSubmissionDraftResult = await mockQuery(
            DELETE_SUBMISSION_DRAFT,
            {},
            variables
          )

          const mocks = [
            {
              request: {query: DELETE_SUBMISSION_DRAFT, variables},
              result: deleteSubmissionDraftResult,
            },
            {
              request: {query: USER_GROUPS_QUERY, variables: {userID: '1'}},
              result: await mockQuery(
                USER_GROUPS_QUERY,
                {
                  Node: {__typename: 'User'},
                  User: {groups: []},
                },
                {userID: '1'}
              ),
            },
          ]

          return renderInContext(
            {latestSubmission: props.submission, cancelDraftAction},
            <MockedProvider mocks={mocks}>
              <SubmissionManager {...props} />
            </MockedProvider>
          )
        }

        it('shows a confirmation modal if the current draft has any actual content', async () => {
          const {getByTestId} = await renderDraft()

          act(() => {
            fireEvent.click(getByTestId('cancel-attempt-button'))
          })
          expect(await confirmationDialog()).toBeInTheDocument()
        })

        it('calls the cancelDraftAction function if the user confirms the modal', async () => {
          const {getByTestId} = await renderDraft()
          fireEvent.click(getByTestId('cancel-attempt-button'))
          fireEvent.click(await confirmButton())
          await waitFor(() => {
            expect(cancelDraftAction).toHaveBeenCalled()
          })
        })

        it('does nothing if the user cancels the modal', async () => {
          const {getByTestId} = await renderDraft()

          fireEvent.click(getByTestId('cancel-attempt-button'))
          fireEvent.click(await cancelButton())

          expect(cancelDraftAction).not.toHaveBeenCalled()
        })
      })

      describe('when the current draft has no content', () => {
        const renderDraft = async () => {
          const props = await mockAssignmentAndSubmission({
            Assignment: {
              id: '1',
              submissionTypes: ['online_url'],
            },
            Submission: {attempt: 2},
          })

          return renderInContext(
            {latestSubmission: props.submission, cancelDraftAction},
            <MockedProvider>
              <SubmissionManager {...props} />
            </MockedProvider>
          )
        }

        it('does not show a confirmation', async () => {
          const {getByTestId} = await renderDraft()

          act(() => {
            fireEvent.click(getByTestId('cancel-attempt-button'))
          })
          expect(screen.queryByRole('dialog', {label: 'Delete your work?'})).not.toBeInTheDocument()
        })

        it('calls the cancelDraftAction function', async () => {
          const {getByTestId} = await renderDraft()

          act(() => {
            fireEvent.click(getByTestId('cancel-attempt-button'))
          })
          expect(cancelDraftAction).toHaveBeenCalled()
        })
      })
    })
  })

  describe('saving text entry drafts', () => {
    beforeAll(async () => {
      // This gets the lazy loaded components loaded before our specs.
      // otherwise, the first one (at least) will fail.
      const {unmount} = render(
        <TextEntry focusOnInit={false} submission={{id: '1', _id: '1', state: 'unsubmitted'}} />
      )
      await waitFor(() => {
        expect(tinymce.editors[0]).toBeDefined()
      })
      unmount()
    })

    let fakeEditor
    const renderTextAttempt = async ({mocks = []} = {}) => {
      const submission = {
        attempt: 1,
        id: '1',
        state: 'unsubmitted',
        submissionDraft: {
          activeSubmissionType: 'online_text_entry',
          body: 'some draft text',
          meetsTextEntryCriteria: true,
        },
      }
      const props = await mockAssignmentAndSubmission({
        Assignment: {
          id: '1',
          submissionTypes: ['online_text_entry'],
        },
        Submission: submission,
      })

      const result = renderInContext(
        {latestSubmission: submission},
        <MockedProvider mocks={mocks}>
          <SubmissionManager {...props} />
        </MockedProvider>
      )

      // Wait for callbacks to fire and the "editor" to be loaded
      await waitFor(
        () => {
          expect(tinymce?.editors[0]).toBeDefined()
        },
        {timeout: 4000}
      )
      fakeEditor = tinymce.editors[0]
      return result
    }

    beforeEach(async () => {
      jest.useFakeTimers()
      tinymce.editors = []
      fakeEditor = undefined
      const alert = document.createElement('div')
      alert.id = 'flash_screenreader_holder'
      alert.setAttribute('role', 'alert')
      document.body.appendChild(alert)
    })

    afterEach(async () => {
      jest.runOnlyPendingTimers()
      jest.useRealTimers()
    })

    it('shows a "Saving Draft" label when the contents of a text entry have started changing', async () => {
      const {findByText} = await renderTextAttempt()
      act(() => {
        fakeEditor.setContent('some edited draft text')
        jest.advanceTimersByTime(500)
      })

      expect(await findByText('Saving Draft')).toBeInTheDocument()
    })

    it('disables the Submit Assignment button while allegedly saving the draft', async () => {
      const {getByTestId} = await renderTextAttempt()
      act(() => {
        fakeEditor.setContent('some edited draft text')
        jest.advanceTimersByTime(500)
      })

      expect(getByTestId('submit-button')).toBeDisabled()
    })

    it('shows a "Draft Saved" label when a text draft has been successfully saved', async () => {
      const variables = {
        activeSubmissionType: 'online_text_entry',
        attempt: 1,
        body: 'some edited draft text',
        id: '1',
      }

      const successfulResult = await mockQuery(CREATE_SUBMISSION_DRAFT, {}, variables)
      const mocks = [
        {
          request: {query: CREATE_SUBMISSION_DRAFT, variables},
          result: successfulResult,
        },
      ]

      const {findByText} = await renderTextAttempt({mocks})

      act(() => {
        fakeEditor.setContent('some edited draft text')
        jest.advanceTimersByTime(5000)
      })

      expect(await findByText('Draft Saved')).toBeInTheDocument()
    })

    it('shows a "Error Saving Draft" label when a problem has occurred while saving', async () => {
      const variables = {
        activeSubmissionType: 'online_text_entry',
        attempt: 1,
        body: 'some edited draft text',
        id: '1',
      }
      const mocks = [
        {
          request: {query: CREATE_SUBMISSION_DRAFT, variables},
          result: {data: null, errors: 'yes'},
        },
      ]

      const {findByText} = await renderTextAttempt({mocks})

      act(() => {
        fakeEditor.setContent('some edited draft text')
        jest.advanceTimersByTime(5000)
      })

      expect(await findByText('Error Saving Draft')).toBeInTheDocument()
    })
  })

  describe('footer', () => {
    it('is rendered if at least one button can be shown', async () => {
      const props = await mockAssignmentAndSubmission({
        Assignment: {
          submissionTypes: ['online_text_entry'],
        },
        Submission: {...SubmissionMocks.submitted},
      })

      const {getByTestId} = render(
        <MockedProvider>
          <SubmissionManager {...props} />
        </MockedProvider>
      )

      expect(getByTestId('student-footer')).toBeInTheDocument()
    })

    it('is not rendered if no buttons can be shown', async () => {
      const props = await mockAssignmentAndSubmission({
        Submission: {...SubmissionMocks.submitted},
      })

      const {queryByTestId} = renderInContext(
        {allowChangesToSubmission: false},
        <MockedProvider>
          <SubmissionManager {...props} />
        </MockedProvider>
      )

      expect(queryByTestId('student-footer')).not.toBeInTheDocument()
    })

    describe('modules', () => {
      let oldEnv

      beforeEach(() => {
        oldEnv = window.ENV
        window.ENV = {
          ...oldEnv,
          ASSIGNMENT_ID: '1',
          COURSE_ID: '1',
        }

        ContextModuleApi.getContextModuleData.mockClear()
      })

      afterEach(() => {
        window.ENV = oldEnv
      })

      it('renders next and previous module links if they exist for the assignment', async () => {
        const props = await mockAssignmentAndSubmission({
          Assignment: {
            submissionTypes: ['online_text_entry'],
          },
          Submission: {...SubmissionMocks.submitted},
        })

        ContextModuleApi.getContextModuleData.mockResolvedValue({
          next: {url: '/next', tooltipText: {string: 'some module'}},
          previous: {url: '/previous', tooltipText: {string: 'some module'}},
        })

        const {getByTestId} = render(
          <MockedProvider>
            <SubmissionManager {...props} />
          </MockedProvider>
        )

        await waitFor(() => expect(ContextModuleApi.getContextModuleData).toHaveBeenCalled())
        const footer = getByTestId('student-footer')
        expect(
          within(footer).getByTestId('previous-assignment-btn', {name: /Previous/})
        ).toBeInTheDocument()
        expect(
          within(footer).getByTestId('next-assignment-btn', {name: /Next/})
        ).toBeInTheDocument()
      })

      it('does not render module buttons if no next/previous modules exist for the assignment', async () => {
        const props = await mockAssignmentAndSubmission({
          Assignment: {
            submissionTypes: ['online_text_entry'],
          },
          Submission: {...SubmissionMocks.submitted},
        })

        ContextModuleApi.getContextModuleData.mockResolvedValue({})

        const {queryByRole} = render(
          <MockedProvider>
            <SubmissionManager {...props} />
          </MockedProvider>
        )

        await waitFor(() => expect(ContextModuleApi.getContextModuleData).toHaveBeenCalled())
        expect(queryByRole('link', {name: /Previous/})).not.toBeInTheDocument()
        expect(queryByRole('link', {name: /Next/})).not.toBeInTheDocument()
      })
    })
  })

  describe('similarity pledge', () => {
    let props

    beforeEach(async () => {
      window.ENV.SIMILARITY_PLEDGE = {
        COMMENTS: 'hi',
        EULA_URL: 'http://someurl.com',
        PLEDGE_TEXT: 'some text',
      }

      props = await mockAssignmentAndSubmission({
        Assignment: {
          submissionTypes: ['online_text_entry', 'online_url'],
        },
        Submission: {
          submissionDraft: {
            activeSubmissionType: 'online_text_entry',
            body: 'some text here',
            meetsTextEntryCriteria: true,
            meetsUrlCriteria: true,
            url: 'http://www.google.com',
          },
        },
      })
    })

    afterEach(() => {
      delete window.ENV.SIMILARITY_PLEDGE
    })

    it('is rendered if pledge settings are provided', () => {
      const {getByLabelText} = render(
        <MockedProvider>
          <SubmissionManager {...props} />
        </MockedProvider>
      )

      expect(getByLabelText(/I agree to the tool's/)).toBeInTheDocument()
    })

    it('is not rendered if no pledge settings are provided', () => {
      delete window.ENV.SIMILARITY_PLEDGE

      const {queryByLabelText} = render(
        <MockedProvider>
          <SubmissionManager {...props} />
        </MockedProvider>
      )

      expect(queryByLabelText(/I agree to the tool's/)).not.toBeInTheDocument()
    })

    it('disables the "Submit" button if rendered and the user has not agreed to the pledge', () => {
      const {getByTestId} = render(
        <MockedProvider>
          <SubmissionManager {...props} />
        </MockedProvider>
      )

      const submitButton = getByTestId('submit-button')
      expect(submitButton).toBeDisabled()
    })

    it('enables the "Submit" button after the user agrees to the pledge', () => {
      const {getByLabelText, getByTestId} = render(
        <MockedProvider>
          <SubmissionManager {...props} />
        </MockedProvider>
      )

      const agreementCheckbox = getByLabelText(/I agree to the tool's/)
      act(() => {
        fireEvent.click(agreementCheckbox)
      })

      const submitButton = getByTestId('submit-button')
      expect(submitButton).not.toBeDisabled()
    })
  })

  describe('peer reviews', () => {
    describe('without rubrics', () => {
      it('does not render a submit button', async () => {
        const props = await mockAssignmentAndSubmission()
        props.assignment.env.peerReviewModeEnabled = true
        const {queryByText} = render(
          <MockedProvider>
            <SubmissionManager {...props} />
          </MockedProvider>
        )

        expect(queryByText('Submit Assignment')).not.toBeInTheDocument()
      })
    })
    describe('with rubrics', () => {
      const originalENV = window.ENV
      let props, mocks

      function generateAssessmentItem(
        criterionId,
        {hasComments = false, hasValue = false, hasValidValue = true}
      ) {
        return {
          commentFocus: true,
          comments: hasComments ? 'foo bar' : '',
          criterion_id: criterionId,
          description: `Criterion ${criterionId}`,
          editComments: true,
          id: 'blank',
          points: {
            text: '',
            valid: hasValidValue,
            value: hasValue ? Math.floor(Math.random() * 10) : undefined,
          },
        }
      }

      function setCurrentUserAsAssessmentOwner() {
        window.ENV = {...originalENV, COURSE_ID: '4', current_user: {id: '2'}}
      }

      function setOtherUserAsAssessmentOwner() {
        window.ENV = {...originalENV, COURSE_ID: '4', current_user: {id: '4'}}
      }

      async function setMocks() {
        const variables = {
          courseID: '1',
          assignmentLid: '1',
          submissionID: '1',
          submissionAttempt: 0,
        }
        const overrides = gradedOverrides()
        const allOverrides = [
          {
            Node: {__typename: 'Assignment'},
            Assignment: {rubric: {}, rubricAssociation: {}},
            Rubric: {
              criteria: [{}],
            },
            ...overrides,
          },
        ]
        const fetchRubricResult = await mockQuery(RUBRIC_QUERY, allOverrides, variables)
        mocks = [
          {
            request: {query: RUBRIC_QUERY, variables},
            result: fetchRubricResult,
          },
          {
            request: {query: RUBRIC_QUERY, variables},
            result: fetchRubricResult,
          },
        ]
      }

      beforeEach(() => {
        doFetchApi.mockResolvedValue({})
      })

      beforeEach(async () => {
        doFetchApi.mockClear()
        setCurrentUserAsAssessmentOwner()
        await setMocks()
        const rubricData = mocks[0].result.data
        const assessments = rubricData.submission.rubricAssessmentsConnection.nodes

        store.setState({
          displayedAssessment: assessments[0],
        })

        props = await mockAssignmentAndSubmission()
        props.assignment.rubric = rubricData.assignment.rubric
        props.assignment.rubric.criteria.push({...props.assignment.rubric.criteria[0], id: '2'})
        props.assignment.env.peerReviewModeEnabled = true
        props.assignment.env.peerReviewAvailable = true
        props.assignment.env.revieweeId = '4'
      })

      afterEach(() => {
        window.ENV = originalENV
        store.setState({
          displayedAssessment: null,
        })
      })

      it('renders a submit button when the assessment has not been submitted', async () => {
        setOtherUserAsAssessmentOwner()
        const {queryByText} = render(
          <MockedProvider mocks={mocks}>
            <SubmissionManager {...props} />
          </MockedProvider>
        )

        await new Promise(resolve => setTimeout(resolve, 1000))
        expect(queryByText('Submit')).toBeInTheDocument()
      })

      it('does not render a submit button when the assessment has been submitted', async () => {
        const {queryByText} = render(
          <MockedProvider mocks={mocks}>
            <SubmissionManager {...props} />
          </MockedProvider>
        )

        await new Promise(resolve => setTimeout(resolve, 1000))
        expect(queryByText('Submit')).not.toBeInTheDocument()
      })

      it('renders a enabled submit button when every criterion has a comment', async () => {
        setOtherUserAsAssessmentOwner()
        store.setState({
          displayedAssessment: {
            score: 5,
            data: [
              generateAssessmentItem(props.assignment.rubric.criteria[0].id, {hasComments: true}),
              generateAssessmentItem(props.assignment.rubric.criteria[1].id, {hasComments: true}),
            ],
          },
        })

        const {getByText} = render(
          <MockedProvider mocks={mocks}>
            <SubmissionManager {...props} />
          </MockedProvider>
        )

        await new Promise(resolve => setTimeout(resolve, 1000))
        expect(getByText('Submit').closest('button')).toBeEnabled()
      })

      it('renders a enabled submit button when every criterion has a valid point', async () => {
        setOtherUserAsAssessmentOwner()
        store.setState({
          displayedAssessment: {
            score: 5,
            data: [
              generateAssessmentItem(props.assignment.rubric.criteria[0].id, {hasValue: true}),
              generateAssessmentItem(props.assignment.rubric.criteria[1].id, {hasValue: true}),
            ],
          },
        })

        props.assignment.env.peerReviewModeEnabled = true
        props.assignment.env.peerReviewAvailable = true

        const {getByText} = render(
          <MockedProvider mocks={mocks}>
            <SubmissionManager {...props} />
          </MockedProvider>
        )

        await new Promise(resolve => setTimeout(resolve, 1000))
        expect(getByText('Submit').closest('button')).toBeEnabled()
      })

      it('renders a disabled submit button when atleast one criterion has an invalid points value', async () => {
        setOtherUserAsAssessmentOwner()
        store.setState({
          displayedAssessment: {
            score: 5,
            data: [
              generateAssessmentItem(props.assignment.rubric.criteria[0].id, {hasValue: true}),
              generateAssessmentItem(props.assignment.rubric.criteria[1].id, {
                hasValue: true,
                hasValidValue: false,
              }),
            ],
          },
        })

        const {getByText} = render(
          <MockedProvider mocks={mocks}>
            <SubmissionManager {...props} />
          </MockedProvider>
        )

        await new Promise(resolve => setTimeout(resolve, 1000))
        expect(getByText('Submit').closest('button')).toBeDisabled()
      })

      it('sends a http request with anonymous peer reviews disabled to the rubrics assessments endpoint when the user clicks on Submit button', async () => {
        setOtherUserAsAssessmentOwner()
        store.setState({
          displayedAssessment: {
            score: 5,
            data: [
              generateAssessmentItem(props.assignment.rubric.criteria[0].id, {hasComments: true}),
              generateAssessmentItem(props.assignment.rubric.criteria[1].id, {hasComments: true}),
            ],
          },
        })

        const {queryByText} = render(
          <MockedProvider mocks={mocks}>
            <SubmissionManager {...props} />
          </MockedProvider>
        )

        await new Promise(resolve => setTimeout(resolve, 1000))
        fireEvent.click(queryByText('Submit'))

        const rubricAssociationId = mocks[0].result.data.assignment.rubricAssociation._id
        expect(doFetchApi).toHaveBeenCalledWith(
          expect.objectContaining({
            method: 'POST',
            path: `/courses/${window.ENV.COURSE_ID}/rubric_associations/${rubricAssociationId}/assessments`,
            body: expect.stringContaining('user_id%5D=4'),
          })
        )
      })

      it('sends a http request with anonymous peer reviews enabled to the rubrics assessments endpoint when the user clicks on Submit button', async () => {
        delete props.assignment.env.revieweeId
        props.assignment.env.anonymousAssetId = 'ad0f'

        setOtherUserAsAssessmentOwner()
        store.setState({
          displayedAssessment: {
            score: 5,
            data: [
              generateAssessmentItem(props.assignment.rubric.criteria[0].id, {hasComments: true}),
              generateAssessmentItem(props.assignment.rubric.criteria[1].id, {hasComments: true}),
            ],
          },
        })

        const {findByText} = render(
          <MockedProvider mocks={mocks}>
            <SubmissionManager {...props} />
          </MockedProvider>
        )
        await new Promise(resolve => setTimeout(resolve, 1000))
        fireEvent.click(await findByText('Submit'))

        const rubricAssociationId = mocks[0].result.data.assignment.rubricAssociation._id
        expect(doFetchApi).toHaveBeenCalledWith(
          expect.objectContaining({
            method: 'POST',
            path: `/courses/${window.ENV.COURSE_ID}/rubric_associations/${rubricAssociationId}/assessments`,
            body: expect.stringContaining('anonymous_id%5D=ad0f'),
          })
        )
      })

      it('creates a success alert when the http request was sent successfully', async () => {
        setOtherUserAsAssessmentOwner()
        const setOnSuccess = jest.fn()
        store.setState({
          displayedAssessment: {
            score: 5,
            data: [
              generateAssessmentItem(props.assignment.rubric.criteria[0].id, {hasComments: true}),
              generateAssessmentItem(props.assignment.rubric.criteria[1].id, {hasComments: true}),
            ],
          },
        })

        const {findByText} = render(
          <AlertManagerContext.Provider value={{setOnFailure: jest.fn(), setOnSuccess}}>
            <MockedProvider mocks={mocks}>
              <SubmissionManager {...props} />
            </MockedProvider>
          </AlertManagerContext.Provider>
        )
        await new Promise(resolve => setTimeout(resolve, 1000))
        fireEvent.click(await findByText('Submit'))

        await waitFor(() => {
          expect(setOnSuccess).toHaveBeenCalledWith('Rubric was successfully submitted')
        })
      })

      it('renders peer review modal for remaining rubric assessments', async () => {
        setOtherUserAsAssessmentOwner()
        store.setState({
          displayedAssessment: {
            score: 5,
            data: [
              generateAssessmentItem(props.assignment.rubric.criteria[0].id, {hasComments: true}),
              generateAssessmentItem(props.assignment.rubric.criteria[1].id, {hasComments: true}),
            ],
          },
        })
        const assetId = props.submission._id
        const reviewerSubmission = {
          id: 'test-id',
          _id: 'test-id',
          assignedAssessments: [
            {
              assetId,
              workflowState: 'assigned',
              assetSubmissionType: 'online-text',
            },
            {
              assetId: 'some other user id',
              workflowState: 'assigned',
              assetSubmissionType: 'online-text',
            },
          ],
        }
        props.reviewerSubmission = reviewerSubmission
        props.assignment.env.peerReviewModeEnabled = true
        props.assignment.env.peerReviewAvailable = true

        const {getByText, findByText} = render(
          <AlertManagerContext.Provider value={{setOnFailure: jest.fn(), setOnSuccess: jest.fn()}}>
            <MockedProvider mocks={mocks}>
              <SubmissionManager {...props} />
            </MockedProvider>
          </AlertManagerContext.Provider>
        )
        await new Promise(resolve => setTimeout(resolve, 1))
        const submitButton = getByText('Submit')
        fireEvent.click(submitButton)

        expect(await findByText('You have 1 more Peer Review to complete.')).toBeTruthy()
      })

      it('renders peer review modal for completing all rubric assessments', async () => {
        setOtherUserAsAssessmentOwner()
        store.setState({
          displayedAssessment: {
            score: 5,
            data: [
              generateAssessmentItem(props.assignment.rubric.criteria[0].id, {hasComments: true}),
              generateAssessmentItem(props.assignment.rubric.criteria[1].id, {hasComments: true}),
            ],
          },
        })
        const assetId = props.submission._id
        const reviewerSubmission = {
          id: 'test-id',
          _id: 'test-id',
          assignedAssessments: [
            {
              assetId,
              workflowState: 'assigned',
              assetSubmissionType: 'online-text',
            },
            {
              assetId: 'some other user id',
              workflowState: 'completed',
              assetSubmissionType: 'online-text',
            },
          ],
        }
        props.reviewerSubmission = reviewerSubmission
        props.assignment.env.peerReviewModeEnabled = true
        props.assignment.env.peerReviewAvailable = true

        const {getByText, findByText} = render(
          <AlertManagerContext.Provider value={{setOnFailure: jest.fn(), setOnSuccess: jest.fn()}}>
            <MockedProvider mocks={mocks}>
              <SubmissionManager {...props} />
            </MockedProvider>
          </AlertManagerContext.Provider>
        )
        await new Promise(resolve => setTimeout(resolve, 1))
        const submitButton = getByText('Submit')
        fireEvent.click(submitButton)

        expect(await findByText(COMPLETED_PEER_REVIEW_TEXT)).toBeTruthy()
      })

      it('calls the onSuccessfulPeerReview function to re-render page when a peer review with rubric is successful', async () => {
        setOtherUserAsAssessmentOwner()
        store.setState({
          displayedAssessment: {
            score: 5,
            data: [
              generateAssessmentItem(props.assignment.rubric.criteria[0].id, {hasComments: true}),
              generateAssessmentItem(props.assignment.rubric.criteria[1].id, {hasComments: true}),
            ],
          },
        })
        const assetId = props.submission._id
        const reviewerSubmission = {
          id: 'test-id',
          _id: 'test-id',
          assignedAssessments: [
            {
              assetId,
              workflowState: 'assigned',
              assetSubmissionType: 'online-text',
            },
            {
              assetId: 'some other user id',
              workflowState: 'assigned',
              assetSubmissionType: 'online-text',
            },
          ],
        }

        props.reviewerSubmission = reviewerSubmission
        props.assignment.env.peerReviewModeEnabled = true
        props.assignment.env.peerReviewAvailable = true
        const onSuccessfulPeerReviewMockFunction = jest.fn()

        const prop = {
          ...props,
          onSuccessfulPeerReview: onSuccessfulPeerReviewMockFunction,
        }

        const {getByText, findByText} = render(
          <MockedProvider mocks={mocks}>
            <SubmissionManager {...prop} />
          </MockedProvider>
        )
        await new Promise(resolve => setTimeout(resolve, 1))
        const submitButton = getByText('Submit')
        fireEvent.click(submitButton)

        await waitFor(() => expect(onSuccessfulPeerReviewMockFunction).toHaveBeenCalled())
        expect(props.reviewerSubmission.assignedAssessments[0].workflowState).toEqual('completed')
      })

      it('creates an error alert when the http request fails', async () => {
        setOtherUserAsAssessmentOwner()
        doFetchApi.mockImplementation(() => Promise.reject(new Error('Network error')))
        const setOnFailure = jest.fn()
        store.setState({
          displayedAssessment: {
            score: 5,
            data: [
              generateAssessmentItem(props.assignment.rubric.criteria[0].id, {hasComments: true}),
              generateAssessmentItem(props.assignment.rubric.criteria[1].id, {hasComments: true}),
            ],
          },
        })

        const {findByText} = render(
          <AlertManagerContext.Provider value={{setOnFailure, setOnSuccess: jest.fn()}}>
            <MockedProvider mocks={mocks}>
              <SubmissionManager {...props} />
            </MockedProvider>
          </AlertManagerContext.Provider>
        )

        await new Promise(resolve => setTimeout(resolve, 1000))
        fireEvent.click(await findByText('Submit'))

        await waitFor(() => {
          expect(setOnFailure).toHaveBeenCalledWith('Error submitting rubric')
        })
      })
    })
  })

  describe('self assessment', () => {
    const originalENV = window.ENV

    beforeEach(() => {
      originalENV.enhanced_rubrics_enabled = true
    })

    const renderComponent = async (assignmentOverrides = {}, isSubmitted = true) => {
      const props = await mockAssignmentAndSubmission({
        Submission: {
          ...(isSubmitted ? SubmissionMocks.submitted : SubmissionMocks.missing),
        },
      })
      props.assignment.rubric = {
        title: 'test rubric',
        criteria: [
          {
            id: '1',
            description: 'test criterion',
            longDescription: 'this is a test criterion',
            points: 10,
            ratings: [
              {
                id: 'rating_1_id',
                description: 'Rating 1',
                longDescription: 'Rating 1 long description',
                points: 10,
                criterionId: '1',
              },
              {
                id: 'rating_2_id',
                description: 'Rating 2',
                longDescription: 'Rating 2 long description',
                points: 0,
                criterionId: '2',
              },
            ],
          },
        ],
      }
      props.assignment.rubricSelfAssessmentEnabled = true

      props.assignment = {...props.assignment, ...assignmentOverrides}

      return render(
        <MockedProvider>
          <SubmissionManager {...props} />
        </MockedProvider>
      )
    }

    it('does not render self assessment button when FF is OFF', async () => {
      originalENV.enhanced_rubrics_enabled = false
      const {queryByTestId} = await renderComponent()

      expect(queryByTestId('self-assess-button')).not.toBeInTheDocument()
    })

    it('does not render self assessment button when assignment does not have a rubric', async () => {
      const {queryByTestId} = await renderComponent({rubric: null})

      expect(queryByTestId('self-assess-button')).not.toBeInTheDocument()
    })

    it('does not render self assessment button when assignment has a rubric but self assessment is disabled', async () => {
      const {queryByTestId} = await renderComponent({rubricSelfAssessmentEnabled: false})

      expect(queryByTestId('self-assess-button')).not.toBeInTheDocument()
    })

    it('does not render self assessment button when in peer review mode', async () => {
      originalENV.peerReviewModeEnabled = false
      const {queryByTestId} = await renderComponent({rubricSelfAssessmentEnabled: false})

      expect(queryByTestId('self-assess-button')).not.toBeInTheDocument()
    })

    it('renders self assessment button when assignment has a rubric and self assessment is enabled', async () => {
      const {queryByTestId} = await renderComponent()

      expect(queryByTestId('self-assess-button')).toBeInTheDocument()
    })

    it('renders self assessment button as disabled if the user has not submitted the assignment', async () => {
      const {getByTestId} = await renderComponent({}, false)

      expect(getByTestId('self-assess-button')).toBeDisabled()
    })

    it('renders self assessment button as enabled if the user has submitted the assignment', async () => {
      const {getByTestId} = await renderComponent()

      expect(getByTestId('self-assess-button')).not.toBeDisabled()
    })

    it('opens rubric assessment tray when self assessment button is clicked', async () => {
      const {getByTestId} = await renderComponent()

      fireEvent.click(getByTestId('self-assess-button'))

      expect(getByTestId('enhanced-rubric-assessment-tray')).toBeInTheDocument()
      expect(getByTestId('rubric-assessment-horizontal-display')).toBeInTheDocument()
<<<<<<< HEAD
      expect(getByTestId('rubric-rating-button-1')).not.toBeDisabled()
      expect(getByTestId('rubric-rating-button-0')).not.toBeDisabled()
=======
      expect(getByTestId('rubric-self-assessment-instructions')).toBeInTheDocument()
      expect(getByTestId('rubric-self-assessment-rating-button-1')).not.toBeDisabled()
      expect(getByTestId('rubric-self-assessment-rating-button-0')).not.toBeDisabled()
>>>>>>> 80d4da09
    })

    it('renders the rubric assessment tray in preview mode when the user has already self assessed', async () => {
      store.setState({
        selfAssessment: {
          data: [
            {
              points: 10,
              criterion_id: '1',
              id: 'rating_1_id',
            },
          ],
        },
      })
      const {getByTestId} = await renderComponent()

      fireEvent.click(getByTestId('self-assess-button'))

      expect(getByTestId('enhanced-rubric-assessment-tray')).toBeInTheDocument()
      expect(getByTestId('rubric-assessment-horizontal-display')).toBeInTheDocument()
<<<<<<< HEAD

      expect(getByTestId('rubric-rating-button-1')).toBeDisabled()
      expect(getByTestId('rubric-rating-button-selected')).toBeInTheDocument()
      expect(getByTestId('rubric-rating-button-0')).toBeDisabled()
=======
      expect(getByTestId('rubric-self-assessment-instructions')).toBeInTheDocument()
      expect(getByTestId('rubric-self-assessment-rating-button-1')).toBeDisabled()
      expect(getByTestId('rubric-self-assessment-rating-button-selected')).toBeInTheDocument()
      expect(getByTestId('rubric-self-assessment-rating-button-0')).toBeDisabled()
>>>>>>> 80d4da09
    })
  })
})<|MERGE_RESOLUTION|>--- conflicted
+++ resolved
@@ -2148,14 +2148,9 @@
 
       expect(getByTestId('enhanced-rubric-assessment-tray')).toBeInTheDocument()
       expect(getByTestId('rubric-assessment-horizontal-display')).toBeInTheDocument()
-<<<<<<< HEAD
-      expect(getByTestId('rubric-rating-button-1')).not.toBeDisabled()
-      expect(getByTestId('rubric-rating-button-0')).not.toBeDisabled()
-=======
       expect(getByTestId('rubric-self-assessment-instructions')).toBeInTheDocument()
       expect(getByTestId('rubric-self-assessment-rating-button-1')).not.toBeDisabled()
       expect(getByTestId('rubric-self-assessment-rating-button-0')).not.toBeDisabled()
->>>>>>> 80d4da09
     })
 
     it('renders the rubric assessment tray in preview mode when the user has already self assessed', async () => {
@@ -2176,17 +2171,10 @@
 
       expect(getByTestId('enhanced-rubric-assessment-tray')).toBeInTheDocument()
       expect(getByTestId('rubric-assessment-horizontal-display')).toBeInTheDocument()
-<<<<<<< HEAD
-
-      expect(getByTestId('rubric-rating-button-1')).toBeDisabled()
-      expect(getByTestId('rubric-rating-button-selected')).toBeInTheDocument()
-      expect(getByTestId('rubric-rating-button-0')).toBeDisabled()
-=======
       expect(getByTestId('rubric-self-assessment-instructions')).toBeInTheDocument()
       expect(getByTestId('rubric-self-assessment-rating-button-1')).toBeDisabled()
       expect(getByTestId('rubric-self-assessment-rating-button-selected')).toBeInTheDocument()
       expect(getByTestId('rubric-self-assessment-rating-button-0')).toBeDisabled()
->>>>>>> 80d4da09
     })
   })
 })