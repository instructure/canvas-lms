/*
 * Copyright (C) 2018 - present Instructure, Inc.
 *
 * This file is part of Canvas.
 *
 * Canvas is free software: you can redistribute it and/or modify it under
 * the terms of the GNU Affero General Public License as published by the Free
 * Software Foundation, version 3 of the License.
 *
 * Canvas is distributed in the hope that it will be useful, but WITHOUT ANY
 * WARRANTY; without even the implied warranty of MERCHANTABILITY or FITNESS FOR
 * A PARTICULAR PURPOSE. See the GNU Affero General Public License for more
 * details.
 *
 * You should have received a copy of the GNU Affero General Public License along
 * with this program. If not, see <http://www.gnu.org/licenses/>.
 */

import {Assignment} from '@canvas/assignments/graphql/student/Assignment'
import AttemptSelect from './AttemptSelect'
import AssignmentDetails from './AssignmentDetails'
import {Button} from '@instructure/ui-buttons'
import {Flex} from '@instructure/ui-flex'
import GradeDisplay from './GradeDisplay'
import GradeFormatHelper from '@canvas/grading/GradeFormatHelper'
import {Badge} from '@instructure/ui-badge'
import {Heading} from '@instructure/ui-heading'
import {Link} from '@instructure/ui-link'
import {IconChatLine, IconQuestionLine} from '@instructure/ui-icons'
import {useScope as useI18nScope} from '@canvas/i18n'
import LatePolicyToolTipContent from './LatePolicyStatusDisplay/LatePolicyToolTipContent'
import {Popover} from '@instructure/ui-popover'
import {arrayOf, func} from 'prop-types'
import OriginalityReport from './OriginalityReport'
import React from 'react'
import {ScreenReaderContent} from '@instructure/ui-a11y-content'
import StudentViewContext from './Context'
import {Submission} from '@canvas/assignments/graphql/student/Submission'
import SubmissionStatusPill from '@canvas/assignments/react/SubmissionStatusPill'
import SubmissionWorkflowTracker from './SubmissionWorkflowTracker'
import {Text} from '@instructure/ui-text'
import {Tooltip} from '@instructure/ui-tooltip'
import {View} from '@instructure/ui-view'
import CommentsTray from './CommentsTray/index'

const I18n = useI18nScope('assignments_2_student_header')

class Header extends React.Component {
  static propTypes = {
    allSubmissions: arrayOf(Submission.shape),
    assignment: Assignment.shape,
    onChangeSubmission: func,
    submission: Submission.shape
  }

  static defaultProps = {
    onChangeSubmission: () => {}
  }

  isPeerReviewModeEnabled = () => {
    return this.props.assignment.env.peerReviewModeEnabled
  }

  state = {
    commentsTrayOpen:
      !!this.props.submission?.unreadCommentCount || !!this.isPeerReviewModeEnabled()
  }

  isSubmissionLate = () => {
    if (!this.props.submission || this.props.submission.gradingStatus !== 'graded') {
      return false
    }
    return (
      this.props.submission.latePolicyStatus === 'late' ||
      this.props.submission.submissionStatus === 'late'
    )
  }

  openCommentsTray = () => {
    this.setState({commentsTrayOpen: true})
  }

  closeCommentsTray = () => {
    this.setState({commentsTrayOpen: false})
  }

  renderLatestGrade = () => (
    <StudentViewContext.Consumer>
      {context => {
        const submission = context.lastSubmittedSubmission || {grade: null, gradingStatus: null}
        const {assignment} = this.props
        const gradeDisplay = (
          <GradeDisplay
            gradingStatus={submission.gradingStatus}
            gradingType={assignment.gradingType}
            receivedGrade={submission.grade}
            pointsPossible={assignment.pointsPossible}
          />
        )

        if (this.isSubmissionLate(submission) && !submission.gradeHidden) {
          return (
            <Tooltip
              as="div"
              renderTip={
                <LatePolicyToolTipContent
                  attempt={submission.attempt}
                  grade={submission.grade}
                  gradingType={assignment.gradingType}
                  originalGrade={submission.enteredGrade}
                  pointsDeducted={submission.deductedPoints}
                  pointsPossible={assignment.pointsPossible}
                />
              }
              on={['hover', 'focus']}
              placement="bottom"
            >
              {gradeDisplay}
            </Tooltip>
          )
        }

        return gradeDisplay
      }}
    </StudentViewContext.Consumer>
  )

  selectedSubmissionGrade = () => {
    const {assignment, submission} = this.props
    if (submission.gradingStatus === 'excused') {
      return null
    }
    const attemptGrade = submission.gradingStatus !== 'needs_grading' ? submission.grade : null

    const formattedGrade = GradeFormatHelper.formatGrade(attemptGrade, {
      defaultValue: I18n.t('N/A'),
      formatType: 'points_out_of_fraction',
      gradingType: assignment.gradingType,
      pointsPossible: assignment.pointsPossible
    })

    const textProps =
      submission.grade != null ? {weight: 'bold', transform: 'capitalize'} : {color: 'secondary'}

    return (
      <View className="selected-submission-grade">
        <Flex as="div" direction="column" alignItems="end">
          <Flex.Item>
            <Text size="small">
              {submission.attempt === 0
                ? I18n.t('Offline Score:')
                : I18n.t('Attempt %{attempt} Score:', {attempt: submission.attempt})}
            </Text>
          </Flex.Item>

          <Flex.Item>
            <Text {...textProps}>{formattedGrade}</Text>
          </Flex.Item>
        </Flex>
      </View>
    )
  }

  renderViewFeedbackButton = addCommentsDisabled => {
    const popoverMessage = I18n.t(
      'After the first attempt, you cannot leave comments until you submit the assignment.'
    )
    return (
      <>
        <div>
          <StudentViewContext.Consumer>
            {context => {
              const button = (
                <Button
                  renderIcon={IconChatLine}
                  onClick={this.openCommentsTray}
                  disabled={addCommentsDisabled}
                >
                  {(this.props.submission && this.props.submission.feedbackForCurrentAttempt) ||
                  !context.allowChangesToSubmission
                    ? I18n.t('View Feedback')
                    : I18n.t('Add Comment')}
                </Button>
              )

              const unreadCount = this.props.submission?.unreadCommentCount
              if (this.isPeerReviewModeEnabled() || !unreadCount) return button

              return (
                <div data-testid="unread_comments_badge">
                  <Badge pulse margin="x-small" count={unreadCount} countUntil={100}>
                    {button}
                  </Badge>
                </div>
              )
            }}
          </StudentViewContext.Consumer>
          {addCommentsDisabled && (
            <Popover
              renderTrigger={
                <Link size="small" renderIcon={IconQuestionLine}>
                  <ScreenReaderContent>{popoverMessage}</ScreenReaderContent>
                </Link>
              }
            >
              <View display="block" padding="small" maxWidth="15rem">
                {popoverMessage}
              </View>
            </Popover>
          )}
        </div>
      </>
    )
  }

  render() {
    const lockAssignment =
      this.props.assignment.env.modulePrereq || this.props.assignment.env.unlockDate

    /* In the case where the current attempt is backed by a submission draft after the first,
     students are not able to leave comments. Disabling the add comments button and adding
     an info button will help make this clear. */
    const addCommentsDisabled =
      this.props.submission?.attempt > 1 && this.props.submission.state === 'unsubmitted'

    return (
      <>
        <div
          data-testid="assignment-student-header"
          id="assignments-2-student-header"
          className="assignment-student-header"
        >
          <Heading level="h1">
            {/* We hide this because in the designs, what visually looks like should
              be the h1 appears after the group/module links, but we need the
              h1 to actually come before them for a11y */}
            <ScreenReaderContent> {this.props.assignment.name} </ScreenReaderContent>
          </Heading>

          <Flex as="div" margin="0" wrap="wrap" alignItems="start">
            <Flex.Item shouldShrink>
              <AssignmentDetails assignment={this.props.assignment} />
            </Flex.Item>
            {this.props.submission && (
              <Flex.Item shouldGrow>
                <Flex as="div" justifyItems="end" alignItems="center">
                  <Flex.Item margin="0 x-small 0 0">
                    <SubmissionStatusPill
                      submissionStatus={this.props.submission.submissionStatus}
                    />
                  </Flex.Item>
                  {!this.isPeerReviewModeEnabled() && (
                    <Flex.Item>{this.renderLatestGrade()}</Flex.Item>
                  )}
                </Flex>

                <CommentsTray
                  submission={this.props.submission}
                  assignment={this.props.assignment}
                  open={this.state.commentsTrayOpen}
                  closeTray={this.closeCommentsTray}
                />
              </Flex.Item>
            )}
          </Flex>
          <Flex alignItems="center" wrap="wrap">
            <Flex.Item shouldGrow>
              {this.props.submission && !this.props.assignment.nonDigitalSubmission && (
                <Flex wrap="wrap">
                  {this.props.allSubmissions && !this.isPeerReviewModeEnabled() && (
                    <Flex.Item>
                      <AttemptSelect
                        allSubmissions={this.props.allSubmissions}
                        onChangeSubmission={this.props.onChangeSubmission}
                        submission={this.props.submission}
                      />
                    </Flex.Item>
                  )}

                  {this.props.assignment.env.currentUser &&
                    !lockAssignment &&
                    !this.isPeerReviewModeEnabled() && (
                      <Flex.Item>
                        <SubmissionWorkflowTracker submission={this.props.submission} />
                      </Flex.Item>
                    )}
<<<<<<< HEAD
=======

                  {this.props.assignment.env.currentUser &&
                    !lockAssignment &&
                    (this.props.submission.submissionType === 'online_text_entry' ||
                      this.props.submission.attachments.length === 1) &&
                    this.props.submission.turnitinData &&
                    this.props.submission.turnitinData.length !== 0 && (
                      <Flex.Item>
                        <OriginalityReport turnitinData={this.props.submission.turnitinData[0]} />
                      </Flex.Item>
                    )}
>>>>>>> 92a74d01
                </Flex>
              )}
            </Flex.Item>
            <Flex.Item shouldShrink>
              <Flex as="div" wrap="wrap">
                {!this.isPeerReviewModeEnabled() &&
                  this.props.submission &&
                  (this.props.submission.state === 'graded' ||
                    this.props.submission.state === 'submitted') && (
                    <Flex.Item margin="0 small 0 0">{this.selectedSubmissionGrade()}</Flex.Item>
                  )}
                <Flex.Item margin="0 small 0 0">
                  {this.renderViewFeedbackButton(addCommentsDisabled)}
                </Flex.Item>
              </Flex>
            </Flex.Item>
          </Flex>
        </div>
      </>
    )
  }
}

export default Header<|MERGE_RESOLUTION|>--- conflicted
+++ resolved
@@ -284,8 +284,6 @@
                         <SubmissionWorkflowTracker submission={this.props.submission} />
                       </Flex.Item>
                     )}
-<<<<<<< HEAD
-=======
 
                   {this.props.assignment.env.currentUser &&
                     !lockAssignment &&
@@ -297,7 +295,6 @@
                         <OriginalityReport turnitinData={this.props.submission.turnitinData[0]} />
                       </Flex.Item>
                     )}
->>>>>>> 92a74d01
                 </Flex>
               )}
             </Flex.Item>
