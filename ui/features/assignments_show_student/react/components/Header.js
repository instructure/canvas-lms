--- conflicted
+++ resolved
@@ -53,20 +53,12 @@
     assignment: Assignment.shape,
     onChangeSubmission: func,
     submission: Submission.shape,
-<<<<<<< HEAD
-    reviewerSubmission: Submission.shape
-=======
     reviewerSubmission: Submission.shape,
->>>>>>> 908c291f
   }
 
   static defaultProps = {
     onChangeSubmission: () => {},
-<<<<<<< HEAD
-    reviewerSubmission: null
-=======
     reviewerSubmission: null,
->>>>>>> 908c291f
   }
 
   isPeerReviewModeEnabled = () => {
@@ -94,24 +86,14 @@
   currentAssessmentIndex = () => {
     const userId = this.props.assignment.env.revieweeId
     const anonymousId = this.props.assignment.env.anonymousAssetId
-<<<<<<< HEAD
-    return (
-      this.props.reviewerSubmission.assignedAssessments.findIndex(assessment => {
-=======
     const value =
       this.props.reviewerSubmission?.assignedAssessments?.findIndex(assessment => {
->>>>>>> 908c291f
         return (
           (userId && userId === assessment.anonymizedUser._id) ||
           (anonymousId && assessment.anonymousId === anonymousId)
         )
-<<<<<<< HEAD
-      }) + 1
-    )
-=======
       }) || 0
     return value + 1
->>>>>>> 908c291f
   }
 
   openCommentsTray = () => {
@@ -281,20 +263,6 @@
           <PeerReviewsCounter
             current={this.currentAssessmentIndex()}
             total={this.props.reviewerSubmission?.assignedAssessments?.length || 0}
-          />
-        </Flex.Item>
-      )
-    } else {
-      topRightComponent = <Flex.Item>{this.renderLatestGrade()}</Flex.Item>
-    }
-
-    let topRightComponent
-    if (this.isPeerReviewModeEnabled()) {
-      topRightComponent = (
-        <Flex.Item margin="0 small 0 0">
-          <PeerReviewsCounter
-            current={this.currentAssessmentIndex()}
-            total={this.props.reviewerSubmission.assignedAssessments.length}
           />
         </Flex.Item>
       )
