--- conflicted
+++ resolved
@@ -40,9 +40,5 @@
 }
 
 OriginalityReport.propTypes = {
-<<<<<<< HEAD
-  originalityData: TurnitinData.shape.isRequired
-=======
   originalityData: TurnitinData.shape.isRequired,
->>>>>>> d9328659
 }