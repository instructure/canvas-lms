--- conflicted
+++ resolved
@@ -46,10 +46,6 @@
   )
 }
 
-<<<<<<< HEAD
- 
-=======
->>>>>>> 4b8c5dea
 class SubmissionHistoriesQuery extends React.Component {
   static propTypes = {
     initialQueryData: shape({
