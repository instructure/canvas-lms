/*
 * Copyright (C) 2019 - present Instructure, Inc.
 *
 * This file is part of Canvas.
 *
 * Canvas is free software: you can redistribute it and/or modify it under
 * the terms of the GNU Affero General Public License as published by the Free
 * Software Foundation, version 3 of the License.
 *
 * Canvas is distributed in the hope that it will be useful, but WITHOUT ANY
 * WARRANTY; without even the implied warranty of MERCHANTABILITY or FITNESS FOR
 * A PARTICULAR PURPOSE. See the GNU Affero General Public License for more
 * details.
 *
 * You should have received a copy of the GNU Affero General Public License along
 * with this program. If not, see <http://www.gnu.org/licenses/>.
 */

import {AlertManagerContext} from '@canvas/alerts/react/AlertManager'
import {Assignment} from '@canvas/assignments/graphql/student/Assignment'
import AttemptTab from './AttemptTab'
import {Button} from '@instructure/ui-buttons'
import Confetti from '@canvas/confetti/react/Confetti'
import {
  CREATE_SUBMISSION,
  CREATE_SUBMISSION_DRAFT,
  DELETE_SUBMISSION_DRAFT,
} from '@canvas/assignments/graphql/student/Mutations'
import {Flex} from '@instructure/ui-flex'
import {
  friendlyTypeName,
  isSubmitted,
  multipleTypesDrafted,
  totalAllowedAttempts,
} from '../helpers/SubmissionHelpers'
import {useScope as useI18nScope} from '@canvas/i18n'
import {IconCheckSolid, IconEndSolid, IconRefreshSolid} from '@instructure/ui-icons'
import LoadingIndicator from '@canvas/loading-indicator'
import MarkAsDoneButton from './MarkAsDoneButton'
import {Mutation, useMutation} from 'react-apollo'
import PropTypes from 'prop-types'
import React, {Component} from 'react'
import {showConfirmationDialog} from '@canvas/feature-flags/react/ConfirmationDialog'
import SimilarityPledge from './SimilarityPledge'
import StudentFooter from './StudentFooter'
import SubmissionCompletedModal from './SubmissionCompletedModal'
import {
  STUDENT_VIEW_QUERY,
  SUBMISSION_HISTORIES_QUERY,
} from '@canvas/assignments/graphql/student/Queries'
import StudentViewContext from './Context'
import {Submission} from '@canvas/assignments/graphql/student/Submission'
import {Text} from '@instructure/ui-text'
import {View} from '@instructure/ui-view'

const I18n = useI18nScope('assignments_2_file_upload')

function DraftStatus({status}) {
  const statusConfigs = {
    saving: {
      color: 'success',
      icon: <IconRefreshSolid color="success" />,
      text: I18n.t('Saving Draft'),
    },
    saved: {
      color: 'success',
      icon: <IconCheckSolid color="success" />,
      text: I18n.t('Draft Saved'),
    },
    error: {
      color: 'danger',
      icon: <IconEndSolid color="error" />,
      text: I18n.t('Error Saving Draft'),
    },
  }

  const config = statusConfigs[status]
  if (config == null) {
    return null
  }

  return (
    <Flex as="div">
      <Flex.Item>{config.icon}</Flex.Item>
      <Flex.Item margin="0 small 0 x-small">
        <Text color={config.color} weight="bold">
          {config.text}
        </Text>
      </Flex.Item>
    </Flex>
  )
}

DraftStatus.propTypes = {
  status: PropTypes.oneOf(['saving', 'saved', 'error']),
}

function CancelAttemptButton({handleCacheUpdate, onError, onSuccess, submission}) {
  const {attempt, id: submissionId, submissionDraft} = submission

  const [deleteDraftMutation] = useMutation(DELETE_SUBMISSION_DRAFT, {
    onCompleted: data => {
      if (data.deleteSubmissionDraft.errors != null) {
        onError()
      }
    },
    onError: () => {
      onError()
    },
    update: (cache, result) => {
      if (!result.data.deleteSubmissionDraft.errors) {
        handleCacheUpdate(cache)
      }
    },
    variables: {submissionId},
  })

  const handleCancelDraft = async () => {
    if (submissionDraft == null) {
      // If the user hasn't added any content to this draft yet, we don't need to run the
      // mutation since there's no draft object to delete
      onSuccess()
      return
    }

    const confirmed = await showConfirmationDialog({
      body: I18n.t(
        'Canceling this attempt will permanently delete any work performed in this attempt. Do you wish to proceed and delete your work?'
      ),
      confirmColor: 'danger',
      confirmText: I18n.t('Delete Work'),
      label: I18n.t('Delete your work?'),
    })

    if (confirmed) {
      deleteDraftMutation().then(onSuccess).catch(onError)
    }
  }

  return (
    <Button
      data-testid="cancel-attempt-button"
      color="secondary"
      onClick={() => handleCancelDraft(deleteDraftMutation)}
    >
      {I18n.t('Cancel Attempt %{attempt}', {attempt})}
    </Button>
  )
}

CancelAttemptButton.propTypes = {
  handleCacheUpdate: PropTypes.func.isRequired,
  onError: PropTypes.func.isRequired,
  onSuccess: PropTypes.func.isRequired,
  submission: PropTypes.object.isRequired,
}

export default class SubmissionManager extends Component {
  static propTypes = {
    assignment: Assignment.shape,
    submission: Submission.shape,
  }

  state = {
    draftStatus: null,
    editingDraft: false,
    focusAttemptOnInit: false,
    similarityPledgeChecked: false,
    showConfetti: false,
    submittingAssignment: false,
    uploadingFiles: false,
<<<<<<< HEAD
    submissionCompletedModalOpen: false
=======
    submissionCompletedModalOpen: false,
>>>>>>> 908c291f
  }

  componentDidMount() {
    this.setState({
      activeSubmissionType: this.getActiveSubmissionTypeFromProps(),
    })
  }

  componentDidUpdate(prevProps) {
    // Clear the "draft saved" label when switching attempts
    if (
      this.props.submission.attempt !== prevProps.submission.attempt &&
      this.state.draftStatus != null
    ) {
      // eslint-disable-next-line react/no-did-update-set-state
      this.setState({draftStatus: null})
    }
  }

  getActiveSubmissionTypeFromProps() {
    // use the draft's active type if one exists
    if (this.props.submission?.submissionDraft != null) {
      return this.props.submission?.submissionDraft.activeSubmissionType
    }

    // default to the assignment's submission type if there's only one
    if (this.props.assignment.submissionTypes.length === 1) {
      return this.props.assignment.submissionTypes[0]
    }

    // otherwise, don't stipulate an active submission type
    return null
  }

  updateActiveSubmissionType = (activeSubmissionType, selectedExternalTool = null) => {
    const focusAttemptOnInit = this.props.assignment.submissionTypes.length > 1
    this.setState({activeSubmissionType, focusAttemptOnInit, selectedExternalTool})
  }

  updateEditingDraft = editingDraft => {
    this.setState({editingDraft})
  }

  updateUploadingFiles = uploadingFiles => {
    this.setState({uploadingFiles})
  }

  updateSubmissionDraftCache = (cache, result) => {
    if (!result.data.createSubmissionDraft.errors) {
      const newDraft = result.data.createSubmissionDraft.submissionDraft
      this.updateCachedSubmissionDraft(cache, newDraft)
    }
  }

  updateCachedSubmissionDraft = (cache, newDraft) => {
    const {assignment, submission} = JSON.parse(
      JSON.stringify(
        cache.readQuery({
          query: STUDENT_VIEW_QUERY,
          variables: {
            assignmentLid: this.props.assignment._id,
            submissionID: this.props.submission.id,
          },
        })
      )
    )

    submission.submissionDraft = newDraft
    cache.writeQuery({
      query: STUDENT_VIEW_QUERY,
      variables: {
        assignmentLid: this.props.assignment._id,
        submissionID: this.props.submission.id,
      },
      data: {assignment, submission},
    })
  }

  submitToGraphql(submitMutation, submitVars) {
    return submitMutation({
      variables: {
        assignmentLid: this.props.assignment._id,
        submissionID: this.props.submission.id,
        ...submitVars,
      },
    })
  }

  async submitAssignment(submitMutation) {
    if (this.state.submittingAssignment || this.state.activeSubmissionType === null) {
      return
    }
    this.setState({submittingAssignment: true})

    switch (this.state.activeSubmissionType) {
      case 'basic_lti_launch':
        if (this.props.submission.submissionDraft.ltiLaunchUrl) {
          await this.submitToGraphql(submitMutation, {
            resourceLinkLookupUuid: this.props.submission.submissionDraft.resourceLinkLookupUuid,
            url: this.props.submission.submissionDraft.ltiLaunchUrl,
            type: this.state.activeSubmissionType,
          })
        }
        break
      case 'media_recording':
        if (this.props.submission.submissionDraft.mediaObject?._id) {
          await this.submitToGraphql(submitMutation, {
            mediaId: this.props.submission.submissionDraft.mediaObject._id,
            type: this.state.activeSubmissionType,
          })
        }
        break
      case 'online_upload':
        if (
          this.props.submission.submissionDraft.attachments &&
          this.props.submission.submissionDraft.attachments.length > 0
        ) {
          await this.submitToGraphql(submitMutation, {
            fileIds: this.props.submission.submissionDraft.attachments.map(file => file._id),
            type: this.state.activeSubmissionType,
          })
        }
        break
      case 'online_text_entry':
        if (
          this.props.submission.submissionDraft.body &&
          this.props.submission.submissionDraft.body.length > 0
        ) {
          await this.submitToGraphql(submitMutation, {
            body: this.props.submission.submissionDraft.body,
            type: this.state.activeSubmissionType,
          })
        }
        break
      case 'online_url':
        if (this.props.submission.submissionDraft.url) {
          await this.submitToGraphql(submitMutation, {
            url: this.props.submission.submissionDraft.url,
            type: this.state.activeSubmissionType,
          })
        }
        break
      case 'student_annotation':
        if (this.props.submission.submissionDraft) {
          await this.submitToGraphql(submitMutation, {
            type: this.state.activeSubmissionType,
          })
        }
        break
      default:
        throw new Error('submission type not yet supported in A2')
    }

    this.setState({submittingAssignment: false})
  }

  shouldRenderNewAttempt(context) {
    const {assignment, submission} = this.props
    const allowedAttempts = totalAllowedAttempts({assignment, submission})
    return (
      context.allowChangesToSubmission &&
      !assignment.lockInfo.isLocked &&
      isSubmitted(submission) &&
      submission.gradingStatus !== 'excused' &&
      context.latestSubmission.state !== 'unsubmitted' &&
      (allowedAttempts == null || submission.attempt < allowedAttempts)
    )
  }

  shouldRenderSubmit(context) {
    return (
      !this.state.uploadingFiles &&
      !this.state.editingDraft &&
      context.isLatestAttempt &&
      context.allowChangesToSubmission &&
      !this.props.assignment.lockInfo.isLocked &&
      !this.shouldRenderNewAttempt(context) &&
      context.lastSubmittedSubmission?.gradingStatus !== 'excused'
    )
  }

  handleDraftComplete(success, body, context) {
    if (!context.allowChangesToSubmission) {
      return
    }
    this.updateUploadingFiles(false)
    const element = document.createElement('div')
    if (body) {
      element.insertAdjacentHTML('beforeend', body)
    }

    if (success) {
      if (!element.querySelector(`[data-placeholder-for]`)) {
        this.setState({draftStatus: 'saved'})
        this.context.setOnSuccess(I18n.t('Submission draft updated'))
      }
    } else {
      this.setState({draftStatus: 'error'})
      this.context.setOnFailure(I18n.t('Error updating submission draft'))
    }
  }

  handleSubmitConfirmation(submitMutation) {
    this.submitAssignment(submitMutation)
    this.setState({draftStatus: null})
  }

  async handleSubmitButton(submitMutation) {
    if (multipleTypesDrafted(this.props.submission)) {
      const confirmed = await showConfirmationDialog({
        body: I18n.t(
          'You are submitting a %{submissionType} submission. Only one submission type is allowed. All other submission types will be deleted.',
          {submissionType: friendlyTypeName(this.state.activeSubmissionType)}
        ),
        confirmText: I18n.t('Okay'),
        label: I18n.t('Confirm Submission'),
      })

      if (!confirmed) {
        return
      }
    }

    this.handleSubmitConfirmation(submitMutation)
  }

  handleSuccess() {
    this.context.setOnSuccess(I18n.t('Submission sent'))
    const onTime = Date.now() < Date.parse(this.props.assignment.dueAt)
    this.setState({showConfetti: window.ENV.CONFETTI_ENABLED && onTime})
    setTimeout(() => {
      // Confetti is cleaned up after 3000.
      // Need to reset state after that in case they submit another attempt.
      this.setState({showConfetti: false})
    }, 4000)
    if (this.props.submission.assignedAssessments.length > 0) {
      this.handleOpenSubmissionCompletedModal()
    }
  }

  handleOpenSubmissionCompletedModal() {
    this.setState({submissionCompletedModalOpen: true})
  }

  handleCloseSubmissionCompletedModal() {
    this.setState({submissionCompletedModalOpen: false})
  }

  handleRedirectToFirstPeerReview() {
    const assessment = this.props.submission.assignedAssessments[0]
    let url = `/courses/${ENV.COURSE_ID}/assignments/${ENV.ASSIGNMENT_ID}`
    if (assessment.anonymizedUser) {
      url += `?reviewee_id=${assessment.anonymizedUser._id}`
    } else {
      url += `?anonymous_asset_id=${assessment.anonymousId}`
    }
    window.location.assign(url)
  }

  renderAttemptTab(context) {
    return (
      <Mutation
        mutation={CREATE_SUBMISSION_DRAFT}
        onCompleted={data =>
          this.handleDraftComplete(
            !data.createSubmissionDraft.errors,
            data.createSubmissionDraft.submissionDraft?.body,
            context
          )
        }
        onError={() => this.handleDraftComplete(false, null, context)}
        update={this.updateSubmissionDraftCache}
      >
        {createSubmissionDraft => (
          <View as="div" margin="auto auto large">
            <AttemptTab
              activeSubmissionType={this.state.activeSubmissionType}
              assignment={this.props.assignment}
              createSubmissionDraft={createSubmissionDraft}
              editingDraft={this.state.editingDraft}
              focusAttemptOnInit={this.state.focusAttemptOnInit}
              onContentsChanged={() => {
                this.setState({draftStatus: 'saving'})
              }}
              originalityReportsForA2={window.ENV.ORIGINALITY_REPORTS_FOR_A2}
              selectedExternalTool={
                this.state.selectedExternalTool ||
                this.props.submission?.submissionDraft?.externalTool
              }
              submission={this.props.submission}
              updateActiveSubmissionType={this.updateActiveSubmissionType}
              updateEditingDraft={this.updateEditingDraft}
              updateUploadingFiles={this.updateUploadingFiles}
              uploadingFiles={this.state.uploadingFiles}
            />
          </View>
        )}
      </Mutation>
    )
  }

  renderSimilarityPledge(context) {
    const {SIMILARITY_PLEDGE: pledgeSettings} = window.ENV
    if (pledgeSettings == null || !this.shouldRenderSubmit(context)) {
      return null
    }

    return (
      <SimilarityPledge
        eulaUrl={pledgeSettings.EULA_URL}
        checked={this.state.similarityPledgeChecked}
        comments={pledgeSettings.COMMENTS}
        onChange={() => {
          this.setState(oldState => ({
            similarityPledgeChecked: !oldState.similarityPledgeChecked,
          }))
        }}
        pledgeText={pledgeSettings.PLEDGE_TEXT}
      />
    )
  }

  footerButtons() {
    return [
      {
        key: 'draft-status',
        shouldRender: context =>
          context.isLatestAttempt &&
          this.props.submission.state === 'unsubmitted' &&
          this.state.activeSubmissionType === 'online_text_entry' &&
          this.state.draftStatus != null,
        render: _context => <DraftStatus status={this.state.draftStatus} />,
      },
      {
        key: 'cancel-draft',
        shouldRender: context =>
          this.props.submission === context.latestSubmission &&
          context.latestSubmission.state === 'unsubmitted' &&
          this.props.submission.attempt > 1,
        render: context => {
          return (
            <CancelAttemptButton
              handleCacheUpdate={cache => {
                this.updateCachedSubmissionDraft(cache, null)
              }}
              onError={() => context.setOnFailure(I18n.t('Error canceling draft'))}
              onSuccess={() => context.cancelDraftAction()}
              submission={context.latestSubmission}
            />
          )
        },
      },
      {
        key: 'back-to-draft',
        shouldRender: context =>
          this.props.submission !== context.latestSubmission &&
          context.latestSubmission.state === 'unsubmitted',
        render: context => {
          const {attempt} = context.latestSubmission
          return (
            <Button
              data-testid="back-to-attempt-button"
              color="primary"
              onClick={context.showDraftAction}
            >
              {I18n.t('Back to Attempt %{attempt}', {attempt})}
            </Button>
          )
        },
      },
      {
        key: 'new-attempt',
        shouldRender: context => this.shouldRenderNewAttempt(context),
        render: context => {
          return (
            <Button
              data-testid="try-again-button"
              color="primary"
              onClick={context.startNewAttemptAction}
            >
              {I18n.t('Try Again')}
            </Button>
          )
        },
      },
      {
        key: 'mark-as-done',
        shouldRender: _context => window.ENV.CONTEXT_MODULE_ITEM != null,
        render: _context => this.renderMarkAsDoneButton(),
      },
      {
        key: 'submit',
        shouldRender: context => this.shouldRenderSubmit(context),
        render: _context => this.renderSubmitButton(),
      },
    ]
  }

  renderFooter(context) {
    const buttons = this.footerButtons()
      .filter(button => button.shouldRender(context))
      .map(button => ({
        element: button.render(context),
        key: button.key,
      }))

    return (
      <StudentFooter assignmentID={ENV.ASSIGNMENT_ID} buttons={buttons} courseID={ENV.COURSE_ID} />
    )
  }

  renderSubmitButton() {
    const mustAgreeToPledge =
      window.ENV.SIMILARITY_PLEDGE != null && !this.state.similarityPledgeChecked

    let activeTypeMeetsCriteria = false
    switch (this.state.activeSubmissionType) {
      case 'media_recording':
        activeTypeMeetsCriteria =
          this.props.submission?.submissionDraft?.meetsMediaRecordingCriteria
        break
      case 'online_text_entry':
        activeTypeMeetsCriteria = this.props.submission?.submissionDraft?.meetsTextEntryCriteria
        break
      case 'online_upload':
        activeTypeMeetsCriteria = this.props.submission?.submissionDraft?.meetsUploadCriteria
        break
      case 'online_url':
        activeTypeMeetsCriteria = this.props.submission?.submissionDraft?.meetsUrlCriteria
        break
      case 'student_annotation':
        activeTypeMeetsCriteria =
          this.props.submission?.submissionDraft?.meetsStudentAnnotationCriteria
        break
      case 'basic_lti_launch':
        activeTypeMeetsCriteria =
          this.props.submission?.submissionDraft?.meetsBasicLtiLaunchCriteria
        break
    }

    return (
      <Mutation
        mutation={CREATE_SUBMISSION}
        onCompleted={data =>
          data.createSubmission.errors
            ? this.context.setOnFailure(I18n.t('Error sending submission'))
            : this.handleSuccess()
        }
        onError={() => this.context.setOnFailure(I18n.t('Error sending submission'))}
        // refetch submission histories so we don't lose the currently
        // displayed submission when a new submission is created and the current
        // submission gets transitioned over to a submission history.
        refetchQueries={() => [
          {query: SUBMISSION_HISTORIES_QUERY, variables: {submissionID: this.props.submission.id}},
        ]}
      >
        {submitMutation => (
          <>
            <Button
              id="submit-button"
              data-testid="submit-button"
              disabled={
                !this.props.submission.submissionDraft ||
                this.state.draftStatus === 'saving' ||
                this.state.submittingAssignment ||
                mustAgreeToPledge ||
                !activeTypeMeetsCriteria
              }
              color="primary"
              onClick={() => this.handleSubmitButton(submitMutation)}
            >
              {I18n.t('Submit Assignment')}
            </Button>
          </>
        )}
      </Mutation>
    )
  }

  renderMarkAsDoneButton() {
    const errorMessage = I18n.t('Error updating status of module item')

    const {done, id: itemId, module_id: moduleId} = window.ENV.CONTEXT_MODULE_ITEM

    return (
      <MarkAsDoneButton
        done={!!done}
        itemId={itemId}
        moduleId={moduleId}
        onError={() => {
          this.context.setOnFailure(errorMessage)
        }}
      />
    )
  }

  render() {
    return (
      <StudentViewContext.Consumer>
        {context => (
          <>
            {this.state.submittingAssignment ? (
              <LoadingIndicator />
            ) : (
              this.renderAttemptTab(context)
            )}
            <>
              {this.renderSimilarityPledge(context)}
              {this.renderFooter(context)}
            </>
            {this.state.showConfetti ? <Confetti /> : null}
            <SubmissionCompletedModal
              count={this.props.submission.assignedAssessments.length}
              open={this.state.submissionCompletedModalOpen}
              onClose={() => this.handleCloseSubmissionCompletedModal()}
              onRedirect={() => this.handleRedirectToFirstPeerReview()}
            />
          </>
        )}
      </StudentViewContext.Consumer>
    )
  }
}

SubmissionManager.contextType = AlertManagerContext<|MERGE_RESOLUTION|>--- conflicted
+++ resolved
@@ -169,11 +169,7 @@
     showConfetti: false,
     submittingAssignment: false,
     uploadingFiles: false,
-<<<<<<< HEAD
-    submissionCompletedModalOpen: false
-=======
     submissionCompletedModalOpen: false,
->>>>>>> 908c291f
   }
 
   componentDidMount() {
