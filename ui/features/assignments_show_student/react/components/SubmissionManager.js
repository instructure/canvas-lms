/*
 * Copyright (C) 2019 - present Instructure, Inc.
 *
 * This file is part of Canvas.
 *
 * Canvas is free software: you can redistribute it and/or modify it under
 * the terms of the GNU Affero General Public License as published by the Free
 * Software Foundation, version 3 of the License.
 *
 * Canvas is distributed in the hope that it will be useful, but WITHOUT ANY
 * WARRANTY; without even the implied warranty of MERCHANTABILITY or FITNESS FOR
 * A PARTICULAR PURPOSE. See the GNU Affero General Public License for more
 * details.
 *
 * You should have received a copy of the GNU Affero General Public License along
 * with this program. If not, see <http://www.gnu.org/licenses/>.
 */

import {AlertManagerContext} from '@canvas/alerts/react/AlertManager'
import {Assignment} from '@canvas/assignments/graphql/student/Assignment'
import AttemptTab from './AttemptTab'
import {Button} from '@instructure/ui-buttons'
import Confetti from '@canvas/confetti/react/Confetti'
import {
  CREATE_SUBMISSION,
  CREATE_SUBMISSION_DRAFT,
  DELETE_SUBMISSION_DRAFT,
} from '@canvas/assignments/graphql/student/Mutations'
import {Flex} from '@instructure/ui-flex'
import {
  friendlyTypeName,
  isSubmitted,
  multipleTypesDrafted,
  totalAllowedAttempts,
} from '../helpers/SubmissionHelpers'
import {useScope as useI18nScope} from '@canvas/i18n'
import {IconCheckSolid, IconEndSolid, IconRefreshSolid} from '@instructure/ui-icons'
import LoadingIndicator from '@canvas/loading-indicator'
import MarkAsDoneButton from './MarkAsDoneButton'
import {Mutation, useMutation} from 'react-apollo'
import PropTypes from 'prop-types'
import React, {Component} from 'react'
import {showConfirmationDialog} from '@canvas/feature-flags/react/ConfirmationDialog'
import SimilarityPledge from './SimilarityPledge'
import StudentFooter from './StudentFooter'
import SubmissionCompletedModal from './SubmissionCompletedModal'
import {
  STUDENT_VIEW_QUERY,
  SUBMISSION_HISTORIES_QUERY,
} from '@canvas/assignments/graphql/student/Queries'
import StudentViewContext from './Context'
import {Submission} from '@canvas/assignments/graphql/student/Submission'
import {Text} from '@instructure/ui-text'
import {View} from '@instructure/ui-view'

const I18n = useI18nScope('assignments_2_file_upload')

function DraftStatus({status}) {
  const statusConfigs = {
    saving: {
      color: 'success',
      icon: <IconRefreshSolid color="success" />,
      text: I18n.t('Saving Draft'),
    },
    saved: {
      color: 'success',
      icon: <IconCheckSolid color="success" />,
      text: I18n.t('Draft Saved'),
    },
    error: {
      color: 'danger',
      icon: <IconEndSolid color="error" />,
      text: I18n.t('Error Saving Draft'),
    },
  }

  const config = statusConfigs[status]
  if (config == null) {
    return null
  }

  return (
    <Flex as="div">
      <Flex.Item>{config.icon}</Flex.Item>
      <Flex.Item margin="0 small 0 x-small">
        <Text color={config.color} weight="bold">
          {config.text}
        </Text>
      </Flex.Item>
    </Flex>
  )
}

DraftStatus.propTypes = {
  status: PropTypes.oneOf(['saving', 'saved', 'error']),
}

function CancelAttemptButton({handleCacheUpdate, onError, onSuccess, submission}) {
  const {attempt, id: submissionId, submissionDraft} = submission

  const [deleteDraftMutation] = useMutation(DELETE_SUBMISSION_DRAFT, {
    onCompleted: data => {
      if (data.deleteSubmissionDraft.errors != null) {
        onError()
      }
    },
    onError: () => {
      onError()
    },
    update: (cache, result) => {
      if (!result.data.deleteSubmissionDraft.errors) {
        handleCacheUpdate(cache)
      }
    },
    variables: {submissionId},
  })

  const handleCancelDraft = async () => {
    if (submissionDraft == null) {
      // If the user hasn't added any content to this draft yet, we don't need to run the
      // mutation since there's no draft object to delete
      onSuccess()
      return
    }

    const confirmed = await showConfirmationDialog({
      body: I18n.t(
        'Canceling this attempt will permanently delete any work performed in this attempt. Do you wish to proceed and delete your work?'
      ),
      confirmColor: 'danger',
      confirmText: I18n.t('Delete Work'),
      label: I18n.t('Delete your work?'),
    })

    if (confirmed) {
      deleteDraftMutation().then(onSuccess).catch(onError)
    }
  }

  return (
    <Button
      data-testid="cancel-attempt-button"
      color="secondary"
      onClick={() => handleCancelDraft(deleteDraftMutation)}
    >
      {I18n.t('Cancel Attempt %{attempt}', {attempt})}
    </Button>
  )
}

CancelAttemptButton.propTypes = {
  handleCacheUpdate: PropTypes.func.isRequired,
  onError: PropTypes.func.isRequired,
  onSuccess: PropTypes.func.isRequired,
  submission: PropTypes.object.isRequired,
}

export default class SubmissionManager extends Component {
  static propTypes = {
    assignment: Assignment.shape,
    submission: Submission.shape,
  }

  state = {
    draftStatus: null,
    editingDraft: false,
    focusAttemptOnInit: false,
    similarityPledgeChecked: false,
    showConfetti: false,
    submittingAssignment: false,
    uploadingFiles: false,
<<<<<<< HEAD
    submissionCompletedModalOpen: false
=======
    submissionCompletedModalOpen: false,
>>>>>>> d9328659
  }

  componentDidMount() {
    this.setState({
      activeSubmissionType: this.getActiveSubmissionTypeFromProps(),
    })
  }

  componentDidUpdate(prevProps) {
    // Clear the "draft saved" label when switching attempts
    if (
      this.props.submission.attempt !== prevProps.submission.attempt &&
      this.state.draftStatus != null
    ) {
      // eslint-disable-next-line react/no-did-update-set-state
      this.setState({draftStatus: null})
    }
  }

  getActiveSubmissionTypeFromProps() {
    // use the draft's active type if one exists
    if (this.props.submission?.submissionDraft != null) {
      return this.props.submission?.submissionDraft.activeSubmissionType
    }

    // default to the assignment's submission type if there's only one
    if (this.props.assignment.submissionTypes.length === 1) {
      return this.props.assignment.submissionTypes[0]
    }

    // otherwise, don't stipulate an active submission type
    return null
  }

  updateActiveSubmissionType = (activeSubmissionType, selectedExternalTool = null) => {
    const focusAttemptOnInit = this.props.assignment.submissionTypes.length > 1
    this.setState({activeSubmissionType, focusAttemptOnInit, selectedExternalTool})
  }

  updateEditingDraft = editingDraft => {
    this.setState({editingDraft})
  }

  updateUploadingFiles = uploadingFiles => {
    this.setState({uploadingFiles})
  }

  updateSubmissionDraftCache = (cache, result) => {
    if (!result.data.createSubmissionDraft.errors) {
      const newDraft = result.data.createSubmissionDraft.submissionDraft
      this.updateCachedSubmissionDraft(cache, newDraft)
    }
  }

  updateCachedSubmissionDraft = (cache, newDraft) => {
    const {assignment, submission} = JSON.parse(
      JSON.stringify(
        cache.readQuery({
          query: STUDENT_VIEW_QUERY,
          variables: {
            assignmentLid: this.props.assignment._id,
            submissionID: this.props.submission.id,
          },
        })
      )
    )

    submission.submissionDraft = newDraft
    cache.writeQuery({
      query: STUDENT_VIEW_QUERY,
      variables: {
        assignmentLid: this.props.assignment._id,
        submissionID: this.props.submission.id,
      },
      data: {assignment, submission},
    })
  }

  submitToGraphql(submitMutation, submitVars) {
    return submitMutation({
      variables: {
        assignmentLid: this.props.assignment._id,
        submissionID: this.props.submission.id,
        ...submitVars,
      },
    })
  }

  async submitAssignment(submitMutation) {
    if (this.state.submittingAssignment || this.state.activeSubmissionType === null) {
      return
    }
    this.setState({submittingAssignment: true})

    switch (this.state.activeSubmissionType) {
      case 'basic_lti_launch':
        if (this.props.submission.submissionDraft.ltiLaunchUrl) {
          await this.submitToGraphql(submitMutation, {
            resourceLinkLookupUuid: this.props.submission.submissionDraft.resourceLinkLookupUuid,
            url: this.props.submission.submissionDraft.ltiLaunchUrl,
            type: this.state.activeSubmissionType,
          })
        }
        break
      case 'media_recording':
        if (this.props.submission.submissionDraft.mediaObject?._id) {
          await this.submitToGraphql(submitMutation, {
            mediaId: this.props.submission.submissionDraft.mediaObject._id,
            type: this.state.activeSubmissionType,
          })
        }
        break
      case 'online_upload':
        if (
          this.props.submission.submissionDraft.attachments &&
          this.props.submission.submissionDraft.attachments.length > 0
        ) {
          await this.submitToGraphql(submitMutation, {
            fileIds: this.props.submission.submissionDraft.attachments.map(file => file._id),
            type: this.state.activeSubmissionType,
          })
        }
        break
      case 'online_text_entry':
        if (
          this.props.submission.submissionDraft.body &&
          this.props.submission.submissionDraft.body.length > 0
        ) {
          await this.submitToGraphql(submitMutation, {
            body: this.props.submission.submissionDraft.body,
            type: this.state.activeSubmissionType,
          })
        }
        break
      case 'online_url':
        if (this.props.submission.submissionDraft.url) {
          await this.submitToGraphql(submitMutation, {
            url: this.props.submission.submissionDraft.url,
            type: this.state.activeSubmissionType,
          })
        }
        break
      case 'student_annotation':
        if (this.props.submission.submissionDraft) {
          await this.submitToGraphql(submitMutation, {
            type: this.state.activeSubmissionType,
          })
        }
        break
      default:
        throw new Error('submission type not yet supported in A2')
    }

    this.setState({submittingAssignment: false})
  }

  shouldRenderNewAttempt(context) {
    const {assignment, submission} = this.props
    const allowedAttempts = totalAllowedAttempts({assignment, submission})
    return (
      context.allowChangesToSubmission &&
      !assignment.lockInfo.isLocked &&
      isSubmitted(submission) &&
      submission.gradingStatus !== 'excused' &&
      context.latestSubmission.state !== 'unsubmitted' &&
      (allowedAttempts == null || submission.attempt < allowedAttempts)
    )
  }

  shouldRenderSubmit(context) {
    return (
      !this.state.uploadingFiles &&
      !this.state.editingDraft &&
      context.isLatestAttempt &&
      context.allowChangesToSubmission &&
      !this.props.assignment.lockInfo.isLocked &&
      !this.shouldRenderNewAttempt(context) &&
      context.lastSubmittedSubmission?.gradingStatus !== 'excused'
    )
  }

  handleDraftComplete(success, body, context) {
    if (!context.allowChangesToSubmission) {
      return
    }
    this.updateUploadingFiles(false)
    const element = document.createElement('div')
    if (body) {
      element.insertAdjacentHTML('beforeend', body)
    }

    if (success) {
      if (!element.querySelector(`[data-placeholder-for]`)) {
        this.setState({draftStatus: 'saved'})
        this.context.setOnSuccess(I18n.t('Submission draft updated'))
      }
    } else {
      this.setState({draftStatus: 'error'})
      this.context.setOnFailure(I18n.t('Error updating submission draft'))
    }
  }

  handleSubmitConfirmation(submitMutation) {
    this.submitAssignment(submitMutation)
    this.setState({draftStatus: null})
  }

  async handleSubmitButton(submitMutation) {
    if (multipleTypesDrafted(this.props.submission)) {
      const confirmed = await showConfirmationDialog({
        body: I18n.t(
          'You are submitting a %{submissionType} submission. Only one submission type is allowed. All other submission types will be deleted.',
          {submissionType: friendlyTypeName(this.state.activeSubmissionType)}
        ),
        confirmText: I18n.t('Okay'),
        label: I18n.t('Confirm Submission'),
      })

      if (!confirmed) {
        return
      }
    }

    this.handleSubmitConfirmation(submitMutation)
  }

  handleSuccess() {
    this.context.setOnSuccess(I18n.t('Submission sent'))
    const onTime = Date.now() < Date.parse(this.props.assignment.dueAt)
    this.setState({showConfetti: window.ENV.CONFETTI_ENABLED && onTime})
    setTimeout(() => {
      // Confetti is cleaned up after 3000.
      // Need to reset state after that in case they submit another attempt.
      this.setState({showConfetti: false})
    }, 4000)
    if (this.props.submission.assignedAssessments.length > 0) {
      this.handleOpenSubmissionCompletedModal()
    }
  }

  handleOpenSubmissionCompletedModal() {
    this.setState({submissionCompletedModalOpen: true})
  }

  handleCloseSubmissionCompletedModal() {
    this.setState({submissionCompletedModalOpen: false})
  }

  handleRedirectToFirstPeerReview() {
    const assessment = this.props.submission.assignedAssessments[0]
    let url = `/courses/${ENV.COURSE_ID}/assignments/${ENV.ASSIGNMENT_ID}`
    if (assessment.anonymizedUser) {
      url += `?reviewee_id=${assessment.anonymizedUser._id}`
    } else {
      url += `?anonymous_asset_id=${assessment.anonymousId}`
    }
    window.location.assign(url)
  }

  renderAttemptTab(context) {
    return (
      <Mutation
        mutation={CREATE_SUBMISSION_DRAFT}
        onCompleted={data =>
          this.handleDraftComplete(
            !data.createSubmissionDraft.errors,
            data.createSubmissionDraft.submissionDraft?.body,
            context
          )
        }
        onError={() => this.handleDraftComplete(false, null, context)}
        update={this.updateSubmissionDraftCache}
      >
        {createSubmissionDraft => (
          <View as="div" margin="auto auto large">
            <AttemptTab
              activeSubmissionType={this.state.activeSubmissionType}
              assignment={this.props.assignment}
              createSubmissionDraft={createSubmissionDraft}
              editingDraft={this.state.editingDraft}
              focusAttemptOnInit={this.state.focusAttemptOnInit}
              onContentsChanged={() => {
                this.setState({draftStatus: 'saving'})
              }}
              originalityReportsForA2={window.ENV.ORIGINALITY_REPORTS_FOR_A2}
              selectedExternalTool={
                this.state.selectedExternalTool ||
                this.props.submission?.submissionDraft?.externalTool
              }
              submission={this.props.submission}
              updateActiveSubmissionType={this.updateActiveSubmissionType}
              updateEditingDraft={this.updateEditingDraft}
              updateUploadingFiles={this.updateUploadingFiles}
              uploadingFiles={this.state.uploadingFiles}
            />
          </View>
        )}
      </Mutation>
    )
  }

  renderSimilarityPledge(context) {
    const {SIMILARITY_PLEDGE: pledgeSettings} = window.ENV
    if (pledgeSettings == null || !this.shouldRenderSubmit(context)) {
      return null
    }

    return (
      <SimilarityPledge
        eulaUrl={pledgeSettings.EULA_URL}
        checked={this.state.similarityPledgeChecked}
        comments={pledgeSettings.COMMENTS}
        onChange={() => {
          this.setState(oldState => ({
            similarityPledgeChecked: !oldState.similarityPledgeChecked,
          }))
        }}
        pledgeText={pledgeSettings.PLEDGE_TEXT}
      />
    )
  }

  footerButtons() {
    return [
      {
        key: 'draft-status',
        shouldRender: context =>
          context.isLatestAttempt &&
          this.props.submission.state === 'unsubmitted' &&
          this.state.activeSubmissionType === 'online_text_entry' &&
          this.state.draftStatus != null,
        render: _context => <DraftStatus status={this.state.draftStatus} />,
      },
      {
        key: 'cancel-draft',
        shouldRender: context =>
          this.props.submission === context.latestSubmission &&
          context.latestSubmission.state === 'unsubmitted' &&
          this.props.submission.attempt > 1,
        render: context => {
          return (
            <CancelAttemptButton
              handleCacheUpdate={cache => {
                this.updateCachedSubmissionDraft(cache, null)
              }}
              onError={() => context.setOnFailure(I18n.t('Error canceling draft'))}
              onSuccess={() => context.cancelDraftAction()}
              submission={context.latestSubmission}
            />
          )
        },
      },
      {
        key: 'back-to-draft',
        shouldRender: context =>
          this.props.submission !== context.latestSubmission &&
          context.latestSubmission.state === 'unsubmitted',
        render: context => {
          const {attempt} = context.latestSubmission
          return (
            <Button
              data-testid="back-to-attempt-button"
              color="primary"
              onClick={context.showDraftAction}
            >
              {I18n.t('Back to Attempt %{attempt}', {attempt})}
            </Button>
          )
        },
      },
      {
        key: 'new-attempt',
        shouldRender: context => this.shouldRenderNewAttempt(context),
        render: context => {
          return (
            <Button
              data-testid="try-again-button"
              color="primary"
              onClick={context.startNewAttemptAction}
            >
              {I18n.t('Try Again')}
            </Button>
          )
        },
      },
      {
        key: 'mark-as-done',
        shouldRender: _context => window.ENV.CONTEXT_MODULE_ITEM != null,
        render: _context => this.renderMarkAsDoneButton(),
      },
      {
        key: 'submit',
        shouldRender: context => this.shouldRenderSubmit(context),
        render: _context => this.renderSubmitButton(),
      },
    ]
  }

  renderFooter(context) {
    const buttons = this.footerButtons()
      .filter(button => button.shouldRender(context))
      .map(button => ({
        element: button.render(context),
        key: button.key,
      }))

    return (
      <StudentFooter assignmentID={ENV.ASSIGNMENT_ID} buttons={buttons} courseID={ENV.COURSE_ID} />
    )
  }

  renderSubmitButton() {
    const mustAgreeToPledge =
      window.ENV.SIMILARITY_PLEDGE != null && !this.state.similarityPledgeChecked

    let activeTypeMeetsCriteria = false
    switch (this.state.activeSubmissionType) {
      case 'media_recording':
        activeTypeMeetsCriteria =
          this.props.submission?.submissionDraft?.meetsMediaRecordingCriteria
        break
      case 'online_text_entry':
        activeTypeMeetsCriteria = this.props.submission?.submissionDraft?.meetsTextEntryCriteria
        break
      case 'online_upload':
        activeTypeMeetsCriteria = this.props.submission?.submissionDraft?.meetsUploadCriteria
        break
      case 'online_url':
        activeTypeMeetsCriteria = this.props.submission?.submissionDraft?.meetsUrlCriteria
        break
      case 'student_annotation':
        activeTypeMeetsCriteria =
          this.props.submission?.submissionDraft?.meetsStudentAnnotationCriteria
        break
      case 'basic_lti_launch':
        activeTypeMeetsCriteria =
          this.props.submission?.submissionDraft?.meetsBasicLtiLaunchCriteria
        break
    }

    return (
      <Mutation
        mutation={CREATE_SUBMISSION}
        onCompleted={data =>
          data.createSubmission.errors
            ? this.context.setOnFailure(I18n.t('Error sending submission'))
            : this.handleSuccess()
        }
        onError={() => this.context.setOnFailure(I18n.t('Error sending submission'))}
        // refetch submission histories so we don't lose the currently
        // displayed submission when a new submission is created and the current
        // submission gets transitioned over to a submission history.
        refetchQueries={() => [
          {query: SUBMISSION_HISTORIES_QUERY, variables: {submissionID: this.props.submission.id}},
        ]}
      >
        {submitMutation => (
          <>
            <Button
              id="submit-button"
              data-testid="submit-button"
              disabled={
                !this.props.submission.submissionDraft ||
                this.state.draftStatus === 'saving' ||
                this.state.submittingAssignment ||
                mustAgreeToPledge ||
                !activeTypeMeetsCriteria
              }
              color="primary"
              onClick={() => this.handleSubmitButton(submitMutation)}
            >
              {I18n.t('Submit Assignment')}
            </Button>
          </>
        )}
      </Mutation>
    )
  }

  renderMarkAsDoneButton() {
    const errorMessage = I18n.t('Error updating status of module item')

    const {done, id: itemId, module_id: moduleId} = window.ENV.CONTEXT_MODULE_ITEM

    return (
      <MarkAsDoneButton
        done={!!done}
        itemId={itemId}
        moduleId={moduleId}
        onError={() => {
          this.context.setOnFailure(errorMessage)
        }}
      />
    )
  }

  render() {
    return (
      <StudentViewContext.Consumer>
        {context => (
          <>
            {this.state.submittingAssignment ? (
              <LoadingIndicator />
            ) : (
              this.renderAttemptTab(context)
            )}
            <>
              {this.renderSimilarityPledge(context)}
              {this.renderFooter(context)}
            </>
            {this.state.showConfetti ? <Confetti /> : null}
            <SubmissionCompletedModal
              count={this.props.submission.assignedAssessments.length}
              open={this.state.submissionCompletedModalOpen}
              onClose={() => this.handleCloseSubmissionCompletedModal()}
              onRedirect={() => this.handleRedirectToFirstPeerReview()}
            />
          </>
        )}
      </StudentViewContext.Consumer>
    )
  }
}

SubmissionManager.contextType = AlertManagerContext<|MERGE_RESOLUTION|>--- conflicted
+++ resolved
@@ -169,11 +169,7 @@
     showConfetti: false,
     submittingAssignment: false,
     uploadingFiles: false,
-<<<<<<< HEAD
-    submissionCompletedModalOpen: false
-=======
     submissionCompletedModalOpen: false,
->>>>>>> d9328659
   }
 
   componentDidMount() {
