--- conflicted
+++ resolved
@@ -292,10 +292,6 @@
         setOnFailure(I18n.t('Invalid Rubric Submission'))
       }
     }
-<<<<<<< HEAD
-
-=======
->>>>>>> f6b60bb3
   }, [isSavingRubricAssessment])
 
   const isRubricComplete = assessment => {
