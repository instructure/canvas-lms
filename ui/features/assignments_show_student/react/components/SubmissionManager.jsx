/*
 * Copyright (C) 2019 - present Instructure, Inc.
 *
 * This file is part of Canvas.
 *
 * Canvas is free software: you can redistribute it and/or modify it under
 * the terms of the GNU Affero General Public License as published by the Free
 * Software Foundation, version 3 of the License.
 *
 * Canvas is distributed in the hope that it will be useful, but WITHOUT ANY
 * WARRANTY; without even the implied warranty of MERCHANTABILITY or FITNESS FOR
 * A PARTICULAR PURPOSE. See the GNU Affero General Public License for more
 * details.
 *
 * You should have received a copy of the GNU Affero General Public License along
 * with this program. If not, see <http://www.gnu.org/licenses/>.
 */

import {AlertManagerContext} from '@canvas/alerts/react/AlertManager'
import {Assignment} from '@canvas/assignments/graphql/student/Assignment'
import {showFlashError, showFlashSuccess} from '@canvas/alerts/react/FlashAlert'
import AttemptTab from './AttemptTab'
import {Button} from '@instructure/ui-buttons'
import Confetti from '@canvas/confetti/react/Confetti'
import {
  CREATE_SUBMISSION,
  CREATE_SUBMISSION_DRAFT,
  DELETE_SUBMISSION_DRAFT,
} from '@canvas/assignments/graphql/student/Mutations'
import {Flex} from '@instructure/ui-flex'
import {
  friendlyTypeName,
  isSubmitted,
  multipleTypesDrafted,
  totalAllowedAttempts,
} from '../helpers/SubmissionHelpers'
import {
  availableAndUnavailableCounts,
  getRedirectUrlToFirstPeerReview,
  getPeerReviewHeaderText,
  getPeerReviewSubHeaderText,
  getPeerReviewButtonText,
} from '../helpers/PeerReviewHelpers'
import {useScope as createI18nScope} from '@canvas/i18n'
import {IconCheckSolid, IconEndSolid, IconRefreshSolid} from '@instructure/ui-icons'
import LoadingIndicator from '@canvas/loading-indicator'
import MarkAsDoneButton from './MarkAsDoneButton'
import {useMutation, useApolloClient} from '@apollo/client'
import PropTypes from 'prop-types'
import React, {useState, useEffect, useContext} from 'react'
import {showConfirmationDialog} from '@canvas/feature-flags/react/ConfirmationDialog'
import SimilarityPledge from './SimilarityPledge'
import StudentFooter from './StudentFooter'
import PeerReviewPromptModal from './PeerReviewPromptModal'
import {
  STUDENT_VIEW_QUERY,
  SUBMISSION_HISTORIES_QUERY,
  RUBRIC_QUERY,
} from '@canvas/assignments/graphql/student/Queries'
import StudentViewContext from './Context'
import {Submission} from '@canvas/assignments/graphql/student/Submission'
import {transformRubricAssessmentData} from '../helpers/RubricHelpers'
import {Text} from '@instructure/ui-text'
import {View} from '@instructure/ui-view'
import doFetchApi from '@canvas/do-fetch-api-effect'
import qs from 'qs'
import useStore from './stores/index'
import {RubricAssessmentTray} from '@canvas/rubrics/react/RubricAssessment'

const I18n = createI18nScope('assignments_2_file_upload')

function DraftStatus({status}) {
  const statusConfigs = {
    saving: {
      color: 'success',
      icon: <IconRefreshSolid color="success" />,
      text: I18n.t('Saving Draft'),
    },
    saved: {
      color: 'success',
      icon: <IconCheckSolid color="success" />,
      text: I18n.t('Draft Saved'),
    },
    error: {
      color: 'danger',
      icon: <IconEndSolid color="error" />,
      text: I18n.t('Error Saving Draft'),
    },
  }

  const config = statusConfigs[status]
  if (config == null) {
    return null
  }

  return (
    <Flex as="div">
      <Flex.Item>{config.icon}</Flex.Item>
      <Flex.Item margin="0 small 0 x-small">
        <Text color={config.color} weight="bold">
          {config.text}
        </Text>
      </Flex.Item>
    </Flex>
  )
}

DraftStatus.propTypes = {
  status: PropTypes.oneOf(['saving', 'saved', 'error']),
}

function CancelAttemptButton({handleCacheUpdate, onError, onSuccess, submission}) {
  const {attempt, id: submissionId, submissionDraft} = submission

  const [deleteDraftMutation] = useMutation(DELETE_SUBMISSION_DRAFT, {
    onCompleted: data => {
      if (data.deleteSubmissionDraft.errors != null) {
        onError()
      }
    },
    onError: () => {
      onError()
    },
    update: (cache, result) => {
      if (!result.data.deleteSubmissionDraft.errors) {
        handleCacheUpdate(cache)
      }
    },
    variables: {submissionId},
  })

  const handleCancelDraft = async () => {
    if (submissionDraft == null) {
      // If the user hasn't added any content to this draft yet, we don't need to run the
      // mutation since there's no draft object to delete
      onSuccess()
      return
    }

    const confirmed = await showConfirmationDialog({
      body: I18n.t(
        'Canceling this attempt will permanently delete any work performed in this attempt. Do you wish to proceed and delete your work?'
      ),
      confirmColor: 'danger',
      confirmText: I18n.t('Delete Work'),
      label: I18n.t('Delete your work?'),
    })

    if (confirmed) {
      deleteDraftMutation().then(onSuccess).catch(onError)
    }
  }

  return (
    <Button
      data-testid="cancel-attempt-button"
      color="secondary"
      onClick={() => handleCancelDraft(deleteDraftMutation)}
    >
      {I18n.t('Cancel Attempt %{attempt}', {attempt})}
    </Button>
  )
}

CancelAttemptButton.propTypes = {
  handleCacheUpdate: PropTypes.func.isRequired,
  onError: PropTypes.func.isRequired,
  onSuccess: PropTypes.func.isRequired,
  submission: PropTypes.object.isRequired,
}

const SubmissionManager = ({
  assignment,
  submission,
  reviewerSubmission,
  onSuccessfulPeerReview,
}) => {
  const [draftStatus, setDraftStatus] = useState(null)
  const [editingDraft, setEditingDraft] = useState(false)
  const [focusAttemptOnInit, setFocusAttemptOnInit] = useState(false)
  const [similarityPledgeChecked, setSimilarityPledgeChecked] = useState(false)
  const [showConfetti, setShowConfetti] = useState(false)
  const [isSubmitting, setIsSubmitting] = useState(false)
  const [uploadingFiles, setUploadingFiles] = useState(false)
  const [peerReviewPromptModalOpen, setPeerReviewPromptModalOpen] = useState(false)
  const [activeSubmissionType, setActiveSubmissionType] = useState(null)
  const [selectedExternalTool, setSelectedExternalTool] = useState(null)
  const [rubricData, setRubricData] = useState(null)
  const [peerReviewHeaderText, setPeerReviewHeaderText] = useState([])
  const [peerReviewSubHeaderText, setPeerReviewSubHeaderText] = useState([])
  const [peerReviewButtonText, setPeerReviewButtonText] = useState('')
  const [peerReviewButtonDisabled, setPeerReviewButtonDisabled] = useState(false)
  const [peerReviewShowSubHeaderBorder, setPeerReviewShowSubHeaderBorder] = useState(false)
  const [peerReviewHeaderMargin, setPeerReviewHeaderMargin] = useState(null)
  const [isSelfAssessmentOpen, setIsSelfAssessmentOpen] = useState(null)

  const displayedAssessment = useStore(state => state.displayedAssessment)
  const isSavingRubricAssessment = useStore(state => state.isSavingRubricAssessment)
  const selfAssessment = useStore(state => state.selfAssessment)

  const {setOnSuccess, setOnFailure} = useContext(AlertManagerContext)
  const {
    allowChangesToSubmission,
    latestSubmission,
    isLatestAttempt,
    lastSubmittedSubmission,
    cancelDraftAction,
    showDraftAction,
    startNewAttemptAction,
  } = useContext(StudentViewContext)

  const apolloClient = useApolloClient()

  const updateSubmissionDraftCache = (cache, result) => {
    if (!result.data.createSubmissionDraft.errors) {
      const newDraft = result.data.createSubmissionDraft.submissionDraft
      updateCachedSubmissionDraft(cache, newDraft)
    }
  }

  const [createSubmission] = useMutation(CREATE_SUBMISSION, {
    onCompleted: data => {
      data.createSubmission.errors
        ? setOnSuccess(I18n.t('Error sending submission'))
        : handleSuccess()
    },
    onError: () => {
      setOnFailure(I18n.t('Error sending submission'))
    },
    refetchQueries: [{query: SUBMISSION_HISTORIES_QUERY, variables: {submissionID: submission.id}}],
  })

  const [createSubmissionDraft] = useMutation(CREATE_SUBMISSION_DRAFT, {
    onCompleted: data => {
      handleDraftComplete(
        !data.createSubmissionDraft.errors,
        data.createSubmissionDraft.submissionDraft?.body
      )
    },
    onError: () => {
      handleDraftComplete(false, null)
    },
    update: updateSubmissionDraftCache,
  })

  const fetchRubricData = async ({fromCache} = {fromCache: false}) => {
    const {data} = await apolloClient.query({
      query: RUBRIC_QUERY,
      variables: {
        assignmentLid: assignment._id,
        submissionID: submission.id,
        courseID: assignment.env.courseId,
        submissionAttempt: submission.attempt,
      },
      fetchPolicy: fromCache ? 'cache-first' : 'network-only',
    })
    setRubricData(data)
  }
  const assignedAssessments = assignment.env.peerReviewModeEnabled
    ? reviewerSubmission?.assignedAssessments
    : submission.assignedAssessments

  useEffect(() => {
    // use the draft's active type if one exists
    let activeSubmissionTypeFromProps = null
    if (submission?.submissionDraft != null) {
      activeSubmissionTypeFromProps = submission?.submissionDraft.activeSubmissionType
    }
    // default to the assignment's submission type if there's only one
    if (assignment.submissionTypes.length === 1) {
      activeSubmissionTypeFromProps = assignment.submissionTypes[0]
    }
    setActiveSubmissionType(activeSubmissionTypeFromProps)

    if (
      (assignment.env.peerReviewModeEnabled || assignment.rubricSelfAssessmentEnabled) &&
      assignment.rubric
    ) {
      fetchRubricData().catch(() => {
        setOnFailure(I18n.t('Error fetching rubric data'))
      })
    }
    // eslint-disable-next-line react-hooks/exhaustive-deps
  }, [])

  useEffect(() => {
    // Clear the "draft saved" label when switching attempts
    if (draftStatus != null) {
      setDraftStatus(null)
    }
    // eslint-disable-next-line react-hooks/exhaustive-deps
  }, [submission.attempt])

  useEffect(() => {
    if (isSavingRubricAssessment && ENV.enhanced_rubrics_enabled) {
      if (isRubricComplete(displayedAssessment)) {
        handleSubmitPeerReviewButton()
      } else {
        setOnFailure(I18n.t('Invalid Rubric Submission'))
        useStore.setState({isSavingRubricAssessment: false})
      }
    }
    // eslint-disable-next-line react-hooks/exhaustive-deps
  }, [isSavingRubricAssessment])

  const isRubricComplete = assessment => {
    return (
      assessment?.data.every(criterion => {
        const points = criterion.points
        const hasPoints = points?.value !== undefined
        const hasComments = !!criterion.comments?.length
        return (hasPoints || hasComments) && points?.valid
      }) || false
    )
  }

  const updateActiveSubmissionType = (activeSubmissionType, selectedExternalTool = null) => {
    const focusAttemptOnInit = assignment.submissionTypes.length > 1
    setActiveSubmissionType(activeSubmissionType)
    setFocusAttemptOnInit(focusAttemptOnInit)
    setSelectedExternalTool(selectedExternalTool)
  }

  const updateEditingDraft = editingDraft => {
    setEditingDraft(editingDraft)
  }

  const updateUploadingFiles = uploadingFiles => {
    setUploadingFiles(uploadingFiles)
  }

  const updateCachedSubmissionDraft = (cache, newDraft) => {
    const queryResult = JSON.parse(
      JSON.stringify(
        cache.readQuery({
          query: STUDENT_VIEW_QUERY,
          variables: {
            assignmentLid: assignment._id,
            submissionID: submission.id,
          },
        })
      )
    )

    if (!queryResult) {
      return
    }

    const {assignment: cachedAssignment, submission: cachedSubmission} = queryResult

    cachedSubmission.submissionDraft = newDraft
    cache.writeQuery({
      query: STUDENT_VIEW_QUERY,
      variables: {
        assignmentLid: assignment._id,
        submissionID: submission.id,
      },
      data: {assignment: cachedAssignment, submission: cachedSubmission},
    })
  }

  const prepareVariables = submitVars => {
    return {
      variables: {
        assignmentLid: assignment._id,
        submissionID: submission.id,
        ...submitVars,
      },
    }
  }

  const submitAssignment = async () => {
    if (isSubmitting || activeSubmissionType === null) {
      return
    }
    setIsSubmitting(true)

    switch (activeSubmissionType) {
      case 'basic_lti_launch':
        if (submission.submissionDraft.ltiLaunchUrl) {
          await createSubmission(
            prepareVariables({
              resourceLinkLookupUuid: submission.submissionDraft.resourceLinkLookupUuid,
              url: submission.submissionDraft.ltiLaunchUrl,
              type: activeSubmissionType,
            })
          )
        }
        break
      case 'media_recording':
        if (submission.submissionDraft.mediaObject?._id) {
          await createSubmission(
            prepareVariables({
              mediaId: submission.submissionDraft.mediaObject._id,
              type: activeSubmissionType,
            })
          )
        }
        break
      case 'online_upload':
        if (
          submission.submissionDraft.attachments &&
          submission.submissionDraft.attachments.length > 0
        ) {
          await createSubmission(
            prepareVariables({
              fileIds: submission.submissionDraft.attachments.map(file => file._id),
              type: activeSubmissionType,
            })
          )
        }
        break
      case 'online_text_entry':
        if (submission.submissionDraft.body && submission.submissionDraft.body.length > 0) {
          await createSubmission(
            prepareVariables({
              body: submission.submissionDraft.body,
              type: activeSubmissionType,
            })
          )
        }
        break
      case 'online_url':
        if (submission.submissionDraft.url) {
          await createSubmission(
            prepareVariables({
              url: submission.submissionDraft.url,
              type: activeSubmissionType,
            })
          )
        }
        break
      case 'student_annotation':
        if (submission.submissionDraft) {
          await createSubmission(
            prepareVariables({
              type: activeSubmissionType,
            })
          )
        }
        break
      default:
        throw new Error('submission type not yet supported in A2')
    }

    setIsSubmitting(false)
  }

  const shouldRenderNewAttempt = () => {
    const allowedAttempts = totalAllowedAttempts(assignment, latestSubmission)
    return (
      !assignment.env.peerReviewModeEnabled &&
      allowChangesToSubmission &&
      !assignment.lockInfo.isLocked &&
      isSubmitted(submission) &&
      submission.gradingStatus !== 'excused' &&
      latestSubmission.state !== 'unsubmitted' &&
      (allowedAttempts == null || latestSubmission.attempt < allowedAttempts)
    )
  }

  const shouldRenderSubmit = () => {
    return (
      !assignment.env.peerReviewModeEnabled &&
      !uploadingFiles &&
      !editingDraft &&
      isLatestAttempt &&
      allowChangesToSubmission &&
      !assignment.lockInfo.isLocked &&
      !shouldRenderNewAttempt() &&
      lastSubmittedSubmission?.gradingStatus !== 'excused'
    )
  }

  const shouldRenderSelfAssessment = () => {
    return (
      !assignment.env.peerReviewModeEnabled &&
      ENV.enhanced_rubrics_enabled &&
      assignment.rubric &&
      assignment.rubricSelfAssessmentEnabled &&
      allowChangesToSubmission &&
      !assignment.lockInfo.isLocked &&
      submission.gradingStatus !== 'excused'
    )
  }

  const hasSubmittedAssessment = () => {
    const assessments = rubricData?.submission?.rubricAssessmentsConnection?.nodes?.map(
      assessment => transformRubricAssessmentData(assessment)
    )
    return assessments?.some(assessment => assessment.assessor?._id === ENV.current_user.id)
  }

  const shouldRenderSubmitPeerReview = () => {
    const hasRubrics = displayedAssessment !== null
    return (
      assignment.env.peerReviewModeEnabled &&
      assignment.env.peerReviewAvailable &&
      hasRubrics &&
      !hasSubmittedAssessment() &&
      !ENV.enhanced_rubrics_enabled
    )
  }

  const handleDraftComplete = (success, body) => {
    if (!allowChangesToSubmission) {
      return
    }
    updateUploadingFiles(false)
    const element = document.createElement('div')
    if (body) {
      element.insertAdjacentHTML('beforeend', body)
    }

    if (success) {
      if (!element.querySelector(`[data-placeholder-for]`)) {
        setDraftStatus('saved')
        setOnSuccess(I18n.t('Submission draft updated'))
      }
    } else {
      setDraftStatus('error')
      setOnFailure(I18n.t('Error updating submission draft'))
    }
  }

  const handleSubmitConfirmation = () => {
    submitAssignment()
    setDraftStatus(null)
  }

  const handleSubmitButton = async () => {
    if (multipleTypesDrafted(submission)) {
      const confirmed = await showConfirmationDialog({
        body: I18n.t(
          'You are submitting a %{submissionType} submission. Only one submission type is allowed. All other submission types will be deleted.',
          {submissionType: friendlyTypeName(activeSubmissionType)}
        ),
        confirmText: I18n.t('Okay'),
        label: I18n.t('Confirm Submission'),
      })

      if (!confirmed) {
        return
      }
    }

    handleSubmitConfirmation()
  }

  const parseCriterion = data => {
    const key = `criterion_${data.criterion_id}`
    const criterion = assignment.rubric.criteria.find(
      criterion => criterion.id === data.criterion_id
    )
    const rating = criterion.ratings.find(
      criterionRatings => criterionRatings.points === data.points?.value
    )

    return {
      [key]: {
        rating_id: rating?.id,
        points: data.points?.value,
        description: data.description,
        comments: data.comments,
        save_comment: 1,
      },
    }
  }

  const handleSubmitPeerReviewButton = async () => {
    try {
      setIsSubmitting(true)
      let params = displayedAssessment.data.reduce(
        (result, item) => {
          return {...result, ...parseCriterion(item)}
        },
        {
          assessment_type: 'peer_review',
          ...(assignment.env.revieweeId && {user_id: assignment.env.revieweeId}),
          ...(assignment.env.anonymousAssetId && {anonymous_id: assignment.env.anonymousAssetId}),
        }
      )
      params = {
        rubric_assessment: params,
        _method: 'POST',
      }

      const rubricAssociation = rubricData.assignment.rubricAssociation
      await doFetchApi({
        method: 'POST',
        headers: {'Content-Type': 'application/x-www-form-urlencoded'},
        path: `/courses/${ENV.COURSE_ID}/rubric_associations/${rubricAssociation._id}/assessments`,
        body: qs.stringify(params),
      })

      handleSuccess(I18n.t('Rubric was successfully submitted'))
      fetchRubricData({fromCache: false})
    } catch {
      setOnFailure(I18n.t('Error submitting rubric'))
    }
    setIsSubmitting(false)
    useStore.setState({isSavingRubricAssessment: false})
  }

  const handleSubmitSelfAssessment = async assessment => {
    if (!isRubricComplete(assessment)) {
      setOnFailure(I18n.t('Incomplete Self Assessment'))
      return
    }

    try {
      setIsSubmitting(true)
      useStore.setState({selfAssessment: assessment})
      let params = assessment.data.reduce(
        (result, item) => {
          return {...result, ...parseCriterion(item)}
        },
        {
          assessment_type: 'self_assessment',
          user_id: ENV.current_user.id,
        }
      )
      params = {
        rubric_assessment: params,
        _method: 'POST',
      }

      const rubricAssociation = rubricData.assignment.rubricAssociation
      await doFetchApi({
        method: 'POST',
        headers: {'Content-Type': 'application/x-www-form-urlencoded'},
        path: `/courses/${ENV.COURSE_ID}/rubric_associations/${rubricAssociation._id}/assessments`,
        body: qs.stringify(params),
      })

      setIsSelfAssessmentOpen(false)
      showFlashSuccess(I18n.t('Self Assessment was successfully submitted'))()
      fetchRubricData({fromCache: false})
    } catch (error) {
      useStore.setState({selfAssessment: null})
      showFlashError(I18n.t('Error submitting self assessment'))()
    }
    setIsSubmitting(false)
  }

  const handleSuccess = (message = I18n.t('Submission sent')) => {
    setOnSuccess(message)
    const onTime = Date.now() < Date.parse(assignment.dueAt)
    setShowConfetti(window.ENV.CONFETTI_ENABLED && onTime)
    setTimeout(() => {
      // Confetti is cleaned up after 3000.
      // Need to reset state after that in case they submit another attempt.
      setShowConfetti(false)
    }, 4000)
    if (assignedAssessments.length > 0) {
      if (assignment.env.peerReviewModeEnabled) {
        const matchingAssessment = assignedAssessments.find(x => x.assetId === submission._id)
        if (matchingAssessment) matchingAssessment.workflowState = 'completed'
        onSuccessfulPeerReview?.(assignedAssessments)
      }
      const {availableCount, unavailableCount} = availableAndUnavailableCounts(assignedAssessments)
      handlePeerReviewPromptSettings(availableCount, unavailableCount)
      handleOpenPeerReviewPromptModal()
    }
  }

  const handlePeerReviewPromptSettings = (availableCount, unavailableCount) => {
    setPeerReviewButtonDisabled(availableCount === 0)
    if (assignment.env.peerReviewModeEnabled) {
      setPeerReviewPromptOptions(availableCount, unavailableCount)
      return
    }
    setSelfSubmitPeerReviewPromptOptions(availableCount, unavailableCount)
  }

  const setPeerReviewPromptOptions = (availableCount, unavailableCount) => {
    setPeerReviewHeaderText(getPeerReviewHeaderText(availableCount, unavailableCount))
    setPeerReviewSubHeaderText(getPeerReviewSubHeaderText(availableCount, unavailableCount))
    setPeerReviewShowSubHeaderBorder(false)
    setPeerReviewButtonText(getPeerReviewButtonText(availableCount, unavailableCount))
    setPeerReviewHeaderMargin(
      availableCount === 0 && unavailableCount === 0 ? 'small 0 x-large' : 'small 0 0'
    )
  }

  const setSelfSubmitPeerReviewPromptOptions = (availableCount, unavailableCount) => {
    setPeerReviewHeaderText([
      I18n.t('Your work has been submitted.'),
      I18n.t('Check back later to view feedback.'),
    ])
    setPeerReviewSubHeaderText([
      {
        props: {size: 'large', weight: 'bold'},
        text: I18n.t(
          {
            one: 'You have 1 Peer Review to complete.',
            other: 'You have %{count} Peer Reviews to complete.',
          },
          {count: availableCount + unavailableCount}
        ),
      },
      {
        props: {size: 'medium'},
        text: I18n.t('Peer submissions ready for review: %{availableCount}', {availableCount}),
      },
    ])
    setPeerReviewShowSubHeaderBorder(true)
    setPeerReviewButtonText('Peer Review')
  }

  const handleOpenPeerReviewPromptModal = () => {
    setPeerReviewPromptModalOpen(true)
  }

  const handleClosePeerReviewPromptModal = () => {
    setPeerReviewPromptModalOpen(false)
  }

  const handleRedirectToFirstPeerReview = () => {
    const url = getRedirectUrlToFirstPeerReview(assignedAssessments)
    window.location.assign(url)
  }

  const renderAttemptTab = () => {
    return (
      <View as="div" margin="auto auto large">
        <AttemptTab
          activeSubmissionType={activeSubmissionType}
          assignment={assignment}
          createSubmissionDraft={createSubmissionDraft}
          editingDraft={editingDraft}
          focusAttemptOnInit={focusAttemptOnInit}
          onContentsChanged={() => {
            setDraftStatus('saving')
          }}
          originalityReportsForA2={window.ENV.ORIGINALITY_REPORTS_FOR_A2}
          selectedExternalTool={selectedExternalTool || submission?.submissionDraft?.externalTool}
          submission={submission}
          updateActiveSubmissionType={updateActiveSubmissionType}
          updateEditingDraft={updateEditingDraft}
          updateUploadingFiles={updateUploadingFiles}
          uploadingFiles={uploadingFiles}
        />
      </View>
    )
  }

  const renderSimilarityPledge = () => {
    const {SIMILARITY_PLEDGE: pledgeSettings} = window.ENV
    if (pledgeSettings == null || !shouldRenderSubmit()) {
      return null
    }

    return (
      <SimilarityPledge
        eulaUrl={pledgeSettings.EULA_URL}
        checked={similarityPledgeChecked}
        comments={pledgeSettings.COMMENTS}
        onChange={() => {
          setSimilarityPledgeChecked(!similarityPledgeChecked)
        }}
        pledgeText={pledgeSettings.PLEDGE_TEXT}
      />
    )
  }

  const footerButtons = () => {
    return [
      {
        key: 'draft-status',
        shouldRender: () =>
          isLatestAttempt &&
          submission.state === 'unsubmitted' &&
          activeSubmissionType === 'online_text_entry' &&
          draftStatus != null,
        render: () => <DraftStatus status={draftStatus} />,
      },
      {
        key: 'cancel-draft',
        shouldRender: () =>
          submission === latestSubmission &&
          latestSubmission.state === 'unsubmitted' &&
          submission.attempt > 1,
        render: () => {
          return (
            <CancelAttemptButton
              handleCacheUpdate={cache => {
                updateCachedSubmissionDraft(cache, null)
              }}
              onError={() => setOnFailure(I18n.t('Error canceling draft'))}
              onSuccess={() => cancelDraftAction()}
              submission={latestSubmission}
            />
          )
        },
      },
      {
        key: 'back-to-draft',
        shouldRender: () =>
          submission !== latestSubmission && latestSubmission.state === 'unsubmitted',
        render: () => {
          const {attempt} = latestSubmission
          return (
            <Button data-testid="back-to-attempt-button" color="primary" onClick={showDraftAction}>
              {I18n.t('Back to Attempt %{attempt}', {attempt})}
            </Button>
          )
        },
      },
      {
        key: 'new-attempt',
        shouldRender: () => shouldRenderNewAttempt(),
        render: () => {
          return (
            <Button
              data-testid="new-attempt-button"
              color="primary"
              onClick={startNewAttemptAction}
            >
              {I18n.t('New Attempt')}
            </Button>
          )
        },
      },
      {
        key: 'mark-as-done',
        shouldRender: () => window.ENV.CONTEXT_MODULE_ITEM != null,
        render: () => renderMarkAsDoneButton(),
      },
      {
        key: 'submit',
        shouldRender: () => shouldRenderSubmit(),
        render: () => renderSubmitButton(),
      },
      {
        key: 'submit-self-assessment',
        shouldRender: () => shouldRenderSelfAssessment(),
        render: () => renderSelfAssessmentButton(),
      },
      {
        key: 'submit-peer-review',
        shouldRender: () => shouldRenderSubmitPeerReview(),
        render: () => renderSubmitPeerReviewButton(),
      },
    ]
  }

  const renderFooter = () => {
    const buttons = footerButtons()
      .filter(button => button.shouldRender())
      .map(button => ({
        element: button.render(),
        key: button.key,
      }))

    return (
      <StudentFooter assignmentID={ENV.ASSIGNMENT_ID} buttons={buttons} courseID={ENV.COURSE_ID} />
    )
  }

  const renderSubmitButton = () => {
    const mustAgreeToPledge = window.ENV.SIMILARITY_PLEDGE != null && !similarityPledgeChecked

    let activeTypeMeetsCriteria = false
    switch (activeSubmissionType) {
      case 'media_recording':
        activeTypeMeetsCriteria = submission?.submissionDraft?.meetsMediaRecordingCriteria
        break
      case 'online_text_entry':
        activeTypeMeetsCriteria = submission?.submissionDraft?.meetsTextEntryCriteria
        break
      case 'online_upload':
        activeTypeMeetsCriteria = submission?.submissionDraft?.meetsUploadCriteria
        break
      case 'online_url':
        activeTypeMeetsCriteria = submission?.submissionDraft?.meetsUrlCriteria
        break
      case 'student_annotation':
        activeTypeMeetsCriteria = submission?.submissionDraft?.meetsStudentAnnotationCriteria
        break
      case 'basic_lti_launch':
        activeTypeMeetsCriteria = submission?.submissionDraft?.meetsBasicLtiLaunchCriteria
        break
    }

    return (
      <Button
        id="submit-button"
        data-testid="submit-button"
        disabled={
          !submission.submissionDraft ||
          draftStatus === 'saving' ||
          isSubmitting ||
          mustAgreeToPledge ||
          !activeTypeMeetsCriteria
        }
        color="primary"
        onClick={() => handleSubmitButton()}
      >
        {I18n.t('Submit Assignment')}
      </Button>
    )
  }

  const renderSelfAssessmentButton = () => {
    return (
      <Button
        id="self-assess-button"
        data-testid="self-assess-button"
        disabled={!isSubmitted(submission)}
        color="primary"
        withBackground={false}
        onClick={() => setIsSelfAssessmentOpen(true)}
      >
        {I18n.t('Self-Assess')}
      </Button>
    )
  }

  const renderSubmitPeerReviewButton = () => {
    return (
      <Button
        id="submit-peer-review-button"
        data-testid="submit-peer-review-button"
        disabled={isSubmitting || !isRubricComplete(displayedAssessment)}
        color="primary"
        onClick={() => handleSubmitPeerReviewButton()}
      >
        {I18n.t('Submit')}
      </Button>
    )
  }

  const renderMarkAsDoneButton = () => {
    const errorMessage = I18n.t('Error updating status of module item')

    const {done, id: itemId, module_id: moduleId} = window.ENV.CONTEXT_MODULE_ITEM

    return (
      <MarkAsDoneButton
        done={!!done}
        itemId={itemId}
        moduleId={moduleId}
        onError={() => {
          setOnFailure(errorMessage)
        }}
      />
    )
  }

  const rubricTrayData = {
    title: assignment.rubric?.title,
    ratingOrder: assignment.rubric?.ratingOrder,
    freeFormCriterionComments: assignment.rubric?.free_form_criterion_comments,
<<<<<<< HEAD
=======
    pointsPossible: assignment.rubric?.points_possible,
>>>>>>> 80d4da09
    criteria: (assignment.rubric?.criteria || []).map(criterion => {
      return {
        ...criterion,
        longDescription: criterion.long_description,
        criterionUseRange: criterion.criterion_use_range,
        learningOutcomeId: criterion.learning_outcome_id,
        ignoreForScoring: criterion.ignore_for_scoring,
        masteryPoints: criterion.mastery_points,
        ratings: criterion.ratings.map(rating => {
          return {
            ...rating,
            longDescription: rating.long_description,
            points: rating.points,
            criterionId: criterion.id,
          }
        }),
      }
    }),
  }

  const rubricAssessmentData = (selfAssessment?.data ?? []).map(data => {
    const points = data.points
    return {
      ...data,
      criterionId: data.criterion_id,
      points: typeof points === 'number' ? points : points.value,
    }
  })

  return (
    <>
      {isSubmitting ? <LoadingIndicator /> : renderAttemptTab()}
      <>
        {renderSimilarityPledge()}
        {renderFooter()}
      </>
      {showConfetti ? <Confetti /> : null}
      <PeerReviewPromptModal
        headerText={peerReviewHeaderText}
        headerMargin={peerReviewHeaderMargin}
        subHeaderText={peerReviewSubHeaderText}
        showSubHeaderBorder={peerReviewShowSubHeaderBorder}
        peerReviewButtonText={peerReviewButtonText}
        peerReviewButtonDisabled={peerReviewButtonDisabled}
        open={peerReviewPromptModalOpen}
        onClose={() => handleClosePeerReviewPromptModal()}
        onRedirect={() => handleRedirectToFirstPeerReview()}
      />
      <RubricAssessmentTray
        hidePoints={rubricData?.assignment?.rubricAssociation?.hide_points}
        isOpen={isSelfAssessmentOpen}
        isPreviewMode={!!selfAssessment}
<<<<<<< HEAD
=======
        isSelfAssessment={shouldRenderSelfAssessment()}
>>>>>>> 80d4da09
        isPeerReview={false}
        onDismiss={() => setIsSelfAssessmentOpen(false)}
        rubricAssessmentData={rubricAssessmentData}
        rubric={rubricTrayData}
        viewModeOverride="horizontal"
        onSubmit={assessment => {
          const assessmentFormatted = {
            score: assessment.reduce((prev, curr) => prev + (curr.points ?? 0), 0),
            data: assessment.map(criterionAssessment => {
              const {points} = criterionAssessment
              const valid = !Number.isNaN(points)
              return {
                ...criterionAssessment,
                criterion_id: criterionAssessment.criterionId,
                points: {
                  text: points?.toString(),
                  valid,
                  value: points,
                },
              }
            }),
          }
          handleSubmitSelfAssessment(assessmentFormatted)
        }}
      />
    </>
  )
}

SubmissionManager.propTypes = {
  assignment: Assignment.shape,
  submission: Submission.shape,
  reviewerSubmission: Submission.shape,
  onSuccessfulPeerReview: PropTypes.func,
}

export default SubmissionManager<|MERGE_RESOLUTION|>--- conflicted
+++ resolved
@@ -952,10 +952,7 @@
     title: assignment.rubric?.title,
     ratingOrder: assignment.rubric?.ratingOrder,
     freeFormCriterionComments: assignment.rubric?.free_form_criterion_comments,
-<<<<<<< HEAD
-=======
     pointsPossible: assignment.rubric?.points_possible,
->>>>>>> 80d4da09
     criteria: (assignment.rubric?.criteria || []).map(criterion => {
       return {
         ...criterion,
@@ -1008,10 +1005,7 @@
         hidePoints={rubricData?.assignment?.rubricAssociation?.hide_points}
         isOpen={isSelfAssessmentOpen}
         isPreviewMode={!!selfAssessment}
-<<<<<<< HEAD
-=======
         isSelfAssessment={shouldRenderSelfAssessment()}
->>>>>>> 80d4da09
         isPeerReview={false}
         onDismiss={() => setIsSelfAssessmentOpen(false)}
         rubricAssessmentData={rubricAssessmentData}
