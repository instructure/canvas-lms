/*
 * Copyright (C) 2019 - present Instructure, Inc.
 *
 * This file is part of Canvas.
 *
 * Canvas is free software: you can redistribute it and/or modify it under
 * the terms of the GNU Affero General Public License as published by the Free
 * Software Foundation, version 3 of the License.
 *
 * Canvas is distributed in the hope that it will be useful, but WITHOUT ANY
 * WARRANTY; without even the implied warranty of MERCHANTABILITY or FITNESS FOR
 * A PARTICULAR PURPOSE. See the GNU Affero General Public License for more
 * details.
 *
 * You should have received a copy of the GNU Affero General Public License along
 * with this program. If not, see <http://www.gnu.org/licenses/>.
 */

import {useState, useEffect, useContext, useRef} from 'react'
import {useApolloClient, useMutation} from '@apollo/client'
import {AlertManagerContext} from '@canvas/alerts/react/AlertManager'
import {Assignment} from '@canvas/assignments/graphql/student/Assignment'
import {
  CREATE_SUBMISSION,
  CREATE_SUBMISSION_DRAFT,
  DELETE_SUBMISSION_DRAFT,
} from '@canvas/assignments/graphql/student/Mutations'
import {
  RUBRIC_QUERY,
  STUDENT_VIEW_QUERY,
  SUBMISSION_HISTORIES_QUERY,
} from '@canvas/assignments/graphql/student/Queries'
import {Submission} from '@canvas/assignments/graphql/student/Submission'
import Confetti from '@canvas/confetti/react/Confetti'
import doFetchApi from '@canvas/do-fetch-api-effect'
import {showConfirmationDialog} from '@canvas/feature-flags/react/ConfirmationDialog'
import {useScope as createI18nScope} from '@canvas/i18n'
import LoadingIndicator from '@canvas/loading-indicator'
import {assignLocation} from '@canvas/util/globalUtils'
<<<<<<< HEAD
import {clearAssetProcessorReports} from '../helpers/AssetProcessorHelper'
=======
import {clearAssetProcessorReports} from '@canvas/lti/react/AssetProcessorHelper'
>>>>>>> 1593bcca
import {Button} from '@instructure/ui-buttons'
import {Flex} from '@instructure/ui-flex'
import {IconCheckSolid, IconEndSolid, IconRefreshSolid} from '@instructure/ui-icons'
import {Text} from '@instructure/ui-text'
import {View} from '@instructure/ui-view'
import PropTypes from 'prop-types'
import qs from 'qs'
import {
  availableAndUnavailableCounts,
  getPeerReviewButtonText,
  getPeerReviewHeaderText,
  getPeerReviewSubHeaderText,
  getRedirectUrlToFirstPeerReview,
} from '../helpers/PeerReviewHelpers'
import {shouldRenderSelfAssessment, transformRubricAssessmentData} from '../helpers/RubricHelpers'
import {
  friendlyTypeName,
  isSubmitted,
  multipleTypesDrafted,
  totalAllowedAttempts,
  activeTypeMeetsCriteria,
<<<<<<< HEAD
=======
  getPointsValue,
>>>>>>> 1593bcca
} from '../helpers/SubmissionHelpers'
import AttemptTab from './AttemptTab'
import StudentViewContext from './Context'
import MarkAsDoneButton from './MarkAsDoneButton'
import PeerReviewPromptModal from './PeerReviewPromptModal'
import SimilarityPledge from '@canvas/assignments/react/SimilarityPledge'
import StudentFooter from './StudentFooter'
import useStore from './stores/index'
import {SelfAssessmentButton} from './RubricSelfAssessment/SelfAssessmentButton'
import {SelfAssessmentTrayClient} from './RubricSelfAssessment/SelfAssessmentTrayClient'

const I18n = createI18nScope('assignments_2_file_upload')

function DraftStatus({status}) {
  const statusConfigs = {
    saving: {
      color: 'success',
      icon: <IconRefreshSolid color="success" />,
      text: I18n.t('Saving Draft'),
    },
    saved: {
      color: 'success',
      icon: <IconCheckSolid color="success" />,
      text: I18n.t('Draft Saved'),
    },
    error: {
      color: 'danger',
      icon: <IconEndSolid color="error" />,
      text: I18n.t('Error Saving Draft'),
    },
  }

  const config = statusConfigs[status]
  if (config == null) {
    return null
  }

  return (
    <Flex as="div">
      <Flex.Item>{config.icon}</Flex.Item>
      <Flex.Item margin="0 small 0 x-small">
        <Text color={config.color} weight="bold">
          {config.text}
        </Text>
      </Flex.Item>
    </Flex>
  )
}

DraftStatus.propTypes = {
  status: PropTypes.oneOf(['saving', 'saved', 'error']),
}

function CancelAttemptButton({handleCacheUpdate, onError, onSuccess, submission}) {
  const {attempt, id: submissionId, submissionDraft} = submission

  const [deleteDraftMutation] = useMutation(DELETE_SUBMISSION_DRAFT, {
    onCompleted: data => {
      if (data.deleteSubmissionDraft.errors != null) {
        onError()
      }
    },
    onError: () => {
      onError()
    },
    update: (cache, result) => {
      if (!result.data.deleteSubmissionDraft.errors) {
        handleCacheUpdate(cache)
      }
    },
    variables: {submissionId},
  })

  const handleCancelDraft = async () => {
    if (submissionDraft == null) {
      // If the user hasn't added any content to this draft yet, we don't need to run the
      // mutation since there's no draft object to delete
      onSuccess()
      return
    }

    const confirmed = await showConfirmationDialog({
      body: I18n.t(
        'Canceling this attempt will permanently delete any work performed in this attempt. Do you wish to proceed and delete your work?',
      ),
      confirmColor: 'danger',
      confirmText: I18n.t('Delete Work'),
      label: I18n.t('Delete your work?'),
    })

    if (confirmed) {
      deleteDraftMutation().then(onSuccess).catch(onError)
    }
  }

  return (
    <Button
      data-testid="cancel-attempt-button"
      color="secondary"
      onClick={() => handleCancelDraft(deleteDraftMutation)}
    >
      {I18n.t('Cancel Attempt %{attempt}', {attempt})}
    </Button>
  )
}

CancelAttemptButton.propTypes = {
  handleCacheUpdate: PropTypes.func.isRequired,
  onError: PropTypes.func.isRequired,
  onSuccess: PropTypes.func.isRequired,
  submission: PropTypes.object.isRequired,
}

const SubmissionManager = ({
  assignment,
  submission,
  reviewerSubmission,
  onSuccessfulPeerReview,
}) => {
  const [draftStatus, setDraftStatus] = useState(null)
  const [editingDraft, setEditingDraft] = useState(false)
  const [focusAttemptOnInit, setFocusAttemptOnInit] = useState(false)
  const [similarityPledgeChecked, setSimilarityPledgeChecked] = useState(false)
  const [showConfetti, setShowConfetti] = useState(false)
  const [isSubmitting, setIsSubmitting] = useState(false)
  const [uploadingFiles, setUploadingFiles] = useState(false)
  const [peerReviewPromptModalOpen, setPeerReviewPromptModalOpen] = useState(false)
  const [activeSubmissionType, setActiveSubmissionType] = useState(null)
  const [selectedExternalTool, setSelectedExternalTool] = useState(null)
  const [rubricData, setRubricData] = useState(null)
  const [peerReviewHeaderText, setPeerReviewHeaderText] = useState([])
  const [peerReviewSubHeaderText, setPeerReviewSubHeaderText] = useState([])
  const [peerReviewButtonText, setPeerReviewButtonText] = useState('')
  const [peerReviewButtonDisabled, setPeerReviewButtonDisabled] = useState(false)
  const [peerReviewShowSubHeaderBorder, setPeerReviewShowSubHeaderBorder] = useState(false)
  const [peerReviewHeaderMargin, setPeerReviewHeaderMargin] = useState(null)
  const [isSelfAssessmentOpen, setIsSelfAssessmentOpen] = useState(null)
  const [shouldShowPledgeError, setShouldShowPledgeError] = useState(false)

  const displayedAssessment = useStore(state => state.displayedAssessment)
  const isSavingRubricAssessment = useStore(state => state.isSavingRubricAssessment)
  const selfAssessment = useStore(state => state.selfAssessment)

  const {setOnSuccess, setOnFailure} = useContext(AlertManagerContext)
  const {
    allowChangesToSubmission,
    latestSubmission,
    isLatestAttempt,
    cancelDraftAction,
    showDraftAction,
    startNewAttemptAction,
  } = useContext(StudentViewContext)

  const apolloClient = useApolloClient()

  const similarityPledgeCheckboxRef = useRef(null)
  const submitButtonRef = useRef(null)
  const newAttemptButtonRef = useRef(null)

  const updateSubmissionDraftCache = (cache, result) => {
    if (!result.data.createSubmissionDraft.errors) {
      const newDraft = result.data.createSubmissionDraft.submissionDraft
      updateCachedSubmissionDraft(cache, newDraft)
    }
  }

  const [createSubmission] = useMutation(CREATE_SUBMISSION, {
    onCompleted: data => {
      data.createSubmission.errors
        ? setOnSuccess(I18n.t('Error sending submission'))
        : handleSuccess()
    },
    onError: () => {
      setOnFailure(I18n.t('Error sending submission'))
    },
    refetchQueries: [{query: SUBMISSION_HISTORIES_QUERY, variables: {submissionID: submission.id}}],
  })

  const [createSubmissionDraft] = useMutation(CREATE_SUBMISSION_DRAFT, {
    onCompleted: data => {
      handleDraftComplete(
        !data.createSubmissionDraft.errors,
        data.createSubmissionDraft.submissionDraft?.body,
      )
    },
    onError: () => {
      handleDraftComplete(false, null)
    },
    update: updateSubmissionDraftCache,
  })

  const fetchRubricData = async ({fromCache} = {fromCache: false}) => {
    const {data} = await apolloClient.query({
      query: RUBRIC_QUERY,
      variables: {
        assignmentLid: assignment._id,
        submissionID: submission.id,
        courseID: assignment.env.courseId,
        submissionAttempt: submission.attempt,
      },
      fetchPolicy: fromCache ? 'cache-first' : 'network-only',
    })
    setRubricData(data)
  }
  const assignedAssessments = assignment.env.peerReviewModeEnabled
    ? reviewerSubmission?.assignedAssessments
    : submission.assignedAssessments

  useEffect(() => {
    // use the draft's active type if one exists
    let activeSubmissionTypeFromProps = null
    if (submission?.submissionDraft != null) {
      activeSubmissionTypeFromProps = submission?.submissionDraft.activeSubmissionType
    }
    // default to the assignment's submission type if there's only one
    if (assignment.submissionTypes.length === 1) {
      activeSubmissionTypeFromProps = assignment.submissionTypes[0]
    }
    setActiveSubmissionType(activeSubmissionTypeFromProps)

    if (
      (assignment.env.peerReviewModeEnabled || assignment.rubricSelfAssessmentEnabled) &&
      assignment.rubric
    ) {
      fetchRubricData().catch(() => {
        setOnFailure(I18n.t('Error fetching rubric data'))
      })
    }
    // eslint-disable-next-line react-hooks/exhaustive-deps
  }, [])

  useEffect(() => {
    // Clear the "draft saved" label when switching attempts
    if (draftStatus != null) {
      setDraftStatus(null)
    }
    // eslint-disable-next-line react-hooks/exhaustive-deps
  }, [submission.attempt])

  useEffect(() => {
    if (isSavingRubricAssessment && ENV.enhanced_rubrics_enabled) {
      if (isRubricComplete(displayedAssessment)) {
        handleSubmitPeerReviewButton()
      } else {
        setOnFailure(I18n.t('Invalid Rubric Submission'))
        useStore.setState({isSavingRubricAssessment: false})
      }
    }
    // eslint-disable-next-line react-hooks/exhaustive-deps
  }, [isSavingRubricAssessment])

  const isRubricComplete = assessment => {
    return (
      assessment?.data.every(criterion => {
        const points = criterion.points
        const hasPoints = points?.value !== undefined
        const hasComments = !!criterion.comments?.length
        return (hasPoints || hasComments) && points?.valid
      }) || false
    )
  }

  const updateActiveSubmissionType = (activeSubmissionType, selectedExternalTool = null) => {
    const focusAttemptOnInit = assignment.submissionTypes.length > 1
    setActiveSubmissionType(activeSubmissionType)
    setFocusAttemptOnInit(focusAttemptOnInit)
    setSelectedExternalTool(selectedExternalTool)
  }

  const updateEditingDraft = editingDraft => {
    setEditingDraft(editingDraft)
  }

  const updateUploadingFiles = uploadingFiles => {
    setUploadingFiles(uploadingFiles)
  }

  const updateCachedSubmissionDraft = (cache, newDraft) => {
    const queryResult = JSON.parse(
      JSON.stringify(
        cache.readQuery({
          query: STUDENT_VIEW_QUERY,
          variables: {
            assignmentLid: assignment._id,
            submissionID: submission.id,
          },
        }),
      ),
    )

    if (!queryResult) {
      return
    }

    const {assignment: cachedAssignment, submission: cachedSubmission} = queryResult

    cachedSubmission.submissionDraft = newDraft
    cache.writeQuery({
      query: STUDENT_VIEW_QUERY,
      variables: {
        assignmentLid: assignment._id,
        submissionID: submission.id,
      },
      data: {assignment: cachedAssignment, submission: cachedSubmission},
    })
  }

  const prepareVariables = submitVars => {
    return {
      variables: {
        assignmentLid: assignment._id,
        submissionID: submission.id,
        ...submitVars,
      },
    }
  }

  const submitAssignment = async () => {
    if (isSubmitting || activeSubmissionType === null) {
      return
    }
    setIsSubmitting(true)

    switch (activeSubmissionType) {
      case 'basic_lti_launch':
        if (submission.submissionDraft.ltiLaunchUrl) {
          await createSubmission(
            prepareVariables({
              resourceLinkLookupUuid: submission.submissionDraft.resourceLinkLookupUuid,
              url: submission.submissionDraft.ltiLaunchUrl,
              type: activeSubmissionType,
            }),
          )
        }
        break
      case 'media_recording':
        if (submission.submissionDraft.mediaObject?._id) {
          await createSubmission(
            prepareVariables({
              mediaId: submission.submissionDraft.mediaObject._id,
              type: activeSubmissionType,
            }),
          )
        }
        break
      case 'online_upload':
        if (
          submission.submissionDraft.attachments &&
          submission.submissionDraft.attachments.length > 0
        ) {
          await createSubmission(
            prepareVariables({
              fileIds: submission.submissionDraft.attachments.map(file => file._id),
              type: activeSubmissionType,
            }),
          )
        }
        break
      case 'online_text_entry':
        if (submission.submissionDraft.body && submission.submissionDraft.body.length > 0) {
          await createSubmission(
            prepareVariables({
              body: submission.submissionDraft.body,
              type: activeSubmissionType,
            }),
          )
        }
        break
      case 'online_url':
        if (submission.submissionDraft.url) {
          await createSubmission(
            prepareVariables({
              url: submission.submissionDraft.url,
              type: activeSubmissionType,
            }),
          )
        }
        break
      case 'student_annotation':
        if (submission.submissionDraft) {
          await createSubmission(
            prepareVariables({
              type: activeSubmissionType,
            }),
          )
        }
        break
      default:
        throw new Error('submission type not yet supported in A2')
    }

    setIsSubmitting(false)
  }

  const shouldRenderNewAttempt = () => {
    const allowedAttempts = totalAllowedAttempts(assignment, latestSubmission)
    return (
      !assignment.env.peerReviewModeEnabled &&
      allowChangesToSubmission &&
      !assignment.lockInfo.isLocked &&
      isSubmitted(submission) &&
      submission.gradingStatus !== 'excused' &&
      latestSubmission.state !== 'unsubmitted' &&
      (allowedAttempts == null || latestSubmission.attempt < allowedAttempts)
    )
  }

  const shouldRenderSubmit = () => {
    return (
      !assignment.env.peerReviewModeEnabled &&
      !uploadingFiles &&
      !editingDraft &&
      isLatestAttempt &&
      allowChangesToSubmission &&
      !assignment.lockInfo.isLocked &&
      !shouldRenderNewAttempt() &&
      submission.gradingStatus !== 'excused' &&
      (assignment.allowedAttempts == null || assignment.allowedAttempts >= submission.attempt) &&
      submission.state === 'unsubmitted'
<<<<<<< HEAD
    )
  }

  const shouldRenderSelfAssessment = () => {
    return (
      !assignment.env.peerReviewModeEnabled &&
      ENV.enhanced_rubrics_enabled &&
      assignment.rubric &&
      assignment.rubricSelfAssessmentEnabled &&
      allowChangesToSubmission &&
      !assignment.lockInfo.isLocked &&
      submission.gradingStatus !== 'excused'
=======
>>>>>>> 1593bcca
    )
  }

  const hasSubmittedAssessment = () => {
    const assessments = rubricData?.submission?.rubricAssessmentsConnection?.nodes?.map(
      assessment => transformRubricAssessmentData(assessment),
    )
    return assessments?.some(assessment => assessment.assessor?._id === ENV.current_user.id)
  }

  const shouldRenderSubmitPeerReview = () => {
    const hasRubrics = displayedAssessment !== null
    return (
      assignment.env.peerReviewModeEnabled &&
      assignment.env.peerReviewAvailable &&
      hasRubrics &&
      !hasSubmittedAssessment() &&
      !ENV.enhanced_rubrics_enabled
    )
  }

  const handleDraftComplete = (success, body) => {
    if (!allowChangesToSubmission) {
      return
    }
    updateUploadingFiles(false)
    const element = document.createElement('div')
    if (body) {
      element.insertAdjacentHTML('beforeend', body)
    }

    if (success) {
      if (!element.querySelector(`[data-placeholder-for]`)) {
        setDraftStatus('saved')
        setOnSuccess(I18n.t('Submission draft updated'))
      }
    } else {
      setDraftStatus('error')
      setOnFailure(I18n.t('Error updating submission draft'))
    }
  }

  const handleSubmitConfirmation = () => {
    submitAssignment()
    setDraftStatus(null)
    // We clear the asset processor reports from ENV when a new attempt is submitted
    // to ensure that the reports are not shown for the new attempt.
    // User needs to reload the page to see the new reports.
    clearAssetProcessorReports()
  }

  const handleSubmitButton = async () => {
    const shouldFocus = true
    const mustAgreeToPledge = window.ENV.SIMILARITY_PLEDGE && !similarityPledgeChecked
    if (mustAgreeToPledge) {
      setShouldShowPledgeError(true)
      if (shouldFocus) {
        // focus checkbox
        similarityPledgeCheckboxRef?.current?.focus()
      }
      return
    }

    if (!activeTypeMeetsCriteria(activeSubmissionType, submission)) {
      return
    }

    if (multipleTypesDrafted(submission)) {
      const confirmed = await showConfirmationDialog({
        body: I18n.t(
          'You are submitting a %{submissionType} submission. Only one submission type is allowed. All other submission types will be deleted.',
          {submissionType: friendlyTypeName(activeSubmissionType)},
        ),
        confirmText: I18n.t('Okay'),
        label: I18n.t('Confirm Submission'),
      })

      if (!confirmed) {
        return
      }
    }

    handleSubmitConfirmation()
  }

  const parseCriterion = data => {
    const key = `criterion_${data.criterion_id}`
    const criterion = assignment.rubric.criteria.find(
      criterion => criterion.id === data.criterion_id,
    )
    const rating = criterion.ratings.find(
      criterionRatings => criterionRatings.points === data.points?.value,
    )

    return {
      [key]: {
        rating_id: rating?.id,
        points: data.points?.value,
        description: data.description,
        comments: data.comments,
        save_comment: 1,
      },
    }
  }

  const handleSubmitPeerReviewButton = async () => {
    try {
      setIsSubmitting(true)
      let params = displayedAssessment.data.reduce(
        (result, item) => {
          return {...result, ...parseCriterion(item)}
        },
        {
          assessment_type: 'peer_review',
          ...(assignment.env.revieweeId && {user_id: assignment.env.revieweeId}),
          ...(assignment.env.anonymousAssetId && {anonymous_id: assignment.env.anonymousAssetId}),
        },
      )
      params = {
        rubric_assessment: params,
        _method: 'POST',
      }

      const rubricAssociation = rubricData.assignment.rubricAssociation
      await doFetchApi({
        method: 'POST',
        headers: {'Content-Type': 'application/x-www-form-urlencoded'},
        path: `/courses/${ENV.COURSE_ID}/rubric_associations/${rubricAssociation._id}/assessments`,
        body: qs.stringify(params),
      })

      handleSuccess(I18n.t('Rubric was successfully submitted'))
      fetchRubricData({fromCache: false})
    } catch {
      setOnFailure(I18n.t('Error submitting rubric'))
    }
    setIsSubmitting(false)
    useStore.setState({isSavingRubricAssessment: false})
  }

  const handleOnSubmitSelfAssessment = (isSubmitting, assessment) => {
    setIsSubmitting(isSubmitting)
    if (isSubmitting) {
      useStore.setState({selfAssessment: assessment})
    }
  }

  const handleSuccess = (message = I18n.t('Submission sent')) => {
    setOnSuccess(message)
    const onTime = Date.now() < Date.parse(assignment.dueAt)
    setShowConfetti(window.ENV.CONFETTI_ENABLED && onTime)
    setTimeout(() => {
      // Confetti is cleaned up after 3000.
      // Need to reset state after that in case they submit another attempt.
      setShowConfetti(false)
    }, 4000)
    if (assignedAssessments.length > 0) {
      if (assignment.env.peerReviewModeEnabled) {
        const matchingAssessment = assignedAssessments.find(x => x.assetId === submission._id)
        if (matchingAssessment) matchingAssessment.workflowState = 'completed'
        onSuccessfulPeerReview?.(assignedAssessments)
      }
      const {availableCount, unavailableCount} = availableAndUnavailableCounts(assignedAssessments)
      handlePeerReviewPromptSettings(availableCount, unavailableCount)
      handleOpenPeerReviewPromptModal()
    }
  }

  const handlePeerReviewPromptSettings = (availableCount, unavailableCount) => {
    setPeerReviewButtonDisabled(availableCount === 0)
    if (assignment.env.peerReviewModeEnabled) {
      setPeerReviewPromptOptions(availableCount, unavailableCount)
      return
    }
    setSelfSubmitPeerReviewPromptOptions(availableCount, unavailableCount)
  }

  const setPeerReviewPromptOptions = (availableCount, unavailableCount) => {
    setPeerReviewHeaderText(getPeerReviewHeaderText(availableCount, unavailableCount))
    setPeerReviewSubHeaderText(getPeerReviewSubHeaderText(availableCount, unavailableCount))
    setPeerReviewShowSubHeaderBorder(false)
    setPeerReviewButtonText(getPeerReviewButtonText(availableCount, unavailableCount))
    setPeerReviewHeaderMargin(
      availableCount === 0 && unavailableCount === 0 ? 'small 0 x-large' : 'small 0 0',
    )
  }

  const setSelfSubmitPeerReviewPromptOptions = (availableCount, unavailableCount) => {
    setPeerReviewHeaderText([
      I18n.t('Your work has been submitted.'),
      I18n.t('Check back later to view feedback.'),
    ])
    setPeerReviewSubHeaderText([
      {
        props: {size: 'large', weight: 'bold'},
        text: I18n.t(
          {
            one: 'You have 1 Peer Review to complete.',
            other: 'You have %{count} Peer Reviews to complete.',
          },
          {count: availableCount + unavailableCount},
        ),
      },
      {
        props: {size: 'medium'},
        text: I18n.t('Peer submissions ready for review: %{availableCount}', {availableCount}),
      },
    ])
    setPeerReviewShowSubHeaderBorder(true)
    setPeerReviewButtonText('Peer Review')
  }

  const handleOpenPeerReviewPromptModal = () => {
    setPeerReviewPromptModalOpen(true)
  }

  const handleClosePeerReviewPromptModal = () => {
    setPeerReviewPromptModalOpen(false)
  }

  const handleRedirectToFirstPeerReview = () => {
    const url = getRedirectUrlToFirstPeerReview(assignedAssessments)
    assignLocation(url)
  }

  const renderAttemptTab = () => {
    return (
      <View as="div" margin="auto auto large">
        <AttemptTab
          activeSubmissionType={activeSubmissionType}
          assignment={assignment}
          createSubmissionDraft={createSubmissionDraft}
          editingDraft={editingDraft}
          focusAttemptOnInit={focusAttemptOnInit}
          onContentsChanged={() => {
            setDraftStatus('saving')
          }}
          originalityReportsForA2={window.ENV.ORIGINALITY_REPORTS_FOR_A2}
          selectedExternalTool={selectedExternalTool || submission?.submissionDraft?.externalTool}
          submission={submission}
          updateActiveSubmissionType={updateActiveSubmissionType}
          updateEditingDraft={updateEditingDraft}
          updateUploadingFiles={updateUploadingFiles}
          uploadingFiles={uploadingFiles}
          submitButtonRef={submitButtonRef}
          newAttemptButtonRef={newAttemptButtonRef}
        />
      </View>
    )
  }

  const renderSimilarityPledge = () => {
    const {SIMILARITY_PLEDGE: pledgeSettings} = window.ENV
    if (pledgeSettings == null || !shouldRenderSubmit()) {
      return null
    }

    return (
      <SimilarityPledge
        eulaUrl={pledgeSettings.EULA_URL}
        checked={similarityPledgeChecked}
        comments={pledgeSettings.COMMENTS}
        onChange={() => {
          setSimilarityPledgeChecked(!similarityPledgeChecked)
        }}
        pledgeText={pledgeSettings.PLEDGE_TEXT}
        shouldShowPledgeError={shouldShowPledgeError}
        setShouldShowPledgeError={setShouldShowPledgeError}
        checkboxRef={similarityPledgeCheckboxRef}
      />
    )
  }

  const footerButtons = () => {
    return [
      {
        key: 'draft-status',
        shouldRender: () =>
          isLatestAttempt &&
          submission.state === 'unsubmitted' &&
          activeSubmissionType === 'online_text_entry' &&
          draftStatus != null,
        render: () => <DraftStatus status={draftStatus} />,
      },
      {
        key: 'cancel-draft',
        shouldRender: () =>
          submission === latestSubmission &&
          latestSubmission.state === 'unsubmitted' &&
          submission.attempt > 1,
        render: () => {
          return (
            <CancelAttemptButton
              handleCacheUpdate={cache => {
                updateCachedSubmissionDraft(cache, null)
              }}
              onError={() => setOnFailure(I18n.t('Error canceling draft'))}
              onSuccess={() => cancelDraftAction()}
              submission={latestSubmission}
            />
          )
        },
      },
      {
        key: 'back-to-draft',
        shouldRender: () =>
          submission !== latestSubmission && latestSubmission.state === 'unsubmitted',
        render: () => {
          const {attempt} = latestSubmission
          return (
            <Button data-testid="back-to-attempt-button" color="primary" onClick={showDraftAction}>
              {I18n.t('Back to Attempt %{attempt}', {attempt})}
            </Button>
          )
        },
      },
      {
        key: 'new-attempt',
        shouldRender: () => shouldRenderNewAttempt(),
        render: () => {
          return (
            <Button
              data-testid="new-attempt-button"
              color="primary"
              onClick={startNewAttemptAction}
              elementRef={element => (newAttemptButtonRef.current = element)}
            >
              {I18n.t('New Attempt')}
            </Button>
          )
        },
      },
      {
        key: 'mark-as-done',
        shouldRender: () => window.ENV.CONTEXT_MODULE_ITEM != null,
        render: () => renderMarkAsDoneButton(),
      },
      {
        key: 'submit',
        shouldRender: () => shouldRenderSubmit(),
        render: () => renderSubmitButton(),
      },
      {
        key: 'submit-self-assessment',
        shouldRender: () =>
          shouldRenderSelfAssessment({assignment, submission, allowChangesToSubmission}),
        render: () => (
          <SelfAssessmentButton
            isEnabled={isSubmitted(submission)}
            onOpenSelfAssessmentTrigger={() => setIsSelfAssessmentOpen(true)}
          />
        ),
      },
      {
        key: 'submit-peer-review',
        shouldRender: () => shouldRenderSubmitPeerReview(),
        render: () => renderSubmitPeerReviewButton(),
      },
    ]
  }

  const renderFooter = () => {
    const buttons = footerButtons()
      .filter(button => button.shouldRender())
      .map(button => ({
        element: button.render(),
        key: button.key,
      }))

    return (
      <StudentFooter assignmentID={ENV.ASSIGNMENT_ID} buttons={buttons} courseID={ENV.COURSE_ID} />
    )
  }

  const renderSubmitButton = () => {
    return (
      <Button
        id="submit-button"
        data-testid="submit-button"
        disabled={draftStatus === 'saving' || isSubmitting}
        color="primary"
        onClick={() => handleSubmitButton()}
        elementRef={element => (submitButtonRef.current = element)}
      >
        {I18n.t('Submit Assignment')}
      </Button>
    )
  }

  const renderSubmitPeerReviewButton = () => {
    return (
      <Button
        id="submit-peer-review-button"
        data-testid="submit-peer-review-button"
        disabled={isSubmitting || !isRubricComplete(displayedAssessment)}
        color="primary"
        onClick={() => handleSubmitPeerReviewButton()}
      >
        {I18n.t('Submit')}
      </Button>
    )
  }

  const renderMarkAsDoneButton = () => {
    const errorMessage = I18n.t('Error updating status of module item')

    const {done, id: itemId, module_id: moduleId} = window.ENV.CONTEXT_MODULE_ITEM

    return (
      <MarkAsDoneButton
        done={!!done}
        itemId={itemId}
        moduleId={moduleId}
        onError={() => {
          setOnFailure(errorMessage)
        }}
      />
    )
  }

  return (
    <>
      {isSubmitting ? <LoadingIndicator /> : renderAttemptTab()}
      <>
        {renderSimilarityPledge()}
        {renderFooter()}
      </>
      {showConfetti ? <Confetti /> : null}
      <PeerReviewPromptModal
        headerText={peerReviewHeaderText}
        headerMargin={peerReviewHeaderMargin}
        subHeaderText={peerReviewSubHeaderText}
        showSubHeaderBorder={peerReviewShowSubHeaderBorder}
        peerReviewButtonText={peerReviewButtonText}
        peerReviewButtonDisabled={peerReviewButtonDisabled}
        open={peerReviewPromptModalOpen}
        onClose={() => handleClosePeerReviewPromptModal()}
        onRedirect={() => handleRedirectToFirstPeerReview()}
      />
      <SelfAssessmentTrayClient
        hidePoints={rubricData?.assignment?.rubricAssociation?.hide_points}
        isOpen={isSelfAssessmentOpen}
        isPreviewMode={!!selfAssessment}
        onDismiss={() => setIsSelfAssessmentOpen(false)}
        rubric={assignment.rubric}
        rubricAssociationId={rubricData?.assignment?.rubricAssociation?._id}
        handleOnSubmitting={handleOnSubmitSelfAssessment}
        handleOnSuccess={() => setIsSelfAssessmentOpen(false)}
      />
    </>
  )
}

SubmissionManager.propTypes = {
  assignment: Assignment.shape,
  submission: Submission.shape,
  reviewerSubmission: Submission.shape,
  onSuccessfulPeerReview: PropTypes.func,
}

export default SubmissionManager<|MERGE_RESOLUTION|>--- conflicted
+++ resolved
@@ -37,11 +37,7 @@
 import {useScope as createI18nScope} from '@canvas/i18n'
 import LoadingIndicator from '@canvas/loading-indicator'
 import {assignLocation} from '@canvas/util/globalUtils'
-<<<<<<< HEAD
-import {clearAssetProcessorReports} from '../helpers/AssetProcessorHelper'
-=======
 import {clearAssetProcessorReports} from '@canvas/lti/react/AssetProcessorHelper'
->>>>>>> 1593bcca
 import {Button} from '@instructure/ui-buttons'
 import {Flex} from '@instructure/ui-flex'
 import {IconCheckSolid, IconEndSolid, IconRefreshSolid} from '@instructure/ui-icons'
@@ -63,10 +59,7 @@
   multipleTypesDrafted,
   totalAllowedAttempts,
   activeTypeMeetsCriteria,
-<<<<<<< HEAD
-=======
   getPointsValue,
->>>>>>> 1593bcca
 } from '../helpers/SubmissionHelpers'
 import AttemptTab from './AttemptTab'
 import StudentViewContext from './Context'
@@ -486,21 +479,6 @@
       submission.gradingStatus !== 'excused' &&
       (assignment.allowedAttempts == null || assignment.allowedAttempts >= submission.attempt) &&
       submission.state === 'unsubmitted'
-<<<<<<< HEAD
-    )
-  }
-
-  const shouldRenderSelfAssessment = () => {
-    return (
-      !assignment.env.peerReviewModeEnabled &&
-      ENV.enhanced_rubrics_enabled &&
-      assignment.rubric &&
-      assignment.rubricSelfAssessmentEnabled &&
-      allowChangesToSubmission &&
-      !assignment.lockInfo.isLocked &&
-      submission.gradingStatus !== 'excused'
-=======
->>>>>>> 1593bcca
     )
   }
 
