/*
 * Copyright (C) 2019 - present Instructure, Inc.
 *
 * This file is part of Canvas.
 *
 * Canvas is free software: you can redistribute it and/or modify it under
 * the terms of the GNU Affero General Public License as published by the Free
 * Software Foundation, version 3 of the License.
 *
 * Canvas is distributed in the hope that it will be useful, but WITHOUT ANY
 * WARRANTY; without even the implied warranty of MERCHANTABILITY or FITNESS FOR
 * A PARTICULAR PURPOSE. See the GNU Affero General Public License for more
 * details.
 *
 * You should have received a copy of the GNU Affero General Public License along
 * with this program. If not, see <http://www.gnu.org/licenses/>.
 */

import {useApolloClient, useMutation} from '@apollo/client'
import {AlertManagerContext} from '@canvas/alerts/react/AlertManager'
import {showFlashError, showFlashSuccess} from '@canvas/alerts/react/FlashAlert'
import {Assignment} from '@canvas/assignments/graphql/student/Assignment'
import {
  CREATE_SUBMISSION,
  CREATE_SUBMISSION_DRAFT,
  DELETE_SUBMISSION_DRAFT,
} from '@canvas/assignments/graphql/student/Mutations'
import {
  RUBRIC_QUERY,
  STUDENT_VIEW_QUERY,
  SUBMISSION_HISTORIES_QUERY,
} from '@canvas/assignments/graphql/student/Queries'
import {Submission} from '@canvas/assignments/graphql/student/Submission'
import Confetti from '@canvas/confetti/react/Confetti'
import doFetchApi from '@canvas/do-fetch-api-effect'
import {showConfirmationDialog} from '@canvas/feature-flags/react/ConfirmationDialog'
import {useScope as createI18nScope} from '@canvas/i18n'
import LoadingIndicator from '@canvas/loading-indicator'
import {RubricAssessmentTray} from '@canvas/rubrics/react/RubricAssessment'
import {assignLocation} from '@canvas/util/globalUtils'
import {Button} from '@instructure/ui-buttons'
import {Flex} from '@instructure/ui-flex'
import {IconCheckSolid, IconEndSolid, IconRefreshSolid} from '@instructure/ui-icons'
import {Text} from '@instructure/ui-text'
import {View} from '@instructure/ui-view'
import PropTypes from 'prop-types'
import qs from 'qs'
import React, {useState, useEffect, useContext, useRef} from 'react'
import {
  availableAndUnavailableCounts,
  getPeerReviewButtonText,
  getPeerReviewHeaderText,
  getPeerReviewSubHeaderText,
  getRedirectUrlToFirstPeerReview,
} from '../helpers/PeerReviewHelpers'
import {transformRubricAssessmentData} from '../helpers/RubricHelpers'
import {
  friendlyTypeName,
  isSubmitted,
  multipleTypesDrafted,
  totalAllowedAttempts,
  activeTypeMeetsCriteria
} from '../helpers/SubmissionHelpers'
import AttemptTab from './AttemptTab'
import StudentViewContext from './Context'
import MarkAsDoneButton from './MarkAsDoneButton'
import PeerReviewPromptModal from './PeerReviewPromptModal'
import SimilarityPledge from '@canvas/assignments/react/SimilarityPledge'
import StudentFooter from './StudentFooter'
import useStore from './stores/index'

const I18n = createI18nScope('assignments_2_file_upload')

function DraftStatus({status}) {
  const statusConfigs = {
    saving: {
      color: 'success',
      icon: <IconRefreshSolid color="success" />,
      text: I18n.t('Saving Draft'),
    },
    saved: {
      color: 'success',
      icon: <IconCheckSolid color="success" />,
      text: I18n.t('Draft Saved'),
    },
    error: {
      color: 'danger',
      icon: <IconEndSolid color="error" />,
      text: I18n.t('Error Saving Draft'),
    },
  }

  const config = statusConfigs[status]
  if (config == null) {
    return null
  }

  return (
    <Flex as="div">
      <Flex.Item>{config.icon}</Flex.Item>
      <Flex.Item margin="0 small 0 x-small">
        <Text color={config.color} weight="bold">
          {config.text}
        </Text>
      </Flex.Item>
    </Flex>
  )
}

DraftStatus.propTypes = {
  status: PropTypes.oneOf(['saving', 'saved', 'error']),
}

function CancelAttemptButton({handleCacheUpdate, onError, onSuccess, submission}) {
  const {attempt, id: submissionId, submissionDraft} = submission

  const [deleteDraftMutation] = useMutation(DELETE_SUBMISSION_DRAFT, {
    onCompleted: data => {
      if (data.deleteSubmissionDraft.errors != null) {
        onError()
      }
    },
    onError: () => {
      onError()
    },
    update: (cache, result) => {
      if (!result.data.deleteSubmissionDraft.errors) {
        handleCacheUpdate(cache)
      }
    },
    variables: {submissionId},
  })

  const handleCancelDraft = async () => {
    if (submissionDraft == null) {
      // If the user hasn't added any content to this draft yet, we don't need to run the
      // mutation since there's no draft object to delete
      onSuccess()
      return
    }

    const confirmed = await showConfirmationDialog({
      body: I18n.t(
        'Canceling this attempt will permanently delete any work performed in this attempt. Do you wish to proceed and delete your work?',
      ),
      confirmColor: 'danger',
      confirmText: I18n.t('Delete Work'),
      label: I18n.t('Delete your work?'),
    })

    if (confirmed) {
      deleteDraftMutation().then(onSuccess).catch(onError)
    }
  }

  return (
    <Button
      data-testid="cancel-attempt-button"
      color="secondary"
      onClick={() => handleCancelDraft(deleteDraftMutation)}
    >
      {I18n.t('Cancel Attempt %{attempt}', {attempt})}
    </Button>
  )
}

CancelAttemptButton.propTypes = {
  handleCacheUpdate: PropTypes.func.isRequired,
  onError: PropTypes.func.isRequired,
  onSuccess: PropTypes.func.isRequired,
  submission: PropTypes.object.isRequired,
}

const SubmissionManager = ({
  assignment,
  submission,
  reviewerSubmission,
  onSuccessfulPeerReview,
}) => {
  const [draftStatus, setDraftStatus] = useState(null)
  const [editingDraft, setEditingDraft] = useState(false)
  const [focusAttemptOnInit, setFocusAttemptOnInit] = useState(false)
  const [similarityPledgeChecked, setSimilarityPledgeChecked] = useState(false)
  const [showConfetti, setShowConfetti] = useState(false)
  const [isSubmitting, setIsSubmitting] = useState(false)
  const [uploadingFiles, setUploadingFiles] = useState(false)
  const [peerReviewPromptModalOpen, setPeerReviewPromptModalOpen] = useState(false)
  const [activeSubmissionType, setActiveSubmissionType] = useState(null)
  const [selectedExternalTool, setSelectedExternalTool] = useState(null)
  const [rubricData, setRubricData] = useState(null)
  const [peerReviewHeaderText, setPeerReviewHeaderText] = useState([])
  const [peerReviewSubHeaderText, setPeerReviewSubHeaderText] = useState([])
  const [peerReviewButtonText, setPeerReviewButtonText] = useState('')
  const [peerReviewButtonDisabled, setPeerReviewButtonDisabled] = useState(false)
  const [peerReviewShowSubHeaderBorder, setPeerReviewShowSubHeaderBorder] = useState(false)
  const [peerReviewHeaderMargin, setPeerReviewHeaderMargin] = useState(null)
  const [isSelfAssessmentOpen, setIsSelfAssessmentOpen] = useState(null)
  const [shouldShowPledgeError, setShouldShowPledgeError] = useState(false)

  const displayedAssessment = useStore(state => state.displayedAssessment)
  const isSavingRubricAssessment = useStore(state => state.isSavingRubricAssessment)
  const selfAssessment = useStore(state => state.selfAssessment)

  const {setOnSuccess, setOnFailure} = useContext(AlertManagerContext)
  const {
    allowChangesToSubmission,
    latestSubmission,
    isLatestAttempt,
    lastSubmittedSubmission,
    cancelDraftAction,
    showDraftAction,
    startNewAttemptAction,
  } = useContext(StudentViewContext)

  const apolloClient = useApolloClient()

  const similarityPledgeCheckboxRef = useRef(null)
<<<<<<< HEAD
=======
  const submitButtonRef = useRef(null)
>>>>>>> 1b4a2133

  const updateSubmissionDraftCache = (cache, result) => {
    if (!result.data.createSubmissionDraft.errors) {
      const newDraft = result.data.createSubmissionDraft.submissionDraft
      updateCachedSubmissionDraft(cache, newDraft)
    }
  }

  const [createSubmission] = useMutation(CREATE_SUBMISSION, {
    onCompleted: data => {
      data.createSubmission.errors
        ? setOnSuccess(I18n.t('Error sending submission'))
        : handleSuccess()
    },
    onError: () => {
      setOnFailure(I18n.t('Error sending submission'))
    },
    refetchQueries: [{query: SUBMISSION_HISTORIES_QUERY, variables: {submissionID: submission.id}}],
  })

  const [createSubmissionDraft] = useMutation(CREATE_SUBMISSION_DRAFT, {
    onCompleted: data => {
      handleDraftComplete(
        !data.createSubmissionDraft.errors,
        data.createSubmissionDraft.submissionDraft?.body,
      )
    },
    onError: () => {
      handleDraftComplete(false, null)
    },
    update: updateSubmissionDraftCache,
  })

  const fetchRubricData = async ({fromCache} = {fromCache: false}) => {
    const {data} = await apolloClient.query({
      query: RUBRIC_QUERY,
      variables: {
        assignmentLid: assignment._id,
        submissionID: submission.id,
        courseID: assignment.env.courseId,
        submissionAttempt: submission.attempt,
      },
      fetchPolicy: fromCache ? 'cache-first' : 'network-only',
    })
    setRubricData(data)
  }
  const assignedAssessments = assignment.env.peerReviewModeEnabled
    ? reviewerSubmission?.assignedAssessments
    : submission.assignedAssessments

  useEffect(() => {
    // use the draft's active type if one exists
    let activeSubmissionTypeFromProps = null
    if (submission?.submissionDraft != null) {
      activeSubmissionTypeFromProps = submission?.submissionDraft.activeSubmissionType
    }
    // default to the assignment's submission type if there's only one
    if (assignment.submissionTypes.length === 1) {
      activeSubmissionTypeFromProps = assignment.submissionTypes[0]
    }
    setActiveSubmissionType(activeSubmissionTypeFromProps)

    if (
      (assignment.env.peerReviewModeEnabled || assignment.rubricSelfAssessmentEnabled) &&
      assignment.rubric
    ) {
      fetchRubricData().catch(() => {
        setOnFailure(I18n.t('Error fetching rubric data'))
      })
    }
    // eslint-disable-next-line react-hooks/exhaustive-deps
  }, [])

  useEffect(() => {
    // Clear the "draft saved" label when switching attempts
    if (draftStatus != null) {
      setDraftStatus(null)
    }
    // eslint-disable-next-line react-hooks/exhaustive-deps
  }, [submission.attempt])

  useEffect(() => {
    if (isSavingRubricAssessment && ENV.enhanced_rubrics_enabled) {
      if (isRubricComplete(displayedAssessment)) {
        handleSubmitPeerReviewButton()
      } else {
        setOnFailure(I18n.t('Invalid Rubric Submission'))
        useStore.setState({isSavingRubricAssessment: false})
      }
    }
    // eslint-disable-next-line react-hooks/exhaustive-deps
  }, [isSavingRubricAssessment])

  const isRubricComplete = assessment => {
    return (
      assessment?.data.every(criterion => {
        const points = criterion.points
        const hasPoints = points?.value !== undefined
        const hasComments = !!criterion.comments?.length
        return (hasPoints || hasComments) && points?.valid
      }) || false
    )
  }

  const updateActiveSubmissionType = (activeSubmissionType, selectedExternalTool = null) => {
    const focusAttemptOnInit = assignment.submissionTypes.length > 1
    setActiveSubmissionType(activeSubmissionType)
    setFocusAttemptOnInit(focusAttemptOnInit)
    setSelectedExternalTool(selectedExternalTool)
  }

  const updateEditingDraft = editingDraft => {
    setEditingDraft(editingDraft)
  }

  const updateUploadingFiles = uploadingFiles => {
    setUploadingFiles(uploadingFiles)
  }

  const updateCachedSubmissionDraft = (cache, newDraft) => {
    const queryResult = JSON.parse(
      JSON.stringify(
        cache.readQuery({
          query: STUDENT_VIEW_QUERY,
          variables: {
            assignmentLid: assignment._id,
            submissionID: submission.id,
          },
        }),
      ),
    )

    if (!queryResult) {
      return
    }

    const {assignment: cachedAssignment, submission: cachedSubmission} = queryResult

    cachedSubmission.submissionDraft = newDraft
    cache.writeQuery({
      query: STUDENT_VIEW_QUERY,
      variables: {
        assignmentLid: assignment._id,
        submissionID: submission.id,
      },
      data: {assignment: cachedAssignment, submission: cachedSubmission},
    })
  }

  const prepareVariables = submitVars => {
    return {
      variables: {
        assignmentLid: assignment._id,
        submissionID: submission.id,
        ...submitVars,
      },
    }
  }

  const submitAssignment = async () => {
    if (isSubmitting || activeSubmissionType === null) {
      return
    }
    setIsSubmitting(true)

    switch (activeSubmissionType) {
      case 'basic_lti_launch':
        if (submission.submissionDraft.ltiLaunchUrl) {
          await createSubmission(
            prepareVariables({
              resourceLinkLookupUuid: submission.submissionDraft.resourceLinkLookupUuid,
              url: submission.submissionDraft.ltiLaunchUrl,
              type: activeSubmissionType,
            }),
          )
        }
        break
      case 'media_recording':
        if (submission.submissionDraft.mediaObject?._id) {
          await createSubmission(
            prepareVariables({
              mediaId: submission.submissionDraft.mediaObject._id,
              type: activeSubmissionType,
            }),
          )
        }
        break
      case 'online_upload':
        if (
          submission.submissionDraft.attachments &&
          submission.submissionDraft.attachments.length > 0
        ) {
          await createSubmission(
            prepareVariables({
              fileIds: submission.submissionDraft.attachments.map(file => file._id),
              type: activeSubmissionType,
            }),
          )
        }
        break
      case 'online_text_entry':
        if (submission.submissionDraft.body && submission.submissionDraft.body.length > 0) {
          await createSubmission(
            prepareVariables({
              body: submission.submissionDraft.body,
              type: activeSubmissionType,
            }),
          )
        }
        break
      case 'online_url':
        if (submission.submissionDraft.url) {
          await createSubmission(
            prepareVariables({
              url: submission.submissionDraft.url,
              type: activeSubmissionType,
            }),
          )
        }
        break
      case 'student_annotation':
        if (submission.submissionDraft) {
          await createSubmission(
            prepareVariables({
              type: activeSubmissionType,
            }),
          )
        }
        break
      default:
        throw new Error('submission type not yet supported in A2')
    }

    setIsSubmitting(false)
  }

  const shouldRenderNewAttempt = () => {
    const allowedAttempts = totalAllowedAttempts(assignment, latestSubmission)
    return (
      !assignment.env.peerReviewModeEnabled &&
      allowChangesToSubmission &&
      !assignment.lockInfo.isLocked &&
      isSubmitted(submission) &&
      submission.gradingStatus !== 'excused' &&
      latestSubmission.state !== 'unsubmitted' &&
      (allowedAttempts == null || latestSubmission.attempt < allowedAttempts)
    )
  }

  const shouldRenderSubmit = () => {
    return (
      !assignment.env.peerReviewModeEnabled &&
      !uploadingFiles &&
      !editingDraft &&
      isLatestAttempt &&
      allowChangesToSubmission &&
      !assignment.lockInfo.isLocked &&
      !shouldRenderNewAttempt() &&
      lastSubmittedSubmission?.gradingStatus !== 'excused'
    )
  }

  const shouldRenderSelfAssessment = () => {
    return (
      !assignment.env.peerReviewModeEnabled &&
      ENV.enhanced_rubrics_enabled &&
      assignment.rubric &&
      assignment.rubricSelfAssessmentEnabled &&
      allowChangesToSubmission &&
      !assignment.lockInfo.isLocked &&
      submission.gradingStatus !== 'excused'
    )
  }

  const hasSubmittedAssessment = () => {
    const assessments = rubricData?.submission?.rubricAssessmentsConnection?.nodes?.map(
      assessment => transformRubricAssessmentData(assessment),
    )
    return assessments?.some(assessment => assessment.assessor?._id === ENV.current_user.id)
  }

  const shouldRenderSubmitPeerReview = () => {
    const hasRubrics = displayedAssessment !== null
    return (
      assignment.env.peerReviewModeEnabled &&
      assignment.env.peerReviewAvailable &&
      hasRubrics &&
      !hasSubmittedAssessment() &&
      !ENV.enhanced_rubrics_enabled
    )
  }

  const handleDraftComplete = (success, body) => {
    if (!allowChangesToSubmission) {
      return
    }
    updateUploadingFiles(false)
    const element = document.createElement('div')
    if (body) {
      element.insertAdjacentHTML('beforeend', body)
    }

    if (success) {
      if (!element.querySelector(`[data-placeholder-for]`)) {
        setDraftStatus('saved')
        setOnSuccess(I18n.t('Submission draft updated'))
      }
    } else {
      setDraftStatus('error')
      setOnFailure(I18n.t('Error updating submission draft'))
    }
  }

  const handleSubmitConfirmation = () => {
    submitAssignment()
    setDraftStatus(null)
  }

  const handleSubmitButton = async () => {
    const shouldFocus = true
    const mustAgreeToPledge = window.ENV.SIMILARITY_PLEDGE && !similarityPledgeChecked
    if (mustAgreeToPledge) {
      setShouldShowPledgeError(true)
      if (shouldFocus) {
        // focus checkbox
        similarityPledgeCheckboxRef?.current?.focus()
      }
      return
    }

<<<<<<< HEAD
=======
    if (!activeTypeMeetsCriteria(activeSubmissionType, submission)) {
      return
    }

>>>>>>> 1b4a2133
    if (multipleTypesDrafted(submission)) {
      const confirmed = await showConfirmationDialog({
        body: I18n.t(
          'You are submitting a %{submissionType} submission. Only one submission type is allowed. All other submission types will be deleted.',
          {submissionType: friendlyTypeName(activeSubmissionType)},
        ),
        confirmText: I18n.t('Okay'),
        label: I18n.t('Confirm Submission'),
      })

      if (!confirmed) {
        return
      }
    }

    handleSubmitConfirmation()
  }

  const parseCriterion = data => {
    const key = `criterion_${data.criterion_id}`
    const criterion = assignment.rubric.criteria.find(
      criterion => criterion.id === data.criterion_id,
    )
    const rating = criterion.ratings.find(
      criterionRatings => criterionRatings.points === data.points?.value,
    )

    return {
      [key]: {
        rating_id: rating?.id,
        points: data.points?.value,
        description: data.description,
        comments: data.comments,
        save_comment: 1,
      },
    }
  }

  const handleSubmitPeerReviewButton = async () => {
    try {
      setIsSubmitting(true)
      let params = displayedAssessment.data.reduce(
        (result, item) => {
          return {...result, ...parseCriterion(item)}
        },
        {
          assessment_type: 'peer_review',
          ...(assignment.env.revieweeId && {user_id: assignment.env.revieweeId}),
          ...(assignment.env.anonymousAssetId && {anonymous_id: assignment.env.anonymousAssetId}),
        },
      )
      params = {
        rubric_assessment: params,
        _method: 'POST',
      }

      const rubricAssociation = rubricData.assignment.rubricAssociation
      await doFetchApi({
        method: 'POST',
        headers: {'Content-Type': 'application/x-www-form-urlencoded'},
        path: `/courses/${ENV.COURSE_ID}/rubric_associations/${rubricAssociation._id}/assessments`,
        body: qs.stringify(params),
      })

      handleSuccess(I18n.t('Rubric was successfully submitted'))
      fetchRubricData({fromCache: false})
    } catch {
      setOnFailure(I18n.t('Error submitting rubric'))
    }
    setIsSubmitting(false)
    useStore.setState({isSavingRubricAssessment: false})
  }

  const handleSubmitSelfAssessment = async assessment => {
    if (!isRubricComplete(assessment)) {
      setOnFailure(I18n.t('Incomplete Self Assessment'))
      return
    }

    try {
      setIsSubmitting(true)
      useStore.setState({selfAssessment: assessment})
      let params = assessment.data.reduce(
        (result, item) => {
          return {...result, ...parseCriterion(item)}
        },
        {
          assessment_type: 'self_assessment',
          user_id: ENV.current_user.id,
        },
      )
      params = {
        rubric_assessment: params,
        _method: 'POST',
      }

      const rubricAssociation = rubricData.assignment.rubricAssociation
      await doFetchApi({
        method: 'POST',
        headers: {'Content-Type': 'application/x-www-form-urlencoded'},
        path: `/courses/${ENV.COURSE_ID}/rubric_associations/${rubricAssociation._id}/assessments`,
        body: qs.stringify(params),
      })

      setIsSelfAssessmentOpen(false)
      showFlashSuccess(I18n.t('Self Assessment was successfully submitted'))()
      fetchRubricData({fromCache: false})
    } catch (error) {
      useStore.setState({selfAssessment: null})
      showFlashError(I18n.t('Error submitting self assessment'))()
    }
    setIsSubmitting(false)
  }

  const handleSuccess = (message = I18n.t('Submission sent')) => {
    setOnSuccess(message)
    const onTime = Date.now() < Date.parse(assignment.dueAt)
    setShowConfetti(window.ENV.CONFETTI_ENABLED && onTime)
    setTimeout(() => {
      // Confetti is cleaned up after 3000.
      // Need to reset state after that in case they submit another attempt.
      setShowConfetti(false)
    }, 4000)
    if (assignedAssessments.length > 0) {
      if (assignment.env.peerReviewModeEnabled) {
        const matchingAssessment = assignedAssessments.find(x => x.assetId === submission._id)
        if (matchingAssessment) matchingAssessment.workflowState = 'completed'
        onSuccessfulPeerReview?.(assignedAssessments)
      }
      const {availableCount, unavailableCount} = availableAndUnavailableCounts(assignedAssessments)
      handlePeerReviewPromptSettings(availableCount, unavailableCount)
      handleOpenPeerReviewPromptModal()
    }
  }

  const handlePeerReviewPromptSettings = (availableCount, unavailableCount) => {
    setPeerReviewButtonDisabled(availableCount === 0)
    if (assignment.env.peerReviewModeEnabled) {
      setPeerReviewPromptOptions(availableCount, unavailableCount)
      return
    }
    setSelfSubmitPeerReviewPromptOptions(availableCount, unavailableCount)
  }

  const setPeerReviewPromptOptions = (availableCount, unavailableCount) => {
    setPeerReviewHeaderText(getPeerReviewHeaderText(availableCount, unavailableCount))
    setPeerReviewSubHeaderText(getPeerReviewSubHeaderText(availableCount, unavailableCount))
    setPeerReviewShowSubHeaderBorder(false)
    setPeerReviewButtonText(getPeerReviewButtonText(availableCount, unavailableCount))
    setPeerReviewHeaderMargin(
      availableCount === 0 && unavailableCount === 0 ? 'small 0 x-large' : 'small 0 0',
    )
  }

  const setSelfSubmitPeerReviewPromptOptions = (availableCount, unavailableCount) => {
    setPeerReviewHeaderText([
      I18n.t('Your work has been submitted.'),
      I18n.t('Check back later to view feedback.'),
    ])
    setPeerReviewSubHeaderText([
      {
        props: {size: 'large', weight: 'bold'},
        text: I18n.t(
          {
            one: 'You have 1 Peer Review to complete.',
            other: 'You have %{count} Peer Reviews to complete.',
          },
          {count: availableCount + unavailableCount},
        ),
      },
      {
        props: {size: 'medium'},
        text: I18n.t('Peer submissions ready for review: %{availableCount}', {availableCount}),
      },
    ])
    setPeerReviewShowSubHeaderBorder(true)
    setPeerReviewButtonText('Peer Review')
  }

  const handleOpenPeerReviewPromptModal = () => {
    setPeerReviewPromptModalOpen(true)
  }

  const handleClosePeerReviewPromptModal = () => {
    setPeerReviewPromptModalOpen(false)
  }

  const handleRedirectToFirstPeerReview = () => {
    const url = getRedirectUrlToFirstPeerReview(assignedAssessments)
    assignLocation(url)
  }

  const renderAttemptTab = () => {
    return (
      <View as="div" margin="auto auto large">
        <AttemptTab
          activeSubmissionType={activeSubmissionType}
          assignment={assignment}
          createSubmissionDraft={createSubmissionDraft}
          editingDraft={editingDraft}
          focusAttemptOnInit={focusAttemptOnInit}
          onContentsChanged={() => {
            setDraftStatus('saving')
          }}
          originalityReportsForA2={window.ENV.ORIGINALITY_REPORTS_FOR_A2}
          selectedExternalTool={selectedExternalTool || submission?.submissionDraft?.externalTool}
          submission={submission}
          updateActiveSubmissionType={updateActiveSubmissionType}
          updateEditingDraft={updateEditingDraft}
          updateUploadingFiles={updateUploadingFiles}
          uploadingFiles={uploadingFiles}
          submitButtonRef={submitButtonRef}
        />
      </View>
    )
  }

  const renderSimilarityPledge = () => {
    const {SIMILARITY_PLEDGE: pledgeSettings} = window.ENV
    if (pledgeSettings == null || !shouldRenderSubmit()) {
      return null
    }

    return (
      <SimilarityPledge
        eulaUrl={pledgeSettings.EULA_URL}
        checked={similarityPledgeChecked}
        comments={pledgeSettings.COMMENTS}
        onChange={() => {
          setSimilarityPledgeChecked(!similarityPledgeChecked)
        }}
        pledgeText={pledgeSettings.PLEDGE_TEXT}
        shouldShowPledgeError={shouldShowPledgeError}
        setShouldShowPledgeError={setShouldShowPledgeError}
        checkboxRef={similarityPledgeCheckboxRef}
      />
    )
  }

  const footerButtons = () => {
    return [
      {
        key: 'draft-status',
        shouldRender: () =>
          isLatestAttempt &&
          submission.state === 'unsubmitted' &&
          activeSubmissionType === 'online_text_entry' &&
          draftStatus != null,
        render: () => <DraftStatus status={draftStatus} />,
      },
      {
        key: 'cancel-draft',
        shouldRender: () =>
          submission === latestSubmission &&
          latestSubmission.state === 'unsubmitted' &&
          submission.attempt > 1,
        render: () => {
          return (
            <CancelAttemptButton
              handleCacheUpdate={cache => {
                updateCachedSubmissionDraft(cache, null)
              }}
              onError={() => setOnFailure(I18n.t('Error canceling draft'))}
              onSuccess={() => cancelDraftAction()}
              submission={latestSubmission}
            />
          )
        },
      },
      {
        key: 'back-to-draft',
        shouldRender: () =>
          submission !== latestSubmission && latestSubmission.state === 'unsubmitted',
        render: () => {
          const {attempt} = latestSubmission
          return (
            <Button data-testid="back-to-attempt-button" color="primary" onClick={showDraftAction}>
              {I18n.t('Back to Attempt %{attempt}', {attempt})}
            </Button>
          )
        },
      },
      {
        key: 'new-attempt',
        shouldRender: () => shouldRenderNewAttempt(),
        render: () => {
          return (
            <Button
              data-testid="new-attempt-button"
              color="primary"
              onClick={startNewAttemptAction}
            >
              {I18n.t('New Attempt')}
            </Button>
          )
        },
      },
      {
        key: 'mark-as-done',
        shouldRender: () => window.ENV.CONTEXT_MODULE_ITEM != null,
        render: () => renderMarkAsDoneButton(),
      },
      {
        key: 'submit',
        shouldRender: () => shouldRenderSubmit(),
        render: () => renderSubmitButton(),
      },
      {
        key: 'submit-self-assessment',
        shouldRender: () => shouldRenderSelfAssessment(),
        render: () => renderSelfAssessmentButton(),
      },
      {
        key: 'submit-peer-review',
        shouldRender: () => shouldRenderSubmitPeerReview(),
        render: () => renderSubmitPeerReviewButton(),
      },
    ]
  }

  const renderFooter = () => {
    const buttons = footerButtons()
      .filter(button => button.shouldRender())
      .map(button => ({
        element: button.render(),
        key: button.key,
      }))

    return (
      <StudentFooter assignmentID={ENV.ASSIGNMENT_ID} buttons={buttons} courseID={ENV.COURSE_ID} />
    )
  }

  const renderSubmitButton = () => {
<<<<<<< HEAD
    let activeTypeMeetsCriteria = false
    switch (activeSubmissionType) {
      case 'media_recording':
        activeTypeMeetsCriteria = submission?.submissionDraft?.meetsMediaRecordingCriteria
        break
      case 'online_text_entry':
        activeTypeMeetsCriteria = submission?.submissionDraft?.meetsTextEntryCriteria
        break
      case 'online_upload':
        activeTypeMeetsCriteria = submission?.submissionDraft?.meetsUploadCriteria
        break
      case 'online_url':
        activeTypeMeetsCriteria = submission?.submissionDraft?.meetsUrlCriteria
        break
      case 'student_annotation':
        activeTypeMeetsCriteria = submission?.submissionDraft?.meetsStudentAnnotationCriteria
        break
      case 'basic_lti_launch':
        activeTypeMeetsCriteria = submission?.submissionDraft?.meetsBasicLtiLaunchCriteria
        break
    }

=======
>>>>>>> 1b4a2133
    return (
      <Button
        id="submit-button"
        data-testid="submit-button"
<<<<<<< HEAD
        disabled={
          !submission.submissionDraft ||
          draftStatus === 'saving' ||
          isSubmitting ||
          !activeTypeMeetsCriteria
        }
=======
        disabled={draftStatus === 'saving' || isSubmitting}
>>>>>>> 1b4a2133
        color="primary"
        onClick={() => handleSubmitButton()}
        elementRef={(element) => submitButtonRef.current = element}
      >
        {I18n.t('Submit Assignment')}
      </Button>
    )
  }

  const renderSelfAssessmentButton = () => {
    return (
      <Button
        id="self-assess-button"
        data-testid="self-assess-button"
        disabled={!isSubmitted(submission)}
        color="primary"
        withBackground={false}
        onClick={() => setIsSelfAssessmentOpen(true)}
      >
        {I18n.t('Self-Assess')}
      </Button>
    )
  }

  const renderSubmitPeerReviewButton = () => {
    return (
      <Button
        id="submit-peer-review-button"
        data-testid="submit-peer-review-button"
        disabled={isSubmitting || !isRubricComplete(displayedAssessment)}
        color="primary"
        onClick={() => handleSubmitPeerReviewButton()}
      >
        {I18n.t('Submit')}
      </Button>
    )
  }

  const renderMarkAsDoneButton = () => {
    const errorMessage = I18n.t('Error updating status of module item')

    const {done, id: itemId, module_id: moduleId} = window.ENV.CONTEXT_MODULE_ITEM

    return (
      <MarkAsDoneButton
        done={!!done}
        itemId={itemId}
        moduleId={moduleId}
        onError={() => {
          setOnFailure(errorMessage)
        }}
      />
    )
  }

  const rubricTrayData = {
    title: assignment.rubric?.title,
    ratingOrder: assignment.rubric?.ratingOrder,
    freeFormCriterionComments: assignment.rubric?.free_form_criterion_comments,
    pointsPossible: assignment.rubric?.points_possible,
    criteria: (assignment.rubric?.criteria || []).map(criterion => {
      return {
        ...criterion,
        longDescription: criterion.long_description,
        criterionUseRange: criterion.criterion_use_range,
        learningOutcomeId: criterion.learning_outcome_id,
        ignoreForScoring: criterion.ignore_for_scoring,
        masteryPoints: criterion.mastery_points,
        ratings: criterion.ratings.map(rating => {
          return {
            ...rating,
            longDescription: rating.long_description,
            points: rating.points,
            criterionId: criterion.id,
          }
        }),
      }
    }),
  }

  const rubricAssessmentData = (selfAssessment?.data ?? []).map(data => {
    const points = data.points
    return {
      ...data,
      criterionId: data.criterion_id,
      points: typeof points === 'number' ? points : points.value,
    }
  })

  return (
    <>
      {isSubmitting ? <LoadingIndicator /> : renderAttemptTab()}
      <>
        {renderSimilarityPledge()}
        {renderFooter()}
      </>
      {showConfetti ? <Confetti /> : null}
      <PeerReviewPromptModal
        headerText={peerReviewHeaderText}
        headerMargin={peerReviewHeaderMargin}
        subHeaderText={peerReviewSubHeaderText}
        showSubHeaderBorder={peerReviewShowSubHeaderBorder}
        peerReviewButtonText={peerReviewButtonText}
        peerReviewButtonDisabled={peerReviewButtonDisabled}
        open={peerReviewPromptModalOpen}
        onClose={() => handleClosePeerReviewPromptModal()}
        onRedirect={() => handleRedirectToFirstPeerReview()}
      />
      <RubricAssessmentTray
        hidePoints={rubricData?.assignment?.rubricAssociation?.hide_points}
        isOpen={isSelfAssessmentOpen}
        isPreviewMode={!!selfAssessment}
        isSelfAssessment={shouldRenderSelfAssessment()}
        isPeerReview={false}
        onDismiss={() => setIsSelfAssessmentOpen(false)}
        rubricAssessmentData={rubricAssessmentData}
        rubric={rubricTrayData}
        viewModeOverride="horizontal"
        onSubmit={assessment => {
          const assessmentFormatted = {
            score: assessment.reduce((prev, curr) => prev + (curr.points ?? 0), 0),
            data: assessment.map(criterionAssessment => {
              const {points} = criterionAssessment
              const valid = !Number.isNaN(points)
              return {
                ...criterionAssessment,
                criterion_id: criterionAssessment.criterionId,
                points: {
                  text: points?.toString(),
                  valid,
                  value: points,
                },
              }
            }),
          }
          handleSubmitSelfAssessment(assessmentFormatted)
        }}
      />
    </>
  )
}

SubmissionManager.propTypes = {
  assignment: Assignment.shape,
  submission: Submission.shape,
  reviewerSubmission: Submission.shape,
  onSuccessfulPeerReview: PropTypes.func,
}

export default SubmissionManager<|MERGE_RESOLUTION|>--- conflicted
+++ resolved
@@ -215,10 +215,7 @@
   const apolloClient = useApolloClient()
 
   const similarityPledgeCheckboxRef = useRef(null)
-<<<<<<< HEAD
-=======
   const submitButtonRef = useRef(null)
->>>>>>> 1b4a2133
 
   const updateSubmissionDraftCache = (cache, result) => {
     if (!result.data.createSubmissionDraft.errors) {
@@ -549,13 +546,10 @@
       return
     }
 
-<<<<<<< HEAD
-=======
     if (!activeTypeMeetsCriteria(activeSubmissionType, submission)) {
       return
     }
 
->>>>>>> 1b4a2133
     if (multipleTypesDrafted(submission)) {
       const confirmed = await showConfirmationDialog({
         body: I18n.t(
@@ -890,45 +884,11 @@
   }
 
   const renderSubmitButton = () => {
-<<<<<<< HEAD
-    let activeTypeMeetsCriteria = false
-    switch (activeSubmissionType) {
-      case 'media_recording':
-        activeTypeMeetsCriteria = submission?.submissionDraft?.meetsMediaRecordingCriteria
-        break
-      case 'online_text_entry':
-        activeTypeMeetsCriteria = submission?.submissionDraft?.meetsTextEntryCriteria
-        break
-      case 'online_upload':
-        activeTypeMeetsCriteria = submission?.submissionDraft?.meetsUploadCriteria
-        break
-      case 'online_url':
-        activeTypeMeetsCriteria = submission?.submissionDraft?.meetsUrlCriteria
-        break
-      case 'student_annotation':
-        activeTypeMeetsCriteria = submission?.submissionDraft?.meetsStudentAnnotationCriteria
-        break
-      case 'basic_lti_launch':
-        activeTypeMeetsCriteria = submission?.submissionDraft?.meetsBasicLtiLaunchCriteria
-        break
-    }
-
-=======
->>>>>>> 1b4a2133
     return (
       <Button
         id="submit-button"
         data-testid="submit-button"
-<<<<<<< HEAD
-        disabled={
-          !submission.submissionDraft ||
-          draftStatus === 'saving' ||
-          isSubmitting ||
-          !activeTypeMeetsCriteria
-        }
-=======
         disabled={draftStatus === 'saving' || isSubmitting}
->>>>>>> 1b4a2133
         color="primary"
         onClick={() => handleSubmitButton()}
         elementRef={(element) => submitButtonRef.current = element}
