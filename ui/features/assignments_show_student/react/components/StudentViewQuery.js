--- conflicted
+++ resolved
@@ -48,12 +48,8 @@
     moduleUrl: `${baseUrl}/modules`,
     belongsToUnpublishedModule: ENV.belongs_to_unpublished_module,
     peerReviewModeEnabled: ENV.peer_review_mode_enabled,
-<<<<<<< HEAD
-    peerReviewAvailable: ENV.peer_review_available
-=======
     peerReviewAvailable: ENV.peer_review_available,
     peerDisplayName: ENV.peer_display_name
->>>>>>> b85be89e
   }
 
   if (ENV.PREREQS?.items?.[0]?.prev) {
