/*
 * Copyright (C) 2019 - present Instructure, Inc.
 *
 * This file is part of Canvas.
 *
 * Canvas is free software: you can redistribute it and/or modify it under
 * the terms of the GNU Affero General Public License as published by the Free
 * Software Foundation, version 3 of the License.
 *
 * Canvas is distributed in the hope that it will be useful, but WITHOUT ANY
 * WARRANTY; without even the implied warranty of MERCHANTABILITY or FITNESS FOR
 * A PARTICULAR PURPOSE. See the GNU Affero General Public License for more
 * details.
 *
 * You should have received a copy of the GNU Affero General Public License along
 * with this program. If not, see <http://www.gnu.org/licenses/>.
 */

import errorShipUrl from '@canvas/images/ErrorShip.svg'
import GenericErrorPage from '@canvas/generic-error-page'
import {useScope as useI18nScope} from '@canvas/i18n'
import {
  LOGGED_OUT_STUDENT_VIEW_QUERY,
  STUDENT_VIEW_QUERY,
<<<<<<< HEAD
  STUDENT_VIEW_QUERY_WITH_REVIEWER_SUBMISSION
=======
  STUDENT_VIEW_QUERY_WITH_REVIEWER_SUBMISSION,
>>>>>>> 908c291f
} from '@canvas/assignments/graphql/student/Queries'
import LoadingIndicator from '@canvas/loading-indicator'
import {useQuery} from 'react-apollo'
import React from 'react'
import {string} from 'prop-types'
import StudentContent from './StudentContent'
import SubmissionHistoriesQuery from './SubmissionHistoriesQuery'
import {transformRubricData} from '../helpers/RubricHelpers'

const I18n = useI18nScope('assignments_2_initial_query')

function getAssignmentEnvVariables() {
  const baseUrl = `${window.location.origin}/${ENV.context_asset_string.split('_')[0]}s/${
    ENV.context_asset_string.split('_')[1]
  }`

  const env = {
    assignmentUrl: `${baseUrl}/assignments`,
    courseId: ENV.context_asset_string.split('_')[1],
    currentUser: ENV.current_user,
    enrollmentState: ENV.enrollment_state,
    unlockDate: null,
    modulePrereq: null,
    moduleUrl: `${baseUrl}/modules`,
    belongsToUnpublishedModule: ENV.belongs_to_unpublished_module,
    originalityReportsForA2Enabled: ENV.originality_reports_for_a2_enabled,
    peerReviewModeEnabled: ENV.peer_review_mode_enabled,
    peerReviewAvailable: ENV.peer_review_available,
    peerDisplayName: ENV.peer_display_name,
    revieweeId: ENV.reviewee_id,
<<<<<<< HEAD
    anonymousAssetId: ENV.anonymous_asset_id
=======
    anonymousAssetId: ENV.anonymous_asset_id,
>>>>>>> 908c291f
  }

  if (ENV.PREREQS?.items?.[0]?.prev) {
    const prereq = ENV.PREREQS.items[0].prev
    env.modulePrereq = {
      title: prereq.title,
      link: prereq.html_url,
      __typename: 'modulePrereq',
    }
  } else if (ENV.PREREQS?.unlock_at) {
    env.unlockDate = ENV.PREREQS.unlock_at
  }

  return env
}

const ErrorPage = () => {
  return (
    <GenericErrorPage
      imageUrl={errorShipUrl}
      errorSubject={I18n.t('Assignments 2 Student initial query error')}
      errorCategory={I18n.t('Assignments 2 Student Error Page')}
    />
  )
}

const LoggedInStudentViewQuery = props => {
  const query =
    props.reviewerSubmissionID === undefined
      ? STUDENT_VIEW_QUERY
      : STUDENT_VIEW_QUERY_WITH_REVIEWER_SUBMISSION
  const {loading, error, data} = useQuery(query, {
    variables: {
      assignmentLid: props.assignmentLid,
      submissionID: props.submissionID,
<<<<<<< HEAD
      reviewerSubmissionID: props.reviewerSubmissionID
    }
=======
      reviewerSubmissionID: props.reviewerSubmissionID,
    },
>>>>>>> 908c291f
  })

  if (loading) return <LoadingIndicator />
  if (error) return <ErrorPage />

  document.title = data.assignment.name
  const dataWithEnv = JSON.parse(JSON.stringify(data))
  dataWithEnv.assignment.env = getAssignmentEnvVariables()
  dataWithEnv.assignment.rubric = transformRubricData(dataWithEnv.assignment.rubric)
  return <SubmissionHistoriesQuery initialQueryData={dataWithEnv} />
}

const LoggedOutStudentViewQuery = props => {
  const {loading, error, data} = useQuery(LOGGED_OUT_STUDENT_VIEW_QUERY, {
    variables: {assignmentLid: props.assignmentLid},
  })

  if (loading) return <LoadingIndicator />
  if (error) return <ErrorPage />

  document.title = data.assignment.name
  const dataWithEnv = JSON.parse(JSON.stringify(data))
  dataWithEnv.assignment.env = getAssignmentEnvVariables()
  return <StudentContent assignment={dataWithEnv.assignment} />
}

const StudentViewQuery = props => {
  if (props.submissionID) {
    return <LoggedInStudentViewQuery {...props} />
  } else {
    return <LoggedOutStudentViewQuery {...props} />
  }
}

StudentViewQuery.propTypes = {
  assignmentLid: string.isRequired,
  submissionID: string,
}

export default StudentViewQuery<|MERGE_RESOLUTION|>--- conflicted
+++ resolved
@@ -22,11 +22,7 @@
 import {
   LOGGED_OUT_STUDENT_VIEW_QUERY,
   STUDENT_VIEW_QUERY,
-<<<<<<< HEAD
-  STUDENT_VIEW_QUERY_WITH_REVIEWER_SUBMISSION
-=======
   STUDENT_VIEW_QUERY_WITH_REVIEWER_SUBMISSION,
->>>>>>> 908c291f
 } from '@canvas/assignments/graphql/student/Queries'
 import LoadingIndicator from '@canvas/loading-indicator'
 import {useQuery} from 'react-apollo'
@@ -57,11 +53,7 @@
     peerReviewAvailable: ENV.peer_review_available,
     peerDisplayName: ENV.peer_display_name,
     revieweeId: ENV.reviewee_id,
-<<<<<<< HEAD
-    anonymousAssetId: ENV.anonymous_asset_id
-=======
     anonymousAssetId: ENV.anonymous_asset_id,
->>>>>>> 908c291f
   }
 
   if (ENV.PREREQS?.items?.[0]?.prev) {
@@ -97,13 +89,8 @@
     variables: {
       assignmentLid: props.assignmentLid,
       submissionID: props.submissionID,
-<<<<<<< HEAD
-      reviewerSubmissionID: props.reviewerSubmissionID
-    }
-=======
       reviewerSubmissionID: props.reviewerSubmissionID,
     },
->>>>>>> 908c291f
   })
 
   if (loading) return <LoadingIndicator />
