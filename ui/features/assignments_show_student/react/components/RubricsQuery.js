/*
 * Copyright (C) 2019 - present Instructure, Inc.
 *
 * This file is part of Canvas.
 *
 * Canvas is free software: you can redistribute it and/or modify it under
 * the terms of the GNU Affero General Public License as published by the Free
 * Software Foundation, version 3 of the License.
 *
 * Canvas is distributed in the hope that it will be useful, but WITHOUT ANY
 * WARRANTY; without even the implied warranty of MERCHANTABILITY or FITNESS FOR
 * A PARTICULAR PURPOSE. See the GNU Affero General Public License for more
 * details.
 *
 * You should have received a copy of the GNU Affero General Public License along
 * with this program. If not, see <http://www.gnu.org/licenses/>.
 */
import {Assignment} from '@canvas/assignments/graphql/student/Assignment'
import errorShipUrl from '@canvas/images/ErrorShip.svg'
import GenericErrorPage from '@canvas/generic-error-page'
import {useScope as useI18nScope} from '@canvas/i18n'
import LoadingIndicator from '@canvas/loading-indicator'
import React from 'react'
import RubricTab from './RubricTab'
import {RUBRIC_QUERY} from '@canvas/assignments/graphql/student/Queries'
import {Submission} from '@canvas/assignments/graphql/student/Submission'
import {useQuery} from 'react-apollo'
import {transformRubricData, transformRubricAssessmentData} from '../helpers/RubricHelpers'
import useStore from './stores/index'
import {fillAssessment} from '@canvas/rubrics/react/helpers'

const I18n = useI18nScope('assignments_2')

export default function RubricsQuery(props) {
  const {loading, error, data} = useQuery(RUBRIC_QUERY, {
    variables: {
      assignmentLid: props.assignment._id,
      submissionID: props.submission.id,
      courseID: props.assignment.env.courseId,
      submissionAttempt: props.submission.attempt,
    },
<<<<<<< HEAD
    fetchPolicy: 'no-cache',
=======
    fetchPolicy: 'network-only',
>>>>>>> 147b3201
    onCompleted: data => {
      const parsedAssessments = data.submission?.rubricAssessmentsConnection?.nodes?.map(
        assessment => transformRubricAssessmentData(assessment)
      )
      const parsedRubric = transformRubricData(data.assignment.rubric)

      const assessment = props.assignment.env.peerReviewModeEnabled
        ? parsedAssessments?.find(assessment => assessment.assessor?._id === ENV.current_user.id)
        : parsedAssessments?.[0]
      const filledAssessment = fillAssessment(parsedRubric, assessment || {})

      useStore.setState({
        displayedAssessment: filledAssessment,
      })
    },
  })

  if (loading) {
    return <LoadingIndicator />
  }

  if (error) {
    return (
      <GenericErrorPage
        imageUrl={errorShipUrl}
        errorSubject={I18n.t('Assignments 2 Student initial query error')}
        errorCategory={I18n.t('Assignments 2 Student Error Page')}
      />
    )
  }

  return (
    <RubricTab
      assessments={data.submission?.rubricAssessmentsConnection?.nodes?.map(assessment =>
        transformRubricAssessmentData(assessment)
      )}
      key={props.submission.attempt}
      proficiencyRatings={
        data.course.account?.outcomeProficiency?.proficiencyRatingsConnection?.nodes
      }
      rubric={transformRubricData(data.assignment.rubric)}
      rubricAssociation={data.assignment.rubricAssociation}
      peerReviewModeEnabled={props.assignment.env.peerReviewModeEnabled}
    />
  )
}

RubricsQuery.propTypes = {
  assignment: Assignment.shape,
  submission: Submission.shape,
}<|MERGE_RESOLUTION|>--- conflicted
+++ resolved
@@ -39,11 +39,7 @@
       courseID: props.assignment.env.courseId,
       submissionAttempt: props.submission.attempt,
     },
-<<<<<<< HEAD
-    fetchPolicy: 'no-cache',
-=======
     fetchPolicy: 'network-only',
->>>>>>> 147b3201
     onCompleted: data => {
       const parsedAssessments = data.submission?.rubricAssessmentsConnection?.nodes?.map(
         assessment => transformRubricAssessmentData(assessment)
