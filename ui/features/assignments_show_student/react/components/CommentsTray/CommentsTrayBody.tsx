--- conflicted
+++ resolved
@@ -71,10 +71,6 @@
     setIsFetchingMoreComments(true)
     await fetchMore({
       variables: {
-<<<<<<< HEAD
-        // @ts-expect-error
-=======
->>>>>>> 80d4da09
         cursor: data.submissionComments.commentsConnection.pageInfo.startCursor,
         ...queryVariables,
       },
