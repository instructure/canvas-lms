--- conflicted
+++ resolved
@@ -16,11 +16,7 @@
  * with this program. If not, see <http://www.gnu.org/licenses/>.
  */
 
-<<<<<<< HEAD
-import I18n from 'i18n!assignments_2'
-=======
 import {useScope as useI18nScope} from '@canvas/i18n'
->>>>>>> 1c34e1a6
 import {IconAttachMediaLine} from '@instructure/ui-icons'
 import {Mutation} from 'react-apollo'
 import React, {Component} from 'react'
@@ -42,11 +38,8 @@
 import {UploadMediaStrings, MediaCaptureStrings} from '../../helpers/UploadMediaTranslations'
 import {EmojiPicker, EmojiQuickPicker} from '@canvas/emoji'
 
-<<<<<<< HEAD
-=======
 const I18n = useI18nScope('assignments_2')
 
->>>>>>> 1c34e1a6
 const languages = Object.keys(closedCaptionLanguages).map(key => {
   return {id: key, label: closedCaptionLanguages[key]}
 })
