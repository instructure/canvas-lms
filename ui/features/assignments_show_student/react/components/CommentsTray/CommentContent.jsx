/*
 * Copyright (C) 2019 - present Instructure, Inc.
 *
 * This file is part of Canvas.
 *
 * Canvas is free software: you can redistribute it and/or modify it under
 * the terms of the GNU Affero General Public License as published by the Free
 * Software Foundation, version 3 of the License.
 *
 * Canvas is distributed in the hope that it will be useful, but WITHOUT ANY
 * WARRANTY; without even the implied warranty of MERCHANTABILITY or FITNESS FOR
 * A PARTICULAR PURPOSE. See the GNU Affero General Public License for more
 * details.
 *
 * You should have received a copy of the GNU Affero General Public License along
 * with this program. If not, see <http://www.gnu.org/licenses/>.
 */
import {Alert} from '@instructure/ui-alerts'
import {AlertManagerContext} from '@canvas/alerts/react/AlertManager'
import {bool, arrayOf} from 'prop-types'
import CommentRow from './CommentRow'
import {useScope as createI18nScope} from '@canvas/i18n'
import {MARK_SUBMISSION_COMMENT_READ} from '@canvas/assignments/graphql/student/Mutations'
import noComments from '../../../images/NoComments.svg'
import noCommentsPeerReview from '../../../images/noCommentsPeerReview.svg'
import React, {useContext, useEffect} from 'react'
import {Submission} from '@canvas/assignments/graphql/student/Submission'
import {Assignment} from '@canvas/assignments/graphql/student/Assignment'
import {
  SUBMISSION_COMMENT_QUERY,
  SUBMISSION_HISTORIES_QUERY,
} from '@canvas/assignments/graphql/student/Queries'
import {SubmissionComment} from '@canvas/assignments/graphql/student/SubmissionComment'
import SVGWithTextPlaceholder from '../../SVGWithTextPlaceholder'
import {useMutation} from '@apollo/client'
import {View} from '@instructure/ui-view'
import {captureException} from '@sentry/react'

const I18n = createI18nScope('assignments_2')

export default function CommentContent(props) {
  const {setOnFailure, setOnSuccess} = useContext(AlertManagerContext)

  const [markCommentsRead, {data, called: mutationCalled, error: mutationError}] = useMutation(
    MARK_SUBMISSION_COMMENT_READ,
    {
      update(cache, result) {
        // ValidationError, different then the mutationError
        if (result.data?.markSubmissionCommentsRead?.errors) {
          return
        }

        // Set the read status for all of the submission comments we just
        // marked as read. I'm sad apollo isn't smart enough to do this without
        // us manually having to update the cache.
        const ids = result.data.markSubmissionCommentsRead.submissionComments.map(c => c._id)
        const updatedCommentIDs = new Set(ids)
        const commentQueryVariables = {
          query: SUBMISSION_COMMENT_QUERY,
          variables: {
            submissionId: props.submission.id,
            submissionAttempt: props.submission.attempt,
            peerReview: props.isPeerReviewEnabled,
          },
        }

        const {submissionComments} = JSON.parse(
          JSON.stringify(cache.readQuery(commentQueryVariables)),
        )
        submissionComments.commentsConnection.nodes.forEach(comment => {
          if (updatedCommentIDs.has(comment._id)) {
            comment.read = true
          }
        })

        cache.writeQuery({
          ...commentQueryVariables,
          data: {submissionComments},
        })

        // Now update the unreadCommentCount. We have to handle the current
        // submission and submission histories separately as they exist in
        // different parts in the apollo cache. Try the current submission first
        const submissionQueryVariables = {
          id: props.submission.id,
          fragment: Submission.fragment,
          fragmentName: 'Submission',
          variables: {submissionID: props.submission.id},
        }
        const cachedCurrentSubmission = cache.readFragment(submissionQueryVariables)

        if (
          cachedCurrentSubmission &&
          props.submission.attempt === cachedCurrentSubmission.attempt
        ) {
          const submission = JSON.parse(JSON.stringify(cachedCurrentSubmission))
          const newUnreadCount = Math.max(0, submission.unreadCommentCount - updatedCommentIDs.size)
          submission.unreadCommentCount = newUnreadCount
          cache.writeFragment({...submissionQueryVariables, data: submission})
        } else if (cachedCurrentSubmission) {
          const cachedHistories = cache.readQuery({
            query: SUBMISSION_HISTORIES_QUERY,
            variables: {submissionID: props.submission.id},
          })

          const histories = JSON.parse(JSON.stringify(cachedHistories))
          histories.node.submissionHistoriesConnection.nodes.forEach(history => {
            if (history.attempt !== props.submission.attempt) {
              return
            }

            const newUnreadCount = Math.max(0, history.unreadCommentCount - updatedCommentIDs.size)
            history.unreadCommentCount = newUnreadCount
          })

          cache.writeQuery({
            query: SUBMISSION_HISTORIES_QUERY,
            variables: {submissionID: props.submission.id},
            data: histories,
          })
        }
      },
    },
  )

  // Mark unread comments as read when the tray is opened
  useEffect(() => {
    const unreadComments = props.comments.filter(c => !c.read)
    if (unreadComments.length > 0) {
      const commentIds = props.comments
        .filter(comment => comment.read === false)
        .map(comment => comment._id)
      const timer = setTimeout(() => {
        markCommentsRead({variables: {commentIds, submissionId: props.submission.id}}).catch(
<<<<<<< HEAD
          captureException
=======
          captureException,
>>>>>>> 51db239a
        )
      }, 1000)

      return () => clearTimeout(timer)
    }
  }, [markCommentsRead, props.comments, props.submission])

  useEffect(() => {
    if (mutationCalled && !mutationError && !data?.markSubmissionCommentsRead?.errors) {
      setOnSuccess(I18n.t('All submission comments have been marked as read'))
    } else if (mutationError || data?.markSubmissionCommentsRead?.errors) {
      setOnFailure(I18n.t('There was a problem marking submission comments as read'))
    }
  }, [data, mutationCalled, mutationError, setOnFailure, setOnSuccess])

  const defaultText = I18n.t(
    "This is where you can leave a comment and view your instructor's feedback.",
  )
  const peerReviewText = I18n.t(
    'Add a comment to complete your peer review. You will only see comments written by you.',
  )
  const rubricPeerReviewText = I18n.t('You will only see comments written by you.')

  const peerReviewCompleteText = I18n.t('Your peer review is complete!')

  let placeholder
  if (!props.comments.length) {
    if (props.isPeerReviewEnabled) {
      if (props.assignment.rubric) {
        placeholder = (
          <SVGWithTextPlaceholder text={rubricPeerReviewText} url={noCommentsPeerReview} />
        )
      } else {
        placeholder = <SVGWithTextPlaceholder text={peerReviewText} url={noCommentsPeerReview} />
      }
    } else if (!props.submission.gradeHidden) {
      placeholder = <SVGWithTextPlaceholder text={defaultText} url={noComments} />
    }
  }
  const hasCompletedPeerReview = () => {
    const {reviewerSubmission, submission} = props
    if (!reviewerSubmission) return false

    const {assignedAssessments} = reviewerSubmission
    const matchingAssessment = assignedAssessments.find(x => x.assetId === submission._id)
    return matchingAssessment?.workflowState === 'completed'
  }
  return (
    <>
      {placeholder}
      {props.isPeerReviewEnabled && !props.assignment.rubric && hasCompletedPeerReview() && (
        <Alert
          variant="success"
          renderCloseButtonLabel="Close"
          margin="0 medium medium"
          transition="none"
        >
          {peerReviewCompleteText}
        </Alert>
      )}
      {[...props.comments]
        .sort((a, b) => new Date(a.updatedAt) - new Date(b.updatedAt))
        .map(comment => (
          <View as="div" key={comment._id} padding="0 medium 0 x-small">
            <CommentRow comment={comment} />
            <hr style={{margin: '1rem 1.5rem'}} />
          </View>
        ))}
    </>
  )
}

CommentContent.propTypes = {
  comments: arrayOf(SubmissionComment.shape).isRequired,
  assignment: Assignment.shape.isRequired,
  submission: Submission.shape.isRequired,
  isPeerReviewEnabled: bool,
  reviewerSubmission: Submission.shape,
}

CommentContent.defaultProps = {
  isPeerReviewEnabled: false,
}<|MERGE_RESOLUTION|>--- conflicted
+++ resolved
@@ -132,11 +132,7 @@
         .map(comment => comment._id)
       const timer = setTimeout(() => {
         markCommentsRead({variables: {commentIds, submissionId: props.submission.id}}).catch(
-<<<<<<< HEAD
-          captureException
-=======
           captureException,
->>>>>>> 51db239a
         )
       }, 1000)
 
