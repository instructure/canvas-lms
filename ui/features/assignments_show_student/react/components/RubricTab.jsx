--- conflicted
+++ resolved
@@ -16,16 +16,6 @@
  * with this program. If not, see <http://www.gnu.org/licenses/>.
  */
 import React, {useState} from 'react'
-<<<<<<< HEAD
-import { arrayOf, bool } from 'prop-types'
-import CanvasSelect from '@canvas/instui-bindings/react/Select'
-import { fillAssessment } from '@canvas/rubrics/react/helpers'
-import { useScope as useI18nScope } from '@canvas/i18n'
-import { ProficiencyRating } from '@canvas/assignments/graphql/student/ProficiencyRating'
-import { Rubric } from '@canvas/assignments/graphql/student/Rubric'
-import { RubricAssessment } from '@canvas/assignments/graphql/student/RubricAssessment'
-import { RubricAssociation } from '@canvas/assignments/graphql/student/RubricAssociation'
-=======
 import {arrayOf, bool} from 'prop-types'
 import CanvasSelect from '@canvas/instui-bindings/react/Select'
 import {fillAssessment} from '@canvas/rubrics/react/helpers'
@@ -34,20 +24,14 @@
 import {Rubric} from '@canvas/assignments/graphql/student/Rubric'
 import {RubricAssessment} from '@canvas/assignments/graphql/student/RubricAssessment'
 import {RubricAssociation} from '@canvas/assignments/graphql/student/RubricAssociation'
->>>>>>> be06df91
 import RubricComponent from '@canvas/rubrics/react/Rubric'
-import { Text } from '@instructure/ui-text'
-import { ToggleDetails } from '@instructure/ui-toggle-details'
-import { Alert } from '@instructure/ui-alerts'
-import { View } from '@instructure/ui-view'
+import {Text} from '@instructure/ui-text'
+import {ToggleDetails} from '@instructure/ui-toggle-details'
+import {Alert} from '@instructure/ui-alerts'
+import {View} from '@instructure/ui-view'
 import useStore from './stores/index'
-<<<<<<< HEAD
-import { RubricAssessmentTray, TraditionalView } from '@canvas/rubrics/react/RubricAssessment'
-import { Button } from '@instructure/ui-buttons'
-=======
 import {RubricAssessmentTray, TraditionalView} from '@canvas/rubrics/react/RubricAssessment'
 import {Button} from '@instructure/ui-buttons'
->>>>>>> be06df91
 
 const I18n = useI18nScope('assignments_2')
 
@@ -75,15 +59,9 @@
   }
 
   const onAssessmentChange = updatedAssessment => {
-<<<<<<< HEAD
-    const newState = { displayedAssessment: updatedAssessment }
-    if (enhancedRubricsEnabled) {
-      newState['isSavingRubricAssessment'] = true
-=======
     const newState = {displayedAssessment: updatedAssessment}
     if (enhancedRubricsEnabled) {
       newState.isSavingRubricAssessment = true
->>>>>>> be06df91
       setRubricTrayOpen(false)
     }
     useStore.setState(newState)
@@ -92,7 +70,7 @@
   const assessmentSelectorChanged = assessmentId => {
     const assessment = findAssessmentById(assessmentId)
     const filledAssessment = fillAssessment(props.rubric, assessment || {})
-    useStore.setState({ displayedAssessment: filledAssessment })
+    useStore.setState({displayedAssessment: filledAssessment})
   }
 
   const hasSubmittedAssessment = props.assessments?.some(
@@ -104,12 +82,6 @@
     return {
       ...data,
       criterionId: data.criterion_id,
-<<<<<<< HEAD
-      points: typeof points === 'number' ? points : points.value
-    }
-  })
-
-=======
       points: typeof points === 'number' ? points : points.value,
     }
   })
@@ -121,7 +93,6 @@
     freeFormCriterionComments: props.rubric?.free_form_criterion_comments,
   }
 
->>>>>>> be06df91
   const enhancedRubricsEnabled = ENV.FEATURES.enhanced_rubrics
   const showEnhancedRubricPeerReview = props.peerReviewModeEnabled && enhancedRubricsEnabled
   const hidePoints = props.rubricAssociation?.hide_points
@@ -136,12 +107,8 @@
         criteria={props.rubric.criteria}
         hidePoints={hidePoints}
         isPreviewMode={true}
-<<<<<<< HEAD
-        onUpdateAssessmentData={() => { }}
-=======
         isFreeFormCriterionComments={props.rubric.free_form_criterion_comments}
         onUpdateAssessmentData={() => {}}
->>>>>>> be06df91
         rubricTitle={props.rubric.title}
         rubricAssessmentData={rubricAssessmentData}
       />
@@ -169,77 +136,6 @@
           </Alert>
         )}
 
-<<<<<<< HEAD
-        {
-          showEnhancedRubricPeerReview ? (
-            <View as="div" margin="small 0 0 0">
-              <Button onClick={() => setRubricTrayOpen(!rubricTrayOpen)}>
-                {hasSubmittedAssessment ? I18n.t('View Rubric') : I18n.t('Fill Out Rubric')}
-              </Button>
-              <RubricAssessmentTray
-                hidePoints={hidePoints}
-                isOpen={rubricTrayOpen}
-                isPreviewMode={hasSubmittedAssessment}
-                isPeerReview={true}
-                onDismiss={() => setRubricTrayOpen(false)}
-                rubricAssessmentData={rubricAssessmentData}
-                rubric={props.rubric}
-                onSubmit={(assessment) => {
-                  const updatedState = {
-                    score: assessment.reduce((prev, curr) => prev + curr.points, 0),
-                    data: assessment.map(criterionAssessment => {
-                      const {points} = criterionAssessment
-                      const valid = !Number.isNaN(points)
-                      return {
-                        ...criterionAssessment,
-                        points: {
-                          text: points.toString(),
-                          valid,
-                          value: points
-                      }
-                    }})
-                  }
-                  onAssessmentChange(updatedState)
-                }}
-              />
-            </View>
-          ) : (
-            <ToggleDetails
-              defaultExpanded={true}
-              fluidWidth={true}
-              data-testid="fill-out-rubric-toggle"
-              summary={
-                <Text weight="bold">
-                  {props.peerReviewModeEnabled ? I18n.t('Fill Out Rubric') : I18n.t('View Rubric')}
-                </Text>
-              }
-            >
-              {!props.peerReviewModeEnabled && !!props.assessments?.length && (
-                <div style={{ marginBottom: '22px', width: '325px' }}>
-                  <CanvasSelect
-                    label={I18n.t('Select Grader')}
-                    value={displayedAssessment?._id}
-                    data-testid="select-grader-dropdown"
-                    onChange={(e, optionValue) => assessmentSelectorChanged(optionValue)}
-                  >
-                    {props.assessments.map(assessment => (
-                      <CanvasSelect.Option
-                        key={assessment._id}
-                        value={assessment._id}
-                        id={assessment._id}
-                      >
-                        {formatAssessor(assessment.assessor)}
-                      </CanvasSelect.Option>
-                    ))}
-                  </CanvasSelect>
-                </div>
-              )}
-
-              {renderRubricPreview()}
-            </ToggleDetails>
-          )
-        }
-=======
         {showEnhancedRubricPeerReview ? (
           <View as="div" margin="small 0 0 0">
             <Button onClick={() => setRubricTrayOpen(!rubricTrayOpen)}>
@@ -308,7 +204,6 @@
             {renderRubricPreview()}
           </ToggleDetails>
         )}
->>>>>>> be06df91
       </View>
     </div>
   )
