--- conflicted
+++ resolved
@@ -80,21 +80,13 @@
   )
 }
 
-<<<<<<< HEAD
-function renderAttemptsAndAvailability({assignment}) {
-=======
 function renderAttemptsAndAvailability({assignment, submission}) {
->>>>>>> 8737895f
   return (
     <View as="div" margin="medium 0">
       <Text as="div" weight="bold">
         {I18n.t(
           {zero: 'Unlimited Attempts', one: '1 Attempt', other: '%{count} Attempts'},
-<<<<<<< HEAD
-          {count: assignment.allowedAttempts || 0}
-=======
           {count: totalAllowedAttempts({assignment, submission}) || 0}
->>>>>>> 8737895f
         )}
       </Text>
       <Text as="div">
@@ -128,11 +120,7 @@
   } else {
     return (
       <>
-<<<<<<< HEAD
-        {renderAttemptsAndAvailability({assignment})}
-=======
         {renderAttemptsAndAvailability({assignment, submission})}
->>>>>>> 8737895f
         <AssignmentToggleDetails description={assignment.description} />
         {assignment.rubric && (
           <Suspense fallback={<LoadingIndicator />}>
