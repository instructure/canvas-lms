/*
 * Copyright (C) 2018 - present Instructure, Inc.
 *
 * This file is part of Canvas.
 *
 * Canvas is free software: you can redistribute it and/or modify it under
 * the terms of the GNU Affero General Public License as published by the Free
 * Software Foundation, version 3 of the License.
 *
 * Canvas is distributed in the hope that it will be useful, but WITHOUT ANY
 * WARRANTY; without even the implied warranty of MERCHANTABILITY or FITNESS FOR
 * A PARTICULAR PURPOSE. See the GNU Affero General Public License for more
 * details.
 *
 * You should have received a copy of the GNU Affero General Public License along
 * with this program. If not, see <http://www.gnu.org/licenses/>.
 */

import classNames from 'classnames'
import {element, oneOf, string} from 'prop-types'
import {useScope as createI18nScope} from '@canvas/i18n'
import React, {Component} from 'react'

import {IconCheckMarkSolid, IconLockSolid} from '@instructure/ui-icons'
import {omitProps} from '@instructure/ui-react-utils'
import {px} from '@instructure/ui-utils'
import {ScreenReaderContent} from '@instructure/ui-a11y-content'

const I18n = createI18nScope('assignments_2_shared_Steps')

export const stepLabels = {
  get available() {
    return I18n.t('Available')
  },
  get graded() {
    return I18n.t('Graded')
  },
  get notGradedYet() {
    return I18n.t('Not Graded Yet')
  },
  get submit() {
    return I18n.t('Submit')
  },
  get submitted() {
    return I18n.t('Submitted')
  },
  get unavailable() {
    return I18n.t('Unavailable')
  },
  get upload() {
    return I18n.t('Upload')
  },
  get uploaded() {
    return I18n.t('Uploaded')
  },
}

class StepItem extends Component {
  static propTypes = {
    status: oneOf(['button', 'complete', 'incomplete', 'in-progress', 'unavailable']),
    label: string.isRequired,
    icon: element,
    pinSize: string,
    placement: oneOf(['first', 'last', 'interior']),
  }

  static defaultProps = {
    placement: 'interior',
  }

  getStatusI18n() {
    switch (this.props.status) {
      case 'button':
        return I18n.t('button')
      case 'complete':
        return I18n.t('complete')
      case 'incomplete':
        return I18n.t('incomplete')
      case 'in-progress':
        return I18n.t('in-progress')
      case 'unavailable':
        return I18n.t('unavailable')
    }
  }

  selectIcon(Icon, status) {
    if (!Icon && status === 'complete') {
      return <IconCheckMarkSolid color="primary-inverse" />
    } else if (!Icon && status === 'unavailable') {
      return <IconLockSolid color="error" style={{display: 'flex'}} />
    } else if (typeof Icon === 'function') {
      return <Icon />
    } else if (Icon) {
      return Icon
    } else {
      return null
    }
  }

  pinSize = () => {
    switch (this.props.status) {
      case 'complete':
        return Math.round(px(this.props.pinSize) / 1.5)
      case 'unavailable':
        return Math.round(px(this.props.pinSize) / 1.2)
      case 'button':
        return Math.round(px(this.props.pinSize) / 1.05)
      case 'in-progress':
        return px(this.props.pinSize)
      default:
        return Math.round(px(this.props.pinSize) / 2.25)
    }
  }

  render() {
    const classes = {
      'step-item-step': true,
      [this.props.status]: true,
      [`placement--${this.props.placement}`]: true,
    }

    return (
      <span
        className={classNames(classes)}
        data-testid="step-item-step"
<<<<<<< HEAD
         
=======
>>>>>>> 51db239a
        {...omitProps(this.props, StepItem.propTypes)}
      >
        <span
          className="pinLayout"
          style={{
            height: px(this.props.pinSize),
          }}
        >
          <span
            style={{
              width: `${this.pinSize()}px`,
              height: `${this.pinSize()}px`,
            }}
            className="step-item-pin"
          >
            <span aria-hidden={true}>{this.selectIcon(this.props.icon, this.props.status)}</span>
          </span>
        </span>
        <span className="step-item-label" aria-hidden={true}>
          {this.props.label}
        </span>
        <ScreenReaderContent>{`${this.props.label} ${this.getStatusI18n()}`}</ScreenReaderContent>
      </span>
    )
  }
}

export default StepItem<|MERGE_RESOLUTION|>--- conflicted
+++ resolved
@@ -123,10 +123,6 @@
       <span
         className={classNames(classes)}
         data-testid="step-item-step"
-<<<<<<< HEAD
-         
-=======
->>>>>>> 51db239a
         {...omitProps(this.props, StepItem.propTypes)}
       >
         <span
