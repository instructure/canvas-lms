/*
 * Copyright (C) 2018 - present Instructure, Inc.
 *
 * This file is part of Canvas.
 *
 * Canvas is free software: you can redistribute it and/or modify it under
 * the terms of the GNU Affero General Public License as published by the Free
 * Software Foundation, version 3 of the License.
 *
 * Canvas is distributed in the hope that it will be useful, but WITHOUT ANY
 * WARRANTY; without even the implied warranty of MERCHANTABILITY or FITNESS FOR
 * A PARTICULAR PURPOSE. See the GNU Affero General Public License for more
 * details.
 *
 * You should have received a copy of the GNU Affero General Public License along
 * with this program. If not, see <http://www.gnu.org/licenses/>.
 */

import React from 'react'
import {useScope as useI18nScope} from '@canvas/i18n'

import {bool, func} from 'prop-types'
import {TeacherAssignmentShape, UserShape} from '../../assignmentData'
import {View} from '@instructure/ui-view'
import {Flex} from '@instructure/ui-flex'
import {CloseButton, IconButton} from '@instructure/ui-buttons'
import {Text} from '@instructure/ui-text'
import {Link} from '@instructure/ui-link'
import {Heading} from '@instructure/ui-heading'
import {Avatar} from '@instructure/ui-avatar'
import {Tray} from '@instructure/ui-tray'
/* import {DateTimeInput} from '@instructure/ui-forms' */
import OverrideAttempts from '../Overrides/OverrideAttempts'
import {
  IconArrowOpenEndLine,
  IconArrowOpenStartLine,
  IconEmailLine,
  IconSpeedGraderLine,
  IconUploadLine,
} from '@instructure/ui-icons'
import MessageStudents from '@canvas/message-students-modal'

const I18n = useI18nScope('assignments_2')

/*
 *  CAUTION: The InstUI DateTimeInput component was deprecated in v7.
 *  Rather than perform the InstUI upgrade for this part of assignments
 *  2, we are just going to short out those components and skip the tests.
 */
const DateTimeInput = () => <div className="fake-editable-datetime" />

export default class StudentTray extends React.Component {
  static propTypes = {
    assignment: TeacherAssignmentShape.isRequired,
    student: UserShape.isRequired,
    trayOpen: bool.isRequired,
    onHideTray: func,
    onPreviousStudent: func,
    onNextStudent: func,
  }

  constructor(props) {
    super(props)
    this.state = {
      messageFormOpen: false,
      allowedAttempts: this.props.assignment.allowedAttempts,
    }
  }

  renderTrayCloseButton() {
    return (
      <CloseButton
        placement="start"
        onClick={this.props.onHideTray}
        screenReaderLabel={I18n.t('Close student details')}
      />
    )
  }

  renderAvatar() {
    const name = this.props.student.shortName || this.props.student.name || I18n.t('User')
    return (
      <View textAlign="center" display="block" margin="auto auto small auto">
        <Link
          href={`/courses/${this.props.assignment.course.lid}/users/${this.props.student.lid}`}
          aria-label={I18n.t("Go to %{name}'s profile", {name})}
          target="_blank"
        >
          <Avatar
            size="x-large"
            name={name}
            src={this.props.student.avatarUrl}
            data-fs-exclude={true}
          />
        </Link>
      </View>
    )
  }

  renderSpeedgraderLink() {
    const assignmentLid = this.props.assignment.lid
    const courseLid = this.props.assignment.course.lid
    const studentLid = this.props.student.lid
    const speedgraderLink = encodeURI(
      `/courses/${courseLid}/gradebook/speed_grader?assignment_id=${assignmentLid}#{"student_id":"${studentLid}"}`
    )
    return (
      <Link
        href={speedgraderLink}
        isWithinText={false}
        margin="xx-small auto xx-small auto"
        renderIcon={IconSpeedGraderLine}
        target="_blank"
      >
        <Text transform="uppercase" size="small" lineHeight="fit">
          {I18n.t('SpeedGrader')}
        </Text>
      </Link>
    )
  }

  handleSubmitForStudent = () => {
    // eslint-disable-next-line no-alert
    window.confirm('Submit for Student is not implemented yet')
  }

  handleMessageButtonClick = e => {
    e.preventDefault()
    this.setState({
      messageFormOpen: true,
    })
  }

  handleMessageFormClose = e => {
    e.preventDefault()
    this.setState(
      {
        messageFormOpen: false,
      },
      () => {
        this.messageStudentsButton.focus()
      }
    )
  }

  onChangeDueAt = (_event, newValue) => {
    this.setState({dueAt: newValue})
  }

  onChangeAttempts = (field, newValue) => {
    this.setState({allowedAttempts: newValue})
  }

  renderActionLinks() {
    return (
      <>
        <Heading level="h4" as="h3" margin="medium auto auto auto">
          {I18n.t('Actions')}
        </Heading>
        <View display="block" margin="x-small none" padding="small">
          <Link
            as="button"
            renderIcon={IconEmailLine}
            elementRef={b => (this.messageStudentsButton = b)}
            onClick={this.handleMessageButtonClick}
            isWithinText={false}
            theme={{
              iconSize: '1.25rem',
              mediumPaddingHorizontal: '0',
              mediumHeight: '1',
<<<<<<< HEAD
              iconPlusTextMargin: '.5rem'
=======
              iconPlusTextMargin: '.5rem',
>>>>>>> d9328659
            }}
          >
            {I18n.t('Message Student')}
          </Link>
          <Link
            as="button"
            renderIcon={IconUploadLine}
            onClick={this.handleSubmitForStudent}
            isWithinText={false}
            margin="small auto auto auto"
            theme={{
              iconSize: '1.25rem',
              mediumPaddingHorizontal: '0',
              mediumHeight: '1.5rem',
<<<<<<< HEAD
              iconPlusTextMargin: '.5rem'
=======
              iconPlusTextMargin: '.5rem',
>>>>>>> d9328659
            }}
          >
            {I18n.t('Submit for Student')}
          </Link>
        </View>
      </>
    )
  }

  renderOverrideActions() {
    const hasDueDate = this.props.assignment.dueAt !== null
    return (
      <>
        <View as="div" margin="medium auto auto auto">
          <DateTimeInput
            description={I18n.t('Extend Due Date')}
            label={I18n.t('Extend Due Date')}
            dateLabel={I18n.t('Date')}
            datePreviousLabel={I18n.t('previous')}
            dateNextLabel={I18n.t('next')}
            timeLabel={I18n.t('Time')}
            onChange={this.onChangeDueAt}
            layout="stacked"
            value={hasDueDate ? this.props.assignment.dueAt : null}
            invalidDateTimeMessage={I18n.t('Invalid date and time')}
            messages={this.state.messages}
          />
        </View>

        <View as="div" margin="small auto auto auto">
          <OverrideAttempts
            allowedAttempts={this.state.allowedAttempts}
            variant="detail"
            stacked={true}
            onChange={this.onChangeAttempts}
          />
        </View>
      </>
    )
  }

  renderStudentSummary() {
    const submission = this.props.student.submission
    const validScore = submission.score || submission.score === 0
    const displayString = I18n.t('Score {{student_points}}/{{possible_points}}', {
      student_points: validScore ? submission.score : '\u2013',
      possible_points: this.props.assignment.pointsPossible,
    })

    return (
      <Flex>
        <Flex.Item shouldGrow={true} textAlign="center">
          <Text as="p" weight="bold" lineHeight="fit">
            {this.props.assignment.name}
          </Text>
          <Text as="p" lineHeight="fit">
            {displayString}
          </Text>
          {this.renderSpeedgraderLink()}
        </Flex.Item>
      </Flex>
    )
  }

  renderTrayBody() {
    const student = this.props.student
    const studentProfileUrl = `/courses/${this.props.assignment.course.lid}/users/${student.lid}`

    return (
      <View as="aside" padding="small medium 0">
        <header>
          {this.renderAvatar()}

          <div style={{margin: '0 auto auto -10%', width: '120%'}}>
            <Flex>
              <Flex.Item shouldShrink={true} textAlign="start">
                <IconButton
                  size="small"
                  renderIcon={IconArrowOpenStartLine}
                  withBackground={false}
                  withBorder={false}
                  onClick={this.props.onPreviousStudent}
                  screenReaderLabel={I18n.t('Previous student')}
                />
              </Flex.Item>
              <Flex.Item shouldGrow={true} textAlign="center">
                <Heading level="h3" as="h2">
                  <Link
                    size="large"
                    href={studentProfileUrl}
                    isWithinText={false}
                    aria-label={I18n.t("Go to %{name}'s profile", {name: student.shortName})}
                    target="_blank"
                    theme={{largePadding: '0.75rem', largeHeight: 'normal'}}
                  >
                    {student.shortName}
                  </Link>
                </Heading>
              </Flex.Item>
              <Flex.Item shouldShrink={true} textAlign="end">
                <IconButton
                  size="small"
                  renderIcon={IconArrowOpenEndLine}
                  withBackground={false}
                  withBorder={false}
                  onClick={this.props.onNextStudent}
                  screenReaderLabel={I18n.t('Next student')}
                />
              </Flex.Item>
            </Flex>
          </div>

          <View as="div" borderWidth="small 0" margin="small 0">
            {this.renderStudentSummary()}
          </View>
        </header>

        {this.renderActionLinks()}
        {this.renderOverrideActions()}
      </View>
    )
  }

  render() {
    return (
      <div>
        {this.state.messageFormOpen ? (
          <MessageStudents
            contextCode={`course_${this.props.assignment.course.lid}`}
            onRequestClose={this.handleMessageFormClose}
            open={this.state.messageFormOpen}
            recipients={[
              {
                id: this.props.student.lid,
                displayName: this.props.student.shortName,
              },
            ]}
            title={I18n.t('Send a message')}
          />
        ) : null}

        <Tray
          label={I18n.t('Student Details')}
          open={this.props.trayOpen}
          onDismiss={this.props.onHideTray}
          placement="end"
        >
          <View as="div" padding="medium">
            {this.renderTrayCloseButton()}
            {this.renderTrayBody()}
          </View>
        </Tray>
      </div>
    )
  }
}<|MERGE_RESOLUTION|>--- conflicted
+++ resolved
@@ -168,11 +168,7 @@
               iconSize: '1.25rem',
               mediumPaddingHorizontal: '0',
               mediumHeight: '1',
-<<<<<<< HEAD
-              iconPlusTextMargin: '.5rem'
-=======
               iconPlusTextMargin: '.5rem',
->>>>>>> d9328659
             }}
           >
             {I18n.t('Message Student')}
@@ -187,11 +183,7 @@
               iconSize: '1.25rem',
               mediumPaddingHorizontal: '0',
               mediumHeight: '1.5rem',
-<<<<<<< HEAD
-              iconPlusTextMargin: '.5rem'
-=======
               iconPlusTextMargin: '.5rem',
->>>>>>> d9328659
             }}
           >
             {I18n.t('Submit for Student')}
