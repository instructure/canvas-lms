/*
 * Copyright (C) 2024 - present Instructure, Inc.
 *
 * This file is part of Canvas.
 *
 * Canvas is free software: you can redistribute it and/or modify it under
 * the terms of the GNU Affero General Public License as published by the Free
 * Software Foundation, version 3 of the License.
 *
 * Canvas is distributed in the hope that it will be useful, but WITHOUT ANY
 * WARRANTY; without even the implied warranty of MERCHANTABILITY or FITNESS FOR
 * A PARTICULAR PURPOSE. See the GNU Affero General Public License for more
 * details.
 *
 * You should have received a copy of the GNU Affero General Public License along
 * with this program. If not, see <http://www.gnu.org/licenses/>.
 */

import React, {useState, useRef} from 'react'
import {Heading} from '@instructure/ui-heading'
import type {TeacherAssignmentType} from '../../graphql/AssignmentTeacherTypes'
import AssignmentPublishButton from './AssignmentPublishButton'
import {Pill} from '@instructure/ui-pill'
import {useScope as useI18nScope} from '@canvas/i18n'
import {
  IconPublishSolid,
  IconEditLine,
  IconUserLine,
  IconSpeedGraderLine,
} from '@instructure/ui-icons'
import WithBreakpoints, {type Breakpoints} from '@canvas/with-breakpoints'
import {Button} from '@instructure/ui-buttons'
import ItemAssignToTray from '@canvas/context-modules/differentiated-modules/react/Item/ItemAssignToTray'
import {Flex} from '@instructure/ui-flex'
import {Text} from '@instructure/ui-text'
import {View} from '@instructure/ui-view'
<<<<<<< HEAD
=======
import OptionsMenu from './OptionsMenu'
>>>>>>> 406d90fd

const I18n = useI18nScope('assignment_teacher_header')

interface HeaderProps {
  assignment: TeacherAssignmentType
  breakpoints: Breakpoints
}

const AssignmentHeader: React.FC<HeaderProps> = props => {
  const isMobile = props.breakpoints.mobileOnly
  const [assignToTray, setAssignToTray] = useState(false)
  const returnFocusTo = useRef(null)
  const speedgraderLink = `/courses/${props.assignment.course.lid}/gradebook/speed_grader?assignment_id=${props.assignment.lid}`
  const editLink = `/courses/${props.assignment.course.lid}/assignments/${props.assignment.lid}/edit`

  return (
    <Flex alignItems="start" direction="column" width="100%">
      <Flex
        direction={isMobile ? 'column' : 'row'}
        alignItems={isMobile ? 'center' : 'start'}
        width="100%"
        justifyItems="space-between"
        id="assignments-2-teacher-header"
      >
<<<<<<< HEAD
        <Flex
          direction="column"
          width={!isMobile ? '40%' : '100%'}
          alignItems={isMobile ? 'center' : 'start'}
        >
=======
        <Flex direction="column" width={!isMobile ? '40%' : '100%'} alignItems="start">
>>>>>>> 406d90fd
          <Heading data-testid="assignment-name" level="h1">
            {props.assignment.name}
          </Heading>
          <Flex id="submission-status">
            {props.assignment.hasSubmittedSubmissions && (
              <Pill
<<<<<<< HEAD
                statusLabel={I18n.t('Status')}
                renderIcon={<IconPublishSolid />}
                color="success"
                margin="x-small none"
                data-testid="assignment-status-pill"
              >
                <Text>{I18n.t('Published')}</Text>
=======
                renderIcon={<IconPublishSolid />}
                color="success"
                margin={!isMobile ? 'x-small none' : 'medium none none none'}
                data-testid="assignment-status-pill"
              >
                <Text>
                  <Text weight="bold">{I18n.t('Status')} </Text>
                  {I18n.t('Published')}
                </Text>
>>>>>>> 406d90fd
              </Pill>
            )}
          </Flex>
        </Flex>
        <View
          display={isMobile ? 'block' : 'flex'}
<<<<<<< HEAD
          margin={isMobile ? 'large none' : 'none'}
=======
          margin={isMobile ? 'medium none none none' : 'none'}
>>>>>>> 406d90fd
          width={isMobile ? '100%' : 'auto'}
          id="header-buttons"
        >
          {!props.assignment.hasSubmittedSubmissions && (
            <AssignmentPublishButton
              isPublished={props.assignment.state === 'published'}
              assignmentLid={props.assignment.lid}
              breakpoints={props.breakpoints}
            />
          )}
          {!isMobile && (
            <>
              <Button
                data-testid="edit-button"
                href={editLink}
                renderIcon={<IconEditLine />}
                margin="none none none medium"
              >
                <Text>{I18n.t('Edit')}</Text>
              </Button>
              <Button
                data-testid="assign-to-button"
                ref={returnFocusTo}
                onClick={() => setAssignToTray(true)}
                renderIcon={<IconUserLine />}
                margin="none none none medium"
              >
                <Text>{I18n.t('Assign To')}</Text>
              </Button>
              {props.assignment.state === 'published' && (
                <Button
                  data-testid="speedgrader-button"
                  href={speedgraderLink}
                  target="_blank"
                  renderIcon={<IconSpeedGraderLine />}
                  margin="none none none medium"
                >
                  <Text>{I18n.t('SpeedGrader')}</Text>
                </Button>
              )}
            </>
          )}
<<<<<<< HEAD
=======
          <OptionsMenu assignment={props.assignment} breakpoints={props.breakpoints} />
>>>>>>> 406d90fd
        </View>
      </Flex>

      <ItemAssignToTray
        open={assignToTray}
        onClose={() => setAssignToTray(false)}
        onDismiss={() => {
          setAssignToTray(false)
          if (returnFocusTo.current) {
            returnFocusTo.current.focus()
          }
        }}
        itemType="assignment"
        iconType="assignment"
        locale={ENV.LOCALE || 'env'}
        timezone={ENV.TIMEZONE || 'UTC'}
        courseId={props.assignment.course.lid}
        itemName={props.assignment.name}
        itemContentId={props.assignment.lid}
        pointsPossible={props.assignment.pointsPossible as number}
      />
    </Flex>
  )
}

export default WithBreakpoints(AssignmentHeader)<|MERGE_RESOLUTION|>--- conflicted
+++ resolved
@@ -34,10 +34,7 @@
 import {Flex} from '@instructure/ui-flex'
 import {Text} from '@instructure/ui-text'
 import {View} from '@instructure/ui-view'
-<<<<<<< HEAD
-=======
 import OptionsMenu from './OptionsMenu'
->>>>>>> 406d90fd
 
 const I18n = useI18nScope('assignment_teacher_header')
 
@@ -62,30 +59,13 @@
         justifyItems="space-between"
         id="assignments-2-teacher-header"
       >
-<<<<<<< HEAD
-        <Flex
-          direction="column"
-          width={!isMobile ? '40%' : '100%'}
-          alignItems={isMobile ? 'center' : 'start'}
-        >
-=======
         <Flex direction="column" width={!isMobile ? '40%' : '100%'} alignItems="start">
->>>>>>> 406d90fd
           <Heading data-testid="assignment-name" level="h1">
             {props.assignment.name}
           </Heading>
           <Flex id="submission-status">
             {props.assignment.hasSubmittedSubmissions && (
               <Pill
-<<<<<<< HEAD
-                statusLabel={I18n.t('Status')}
-                renderIcon={<IconPublishSolid />}
-                color="success"
-                margin="x-small none"
-                data-testid="assignment-status-pill"
-              >
-                <Text>{I18n.t('Published')}</Text>
-=======
                 renderIcon={<IconPublishSolid />}
                 color="success"
                 margin={!isMobile ? 'x-small none' : 'medium none none none'}
@@ -95,18 +75,13 @@
                   <Text weight="bold">{I18n.t('Status')} </Text>
                   {I18n.t('Published')}
                 </Text>
->>>>>>> 406d90fd
               </Pill>
             )}
           </Flex>
         </Flex>
         <View
           display={isMobile ? 'block' : 'flex'}
-<<<<<<< HEAD
-          margin={isMobile ? 'large none' : 'none'}
-=======
           margin={isMobile ? 'medium none none none' : 'none'}
->>>>>>> 406d90fd
           width={isMobile ? '100%' : 'auto'}
           id="header-buttons"
         >
@@ -149,10 +124,7 @@
               )}
             </>
           )}
-<<<<<<< HEAD
-=======
           <OptionsMenu assignment={props.assignment} breakpoints={props.breakpoints} />
->>>>>>> 406d90fd
         </View>
       </Flex>
 
