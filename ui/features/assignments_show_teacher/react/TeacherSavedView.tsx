/*
 * Copyright (C) 2024 - present Instructure, Inc.
 *
 * This file is part of Canvas.
 *
 * Canvas is free software: you can redistribute it and/or modify it under
 * the terms of the GNU Affero General Public License as published by the Free
 * Software Foundation, version 3 of the License.
 *
 * Canvas is distributed in the hope that it will be useful, but WITHOUT ANY
 * WARRANTY; without even the implied warranty of MERCHANTABILITY or FITNESS FOR
 * A PARTICULAR PURPOSE. See the GNU Affero General Public License for more
 * details.
 *
 * You should have received a copy of the GNU Affero General Public License along
 * with this program. If not, see <http://www.gnu.org/licenses/>.
 */

import React from 'react'
import type {TeacherAssignmentType} from '@canvas/assignments/graphql/teacher/AssignmentTeacherTypes'
import AssignmentHeader from '@canvas/assignments/react/AssignmentHeader'
import AssignmentFooter from './components/AssignmentFooter'
import AssignmentTabs from './components/AssignmentTabs'
import WithBreakpoints, {type Breakpoints} from '@canvas/with-breakpoints'
import {ASSIGNMENT_VIEW_TYPES} from '@canvas/assignments/react/AssignmentTypes'
import {queryClient} from '@canvas/query'
import {QueryClientProvider} from '@tanstack/react-query'
import getModuleItemId from './utils/getModuleItemId'

interface TeacherViewProps {
  assignment: TeacherAssignmentType
  breakpoints?: Breakpoints
}

const TeacherSavedView: React.FC<TeacherViewProps> = ({assignment, breakpoints = {}}) => {
  const moduleItemId = getModuleItemId(assignment)

  return (
    <QueryClientProvider client={queryClient}>
      <AssignmentHeader
        type={ASSIGNMENT_VIEW_TYPES.SAVED}
        assignment={assignment}
        breakpoints={breakpoints}
      />
      {/* The main content of the saved view could go here */}
      {ENV.PEER_REVIEW_ALLOCATION_AND_GRADING_ENABLED && assignment.peerReviews?.enabled && (
<<<<<<< HEAD
        <AssignmentTabs />
=======
        <AssignmentTabs assignment={assignment} />
>>>>>>> 67acb827
      )}
      {moduleItemId && <AssignmentFooter moduleItemId={moduleItemId} />}
    </QueryClientProvider>
  )
}

export default WithBreakpoints(TeacherSavedView)<|MERGE_RESOLUTION|>--- conflicted
+++ resolved
@@ -44,11 +44,7 @@
       />
       {/* The main content of the saved view could go here */}
       {ENV.PEER_REVIEW_ALLOCATION_AND_GRADING_ENABLED && assignment.peerReviews?.enabled && (
-<<<<<<< HEAD
-        <AssignmentTabs />
-=======
         <AssignmentTabs assignment={assignment} />
->>>>>>> 67acb827
       )}
       {moduleItemId && <AssignmentFooter moduleItemId={moduleItemId} />}
     </QueryClientProvider>
