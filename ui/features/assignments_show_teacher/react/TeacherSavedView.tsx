/*
 * Copyright (C) 2024 - present Instructure, Inc.
 *
 * This file is part of Canvas.
 *
 * Canvas is free software: you can redistribute it and/or modify it under
 * the terms of the GNU Affero General Public License as published by the Free
 * Software Foundation, version 3 of the License.
 *
 * Canvas is distributed in the hope that it will be useful, but WITHOUT ANY
 * WARRANTY; without even the implied warranty of MERCHANTABILITY or FITNESS FOR
 * A PARTICULAR PURPOSE. See the GNU Affero General Public License for more
 * details.
 *
 * You should have received a copy of the GNU Affero General Public License along
 * with this program. If not, see <http://www.gnu.org/licenses/>.
 */

import React from 'react'
import type {TeacherAssignmentType} from '@canvas/assignments/graphql/teacher/AssignmentTeacherTypes'
import AssignmentDetailsView from '@canvas/assignments/react/AssignmentDescription'
import AssignmentHeader from '@canvas/assignments/react/AssignmentHeader'
import AssignmentFooter from './components/AssignmentFooter'
import AssignmentTabs from './components/AssignmentTabs'
import WithBreakpoints, {type Breakpoints} from '@canvas/with-breakpoints'
import {ASSIGNMENT_VIEW_TYPES} from '@canvas/assignments/react/AssignmentTypes'
import {queryClient} from '@canvas/query'
import {QueryClientProvider} from '@tanstack/react-query'
import getModuleItemId from './utils/getModuleItemId'

interface TeacherViewProps {
  assignment: TeacherAssignmentType
  breakpoints?: Breakpoints
}

const TeacherSavedView: React.FC<TeacherViewProps> = ({assignment, breakpoints = {}}) => {
  const moduleItemId = getModuleItemId(assignment)

  return (
    <QueryClientProvider client={queryClient}>
      <AssignmentHeader
        type={ASSIGNMENT_VIEW_TYPES.SAVED}
        assignment={assignment}
        breakpoints={breakpoints}
      />
      {/* The main content of the saved view could go here */}
<<<<<<< HEAD
      {ENV.PEER_REVIEW_ALLOCATION_AND_GRADING_ENABLED && assignment.peerReviews?.enabled && (
        <AssignmentTabs assignment={assignment} />
=======
      {ENV.PEER_REVIEW_ALLOCATION_ENABLED && assignment.peerReviews?.enabled ? (
        <AssignmentTabs assignment={assignment} />
      ) : (
        <AssignmentDetailsView description={assignment.description} />
>>>>>>> 99838eca
      )}
      {moduleItemId && <AssignmentFooter moduleItemId={moduleItemId} />}
    </QueryClientProvider>
  )
}

export default WithBreakpoints(TeacherSavedView)<|MERGE_RESOLUTION|>--- conflicted
+++ resolved
@@ -44,15 +44,10 @@
         breakpoints={breakpoints}
       />
       {/* The main content of the saved view could go here */}
-<<<<<<< HEAD
-      {ENV.PEER_REVIEW_ALLOCATION_AND_GRADING_ENABLED && assignment.peerReviews?.enabled && (
-        <AssignmentTabs assignment={assignment} />
-=======
       {ENV.PEER_REVIEW_ALLOCATION_ENABLED && assignment.peerReviews?.enabled ? (
         <AssignmentTabs assignment={assignment} />
       ) : (
         <AssignmentDetailsView description={assignment.description} />
->>>>>>> 99838eca
       )}
       {moduleItemId && <AssignmentFooter moduleItemId={moduleItemId} />}
     </QueryClientProvider>
