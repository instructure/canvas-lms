/*
 * Copyright (C) 2025 - present Instructure, Inc.
 *
 * This file is part of Canvas.
 *
 * Canvas is free software: you can redistribute it and/or modify it under
 * the terms of the GNU Affero General Public License as published by the Free
 * Software Foundation, version 3 of the License.
 *
 * Canvas is distributed in the hope that it will be useful, but WITHOUT ANY
 * WARRANTY; without even the implied warranty of MERCHANTABILITY or FITNESS FOR
 * A PARTICULAR PURPOSE. See the GNU Affero General Public License for more
 * details.
 *
 * You should have received a copy of the GNU Affero General Public License along
 * with this program. If not, see <http://www.gnu.org/licenses/>.
 */

import React from 'react'
import {render, screen} from '@testing-library/react'
import {MockedQueryClientProvider} from '@canvas/test-utils/query'
import {QueryClient} from '@tanstack/react-query'
import type {TeacherAssignmentType} from '@canvas/assignments/graphql/teacher/AssignmentTeacherTypes'
import TeacherSavedView from '../TeacherSavedView'

const mockUseModuleSequence = jest.fn()

jest.mock('../utils/getModuleItemId', () => ({
  __esModule: true,
  default: jest.fn(assignment => {
    if (assignment?.modules && assignment.modules.length > 0) {
      return assignment.modules[0].lid
    }
    return null
  }),
}))

jest.mock('../hooks/useModuleSequence', () => ({
  __esModule: true,
  default: (...args: any[]) => mockUseModuleSequence(...args),
}))

const createMockAssignment = (
  overrides: Partial<TeacherAssignmentType> = {},
): TeacherAssignmentType =>
  ({
    id: '1',
    gid: 'assignment_1',
    name: 'Test Assignment',
    description: 'Test Description',
    pointsPossible: 100,
    dueAt: null,
    lockAt: null,
    unlockAt: null,
    state: 'published',
    course: {
      id: 'course_1',
      name: 'Test Course',
    },
    peerReviews: {
      enabled: false,
    },
    modules: [],
    ...overrides,
  }) as TeacherAssignmentType

describe('TeacherSavedView', () => {
  const renderWithQueryClient = (ui: React.ReactElement) => {
    const queryClient = new QueryClient({
      defaultOptions: {
        queries: {
          retry: false,
        },
      },
    })

    return render(<MockedQueryClientProvider client={queryClient}>{ui}</MockedQueryClientProvider>)
  }

  beforeEach(() => {
    jest.clearAllMocks()
    mockUseModuleSequence.mockReturnValue({
      isLoading: false,
      error: null,
      sequence: {
        next: null,
        previous: null,
      },
    })
  })

  describe('Assignment Header', () => {
    it('renders the assignment header with correct props', () => {
      const assignment = createMockAssignment({
        name: 'Math Homework',
      })
      renderWithQueryClient(<TeacherSavedView assignment={assignment} breakpoints={{}} />)

      expect(screen.getByTestId('assignment-header')).toBeInTheDocument()
      expect(screen.getByText('Math Homework')).toBeInTheDocument()
    })
  })

  describe('Peer Review Tabs', () => {
    beforeEach(() => {
      window.ENV.PEER_REVIEW_ALLOCATION_ENABLED = true
    })

    it('does not render AssignmentTabs when peer reviews are disabled', () => {
      const assignment = createMockAssignment({
        peerReviews: {
          enabled: false,
          count: 0,
        },
      })

      renderWithQueryClient(<TeacherSavedView assignment={assignment} breakpoints={{}} />)
      expect(screen.queryByTestId('assignment-tab')).not.toBeInTheDocument()
      expect(screen.queryByTestId('peer-review-tab')).not.toBeInTheDocument()
    })

    it('does not render AssignmentTabs when PEER_REVIEW_ALLOCATION_ENABLED is false', () => {
      window.ENV.PEER_REVIEW_ALLOCATION_ENABLED = false
      const assignment = createMockAssignment({
        peerReviews: {
          enabled: true,
          count: 2,
        },
      })

      renderWithQueryClient(<TeacherSavedView assignment={assignment} breakpoints={{}} />)
      expect(screen.queryByTestId('assignment-tab')).not.toBeInTheDocument()
      expect(screen.queryByTestId('peer-review-tab')).not.toBeInTheDocument()
    })

    it('renders AssignmentTabs when peer reviews are enabled and PEER_REVIEW_ALLOCATION_ENABLED is true', () => {
      const assignment = createMockAssignment({
        peerReviews: {
          enabled: true,
          count: 2,
        },
      })

      renderWithQueryClient(<TeacherSavedView assignment={assignment} breakpoints={{}} />)
      expect(screen.getByTestId('assignment-tab')).toBeInTheDocument()
      expect(screen.getByTestId('peer-review-tab')).toBeInTheDocument()
    })

    it('handles undefined peerReviews object gracefully', () => {
      const assignment = createMockAssignment({
        peerReviews: undefined,
      })

      renderWithQueryClient(<TeacherSavedView assignment={assignment} breakpoints={{}} />)
      expect(screen.queryByTestId('assignment-tabs')).not.toBeInTheDocument()
      expect(screen.getByTestId('assignment-header')).toBeInTheDocument()
    })
  })

  describe('Assignment Details View', () => {
    beforeEach(() => {
      window.ENV.PEER_REVIEW_ALLOCATION_ENABLED = true
    })

    it('renders AssignmentDetailsView when peer reviews are disabled', () => {
      const assignment = createMockAssignment({
        description: 'This is the assignment description',
        peerReviews: {
          enabled: false,
<<<<<<< HEAD
=======
          count: 0,
>>>>>>> e69b96c5
        },
      })

      renderWithQueryClient(<TeacherSavedView assignment={assignment} breakpoints={{}} />)
      expect(screen.getByTestId('assignments-2-assignment-description')).toBeInTheDocument()
      expect(screen.getByText('This is the assignment description')).toBeInTheDocument()
    })

    it('renders AssignmentDetailsView when PEER_REVIEW_ALLOCATION_ENABLED is false', () => {
      window.ENV.PEER_REVIEW_ALLOCATION_ENABLED = false
      const assignment = createMockAssignment({
        description: 'Another description',
        peerReviews: {
          enabled: true,
<<<<<<< HEAD
=======
          count: 2,
>>>>>>> e69b96c5
        },
      })

      renderWithQueryClient(<TeacherSavedView assignment={assignment} breakpoints={{}} />)
      expect(screen.getByTestId('assignments-2-assignment-description')).toBeInTheDocument()
      expect(screen.getByText('Another description')).toBeInTheDocument()
    })

    it('renders AssignmentDetailsView inside tabs when tabs are rendered', () => {
      const assignment = createMockAssignment({
        description: 'Description inside tabs',
        peerReviews: {
          enabled: true,
<<<<<<< HEAD
=======
          count: 2,
>>>>>>> e69b96c5
        },
      })

      renderWithQueryClient(<TeacherSavedView assignment={assignment} breakpoints={{}} />)
      expect(screen.getByTestId('assignment-tab')).toBeInTheDocument()
      expect(screen.getByTestId('assignments-2-assignment-description')).toBeInTheDocument()
      expect(screen.getByText('Description inside tabs')).toBeInTheDocument()
    })

    it('renders AssignmentDetailsView with empty description message when description is missing', () => {
      const assignment = createMockAssignment({
        description: '',
        peerReviews: {
          enabled: false,
<<<<<<< HEAD
=======
          count: 0,
>>>>>>> e69b96c5
        },
      })

      renderWithQueryClient(<TeacherSavedView assignment={assignment} breakpoints={{}} />)
      expect(screen.getByTestId('assignments-2-assignment-description')).toBeInTheDocument()
      expect(
        screen.getByText('No additional details were added for this assignment.'),
      ).toBeInTheDocument()
    })
  })

  describe('Assignment Footer', () => {
    it('renders AssignmentFooter when module exists', () => {
      const assignment = createMockAssignment({
        modules: [{lid: '123', name: 'module'}],
      })

      renderWithQueryClient(<TeacherSavedView assignment={assignment} breakpoints={{}} />)
      expect(screen.getByTestId('assignment-footer')).toBeInTheDocument()
    })

    it('does not render AssignmentFooter when no modules exist', () => {
      const assignment = createMockAssignment({
        modules: [],
      })

      renderWithQueryClient(<TeacherSavedView assignment={assignment} breakpoints={{}} />)
      expect(screen.queryByTestId('assignment-footer')).not.toBeInTheDocument()
    })

    it('does not render AssignmentFooter when modules is undefined', () => {
      const assignment = createMockAssignment({
        modules: undefined,
      })

      renderWithQueryClient(<TeacherSavedView assignment={assignment} breakpoints={{}} />)
      expect(screen.queryByTestId('assignment-footer')).not.toBeInTheDocument()
    })
  })
})<|MERGE_RESOLUTION|>--- conflicted
+++ resolved
@@ -167,10 +167,7 @@
         description: 'This is the assignment description',
         peerReviews: {
           enabled: false,
-<<<<<<< HEAD
-=======
           count: 0,
->>>>>>> e69b96c5
         },
       })
 
@@ -185,10 +182,7 @@
         description: 'Another description',
         peerReviews: {
           enabled: true,
-<<<<<<< HEAD
-=======
-          count: 2,
->>>>>>> e69b96c5
+          count: 2,
         },
       })
 
@@ -202,10 +196,7 @@
         description: 'Description inside tabs',
         peerReviews: {
           enabled: true,
-<<<<<<< HEAD
-=======
-          count: 2,
->>>>>>> e69b96c5
+          count: 2,
         },
       })
 
@@ -220,10 +211,7 @@
         description: '',
         peerReviews: {
           enabled: false,
-<<<<<<< HEAD
-=======
           count: 0,
->>>>>>> e69b96c5
         },
       })
 
