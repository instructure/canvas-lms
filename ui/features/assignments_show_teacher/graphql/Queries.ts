--- conflicted
+++ resolved
@@ -118,10 +118,7 @@
         ...AssignmentOverrides
       }
       hasSubmittedSubmissions
-<<<<<<< HEAD
-=======
       submissionsDownloads
->>>>>>> f00ce2da
       submissions: submissionsConnection(
         filter: {states: [submitted, unsubmitted, graded, ungraded, pending_review]}
       ) {
