--- conflicted
+++ resolved
@@ -49,10 +49,6 @@
   }
 
   function renderExternalToolDrawer(): void {
-<<<<<<< HEAD
-     
-=======
->>>>>>> 51db239a
     ReactDOM.render(
       <ContentTypeExternalToolDrawer
         tool={selectedTool}
@@ -72,20 +68,12 @@
   }
 
   function renderTopNavigationTools(): void {
-<<<<<<< HEAD
-     
-=======
->>>>>>> 51db239a
     ReactDOM.render(
       <TopNavigationTools tools={ENV.top_navigation_tools} handleToolLaunch={handleToolLaunch} />,
       topNavToolsMountPoint,
     )
 
     if (mobileTopNavToolsMountPoint) {
-<<<<<<< HEAD
-       
-=======
->>>>>>> 51db239a
       ReactDOM.render(
         <MobileTopNavigationTools
           tools={ENV.top_navigation_tools}
