--- conflicted
+++ resolved
@@ -49,10 +49,6 @@
   }
 
   function renderExternalToolDrawer(): void {
-<<<<<<< HEAD
-     
-=======
->>>>>>> 4b8c5dea
     ReactDOM.render(
       <ContentTypeExternalToolDrawer
         tool={selectedTool}
@@ -72,20 +68,12 @@
   }
 
   function renderTopNavigationTools(): void {
-<<<<<<< HEAD
-     
-=======
->>>>>>> 4b8c5dea
     ReactDOM.render(
       <TopNavigationTools tools={ENV.top_navigation_tools} handleToolLaunch={handleToolLaunch} />,
       topNavToolsMountPoint,
     )
 
     if (mobileTopNavToolsMountPoint) {
-<<<<<<< HEAD
-       
-=======
->>>>>>> 4b8c5dea
       ReactDOM.render(
         <MobileTopNavigationTools
           tools={ENV.top_navigation_tools}
