--- conflicted
+++ resolved
@@ -47,12 +47,9 @@
        });
      }
 */
-<<<<<<< HEAD
-=======
 
 /* eslint-disable no-restricted-globals, import/no-amd */
 
->>>>>>> 31fbffe1
 define([], function () {
   if (!window.Worker) {
     // if this browser doesn't support web workers, this module does nothing
