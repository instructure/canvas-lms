/*
 * Copyright (C) 2011 - present Instructure, Inc.
 *
 * This file is part of Canvas.
 *
 * Canvas is free software: you can redistribute it and/or modify it under
 * the terms of the GNU Affero General Public License as published by the Free
 * Software Foundation, version 3 of the License.
 *
 * Canvas is distributed in the hope that it will be useful, but WITHOUT ANY
 * WARRANTY; without even the implied warranty of MERCHANTABILITY or FITNESS FOR
 * A PARTICULAR PURPOSE. See the GNU Affero General Public License for more
 * details.
 *
 * You should have received a copy of the GNU Affero General Public License along
 * with this program. If not, see <http://www.gnu.org/licenses/>.
 */

import FileUploadQuestionView from '../backbone/views/FileUploadQuestionView'
import File from '@canvas/files/backbone/models/File.coffee'
import {useScope as useI18nScope} from '@canvas/i18n'
import numberHelper from '@canvas/i18n/numberHelper'
import $ from 'jquery'
import autoBlurActiveInput from './behaviors/autoBlurActiveInput'
import _ from 'underscore'
import LDBLoginPopup from '../backbone/views/LDBLoginPopup'
import quizTakingPolice from './quiz_taking_police'
import QuizLogAuditing from '@canvas/quiz-log-auditing'
import QuizLogAuditingEventDumper from '@canvas/quiz-log-auditing/jquery/dump_events'
import RichContentEditor from '@canvas/rce/RichContentEditor'
import '@canvas/jquery/jquery.ajaxJSON'
import '@canvas/util/toJSON'
import '@canvas/datetime' /* friendlyDatetime, friendlyDate */
import '@canvas/forms/jquery/jquery.instructure_forms' /* getFormData, errorBox */
import 'jqueryui/dialog'
import '@canvas/rails-flash-notifications'
import 'jquery-scroll-to-visible/jquery.scrollTo'
import '@canvas/quizzes/jquery/behaviors/quiz_selectmenu'

const I18n = useI18nScope('quizzes.take_quiz')

RichContentEditor.preloadRemoteModule()

let lastAnswerSelected = null
let lastSuccessfulSubmissionData = null
let showDeauthorizedDialog

const quizSubmission = (function () {
  let timeMod = 0
  const endAt = $('.end_at')
  const endAtParsed = endAt.text() && new Date(endAt.text())
  const dueAt = $('.due_at')
  const dueAtParsed = dueAt.text() && new Date(dueAt.text())
  const startedAt = $('.started_at')
  const $countdownSeconds = $('.countdown_seconds')
  const $timeRunningTimeRemaining = $('.time_running,.time_remaining')
  const $lastSaved = $('#last_saved_indicator')
  const $timerAutosubmitDisabled = $('.timer_autosubmit_disabled'),
    timerAutosubmitDisabledParsed = $timerAutosubmitDisabled.text() === 'true',
    $endAtWithoutTimeLimit = $('.end_at_without_time_limit'),
    endAtWithoutTimeLimitParsed =
      $endAtWithoutTimeLimit.text() && new Date($endAtWithoutTimeLimit.text())
  // $('.time_running,.time_remaining') is probably not yet loaded at the time
  const $timeRunningFunc = function () {
    if ($timeRunningTimeRemaining.length > 0) return $timeRunningTimeRemaining
    return $('.time_running,.time_remaining')
  }

  return {
    countDown: null,
    fiveMinuteDeadline: false,
    oneMinuteDeadline: false,
    submitting: false,
    dialogged: false,
    inBackground: false,
    contentBoxCounter: 0,
    lastSubmissionUpdate: new Date(),
    currentlyBackingUp: false,
    endAt,
    endAtParsed,
    timerAutosubmitDisabledParsed,
    endAtWithoutTimeLimitParsed,
    timeToEndWithoutTimeLimit:
      endAtWithoutTimeLimitParsed && endAtWithoutTimeLimitParsed - new Date(),
    startedAt,
    hasTimeLimit: !!ENV.QUIZ.time_limit,
    timeLeft: parseInt($('.time_left').text(), 10) * 1000,
    timeToDueDate: dueAtParsed - new Date(),
    oneAtATime: $('#submit_quiz_form').hasClass('one_question_at_a_time'),
    cantGoBack: $('#submit_quiz_form').hasClass('cant_go_back'),
    finalSubmitButtonClicked: false,
    clockInterval: 500,
    backupsDisabled: document.location.search.search(/backup=false/) > -1,
    clearAccessCode: true,
    updateSubmission(repeat, autoInterval) {
      /**
       * Transient: CNVS-9844
       * Disable auto-backups if backup=true was passed as a query parameter.
       *
       * This is required to test updating questions via the API.
       */
      if (quizSubmission.backupsDisabled) {
        console.log('[updateSubmission] Aborting because backups are disabled')
        return
      }

      if (quizSubmission.submitting && !repeat) {
        console.log(
          '[updateSubmission] Aborting because submission is in process and repeat is disabled'
        )
        return
      }
      const now = new Date()
      if (!autoInterval && now - quizSubmission.lastSubmissionUpdate < 1000) {
        return
      }
      if (quizSubmission.currentlyBackingUp) {
        console.log('[updateSubmission] Aborting because submission is currently being backed up')
        return
      }

      quizSubmission.currentlyBackingUp = true
      quizSubmission.lastSubmissionUpdate = new Date()
      const data = $('#submit_quiz_form').getFormData()

      $('.question_holder .question').each(function () {
        const value = $(this).hasClass('marked') ? '1' : ''
        data[$(this).attr('id') + '_marked'] = value
      })

      $lastSaved.text(I18n.t('saving', 'Saving...'))
      const url = $('.backup_quiz_submission_url').attr('href')
      ;(function (submissionData) {
        // Need a shallow clone of the data here because $.ajaxJSON modifies in place
        const thisSubmissionData = _.clone(submissionData)
        // If this is a timeout-based submission and the data is the same as last time,
        // palliate the server by skipping the data submission
        if (
          !quizSubmission.inBackground &&
          repeat &&
          _.isEqual(submissionData, lastSuccessfulSubmissionData)
        ) {
          $lastSaved.text(
            I18n.t('saving_not_needed', 'No new data to save. Last checked at %{t}', {
              t: $.friendlyDatetime(new Date()),
            })
          )

          quizSubmission.currentlyBackingUp = false

          setTimeout(() => {
            quizSubmission.updateSubmission(true, true)
          }, 30000)
          return
        }
        $.ajaxJSON(
          url,
          'PUT',
          submissionData,
          // Success callback
          data => {
            lastSuccessfulSubmissionData = thisSubmissionData
            $lastSaved.text(
              I18n.t('saved_at', 'Quiz saved at %{t}', {t: $.friendlyDatetime(new Date())})
            )
            quizSubmission.currentlyBackingUp = false
            quizSubmission.inBackground = false
            if (repeat) {
              setTimeout(() => {
                quizSubmission.updateSubmission(true, true)
              }, 30000)
            }
            if (data && data.end_at) {
              const endAtFromServer = Date.parse(data.end_at),
                submissionEndAt = Date.parse(endAt.text()),
                serverEndAtTime = endAtFromServer.getTime(),
                submissionEndAtTime = submissionEndAt.getTime()

              quizSubmission.timeLeft = data.time_left * 1000

              // if the new endAt from the server is different than our current endAt, then notify
              // the user that their time limit's changed and let updateTime do the rest.
              if (serverEndAtTime !== submissionEndAtTime) {
                if (serverEndAtTime > submissionEndAtTime) {
                  $.flashMessage(I18n.t('You have been given extra time on this attempt'))
                } else {
                  $.flashMessage(I18n.t('Your time for this quiz has been reduced.'))
                }

                quizSubmission.endAt.text(data.end_at)
                quizSubmission.endAtParsed = endAtFromServer
              }
            }
            // if timer autosubmission is disabled, we need to know when the fallback autosubmission time is
            if (data && data.hard_end_at) {
              quizSubmission.endAtWithoutTimeLimitParsed = Date.parse(data.hard_end_at)
            }
          },
          // Error callback
          (resp, ec) => {
            quizSubmission.currentlyBackingUp = false

            // has the user logged out?
            // TODO: support this redirect in LDB, by getting out of high security mode.
            if (ec.status === 401 || resp.status === 'unauthorized') {
              showDeauthorizedDialog()
              // since we popped up our own "not logged in" modal, skip the default error handler
              // see jquery.ajaxJSON.js defaultAjaxError
              if ($.inArray(ec, $.ajaxJSON.ignoredXHRs) === -1) {
                $.ajaxJSON.ignoredXHRs.push(ec)
              }
            } else if (ec.status === 403 || resp.status === 'forbidden') {
              // Something has been malaligned and we now need ruby to figure out where we should be
              window.location.reload()
            } else {
              // Connectivity lost?
              const current_user_id = window.ENV.current_user_id || 'none'
              $.ajaxJSON(
                window.location.protocol +
                  '//' +
                  window.location.host +
                  '/simple_response.json?user_id=' +
                  current_user_id +
                  '&rnd=' +
                  Math.round(Math.random() * 9999999),
                'GET',
                {},
                () => {},
                () => {
                  $.flashError(
                    I18n.t(
                      'errors.connection_lost',
                      "Connection to %{host} was lost.  Please make sure you're connected to the Internet before continuing.",
                      {host: window.location.host}
                    )
                  )
                }
              )
            }

            if (repeat) {
              setTimeout(() => {
                quizSubmission.updateSubmission(true)
              }, 30000)
            }
          },
          {
            timeout: 15000,
          }
        )
      })(data)
    },

    updateTime() {
      let currentTimeLeft = (quizSubmission.timeLeft -= quizSubmission.clockInterval)
      let currentTimeToDueDate = null
      if (quizSubmission.timeToDueDate > 0) {
        currentTimeToDueDate = quizSubmission.timeToDueDate -= quizSubmission.clockInterval
      }
      const now = new Date()

      timeMod = (timeMod + 1) % 120

      currentTimeLeft = quizSubmission.floorTimeLeft(currentTimeLeft)

      if (quizSubmission.countDown) {
        const s = new Date(quizSubmission.countDown - now.getTime()).getUTCSeconds()
        if (now.getTime() < quizSubmission.countDown) {
          $countdownSeconds.text(s)
        }

        if (s <= 0 && !quizSubmission.submitting && quizSubmission.shouldSubmitAtEndAt()) {
          quizSubmission.submitting = true
          quizSubmission.submitQuiz()
        }
      }

      if (quizSubmission.isTimeUp(currentTimeLeft) && !ENV.IS_PREVIEW) {
        quizSubmission.showTimeUpDialog(now)
      } else if (currentTimeToDueDate != null && currentTimeLeft > currentTimeToDueDate) {
        quizSubmission.showDueDateWarnings(currentTimeToDueDate)
        quizSubmission.showWarnings(currentTimeLeft)
      } else if (currentTimeLeft == null) {
        quizSubmission.showDueDateWarnings(currentTimeToDueDate)
      } else {
        quizSubmission.showWarnings(currentTimeLeft)
      }
      quizSubmission.updateTimeDisplay(currentTimeLeft)

      // if timer autosubmission is disabled, as a fallback we still autosubmit at the next end_at time
      if (quizSubmission.endAtWithoutTimeLimitParsed) {
        quizSubmission.timeToEndWithoutTimeLimit -= quizSubmission.clockInterval
      }
      if (
        quizSubmission.timerAutosubmitDisabledParsed &&
        !!quizSubmission.endAtWithoutTimeLimitParsed &&
        quizSubmission.endAtWithoutTimeLimitParsed.getTime() !==
          quizSubmission.endAtParsed.getTime() &&
        quizSubmission.timeToEndWithoutTimeLimit < 1000 &&
        !quizSubmission.submitting
      ) {
        quizSubmission.submitting = true
        quizSubmission.submitQuiz()
      }
    },

    shouldSubmitAtEndAt() {
      return (
        !quizSubmission.timerAutosubmitDisabledParsed ||
        (!!quizSubmission.endAtWithoutTimeLimitParsed &&
          quizSubmission.endAtWithoutTimeLimitParsed.getTime() ===
            quizSubmission.endAtParsed.getTime())
      )
    },

    floorTimeLeft(timeLeft) {
      if (timeLeft < 1000) {
        timeLeft = 0
      }

      return timeLeft
    },

    isTimeUp(currentTimeLeft) {
      return currentTimeLeft < 1000 && !quizSubmission.dialogged
    },
    showDueDateWarnings(currentTimeToDueDate) {
      if (
        currentTimeToDueDate > 30000 &&
        currentTimeToDueDate < 60000 &&
        !quizSubmission.oneMinuteDueDateDeadline
      ) {
        quizSubmission.oneMinuteDueDateDeadline = true
        $.flashMessage(
          I18n.t(
            'notices.due_date_one_minute_left',
            'One Minute Left Before Quiz Will Be Marked Late'
          )
        )
      } else if (
        currentTimeToDueDate > 250000 &&
        currentTimeToDueDate < 300000 &&
        !quizSubmission.fiveMinuteDueDateDeadline
      ) {
        quizSubmission.fiveMinuteDueDateDeadline = true
        $.flashMessage(
          I18n.t(
            'notices.due_date_five_minutes_left',
            'Five Minutes Left Before Quiz Will Be Marked Late'
          )
        )
      } else if (
        currentTimeToDueDate > 1770000 &&
        currentTimeToDueDate < 1800000 &&
        !quizSubmission.thirtyMinuteDueDateDeadline
      ) {
        quizSubmission.thirtyMinuteDueDateDeadline = true
        $.flashMessage(
          I18n.t(
            'notices.due_date_thirty_minutes_left',
            'Thirty Minutes Left Before Quiz Will Be Marked Late'
          )
        )
      }
    },
    showWarnings(currentTimeLeft) {
      if (currentTimeLeft > 30000 && currentTimeLeft < 60000 && !quizSubmission.oneMinuteDeadline) {
        quizSubmission.oneMinuteDeadline = true
        $.flashWarning(
          I18n.t('notices.submission_one_minute_left', 'This Quiz Will Be Submitted In One Minute'),
          5000
        )
      } else if (
        currentTimeLeft > 250000 &&
        currentTimeLeft < 300000 &&
        !quizSubmission.fiveMinuteDeadline
      ) {
        quizSubmission.fiveMinuteDeadline = true
        $.flashWarning(
          I18n.t(
            'notices.submission_five_minutes_left',
            'This Quiz Will Be Submitted In Five Minutes'
          ),
          5000
        )
      } else if (
        currentTimeLeft > 1770000 &&
        currentTimeLeft < 1800000 &&
        !quizSubmission.thirtyMinuteDeadline
      ) {
        quizSubmission.thirtyMinuteDeadline = true
        $.flashWarning(
          I18n.t(
            'notices.submission_thirty_minutes_left',
            'This Quiz Will Be Submitted In Thirty Minutes'
          ),
          5000
        )
      }
    },

    showTimeUpDialog(now) {
      quizSubmission.dialogged = true
      quizSubmission.countDown = new Date(now.getTime() + 10000)

      $('#times_up_dialog')
        .show()
        .dialog({
          title: I18n.t('titles.times_up', "Time's Up!"),
          width: 'auto',
          height: 'auto',
          modal: true,
          overlay: {
            backgroundColor: '#000',
            opacity: 0.7,
          },
          close() {
            if (!quizSubmission.submitting && quizSubmission.shouldSubmitAtEndAt()) {
              quizSubmission.submitting = true
              quizSubmission.submitQuiz()
            }
          },
        })
    },

    getTimeElapsed() {
      $('.time_header').text(I18n.beforeLabel(I18n.t('labels.time_elapsed', 'Time Elapsed')))
      const now = new Date().getTime()
      const startedAt = Date.parse(quizSubmission.startedAt.text()).getTime()
      return now - startedAt
    },

    updateTimeDisplay(currentTimeLeft) {
      if (quizSubmission.hasTimeLimit) {
        quizSubmission.updateTimeString(currentTimeLeft)
      } else {
        quizSubmission.updateTimeString(quizSubmission.getTimeElapsed())
      }
    },

    updateTimeString(timeDiff) {
      const date = new Date(Math.abs(timeDiff))
      const yr = date.getUTCFullYear() - 1970
      const mon = date.getUTCMonth()
      const day = date.getUTCDate() - 1
      const hr = date.getUTCHours()
      const min = date.getUTCMinutes()
      const sec = date.getUTCSeconds()
      // Only checking min and sec since those are the only two forced to always display.
      // Plus, it's most likely either none of these will be NaN, or they all will be.
      if (Number.isNaN(Number(min)) || Number.isNaN(Number(sec))) {
        // display a helpful message instead of a NaN time
        $('.time_header').hide()
        $('.hide_time_link').hide()
        $('.time_running').css('color', '#EA0611')
        $timeRunningFunc().text(
          I18n.t(
            "Your browser connectivity may be slow or unstable. In spite of your browser's timer being disconnected, your answers will be recorded for an additional 5 minutes beyond the original time limit on this attempt."
          )
        )
        return
      }
      const times = []
      if (yr) {
        times.push(I18n.t('years_count', 'Year', {count: yr}))
      }
      if (mon) {
        times.push(I18n.t('months_count', 'Month', {count: mon}))
      }
      if (day) {
        times.push(I18n.t('days_count', 'Day', {count: day}))
      }
      if (hr) {
        times.push(I18n.t('hours_count', 'Hour', {count: hr}))
      }
      if (true || min) {
        times.push(I18n.t('minutes_count', 'Minute', {count: min}))
      }
      if (true || sec) {
        times.push(I18n.t('seconds_count', 'Second', {count: sec}))
      }
      $timeRunningFunc().text(times.join(', '))
    },

    updateFinalSubmitButtonState() {
      const allQuestionsAnswered = $('#question_list li:not(.answered, .text_only)').length === 0
      const lastQuizPage = $('#submit_quiz_form').hasClass('last_page')
      const thisQuestionAnswered = $('div.question.answered').length > 0
      const oneAtATime = quizSubmission.oneAtATime

      const active = (oneAtATime && lastQuizPage && thisQuestionAnswered) || allQuestionsAnswered

      quizSubmission.toggleActiveButtonState('#submit_quiz_button', active)
    },

    updateQuestionIndicators(answer, questionId) {
      const listSelector = '#list_' + questionId
      const questionSelector = '#' + questionId
      const combinedId = listSelector + ', ' + questionSelector
      const $questionIcon = $(listSelector + ' i.placeholder')
      if (answer) {
        $(combinedId).addClass('answered')
        $questionIcon.addClass('icon-check').removeClass('icon-question')
        $questionIcon.find('.icon-text').text(I18n.t('question_answered', 'Answered'))
      } else {
        $(combinedId).removeClass('answered')
        $questionIcon.addClass('icon-question').removeClass('icon-check')
        $questionIcon.find('.icon-text').text(I18n.t('question_unanswered', "Haven't Answered Yet"))
      }
    },

    updateNextButtonState(id) {
      const $question = $('#' + id)
      quizSubmission.toggleActiveButtonState('button.next-question', $question.hasClass('answered'))
    },
    toggleActiveButtonState(selector, primary) {
      const addClass = primary ? 'btn-primary' : 'btn-secondary'
      const removeClass = primary ? 'btn-secondary' : 'btn-primary'
      $(selector).addClass(addClass).removeClass(removeClass)
    },
    submitQuiz() {
      const button = $('#submit_quiz_button')
      button.prop('disabled', true)
      const action = button.data('action')
      $('#submit_quiz_form').attr('action', action).submit()
    },
  }
})()

$(window).focus(_evt => {
  quizSubmission.updateSubmission()
})

$(window).blur(_evt => {
  quizSubmission.inBackground = true
})

$(document)
  .mousedown(event => {
    lastAnswerSelected = $(event.target).parents('.answer')[0]
  })
  .keydown(() => {
    lastAnswerSelected = null
  })

// fix screenreader focus for links to href="#target"
$("a[href^='#']")
  .not("a[href='#']")
  .click(function () {
    $($(this).attr('href')).attr('tabindex', -1).focus()
  })

$(function () {
  autoBlurActiveInput()

  if ($('#preview_mode_link').length === 0) {
    let unloadWarned = false

    window.addEventListener('beforeunload', e => {
      if (!quizSubmission.navigatingToRelogin) {
        if (
          !quizSubmission.submitting &&
          !quizSubmission.alreadyAcceptedNavigatingAway &&
          !unloadWarned
        ) {
          quizSubmission.clearAccessCode = true
          setTimeout(() => {
            unloadWarned = false
          }, 0)
          unloadWarned = true
          e.returnValue = I18n.t(
            'confirms.unfinished_quiz',
            "You're about to leave the quiz unfinished.  Continue anyway?"
          )
          return e.returnValue
        }
      }
    })
    window.addEventListener(
      'unload',
      _e => {
        const data = $('#submit_quiz_form').getFormData()
        const url = $('.backup_quiz_submission_url').attr('href')

        data.leaving = !!quizSubmission.clearAccessCode

        $.flashMessage(I18n.t('Saving...'))
        $.ajax({
          url,
          data,
          type: 'POST',
          dataType: 'json',
          async: false,
        })

        // since this is sync, a callback never fires to reset this
        quizSubmission.currentlyBackingUp = false
      },
      false
    )

    $(document).delegate('a', 'click', function (event) {
      if ($(this).closest('.ui-dialog,.mceToolbar,.ui-selectmenu').length > 0) {
        return
      }

      if ($(this).hasClass('no-warning')) {
        quizSubmission.alreadyAcceptedNavigatingAway = true
        return
      }

      if ($(this).hasClass('file_preview_link')) {
        return
      }

      if (!event.isDefaultPrevented()) {
        const url = $(this).attr('href') || ''
        let hashStripped = window.location.href
        if (hashStripped.indexOf('#')) {
          hashStripped = hashStripped.substring(0, hashStripped.indexOf('#'))
        }
        if (url.indexOf('#') == 0 || url.indexOf(hashStripped + '#') == 0) {
          return
        }
        const result = window.confirm(
          I18n.t(
            'confirms.navigate_away',
            "You're about to navigate away from this page.  Continue anyway?"
          )
        )
        if (!result) {
          event.preventDefault()
        } else {
          quizSubmission.alreadyAcceptedNavigatingAway = true
        }
      }
    })
  }
  const $questions = $('#questions')
  $('#question_list')
    .delegate('.jump_to_question_link', 'click', function (event) {
      event.preventDefault()
      const $obj = $($(this).attr('href'))
      const scrollableSelector = ENV.MOBILE_UI ? '#content' : 'html,body'
      $(scrollableSelector).scrollTo($obj.parent())
      $obj.find(':input:first').focus().select()
    })
    .find('.list_question')
    .bind({
      mouseenter(_event) {
        const $this = $(this),
          data = $this.data()

        if (!quizSubmission.oneAtATime) {
          data.relatedQuestion || (data.relatedQuestion = $('#' + $this.attr('id').substring(5)))
          data.relatedQuestion.addClass('related')
        }
      },
      mouseleave(_event) {
        if (!quizSubmission.oneAtATime) {
          const relatedQuestion = $(this).data('relatedQuestion')
          relatedQuestion && relatedQuestion.removeClass('related')
        }
      },
      click(_event) {
        quizSubmission.clearAccessCode = false
      },
    })

  $questions.find('.group_top,.answer_select').bind({
    mouseenter(_event) {
      $(this).addClass('hover')
    },
    mouseleave(_event) {
      $(this).removeClass('hover')
    },
  })

  $('.file-upload-question-holder').each((i, el) => {
    const $el = $(el)
    const attachID = parseInt($el.find('input.attachment-id').val(), 10)
    const model = new File(ENV.ATTACHMENTS[attachID], {preflightUrl: ENV.UPLOAD_URL})
    const fileUploadView = new FileUploadQuestionView({el, model})

    if (attachID && attachID !== 0) {
      $el.find('.file-upload-box').addClass('file-upload-box-with-file')
    }

    fileUploadView.on('attachmentManipulationComplete', () => {
      quizSubmission.updateSubmission()
    })

    fileUploadView.render()
  })

  $questions
    .delegate(':checkbox,:radio', 'change', function (_event) {
      const $answer = $(this).parents('.answer')
      if (lastAnswerSelected == $answer[0]) {
        quizSubmission.updateSubmission()
      }
    })
    .delegate('label.upload-label', 'mouseup', _event => {
      quizSubmission.updateSubmission()
    })
    .delegate(':text,textarea,select', 'change', function (event, update) {
      const $this = $(this)
      if ($this.hasClass('numerical_question_input')) {
        const val = numberHelper.parse($this.val())
        $this.val(
          Number.isNaN(Number(val)) ? '' : I18n.n(val.toFixed(4), {strip_insignificant_zeros: true})
        )
      }
      if ($this.hasClass('precision_question_input')) {
        const precisionQuestionInputVal = numberHelper.parse($this.val())
        const strVal = precisionQuestionInputVal.toString()
        const precision = strVal.length - (strVal.includes('.') ? 1 : 0)
        $this.val(
          Number.isNaN(precisionQuestionInputVal)
            ? ''
            : I18n.n(precisionQuestionInputVal.toPrecision(precision), {
                strip_insignificant_zeros: true,
                precision,
              })
        )
      }
      if (update !== false) {
        quizSubmission.updateSubmission()
      }
    })
    .delegate('.numerical_question_input', {
      keyup(_event) {
        const $this = $(this)
        const val = $this.val() + ''
        const $errorBox = $this.data('associated_error_box')

        if (val.match(/^$|^-$/) || numberHelper.validate(val)) {
          if ($errorBox) {
            $this.triggerHandler('click')
          }
        } else if (!$errorBox) {
          $this.errorBox(
            I18n.t('errors.only_numerical_values', 'only numerical values are accepted')
          )
        }
      },
    })
    .delegate('.flag_question', 'click', function (e) {
      e.preventDefault()
      const $question = $(this).parents('.question')
      $question.toggleClass('marked')
      $(this).attr('aria-checked', $question.hasClass('marked'))
      $('#list_' + $question.attr('id')).toggleClass('marked')

      let markedText
      if ($('#list_' + $question.attr('id')).hasClass('marked')) {
        markedText = I18n.t(
          'titles.come_back_later',
          'You marked this question to come back to later'
        )
      } else {
        markedText = ''
      }
      $('#list_' + $question.attr('id'))
        .find('.marked-status')
        .text(markedText)

      quizSubmission.updateSubmission()
    })
    .delegate('.question_input', 'change', function (event, update, changedMap) {
<<<<<<< HEAD
      let $this = $(this),
        tagName = this.tagName.toUpperCase(),
        id = $this.parents('.question').attr('id'),
        val = ''
=======
      const $this = $(this)
      const tagName = this.tagName.toUpperCase()
      const id = $this.parents('.question').attr('id')
      let val = ''
>>>>>>> 31fbffe1
      if (tagName === 'A') return
      if (changedMap) {
        // reduce redundant jquery lookups and other calls
        if (changedMap[id]) return
        changedMap[id] = true
      }

      if (tagName === 'TEXTAREA') {
        val = RichContentEditor.callOnRCE($this, 'get_code')
        const $tagInstance = $this
        $this
          .siblings('.rce_links')
          .find('.toggle_question_content_views_link')
          .click(function (event) {
            event.preventDefault()
            RichContentEditor.callOnRCE($tagInstance, 'toggle')
            //  todo: replace .andSelf with .addBack when JQuery is upgraded.
            $(this).siblings('.toggle_question_content_views_link').andSelf().toggle()
          })
      } else if ($this.attr('type') === 'text' || $this.attr('type') === 'hidden') {
        val = $this.val()
      } else if (tagName === 'SELECT') {
        const $selects = $this.parents('.question').find('select.question_input')
        val = !$selects.filter(function () {
          return !$(this).val()
        }).length
      } else {
        $this
          .parents('.question')
          .find('.question_input')
          .each(function () {
            if ($(this).attr('checked') || $(this).attr('selected')) {
              val = true
            }
          })
      }

      quizSubmission.updateQuestionIndicators(val, id)
      quizSubmission.updateFinalSubmitButtonState()
      quizSubmission.updateNextButtonState(id)
    })

  $questions.find('.question_input').trigger('change', [false, {}])

  const $hideTimeLink = $('.hide_time_link')
  $hideTimeLink.click(function (event) {
    event.preventDefault()
    if ($('.time_running').css('visibility') !== 'hidden') {
      $('.time_running').css('visibility', 'hidden')
      $(this).text(I18n.t('show_time_link', 'Show Time'))
    } else {
      $('.time_running').css('visibility', 'visible')
      $(this).text(I18n.t('hide_time_link', 'Hide Time'))
    }
  })

  $hideTimeLink.keydown(function (event) {
    // spacebar
    if (event.keyCode === 32) {
      $hideTimeLink.click()
    }
  })

  setTimeout(function () {
    $('#question_list .list_question').each(function () {
      const $this = $(this)
      if ($this.find('.jump_to_question_link').text() === 'Spacer') {
        $this.remove()
      }
    })
  }, 1000)

  // Suppress "<ENTER>" key from submitting a form when clicked inside a text input.
  $('#submit_quiz_form input[type=text]').keypress(e => {
    if (e.keyCode === 13) return false
  })

  $('.quiz_submit').click(_event => {
    quizSubmission.finalSubmitButtonClicked = true
  })

  $('#submit_quiz_form').submit(function (event) {
    $('.question_holder textarea.question_input').each(function () {
      $(this).change()
    })

    let unanswered
    let warningMessage

    if (quizSubmission.cantGoBack) {
      if (!$('.question').hasClass('answered')) {
        warningMessage = I18n.t(
          'confirms.cant_go_back_blank',
          "You can't come back to this question once you hit next. Are you sure you want to leave it blank?"
        )
      }
    }

    if (quizSubmission.finalSubmitButtonClicked) {
      quizSubmission.finalSubmitButtonClicked = false // reset in case user cancels

      if (quizSubmission.cantGoBack) {
        const unseen = $('#question_list .list_question:not(.seen)').length
        if (unseen > 0) {
          warningMessage = I18n.t(
            'confirms.unseen_questions',
            {
              one: "There is still 1 question you haven't seen yet.  Submit anyway?",
              other: "There are still %{count} questions you haven't seen yet.  Submit anyway?",
            },
            {count: unseen}
          )
        }
      } else {
        unanswered = $('#question_list .list_question:not(.answered):not(.text_only)').length
        if (unanswered > 0) {
          warningMessage = I18n.t(
            'confirms.unanswered_questions',
            {
              one: 'You have 1 unanswered question (see the right sidebar for details).  Submit anyway?',
              other:
                'You have %{count} unanswered questions (see the right sidebar for details).  Submit anyway?',
            },
            {count: unanswered}
          )
        }
      }
    }

    if ($('#fileupload_in_progress[value="true"]', $questions).length !== 0) {
      warningMessage = I18n.t(
        'confirms.file_upload_in_progress',
        'File upload is in progress. You may lose your answer before it is complete.'
      )
    }

    if (warningMessage != undefined && !quizSubmission.submitting) {
      const result = window.confirm(warningMessage)
      if (!result) {
        event.preventDefault()
        event.stopPropagation()
        return false
      }
    }

    quizSubmission.submitting = true
  })

  $('.submit_quiz_button').click(event => {
    event.preventDefault()
    $('#times_up_dialog').dialog('close')
  })

  setTimeout(function () {
    $('.question_holder textarea.question_input').each(function () {
      $(this).attr('id', 'question_input_' + quizSubmission.contentBoxCounter++)
      RichContentEditor.loadNewEditor($(this), {
        manageParent: true,
        autosave: {enabled: false},
        maxInitRenderedRCEs: 5,
      })
    })
  }, 2000)

  if (quizTakingPolice) {
    quizTakingPolice.addEventListener('message', e => {
      if (e.data === 'stopwatchTick') {
        quizSubmission.updateTime()
      }
    })

    quizTakingPolice.postMessage({
      code: 'startStopwatch',
      frequency: quizSubmission.clockInterval,
    })
  } else {
    setInterval(quizSubmission.updateTime, quizSubmission.clockInterval)
  }

  setTimeout(() => {
    quizSubmission.updateSubmission(true)
  }, 15000)

  const $submit_buttons = $('#submit_quiz_form button[type=submit]')

  // set the form action depending on the button clicked
  $submit_buttons.click(function (_event) {
    quizSubmission.clearAccessCode = false
    const action = $(this).data('action')
    if (action != undefined) {
      $('#submit_quiz_form').attr('action', action)
    }
  })

  // now that JS has been initialized, enable the next and previous buttons
  $submit_buttons.removeAttr('disabled')
})

showDeauthorizedDialog = function () {
  $('#deauthorized_dialog').dialog({
    modal: true,
    buttons: [
      {
        text: I18n.t('#buttons.cancel', 'Cancel'),
        class: 'dialog_closer',
        click() {
          $(this).dialog('close')
        },
      },
      {
        text: I18n.t('#buttons.login', 'Login'),
        class: 'btn-primary relogin_button button_type_submit',
        click() {
          quizSubmission.navigatingToRelogin = true
          $('#deauthorized_dialog').submit()
        },
      },
    ],
  })
}

if (ENV.LOCKDOWN_BROWSER) {
  const ldbLoginPopup = new LDBLoginPopup()
  ldbLoginPopup
    .on('login_success.take_quiz', () => {
      $.flashMessage(I18n.t('login_successful', 'Login successful.'))
    })
    .on('login_failure.take_quiz', () => {
      $.flashError(I18n.t('login_failed', 'Login failed.'))
    })

  showDeauthorizedDialog = ldbLoginPopup.exec.bind(ldbLoginPopup)
}

$(() => {
  const KC_T = 84
  const $timeRunningTimeRemaining = $('.time_running,.time_remaining')

  // we'll use this buffer to read our updates, then we won't have to steal
  // the user's focus or cursor away, and it will still read instantly thanks
  // to [aria-live="assertive"]!
  //
  // 100% win
  const $timer = $('<div />', {
    class: 'screenreader-only',
    'aria-role': 'note',
    'aria-live': 'assertive',
    'aria-atomic': 'true',
    'aria-relevant': 'additions',
  }).appendTo(document.body)

  $(document).on('keydown.timer_quickjump', function readTimeLeft(e) {
    if (e.altKey && (e.shiftKey || e.ctrlKey) && e.which === KC_T) {
      e.preventDefault()
      $timer.text($timeRunningTimeRemaining.text())
    }
  })
  if (ENV.QUIZ_SUBMISSION_EVENTS_URL) {
    QuizLogAuditing.start()
    QuizLogAuditingEventDumper(false)
  }
})

$(document).ready(() => {
  $('.loaded').show()
  $('.loading').hide()
})<|MERGE_RESOLUTION|>--- conflicted
+++ resolved
@@ -768,17 +768,10 @@
       quizSubmission.updateSubmission()
     })
     .delegate('.question_input', 'change', function (event, update, changedMap) {
-<<<<<<< HEAD
-      let $this = $(this),
-        tagName = this.tagName.toUpperCase(),
-        id = $this.parents('.question').attr('id'),
-        val = ''
-=======
       const $this = $(this)
       const tagName = this.tagName.toUpperCase()
       const id = $this.parents('.question').attr('id')
       let val = ''
->>>>>>> 31fbffe1
       if (tagName === 'A') return
       if (changedMap) {
         // reduce redundant jquery lookups and other calls
