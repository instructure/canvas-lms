/*
 * Copyright (C) 2011 - present Instructure, Inc.
 *
 * This file is part of Canvas.
 *
 * Canvas is free software: you can redistribute it and/or modify it under
 * the terms of the GNU Affero General Public License as published by the Free
 * Software Foundation, version 3 of the License.
 *
 * Canvas is distributed in the hope that it will be useful, but WITHOUT ANY
 * WARRANTY; without even the implied warranty of MERCHANTABILITY or FITNESS FOR
 * A PARTICULAR PURPOSE. See the GNU Affero General Public License for more
 * details.
 *
 * You should have received a copy of the GNU Affero General Public License along
 * with this program. If not, see <http://www.gnu.org/licenses/>.
 */

import FileUploadQuestionView from '../backbone/views/FileUploadQuestionView'
import File from '@canvas/files/backbone/models/File.coffee'
import I18n from 'i18n!quizzes.take_quiz'
import numberHelper from '@canvas/i18n/numberHelper'
import $ from 'jquery'
import autoBlurActiveInput from './behaviors/autoBlurActiveInput'
import _ from 'underscore'
import LDBLoginPopup from '../backbone/views/LDBLoginPopup'
import quizTakingPolice from './quiz_taking_police'
import QuizLogAuditing from '@canvas/quiz-log-auditing'
import QuizLogAuditingEventDumper from '@canvas/quiz-log-auditing/jquery/dump_events'
import KeyboardShortcuts from '@canvas/tinymce-keyboard-shortcuts'
import RichContentEditor from '@canvas/rce/RichContentEditor'
import '@canvas/jquery/jquery.ajaxJSON'
import '@canvas/util/toJSON'
import '@canvas/datetime' /* friendlyDatetime, friendlyDate */
import '@canvas/forms/jquery/jquery.instructure_forms' /* getFormData, errorBox */
import 'jqueryui/dialog'
import '@canvas/rails-flash-notifications'
import 'jquery-scroll-to-visible/jquery.scrollTo'
import '@canvas/quizzes/jquery/behaviors/quiz_selectmenu'

RichContentEditor.preloadRemoteModule()

let lastAnswerSelected = null
let lastSuccessfulSubmissionData = null
let showDeauthorizedDialog

const quizSubmission = (function() {
  let timeMod = 0,
    endAt = $('.end_at'),
    endAtParsed = endAt.text() && new Date(endAt.text()),
    dueAt = $('.due_at'),
    dueAtParsed = dueAt.text() && new Date(dueAt.text()),
    startedAt = $('.started_at'),
    inBackground = false,
    $countdownSeconds = $('.countdown_seconds'),
    $timeRunningTimeRemaining = $('.time_running,.time_remaining'),
    $lastSaved = $('#last_saved_indicator')
  const $timerAutosubmitDisabled = $('.timer_autosubmit_disabled'),
    timerAutosubmitDisabledParsed = $timerAutosubmitDisabled.text() === 'true',
    $endAtWithoutTimeLimit = $('.end_at_without_time_limit'),
    endAtWithoutTimeLimitParsed =
      $endAtWithoutTimeLimit.text() && new Date($endAtWithoutTimeLimit.text())
  // $('.time_running,.time_remaining') is probably not yet loaded at the time
  const $timeRunningFunc = function() {
    if ($timeRunningTimeRemaining.length > 0) return $timeRunningTimeRemaining
    return ($timeRunningTimeRemaining = $('.time_running,.time_remaining'))
  }

  return {
    countDown: null,
    fiveMinuteDeadline: false,
    oneMinuteDeadline: false,
    submitting: false,
    dialogged: false,
    inBackground: false,
    contentBoxCounter: 0,
    lastSubmissionUpdate: new Date(),
    currentlyBackingUp: false,
    endAt,
    endAtParsed,
    timerAutosubmitDisabledParsed,
    endAtWithoutTimeLimitParsed,
    timeToEndWithoutTimeLimit:
      endAtWithoutTimeLimitParsed && endAtWithoutTimeLimitParsed - new Date(),
    startedAt,
    hasTimeLimit: !!ENV.QUIZ.time_limit,
    timeLeft: parseInt($('.time_left').text()) * 1000,
    timeToDueDate: dueAtParsed - new Date(),
    oneAtATime: $('#submit_quiz_form').hasClass('one_question_at_a_time'),
    cantGoBack: $('#submit_quiz_form').hasClass('cant_go_back'),
    finalSubmitButtonClicked: false,
    clockInterval: 500,
    backupsDisabled: document.location.search.search(/backup=false/) > -1,
    clearAccessCode: true,
    updateSubmission(repeat, autoInterval) {
      /**
       * Transient: CNVS-9844
       * Disable auto-backups if backup=true was passed as a query parameter.
       *
       * This is required to test updating questions via the API.
       */
      if (quizSubmission.backupsDisabled) {
        console.log('[updateSubmission] Aborting because backups are disabled')
        return
      }

      if (quizSubmission.submitting && !repeat) {
        console.log(
          '[updateSubmission] Aborting because submission is in process and repeat is disabled'
        )
        return
      }
      const now = new Date()
      if (!autoInterval && now - quizSubmission.lastSubmissionUpdate < 1000) {
        return
      }
      if (quizSubmission.currentlyBackingUp) {
        console.log('[updateSubmission] Aborting because submission is currently being backed up')
        return
      }

      quizSubmission.currentlyBackingUp = true
      quizSubmission.lastSubmissionUpdate = new Date()
      const data = $('#submit_quiz_form').getFormData()

      $('.question_holder .question').each(function() {
        const value = $(this).hasClass('marked') ? '1' : ''
        data[$(this).attr('id') + '_marked'] = value
      })

      $lastSaved.text(I18n.t('saving', 'Saving...'))
      const url = $('.backup_quiz_submission_url').attr('href')
      ;(function(submissionData) {
        // Need a shallow clone of the data here because $.ajaxJSON modifies in place
        const thisSubmissionData = _.clone(submissionData)
        // If this is a timeout-based submission and the data is the same as last time,
        // palliate the server by skipping the data submission
        if (
          !quizSubmission.inBackground &&
          repeat &&
          _.isEqual(submissionData, lastSuccessfulSubmissionData)
        ) {
          $lastSaved.text(
            I18n.t('saving_not_needed', 'No new data to save. Last checked at %{t}', {
              t: $.friendlyDatetime(new Date())
            })
          )

          quizSubmission.currentlyBackingUp = false

          setTimeout(() => {
            quizSubmission.updateSubmission(true, true)
          }, 30000)
          return
        }
        $.ajaxJSON(
          url,
          'PUT',
          submissionData,
          // Success callback
          data => {
            lastSuccessfulSubmissionData = thisSubmissionData
            $lastSaved.text(
              I18n.t('saved_at', 'Quiz saved at %{t}', {t: $.friendlyDatetime(new Date())})
            )
            quizSubmission.currentlyBackingUp = false
            quizSubmission.inBackground = false
            if (repeat) {
              setTimeout(() => {
                quizSubmission.updateSubmission(true, true)
              }, 30000)
            }
            if (data && data.end_at) {
              const endAtFromServer = Date.parse(data.end_at),
                submissionEndAt = Date.parse(endAt.text()),
                serverEndAtTime = endAtFromServer.getTime(),
                submissionEndAtTime = submissionEndAt.getTime()

              quizSubmission.timeLeft = data.time_left * 1000

              // if the new endAt from the server is different than our current endAt, then notify
              // the user that their time limit's changed and let updateTime do the rest.
              if (serverEndAtTime !== submissionEndAtTime) {
                if (serverEndAtTime > submissionEndAtTime) {
                  $.flashMessage(I18n.t('You have been given extra time on this attempt'))
                } else {
                  $.flashMessage(I18n.t('Your time for this quiz has been reduced.'))
                }

                quizSubmission.endAt.text(data.end_at)
                quizSubmission.endAtParsed = endAtFromServer
              }
            }
            // if timer autosubmission is disabled, we need to know when the fallback autosubmission time is
            if (data && data.end_at_without_time_limit) {
              quizSubmission.endAtWithoutTimeLimitParsed = Date.parse(
                data.end_at_without_time_limit
              )
            }
          },
          // Error callback
          (resp, ec) => {
            quizSubmission.currentlyBackingUp = false

            // has the user logged out?
            // TODO: support this redirect in LDB, by getting out of high security mode.
            if (ec.status === 401 || resp.status == 'unauthorized') {
              showDeauthorizedDialog()
              // since we popped up our own "not logged in" modal, skip the default error handler
              // see jquery.ajaxJSON.js defaultAjaxError
              if ($.inArray(ec, $.ajaxJSON.ignoredXHRs) === -1) {
                $.ajaxJSON.ignoredXHRs.push(ec)
              }
            } else if (ec.status === 403 || resp.status == 'forbidden') {
              // Something has been malaligned and we now need ruby to figure out where we should be
              window.location.reload()
            } else {
              // Connectivity lost?
              const current_user_id = window.ENV.current_user_id || 'none'
              $.ajaxJSON(
                location.protocol +
                  '//' +
                  location.host +
                  '/simple_response.json?user_id=' +
                  current_user_id +
                  '&rnd=' +
                  Math.round(Math.random() * 9999999),
                'GET',
                {},
                () => {},
                () => {
                  $.flashError(
                    I18n.t(
                      'errors.connection_lost',
                      "Connection to %{host} was lost.  Please make sure you're connected to the Internet before continuing.",
                      {host: location.host}
                    )
                  )
                }
              )
            }

            if (repeat) {
              setTimeout(() => {
                quizSubmission.updateSubmission(true)
              }, 30000)
            }
          },
          {
            timeout: 15000
          }
        )
      })(data)
    },

    updateTime() {
      let currentTimeLeft = (quizSubmission.timeLeft -= quizSubmission.clockInterval)
      let currentTimeToDueDate = null
      if (quizSubmission.timeToDueDate > 0) {
        currentTimeToDueDate = quizSubmission.timeToDueDate -= quizSubmission.clockInterval
      }
      const now = new Date()
      const endAt = quizSubmission.endAt.text()

      timeMod = (timeMod + 1) % 120
      if (timeMod == 0 && !endAt && !quizSubmission.twelveHourDeadline) {
        const end = quizSubmission.endAtParsed
      }

      currentTimeLeft = quizSubmission.floorTimeLeft(currentTimeLeft)

      if (quizSubmission.countDown) {
        const s = new Date(quizSubmission.countDown - now.getTime()).getUTCSeconds()
        if (now.getTime() < quizSubmission.countDown) {
          $countdownSeconds.text(s)
        }

        if (s <= 0 && !quizSubmission.submitting && quizSubmission.shouldSubmitAtEndAt()) {
          quizSubmission.submitting = true
          quizSubmission.submitQuiz()
        }
      }

      if (quizSubmission.isTimeUp(currentTimeLeft) && !ENV.IS_PREVIEW) {
        quizSubmission.showTimeUpDialog(now)
      } else if (currentTimeToDueDate != null && currentTimeLeft > currentTimeToDueDate) {
        quizSubmission.showDueDateWarnings(currentTimeToDueDate)
        quizSubmission.showWarnings(currentTimeLeft)
      } else if (currentTimeLeft == null) {
        quizSubmission.showDueDateWarnings(currentTimeToDueDate)
      } else {
        quizSubmission.showWarnings(currentTimeLeft)
      }
      quizSubmission.updateTimeDisplay(currentTimeLeft)

      // if timer autosubmission is disabled, as a fallback we still autosubmit at the next end_at time
      if (quizSubmission.endAtWithoutTimeLimitParsed) {
        quizSubmission.timeToEndWithoutTimeLimit -= quizSubmission.clockInterval
      }
      if (
        quizSubmission.timerAutosubmitDisabledParsed &&
        !!quizSubmission.endAtWithoutTimeLimitParsed &&
        quizSubmission.endAtWithoutTimeLimitParsed.getTime() !==
          quizSubmission.endAtParsed.getTime() &&
        quizSubmission.timeToEndWithoutTimeLimit < 1000 &&
        !quizSubmission.submitting
      ) {
        quizSubmission.submitting = true
        quizSubmission.submitQuiz()
      }
    },

    shouldSubmitAtEndAt() {
      return (
        !quizSubmission.timerAutosubmitDisabledParsed ||
        (!!quizSubmission.endAtWithoutTimeLimitParsed &&
          quizSubmission.endAtWithoutTimeLimitParsed.getTime() ===
            quizSubmission.endAtParsed.getTime())
      )
    },

    floorTimeLeft(timeLeft) {
      if (timeLeft < 1000) {
        timeLeft = 0
      }

      return timeLeft
    },

    isTimeUp(currentTimeLeft) {
      return currentTimeLeft < 1000 && !quizSubmission.dialogged
    },
    showDueDateWarnings(currentTimeToDueDate) {
      if (
        currentTimeToDueDate > 30000 &&
        currentTimeToDueDate < 60000 &&
        !quizSubmission.oneMinuteDueDateDeadline
      ) {
        quizSubmission.oneMinuteDueDateDeadline = true
        $.flashMessage(
          I18n.t(
            'notices.due_date_one_minute_left',
            'One Minute Left Before Quiz Will Be Marked Late'
          )
        )
      } else if (
        currentTimeToDueDate > 250000 &&
        currentTimeToDueDate < 300000 &&
        !quizSubmission.fiveMinuteDueDateDeadline
      ) {
        quizSubmission.fiveMinuteDueDateDeadline = true
        $.flashMessage(
          I18n.t(
            'notices.due_date_five_minutes_left',
            'Five Minutes Left Before Quiz Will Be Marked Late'
          )
        )
      } else if (
        currentTimeToDueDate > 1770000 &&
        currentTimeToDueDate < 1800000 &&
        !quizSubmission.thirtyMinuteDueDateDeadline
      ) {
        quizSubmission.thirtyMinuteDueDateDeadline = true
        $.flashMessage(
          I18n.t(
            'notices.due_date_thirty_minutes_left',
            'Thirty Minutes Left Before Quiz Will Be Marked Late'
          )
        )
      }
    },
    showWarnings(currentTimeLeft) {
      if (currentTimeLeft > 30000 && currentTimeLeft < 60000 && !quizSubmission.oneMinuteDeadline) {
        quizSubmission.oneMinuteDeadline = true
        $.flashWarning(
          I18n.t('notices.submission_one_minute_left', 'This Quiz Will Be Submitted In One Minute'),
          5000
        )
      } else if (
        currentTimeLeft > 250000 &&
        currentTimeLeft < 300000 &&
        !quizSubmission.fiveMinuteDeadline
      ) {
        quizSubmission.fiveMinuteDeadline = true
        $.flashWarning(
          I18n.t(
            'notices.submission_five_minutes_left',
            'This Quiz Will Be Submitted In Five Minutes'
          ),
          5000
        )
      } else if (
        currentTimeLeft > 1770000 &&
        currentTimeLeft < 1800000 &&
        !quizSubmission.thirtyMinuteDeadline
      ) {
        quizSubmission.thirtyMinuteDeadline = true
        $.flashWarning(
          I18n.t(
            'notices.submission_thirty_minutes_left',
            'This Quiz Will Be Submitted In Thirty Minutes'
          ),
          5000
        )
      }
    },

    showTimeUpDialog(now) {
      quizSubmission.dialogged = true
      quizSubmission.countDown = new Date(now.getTime() + 10000)

      $('#times_up_dialog')
        .show()
        .dialog({
          title: I18n.t('titles.times_up', "Time's Up!"),
          width: 'auto',
          height: 'auto',
          modal: true,
          overlay: {
            backgroundColor: '#000',
            opacity: 0.7
          },
          close() {
            if (!quizSubmission.submitting && quizSubmission.shouldSubmitAtEndAt()) {
              quizSubmission.submitting = true
              quizSubmission.submitQuiz()
            }
          }
        })
    },

    getTimeElapsed() {
      $('.time_header').text(I18n.beforeLabel(I18n.t('labels.time_elapsed', 'Time Elapsed')))
      const now = new Date().getTime()
      const startedAt = Date.parse(quizSubmission.startedAt.text()).getTime()
      return now - startedAt
    },

    updateTimeDisplay(currentTimeLeft) {
      if (quizSubmission.hasTimeLimit) {
        quizSubmission.updateTimeString(currentTimeLeft)
      } else {
        quizSubmission.updateTimeString(quizSubmission.getTimeElapsed())
      }
    },

    updateTimeString(timeDiff) {
      const date = new Date(Math.abs(timeDiff))
      const yr = date.getUTCFullYear() - 1970
      const mon = date.getUTCMonth()
      const day = date.getUTCDate() - 1
      const hr = date.getUTCHours()
      const min = date.getUTCMinutes()
      const sec = date.getUTCSeconds()
      // Only checking min and sec since those are the only two forced to always display.
      // Plus, it's most likely either none of these will be NaN, or they all will be.
      if (Number.isNaN(Number(min)) || Number.isNaN(Number(sec))) {
        // display a helpful message instead of a NaN time
        $('.time_header').hide()
        $('.hide_time_link').hide()
        $('.time_running').css('color', '#EA0611')
        $timeRunningFunc().text(
          I18n.t(
            "Your browser connectivity may be slow or unstable. In spite of your browser's timer being disconnected, your answers will be recorded for an additional 5 minutes beyond the original time limit on this attempt."
          )
        )
        return
      }
      const times = []
      if (yr) {
        times.push(I18n.t('years_count', 'Year', {count: yr}))
      }
      if (mon) {
        times.push(I18n.t('months_count', 'Month', {count: mon}))
      }
      if (day) {
        times.push(I18n.t('days_count', 'Day', {count: day}))
      }
      if (hr) {
        times.push(I18n.t('hours_count', 'Hour', {count: hr}))
      }
      if (true || min) {
        times.push(I18n.t('minutes_count', 'Minute', {count: min}))
      }
      if (true || sec) {
        times.push(I18n.t('seconds_count', 'Second', {count: sec}))
      }
      $timeRunningFunc().text(times.join(', '))
    },

    updateFinalSubmitButtonState() {
      const allQuestionsAnswered = $('#question_list li:not(.answered, .text_only)').length == 0
      const lastQuizPage = $('#submit_quiz_form').hasClass('last_page')
      const thisQuestionAnswered = $('div.question.answered').length > 0
      const oneAtATime = quizSubmission.oneAtATime

      const active = (oneAtATime && lastQuizPage && thisQuestionAnswered) || allQuestionsAnswered

      quizSubmission.toggleActiveButtonState('#submit_quiz_button', active)
    },

    updateQuestionIndicators(answer, questionId) {
      const listSelector = '#list_' + questionId
      const questionSelector = '#' + questionId
      const combinedId = listSelector + ', ' + questionSelector
      const $questionIcon = $(listSelector + ' i.placeholder')
      if (answer) {
        $(combinedId).addClass('answered')
        $questionIcon.addClass('icon-check').removeClass('icon-question')
        $questionIcon.find('.icon-text').text(I18n.t('question_answered', 'Answered'))
      } else {
        $(combinedId).removeClass('answered')
        $questionIcon.addClass('icon-question').removeClass('icon-check')
        $questionIcon.find('.icon-text').text(I18n.t('question_unanswered', "Haven't Answered Yet"))
      }
    },

    updateNextButtonState(id) {
      const $question = $('#' + id)
      quizSubmission.toggleActiveButtonState('button.next-question', $question.hasClass('answered'))
    },
    toggleActiveButtonState(selector, primary) {
      const addClass = primary ? 'btn-primary' : 'btn-secondary'
      const removeClass = primary ? 'btn-secondary' : 'btn-primary'
      $(selector)
        .addClass(addClass)
        .removeClass(removeClass)
    },
    submitQuiz() {
      const button = $('#submit_quiz_button')
      button.prop('disabled', true)
      const action = button.data('action')
      $('#submit_quiz_form')
        .attr('action', action)
        .submit()
    }
  }
})()

$(window).focus(evt => {
  quizSubmission.updateSubmission()
})

$(window).blur(evt => {
  quizSubmission.inBackground = true
})

$(document)
  .mousedown(event => {
    lastAnswerSelected = $(event.target).parents('.answer')[0]
  })
  .keydown(() => {
    lastAnswerSelected = null
  })

// fix screenreader focus for links to href="#target"
$("a[href^='#']")
  .not("a[href='#']")
  .click(function() {
    $($(this).attr('href'))
      .attr('tabindex', -1)
      .focus()
  })

$(function() {
  autoBlurActiveInput()

  if ($('#preview_mode_link').length == 0) {
    let unloadWarned = false

    window.addEventListener('beforeunload', e => {
      if (!quizSubmission.navigatingToRelogin) {
        if (
          !quizSubmission.submitting &&
          !quizSubmission.alreadyAcceptedNavigatingAway &&
          !unloadWarned
        ) {
          quizSubmission.clearAccessCode = true
          setTimeout(() => {
            unloadWarned = false
          }, 0)
          unloadWarned = true
          e.returnValue = I18n.t(
            'confirms.unfinished_quiz',
            "You're about to leave the quiz unfinished.  Continue anyway?"
          )
          return e.returnValue
        }
      }
    })
    window.addEventListener(
      'unload',
      e => {
        const data = $('#submit_quiz_form').getFormData()
        const url = $('.backup_quiz_submission_url').attr('href')

        data.leaving = !!quizSubmission.clearAccessCode

        $.flashMessage(I18n.t('Saving...'))
        $.ajax({
          url,
          data,
          type: 'POST',
          dataType: 'json',
          async: false
        })

        // since this is sync, a callback never fires to reset this
        quizSubmission.currentlyBackingUp = false
      },
      false
    )

    $(document).delegate('a', 'click', function(event) {
      if ($(this).closest('.ui-dialog,.mceToolbar,.ui-selectmenu').length > 0) {
        return
      }

      if ($(this).hasClass('no-warning')) {
        quizSubmission.alreadyAcceptedNavigatingAway = true
        return
      }

      if ($(this).hasClass('file_preview_link')) {
        return
      }

      if (!event.isDefaultPrevented()) {
        const url = $(this).attr('href') || ''
        let hashStripped = location.href
        if (hashStripped.indexOf('#')) {
          hashStripped = hashStripped.substring(0, hashStripped.indexOf('#'))
        }
        if (url.indexOf('#') == 0 || url.indexOf(hashStripped + '#') == 0) {
          return
        }
        const result = confirm(
          I18n.t(
            'confirms.navigate_away',
            "You're about to navigate away from this page.  Continue anyway?"
          )
        )
        if (!result) {
          event.preventDefault()
        } else {
          quizSubmission.alreadyAcceptedNavigatingAway = true
        }
      }
    })
  }
  const $questions = $('#questions')
  $('#question_list')
    .delegate('.jump_to_question_link', 'click', function(event) {
      event.preventDefault()
      const $obj = $($(this).attr('href'))
      const scrollableSelector = ENV.MOBILE_UI ? '#content' : 'html,body'
      $(scrollableSelector).scrollTo($obj.parent())
      $obj
        .find(':input:first')
        .focus()
        .select()
    })
    .find('.list_question')
    .bind({
      mouseenter(event) {
        const $this = $(this),
          data = $this.data()

        if (!quizSubmission.oneAtATime) {
          data.relatedQuestion || (data.relatedQuestion = $('#' + $this.attr('id').substring(5)))
          data.relatedQuestion.addClass('related')
        }
      },
      mouseleave(event) {
        if (!quizSubmission.oneAtATime) {
          const relatedQuestion = $(this).data('relatedQuestion')
          relatedQuestion && relatedQuestion.removeClass('related')
        }
      },
      click(event) {
        quizSubmission.clearAccessCode = false
      }
    })

  $questions.find('.group_top,.answer_select').bind({
    mouseenter(event) {
      $(this).addClass('hover')
    },
    mouseleave(event) {
      $(this).removeClass('hover')
    }
  })

  $('.file-upload-question-holder').each((i, el) => {
    const $el = $(el)
    const attachID = parseInt($el.find('input.attachment-id').val(), 10)
    const model = new File(ENV.ATTACHMENTS[attachID], {preflightUrl: ENV.UPLOAD_URL})
    const fileUploadView = new FileUploadQuestionView({el, model})

    if (attachID && attachID !== 0) {
      $el.find('.file-upload-box').addClass('file-upload-box-with-file')
    }

    fileUploadView.on('attachmentManipulationComplete', () => {
      quizSubmission.updateSubmission()
    })

    fileUploadView.render()
  })

  $questions
    .delegate(':checkbox,:radio', 'change', function(event) {
      const $answer = $(this).parents('.answer')
      if (lastAnswerSelected == $answer[0]) {
        quizSubmission.updateSubmission()
      }
    })
    .delegate('label.upload-label', 'mouseup', event => {
      quizSubmission.updateSubmission()
    })
    .delegate(':text,textarea,select', 'change', function(event, update) {
      const $this = $(this)
      if ($this.hasClass('numerical_question_input')) {
        const val = numberHelper.parse($this.val())
        $this.val(isNaN(val) ? '' : I18n.n(val.toFixed(4), {strip_insignificant_zeros: true}))
      }
      if ($this.hasClass('precision_question_input')) {
        const precisionQuestionInputVal = numberHelper.parse($this.val())
        const strVal = precisionQuestionInputVal.toString()
        const precision = strVal.length - (strVal.includes('.') ? 1 : 0)
        $this.val(
          Number.isNaN(precisionQuestionInputVal)
            ? ''
            : I18n.n(precisionQuestionInputVal.toPrecision(precision), {
                strip_insignificant_zeros: true,
                precision
              })
        )
      }
      if (update !== false) {
        quizSubmission.updateSubmission()
      }
    })
    .delegate('.numerical_question_input', {
      keyup(event) {
        const $this = $(this)
        const val = $this.val() + ''
        const $errorBox = $this.data('associated_error_box')

        if (val.match(/^$|^-$/) || numberHelper.validate(val)) {
          if ($errorBox) {
            $this.triggerHandler('click')
          }
        } else if (!$errorBox) {
          $this.errorBox(
            I18n.t('errors.only_numerical_values', 'only numerical values are accepted')
          )
        }
      }
    })
    .delegate('.flag_question', 'click', function(e) {
      e.preventDefault()
      const $question = $(this).parents('.question')
      $question.toggleClass('marked')
      $(this).attr('aria-checked', $question.hasClass('marked'))
      $('#list_' + $question.attr('id')).toggleClass('marked')

      let markedText
      if ($('#list_' + $question.attr('id')).hasClass('marked')) {
        markedText = I18n.t(
          'titles.come_back_later',
          'You marked this question to come back to later'
        )
      } else {
        markedText = ''
      }
      $('#list_' + $question.attr('id'))
        .find('.marked-status')
        .text(markedText)

      quizSubmission.updateSubmission()
    })
    .delegate('.question_input', 'change', function(event, update, changedMap) {
      let $this = $(this),
        tagName = this.tagName.toUpperCase(),
        id = $this.parents('.question').attr('id'),
        val = ''
      if (tagName == 'A') return
      if (changedMap) {
        // reduce redundant jquery lookups and other calls
        if (changedMap[id]) return
        changedMap[id] = true
      }

      if (tagName == 'TEXTAREA') {
        val = RichContentEditor.callOnRCE($this, 'get_code')
        const $tagInstance = $this
        $this
          .siblings('.rce_links')
          .find('.toggle_question_content_views_link')
          .click(function(event) {
            event.preventDefault()
            RichContentEditor.callOnRCE($tagInstance, 'toggle')
            //  todo: replace .andSelf with .addBack when JQuery is upgraded.
            $(this)
              .siblings('.toggle_question_content_views_link')
              .andSelf()
              .toggle()
          })
      } else if ($this.attr('type') == 'text' || $this.attr('type') == 'hidden') {
        val = $this.val()
      } else if (tagName == 'SELECT') {
        const $selects = $this.parents('.question').find('select.question_input')
        val = !$selects.filter(function() {
          return !$(this).val()
        }).length
      } else {
        $this
          .parents('.question')
          .find('.question_input')
          .each(function() {
            if ($(this).attr('checked') || $(this).attr('selected')) {
              val = true
            }
          })
      }

      quizSubmission.updateQuestionIndicators(val, id)
      quizSubmission.updateFinalSubmitButtonState()
      quizSubmission.updateNextButtonState(id)
    })

  $questions.find('.question_input').trigger('change', [false, {}])

  $('.hide_time_link').click(function(event) {
    event.preventDefault()
    if ($('.time_running').css('visibility') != 'hidden') {
      $('.time_running').css('visibility', 'hidden')
      $(this).text(I18n.t('show_time_link', 'Show'))
    } else {
      $('.time_running').css('visibility', 'visible')
      $(this).text(I18n.t('hide_time_link', 'Hide'))
    }
  })

  setTimeout(function() {
    $('#question_list .list_question').each(function() {
      const $this = $(this)
      if ($this.find('.jump_to_question_link').text() == 'Spacer') {
        $this.remove()
      }
    })
  }, 1000)

  // Suppress "<ENTER>" key from submitting a form when clicked inside a text input.
  $('#submit_quiz_form input[type=text]').keypress(e => {
    if (e.keyCode == 13) return false
  })

  $('.quiz_submit').click(event => {
    quizSubmission.finalSubmitButtonClicked = true
  })

  $('#submit_quiz_form').submit(function(event) {
    $('.question_holder textarea.question_input').each(function() {
      $(this).change()
    })

    let unanswered
    let warningMessage

    if (quizSubmission.cantGoBack) {
      if (!$('.question').hasClass('answered')) {
        warningMessage = I18n.t(
          'confirms.cant_go_back_blank',
          "You can't come back to this question once you hit next. Are you sure you want to leave it blank?"
        )
      }
    }

    if (quizSubmission.finalSubmitButtonClicked) {
      quizSubmission.finalSubmitButtonClicked = false // reset in case user cancels

      if (quizSubmission.cantGoBack) {
        const unseen = $('#question_list .list_question:not(.seen)').length
        if (unseen > 0) {
          warningMessage = I18n.t(
            'confirms.unseen_questions',
            {
              one: "There is still 1 question you haven't seen yet.  Submit anyway?",
              other: "There are still %{count} questions you haven't seen yet.  Submit anyway?"
            },
            {count: unseen}
          )
        }
      } else {
        unanswered = $('#question_list .list_question:not(.answered):not(.text_only)').length
        if (unanswered > 0) {
          warningMessage = I18n.t(
            'confirms.unanswered_questions',
            {
              one:
                'You have 1 unanswered question (see the right sidebar for details).  Submit anyway?',
              other:
                'You have %{count} unanswered questions (see the right sidebar for details).  Submit anyway?'
            },
            {count: unanswered}
          )
        }
      }
    }

    if ($('#fileupload_in_progress[value="true"]', $questions).length !== 0) {
      warningMessage = I18n.t(
        'confirms.file_upload_in_progress',
        'File upload is in progress. You may lose your answer before it is complete.'
      )
    }

    if (warningMessage != undefined && !quizSubmission.submitting) {
      const result = confirm(warningMessage)
      if (!result) {
        event.preventDefault()
        event.stopPropagation()
        return false
      }
    }

    quizSubmission.submitting = true
  })

  $('.submit_quiz_button').click(event => {
    event.preventDefault()
    $('#times_up_dialog').dialog('close')
  })

  setTimeout(function() {
    $('.question_holder textarea.question_input').each(function() {
      $(this).attr('id', 'question_input_' + quizSubmission.contentBoxCounter++)
      RichContentEditor.loadNewEditor($(this), {
        manageParent: true,
<<<<<<< HEAD
=======
        autosave: {enabled: false},
>>>>>>> 958fa740
        maxInitRenderedRCEs: 5
      })
    })
  }, 2000)

  if (quizTakingPolice) {
    quizTakingPolice.addEventListener('message', e => {
      if (e.data === 'stopwatchTick') {
        quizSubmission.updateTime()
      }
    })

    quizTakingPolice.postMessage({
      code: 'startStopwatch',
      frequency: quizSubmission.clockInterval
    })
  } else {
    setInterval(quizSubmission.updateTime, quizSubmission.clockInterval)
  }

  setTimeout(() => {
    quizSubmission.updateSubmission(true)
  }, 15000)

  const $submit_buttons = $('#submit_quiz_form button[type=submit]')

  // set the form action depending on the button clicked
  $submit_buttons.click(function(event) {
    quizSubmission.clearAccessCode = false
    const action = $(this).data('action')
    if (action != undefined) {
      $('#submit_quiz_form').attr('action', action)
    }
  })

  // now that JS has been initialized, enable the next and previous buttons
  $submit_buttons.removeAttr('disabled')
})

showDeauthorizedDialog = function() {
  $('#deauthorized_dialog').dialog({
    modal: true,
    buttons: [
      {
        text: I18n.t('#buttons.cancel', 'Cancel'),
        class: 'dialog_closer',
        click() {
          $(this).dialog('close')
        }
      },
      {
        text: I18n.t('#buttons.login', 'Login'),
        class: 'btn-primary relogin_button button_type_submit',
        click() {
          quizSubmission.navigatingToRelogin = true
          $('#deauthorized_dialog').submit()
        }
      }
    ]
  })
}

if (ENV.LOCKDOWN_BROWSER) {
  let ldbLoginPopup

  ldbLoginPopup = new LDBLoginPopup()
  ldbLoginPopup
    .on('login_success.take_quiz', () => {
      $.flashMessage(I18n.t('login_successful', 'Login successful.'))
    })
    .on('login_failure.take_quiz', () => {
      $.flashError(I18n.t('login_failed', 'Login failed.'))
    })

  showDeauthorizedDialog = ldbLoginPopup.exec.bind(ldbLoginPopup)
}

$(() => {
  const KC_T = 84
  const $timeRunningTimeRemaining = $('.time_running,.time_remaining')

  // we'll use this buffer to read our updates, then we won't have to steal
  // the user's focus or cursor away, and it will still read instantly thanks
  // to [aria-live="assertive"]!
  //
  // 100% win
  const $timer = $('<div />', {
    class: 'screenreader-only',
    'aria-role': 'note',
    'aria-live': 'assertive',
    'aria-atomic': 'true',
    'aria-relevant': 'additions'
  }).appendTo(document.body)

  $(document).on('keydown.timer_quickjump', function readTimeLeft(e) {
    if (e.altKey && (e.shiftKey || e.ctrlKey) && e.which === KC_T) {
      e.preventDefault()
      $timer.text($timeRunningTimeRemaining.text())
    }
  })
  if (ENV.QUIZ_SUBMISSION_EVENTS_URL) {
    QuizLogAuditing.start()
    QuizLogAuditingEventDumper(false)
  }
})

$(document).ready(() => {
  $('.loaded').show()
  $('.loading').hide()
})

if (!ENV.use_rce_enhancements) {
  $('.essay_question .answers .rce_links').append(new KeyboardShortcuts().render().el)
}<|MERGE_RESOLUTION|>--- conflicted
+++ resolved
@@ -939,10 +939,7 @@
       $(this).attr('id', 'question_input_' + quizSubmission.contentBoxCounter++)
       RichContentEditor.loadNewEditor($(this), {
         manageParent: true,
-<<<<<<< HEAD
-=======
         autosave: {enabled: false},
->>>>>>> 958fa740
         maxInitRenderedRCEs: 5
       })
     })
