/*
 * Copyright (C) 2011 - present Instructure, Inc.
 *
 * This file is part of Canvas.
 *
 * Canvas is free software: you can redistribute it and/or modify it under
 * the terms of the GNU Affero General Public License as published by the Free
 * Software Foundation, version 3 of the License.
 *
 * Canvas is distributed in the hope that it will be useful, but WITHOUT ANY
 * WARRANTY; without even the implied warranty of MERCHANTABILITY or FITNESS FOR
 * A PARTICULAR PURPOSE. See the GNU Affero General Public License for more
 * details.
 *
 * You should have received a copy of the GNU Affero General Public License along
 * with this program. If not, see <http://www.gnu.org/licenses/>.
 */

import 'jqueryui/dialog'
import {useScope as createI18nScope} from '@canvas/i18n'
import $ from 'jquery'
// eslint-disable-next-line import/no-named-as-default
import htmlEscape from '@instructure/html-escape'
import RichContentEditor from '@canvas/rce/RichContentEditor'
import axios from '@canvas/axios'
import 'jqueryui/tabs'
import globalAnnouncements from './global_announcements'
import '@canvas/jquery/jquery.ajaxJSON'
import '@canvas/jquery/jquery.instructure_forms' // formSubmit, getFormData, validateForm
import '@canvas/jquery/jquery.instructure_misc_helpers' // replaceTags
import '@canvas/jquery/jquery.instructure_misc_plugins' // confirmDelete, showIf, /\.log/
import '@canvas/loading-image'
import '@instructure/date-js' // Date.parse
import 'jquery-scroll-to-visible/jquery.scrollTo'
import {renderDatetimeField} from '@canvas/datetime/jquery/DatetimeField'
import doFetchApi from '@canvas/do-fetch-api-effect'
import ReactDOM from 'react-dom/client'
import ReportDescription from '@canvas/account_reports/react/ReportDescription'
import RunReportForm from '@canvas/account_reports/react/RunReportForm'
import RQDModal from '../react/components/RQDModal'
import OpenRegistrationWarning from '../react/components/OpenRegistrationWarning'
import ServiceDescriptionModal from '../react/components/ServiceDescriptionModal'
import {LoadTab} from '../../../shared/tabs/react/LoadTab'

const I18n = createI18nScope('account_settings')
const _settings_smallTablet = window.matchMedia('(min-width: 550px)').matches
const _settings_desktop = window.matchMedia('(min-width: 992px)').matches

// for report description modals
let descMount
let descRoot

export function openReportDescriptionLink(event) {
  event.preventDefault()

  const closeModal = () => {
    descRoot.render(null)
  }
  const title = $(this).parents('.title').find('span.title').text()
  const desc = $(this).parent('.reports').find('.report_description').html()

  if (descMount && descRoot) {
    descRoot.render(<ReportDescription title={title} descHTML={desc} closeModal={closeModal} />)
  }
}

export function addUsersLink(event) {
  event.preventDefault()
  const $enroll_users_form = $('#enroll_users_form')
  $(this).hide()
  $enroll_users_form.show()
  $('html,body').scrollTo($enroll_users_form)
  $enroll_users_form.find('#admin_role_id').focus().select()
}

$(document).ready(function () {
  // for report configure modals
  let reportMount
  let reportRoot
  // for RQD popup (behind FF)
  const rqdMount = document.getElementById('rqd_mount')
  let rqdRoot
  if (rqdMount) {
    rqdRoot = ReactDOM.createRoot(rqdMount)
  }
  // for open registration warning (renders based on auth providers)
  const openRegMount = document.getElementById('open_registration_mount')
  let openRegRoot
  if (openRegMount) {
    openRegRoot = ReactDOM.createRoot(openRegMount)
  }
  // for service description modals (always in settings)
  const serviceMount = document.getElementById('service_mount')
  let serviceRoot
  if (serviceMount) {
    serviceRoot = ReactDOM.createRoot(serviceMount)
  }

  function checkFutureListingSetting() {
    if ($('#account_settings_restrict_student_future_view_value').is(':checked')) {
      $('.future_listing').show()
    } else {
      $('.future_listing').hide()
    }
  }
  checkFutureListingSetting()
  $('#account_settings_restrict_student_future_view_value').change(checkFutureListingSetting)

  $('#account_settings').on('submit', function (event) {
    const $this = $(this)

    const account_validations = {
      object_name: 'account',
      required: ['name'],
      property_validations: {
        name(value) {
          if (value && value.length > 255) {
            return I18n.t('account_name_too_long', 'Account Name is too long')
          }
        },
      },
    }

    let result = $this.validateForm(account_validations)

    // Work around for Safari to enforce help menu name validation until `required` is supported
    if ($('#custom_help_link_settings').length > 0) {
      const help_menu_validations = {
        object_name: 'account[settings]',
        required: ['help_link_name'],
        property_validations: {
          help_link_name(value) {
            if (value && value.length > 30) {
              return I18n.t('help_menu_name_too_long', 'Help menu name is too long')
            }
          },
        },
      }
      result = result && $this.validateForm(help_menu_validations)
    }

    // Check for quiz filter errors too
    const quizIPFilters = document.getElementById('account_settings_quiz_ip_filters')
    if (quizIPFilters) result = result && quizIPFilters.__performValidation()

    if (!result) event.preventDefault()
  })

  $('#account_settings_suppress_notifications').click(event => {
    if (event.target.checked) {
      const result = window.confirm(
        I18n.t(
          'suppress_notifications_warning',
          "You have 'Suppress notifications from being created and sent out' checked, are you sure you want to continue?",
        ),
      )
      if (!result) {
        $('#account_settings_suppress_notifications').prop('checked', false)
      }
    }
  })

  renderDatetimeField($('.datetime_field'), {
    addHiddenInput: true,
  })

  globalAnnouncements.bindDomEvents()

  function loadReportsTab(targetId) {
    if (targetId !== 'tab-reports-selected') return

    const splitContext = window.ENV.context_asset_string.split('_')
    const path = `/${splitContext[0]}s/${splitContext[1]}/reports_tab`
<<<<<<< HEAD

    fetch(path, {
      headers: {accept: 'text/html'},
    })
      .then(req => req.text())
      .then(html => {
        try {
          $('#tab-reports-mount').html(html)
          descMount = document.getElementById('report_desc_mount')
          descRoot = ReactDOM.createRoot(descMount)
          reportMount = document.getElementById('run_report_mount')
          reportRoot = ReactDOM.createRoot(reportMount)

          $('.open_report_description_link').click(openReportDescriptionLink)
          $('.run_report_link').click(function (clickEvent) {
            clickEvent.preventDefault()
            $(this).parent('form').submit()
          })
          $('.run_report_form').formSubmit({
            resetForm: true,
            beforeSubmit(_data) {
              $(this).loadingImage()
              return true
            },
            success(_data) {
              $(this).loadingImage('remove')
              const report = $(this).attr('id').replace('_form', '')
              $('#' + report)
                .find('.run_report_link')
                .hide()
                .end()
                .find('.configure_report_link')
                .hide()
                .end()
                .find('.running_report_message')
                .show()
            },
            error(_data) {
              $(this).loadingImage('remove')
            },
          })
          $('.configure_report_link').click(function (event) {
            event.preventDefault()

            const reportCell = $(this).closest('td')
            const reportRow = reportCell.closest('tr')
            const reportName = reportRow[0].id
            const path = reportCell.find('.report_dialog form').attr('action')
            const html = reportCell.find('.report_dialog').html()

            const closeModal = () => reportRoot.render(null)
            const onSuccess = reportName => {
              reportRoot.render(null)
              $(`#${reportName}`)
                .find('.run_report_link')
                .hide()
                .end()
                .find('.configure_report_link')
                .hide()
                .end()
                .find('.running_report_message')
                .show()

              const nextRow = $(`#${reportName}`).next('tr')
              nextRow.find('button.open_report_description_link').focus()
            }

            const setupJQuery = () => {
              const modalBody = document.getElementById('configure_modal_body')
              const provisioning_container = modalBody.querySelector('form#provisioning_csv_form')
              const sis_export_container = modalBody.querySelector('form#sis_export_csv_form')

              const setupCheckboxBehavior = container => {
                const checkboxes = container.querySelectorAll(
                  'input[type="checkbox"]:not(#parameters_created_by_sis):not(#parameters_include_deleted)',
                )

                container.onclick = () => {
                  const reportIsChecked = [...checkboxes].some(cb => cb.checked)
                  const createdBySis = container.querySelector('#parameters_created_by_sis')
                  const includeDeleted = container.querySelector('#parameters_include_deleted')

                  createdBySis.disabled = !reportIsChecked
                  includeDeleted.disabled = !reportIsChecked

                  if (!reportIsChecked) {
                    createdBySis.checked = false
                    includeDeleted.checked = false
                  }
                }
              }

              if (provisioning_container) setupCheckboxBehavior(provisioning_container)
              if (sis_export_container) setupCheckboxBehavior(sis_export_container)
            }
            reportRoot.render(
              <RunReportForm
                formHTML={html}
                onRender={setupJQuery}
                closeModal={closeModal}
                onSuccess={onSuccess}
                path={path}
                reportName={reportName}
              />,
            )
          })
        } catch {
          $('#tab-reports-mount').text(I18n.t('There are no reports for you to view.'))
        }
      })
      .catch(() => {
        $('#tab-reports-mount').text(I18n.t('There are no reports for you to view.'))
      })
  }

  function loadSecurityTab(targetId) {
    if (targetId !== 'tab-security-selected') return

    const splitContext = window.ENV.context_asset_string.split('_')
    const api = axios.create({})

=======

    fetch(path, {
      headers: {accept: 'text/html'},
    })
      .then(req => req.text())
      .then(html => {
        try {
          $('#tab-reports-mount').html(html)
          descMount = document.getElementById('report_desc_mount')
          descRoot = ReactDOM.createRoot(descMount)
          reportMount = document.getElementById('run_report_mount')
          reportRoot = ReactDOM.createRoot(reportMount)

          $('.open_report_description_link').click(openReportDescriptionLink)
          $('.run_report_link').click(function (clickEvent) {
            clickEvent.preventDefault()
            $(this).parent('form').submit()
          })
          $('.run_report_form').formSubmit({
            resetForm: true,
            beforeSubmit(_data) {
              $(this).loadingImage()
              return true
            },
            success(_data) {
              $(this).loadingImage('remove')
              const report = $(this).attr('id').replace('_form', '')
              $('#' + report)
                .find('.run_report_link')
                .hide()
                .end()
                .find('.configure_report_link')
                .hide()
                .end()
                .find('.running_report_message')
                .show()
            },
            error(_data) {
              $(this).loadingImage('remove')
            },
          })
          $('.configure_report_link').click(function (event) {
            event.preventDefault()

            const reportCell = $(this).closest('td')
            const reportRow = reportCell.closest('tr')
            const reportName = reportRow[0].id
            const path = reportCell.find('.report_dialog form').attr('action')
            const html = reportCell.find('.report_dialog').html()

            const closeModal = () => reportRoot.render(null)
            const onSuccess = reportName => {
              reportRoot.render(null)
              $(`#${reportName}`)
                .find('.run_report_link')
                .hide()
                .end()
                .find('.configure_report_link')
                .hide()
                .end()
                .find('.running_report_message')
                .show()

              const nextRow = $(`#${reportName}`).next('tr')
              nextRow.find('button.open_report_description_link').focus()
            }

            reportRoot.render(
              <RunReportForm
                formHTML={html}
                closeModal={closeModal}
                onSuccess={onSuccess}
                path={path}
                reportName={reportName}
              />,
            )
          })
        } catch {
          $('#tab-reports-mount').text(I18n.t('There are no reports for you to view.'))
        }
      })
      .catch(() => {
        $('#tab-reports-mount').text(I18n.t('There are no reports for you to view.'))
      })
  }

  function loadSecurityTab(targetId) {
    if (targetId !== 'tab-security-selected') return

    const splitContext = window.ENV.context_asset_string.split('_')
    const api = axios.create({})

>>>>>>> e6b3b88b
    api
      .get(`/api/v1/${splitContext[0]}s/${splitContext[1]}/csp_settings`)
      .then(() => {
        import(
          /* webpackChunkName: "[request]" */
          '../react/index'
        )
          .then(({start}) => {
            start(document.getElementById('tab-security-mount'), {
              context: splitContext[0],
              contextId: splitContext[1],
              isSubAccount: !ENV.ACCOUNT.root_account,
              initialCspSettings: ENV.CSP,
              liveRegion: [
                document.getElementById('flash_message_holder'),
                document.getElementById('flash_screenreader_holder'),
              ],
              api,
            })
          })
          .catch(() => {
            $('#tab-security-mount').text(I18n.t('Security Tab failed to load.'))
          })
      })
      .catch(() => {
        $('#tab-security-mount').text(I18n.t('Security Tab failed to load.'))
      })
  }

  LoadTab(loadReportsTab)
  LoadTab(loadSecurityTab)

  $('#account_settings_restrict_quantitative_data_value').click(event => {
    const lockbox = $('#account_settings_restrict_quantitative_data_locked')
    if (event.target.checked) {
      lockbox.prop('disabled', false)
    } else {
      lockbox.prop('checked', false)
      lockbox.prop('disabled', true)
    }
  })

  $('.rqd_help_btn').click(event => {
    event.preventDefault()

    const closeModal = () => {
      rqdRoot.render(null)
    }

    rqdRoot.render(<RQDModal closeModal={closeModal} />)
  })

  $('.open_registration_delegated_warning_btn').click(event => {
    event.preventDefault()

    const closeModal = () => {
      openRegRoot.render(null)
    }

    const loginUrl = $('.open_registration_delegated_warning_btn').data('url')
    openRegRoot.render(<OpenRegistrationWarning loginUrl={loginUrl} closeModal={closeModal} />)
  })

  $('.custom_help_link .delete').click(function (event) {
    event.preventDefault()
    $(this).parents('.custom_help_link').find('.custom_help_link_state').val('deleted')
    $(this).parents('.custom_help_link').hide()
  })

  const $blankCustomHelpLink = $('.custom_help_link.blank').detach().removeClass('blank')
  let uniqueCounter = 1000
  $('.add_custom_help_link').click(event => {
    event.preventDefault()
    const $newContainer = $blankCustomHelpLink.clone(true).appendTo('#custom_help_links').show(),
      newId = uniqueCounter++
    // need to replace the unique id in the inputs so they get sent back to rails right,
    // chage the 'for' on the lables to match.
    $.each(['id', 'name', 'for'], (_i, prop) => {
      $newContainer
        .find('[' + prop + ']')
        .attr(prop, (_i, previous) => previous.replace(/\d+/, newId))
    })
  })

  $('.remove_account_user_link').click(function (event) {
    event.preventDefault()
    const $item = $(this).parent('li')
    $item.confirmDelete({
      message: I18n.t(
        'confirms.remove_account_admin',
        'Are you sure you want to remove this account admin?',
      ),
      url: $(this).data('href'),
      success() {
        $item.slideUp(function () {
          $(this).remove()
        })
      },
    })
  })

  $(
    '#enable_equella, ' +
      '#account_settings_sis_syncing_value, ' +
      '#account_settings_sis_default_grade_export_value',
  )
    .change(function () {
      const $myFieldset = $('#' + $(this).attr('id') + '_settings')
      const iAmChecked = $(this).prop('checked')
      $myFieldset.showIf(iAmChecked)
      if (!iAmChecked) {
        $myFieldset.find(':text').val('')
        $myFieldset.find(':checkbox').prop('checked', false)
      }
    })
    .change()

  $(
    '#account_settings_sis_syncing_value,' +
      '#account_settings_sis_default_grade_export_value,' +
      '#account_settings_sis_assignment_name_length_value',
  )
    .change(function () {
      const attr_id = $(this).attr('id')
      const $myFieldset = $('#' + attr_id + '_settings')
      const iAmChecked = $(this).prop('checked')
      $myFieldset.showIf(iAmChecked)
    })
    .change()

  $('.turnitin_account_settings').change(() => {
    $('.confirm_turnitin_settings_link').text(
      I18n.t('links.turnitin.confirm_settings', 'confirm Turnitin settings'),
    )
  })

  $("input[name='account[services][avatars]']")
    .change(function () {
      if (this.checked) {
        $('#account_settings_gravatar_checkbox').show()
      } else {
        $('#account_settings_gravatar_checkbox').hide()
      }
    })
    .change()

  $('.confirm_turnitin_settings_link').click(function (event) {
    event.preventDefault()
    const $link = $(this)
    const url = $link.attr('href')
    const account = $('#account_settings').getFormData({object_name: 'account'})
    const turnitin_data = {
      turnitin_account_id: account.turnitin_account_id,
      turnitin_shared_secret: account.turnitin_shared_secret,
      turnitin_host: account.turnitin_host,
    }
    $link.text(I18n.t('notices.turnitin.checking_settings', 'checking Turnitin settings...'))
    $.getJSON(
      url,
      turnitin_data,
      data => {
        if (data && data.success) {
          $link.text(I18n.t('notices.turnitin.setings_confirmed', 'Turnitin settings confirmed!'))
        } else {
          $link.text(
            I18n.t(
              'notices.turnitin.invalid_settings',
              'invalid Turnitin settings, please check your account id and shared secret from Turnitin',
            ),
          )
        }
      },
      _data => {
        $link.text(
          I18n.t(
            'notices.turnitin.invalid_settings',
            'invalid Turnitin settings, please check your account id and shared secret from Turnitin',
          ),
        )
      },
    )
  })

  // Admins tab
  $('.add_users_link').click(addUsersLink)

  $('.service_help_dialog').each(function (_index) {
    const serviceName = $(this).attr('id').replace('_help_dialog', '')
    const serviceTitle = $(this).attr('title')
    const descHTML = $(this).html()

    $(`<button class="Button Button--icon-action" type="button">
        <i class="icon-question"></i>
        <span class="screenreader-only">${htmlEscape(I18n.t('About this service'))}</span>
      </button>`)
      .click(event => {
        event.preventDefault()

        const closeModal = () => {
          serviceRoot.render(null)
        }

        serviceRoot.render(
          <ServiceDescriptionModal
            descHTML={descHTML}
            serviceTitle={serviceTitle}
            closeModal={closeModal}
          />,
        )
      })
      .appendTo('label[for="account_services_' + serviceName + '"]')
  })

  $('#account_settings_self_registration')
    .change(function () {
      $('#self_registration_type_radios').toggle(this.checked)
    })
    .trigger('change')

  $('#account_settings_global_includes')
    .change(function () {
      $('#global_includes_warning_message_wrapper').toggleClass('alert', this.checked)
    })
    .trigger('change')

  $('#account_settings_enable_as_k5_account_value')
    .change(function () {
      $('#k5_account_warning_message').toggleClass('shown', this.checked)
    })
    .trigger('change')

  const $rce_container = $('#custom_tos_rce_container')
  $('#terms_of_service_modal').hide()
  if ($rce_container.length > 0) {
    const $textarea = $rce_container.find('textarea')
    RichContentEditor.preloadRemoteModule()
    const $terms_type = $('#account_terms_of_service_terms_type').change(onTermsTypeChange)

    async function onTermsTypeChange() {
      if ($terms_type.val() === 'custom') {
        $('#terms_of_service_modal').show()
        $rce_container.show()

        try {
          if (RichContentEditor.callOnRCE($textarea, 'exists?')) {
            return
          }

          const {json, response} = await doFetchApi({
            path: '/api/v1/acceptable_use_policy',
          })

          if (response.ok) {
            RichContentEditor.loadNewEditor($textarea, {
              focus: true,
              manageParent: true,
              defaultContent: json?.content || '',
            })
          } else {
            console.error(
              `Failed to load Acceptable Use Policy content: Received ${response.status} ${response.statusText}`,
            )
          }
        } catch (error) {
          console.error('Failed to load Acceptable Use Policy content:', error)
        }
      } else {
        $rce_container.hide()
        $('#terms_of_service_modal').hide()
      }
    }
    onTermsTypeChange()
  }

  $('#account_settings_enable_inbox_signature_block').click(event => {
    const lockbox = $('#account_settings_disable_inbox_signature_block_for_students')
    if (event.target.checked) {
      lockbox.prop('disabled', false)
    } else {
      lockbox.prop('checked', false)
      lockbox.prop('disabled', true)
    }
  })

  $('#account_settings_enable_inbox_auto_response').click(event => {
    const lockbox = $('#account_settings_disable_inbox_auto_response_for_students')
    if (event.target.checked) {
      lockbox.prop('disabled', false)
    } else {
      lockbox.prop('checked', false)
      lockbox.prop('disabled', true)
    }
  })

  $('#account_settings_allow_assign_to_differentiation_tags_value').click(event => {
    const warningMsg = $('#differentiation_tags_account_settings_warning_message')
    const descriptionMsg = $('#differentiation_tags_account_settings_description_message')
    const diffTagsOriginallyEnabled = warningMsg.data('diffTagsOriginallyEnabled') === true
    if (!event.target.checked && diffTagsOriginallyEnabled) {
      warningMsg.show()
      descriptionMsg.hide()
    } else {
      warningMsg.hide()
      descriptionMsg.show()
    }
  })
})<|MERGE_RESOLUTION|>--- conflicted
+++ resolved
@@ -171,7 +171,6 @@
 
     const splitContext = window.ENV.context_asset_string.split('_')
     const path = `/${splitContext[0]}s/${splitContext[1]}/reports_tab`
-<<<<<<< HEAD
 
     fetch(path, {
       headers: {accept: 'text/html'},
@@ -239,128 +238,6 @@
               nextRow.find('button.open_report_description_link').focus()
             }
 
-            const setupJQuery = () => {
-              const modalBody = document.getElementById('configure_modal_body')
-              const provisioning_container = modalBody.querySelector('form#provisioning_csv_form')
-              const sis_export_container = modalBody.querySelector('form#sis_export_csv_form')
-
-              const setupCheckboxBehavior = container => {
-                const checkboxes = container.querySelectorAll(
-                  'input[type="checkbox"]:not(#parameters_created_by_sis):not(#parameters_include_deleted)',
-                )
-
-                container.onclick = () => {
-                  const reportIsChecked = [...checkboxes].some(cb => cb.checked)
-                  const createdBySis = container.querySelector('#parameters_created_by_sis')
-                  const includeDeleted = container.querySelector('#parameters_include_deleted')
-
-                  createdBySis.disabled = !reportIsChecked
-                  includeDeleted.disabled = !reportIsChecked
-
-                  if (!reportIsChecked) {
-                    createdBySis.checked = false
-                    includeDeleted.checked = false
-                  }
-                }
-              }
-
-              if (provisioning_container) setupCheckboxBehavior(provisioning_container)
-              if (sis_export_container) setupCheckboxBehavior(sis_export_container)
-            }
-            reportRoot.render(
-              <RunReportForm
-                formHTML={html}
-                onRender={setupJQuery}
-                closeModal={closeModal}
-                onSuccess={onSuccess}
-                path={path}
-                reportName={reportName}
-              />,
-            )
-          })
-        } catch {
-          $('#tab-reports-mount').text(I18n.t('There are no reports for you to view.'))
-        }
-      })
-      .catch(() => {
-        $('#tab-reports-mount').text(I18n.t('There are no reports for you to view.'))
-      })
-  }
-
-  function loadSecurityTab(targetId) {
-    if (targetId !== 'tab-security-selected') return
-
-    const splitContext = window.ENV.context_asset_string.split('_')
-    const api = axios.create({})
-
-=======
-
-    fetch(path, {
-      headers: {accept: 'text/html'},
-    })
-      .then(req => req.text())
-      .then(html => {
-        try {
-          $('#tab-reports-mount').html(html)
-          descMount = document.getElementById('report_desc_mount')
-          descRoot = ReactDOM.createRoot(descMount)
-          reportMount = document.getElementById('run_report_mount')
-          reportRoot = ReactDOM.createRoot(reportMount)
-
-          $('.open_report_description_link').click(openReportDescriptionLink)
-          $('.run_report_link').click(function (clickEvent) {
-            clickEvent.preventDefault()
-            $(this).parent('form').submit()
-          })
-          $('.run_report_form').formSubmit({
-            resetForm: true,
-            beforeSubmit(_data) {
-              $(this).loadingImage()
-              return true
-            },
-            success(_data) {
-              $(this).loadingImage('remove')
-              const report = $(this).attr('id').replace('_form', '')
-              $('#' + report)
-                .find('.run_report_link')
-                .hide()
-                .end()
-                .find('.configure_report_link')
-                .hide()
-                .end()
-                .find('.running_report_message')
-                .show()
-            },
-            error(_data) {
-              $(this).loadingImage('remove')
-            },
-          })
-          $('.configure_report_link').click(function (event) {
-            event.preventDefault()
-
-            const reportCell = $(this).closest('td')
-            const reportRow = reportCell.closest('tr')
-            const reportName = reportRow[0].id
-            const path = reportCell.find('.report_dialog form').attr('action')
-            const html = reportCell.find('.report_dialog').html()
-
-            const closeModal = () => reportRoot.render(null)
-            const onSuccess = reportName => {
-              reportRoot.render(null)
-              $(`#${reportName}`)
-                .find('.run_report_link')
-                .hide()
-                .end()
-                .find('.configure_report_link')
-                .hide()
-                .end()
-                .find('.running_report_message')
-                .show()
-
-              const nextRow = $(`#${reportName}`).next('tr')
-              nextRow.find('button.open_report_description_link').focus()
-            }
-
             reportRoot.render(
               <RunReportForm
                 formHTML={html}
@@ -386,7 +263,6 @@
     const splitContext = window.ENV.context_asset_string.split('_')
     const api = axios.create({})
 
->>>>>>> e6b3b88b
     api
       .get(`/api/v1/${splitContext[0]}s/${splitContext[1]}/csp_settings`)
       .then(() => {
