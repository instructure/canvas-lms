--- conflicted
+++ resolved
@@ -17,11 +17,7 @@
  */
 
 import React, {Component, createRef} from 'react'
-<<<<<<< HEAD
-import {useScope as useI18nScope} from '@canvas/i18n'
-=======
 import {useScope as createI18nScope} from '@canvas/i18n'
->>>>>>> 1c55606d
 import {connect} from 'react-redux'
 import {arrayOf, bool, func, objectOf, oneOf, shape, string, number} from 'prop-types'
 import {Alert} from '@instructure/ui-alerts'
