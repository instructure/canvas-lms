--- conflicted
+++ resolved
@@ -20,11 +20,7 @@
 import React, {useEffect, useState} from 'react'
 import type {ChangeEvent, LegacyRef, ReactNode} from 'react'
 import {Text} from '@instructure/ui-text'
-<<<<<<< HEAD
-import {useScope as useI18nScope} from '@canvas/i18n'
-=======
 import {useScope as createI18nScope} from '@canvas/i18n'
->>>>>>> 80d4da09
 import {type ButtonProps, IconButton} from '@instructure/ui-buttons'
 import {IconEditLine} from '@instructure/ui-icons'
 
