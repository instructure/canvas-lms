/*
 * Copyright (C) 2011 - present Instructure, Inc.
 *
 * This file is part of Canvas.
 *
 * Canvas is free software: you can redistribute it and/or modify it under
 * the terms of the GNU Affero General Public License as published by the Free
 * Software Foundation, version 3 of the License.
 *
 * Canvas is distributed in the hope that it will be useful, but WITHOUT ANY
 * WARRANTY; without even the implied warranty of MERCHANTABILITY or FITNESS FOR
 * A PARTICULAR PURPOSE. See the GNU Affero General Public License for more
 * details.
 *
 * You should have received a copy of the GNU Affero General Public License along
 * with this program. If not, see <http://www.gnu.org/licenses/>.
 */

import React from 'react'
import ReactDOM from 'react-dom'
import {useScope as createI18nScope} from '@canvas/i18n'
import CustomEmojiDenyList from './react/custom_emoji_deny_list/CustomEmojiDenyList'
import CustomHelpLinkSettings from './react/custom_help_link_settings/CustomHelpLinkSettings'
import {Spinner} from '@instructure/ui-spinner'
import {View} from '@instructure/ui-view'
import './jquery/index'
import './backbone/account_quota_settings'
import FeatureFlags from '@canvas/feature-flags'
import ready from '@instructure/ready'
import MicrosoftSyncAccountSettings from '@canvas/integrations/react/accounts/microsoft_sync/MicrosoftSyncAccountSettings'
import CourseCreationSettings from './react/course_creation_settings/CourseCreationSettings'
import {InternalSettings} from './react/internal_settings/InternalSettings'
import {initializeTopNavPortal} from '@canvas/top-navigation/react/TopNavPortal'

const I18n = createI18nScope('account_settings_jsx_bundle')

ready(() => {
  initializeTopNavPortal()

<<<<<<< HEAD
  // eslint-disable-next-line no-restricted-properties
  ReactDOM.render(<FeatureFlags />, document.getElementById('tab-features'))

  if (document.getElementById('custom_help_link_settings')) {
    // eslint-disable-next-line no-restricted-properties
=======
   
  ReactDOM.render(<FeatureFlags />, document.getElementById('tab-features'))

  if (document.getElementById('custom_help_link_settings')) {
     
>>>>>>> 1c55606d
    ReactDOM.render(
      <CustomHelpLinkSettings
        {...{
          name: window.ENV.help_link_name,
          icon: window.ENV.help_link_icon,
          links: window.ENV.CUSTOM_HELP_LINKS,
          defaultLinks: window.ENV.DEFAULT_HELP_LINKS,
        }}
      />,
      document.getElementById('custom_help_link_settings')
    )
  }

  const emojiDenyListContainer = document.getElementById('emoji-deny-list')
  if (emojiDenyListContainer) {
<<<<<<< HEAD
    // eslint-disable-next-line no-restricted-properties
=======
     
>>>>>>> 1c55606d
    ReactDOM.render(<CustomEmojiDenyList />, emojiDenyListContainer)
  }

  if (document.getElementById('tab-security')) {
<<<<<<< HEAD
    // eslint-disable-next-line no-restricted-properties
=======
     
>>>>>>> 1c55606d
    ReactDOM.render(
      <View as="div" margin="large" padding="large" textAlign="center">
        <Spinner size="large" renderTitle={I18n.t('Loading')} />
      </View>,
      document.getElementById('tab-security')
    )
  }

  const internalSettingsMountpoint = document.getElementById('tab-internal-settings')
  if (internalSettingsMountpoint) {
<<<<<<< HEAD
    // eslint-disable-next-line no-restricted-properties
=======
     
>>>>>>> 1c55606d
    ReactDOM.render(<InternalSettings />, internalSettingsMountpoint)
  }

  if (document.getElementById('tab-integrations')) {
<<<<<<< HEAD
    // eslint-disable-next-line no-restricted-properties
=======
     
>>>>>>> 1c55606d
    ReactDOM.render(<MicrosoftSyncAccountSettings />, document.getElementById('tab-integrations'))
  }

  const courseCreationSettingsContainer = document.getElementById('course_creation_settings')
  if (courseCreationSettingsContainer) {
<<<<<<< HEAD
    // eslint-disable-next-line no-restricted-properties
=======
     
>>>>>>> 1c55606d
    ReactDOM.render(
      <CourseCreationSettings currentValues={ENV.COURSE_CREATION_SETTINGS} />,
      courseCreationSettingsContainer
    )
  }
})<|MERGE_RESOLUTION|>--- conflicted
+++ resolved
@@ -37,19 +37,11 @@
 ready(() => {
   initializeTopNavPortal()
 
-<<<<<<< HEAD
-  // eslint-disable-next-line no-restricted-properties
-  ReactDOM.render(<FeatureFlags />, document.getElementById('tab-features'))
-
-  if (document.getElementById('custom_help_link_settings')) {
-    // eslint-disable-next-line no-restricted-properties
-=======
    
   ReactDOM.render(<FeatureFlags />, document.getElementById('tab-features'))
 
   if (document.getElementById('custom_help_link_settings')) {
      
->>>>>>> 1c55606d
     ReactDOM.render(
       <CustomHelpLinkSettings
         {...{
@@ -65,20 +57,12 @@
 
   const emojiDenyListContainer = document.getElementById('emoji-deny-list')
   if (emojiDenyListContainer) {
-<<<<<<< HEAD
-    // eslint-disable-next-line no-restricted-properties
-=======
      
->>>>>>> 1c55606d
     ReactDOM.render(<CustomEmojiDenyList />, emojiDenyListContainer)
   }
 
   if (document.getElementById('tab-security')) {
-<<<<<<< HEAD
-    // eslint-disable-next-line no-restricted-properties
-=======
      
->>>>>>> 1c55606d
     ReactDOM.render(
       <View as="div" margin="large" padding="large" textAlign="center">
         <Spinner size="large" renderTitle={I18n.t('Loading')} />
@@ -89,30 +73,18 @@
 
   const internalSettingsMountpoint = document.getElementById('tab-internal-settings')
   if (internalSettingsMountpoint) {
-<<<<<<< HEAD
-    // eslint-disable-next-line no-restricted-properties
-=======
      
->>>>>>> 1c55606d
     ReactDOM.render(<InternalSettings />, internalSettingsMountpoint)
   }
 
   if (document.getElementById('tab-integrations')) {
-<<<<<<< HEAD
-    // eslint-disable-next-line no-restricted-properties
-=======
      
->>>>>>> 1c55606d
     ReactDOM.render(<MicrosoftSyncAccountSettings />, document.getElementById('tab-integrations'))
   }
 
   const courseCreationSettingsContainer = document.getElementById('course_creation_settings')
   if (courseCreationSettingsContainer) {
-<<<<<<< HEAD
-    // eslint-disable-next-line no-restricted-properties
-=======
      
->>>>>>> 1c55606d
     ReactDOM.render(
       <CourseCreationSettings currentValues={ENV.COURSE_CREATION_SETTINGS} />,
       courseCreationSettingsContainer
