/*
 * Copyright (C) 2011 - present Instructure, Inc.
 *
 * This file is part of Canvas.
 *
 * Canvas is free software: you can redistribute it and/or modify it under
 * the terms of the GNU Affero General Public License as published by the Free
 * Software Foundation, version 3 of the License.
 *
 * Canvas is distributed in the hope that it will be useful, but WITHOUT ANY
 * WARRANTY; without even the implied warranty of MERCHANTABILITY or FITNESS FOR
 * A PARTICULAR PURPOSE. See the GNU Affero General Public License for more
 * details.
 *
 * You should have received a copy of the GNU Affero General Public License along
 * with this program. If not, see <http://www.gnu.org/licenses/>.
 */

import React from 'react'
import ReactDOM from 'react-dom'
import {useScope as createI18nScope} from '@canvas/i18n'
import CustomEmojiDenyList from './react/custom_emoji_deny_list/CustomEmojiDenyList'
import CustomHelpLinkSettings from './react/custom_help_link_settings/CustomHelpLinkSettings'
import {Spinner} from '@instructure/ui-spinner'
import {View} from '@instructure/ui-view'
import './jquery/index'
import './backbone/account_quota_settings'
import FeatureFlags from '@canvas/feature-flags'
import ready from '@instructure/ready'
import MicrosoftSyncAccountSettings from '@canvas/integrations/react/accounts/microsoft_sync/MicrosoftSyncAccountSettings'
import CourseCreationSettings from './react/course_creation_settings/CourseCreationSettings'
import {InternalSettings} from './react/internal_settings/InternalSettings'
import {initializeTopNavPortal} from '@canvas/top-navigation/react/TopNavPortal'

const I18n = createI18nScope('account_settings_jsx_bundle')

ready(() => {
  initializeTopNavPortal()

<<<<<<< HEAD
   
  ReactDOM.render(<FeatureFlags />, document.getElementById('tab-features'))

  if (document.getElementById('custom_help_link_settings')) {
     
=======
  ReactDOM.render(<FeatureFlags />, document.getElementById('tab-features'))

  if (document.getElementById('custom_help_link_settings')) {
>>>>>>> 4b8c5dea
    ReactDOM.render(
      <CustomHelpLinkSettings
        {...{
          name: window.ENV.help_link_name,
          icon: window.ENV.help_link_icon,
          links: window.ENV.CUSTOM_HELP_LINKS,
          defaultLinks: window.ENV.DEFAULT_HELP_LINKS,
        }}
      />,
      document.getElementById('custom_help_link_settings'),
    )
  }

  const emojiDenyListContainer = document.getElementById('emoji-deny-list')
  if (emojiDenyListContainer) {
<<<<<<< HEAD
     
=======
>>>>>>> 4b8c5dea
    ReactDOM.render(<CustomEmojiDenyList />, emojiDenyListContainer)
  }

  if (document.getElementById('tab-security')) {
<<<<<<< HEAD
     
=======
>>>>>>> 4b8c5dea
    ReactDOM.render(
      <View as="div" margin="large" padding="large" textAlign="center">
        <Spinner size="large" renderTitle={I18n.t('Loading')} />
      </View>,
      document.getElementById('tab-security'),
    )
  }

  const internalSettingsMountpoint = document.getElementById('tab-internal-settings')
  if (internalSettingsMountpoint) {
<<<<<<< HEAD
     
=======
>>>>>>> 4b8c5dea
    ReactDOM.render(<InternalSettings />, internalSettingsMountpoint)
  }

  if (document.getElementById('tab-integrations')) {
<<<<<<< HEAD
     
=======
>>>>>>> 4b8c5dea
    ReactDOM.render(<MicrosoftSyncAccountSettings />, document.getElementById('tab-integrations'))
  }

  const courseCreationSettingsContainer = document.getElementById('course_creation_settings')
  if (courseCreationSettingsContainer) {
<<<<<<< HEAD
     
=======
>>>>>>> 4b8c5dea
    ReactDOM.render(
      <CourseCreationSettings currentValues={ENV.COURSE_CREATION_SETTINGS} />,
      courseCreationSettingsContainer,
    )
  }
})<|MERGE_RESOLUTION|>--- conflicted
+++ resolved
@@ -37,17 +37,9 @@
 ready(() => {
   initializeTopNavPortal()
 
-<<<<<<< HEAD
-   
   ReactDOM.render(<FeatureFlags />, document.getElementById('tab-features'))
 
   if (document.getElementById('custom_help_link_settings')) {
-     
-=======
-  ReactDOM.render(<FeatureFlags />, document.getElementById('tab-features'))
-
-  if (document.getElementById('custom_help_link_settings')) {
->>>>>>> 4b8c5dea
     ReactDOM.render(
       <CustomHelpLinkSettings
         {...{
@@ -63,18 +55,10 @@
 
   const emojiDenyListContainer = document.getElementById('emoji-deny-list')
   if (emojiDenyListContainer) {
-<<<<<<< HEAD
-     
-=======
->>>>>>> 4b8c5dea
     ReactDOM.render(<CustomEmojiDenyList />, emojiDenyListContainer)
   }
 
   if (document.getElementById('tab-security')) {
-<<<<<<< HEAD
-     
-=======
->>>>>>> 4b8c5dea
     ReactDOM.render(
       <View as="div" margin="large" padding="large" textAlign="center">
         <Spinner size="large" renderTitle={I18n.t('Loading')} />
@@ -85,27 +69,15 @@
 
   const internalSettingsMountpoint = document.getElementById('tab-internal-settings')
   if (internalSettingsMountpoint) {
-<<<<<<< HEAD
-     
-=======
->>>>>>> 4b8c5dea
     ReactDOM.render(<InternalSettings />, internalSettingsMountpoint)
   }
 
   if (document.getElementById('tab-integrations')) {
-<<<<<<< HEAD
-     
-=======
->>>>>>> 4b8c5dea
     ReactDOM.render(<MicrosoftSyncAccountSettings />, document.getElementById('tab-integrations'))
   }
 
   const courseCreationSettingsContainer = document.getElementById('course_creation_settings')
   if (courseCreationSettingsContainer) {
-<<<<<<< HEAD
-     
-=======
->>>>>>> 4b8c5dea
     ReactDOM.render(
       <CourseCreationSettings currentValues={ENV.COURSE_CREATION_SETTINGS} />,
       courseCreationSettingsContainer,
