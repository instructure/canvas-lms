--- conflicted
+++ resolved
@@ -92,11 +92,7 @@
         const key = name.match(/user\[(.*)\]/)[1] // extracts 'short_name' from 'user[short_name]'
         return {...memo, [key]: this.props.user[key]}
       }, {})
-<<<<<<< HEAD
-       
-=======
-
->>>>>>> 4b8c5dea
+
       this.setState(update(this.state, {data: {user: {$set: userDataFromProps}}}))
     }
   }
@@ -130,11 +126,7 @@
   onSubmit = () => {
     if (!isEmpty(this.state.errors)) return
     const method = {create: 'POST', update: 'PUT'}[this.props.createOrUpdate]
-<<<<<<< HEAD
-     
-=======
-
->>>>>>> 4b8c5dea
+
     axios({url: this.props.url, method, data: this.state.data}).then(
       response => {
         const getUserObj = o => (o.user ? getUserObj(o.user) : o)
