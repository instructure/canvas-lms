/*
 * Copyright (C) 2015 - present Instructure, Inc.
 *
 * This file is part of Canvas.
 *
 * Canvas is free software: you can redistribute it and/or modify it under
 * the terms of the GNU Affero General Public License as published by the Free
 * Software Foundation, version 3 of the License.
 *
 * Canvas is distributed in the hope that it will be useful, but WITHOUT ANY
 * WARRANTY; without even the implied warranty of MERCHANTABILITY or FITNESS FOR
 * A PARTICULAR PURPOSE. See the GNU Affero General Public License for more
 * details.
 *
 * You should have received a copy of the GNU Affero General Public License along
 * with this program. If not, see <http://www.gnu.org/licenses/>.
 */

import React from 'react'
import {number, string, shape, arrayOf, bool} from 'prop-types'
import {IconButton} from '@instructure/ui-buttons'
import {Table} from '@instructure/ui-table'
import {ScreenReaderContent} from '@instructure/ui-a11y-content'
import {Tooltip} from '@instructure/ui-tooltip'
import {
  IconBlueprintLine,
  IconCollectionSolid,
  IconPlusLine,
  IconSettingsLine,
  IconStatsLine,
  IconPublishSolid,
  IconUnpublishedLine,
  IconCheckSolid,
} from '@instructure/ui-icons'
import {Link} from '@instructure/ui-link'
import {Text} from '@instructure/ui-text'
import axios from '@canvas/axios'
import {uniqBy} from 'lodash'
import $ from '@canvas/rails-flash-notifications'
import {useScope as createI18nScope} from '@canvas/i18n'
import UserLink from './UserLink'
import AddPeopleApp from '@canvas/add-people'

const I18n = createI18nScope('account_course_user_search')

export default class CoursesListRow extends React.Component {
  static propTypes = {
    id: string.isRequired,
    name: string.isRequired,
    workflow_state: string.isRequired,
    total_students: number.isRequired,
    teachers: arrayOf(
      shape({
        size: UserLink.propTypes.size,
        href: UserLink.propTypes.href,
        display_name: UserLink.propTypes.name,
        avatar_url: UserLink.propTypes.avatar_url,
      }),
    ),
    teacher_count: number,
    sis_course_id: string,
    subaccount_name: string.isRequired,
    subaccount_id: string.isRequired,
    term: shape({name: string.isRequired}).isRequired,
    roles: arrayOf(shape({id: string.isRequired})),
    showSISIds: bool,
    can_create_enrollments: bool,
    blueprint: bool,
    template: bool,
    concluded: bool,
  }

  static defaultProps = {
    roles: [],
    can_create_enrollments:
      window.ENV && window.ENV.PERMISSIONS && window.ENV.PERMISSIONS.can_create_enrollments,
  }

  static displayName = 'Row'

  constructor(props) {
    super(props)

    this.state = {
      newlyEnrolledStudents: 0,
      teachersToShow: this.uniqueTeachers().slice(0, 2),
    }
  }

  getSections = () =>
    this.promiseToGetSections ||
    (this.promiseToGetSections = axios.get(
      `/api/v1/courses/${this.props.id}/sections?per_page=100`,
    )).then(resp => resp.data)

  uniqueTeachers = () => uniqBy(this.props.teachers, 'id')

  handleNewEnrollments = newEnrollments => {
    if (newEnrollments && newEnrollments.length) {
      $.flashMessage({
        html: I18n.t(
          {
            one: '%{user_name} successfully enrolled into *%{course_name}*.',
            other: '%{count} people successfully enrolled into *%{course_name}*.',
          },
          {
            count: newEnrollments.length,
            user_name: newEnrollments[0].enrollment.name,
            course_name: this.props.name,
            wrappers: [`<a href="/courses/${this.props.id}">$1</a>`],
          },
        ),
      })
      const newStudents = newEnrollments.filter(e => e.enrollment.type === 'StudentEnrollment')
      this.setState(oldState => {
        const newlyEnrolledStudents = oldState.newlyEnrolledStudents + newStudents.length
        return {newlyEnrolledStudents}
      })
    }
  }

  getAvailableRoles = () => {
    const filterFunc = role => role.addable_by_user

    let roles = (this.props.roles || []).filter(filterFunc)
    if (this.props.blueprint) {
      roles = roles.filter(
        role =>
          role.base_role_name != 'StudentEnrollment' && role.base_role_name != 'ObserverEnrollment',
      )
    }
    return roles
  }

  openAddUsersToCourseDialog = () => {
<<<<<<< HEAD
     
=======
>>>>>>> 4b8c5dea
    this.getSections().then(sections => {
      this.addPeopleApp =
        this.addPeopleApp ||
        new AddPeopleApp(document.createElement('div'), {
          courseId: this.props.id,
          courseName: this.props.name,
          defaultInstitutionName: ENV.ROOT_ACCOUNT_NAME || '',
          roles: this.getAvailableRoles(),
          sections,
          onClose: () => {
            this.handleNewEnrollments(this.addPeopleApp.usersHaveBeenEnrolled())
          },
          inviteUsersURL: `/courses/${this.props.id}/invite_users`,
          canReadSIS: this.props.showSISIds,
        })
      this.addPeopleApp.open()
    })
  }

  showMoreTeachers = () => {
    this.setState({teachersToShow: this.uniqueTeachers()})
  }

  allowAddingEnrollments() {
    return this.props.can_create_enrollments && !this.props.concluded && !this.props.template
  }

  renderAddEnrollments() {
    if (this.allowAddingEnrollments()) {
      const {name} = this.props
      const addUsersTip = I18n.t('Add Users to %{name}', {name})
      return (
        <Tooltip renderTip={addUsersTip}>
          <IconButton
            withBorder={false}
            withBackground={false}
            size="small"
            onClick={this.openAddUsersToCourseDialog}
            screenReaderLabel={addUsersTip}
          >
            <IconPlusLine title={addUsersTip} />
          </IconButton>
        </Tooltip>
      )
    }
  }

  renderCourseStatusIcon = () => {
    const {workflow_state} = this.props
    let tooltip = I18n.t('Unpublished')
    let classname = 'unpublished-course'
    let statusIcon = <IconUnpublishedLine size="x-small" />

    if (workflow_state === 'available') {
      tooltip = I18n.t('Published')
      classname = 'published-course'
      statusIcon = <IconPublishSolid size="x-small" />
    } else if (workflow_state === 'completed') {
      tooltip = I18n.t('Concluded')
      classname = 'completed-course'
      statusIcon = <IconCheckSolid size="x-small" />
    }

    return (
      <span className={`published-status ${classname}`}>
        <Tooltip renderTip={tooltip}>
          {statusIcon}
          <ScreenReaderContent>{tooltip}</ScreenReaderContent>
        </Tooltip>
      </span>
    )
  }

  render() {
    const {
      id,
      name,
      sis_course_id,
      total_students,
      teachers,
      teacher_count,
      subaccount_name,
      subaccount_id,
      showSISIds,
      term,
      blueprint,
      template,
    } = this.props
    const {teachersToShow, newlyEnrolledStudents} = this.state
    const url = `/courses/${id}`
    const sub_url = `/accounts/${subaccount_id}`

    const blueprintTip = I18n.t('This is a blueprint course')
    const statsTip = I18n.t('Statistics for %{name}', {name})
    const settingsTip = I18n.t('Settings for %{name}', {name})
    const templateTip = I18n.t('This is a course template')

    return (
      <Table.Row>
        <Table.RowHeader textAlign="center">{this.renderCourseStatusIcon()}</Table.RowHeader>
        <Table.Cell>
          <a href={url}>
            <span style={{paddingRight: '0.5em'}}>{name}</span>
            {blueprint && (
              <Tooltip renderTip={blueprintTip}>
                <IconBlueprintLine />
                <ScreenReaderContent>{blueprintTip}</ScreenReaderContent>
              </Tooltip>
            )}
            {template && (
              <Tooltip renderTip={templateTip}>
                <IconCollectionSolid />
                <ScreenReaderContent>{templateTip}</ScreenReaderContent>
              </Tooltip>
            )}
          </a>
        </Table.Cell>
        {showSISIds && <Table.Cell>{sis_course_id}</Table.Cell>}
        <Table.Cell>{template ? '\u2014' : term.name}</Table.Cell>
        <Table.Cell>
          {(teachersToShow || []).map(teacher => (
            <div key={teacher.id}>
              <UserLink
                key={teacher.id}
                href={teacher.html_url}
                name={teacher.display_name}
                avatarName={teacher.display_name}
                avatar_url={teacher.avatar_image_url}
                size="x-small"
              />
            </div>
          ))}
          {teachers && teachers.length > 2 && teachersToShow.length === 2 && (
            <Link isWithinText={false} as="button" onClick={this.showMoreTeachers}>
              <Text size="small">{I18n.t('Show More')}</Text>
            </Link>
          )}
          {!teachers && teacher_count && I18n.t('%{teacher_count} teachers', {teacher_count})}
        </Table.Cell>
        <Table.Cell>
          <a href={sub_url}>{subaccount_name}</a>
        </Table.Cell>
        <Table.Cell>
          {template ? '\u2014' : I18n.n(total_students + newlyEnrolledStudents)}
        </Table.Cell>
        <Table.Cell textAlign="end">
          {this.renderAddEnrollments()}
          <Tooltip renderTip={statsTip}>
            <IconButton
              withBorder={false}
              withBackground={false}
              size="small"
              href={`${url}/statistics`}
              screenReaderLabel={statsTip}
            >
              <IconStatsLine title={statsTip} />
            </IconButton>
          </Tooltip>
          <Tooltip renderTip={settingsTip}>
            <IconButton
              withBorder={false}
              withBackground={false}
              size="small"
              href={`${url}/settings`}
              screenReaderLabel={settingsTip}
            >
              <IconSettingsLine title={settingsTip} />
            </IconButton>
          </Tooltip>
        </Table.Cell>
      </Table.Row>
    )
  }
}<|MERGE_RESOLUTION|>--- conflicted
+++ resolved
@@ -133,10 +133,6 @@
   }
 
   openAddUsersToCourseDialog = () => {
-<<<<<<< HEAD
-     
-=======
->>>>>>> 4b8c5dea
     this.getSections().then(sections => {
       this.addPeopleApp =
         this.addPeopleApp ||
