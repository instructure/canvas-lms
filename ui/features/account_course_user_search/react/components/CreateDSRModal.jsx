/*
 * Copyright (C) 2017 - present Instructure, Inc.
 *
 * This file is part of Canvas.
 *
 * Canvas is free software: you can redistribute it and/or modify it under
 * the terms of the GNU Affero General Public License as published by the Free
 * Software Foundation, version 3 of the License.
 *
 * Canvas is distributed in the hope that it will be useful, but WITHOUT ANY
 * WARRANTY; without even the implied warranty of MERCHANTABILITY or FITNESS FOR
 * A PARTICULAR PURPOSE. See the GNU Affero General Public License for more
 * details.
 *
 * You should have received a copy of the GNU Affero General Public License along
 * with this program. If not, see <http://www.gnu.org/licenses/>.
 */

import $ from 'jquery'
import React from 'react'
import {func, shape, string, element} from 'prop-types'
import {Button} from '@instructure/ui-buttons'
import {IconCloudDownloadLine} from '@instructure/ui-icons'
import {Text} from '@instructure/ui-text'
import {TextInput} from '@instructure/ui-text-input'
import {RadioInputGroup, RadioInput} from '@instructure/ui-radio-input'
import {View} from '@instructure/ui-view'
import {Flex} from '@instructure/ui-flex'
import {Tooltip} from '@instructure/ui-tooltip'

import update from 'immutability-helper'
import {get, isEmpty} from 'lodash'
import axios from '@canvas/axios'
import {datetimeString} from '@canvas/datetime/date-functions'

import {useScope as createI18nScope} from '@canvas/i18n'
import preventDefault from '@canvas/util/preventDefault'
import unflatten from 'obj-unflatten'
import Modal from '@canvas/instui-bindings/react/InstuiModal'

const I18n = createI18nScope('account_course_user_search')

const initialState = {
  open: false,
  data: {
    request_name: null,
  },
  latestRequest: null,
  errors: {},
}

export default class CreateDSRModal extends React.Component {
  static propTypes = {
    // whatever you pass as the child, when clicked, will open the dialog
    children: element.isRequired,
    accountId: string.isRequired,
    user: shape({
      id: string.isRequired,
      name: string.isRequired,
      sortable_name: string,
      short_name: string,
      email: string,
      time_zone: string,
    }).isRequired,
    afterSave: func.isRequired,
  }

  state = {...initialState}

  UNSAFE_componentWillMount() {
    this.setState(
      update(this.state, {
        data: {
          $set: {
            request_name:
              this.props.user.name.replace(/\s+/g, '-') +
              '-' +
              new Date().toISOString().split('T')[0],
            request_output: 'xlsx',
          },
        },
      }),
    )
  }

  creationDisabled = () => {
    const {expires_at, progress_status} = this.state.latestRequest || {}
    return (
      progress_status === 'running' ||
      progress_status === 'queued' ||
      expires_at > new Date().toISOString()
    )
  }

<<<<<<< HEAD
  creationDisabled = () => {
    const {expires_at, progress_status} = this.state.latestRequest || {}
    return (
      progress_status === 'running' ||
      progress_status === 'queued' ||
      expires_at > new Date().toISOString()
    )
  }

=======
>>>>>>> 4b8c5dea
  disabledText = () => {
    const {expires_at, progress_status} = this.state.latestRequest || {}
    if (progress_status === 'running' || progress_status === 'queued') {
      return I18n.t('A request is already in progress')
    } else {
      return I18n.t('The previous request expires %{expires_at}', {
        expires_at: datetimeString(expires_at),
      })
    }
  }

  componentDidUpdate(_prevProps, prevState) {
    if (this.state.open && !prevState.open) {
      this.fetchDsrRequest()
    }
  }

  fetchDsrRequest = () => {
    const url = `/api/v1/accounts/${this.props.accountId}/users/${this.props.user.id}/dsr_request`
    axios.get(url).then(
      response => {
        // if response is not no content, then we have a request
        if (response.status !== 204) {
          const dsrRequest = response.data
          this.setState(update(this.state, {latestRequest: {$set: dsrRequest}}))
        }
      },
      () => {
        // do nothing
      },
    )
  }

  onChange = (field, value) => {
    this.setState(prevState => {
      const newState = update(prevState, {
        data: unflatten({[field]: {$set: value}}),
        errors: {$set: {}},
      })
      return newState
    })
  }

  close = () => this.setState({open: false})

  onSubmit = () => {
    if (!isEmpty(this.state.errors)) return
    const url = `/api/v1/accounts/${this.props.accountId}/users/${this.props.user.id}/dsr_request`
    const method = 'POST'
<<<<<<< HEAD
     
=======

>>>>>>> 4b8c5dea
    axios({url, method, data: this.state.data}).then(
      response => {
        const dsr_request = response.data
        const request_name = dsr_request.request_name
        $.flashMessage(
          I18n.t(
            'DSR Request *%{request_name}* was created successfully! You will receive an email upon completion.',
            {request_name},
          ),
        )

        this.setState({...initialState})
        if (this.props.afterSave) this.props.afterSave(response)
      },
      () => {
        $.flashError(I18n.t('Something went wrong creating the DSR request.'))
        this.setState({
          errors: {
            request_name: ['Invalid request name'],
          },
        })
      },
    )
  }

  renderPreviousReportStatus = () => {
    switch (this.state.latestRequest.progress_status) {
      case 'completed':
        return (
          <a href={this.state.latestRequest.download_url} target="_blank" rel="noopener noreferrer">
            {this.state.latestRequest.request_name}{' '}
            <IconCloudDownloadLine title={I18n.t('Download')} />
          </a>
        )
      case 'failed':
        return <Text>{I18n.t('Failed')}</Text>
      default:
        return <Text>{I18n.t('In progress')}</Text>
    }
  }

  render = () => (
    <span>
      <Modal
        as="form"
        onSubmit={preventDefault(this.onSubmit)}
        open={this.state.open}
        onDismiss={this.close}
        size="medium"
        label={I18n.t('Create Data Subject Request (DSR)')}
      >
        <Modal.Body>
          <Flex direction="column">
            <Flex.Item padding="small medium">
              <TextInput
                key="request_name"
                renderLabel={I18n.t('DSR Request Name')}
                label={I18n.t('DSR Request Name')}
                data-testid={I18n.t('DSR Request Name')}
                value={get(this.state.data, 'request_name')?.toString() ?? ''}
                onChange={e => this.onChange('request_name', e.target.value)}
                isRequired={true}
                messages={(this.state.errors.request_name || [])
                  .map(errMsg => ({type: 'error', text: errMsg}))
                  .filter(Boolean)}
              />
            </Flex.Item>
            <Flex.Item as="div" padding="medium medium 0 medium">
              <RadioInputGroup
                name="request_output"
                description={I18n.t('Output Format')}
                layout="columns"
                value={get(this.state.data, 'request_output')?.toString() ?? ''}
                onChange={e => this.onChange('request_output', e.target.value)}
              >
                <RadioInput value="xlsx" label="Excel" />
                {/* Enabled once we agree on a format for PDF */}
                {/* <RadioInput value="pdf" label="PDF" /> */}
              </RadioInputGroup>
            </Flex.Item>
          </Flex>
          {this.state.latestRequest && (
            <View as="div" padding="small medium 0 medium">
              <hr />
              <Text weight="bold">{I18n.t('Latest DSR: ')}</Text>
              {this.renderPreviousReportStatus()}
            </View>
          )}
        </Modal.Body>
        <Modal.Footer>
          <Button onClick={this.close}>{I18n.t('Cancel')}</Button> &nbsp;
          <Tooltip
            renderTip={this.disabledText()}
            on={this.creationDisabled() ? ['hover', 'focus'] : []}
          >
            <Button
              type="submit"
              color="primary"
              disabled={this.creationDisabled()}
              data-testid="submit-button"
            >
              {I18n.t('Create')}
            </Button>
          </Tooltip>
        </Modal.Footer>
      </Modal>
      {React.Children.map(this.props.children, child =>
        // when you click whatever is the child element to this, open the modal
        React.cloneElement(child, {
          onClick: (...args) => {
            if (child.props.onClick) child.props.onClick(...args)
            this.setState({open: true})
          },
        }),
      )}
    </span>
  )
}<|MERGE_RESOLUTION|>--- conflicted
+++ resolved
@@ -92,18 +92,6 @@
     )
   }
 
-<<<<<<< HEAD
-  creationDisabled = () => {
-    const {expires_at, progress_status} = this.state.latestRequest || {}
-    return (
-      progress_status === 'running' ||
-      progress_status === 'queued' ||
-      expires_at > new Date().toISOString()
-    )
-  }
-
-=======
->>>>>>> 4b8c5dea
   disabledText = () => {
     const {expires_at, progress_status} = this.state.latestRequest || {}
     if (progress_status === 'running' || progress_status === 'queued') {
@@ -153,11 +141,7 @@
     if (!isEmpty(this.state.errors)) return
     const url = `/api/v1/accounts/${this.props.accountId}/users/${this.props.user.id}/dsr_request`
     const method = 'POST'
-<<<<<<< HEAD
-     
-=======
-
->>>>>>> 4b8c5dea
+
     axios({url, method, data: this.state.data}).then(
       response => {
         const dsr_request = response.data
