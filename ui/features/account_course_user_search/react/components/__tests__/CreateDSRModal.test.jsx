--- conflicted
+++ resolved
@@ -19,10 +19,6 @@
 import React from 'react'
 import {render, fireEvent, waitFor} from '@testing-library/react'
 import '@testing-library/jest-dom/extend-expect'
-<<<<<<< HEAD
-import {useScope as useI18nScope} from '@canvas/i18n'
-=======
->>>>>>> cafde123
 import CreateDSRModal from '../CreateDSRModal'
 import axios from '@canvas/axios'
 
@@ -41,19 +37,12 @@
   const renderComponent = (props = {}) =>
     render(
       <CreateDSRModal accountId={mockAccountId} user={mockUser} afterSave={afterSave} {...props}>
-<<<<<<< HEAD
-=======
         {/* eslint-disable-next-line react/button-has-type, jsx-a11y/control-has-associated-label */}
->>>>>>> cafde123
         <button title="Create DSR Request for John Doe" />
       </CreateDSRModal>
     )
 
-<<<<<<< HEAD
-  it('uses the user\'s name in the default report name', () => {
-=======
   it("uses the user's name in the default report name", () => {
->>>>>>> cafde123
     axios.get.mockResolvedValueOnce({status: 204, data: {}})
 
     const {getByTitle, getByTestId} = renderComponent()
@@ -103,8 +92,6 @@
     })
 
     const {getByText, queryByText, getByTitle} = renderComponent()
-<<<<<<< HEAD
-=======
     fireEvent.click(getByTitle('Create DSR Request for John Doe'))
 
     await waitFor(() => {
@@ -125,16 +112,11 @@
     })
 
     const {getByText, queryByText, getByTitle} = renderComponent()
->>>>>>> cafde123
     fireEvent.click(getByTitle('Create DSR Request for John Doe'))
 
     await waitFor(() => {
       expect(
-<<<<<<< HEAD
-        getByText((_, element) => element.textContent === 'Latest DSR: In progress')
-=======
         getByText((_, element) => element.textContent === 'Latest DSR: Failed')
->>>>>>> cafde123
       ).toBeInTheDocument()
       expect(queryByText('Download:')).not.toBeInTheDocument()
     })
