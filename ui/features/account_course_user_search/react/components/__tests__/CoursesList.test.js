--- conflicted
+++ resolved
@@ -144,27 +144,6 @@
     onChangeSort: () => {},
   }
 
-<<<<<<< HEAD
-  map(
-    {
-      course_name: 'Course',
-      sis_course_id: 'SIS ID',
-      term: 'Term',
-      teacher: 'Teacher',
-      subaccount: 'Sub-Account',
-    },
-    (label, columnID) => {
-      test(`sorting by ${columnID} asc puts up-arrow on ${label} only`, () => {
-        const wrapper = mount(
-          <CoursesList
-            {...{
-              ...coursesProps,
-              sort: columnID,
-              order: 'asc',
-            }}
-          />
-        )
-=======
   Object.entries({
     course_name: 'Course',
     sis_course_id: 'SIS ID',
@@ -182,43 +161,22 @@
           }}
         />
       )
->>>>>>> 31fbffe1
 
       expect(wrapper.find('IconMiniArrowDownSolid')).toHaveLength(0)
       const upArrow = wrapper.find('IconMiniArrowUpSolid')
       expect(upArrow).toHaveLength(1)
       const header = upArrow.closest('CourseListHeader')
 
-<<<<<<< HEAD
-        const expectedTip =
-          {
-            course_name: 'Click to sort by name descending',
-            total_students: 'Click to sort by number of students descending',
-          }[columnID] || `Click to sort by ${label} descending`
-=======
       const expectedTip =
         {
           course_name: 'Click to sort by name descending',
           total_students: 'Click to sort by number of students descending',
         }[columnID] || `Click to sort by ${label} descending`
->>>>>>> 31fbffe1
 
       expect(header.find('Tooltip').first().prop('renderTip')).toMatch(RegExp(expectedTip, 'i'))
       expect(header.text()).toMatch(label)
     })
 
-<<<<<<< HEAD
-      test(`sorting by ${columnID} desc puts down-arrow on ${label} only`, () => {
-        const wrapper = mount(
-          <CoursesList
-            {...{
-              ...coursesProps,
-              sort: columnID,
-              order: 'desc',
-            }}
-          />
-        )
-=======
     test(`sorting by ${columnID} desc puts down-arrow on ${label} only`, () => {
       const wrapper = mount(
         <CoursesList
@@ -229,43 +187,22 @@
           }}
         />
       )
->>>>>>> 31fbffe1
 
       expect(wrapper.find('IconMiniArrowUpSolid')).toHaveLength(0)
       const downArrow = wrapper.find('IconMiniArrowDownSolid')
       expect(downArrow).toHaveLength(1)
       const header = downArrow.closest('CourseListHeader')
 
-<<<<<<< HEAD
-        const expectedTip =
-          {
-            course_name: 'Click to sort by name ascending',
-            total_students: 'Click to sort by number of students ascending',
-          }[columnID] || `Click to sort by ${label} ascending`
-=======
       const expectedTip =
         {
           course_name: 'Click to sort by name ascending',
           total_students: 'Click to sort by number of students ascending',
         }[columnID] || `Click to sort by ${label} ascending`
->>>>>>> 31fbffe1
 
       expect(header.find('Tooltip').first().prop('renderTip')).toMatch(RegExp(expectedTip, 'i'))
       expect(header.text()).toMatch(label)
     })
 
-<<<<<<< HEAD
-      test(`clicking the ${label} column header calls onChangeSort with ${columnID}`, () => {
-        const onChangeSort = jest.fn()
-        const wrapper = mount(
-          <CoursesList
-            {...{
-              ...coursesProps,
-              onChangeSort,
-            }}
-          />
-        )
-=======
     test(`clicking the ${label} column header calls onChangeSort with ${columnID}`, () => {
       const onChangeSort = jest.fn()
       const wrapper = mount(
@@ -276,7 +213,6 @@
           }}
         />
       )
->>>>>>> 31fbffe1
 
       wrapper
         .find(`CourseListHeader`)
