/*
 * Copyright (C) 2015 - present Instructure, Inc.
 *
 * This file is part of Canvas.
 *
 * Canvas is free software: you can redistribute it and/or modify it under
 * the terms of the GNU Affero General Public License as published by the Free
 * Software Foundation, version 3 of the License.
 *
 * Canvas is distributed in the hope that it will be useful, but WITHOUT ANY
 * WARRANTY; without even the implied warranty of MERCHANTABILITY or FITNESS FOR
 * A PARTICULAR PURPOSE. See the GNU Affero General Public License for more
 * details.
 *
 * You should have received a copy of the GNU Affero General Public License along
 * with this program. If not, see <http://www.gnu.org/licenses/>.
 */

import React, {useState} from 'react'
import {bool, string, func, shape, arrayOf} from 'prop-types'
import {IconGroupLine, IconMoreLine, IconPlusLine, IconStudentViewLine} from '@instructure/ui-icons'
import {Button} from '@instructure/ui-buttons'
import {Checkbox} from '@instructure/ui-checkbox'
import {Grid} from '@instructure/ui-grid'
import {Menu} from '@instructure/ui-menu'
import {ScreenReaderContent} from '@instructure/ui-a11y-content'
import {TextInput} from '@instructure/ui-text-input'
import CanvasSelect from '@canvas/instui-bindings/react/Select'
import {useScope as createI18nScope} from '@canvas/i18n'
import preventDefault from '@canvas/util/preventDefault'
import CreateOrUpdateUserModal from './CreateOrUpdateUserModal'

const I18n = createI18nScope('account_course_user_search')

export default function UsersToolbar(props) {
  const [recipientsFilterChecked, setRecipientFilterChecked] = useState(false)
  const [providersFilterChecked, setProvidersFilterChecked] = useState(false)
  const [includeDeletedUsers, setIncludeDeletedUsers] = useState(false)

  function handleRoleSelect(event, value) {
    props.onUpdateFilters({role_filter_id: value})
  }

  function handleTemporaryEnrollmentsFilterChange(filter, event) {
    if (filter === 'recipients') {
      setRecipientFilterChecked(event.target.checked)
      props.onUpdateFilters({
        temporary_enrollment_providers: providersFilterChecked,
        temporary_enrollment_recipients: event.target.checked,
      })
    } else if (filter === 'providers') {
      setProvidersFilterChecked(event.target.checked)

      props.onUpdateFilters({
        temporary_enrollment_recipients: recipientsFilterChecked,
        temporary_enrollment_providers: event.target.checked,
      })
    } else {
      throw new Error(`Unknown filter ${filter}`)
    }
  }

  const placeholder = I18n.t('Search people...')
  return (
    <form onSubmit={preventDefault(props.onApplyFilters)}>
      <Grid vAlign="top" startAt="medium">
        <Grid.Row>
          <Grid.Col>
            <Grid colSpacing="small" rowSpacing="small" startAt="large">
              <Grid.Row>
                <Grid.Col>
                  <CanvasSelect
                    id="userType"
                    label={
                      <ScreenReaderContent>{I18n.t('Filter by user type')}</ScreenReaderContent>
                    }
                    value={props.role_filter_id}
                    onChange={handleRoleSelect}
                  >
                    <CanvasSelect.Option key="all" id="all" value="">
                      {I18n.t('All Roles')}
                    </CanvasSelect.Option>
                    {props.roles.map(role => (
                      <CanvasSelect.Option key={role.id} id={role.id} value={role.id}>
                        {role.label}
                      </CanvasSelect.Option>
                    ))}
                  </CanvasSelect>
                </Grid.Col>
                <Grid.Col>
                  <TextInput
                    type="search"
                    value={props.search_term}
                    renderLabel={<ScreenReaderContent>{placeholder}</ScreenReaderContent>}
                    placeholder={placeholder}
                    onChange={e => props.onUpdateFilters({search_term: e.target.value})}
                    onKeyUp={e => {
                      if (e.key === 'Enter') {
                        props.toggleSRMessage(true)
                      } else {
                        props.toggleSRMessage(false)
                      }
                    }}
                    onBlur={() => props.toggleSRMessage(true)}
                    onFocus={() => props.toggleSRMessage(false)}
                    messages={
                      props.errors.search_term
                        ? [{type: 'error', text: props.errors.search_term}]
                        : []
                    }
                  />
                </Grid.Col>
                <Grid.Col>
                  {window.ENV.PERMISSIONS.can_create_users && (
                    <CreateOrUpdateUserModal
                      createOrUpdate="create"
                      url={`/accounts/${props.accountId}/users`}
                      afterSave={props.onApplyFilters} // update displayed results in case new user should appear
                    >
                      <Button aria-label={I18n.t('Add people')}>
                        <IconPlusLine />
                        {I18n.t('People')}
                      </Button>
                    </CreateOrUpdateUserModal>
                  )}{' '}
                  {renderKabobMenu(props.accountId)}
                </Grid.Col>
              </Grid.Row>
              {window.ENV.PERMISSIONS.can_view_temporary_enrollments && (
                <Grid.Row>
                  <Grid.Col width="auto">
                    <Checkbox
                      size="small"
                      checked={recipientsFilterChecked}
                      onChange={e => handleTemporaryEnrollmentsFilterChange('recipients', e)}
                      label={I18n.t('Show only temporary enrollment recipients')}
                    />
                  </Grid.Col>
                  <Grid.Col width="auto">
                    <Checkbox
                      size="small"
                      checked={providersFilterChecked}
                      onChange={e => handleTemporaryEnrollmentsFilterChange('providers', e)}
                      label={I18n.t('Show only temporary enrollment providers')}
                    />
                  </Grid.Col>
                </Grid.Row>
              )}
              {window.ENV.PERMISSIONS.can_edit_users && (
                <Grid.Row>
                  <Grid.Col width="auto">
                    <Checkbox
                      size="small"
                      checked={props.include_deleted_users}
                      onChange={e =>
<<<<<<< HEAD
                         
=======
>>>>>>> 4b8c5dea
                        props.onUpdateFilters({include_deleted_users: event.target.checked})
                      }
                      label={I18n.t('Include deleted users in search results')}
                    />
                  </Grid.Col>
                </Grid.Row>
              )}
            </Grid>
          </Grid.Col>
        </Grid.Row>
      </Grid>
    </form>
  )
}

function renderKabobMenu(accountId) {
  // see accounts_controller#avatars for the showAvatarItem logic
  const showAvatarItem = ENV.PERMISSIONS.can_allow_course_admin_actions
  const showGroupsItem = ENV.PERMISSIONS.can_manage_groups // see groups_controller#context_index
  if (showAvatarItem || showGroupsItem) {
    return (
      <Menu
        trigger={
          <Button renderIcon={IconMoreLine}>
            <ScreenReaderContent>{I18n.t('More People Options')}</ScreenReaderContent>
          </Button>
        }
      >
        {showAvatarItem && (
          <Menu.Item onClick={() => (window.location = `/accounts/${accountId}/avatars`)}>
            <IconStudentViewLine /> {I18n.t('Manage profile pictures')}
          </Menu.Item>
        )}
        {showGroupsItem && (
          <Menu.Item onClick={() => (window.location = `/accounts/${accountId}/groups`)}>
            <IconGroupLine /> {I18n.t('View user groups')}
          </Menu.Item>
        )}
      </Menu>
    )
  }
  return null
}

UsersToolbar.propTypes = {
  toggleSRMessage: func.isRequired,
  onUpdateFilters: func.isRequired,
  onApplyFilters: func.isRequired,
  search_term: string,
  include_deleted_users: bool,
  role_filter_id: string,
  errors: shape({search_term: string}),
  accountId: string,
  roles: arrayOf(
    shape({
      id: string.isRequired,
      label: string.isRequired,
    }),
  ).isRequired,
}

UsersToolbar.defaultProps = {
  search_term: '',
  include_deleted_users: false,
  role_filter_id: '',
  errors: {},
  accountId: '',
  roles: [],
}<|MERGE_RESOLUTION|>--- conflicted
+++ resolved
@@ -153,10 +153,6 @@
                       size="small"
                       checked={props.include_deleted_users}
                       onChange={e =>
-<<<<<<< HEAD
-                         
-=======
->>>>>>> 4b8c5dea
                         props.onUpdateFilters({include_deleted_users: event.target.checked})
                       }
                       label={I18n.t('Include deleted users in search results')}
