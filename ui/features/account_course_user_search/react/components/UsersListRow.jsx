--- conflicted
+++ resolved
@@ -30,61 +30,6 @@
 
 const I18n = useI18nScope('account_course_user_search')
 
-<<<<<<< HEAD
-// initialize analytics props
-const analyticProps = createAnalyticPropsGenerator(MODULE_NAME)
-
-/**
- * Generate an appropriate icon based on the user’s role
- *
- * @param {string | null} role Role of the user (provider, recipient, or null)
- * @returns {ReactElement} SVG icon element representing the user’s role
- */
-export function generateIcon(role = null) {
-  let Icon
-  let color
-  let title
-
-  switch (role) {
-    case PROVIDER:
-      Icon = IconCalendarClockSolid
-      title = I18n.t('Provider of temporary enrollment, click to edit')
-      color = 'success'
-      break
-    case RECIPIENT:
-      Icon = IconCalendarReservedSolid
-      title = I18n.t('Recipient of temporary enrollment, click to edit')
-      color = 'success'
-      break
-    default:
-      Icon = IconCalendarClockLine
-      title = I18n.t('No temporary enrollment, click to create one')
-      break
-  }
-
-  return <Icon color={color} title={title} />
-}
-
-/**
- * Generate title for a temporary enrollment modal based on the enrollment type
- *
- * @param {string} enrollmentType Type of enrollment (provider, recipient, or null)
- * @param {string} name User name for display in enrollment title
- * @returns {string} Title for the temporary enrollment modal
- */
-export function generateTitle(enrollmentType, name) {
-  switch (enrollmentType) {
-    case PROVIDER:
-      return I18n.t('%{name}’s Temporary Enrollment Recipients', {name})
-    case RECIPIENT:
-      return I18n.t('%{name}’s Temporary Enrollment Providers', {name})
-    default:
-      return I18n.t('Find a recipient of Temporary Enrollments', {name})
-  }
-}
-
-=======
->>>>>>> ad43e8f4
 export default function UsersListRow({
   accountId,
   user,
@@ -92,165 +37,6 @@
   handleSubmitEditUserForm,
   roles,
 }) {
-<<<<<<< HEAD
-  const [editMode, setEditMode] = useState(false)
-  const [enrollmentsAsProvider, setEnrollmentsAsProvider] = useState([])
-  const [enrollmentsAsRecipient, setEnrollmentsAsRecipient] = useState([])
-
-  // check if user has permissions to enable the temporary enrollment feature
-  const canTempEnroll =
-    permissions.can_add_temporary_enrollments &&
-    (permissions.can_manage_admin_users ||
-      (permissions.can_add_designer &&
-        permissions.can_add_student &&
-        permissions.can_add_teacher &&
-        permissions.can_add_ta &&
-        permissions.can_add_observer))
-
-  // map role-specific and admin-level permissions to consolidated booleans
-  const enrollPerm = {
-    teacher: permissions.can_add_teacher || permissions.can_manage_admin_users,
-    ta: permissions.can_add_ta || permissions.can_manage_admin_users,
-    student: permissions.can_add_student || permissions.can_manage_admin_users,
-    observer: permissions.can_add_observer || permissions.can_manage_admin_users,
-    designer: permissions.can_add_observer || permissions.can_manage_admin_users,
-  }
-
-  const tempEnrollPermissions = {
-    canEdit: permissions.can_edit_temporary_enrollments,
-    canAdd: permissions.can_add_temporary_enrollments,
-    canDelete: permissions.can_delete_temporary_enrollments,
-  }
-
-  useEffect(() => {
-    const fetchAllEnrollments = async () => {
-      try {
-        const [providerData, recipientData] = await Promise.all([
-          // provider-related enrollments
-          fetchTemporaryEnrollments(user.id, false),
-          // recipient-related enrollments
-          fetchTemporaryEnrollments(user.id, true),
-        ])
-
-        setEnrollmentsAsProvider(providerData)
-        setEnrollmentsAsRecipient(recipientData)
-      } catch (error) {
-        // eslint-disable-next-line no-console
-        console.error('Failed to fetch enrollments: ', error)
-      }
-    }
-
-    if (canTempEnroll) {
-      fetchAllEnrollments()
-    }
-  }, [user.id, canTempEnroll])
-
-  // render temporary enrollment modal, tooltip, and icon
-  function renderTempEnrollModal(
-    enrollmentType,
-    tempEnrollments,
-    icon,
-    editModeStatus,
-    toggleOrSetEditModeFunction
-  ) {
-    const tooltipText = generateTitle(enrollmentType, user.name)
-
-    return (
-      <TempEnrollModal
-        title={generateTitle}
-        enrollmentType={enrollmentType}
-        user={user}
-        canReadSIS={permissions.can_read_sis}
-        permissions={enrollPerm}
-        accountId={accountId}
-        roles={roles}
-        tempEnrollments={tempEnrollments}
-        isEditMode={editModeStatus}
-        onToggleEditMode={toggleOrSetEditModeFunction}
-        tempEnrollPermissions={tempEnrollPermissions}
-      >
-        <Tooltip data-testid="user-list-row-tooltip" renderTip={tooltipText}>
-          <IconButton
-            {...analyticProps(icon.type.displayName)}
-            withBorder={false}
-            withBackground={false}
-            size="small"
-            screenReaderLabel={tooltipText}
-            onClick={toggleOrSetEditModeFunction}
-          >
-            {icon}
-          </IconButton>
-        </Tooltip>
-      </TempEnrollModal>
-    )
-  }
-
-  // toggle current edit mode state
-  function toggleEditMode() {
-    setEditMode(prev => !prev)
-  }
-
-  // render appropriate icon(s) based on the user’s roles
-  function renderTempEnrollIcon() {
-    // checks for user not being a provider or recipient
-    if (enrollmentsAsProvider.length === 0 && enrollmentsAsRecipient.length === 0) {
-      return renderTempEnrollModal(null, null, generateIcon(), false, null)
-    }
-
-    // checks for user being a provider but not a recipient
-    if (enrollmentsAsProvider.length > 0 && enrollmentsAsRecipient.length === 0) {
-      return renderTempEnrollModal(
-        PROVIDER,
-        enrollmentsAsProvider,
-        generateIcon(PROVIDER),
-        editMode,
-        toggleEditMode
-      )
-    }
-
-    // checks for user being a recipient but not a provider
-    if (enrollmentsAsProvider.length === 0 && enrollmentsAsRecipient.length > 0) {
-      return (
-        <>
-          {renderTempEnrollModal(
-            RECIPIENT,
-            enrollmentsAsRecipient,
-            generateIcon(RECIPIENT),
-            editMode,
-            toggleEditMode
-          )}
-
-          {renderTempEnrollModal(null, null, generateIcon(), false, () => setEditMode(false))}
-        </>
-      )
-    }
-
-    // checks for user being both a provider and a recipient
-    if (enrollmentsAsProvider.length > 0 && enrollmentsAsRecipient.length > 0) {
-      return (
-        <>
-          {renderTempEnrollModal(
-            RECIPIENT,
-            enrollmentsAsRecipient,
-            generateIcon(RECIPIENT),
-            editMode,
-            toggleEditMode
-          )}
-
-          {renderTempEnrollModal(
-            PROVIDER,
-            enrollmentsAsProvider,
-            generateIcon(PROVIDER),
-            editMode,
-            toggleEditMode
-          )}
-        </>
-      )
-    }
-  }
-
-=======
->>>>>>> ad43e8f4
   return (
     <Table.Row>
       <Table.RowHeader>
