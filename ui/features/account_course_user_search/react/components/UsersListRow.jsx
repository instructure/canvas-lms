--- conflicted
+++ resolved
@@ -280,42 +280,8 @@
       <Table.Cell data-heap-redact-text="">{user.sis_user_id}</Table.Cell>
       <Table.Cell>{user.last_login && <FriendlyDatetime dateTime={user.last_login} />}</Table.Cell>
       <Table.Cell>
-<<<<<<< HEAD
-        {canTempEnroll && (
-          <TempEnrollModal
-            user={user}
-            canReadSIS={permissions.can_read_sis}
-            permissions={enrollPerm}
-            accountId={accountId}
-            roles={roles}
-          >
-            <Tooltip
-              data-testid="user-list-row-tooltip"
-              renderTip={I18n.t('Create temporary enrollment based on %{name}', {
-                name: user.name,
-              })}
-            >
-              <IconButton
-                withBorder={false}
-                withBackground={false}
-                size="small"
-                screenReaderLabel={I18n.t('Create temporary enrollment based on %{name}', {
-                  name: user.name,
-                })}
-              >
-                <IconCalendarClockLine
-                  title={I18n.t('Create temporary enrollment based on %{name}', {
-                    name: user.name,
-                  })}
-                />
-              </IconButton>
-            </Tooltip>
-          </TempEnrollModal>
-        )}
-=======
         {canTempEnroll && renderTempEnrollIcon()}
 
->>>>>>> a5918370
         {permissions.can_masquerade && (
           <Tooltip
             data-testid="user-list-row-tooltip"
