--- conflicted
+++ resolved
@@ -19,16 +19,12 @@
 import axios from '@canvas/axios'
 import $ from 'jquery'
 import qs from 'qs'
-import { useScope as useI18nScope } from '@canvas/i18n';
+import {useScope as useI18nScope} from '@canvas/i18n'
 import Helpers from './helpers'
 import {uploadFile as rawUploadFile} from '@canvas/upload-file'
 import '@canvas/rails-flash-notifications'
-<<<<<<< HEAD
-const I18n = useI18nScope('actions');
-=======
 
 const I18n = useI18nScope('actions')
->>>>>>> 8f3c4192
 /* $.flashWarning */
 
 const Actions = {
