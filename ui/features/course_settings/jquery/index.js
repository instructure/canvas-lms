/*
 * Copyright (C) 2011 - present Instructure, Inc.
 *
 * This file is part of Canvas.
 *
 * Canvas is free software: you can redistribute it and/or modify it under
 * the terms of the GNU Affero General Public License as published by the Free
 * Software Foundation, version 3 of the License.
 *
 * Canvas is distributed in the hope that it will be useful, but WITHOUT ANY
 * WARRANTY; without even the implied warranty of MERCHANTABILITY or FITNESS FOR
 * A PARTICULAR PURPOSE. See the GNU Affero General Public License for more
 * details.
 *
 * You should have received a copy of the GNU Affero General Public License along
 * with this program. If not, see <http://www.gnu.org/licenses/>.
 */

import {useScope as useI18nScope} from '@canvas/i18n'
import $ from 'jquery'
import {tabIdFromElement} from './course_settings_helper'
import tz from '@canvas/timezone'
import '@canvas/jquery/jquery.ajaxJSON'
import '@canvas/datetime' /* datetimeString, date_field */
import '@canvas/forms/jquery/jquery.instructure_forms' /* formSubmit, fillFormData, getFormData, formErrors */
import 'jqueryui/dialog'
import '@canvas/util/jquery/fixDialogButtons'
import '@canvas/jquery/jquery.instructure_misc_plugins' /* confirmDelete, fragmentChange, showIf */
import '@canvas/keycodes'
import '@canvas/loading-image'
import '@canvas/rails-flash-notifications'
import '@canvas/util/templateData' /* fillTemplateData, getTemplateData */
import '@canvas/link-enrollment' /* global link_enrollment */
import 'jquery-tinypubsub' /* /\.publish/ */
import 'jquery-scroll-to-visible/jquery.scrollTo'
import 'jqueryui/autocomplete'
import 'jqueryui/sortable'
import 'jqueryui/tabs'

const I18n = useI18nScope('course_settings')

const GradePublishing = {
  status: null,
  checkup() {
    $.ajaxJSON($('#publish_to_sis_form').attr('action'), 'GET', {}, data => {
      if (!data.hasOwnProperty('sis_publish_overall_status')) return
      GradePublishing.status = data.sis_publish_overall_status
      GradePublishing.update(
        data.hasOwnProperty('sis_publish_statuses') ? data.sis_publish_statuses : {}
      )
    })
  },
  update(messages, requestInProgress) {
    const $publish_grades_link = $('#publish_grades_link'),
      $publish_grades_error = $('#publish_grades_error')
    if (GradePublishing.status === 'published') {
      $publish_grades_error.hide()
      $publish_grades_link.text(I18n.t('Resync grades to SIS'))
      $publish_grades_link.removeClass('disabled')
    } else if (GradePublishing.status === 'publishing' || GradePublishing.status === 'pending') {
      $publish_grades_error.hide()
      $publish_grades_link.text(I18n.t('Syncing grades to SIS...'))
      if (!requestInProgress) {
        setTimeout(GradePublishing.checkup, 5000)
      }
      $publish_grades_link.addClass('disabled')
    } else if (GradePublishing.status === 'unpublished') {
      $publish_grades_error.hide()
      $publish_grades_link.text(I18n.t('Sync grades to SIS'))
      $publish_grades_link.removeClass('disabled')
    } else {
      $publish_grades_error.show()
      $publish_grades_link.text(I18n.t('Resync grades to SIS'))
      $publish_grades_link.removeClass('disabled')
    }
    const $messages = $('#publish_grades_messages')
    $messages.empty()
    $.each(messages, (message, users) => {
      const $message = $('<span/>')
      $message.text(message)
      const $item = $('<li/>')
      $item.append($message)
      $item.append(' - <b>' + users.length + '</b>')
      $messages.append($item)
    })
  },
  publish() {
    if (
      GradePublishing.status === 'publishing' ||
      GradePublishing.status === 'pending' ||
      GradePublishing.status == null
    ) {
      return
    }

    const confirmMessage =
      GradePublishing.status === 'published'
        ? I18n.t('Are you sure you want to resync these grades to the student information system?')
        : I18n.t(
            'Are you sure you want to sync these grades to the student information system? You should only do this if all your grades have been finalized.'
          )

    // eslint-disable-next-line no-alert
    if (!window.confirm(confirmMessage)) {
      return
    }

    const $publish_to_sis_form = $('#publish_to_sis_form')
    GradePublishing.status = 'publishing'
    GradePublishing.update({}, true)
    const successful_statuses = {published: 1, publishing: 1, pending: 1}
    const error = function (_data, _xhr, _status, _error) {
      GradePublishing.status = 'unknown'
      $.flashError(
        I18n.t(
          'Something went wrong when trying to sync grades to the student information system. Please try again later.'
        )
      )
      GradePublishing.update({})
    }
    $.ajaxJSON(
      $publish_to_sis_form.attr('action'),
      'POST',
      $publish_to_sis_form.getFormData(),
      data => {
        if (
          !data.hasOwnProperty('sis_publish_overall_status') ||
          !successful_statuses.hasOwnProperty(data.sis_publish_overall_status)
        ) {
          error(null, null, I18n.t('Invalid SIS sync status'), null)
          return
        }
        GradePublishing.status = data.sis_publish_overall_status
        GradePublishing.update(
          data.hasOwnProperty('sis_publish_statuses') ? data.sis_publish_statuses : {}
        )
      },
      error
    )
  },
}

function checkHomeroomSyncProgress(progress) {
  setTimeout(function () {
    $.ajaxJSON(
      progress.data('url'),
      'GET',
      {},
      data => {
        if (data.workflow_state === 'completed') {
          progress.replaceWith(I18n.t('Last synced: right now'))
        } else {
          checkHomeroomSyncProgress(progress)
        }
      },
      _data => {
        checkHomeroomSyncProgress(progress)
      }
    )
  }, 1000)
}

$(document).ready(function () {
  const $add_section_form = $('#add_section_form'),
    $edit_section_form = $('#edit_section_form'),
    $course_form = $('#course_form'),
    $enrollment_dialog = $('#enrollment_dialog'),
    $tabBar = $('#course_details_tabs')

  const settingsTabs = $tabBar[0].querySelectorAll('ul>li>a[href*="#tab"]')
  // find the index of the tab whose href matches the URL's hash
  const initialTab = Array.from(settingsTabs || []).findIndex(
    t => `#${t.id}` === `${window.location.hash}-link`
  )
  // Sync the location hash with window.history, this fixes some issues with the browser back
  // button when going back to or from the details tab
  if (!window.location.hash) {
    const defaultTab = settingsTabs[0]?.href
    window.history.replaceState(null, null, defaultTab)
  }
  $tabBar
    .on('tabsactivate', (event, ui) => {
      try {
        const hash = new URL(ui.newTab.context.href).hash
        if (window.location.hash !== hash) {
          window.history.pushState(null, null, hash)
        }
        ui.newTab.focus(0)
      } catch (_ignore) {
        // if the URL can't be parsed, so be it.
      }
    })
    .tabs({active: initialTab >= 0 ? initialTab : null})
    .show()

  $add_section_form.formSubmit({
    required: ['course_section[name]'],
    beforeSubmit(_data) {
      $add_section_form
        .find('button')
        .attr('disabled', true)
        .text(I18n.t('buttons.adding_section', 'Adding Section...'))
    },
    success(data) {
      const section = data.course_section,
        $section = $('.section_blank:first').clone(true).attr('class', 'section'),
        $option = $('<option/>')

      $add_section_form
        .find('button')
        .attr('disabled', false)
        .text(I18n.t('buttons.add_section', 'Add Section'))
      $section.fillTemplateData({
        data: section,
        hrefValues: ['id'],
      })
      $section.find('.screenreader-only').each((_index, el) => {
        const $el = $(el)
        $el.text($el.text().replace('%%name%%', section.name))
      })
      $('#course_section_id_holder').show()
      $option
        .val(section.id)
        .text(section.name)
        .addClass('option_for_section_' + section.id)
      $('#sections .section_blank').before($section)
      $section.slideDown()
      $('#course_section_name').val('')
      $('#add_section_form button[type="submit"]').focus()
    },
    error(data) {
      $add_section_form
        .formErrors(data)
        .find('button')
        .attr('disabled', false)
        .text(I18n.t('errors.section', 'Add Section Failed, Please Try Again'))
    },
  })
  $('.cant_delete_section_link').click(function (_event) {
<<<<<<< HEAD
    alert($(this).attr('title'))
=======
    // eslint-disable-next-line no-alert
    window.alert($(this).attr('title'))
>>>>>>> 16101d78
    return false
  })
  $edit_section_form
    .formSubmit({
      beforeSubmit(data) {
        $edit_section_form.hide()
        const $section = $edit_section_form.parents('.section')
        $section.find('.name').text(data['course_section[name]']).show()
        $section.loadingImage({image_size: 'small'})
        return $section
      },
      success(data, $section) {
        const section = data.course_section
        $section.loadingImage('remove')
        $('.option_for_section_' + section.id).text(section.name)
        this.parent().find('.edit_section_link').focus()
      },
      error(data, $section) {
        $section.loadingImage('remove').find('.edit_section_link').click()
        $edit_section_form.formErrors(data)
        this.find('#course_section_name_edit').focus()
      },
    })
    .find(':text')
    .bind('blur', () => {
      $edit_section_form.submit()
    })
    .keycodes('return esc', function (event) {
      if (event.keyString === 'return') {
        $edit_section_form.submit()
      } else {
        $(this).parents('.section').find('.name').show()
        $('body').append($edit_section_form.hide())
      }
    })
  $('.edit_section_link').click(function () {
    const $this = $(this),
      $section = $this.parents('.section'),
      data = $section.getTemplateData({textValues: ['name']})
    $edit_section_form.fillFormData(data, {object_name: 'course_section'})
    $section.find('.name').hide().after($edit_section_form.show())
    $edit_section_form.attr('action', $this.attr('href'))
    $edit_section_form.find(':text:first').focus().select()
    return false
  })
  $('.delete_section_link').click(function () {
    $(this)
      .parents('.section')
      .confirmDelete({
        url: $(this).attr('href'),
        message: I18n.t('confirm.delete_section', 'Are you sure you want to delete this section?'),
        success(_data) {
          const $prevItem = $(this).prev()
          const $toFocus = $prevItem.length
            ? $prevItem.find('.delete_section_link,.cant_delete_section_link')
            : $('#sections_tab > a')
          $(this).slideUp(function () {
            $(this).remove()
            $toFocus.focus()
          })
        },
      })
    return false
  })
  $('#nav_form').submit(function () {
    const tabs = []
    $('#nav_enabled_list li').each(function () {
      const tab_id = tabIdFromElement(this)
      if (tab_id !== null) {
        tabs.push({id: tab_id})
      }
    })
    $('#nav_disabled_list li').each(function () {
      const tab_id = tabIdFromElement(this)
      if (tab_id !== null) {
        tabs.push({id: tab_id, hidden: true})
      }
    })

    $('#tabs_json').val(JSON.stringify(tabs))
    return true
  })

  $('.edit_nav_link').click(event => {
    event.preventDefault()
    $('#nav_form').dialog({
      modal: true,
      resizable: false,
      width: 400,
    })
  })

  $('#nav_enabled_list, #nav_disabled_list')
    .sortable({
      items: 'li.enabled',
      connectWith: '.connectedSortable',
      axis: 'y',
    })
    .disableSelection()

  $(document).fragmentChange((event, hash) => {
    function handleFragmentType(val) {
      $('#tab-users-link').click()
      $('.add_users_link:visible').click()
      $("#enroll_users_form select[name='enrollment_type']").val(val)
    }
    if (hash === '#add_students') {
      handleFragmentType('StudentEnrollment')
    } else if (hash === '#add_tas') {
      handleFragmentType('TaEnrollment')
    } else if (hash === '#add_teacher') {
      handleFragmentType('TeacherEnrollment')
    }
  })
  $('#course_account_id_lookup').autocomplete({
    source: $('#course_account_id_url').attr('href'),
    select(event, ui) {
      $('#course_account_id').val(ui.item.id)
    },
  })
  $('.move_course_link').click(event => {
    event.preventDefault()
    $('#move_course_dialog')
      .dialog({
        title: I18n.t('titles.move_course', 'Move Course'),
        width: 500,
      })
      .fixDialogButtons()
  })
  $('#move_course_dialog').delegate('.cancel_button', 'click', () => {
    $('#move_course_dialog').dialog('close')
  })
  $course_form
    .find('.grading_standard_checkbox')
    .change(function () {
      $course_form.find('.grading_standard_link').showIf($(this).attr('checked'))
    })
    .change()
  $course_form
    .find('.sync_enrollments_from_homeroom_checkbox')
    .change(function () {
      $course_form.find('.sync_enrollments_from_homeroom_select').showIf($(this).attr('checked'))
    })
    .change()
  $course_form.find('.sync_enrollments_from_homeroom_progress').each(function () {
    const progress = $(this)
    checkHomeroomSyncProgress(progress)
  })
  $course_form.find('#course_conclude_at').change(function () {
    const $warning = $course_form.find('#course_conclude_at_warning')
    const $parent = $(this).parent()
    const date = $(this).data('unfudged-date')
    const isMidnight = tz.isMidnight(date)
    $warning.detach().appendTo($parent).showIf(isMidnight)
    $(this).attr('aria-describedby', isMidnight ? 'course_conclude_at_warning' : null)
  })
  $course_form.formSubmit({
    beforeSubmit(data) {
      $(this).loadingImage()
      $(this).find('.readable_license,.account_name,.term_name,.grading_scheme_set').text('...')
      $(this).find('.storage_quota_mb').text(data['course[storage_quota_mb]'])
      $('.course_form_more_options').hide()
    },
    success(_data) {
      $('#course_reload_form').submit()
    },
    error(_data) {
      $(this).loadingImage('remove')
    },
    disableWhileLoading: 'spin_on_success',
  })
  $('.associated_user_link').click(function (event) {
    event.preventDefault()
    const $user = $(this).parents('.user')
    const $enrollment = $(this).parents('.enrollment_link')
    const user_data = $user.getTemplateData({textValues: ['name']})
    const enrollment_data = $enrollment.getTemplateData({
      textValues: ['enrollment_id', 'associated_user_id'],
    })
    link_enrollment.choose(
      user_data.name,
      enrollment_data.enrollment_id,
      enrollment_data.associated_user_id,
      enrollment => {
        if (enrollment) {
          // eslint-disable-next-line @typescript-eslint/no-shadow
          const $user = $('.observer_enrollments .user_' + enrollment.user_id)
          const $enrollment_link = $user.find('.enrollment_link.enrollment_' + enrollment.id)
          $enrollment_link.find('.associated_user.associated').showIf(enrollment.associated_user_id)
          $enrollment_link.fillTemplateData({data: enrollment})
          $enrollment_link
            .find('.associated_user.unassociated')
            .showIf(!enrollment.associated_user_id)
        }
      }
    )
  })
  $('.course_info')
    .not('.uneditable')
    .click(function (event) {
      if (event.target.nodeName === 'INPUT') {
        return
      }
      const $obj = $(this).parents('td').find('.course_form')
      if ($obj.length) {
        $obj.focus().select()
      }
    })
  $('.course_form_more_options_link').click(function (event) {
    event.preventDefault()
    const $moreOptions = $('.course_form_more_options')
    const optionText = $moreOptions.is(':visible')
      ? I18n.t('links.more_options', 'more options')
      : I18n.t('links.fewer_options', 'fewer options')
    $(this).text(optionText)
    const csp = document.getElementById('csp_options')
    if (csp) {
      import('../react/renderCSPSelectionBox')
        .then(({renderCSPSelectionBox}) => renderCSPSelectionBox(csp))
        .catch(() => {
          // We shouldn't get here, but if we do... do something.
          const $message = $('<div />').text(I18n.t('Setting failed to load, try refreshing.'))
          $(csp).append($message)
        })
    }
    $moreOptions.slideToggle()
  })
  $enrollment_dialog.find('.cancel_button').click(() => {
    $enrollment_dialog.dialog('close')
  })

  $enrollment_dialog.find('.re_send_invitation_link').click(function (event) {
    event.preventDefault()
    const $link = $(this)
    $link.text(I18n.t('links.re_sending_invitation', 'Re-Sending Invitation...'))
    const url = $link.attr('href')
    $.ajaxJSON(
      url,
      'POST',
      {},
      _data => {
        $enrollment_dialog.fillTemplateData({
          data: {invitation_sent_at: I18n.t('invitation_sent_now', 'Just Now')},
        })
        $link.text(I18n.t('invitation_sent', 'Invitation Sent!'))
        const $user = $enrollment_dialog.data('user')
        if ($user) {
          $user.fillTemplateData({
            data: {invitation_sent_at: I18n.t('invitation_sent_now', 'Just Now')},
          })
        }
      },
      _data => {
        $link.text(I18n.t('errors.invitation', 'Invitation Failed.  Please try again.'))
      }
    )
  })
  $('.date_entry').datetime_field({alwaysShowTime: true})

  const $default_edit_roles_select = $('#course_default_wiki_editing_roles')
  $default_edit_roles_select.data(
    'current_default_wiki_editing_roles',
    $default_edit_roles_select.val()
  )
  $default_edit_roles_select.change(function () {
    const $this = $(this)
    $('.changed_default_wiki_editing_roles').showIf(
      $this.val() !== $default_edit_roles_select.data('current_default_wiki_editing_roles')
    )
    $('.default_wiki_editing_roles_change').text($this.find(':selected').text())
  })

  $('.re_send_invitations_link').click(function (event) {
    event.preventDefault()
    const $button = $(this),
      oldText = I18n.t('links.re_send_all', 'Re-Send All Unaccepted Invitations')

    $button
      .text(I18n.t('buttons.re_sending_all', 'Re-Sending Unaccepted Invitations...'))
      .attr('disabled', true)
    $.ajaxJSON(
      $button.attr('href'),
      'POST',
      {},
      function (_data) {
        $button
          .text(I18n.t('buttons.re_sent_all', 'Re-Sent All Unaccepted Invitations!'))
          .attr('disabled', false)
        $('.user_list .user.pending').each(function () {
          const $user = $(this)
          $user.fillTemplateData({
            data: {invitation_sent_at: I18n.t('invitation_sent_now', 'Just Now')},
          })
        })
        setTimeout(() => {
          $button.text(oldText)
        }, 2500)
      },
      () => {
        $button
          .text(I18n.t('errors.re_send_all', 'Send Failed, Please Try Again'))
          .attr('disabled', false)
      }
    )
  })

  $('.self_enrollment_checkbox')
    .change(function () {
      $('.open_enrollment_holder').showIf($(this).attr('checked'))
    })
    .change()

  $('#publish_grades_link').click(event => {
    event.preventDefault()
    GradePublishing.publish()
  })
  if (ENV.PUBLISHING_ENABLED) {
    GradePublishing.checkup()
  }

  $('.reset_course_content_button')
    .click(event => {
      event.preventDefault()
      $('#reset_course_content_dialog').dialog({
        title: I18n.t('titles.reset_course_content_dialog_help', 'Reset Course Content'),
        width: 500,
      })

      $('.ui-dialog').focus()
    })
    .fixDialogButtons()
  $('#reset_course_content_dialog .cancel_button').click(() => {
    $('#reset_course_content_dialog').dialog('close')
  })

  $('#course_custom_course_visibility').click(function (_event) {
    $('#customize_course_visibility').toggle(this.checked)
  })

  $('#course_custom_course_visibility').ready(_event => {
    if ($('#course_custom_course_visibility').prop('checked')) {
      $('#customize_course_visibility').toggle(true)
    } else {
      $('#customize_course_visibility').toggle(false)
    }
  })

  const refresh_visibility_options = () => {
    const visibility_options = $('#course_course_visibility').children()
    const course_visibility = $('#course_course_visibility').find(':selected')

    $.each($('#customize_course_visibility select'), (i, sel) => {
      const current = $(sel).find(':selected')

      $(sel).children('option').remove()

      const allow_tighter = ['tighter', 'any'].includes($(sel).data('flexibility'))
      const allow_looser = ['looser', 'any', null, undefined, ''].includes(
        $(sel).data('flexibility')
      )

      let found_current = false
      visibility_options.each((_index, item) => {
        // eslint-disable-next-line eqeqeq
        const isCourseSel = item == course_visibility[0]
        if (isCourseSel) found_current = true
        if (isCourseSel || (allow_tighter && !found_current) || (allow_looser && found_current)) {
          $(item).clone().appendTo($(sel))
        }
      })

      $(sel).val($(current).val())
    })
  }

  $('#course_course_visibility').change(function (_event) {
    refresh_visibility_options()
    $('#customize_course_visibility select').val($('#course_course_visibility').val())
  })

  $('#course_custom_course_visibility').ready(_event => {
    refresh_visibility_options()
  })

  $('#course_show_announcements_on_home_page').change(function (_event) {
    $('#course_home_page_announcement_limit').prop('disabled', !$(this).prop('checked'))
  })

  $('#course_enable_course_paces')
    .change(function () {
      $('#course_paces_caution_text').toggleClass('shown', this.checked)
    })
    .trigger('change')

  $('#course_conditional_release').change(function () {
    $('#conditional_release_caution_text').toggleClass('shown', !this.checked)
  })

  window.addEventListener('popstate', () => {
    const openTab = window.location.hash
    if (openTab) {
      document.querySelector(`[href="${openTab}"]`)?.click()
    }
  })
})<|MERGE_RESOLUTION|>--- conflicted
+++ resolved
@@ -237,12 +237,8 @@
     },
   })
   $('.cant_delete_section_link').click(function (_event) {
-<<<<<<< HEAD
-    alert($(this).attr('title'))
-=======
     // eslint-disable-next-line no-alert
     window.alert($(this).attr('title'))
->>>>>>> 16101d78
     return false
   })
   $edit_section_form
