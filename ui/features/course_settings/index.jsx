--- conflicted
+++ resolved
@@ -55,11 +55,7 @@
 ready(() => {
   const blueprint = document.getElementById('blueprint_menu')
   if (blueprint) {
-<<<<<<< HEAD
-    // eslint-disable-next-line no-restricted-properties
-=======
-     
->>>>>>> 1c55606d
+     
     ReactDOM.render(
       <Suspense fallback={<Loading />}>
         <ErrorBoundary errorComponent={<Error />}>
@@ -79,11 +75,7 @@
   const courseTemplate = document.getElementById('course_template_details')
   if (courseTemplate) {
     const isEditable = courseTemplate.getAttribute('data-is-editable') === 'true'
-<<<<<<< HEAD
-    // eslint-disable-next-line no-restricted-properties
-=======
-     
->>>>>>> 1c55606d
+     
     ReactDOM.render(
       <Suspense fallback={<Loading />}>
         <ErrorBoundary errorComponent={<Error />}>
@@ -97,11 +89,7 @@
   const navView = new NavigationView({el: $('#tab-navigation')})
 
   if (document.getElementById('tab-features')) {
-<<<<<<< HEAD
-    // eslint-disable-next-line no-restricted-properties
-=======
-     
->>>>>>> 1c55606d
+     
     ReactDOM.render(
       <FeatureFlags disableDefaults={true} />,
       document.getElementById('tab-features')
@@ -110,11 +98,7 @@
 
   $(() => navView.render())
 
-<<<<<<< HEAD
-  // eslint-disable-next-line no-restricted-properties
-=======
    
->>>>>>> 1c55606d
   ReactDOM.render(
     <CourseImageSelector
       store={configureStore(initialState)}
@@ -126,11 +110,7 @@
 
   const bannerImageContainer = document.getElementById('course_banner_image_selector_container')
   if (bannerImageContainer) {
-<<<<<<< HEAD
-    // eslint-disable-next-line no-restricted-properties
-=======
-     
->>>>>>> 1c55606d
+     
     ReactDOM.render(
       <CourseImageSelector
         store={configureStore(initialState)}
@@ -144,11 +124,7 @@
 
   const availabilityOptionsContainer = document.getElementById('availability_options_container')
   if (availabilityOptionsContainer) {
-<<<<<<< HEAD
-    // eslint-disable-next-line no-restricted-properties
-=======
-     
->>>>>>> 1c55606d
+     
     ReactDOM.render(
       <Suspense fallback={<Loading />}>
         <ErrorBoundary errorComponent={<Error />}>
@@ -167,11 +143,7 @@
     'restrict_quantitative_data_options_container'
   )
   if (restrictQuantitativeDataContainer) {
-<<<<<<< HEAD
-    // eslint-disable-next-line no-restricted-properties
-=======
-     
->>>>>>> 1c55606d
+     
     ReactDOM.render(
       <Suspense fallback={<Loading />}>
         <QuantitativeDataOptions canManage={ENV.CAN_EDIT_RESTRICT_QUANTITATIVE_DATA} />
@@ -182,11 +154,7 @@
 
   const defaultDueTimeContainer = document.getElementById('default_due_time_container')
   if (defaultDueTimeContainer) {
-<<<<<<< HEAD
-    // eslint-disable-next-line no-restricted-properties
-=======
-     
->>>>>>> 1c55606d
+     
     ReactDOM.render(
       <Suspense fallback={<Loading />}>
         <CourseDefaultDueTime />
@@ -198,11 +166,7 @@
   if (ENV.COURSE_COLORS_ENABLED) {
     const courseColorPickerContainer = document.getElementById('course_color_picker_container')
     if (courseColorPickerContainer) {
-<<<<<<< HEAD
-      // eslint-disable-next-line no-restricted-properties
-=======
        
->>>>>>> 1c55606d
       ReactDOM.render(
         <CourseColorSelector courseColor={ENV.COURSE_COLOR} />,
         courseColorPickerContainer
@@ -212,11 +176,7 @@
 
   const integrationsContainer = document.getElementById('tab-integrations')
   if (integrationsContainer) {
-<<<<<<< HEAD
-    // eslint-disable-next-line no-restricted-properties
-=======
-     
->>>>>>> 1c55606d
+     
     ReactDOM.render(
       <Suspense fallback={<Loading />}>
         <ErrorBoundary errorComponent={<Error />}>
@@ -229,11 +189,7 @@
 
   const appsMountpoint = document.getElementById('tab-apps')
   if (appsMountpoint) {
-<<<<<<< HEAD
-    // eslint-disable-next-line no-restricted-properties
-=======
-     
->>>>>>> 1c55606d
+     
     ReactDOM.render(
       <Suspense fallback={<Loading />}>
         <ErrorBoundary errorComponent={<Error />}>
