--- conflicted
+++ resolved
@@ -231,11 +231,7 @@
                       data-assignment-context-id="{{courseId}}"
                       data-assignment-id="{{id}}"
                       data-assignment-points-possible="{{pointsPossible}}"
-<<<<<<< HEAD
-                      data-assignment-type="{{is_quiz_assignment}}"
-=======
                       data-assignment-type="{{item_assignment_type}}"
->>>>>>> cdbe51e4
                       title="<%= {{#t}}Assign this Assignment{{/t}} %>"
                       aria-label="{{#t}}Assign To...{{/t}}"
                       data-focus-returns-to="assign_{{id}}_manage_link"
@@ -410,11 +406,7 @@
                       data-assignment-context-id="{{courseId}}"
                       data-assignment-id="{{id}}"
                       data-assignment-points-possible="{{pointsPossible}}"
-<<<<<<< HEAD
-                      data-assignment-type="{{is_quiz_assignment}}"
-=======
                       data-assignment-type="{{item_assignment_type}}"
->>>>>>> cdbe51e4
                       title="<%= {{#t}}Assign this Assignment{{/t}} %>"
                       aria-label="{{#t}}Assign To...{{/t}}"
                       data-focus-returns-to="assign_{{id}}_manage_link"
