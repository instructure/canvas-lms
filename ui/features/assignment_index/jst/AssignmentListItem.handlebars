<div
  id="assignment_{{id}}"
  class="ig-row {{#ifAll canManage published}}ig-published{{/ifAll}} {{#if is_master_course_master_content}}is-master{{/if}}"
  data-item-id="{{labelId}}"
>
  {{#if isDuplicating}}
    <div class="ig-row__layout">
      {{>ui/shared/spinner/jst/_spinner.handlebars}} {{#t}}Making a copy of "{{originalAssignmentName}}"{{/t}}
    </div>
  {{else}} {{#if isCloningAlignment}}
    <div class="ig-row__layout">
      {{>ui/shared/spinner/jst/_spinner.handlebars}} {{#t}}Cloning Alignments of "{{originalAssignmentName}}"{{/t}}
    </div>
  {{else}} {{#if failedToDuplicate}}
    <span aria-live="polite" role="alert" aria-atomic="true">{{#t}}Oops! Something went wrong with making a copy of "{{originalAssignmentName}}"{{/t}}</span>
    <div class="duplicate-failed-actions">
      <button class="duplicate-failed-retry btn btn-primary">
        <span class="screenreader-only">{{#t}}Retry duplicating "{{originalAssignmentName}}"{{/t}}</span>
        <span aria-hidden="true">{{#t}}Retry{{/t}}</span>
      </button>
      {{#unless is_master_course_child_content}}
      <button class="duplicate-failed-cancel btn">
        <span class="screenreader-only">{{#t}}Cancel duplicating "{{originalAssignmentName}}"{{/t}}</span>
        <span aria-hidden="true">{{#t}}Cancel{{/t}}</span>
      </button>
      {{/unless}}
    </div>
  {{else}} {{#if failedToCloneAlignment}}
    <span aria-live="polite" role="alert" aria-atomic="true">{{#t}}Oops! Something went wrong with cloning alignments of "{{originalAssignmentName}}"{{/t}}</span>
    <div class="alignment-clone-failed-actions">
      <button class="alignment-clone-failed-retry btn btn-primary">
        <span class="screenreader-only">{{#t}}Retry cloning "{{originalAssignmentName}}"{{/t}}</span>
        <span aria-hidden="true">{{#t}}Retry{{/t}}</span>
      </button>
      {{#unless is_master_course_child_content}}
      <button class="alignment-clone-failed-cancel btn">
        <span class="screenreader-only">{{#t}}Cancel cloning "{{originalAssignmentName}}"{{/t}}</span>
        <span aria-hidden="true">{{#t}}Cancel{{/t}}</span>
      </button>
      {{/unless}}
    </div>
  {{else}} {{#if isMigrating}}
    <div class="ig-row__layout">
      {{>ui/shared/spinner/jst/_spinner.handlebars}} {{#t}}Migrating "{{name}}"{{/t}}
    </div>
  {{else}} {{#if failedToMigrate}}
    <span aria-live="polite" role="alert" aria-atomic="true">{{#t}}Oops! Something went wrong with migrating "{{name}}"{{/t}}</span>
    <div class="migrate-failed-actions">
      <button class="migrate-failed-retry btn btn-primary">
        <span class="screenreader-only">{{#t}}Retry migrating "{{name}}"{{/t}}</span>
        <span aria-hidden="true">{{#t}}Retry{{/t}}</span>
      </button>
      <button class="duplicate-failed-cancel btn">
        <span class="screenreader-only">{{#t}}Cancel migrating "{{name}}"{{/t}}</span>
        <span aria-hidden="true">{{#t}}Cancel{{/t}}</span>
      </button>
    </div>
  {{else}} {{#if isImporting}}
    <div class="ig-row__layout">
      {{>ui/shared/spinner/jst/_spinner.handlebars}} {{#t}}Importing "{{name}}"{{/t}}
    </div>
  {{else}} {{#if failedToImport}}
    <span aria-live="polite" role="alert" aria-atomic="true">{{#t}}Oops! Something went wrong importing "{{name}}"{{/t}}</span>
    <div class="import-failed-actions">
      <button class="import-failed-cancel btn">
        <span class="screenreader-only">{{#t}}Cancel importing "{{name}}"{{/t}}</span>
        <span aria-hidden="true">{{#t}}Cancel{{/t}}</span>
      </button>
    </div>
  {{else}}
    <div class="ig-row__layout">
    {{#if canManage}}
    <div aria-hidden='true' class="ig-handle">
      <span class="draggable-handle{{#unless canMove}} disabled{{/unless}}">
        <i class="icon-drag-handle"></i>
      </span>
    </div>
    {{/if}}
    <div class="ig-type-icon">
      {{#if isMasteryConnectTool}}
        <img src="/images/icons/{{#if published}}mc-assignment-pub.svg{{else}}mc-assignment-unpub.svg{{/if}}" alt="Mastery Connect" style="width: 1rem; height: 1rem;"/>
      {{else}}
        <i aria-hidden="true" class='icon-{{iconType}}'></i>
      {{/if}}
      <span class="screenreader-only">{{objectTypeDisplayName}}</span>
    </div>
    <div class="ig-info">
      <a href="{{htmlUrl}}" class="ig-title" aria-live="polite" {{#if quizzesRespondusEnabled}}target="_blank"{{/if}}>
        {{name}}
      </a>
      <div class="ig-details">
        {{#if canManage}}
          {{#if has_modules}}
            <div class="ig-details__item ig-details__item--wrap-text modules">
              {{#ifEqual module_count 1}}
                {{module_name}} {{#t}}Module{{/t}}
              {{else}}
                <a
                  title='{{joined_names}}'
                  class="tooltip_link"
                  data-tooltip-selector="#module_tooltip_{{labelId}}"
                >{{#t}}Multiple Modules{{/t}}</a>
              {{/ifEqual}}
              <div id="module_tooltip_{{labelId}}" style="display:none;">
                {{#each modules}}
                  <span>{{this}}</span>
                {{/each}}
              </div>
            </div>
          {{/if}}
        {{/if}}
        {{#if showAvailability}}
        <div class="ig-details__item assignment-date-available" data-view="date-available">
        </div>
        {{/if}}
        {{#if showDueDate}}
          <div class="ig-details__item assignment-date-due" data-view="date-due">
          </div>
        {{/if}}
        {{#unless restrict_quantitative_data}}
            {{#if pointsPossible}}
              <div class="ig-details__item js-score">
                <span class="screenreader-only">
                  {{#t}}{{n pointsPossible}} Points Possible{{/t}}
                </span>
                <span class="non-screenreader" aria-hidden="true">
                  {{#t}}{{n pointsPossible}} pts{{/t}}
                </span>
              </div>
            {{else}}
              <span class="js-score screenreader-only">
                {{#t}}No Points Possible{{/t}}
              </span>
            {{/if}}
        {{else}}
            <div class="ig-details__item js-score">
            </div>
        {{/unless}}
        {{#if isMasteryConnectTool}}
          <div class="ig-details__item mc-objectives">{{externalToolData.objectives}}</div>
        {{/if}}
      </div>
    </div>
    {{#if canOpenManageOptions}}
      {{#if showSpeedGraderLinkFlag}}
        <div class="ig-admin">
        {{#if canManage}}
          {{#if cyoe.isTrigger}}
            <a href="{{htmlEditUrl}}?return_to={{return_to}}#mastery-paths-editor" title="{{#t}}Edit Mastery Paths for {{name}}{{/t}}">{{#t}}Mastery Paths{{/t}}</a>
          {{/if}}
          {{#if cyoe.isReleased}}
            <span class="pill mastery-path-icon" aria-hidden="true" data-tooltip title="{{#t}}Released by Mastery Path: {{cyoe.releasedLabel}}{{/t}}">
              <i class="icon-mastery-path"></i>{{cyoe.releasedLabel}}
            </span>
            <span class="screenreader-only">{{#t}}Released by Mastery Path: {{cyoe.releasedLabel}}{{/t}}</span>
          {{/if}}
          <span class="sis-button" data-view="sis-button"></span>
          <span class="lock-icon" data-view="lock-icon"></span>
          <span class="publish-icon" data-view="publish-icon"></span>
        {{/if}}
        <div class="inline-block">
          <button
            class="al-trigger al-trigger-gray Button--icon-action"
            id="assign_{{id}}_manage_link"
            tabindex="0"
          >
            <i class="icon-more" aria-hidden="true"></i>
            <span class="screenreader-only">{{#t}}Settings for Assignment {{name}}{{/t}}</span>
          </button>

          <ul
            id="assignment_{{id}}_settings_list"
            class="al-options"
          >
            {{#if canManage }}
                {{#if canEdit}}
                  <li>
                    <a
                      class="edit_assignment icon-edit"
                      id="assignment_{{id}}_settings_edit_item"
                      aria-label="{{#t}}Edit Assignment {{name}}{{/t}}"
                      data-focus-returns-to="assign_{{id}}_manage_link"
                    >{{#t}}Edit{{/t}}</a>
                  </li>
                {{else}}
                  <li>
                    <a
                      class="edit_assignment icon-edit disabled"
                      id="assignment_{{id}}_settings_edit_item"
                      aria-label="{{#t}}Edit Assignment {{name}}{{/t}}"
                      aria-disabled="true"
                    >{{#t}}Edit{{/t}}</a>
                    <span class="screenreader-only">{{#t}}You do not have permissions to edit this moderated assignment{{/t}}</span>
                  </li>
                {{/if}}
                {{#if canShowBuildLink}}
                  {{#if canEdit}}
                    <li>
                      <a
                        class="icon-quiz"
                        id="assignment_{{id}}_settings_build_item"
                        aria-label="{{#t}}Build {{name}}{{/t}}"
                        data-focus-returns-to="assign_{{id}}_manage_link"
                        href="{{htmlBuildUrl}}"
                      >{{#t}}Build{{/t}}</a>
                    </li>
                  {{else}}
                    <li>
                      <a
                        class="icon-quiz disabled"
                        id="assignment_{{id}}_settings_build_item"
                        aria-label="{{#t}}Build {{name}}{{/t}}"
                        data-focus-returns-to="assign_{{id}}_manage_link"
                        href="{{htmlBuildUrl}}"
                      >{{#t}}Build{{/t}}</a>
                      <span class="screenreader-only">{{#t}}You do not have permissions to build this moderated assignment{{/t}}</span>
                    </li>
                  {{/if}}
                {{/if}}
                {{#if showSpeedGraderLink}}
                  <li class="speed-grader-link-container {{#if initialUnpublishedState}}hidden{{/if}}">
                    <a
                      class="speed-grader-link icon-speed-grader"
                      id="assignment_{{id}}_link_to_speed_grader"
                      href="/courses/{{courseId}}/gradebook/speed_grader?assignment_id={{id}}"
                      aria-label="{{#t}}Navigate to Speed Grader for {{name}}{{/t}}"
                      data-focus-returns-to="assign_{{id}}_manage_link"
                      >{{#t}}SpeedGrader{{/t}}</a>
                  </li>
                {{/if}}
                {{#if canDuplicate}}
                <li>
                  <a
                    class="duplicate_assignment icon-copy-course"
                    id="assignment_{{id}}_settings_duplicate_item"
                    aria-label="{{#t}}Duplicate Assignment {{name}}{{/t}}"
                    data-focus-returns-to="assign_{{id}}_manage_link"
                  >{{#t}}Duplicate{{/t}}</a>
                </li>
                {{/if}}
                {{#if canEdit}}
                {{#if differentiatedModulesFlag}}
                  <li>
                    <a
                      class="assign-to-link icon-permissions"
                      id="assign_to_{{id}}_link"
                      href="{{id}}%>"
                      data-assignment-name="{{name}}"
                      data-assignment-context-id="{{courseId}}"
                      data-assignment-id="{{id}}"
<<<<<<< HEAD
                      data-assignment-points-possible="{{pointsPossible}}"
=======
>>>>>>> 1bd50e80
                      data-assignment-type="{{item_assignment_type}}"
                      title="<%= {{#t}}Assign this Assignment{{/t}} %>"
                      aria-label="{{#t}}Assign To...{{/t}}"
                      data-focus-returns-to="assign_{{id}}_manage_link"
                    >{{#t}}Assign To...{{/t}}</a>
                  </li>
                {{/if}}
                {{/if}}
            {{/if}}
            {{#unless is_locked}}
              <li>
                {{#if canDelete}}
                  <a
                    class="delete_assignment icon-trash"
                    id="assignment_{{id}}_settings_delete_item"
                    aria-label="{{#t}}Delete Assignment {{name}}{{/t}}"
                    data-focus-returns-to="assign_{{id}}_manage_link"
                  >{{#t "delete"}}Delete{{/t}}</a>
                {{else}}
                  <a
                    class="delete_assignment icon-trash disabled"
                    id="assignment_{{id}}_settings_delete_item"
                    aria-label="{{#t}}Delete Assignment {{name}}{{/t}}"
                    aria-disabled=true
                  >{{#t "delete"}}Delete{{/t}}</a>
                {{/if}}
              </li>
            {{/unless}}
            {{#if canMove}}
                <li>
                  <a
                    class="move_assignment icon-updown"
                    id="assignment_{{id}}_settings_move_item"
                    aria-label='{{#t}}Move Assignment {{name}}{{/t}}'
                    data-focus-returns-to="assign_{{id}}_manage_link"
                  >{{#t}}Move To…{{/t}}</a>
                </li>
                {{else}}
                <li>
                  <a
                    class="move_assignment icon-updown disabled"
                    id="assignment_{{id}}_settings_move_item"
                    aria-label='{{#t}}Move Assignment {{name}}{{/t}}'
                    aria-disabled=true
                  >{{#t}}Move To…{{/t}}</a>
                </li>
                {{/if}}
            {{#if DIRECT_SHARE_ENABLED}}
              <li>
                <a
                    class="send_assignment_to icon-user"
                    id="assignment_{{id}}_settings_share_user"
                    aria-label="{{#t}}Send Assignment {{name}} to another user{{/t}}"
                >{{#t}}Send To...{{/t}}</a>
              </li>
              <li>
                <a
                  class="copy_assignment_to icon-duplicate"
                  id="assignment_{{id}}_settings_copy_to"
                  aria-label="{{#t}}Copy Assignment {{name}} to another course{{/t}}"
                >{{#t}}Copy To...{{/t}}</a>
              </li>
            {{/if}}
            {{#if cyoe.isCyoeAble}}
                <li>
                  <a
                    href="{{htmlEditUrl}}?return_to={{return_to}}#mastery-paths-editor"
                    class="edit_mastery_paths icon-mastery-path"
                    id="assignment_{{id}}_settings_edit_item_mastery_paths"
                    aria-label="{{#t}}Edit Assignment {{name}} Mastery Paths{{/t}}"
                    data-focus-returns-to="assign_{{id}}_manage_link"
                    title="{{#t}}Edit Mastery Paths for {{name}}{{/t}}"
                  >{{#t}}Mastery Paths{{/t}}</a>
                </li>
                {{/if}}
            {{#if canManage}}{{>ui/shared/external-tools/jst/_external_tools_menu.handlebars menu_tools}}{{/if}}
          </ul>
        </div>
      </div>
      {{else}}
        <div class="ig-admin">
        {{#if canManage}}
          {{#if cyoe.isTrigger}}
            <a href="{{htmlEditUrl}}?return_to={{return_to}}#mastery-paths-editor" title="{{#t}}Edit Mastery Paths for {{name}}{{/t}}">{{#t}}Mastery Paths{{/t}}</a>
          {{/if}}
          {{#if cyoe.isReleased}}
            <span class="pill mastery-path-icon" aria-hidden="true" data-tooltip title="{{#t}}Released by Mastery Path: {{cyoe.releasedLabel}}{{/t}}">
              <i class="icon-mastery-path"></i>{{cyoe.releasedLabel}}
            </span>
            <span class="screenreader-only">{{#t}}Released by Mastery Path: {{cyoe.releasedLabel}}{{/t}}</span>
          {{/if}}
          <span class="sis-button" data-view="sis-button"></span>
          <span class="lock-icon" data-view="lock-icon"></span>
          <span class="publish-icon" data-view="publish-icon"></span>
        {{/if}}
        <div class="inline-block">
          <button
            class="al-trigger al-trigger-gray Button--icon-action"
            id="assign_{{id}}_manage_link"
            tabindex="0"
          >
            <i class="icon-more" aria-hidden="true"></i>
            <span class="screenreader-only">{{#t}}Settings for Assignment {{name}}{{/t}}</span>
          </button>

          <ul
            id="assignment_{{id}}_settings_list"
            class="al-options"
          >
            {{#if canManage }}
                {{#if canEdit}}
                  <li>
                    <a
                      class="edit_assignment icon-edit"
                      id="assignment_{{id}}_settings_edit_item"
                      aria-label="{{#t}}Edit Assignment {{name}}{{/t}}"
                      data-focus-returns-to="assign_{{id}}_manage_link"
                    >{{#t}}Edit{{/t}}</a>
                  </li>
                {{else}}
                  <li>
                    <a
                      class="edit_assignment icon-edit disabled"
                      id="assignment_{{id}}_settings_edit_item"
                      aria-label="{{#t}}Edit Assignment {{name}}{{/t}}"
                      aria-disabled="true"
                    >{{#t}}Edit{{/t}}</a>
                    <span class="screenreader-only">{{#t}}You do not have permissions to edit this moderated assignment{{/t}}</span>
                  </li>
                {{/if}}
                {{#if canShowBuildLink}}
                  {{#if canEdit}}
                    <li>
                      <a
                        class="icon-quiz"
                        id="assignment_{{id}}_settings_build_item"
                        aria-label="{{#t}}Build {{name}}{{/t}}"
                        data-focus-returns-to="assign_{{id}}_manage_link"
                        href="{{htmlBuildUrl}}"
                      >{{#t}}Build{{/t}}</a>
                    </li>
                  {{else}}
                    <li>
                      <a
                        class="icon-quiz disabled"
                        id="assignment_{{id}}_settings_build_item"
                        aria-label="{{#t}}Build {{name}}{{/t}}"
                        data-focus-returns-to="assign_{{id}}_manage_link"
                        href="{{htmlBuildUrl}}"
                      >{{#t}}Build{{/t}}</a>
                      <span class="screenreader-only">{{#t}}You do not have permissions to build this moderated assignment{{/t}}</span>
                    </li>
                  {{/if}}
                {{/if}}
                {{#if canDuplicate}}
                <li>
                  <a
                    class="duplicate_assignment icon-copy-course"
                    id="assignment_{{id}}_settings_duplicate_item"
                    aria-label="{{#t}}Duplicate Assignment {{name}}{{/t}}"
                    data-focus-returns-to"assign_{{id}}_manage_link"
                  >{{#t}}Duplicate{{/t}}</a>
                </li>
                {{/if}}
                {{#if canEdit}}
                {{#if differentiatedModulesFlag}}
                  <li>
                    <a
                      class="assign-to-link icon-permissions"
                      id="assign_to_{{id}}_link"
                      href="{{id}}%>"
                      data-assignment-name="{{name}}"
                      data-assignment-context-id="{{courseId}}"
                      data-assignment-id="{{id}}"
<<<<<<< HEAD
                      data-assignment-points-possible="{{pointsPossible}}"
=======
>>>>>>> 1bd50e80
                      data-assignment-type="{{item_assignment_type}}"
                      title="<%= {{#t}}Assign this Assignment{{/t}} %>"
                      aria-label="{{#t}}Assign To...{{/t}}"
                      data-focus-returns-to="assign_{{id}}_manage_link"
                    >{{#t}}Assign To...{{/t}}</a>
                  </li>
                {{/if}}
                {{/if}}
                {{#if canMove}}
                <li>
                  <a
                    class="move_assignment icon-updown"
                    id="assignment_{{id}}_settings_move_item"
                    aria-label='{{#t}}Move Assignment {{name}}{{/t}}'
                    data-focus-returns-to="assign_{{id}}_manage_link"
                  >{{#t}}Move To…{{/t}}</a>
                </li>
                {{else}}
                <li>
                  <a
                    class="move_assignment icon-updown disabled"
                    id="assignment_{{id}}_settings_move_item"
                    aria-label='{{#t}}Move Assignment {{name}}{{/t}}'
                    aria-disabled=true
                  >{{#t}}Move To…{{/t}}</a>
                </li>
                {{/if}}
                {{#if cyoe.isCyoeAble}}
                <li>
                  <a
                    href="{{htmlEditUrl}}?return_to={{return_to}}#mastery-paths-editor"
                    class="edit_mastery_paths icon-mastery-path"
                    id="assignment_{{id}}_settings_edit_item_mastery_paths"
                    aria-label="{{#t}}Edit Assignment {{name}} Mastery Paths{{/t}}"
                    data-focus-returns-to="assign_{{id}}_manage_link"
                    title="{{#t}}Edit Mastery Paths for {{name}}{{/t}}"
                  >{{#t}}Mastery Paths{{/t}}</a>
                </li>
                {{/if}}
            {{/if}}
            {{#unless is_locked}}
              <li>
                {{#if canDelete}}
                  <a
                    class="delete_assignment icon-trash"
                    id="assignment_{{id}}_settings_delete_item"
                    aria-label="{{#t}}Delete Assignment {{name}}{{/t}}"
                    data-focus-returns-to="assign_{{id}}_manage_link"
                  >{{#t "delete"}}Delete{{/t}}</a>
                {{else}}
                  <a
                    class="delete_assignment icon-trash disabled"
                    id="assignment_{{id}}_settings_delete_item"
                    aria-label="{{#t}}Delete Assignment {{name}}{{/t}}"
                    aria-disabled=true
                  >{{#t "delete"}}Delete{{/t}}</a>
                {{/if}}
              </li>
            {{/unless}}
            {{#if DIRECT_SHARE_ENABLED}}
              <li>
                <a
                    class="send_assignment_to icon-user"
                    id="assignment_{{id}}_settings_share_user"
                    aria-label="{{#t}}Send Assignment {{name}} to another user{{/t}}"
                >{{#t}}Send To...{{/t}}</a>
              </li>
              <li>
                <a
                  class="copy_assignment_to icon-duplicate"
                  id="assignment_{{id}}_settings_copy_to"
                  aria-label="{{#t}}Copy Assignment {{name}} to another course{{/t}}"
                >{{#t}}Copy To...{{/t}}</a>
              </li>
            {{/if}}
            {{#if canManage}}{{>ui/shared/external-tools/jst/_external_tools_menu.handlebars menu_tools}}{{/if}}
          </ul>
        </div>
      </div>
      {{/if}}
    {{/if}}
    </div>

    {{#if canManage}}<form data-view="edit-assignment" class="form-dialog"></form>{{/if}}
  {{/if}}{{/if}}{{/if}}{{/if}}{{/if}}{{/if}}{{/if}}{{/if}}
</div>
<div id="assignment_student_peer_review_{{id}}">
<div id="assign-to-mount-point"></div>
</div><|MERGE_RESOLUTION|>--- conflicted
+++ resolved
@@ -248,10 +248,6 @@
                       data-assignment-name="{{name}}"
                       data-assignment-context-id="{{courseId}}"
                       data-assignment-id="{{id}}"
-<<<<<<< HEAD
-                      data-assignment-points-possible="{{pointsPossible}}"
-=======
->>>>>>> 1bd50e80
                       data-assignment-type="{{item_assignment_type}}"
                       title="<%= {{#t}}Assign this Assignment{{/t}} %>"
                       aria-label="{{#t}}Assign To...{{/t}}"
@@ -426,10 +422,6 @@
                       data-assignment-name="{{name}}"
                       data-assignment-context-id="{{courseId}}"
                       data-assignment-id="{{id}}"
-<<<<<<< HEAD
-                      data-assignment-points-possible="{{pointsPossible}}"
-=======
->>>>>>> 1bd50e80
                       data-assignment-type="{{item_assignment_type}}"
                       title="<%= {{#t}}Assign this Assignment{{/t}} %>"
                       aria-label="{{#t}}Assign To...{{/t}}"
