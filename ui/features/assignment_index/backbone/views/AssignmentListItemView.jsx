--- conflicted
+++ resolved
@@ -573,12 +573,7 @@
       const courseId = e.target.getAttribute('data-assignment-context-id')
       const itemName = e.target.getAttribute('data-assignment-name')
       const itemContentId = e.target.getAttribute('data-assignment-id')
-<<<<<<< HEAD
-      const pointsPossible =
-        parseFloat(e.target.getAttribute('data-assignment-points-possible')) + ' pts'
-=======
       const pointsPossible = this.model.get('points_possible')
->>>>>>> 1bd50e80
       const iconType = e.target.getAttribute('data-assignment-type')
       this.renderItemAssignToTray(true, returnFocusTo, {
         courseId,
