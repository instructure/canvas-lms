//
// Copyright (C) 2013 - present Instructure, Inc.
//
// This file is part of Canvas.
//
// Canvas is free software: you can redistribute it and/or modify it under
// the terms of the GNU Affero General Public License as published by the Free
// Software Foundation, version 3 of the License.
//
// Canvas is distributed in the hope that it will be useful, but WITHOUT ANY
// WARRANTY; without even the implied warranty of MERCHANTABILITY or FITNESS FOR
// A PARTICULAR PURPOSE. See the GNU Affero General Public License for more
// details.
//
// You should have received a copy of the GNU Affero General Public License along
// with this program. If not, see <http://www.gnu.org/licenses/>.

import Assignment from '@canvas/assignments/backbone/models/Assignment'
import DateAvailableColumnView from '@canvas/assignments/backbone/views/DateAvailableColumnView'
import DateDueColumnView from '@canvas/assignments/backbone/views/DateDueColumnView'
import Backbone from '@canvas/backbone'
import CyoeHelper from '@canvas/conditional-release-cyoe-helper'
import DirectShareCourseTray from '@canvas/direct-sharing/react/components/DirectShareCourseTray'
import DirectShareUserModal from '@canvas/direct-sharing/react/components/DirectShareUserModal'
import {scoreToPercentage} from '@canvas/grading/GradeCalculationHelper'
import {useScope as useI18nScope} from '@canvas/i18n'
import {ListViewCheckpoints} from '@canvas/list-view-checkpoints/react/ListViewCheckpoints'
import {TeacherCheckpointsInfo} from '@canvas/list-view-checkpoints/react/TeacherCheckpointsInfo'
import LockIconView from '@canvas/lock-icon'
import * as MoveItem from '@canvas/move-item-tray'
import PublishIconView from '@canvas/publish-icon-view'
import '@canvas/rails-flash-notifications'
import round from '@canvas/round'
import SisButtonView from '@canvas/sis/backbone/views/SisButtonView'
import {StudentViewPeerReviews} from '@canvas/student_view_peer_reviews/react/StudentViewPeerReviews'
import {shimGetterShorthand} from '@canvas/util/legacyCoffeesScriptHelpers'
import preventDefault from '@canvas/util/preventDefault'
import {scoreToGrade} from '@instructure/grading-utils'
import $ from 'jquery'
import 'jqueryui/tooltip'
import React from 'react'
import ReactDOM from 'react-dom'
import template from '../../jst/AssignmentListItem.handlebars'
import scoreTemplate from '../../jst/_assignmentListItemScore.handlebars'
import AssignmentKeyBindingsMixin from '../mixins/AssignmentKeyBindingsMixin'
import CreateAssignmentView from './CreateAssignmentView'
import ItemAssignToManager from '@canvas/context-modules/differentiated-modules/react/Item/ItemAssignToManager'
import {captureException} from '@sentry/browser'
<<<<<<< HEAD
import CreateAssignmentViewAdapter from './CreateAssignmentViewAdapter.jsx'
=======
import CreateAssignmentViewAdapter from './CreateAssignmentViewAdapter'
>>>>>>> 3c9ff88d
import {createRoot} from 'react-dom/client'

const I18n = useI18nScope('AssignmentListItemView')

let AssignmentListItemView

export default AssignmentListItemView = (function () {
  AssignmentListItemView = class AssignmentListItemView extends Backbone.View {
    constructor(...args) {
      super(...args)
      this.onMove = this.onMove.bind(this)
      this.updatePublishState = this.updatePublishState.bind(this)
      this.toggleHidden = this.toggleHidden.bind(this)
      this.createModuleToolTip = this.createModuleToolTip.bind(this)
      this.addAssignmentToList = this.addAssignmentToList.bind(this)
      this.addMigratedQuizToList = this.addMigratedQuizToList.bind(this)
      this.onDuplicate = this.onDuplicate.bind(this)
      this.onDuplicateFailedRetry = this.onDuplicateFailedRetry.bind(this)
      this.onMigrateFailedRetry = this.onMigrateFailedRetry.bind(this)
      this.onDuplicateOrImportFailedCancel = this.onDuplicateOrImportFailedCancel.bind(this)
      this.renderItemAssignToTray = this.renderItemAssignToTray.bind(this)
      this.onAssign = this.onAssign.bind(this)
      this.onDelete = this.onDelete.bind(this)
      this.onSendAssignmentTo = this.onSendAssignmentTo.bind(this)
      this.onCopyAssignmentTo = this.onCopyAssignmentTo.bind(this)
      this.onUnlockAssignment = this.onUnlockAssignment.bind(this)
      this.onLockAssignment = this.onLockAssignment.bind(this)
      this.updateScore = this.updateScore.bind(this)
      this.goToNextItem = this.goToNextItem.bind(this)
      this.goToPrevItem = this.goToPrevItem.bind(this)
      this.editItem = this.editItem.bind(this)
      this.deleteItem = this.deleteItem.bind(this)
      this.addItem = this.addItem.bind(this)
      this.showAssignment = this.showAssignment.bind(this)
      this.assignmentGroupView = this.assignmentGroupView.bind(this)
      this.visibleAssignments = this.visibleAssignments.bind(this)
      this.nextVisibleGroup = this.nextVisibleGroup.bind(this)
      this.nextAssignmentInGroup = this.nextAssignmentInGroup.bind(this)
      this.previousAssignmentInGroup = this.previousAssignmentInGroup.bind(this)
      this.focusOnAssignment = this.focusOnAssignment.bind(this)
      this.focusOnGroup = this.focusOnGroup.bind(this)
      this.focusOnGroupByID = this.focusOnGroupByID.bind(this)
      this.focusOnFirstGroup = this.focusOnFirstGroup.bind(this)
      this.onAlignmentCloneFailedRetry = this.onAlignmentCloneFailedRetry.bind(this)
      this.updateAssignmentCollectionItem = this.updateAssignmentCollectionItem.bind(this)
    }

    static initClass() {
      this.mixin(AssignmentKeyBindingsMixin)
      this.optionProperty('userIsAdmin')

      this.prototype.tagName = 'li'
      this.prototype.template = template

      this.child('publishIconView', '[data-view=publish-icon]')
      this.child('lockIconView', '[data-view=lock-icon]')
      this.child('dateDueColumnView', '[data-view=date-due]')
      this.child('dateAvailableColumnView', '[data-view=date-available]')
      this.child('sisButtonView', '[data-view=sis-button]')

      this.prototype.els = {
        '.al-trigger': '$settingsButton',
        '.move_assignment': '$moveAssignmentButton',
      }

      this.prototype.events = {
        'click .delete_assignment': 'onDelete',
        'click .duplicate_assignment': 'onDuplicate',
        'click .assign-to-link': 'onAssign',
        'click .send_assignment_to': 'onSendAssignmentTo',
        'click .copy_assignment_to': 'onCopyAssignmentTo',
        'click .tooltip_link': preventDefault(function () {}),
        keydown: 'handleKeys',
        mousedown: 'stopMoveIfProtected',
        'click .icon-lock': 'onUnlockAssignment',
        'click .icon-unlock': 'onLockAssignment',
        'click .move_assignment': 'onMove',
        'click .duplicate-failed-retry': 'onDuplicateFailedRetry',
        'click .migrate-failed-retry': 'onMigrateFailedRetry',
        'click .duplicate-failed-cancel': 'onDuplicateOrImportFailedCancel',
        'click .import-failed-cancel': 'onDuplicateOrImportFailedCancel',
        'click .alignment-clone-failed-retry': 'onAlignmentCloneFailedRetry',
        'click .alignment-clone-failed-cancel': 'onDuplicateOrImportFailedCancel',
        'click .edit_assignment': 'renderCreateEditAssignmentModal',
      }

      this.prototype.messages = shimGetterShorthand(
        {},
        {
          confirm() {
            return I18n.t('Are you sure you want to delete this assignment?')
          },
          ag_move_label() {
            return I18n.beforeLabel(I18n.t('Assignment Group'))
          },
        }
      )
    }

    className() {
      return `assignment${this.canMove() ? '' : ' sort-disabled'}`
    }

    initialize() {
      super.initialize(...arguments)
      this.initializeChildViews()
      // we need the following line in order to access this view later
      this.model.assignmentView = this

      this.model.on('change:hidden', () => {
        this.toggleHidden()
      })
      this.model.set('disabledForModeration', !this.canEdit())

      if (this.canManage()) {
        this.model.on('change:published', this.updatePublishState)

        // re-render for attributes we are showing
        const attrs = [
          'name',
          'points_possible',
          'due_at',
          'lock_at',
          'unlock_at',
          'modules',
          'published',
          'workflow_state',
          'assessment_requests',
        ]
        const observe = attrs.map(attr => `change:${attr}`).join(' ')
        this.model.on(observe, this.render)
      }
      this.model.on('change:submission', () => {
        this.updateScore()
      })

      return this.model.pollUntilFinishedLoading()
    }

    initializeChildViews() {
      this.publishIconView = false
      this.lockIconView = false
      this.sisButtonView = false
      this.editAssignmentView = false
      this.dateAvailableColumnView = false

      if (this.canManage()) {
        this.publishIconView = new PublishIconView({
          model: this.model,
          title: this.model.get('name'),
        })
        this.lockIconView = new LockIconView({
          model: this.model,
          unlockedText: I18n.t('%{name} is unlocked. Click to lock.', {
            name: this.model.get('name'),
          }),
          lockedText: I18n.t('%{name} is locked. Click to unlock', {name: this.model.get('name')}),
          course_id: this.model.get('course_id'),
          content_id: this.model.get('id'),
          content_type: 'assignment',
        })
        this.editAssignmentView = new CreateAssignmentView({model: this.model})
      }

      this.initializeSisButton()

      this.dateDueColumnView = new DateDueColumnView({model: this.model})
      return (this.dateAvailableColumnView = new DateAvailableColumnView({model: this.model}))
    }

    initializeSisButton() {
      if (
        this.canManage() &&
        this.isGraded() &&
        this.model.postToSISEnabled() &&
        this.model.published()
      ) {
        return (this.sisButtonView = new SisButtonView({
          model: this.model,
          sisName: this.model.postToSISName(),
          dueDateRequired: this.model.dueDateRequiredForAccount(),
          maxNameLengthRequired: this.model.maxNameLengthRequiredForAccount(),
        }))
      } else if (this.sisButtonView) {
        this.sisButtonView.remove()
      }
    }

    // Public: Called when move menu item is selected
    //
    // Returns nothing.
    onMove() {
      this.moveTrayProps = {
        title: I18n.t('Move Assignment'),
        items: [
          {
            id: this.model.get('id'),
            title: this.model.get('name'),
          },
        ],
        moveOptions: {
          groupsLabel: this.messages.ag_move_label,
          groups: MoveItem.backbone.collectionToGroups(
            this.model.collection.view != null
              ? this.model.collection.view.parentCollection
              : undefined,
            col => col.get('assignments')
          ),
        },
        onMoveSuccess: res => {
          const keys = {
            model: 'assignments',
            parent: 'assignment_group_id',
          }
          return MoveItem.backbone.reorderAcrossCollections(
            res.data.order,
            res.groupId,
            this.model,
            keys
          )
        },
        focusOnExit: () => {
          return document.querySelector(`#assignment_${this.model.id} a[id*=manage_link]`)
        },
        formatSaveUrl({groupId}) {
          return `${ENV.URLS.assignment_sort_base_url}/${groupId}/reorder`
        },
      }

      return MoveItem.renderTray(this.moveTrayProps, document.getElementById('not_right_side'))
    }

    updatePublishState() {
      this.view.$el
        .find('.speed-grader-link-container')
        ?.toggleClass('hidden', !this.view.model.get('published'))
      return this.view.$el
        .find('.ig-row')
        .toggleClass('ig-published', this.view.model.get('published'))
    }

    // call remove on children so that they can clean up old dialogs.
    render() {
      this.toggleHidden(this.model, this.model.get('hidden'))
      if (this.publishIconView) {
        this.publishIconView.remove()
      }
      if (this.lockIconView) {
        this.lockIconView.remove()
      }
      if (this.editAssignmentView) {
        this.editAssignmentView.remove()
      }
      if (this.dateDueColumnView) {
        this.dateDueColumnView.remove()
      }
      if (this.dateAvailableColumnView) {
        this.dateAvailableColumnView.remove()
      }

      super.render(...arguments)
      this.initializeSisButton()
      $('.ig-details').addClass('rendered')
      // reset the model's view property; it got overwritten by child views
      if (this.model) {
        return (this.model.view = this)
      }
    }

    afterRender() {
      this.createModuleToolTip()

      const {attributes = {}} = this.model
      const {assessment_requests: assessmentRequests, checkpoints} = attributes

      if (checkpoints && checkpoints.length && !this.canManage()) {
        try {
          const checkpointsElem =
            this.$el.find(`#assignment_student_checkpoints_${this.model.id}`) ?? []
          const mountPoint = checkpointsElem[0]

          // eslint-disable-next-line no-restricted-properties
          ReactDOM.render(
            React.createElement(ListViewCheckpoints, {
              assignment: attributes,
            }),
            mountPoint
          )
        } catch (error) {
          const errorMessage = I18n.t('Checkpoints mount point element not found')
          // eslint-disable-next-line no-console
          console.error(errorMessage, error)
          captureException(new Error(errorMessage), error)
        }
      } else if (checkpoints && checkpoints.length && this.canManage()) {
        const checkpointsElem = this.$el.find(
          `#assignment_teacher_checkpoint_info_${this.model.id}`
        )
        const mountPoint = checkpointsElem[0]
        if (mountPoint) {
          try {
            // eslint-disable-next-line no-restricted-properties
            ReactDOM.render(
              React.createElement(TeacherCheckpointsInfo, {
                assignment: this.model.attributes,
              }),
              mountPoint
            )
          } catch (error) {
            const errorMessage = I18n.t('Checkpoints mount point element not found')
            console.error(errorMessage, error)
            captureException(new Error(errorMessage), error)
          }
        }
      }

      if (assessmentRequests && assessmentRequests.length) {
        const peerReviewElem =
          this.$el.find(`#assignment_student_peer_review_${this.model.id}`) ?? []
        const mountPoint = peerReviewElem[0]
        if (mountPoint) {
          // eslint-disable-next-line no-restricted-properties
          ReactDOM.render(
            React.createElement(StudentViewPeerReviews, {
              assignment: attributes,
            }),
            mountPoint
          )
        }
      }

      if (this.canReadGrades()) {
        return this.updateScore()
      }
    }

    toggleHidden(model, hidden) {
      this.$el.toggleClass('hidden', hidden)
      return this.$el.toggleClass('search_show', !hidden)
    }

    stopMoveIfProtected(e) {
      if (!this.canMove()) {
        return e.stopPropagation()
      }
    }

    createModuleToolTip() {
      const link = this.$el.find('.tooltip_link')
      if (link.length > 0) {
        return link.tooltip({
          position: {
            my: 'center bottom',
            at: 'center top-10',
            collision: 'fit fit',
          },
          tooltipClass: 'center bottom vertical',
          content() {
            return $(link.data('tooltipSelector')).html()
          },
        })
      }
    }

    toJSON() {
      let modules
      let data = this.model.toView()
      data.canManage = this.canManage()
      if (!data.canManage) {
        data = this._setJSONForGrade(data)
      }
      data.courseId = this.model.get('course_id')
      data.differentiatedModulesFlag = ENV.FEATURES?.selective_release_ui_api
      data.showSpeedGraderLinkFlag = ENV.FLAGS?.show_additional_speed_grader_link
      data.showSpeedGraderLink = ENV.SHOW_SPEED_GRADER_LINK
      // publishing and unpublishing the underlying model does not rerender this view.
      // this sets initial value, then it keeps up with class toggling behavior on updatePublishState()
      data.initialUnpublishedState = !this.model.get('published')
      data.canEdit = this.canEdit()
      data.canShowBuildLink = this.canShowBuildLink()
      data.canMove = this.canMove()
      data.canDelete = this.canDelete()
      data.canDuplicate = this.canDuplicate()
      data.canManageAssignTo = this.canManageAssignTo()
      data.is_locked = this.model.isRestrictedByMasterCourse()
      data.isCheckpoint = this.model.get('checkpoints') && this.model.get('checkpoints').length > 0
      data.showAvailability =
        !data.isCheckpoint &&
        !(this.model.inPacedCourse() && this.canManage()) &&
        (this.model.multipleDueDates() || !this.model.defaultDates().available())
      data.showDueDate =
        !data.isCheckpoint &&
        !(this.model.inPacedCourse() && this.canManage()) &&
        (this.model.multipleDueDates() || this.model.singleSectionDueDate())

      data.cyoe = CyoeHelper.getItemData(
        data.id,
        this.isGraded() && (!this.model.isQuiz() || data.is_quiz_assignment)
      )
      data.return_to = encodeURIComponent(window.location.pathname)

      data.quizzesRespondusEnabled = this.model.quizzesRespondusEnabled()

      data.DIRECT_SHARE_ENABLED = !!ENV.DIRECT_SHARE_ENABLED
      data.canOpenManageOptions = this.canOpenManageOptions()

      data.item_assignment_type = data.is_quiz_assignment
        ? 'quiz'
        : data.isQuizLTIAssignment
        ? 'lti-quiz'
        : 'assignment'

      if (data.canManage) {
        data.spanWidth = 'span3'
        data.alignTextClass = ''
      } else {
        data.spanWidth = 'span4'
        data.alignTextClass = 'align-right'
      }

      if (this.model.isQuiz()) {
        data.menu_tools = ENV.quiz_menu_tools || []
        data.menu_tools.forEach(tool => {
          return (tool.url = tool.base_url + `&quizzes[]=${this.model.get('quiz_id')}`)
        })
      } else if (this.model.isDiscussionTopic()) {
        data.menu_tools = ENV.discussion_topic_menu_tools || []
        data.menu_tools.forEach(tool => {
          return (tool.url =
            tool.base_url +
            `&discussion_topics[]=${__guard__(this.model.get('discussion_topic'), x => x.id)}`)
        })
        data.item_assignment_type = 'discussion_topic'
      } else {
        const isNewQuizzes = this.model.isQuizLTIAssignment()
        const isShareToCommons = tool => tool.canvas_icon_class === 'icon-commons'
        const tools = ENV.assignment_menu_tools || []

        if (!isNewQuizzes || ENV.FEATURES.commons_new_quizzes) {
          data.menu_tools = tools
        } else {
          data.menu_tools = tools.filter(tool => !isShareToCommons(tool))
        }

        data.menu_tools.forEach(tool => {
          return (tool.url = tool.base_url + `&assignments[]=${this.model.get('id')}`)
        })
      }

      if ((modules = this.model.get('modules'))) {
        const moduleName = modules[0]
        const has_modules = modules.length > 0
        const joinedNames = modules.join(',')
        return Object.assign(data, {
          modules,
          module_count: modules.length,
          module_name: moduleName,
          has_modules,
          joined_names: joinedNames,
        })
      } else {
        return data
      }
    }

    addAssignmentToList(response) {
      if (!response) {
        return
      }
      const assignment = new Assignment(response)
      // Force the positions to match what is in the db.
      this.model.collection.forEach(a => {
        return a.set('position', response.new_positions[a.get('id')])
      })
      if (this.hasIndividualPermissions()) {
        ENV.PERMISSIONS.by_assignment_id[assignment.id] =
          ENV.PERMISSIONS.by_assignment_id[assignment.originalAssignmentID()]
      }
      this.model.collection.add(assignment)
      return this.focusOnAssignment(response)
    }

    addMigratedQuizToList(response) {
      if (!response) {
        return
      }
      const quizzes = response.migrated_assignment
      if (quizzes) {
        return this.addAssignmentToList(quizzes[0])
      }
    }

    onDuplicate(e) {
      if (!this.canDuplicate()) {
        return
      }
      e.preventDefault()
      return this.model.duplicate(this.addAssignmentToList)
    }

    onDuplicateFailedRetry(e) {
      e.preventDefault()
      const $button = $(e.target)
      $button.prop('disabled', true)
      return this.model
        .duplicate_failed(response => {
          this.addAssignmentToList(response)
          return this.delete({silent: true})
        })
        .always(() => $button.prop('disabled', false))
    }

    onAlignmentCloneFailedRetry(e) {
      e.preventDefault()
      const $button = $(e.target)
      $button.prop('disabled', true)
      return this.model
        .alignment_clone_failed(response => {
          return this.updateAssignmentCollectionItem(response)
        })
        .always(() => $button.prop('disabled', false))
    }

    updateAssignmentCollectionItem(response) {
      if (!response) {
        return
      }
      this.model.collection.forEach(a => {
        if (a.get('id') === response.id) {
          a.set('workflow_state', response.workflow_state)
          a.set('duplication_started_at', response.duplication_started_at)
          a.set('updated_at', response.updated_at)
        }
      })
    }

    onMigrateFailedRetry(e) {
      e.preventDefault()
      const $button = $(e.target)
      $button.prop('disabled', true)
      return this.model
        .retry_migration(response => {
          this.addMigratedQuizToList(response)
          return this.delete({silent: true})
        })
        .always(() => $button.prop('disabled', false))
    }

    onDuplicateOrImportFailedCancel(e) {
      e.preventDefault()
      return this.delete({silent: true})
    }

    renderCreateEditAssignmentModal() {
      const mountPoint = document.getElementById('create-edit-mount-point')
      const root = createRoot(mountPoint)
      const onClose = () => {
        root.unmount()

        // Rerender the list item
        this.render()
      }
<<<<<<< HEAD
      root.render(
        <CreateAssignmentViewAdapter
          assignment={this.model}
          closeHandler={onClose}
        />
      )
=======
      root.render(<CreateAssignmentViewAdapter assignment={this.model} closeHandler={onClose} />)
>>>>>>> 3c9ff88d
    }

    renderItemAssignToTray(open, returnFocusTo, itemProps) {
      const mountPoint = document.getElementById('assign-to-mount-point')
      if (mountPoint.hasChildNodes()) {
        ReactDOM.unmountComponentAtNode(mountPoint)
        mountPoint.innerHTML = ''
      }
      // eslint-disable-next-line no-restricted-properties
      ReactDOM.render(
        <ItemAssignToManager
          open={open}
          onClose={() => {
            ReactDOM.unmountComponentAtNode(mountPoint)
          }}
          onDismiss={() => {
            this.renderItemAssignToTray(false, returnFocusTo, itemProps)
            returnFocusTo.focus()
          }}
          itemType="assignment"
          locale={ENV.LOCALE || 'en'}
          timezone={ENV.TIMEZONE || 'UTC'}
          isCheckpointed={itemProps.isCheckpoint}
          {...itemProps}
        />,
        mountPoint
      )
    }

    onAssign(e) {
      e.preventDefault()
      const returnFocusTo = $(e.target).closest('ul').prev('.al-trigger')

      const courseId = e.target.getAttribute('data-assignment-context-id')
      const itemName = e.target.getAttribute('data-assignment-name')
      const itemContentId = e.target.getAttribute('data-assignment-id')
      const pointsPossible = this.model.get('points_possible')
      const iconType = e.target.getAttribute('data-assignment-type')
      const isCheckpoint = e.target.getAttribute('data-assignment-has-checkpoint')
      this.renderItemAssignToTray(true, returnFocusTo, {
        courseId,
        itemName,
        itemContentId,
        pointsPossible,
        iconType,
        isCheckpoint,
      })
    }

    onDelete(e) {
      e.preventDefault()
      if (!this.canDelete()) {
        return
      }
      // eslint-disable-next-line no-alert
      if (!window.confirm(this.messages.confirm)) {
        return this.$el.find('a[id*=manage_link]').focus()
      }
      if (this.previousAssignmentInGroup() != null) {
        this.focusOnAssignment(this.previousAssignmentInGroup())
        return this.delete()
      } else {
        const id = this.model.attributes.assignment_group_id
        this.delete()
        return this.focusOnGroupByID(id)
      }
    }

    onSendAssignmentTo(e) {
      e.preventDefault()
      const renderModal = open => {
        const mountPoint = document.getElementById('send-to-mount-point')
        if (!mountPoint) {
          return
        }
        // eslint-disable-next-line no-restricted-properties
        ReactDOM.render(
          React.createElement(DirectShareUserModal, {
            open,
            courseId: ENV.COURSE_ID || ENV.COURSE.id,
            contentShare: {content_type: 'assignment', content_id: this.model.id},
            shouldReturnFocus: false,
            onDismiss: dismissModal,
          }),
          mountPoint
        )
      }

      const dismissModal = () => {
        renderModal(false)
        // delay necessary because something else is messing with our focus, even with shouldReturnFocus: false
        return setTimeout(() => this.$settingsButton.focus(), 100)
      }

      return renderModal(true)
    }

    onCopyAssignmentTo(e) {
      e.preventDefault()
      const renderTray = open => {
        const mountPoint = document.getElementById('copy-to-mount-point')
        if (!mountPoint) {
          return
        }
        // eslint-disable-next-line no-restricted-properties
        ReactDOM.render(
          React.createElement(DirectShareCourseTray, {
            open,
            sourceCourseId: ENV.COURSE_ID || ENV.COURSE.id,
            contentSelection: {assignments: [this.model.id]},
            shouldReturnFocus: false,
            onDismiss: dismissTray,
          }),
          mountPoint
        )
      }

      const dismissTray = () => {
        renderTray(false)
        // delay necessary because something else is messing with our focus, even with shouldReturnFocus: false
        return setTimeout(() => this.$settingsButton.focus(), 100)
      }

      return renderTray(true)
    }

    onUnlockAssignment(e) {
      return e.preventDefault()
    }

    onLockAssignment(e) {
      return e.preventDefault()
    }

    delete(opts) {
      if (opts == null) {
        opts = {silent: false}
      }
      const callbacks = {}
      if (!opts.silent) {
        callbacks.success = () => $.screenReaderFlashMessage(I18n.t('Assignment was deleted'))
      }
      this.model.destroy(callbacks)
      return this.$el.remove()
    }

    hasIndividualPermissions() {
      return ENV.PERMISSIONS.by_assignment_id != null
    }

    canDelete() {
      const modelResult =
        (this.userIsAdmin || this.model.canDelete()) && !this.model.isRestrictedByMasterCourse()
      const userResult = this.hasIndividualPermissions()
        ? !!(ENV.PERMISSIONS.by_assignment_id[this.model.id] != null
            ? ENV.PERMISSIONS.by_assignment_id[this.model.id].delete
            : undefined)
        : ENV.PERMISSIONS.manage_assignments_delete
      return modelResult && userResult
    }

    canDuplicate() {
      return (this.userIsAdmin || this.canAdd()) && this.model.canDuplicate()
    }

    canMove() {
      return this.userIsAdmin || (this.canManage() && this.model.canMove())
    }

    canEdit() {
      if (!this.hasIndividualPermissions()) {
        return this.userIsAdmin || this.canManage()
      }

      return (
        this.userIsAdmin ||
        (this.canManage() &&
          !!(ENV.PERMISSIONS.by_assignment_id[this.model.id] != null
            ? ENV.PERMISSIONS.by_assignment_id[this.model.id].update
            : undefined))
      )
    }

    canAdd() {
      return ENV.PERMISSIONS.manage_assignments_add
    }

    canManage() {
      return ENV.PERMISSIONS.manage
    }

    canManageAssignTo() {
      return ENV.PERMISSIONS.by_assignment_id?.[this.model.id]?.manage_assign_to
    }

    canShowBuildLink() {
      return !!(ENV.FLAGS && this.model.isQuizLTIAssignment())
    }

    canOpenManageOptions() {
      return this.canManage() || this.canAdd() || this.canDelete() || ENV.DIRECT_SHARE_ENABLED
    }

    isGraded() {
      const submission_types = this.model.get('submission_types')
      return (
        submission_types &&
        !submission_types.includes('not_graded') &&
        !submission_types.includes('wiki_page')
      )
    }

    gradeStrings(grade) {
      const pass_fail_map = {
        incomplete: I18n.t('incomplete', 'Incomplete'),
        complete: I18n.t('complete', 'Complete'),
      }

      grade = pass_fail_map[grade] || grade

      return {
        percent: {
          nonscreenreader: I18n.t('grade_percent', '%{grade}%', {grade}),
          screenreader: I18n.t('grade_percent_screenreader', 'Grade: %{grade}%', {grade}),
        },
        pass_fail: {
          nonscreenreader: `${grade}`,
          screenreader: I18n.t('grade_pass_fail_screenreader', 'Grade: %{grade}', {grade}),
        },
        letter_grade: {
          nonscreenreader: `${grade}`,
          screenreader: I18n.t('grade_letter_grade_screenreader', 'Grade: %{grade}', {grade}),
        },
        gpa_scale: {
          nonscreenreader: `${grade}`,
          screenreader: I18n.t('grade_gpa_scale_screenreader', 'Grade: %{grade}', {grade}),
        },
      }
    }

    _setJSONForGrade(json) {
      let submission
      let {gradingType} = json
      const {pointsPossible} = json

      if (typeof pointsPossible === 'number' && !Number.isNaN(pointsPossible)) {
        json.pointsPossible = round(pointsPossible, round.DEFAULT)
      }

      if ((submission = this.model.get('submission'))) {
        const submissionJSON = submission.present ? submission.present() : submission.toJSON()
        const score = submission.get('score')
        if (typeof score === 'number' && !Number.isNaN(score)) {
          submissionJSON.score = round(score, round.DEFAULT)
        }
        json.submission = submissionJSON
        let grade = submission.get('grade')
        // it should skip this logic if it is a pass/fail assignment or if the
        // grading type is letter grade and the grade represents the letter grade
        // and the score represents the numerical grade
        // this is usually how the grade is stored when the assignment is letter grade
        // but this does not happen when points possible is 0, then the grade is not saved as a letter grade
        // and needs to be converted
        if (
          json.restrict_quantitative_data &&
          gradingType !== 'pass_fail' &&
          !(gradingType === 'letter_grade' && String(grade) !== String(score))
        ) {
          gradingType = 'letter_grade'
          if (json.pointsPossible === 0 && json.submission.score < 0) {
            grade = json.submission.score
          } else if (json.pointsPossible === 0 && json.submission.score > 0) {
            grade = scoreToGrade(100, ENV.grading_scheme, ENV.points_based, ENV.scaling_factor)
          } else if (json.pointsPossible === 0 && json.submission.score === 0) {
            grade = 'complete'
          } else {
            grade = scoreToGrade(
              scoreToPercentage(json.submission.score, json.pointsPossible),
              ENV.grading_scheme,
              ENV.points_based,
              ENV.scaling_factor
            )
          }
        }

        if (grade !== null) {
          const gradeString = this.gradeStrings(grade)[gradingType]
          json.submission.gradeDisplay =
            gradeString != null ? gradeString.nonscreenreader : undefined
          json.submission.gradeDisplayForScreenreader =
            gradeString != null ? gradeString.screenreader : undefined
        }
      }

      if (json.submission != null) {
        json.submission.gradingType = gradingType
        json.submission.restrict_quantitative_data = json.restrict_quantitative_data // This is so this variable is accessible on the {{#with submission}} block.
        json.submission.pointsPossible = json.pointsPossible
      }

      if (json.gradingType === 'not_graded') {
        json.hideGrade = true
      }
      return json
    }

    updateScore() {
      let json = this.model.toView()
      if (!this.canManage()) {
        json = this._setJSONForGrade(json)
      }
      return this.$('.js-score').html(scoreTemplate(json))
    }

    canReadGrades() {
      return ENV.PERMISSIONS.read_grades
    }

    goToNextItem() {
      if (this.nextAssignmentInGroup() != null) {
        return this.focusOnAssignment(this.nextAssignmentInGroup())
      } else if (this.nextVisibleGroup() != null) {
        return this.focusOnGroup(this.nextVisibleGroup())
      } else {
        return this.focusOnFirstGroup()
      }
    }

    goToPrevItem() {
      if (this.previousAssignmentInGroup() != null) {
        return this.focusOnAssignment(this.previousAssignmentInGroup())
      } else {
        return this.focusOnGroupByID(this.model.attributes.assignment_group_id)
      }
    }

    editItem() {
      return this.$(`#assignment_${this.model.id}_settings_edit_item`).click()
    }

    deleteItem() {
      return this.$(`#assignment_${this.model.id}_settings_delete_item`).click()
    }

    addItem() {
      const group_id = this.model.attributes.assignment_group_id
      return $('.add_assignment', `#assignment_group_${group_id}`).click()
    }

    showAssignment() {
      return $('.ig-title', `#assignment_${this.model.id}`)[0].click()
    }

    assignmentGroupView() {
      return this.model.collection.view
    }

    visibleAssignments() {
      return this.assignmentGroupView().visibleAssignments()
    }

    nextVisibleGroup() {
      return this.assignmentGroupView().nextGroup()
    }

    nextAssignmentInGroup() {
      const current_assignment_index = this.visibleAssignments().indexOf(this.model)
      return this.visibleAssignments()[current_assignment_index + 1]
    }

    previousAssignmentInGroup() {
      const current_assignment_index = this.visibleAssignments().indexOf(this.model)
      return this.visibleAssignments()[current_assignment_index - 1]
    }

    focusOnAssignment(assignment) {
      return $(`#assignment_${assignment.id}`).attr('tabindex', -1).focus()
    }

    focusOnGroup(group) {
      return $(`#assignment_group_${group.attributes.id}`).attr('tabindex', -1).focus()
    }

    focusOnGroupByID(group_id) {
      return $(`#assignment_group_${group_id}`).attr('tabindex', -1).focus()
    }

    focusOnFirstGroup() {
      return $('.assignment_group').filter(':visible').first().attr('tabindex', -1).focus()
    }
  }
  AssignmentListItemView.initClass()
  return AssignmentListItemView
})()

function __guard__(value, transform) {
  return typeof value !== 'undefined' && value !== null ? transform(value) : undefined
}<|MERGE_RESOLUTION|>--- conflicted
+++ resolved
@@ -46,11 +46,7 @@
 import CreateAssignmentView from './CreateAssignmentView'
 import ItemAssignToManager from '@canvas/context-modules/differentiated-modules/react/Item/ItemAssignToManager'
 import {captureException} from '@sentry/browser'
-<<<<<<< HEAD
-import CreateAssignmentViewAdapter from './CreateAssignmentViewAdapter.jsx'
-=======
 import CreateAssignmentViewAdapter from './CreateAssignmentViewAdapter'
->>>>>>> 3c9ff88d
 import {createRoot} from 'react-dom/client'
 
 const I18n = useI18nScope('AssignmentListItemView')
@@ -613,16 +609,7 @@
         // Rerender the list item
         this.render()
       }
-<<<<<<< HEAD
-      root.render(
-        <CreateAssignmentViewAdapter
-          assignment={this.model}
-          closeHandler={onClose}
-        />
-      )
-=======
       root.render(<CreateAssignmentViewAdapter assignment={this.model} closeHandler={onClose} />)
->>>>>>> 3c9ff88d
     }
 
     renderItemAssignToTray(open, returnFocusTo, itemProps) {
