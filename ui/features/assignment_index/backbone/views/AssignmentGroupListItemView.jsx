--- conflicted
+++ resolved
@@ -16,11 +16,6 @@
  * with this program. If not, see <http://www.gnu.org/licenses/>.
  */
 
-<<<<<<< HEAD
- 
-
-=======
->>>>>>> 4b8c5dea
 import {extend} from '@canvas/backbone/utils'
 import {useScope as createI18nScope} from '@canvas/i18n'
 import $ from 'jquery'
@@ -161,11 +156,7 @@
   const options = {
     userIsAdmin: this.userIsAdmin,
   }
-<<<<<<< HEAD
-   
-=======
-
->>>>>>> 4b8c5dea
+
   return new this.itemView(
     $.extend(
       {},
@@ -764,16 +755,10 @@
     onDismiss: handleDismiss,
     open: tool !== null,
   }
-<<<<<<< HEAD
-  const component = React.createElement(ContentTypeExternalToolTray, props)
-  // eslint-disable-next-line react/no-render-return-value
-  return ReactDOM.render(component, $('#external-tool-mount-point')[0])
-=======
   const mountPoint = $('#external-tool-mount-point')[0]
   const root = createRoot(mountPoint)
   root.render(React.createElement(ContentTypeExternalToolTray, props))
   return root
->>>>>>> 4b8c5dea
 }
 
 export default AssignmentGroupListItemView