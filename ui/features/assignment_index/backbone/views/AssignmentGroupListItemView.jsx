--- conflicted
+++ resolved
@@ -110,11 +110,7 @@
   'click .move_contents': 'onMoveContents',
   'click .move_group': 'onMoveGroup',
   'click .ag-header-controls .menu_tool_link': 'openExternalTool',
-<<<<<<< HEAD
-  'click .add_assignment': 'addItem'
-=======
   'click .add_assignment': 'addItem',
->>>>>>> 3c9ff88d
 }
 
 AssignmentGroupListItemView.prototype.messages = shimGetterShorthand(
@@ -646,16 +642,7 @@
     // re-render the group view
     this.render()
   }
-<<<<<<< HEAD
-  root.render(
-    <CreateAssignmentViewAdapter
-      assignmentGroup={this.model}
-      closeHandler={onClose}
-    />
-  )
-=======
   root.render(<CreateAssignmentViewAdapter assignmentGroup={this.model} closeHandler={onClose} />)
->>>>>>> 3c9ff88d
 }
 
 AssignmentGroupListItemView.prototype.addItem = function () {
