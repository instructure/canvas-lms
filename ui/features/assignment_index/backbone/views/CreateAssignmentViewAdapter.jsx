/* eslint-disable no-fallthrough */
/*
 * Copyright (C) 2024 - present Instructure, Inc.
 *
 * This file is part of Canvas.
 *
 * Canvas is free software: you can redistribute it and/or modify it under
 * the terms of the GNU Affero General Public License as published by the Free
 * Software Foundation, version 3 of the License.
 *
 * Canvas is distributed in the hope that it will be useful, but WITHOUT ANY
 * WARRANTY; without even the implied warranty of MERCHANTABILITY or FITNESS FOR
 * A PARTICULAR PURPOSE. See the GNU Affero General Public License for more
 * details.
 *
 * You should have received a copy of the GNU Affero General Public License along
 * with this program. If not, see <http://www.gnu.org/licenses/>.
 */

import React from 'react'
import CreateEditAssignmentModal from '@canvas/assignments/react/CreateEditAssignmentModal'
import Assignment from '@canvas/assignments/backbone/models/Assignment'
import {encodeQueryString} from '@instructure/query-string-encoding'
import axios from '@canvas/axios'
import {useScope as createI18nScope} from '@canvas/i18n'
import {showFlashAlert} from '@canvas/alerts/react/FlashAlert'

const I18n = createI18nScope('CreateEditAssignmentModalAdapter')

const CreateAssignmentViewAdapter = ({assignment, assignmentGroup, closeHandler}) => {
  const maxNameLength = ENV.MAX_NAME_LENGTH || 255
  const minNameLength = ENV.MAX_NAME_LENGTH_REQUIRED_FOR_ACCOUNT || 1

  // Different Assignment Types
  const ONLINE_QUIZ = 'online_quiz'
  const DISCUSSION_TOPIC = 'discussion_topic'

  const moreOptionsHandler = (data, isNewAssignment) => {
    const assignmentModel = assignment || generateNewAssignment(assignmentGroup)

    const mappedData = {
      submission_type: [data.type],
      name: data.name,
      due_at: data.dueAt,
      points_possible: data.points,
      post_to_sis: data.syncToSIS,
    }

    assignmentModel.submissionTypes(mappedData.submission_type)

    // Redirect to appropriate "edit" page
    if (data.type === ONLINE_QUIZ) {
      isNewAssignment ? launchQuizNew(mappedData) : launchQuizEdit(assignmentModel, mappedData)
    } else if (data.type === DISCUSSION_TOPIC) {
      launchDiscussionTopicEdit(assignmentModel, assignmentGroup, mappedData, isNewAssignment)
    } else {
      launchAssignmentEdit(assignmentModel, assignmentGroup, mappedData, isNewAssignment)
    }
  }

  const saveHandler = async data => {
    const assignmentModel = assignment || generateNewAssignment(assignmentGroup)

    let mappedData = {
      submission_type: [data.type],
      name: data.name,
      due_at: data.dueAt !== '' ? data.dueAt : null,
      points_possible: data.points,
      post_to_sis: data.syncToSIS,
    }

    if (data.publish) {
      mappedData = {
        published: true,
        ...mappedData,
      }
    }

    assignmentModel.submissionTypes(mappedData.submission_type)

    // Save the assignment model (Should fire backend call)
    try {
      const saveOpts = {wait: true}
      await assignmentModel.save(mappedData, saveOpts)
      assignmentGroup?.get('assignments').add(assignmentModel)
    } catch (e) {
      showFlashAlert({
        message: I18n.t('Unable to save assignment'),
        type: 'error',
      })
    }
  }

  const getAssignmentType = assignment => {
    const submissionTypes = assignment.submissionTypes()
    if (submissionTypes.length === 0) {
      return 'online'
    }
    return submissionTypes[0]
  }

  const adaptAssignment = () => ({
    assignmentGroupId: assignmentGroup ? assignmentGroup.id : null,
    type: getAssignmentType(assignment),
    name: assignment.name(),
    dueAt: assignment.dueAt(),
    lockAt: assignment.lockAt(),
    unlockAt: assignment.unlockAt(),
    allDates: assignment.allDates(),
    points: assignment.pointsPossible(),
    isPublished: assignment.published(),
    multipleDueDates: assignment.multipleDueDates(),
    differentiatedAssignment: assignment.nonBaseDates(),
    frozenFields: getFrozenFields(assignment),
  })

  return (
    <>
      <CreateEditAssignmentModal
        assignment={assignment ? adaptAssignment(assignment) : undefined}
        onCloseHandler={closeHandler}
        onSaveHandler={saveHandler}
        onMoreOptionsHandler={moreOptionsHandler}
        timezone={ENV.TIMEZONE}
        validDueAtRange={ENV.VALID_DATE_RANGE}
        defaultDueTime={ENV.DEFAULT_DUE_TIME}
        dueDateRequired={ENV.DUE_DATE_REQUIRED_FOR_ACCOUNT}
        maxNameLength={maxNameLength}
        minNameLength={minNameLength}
        syncGradesToSISFF={ENV.POST_TO_SIS}
        shouldSyncGradesToSIS={assignment ? assignment.postToSIS() : ENV.POST_TO_SIS_DEFAULT}
        courseHasGradingPeriods={!!ENV.HAS_GRADING_PERIODS}
        activeGradingPeriods={ENV.active_grading_periods}
      />
    </>
  )
}

// helper methods
const newAssignmentUrl = () => {
  return ENV.URLS.new_assignment_url
}

const newQuizUrl = () => {
  return ENV.URLS.new_quiz_url
}

const courseUrl = () => {
  return ENV.current_context.url
}

const redirectTo = url => {
  window.location.href = url
}

<<<<<<< HEAD
const launchQuizNew = async (data) => {
=======
const launchQuizNew = async data => {
>>>>>>> 4b8c5dea
  const response = await axios.post(newQuizUrl(), data)
  redirectTo(response.data.url)
}

const launchQuizEdit = (assignment, data) => {
  const url = assignment.htmlEditUrl()
  redirectTo(url + '?' + encodeQueryString(data))
}

const generateNewAssignment = assignmentGroup => {
  const assignment = new Assignment()
  if (assignmentGroup) {
    assignment.assignmentGroupId(assignmentGroup.id)
  }
  return assignment
}

const launchAssignmentEdit = (assignment, assignmentGroup, data, isNewAssignment) => {
  let url

  if (assignmentGroup) {
    data.assignment_group_id = assignmentGroup.id
  }

  if (isNewAssignment) {
    url = newAssignmentUrl()
  } else {
    url = assignment.htmlEditUrl()
  }
  redirectTo(url + '?' + encodeQueryString(data))
}

const launchDiscussionTopicEdit = (assignment, assignmentGroup, data, isNewAssignment) => {
  let url

  // Need to change "name" to "title" for discussion topics
  data.title = data.name
  delete data.name

  if (isNewAssignment) {
    url = courseUrl() + '/discussion_topics/new?' + assignmentGroup.id + '&'
    redirectTo(url + encodeQueryString(data))
  } else {
    url = assignment.htmlEditUrl()
    redirectTo(url + '?' + encodeQueryString(data))
  }
}

const addFrozenField = (frozenFields, field) => {
  if (!frozenFields.includes(field)) {
    frozenFields.push(field)
  }
}

const getFrozenFields = assignment => {
  const assignmentJSON = assignment.toView()
  const fields = []

  // Check if assignment is a child of blueprint course
  if (assignmentJSON.is_master_course_child_content && assignmentJSON.master_course_restrictions) {
    const restrictions = assignmentJSON.master_course_restrictions
    Object.keys(restrictions).forEach(r => {
      switch (r) {
        case 'content':
          if (restrictions[r]) addFrozenField(fields, 'name')
        case 'points':
          if (restrictions[r]) addFrozenField(fields, 'points')
        case 'due_dates':
          if (restrictions[r]) addFrozenField(fields, 'due_at')
      }
    })
  }

  // Assignment name
  if (assignmentJSON.frozenAttributes.includes('title')) {
    addFrozenField(fields, 'name')
  }

  // Due Date
  if (
    !assignmentJSON.hasDueDate ||
    assignmentJSON.hasSubAssignments ||
    assignmentJSON.nonBaseDates ||
    assignmentJSON.isOnlyVisibleToOverrides
  ) {
    addFrozenField(fields, 'due_at')
  }

  // Points
  if (assignmentJSON.frozenAttributes.includes('points_possible')) {
    addFrozenField(fields, 'points')
  }

  // Since points for Checkpointed discussion topics are more complex, we will not allow users
  // to adjust points in this modal (they must select "more options")
  if (assignment.isDiscussionTopic() && assignmentJSON.hasSubAssignments) {
    addFrozenField(fields, 'points')
  }

  return fields
}

export default CreateAssignmentViewAdapter<|MERGE_RESOLUTION|>--- conflicted
+++ resolved
@@ -153,11 +153,7 @@
   window.location.href = url
 }
 
-<<<<<<< HEAD
-const launchQuizNew = async (data) => {
-=======
 const launchQuizNew = async data => {
->>>>>>> 4b8c5dea
   const response = await axios.post(newQuizUrl(), data)
   redirectTo(response.data.url)
 }
