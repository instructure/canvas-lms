--- conflicted
+++ resolved
@@ -160,11 +160,7 @@
           'modules',
           'published',
           'workflow_state',
-<<<<<<< HEAD
-          'assessment_requests'
-=======
           'assessment_requests',
->>>>>>> 908c291f
         ]
         const observe = attrs.map(attr => `change:${attr}`).join(' ')
         this.model.on(observe, this.render)
@@ -321,11 +317,7 @@
         if (mountPoint) {
           ReactDOM.render(
             React.createElement(StudentViewPeerReviews, {
-<<<<<<< HEAD
-              assignment: attributes
-=======
               assignment: attributes,
->>>>>>> 908c291f
             }),
             mountPoint
           )
