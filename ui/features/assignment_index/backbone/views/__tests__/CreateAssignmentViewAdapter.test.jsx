--- conflicted
+++ resolved
@@ -17,11 +17,7 @@
  */
 
 import React from 'react'
-<<<<<<< HEAD
-import {render} from '@testing-library/react'
-=======
 import {render, waitFor} from '@testing-library/react'
->>>>>>> 72b96909
 import userEvent from '@testing-library/user-event'
 import AssignmentGroupCollection from '@canvas/assignments/backbone/collections/AssignmentGroupCollection'
 import Assignment from '@canvas/assignments/backbone/models/Assignment'
@@ -96,10 +92,6 @@
     jest.restoreAllMocks()
   })
 
-  afterEach(() => {
-    jest.clearAllMocks()
-  })
-
   it('renders the CreateEditAssignmentModal', () => {
     const {getByTestId} = renderComponent()
     expect(getByTestId('create-edit-assignment-modal')).toBeInTheDocument()
@@ -115,43 +107,6 @@
 
   it('adds assignment to assignment group when save is clicked (Create Mode)', async () => {
     const ag = buildAssignmentGroup([])
-<<<<<<< HEAD
-    const savePromise = Promise.resolve({})
-    const saveSpy = jest
-      .spyOn(Backbone.Model.prototype, 'save')
-      .mockImplementation(() => savePromise)
-
-    const {getByTestId} = renderComponent({
-      assignment: null,
-      assignmentGroup: ag,
-    })
-    const user = userEvent.setup()
-
-    expect(ag.get('assignments')).toHaveLength(0)
-
-    await user.type(getByTestId('assignment-name-input'), 'Test Assignment')
-    await user.type(getByTestId('points-input'), '100')
-    await user.click(getByTestId('save-button'))
-
-    // Wait for the save operation to complete
-    await savePromise
-    await new Promise(resolve => setTimeout(resolve, 0)) // Wait for next tick
-
-    expect(ag.get('assignments')).toHaveLength(1)
-  })
-
-  it('shows a flash alert when the assignment fails to save', async () => {
-    const {getByTestId} = renderComponent()
-    const user = userEvent.setup()
-
-    jest.spyOn(Backbone.Model.prototype, 'save').mockRejectedValue(new Error('Failed to save'))
-
-    await user.click(getByTestId('save-button'))
-
-    expect(showFlashAlert).toHaveBeenCalledWith({
-      message: expect.any(String),
-      type: 'error',
-=======
     const saveResponse = {
       id: 1,
       name: 'Test Assignment',
@@ -203,7 +158,6 @@
         message: expect.any(String),
         type: 'error',
       })
->>>>>>> 72b96909
     })
   })
 })