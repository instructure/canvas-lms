--- conflicted
+++ resolved
@@ -149,10 +149,6 @@
   }
 
   renderToggle() {
-<<<<<<< HEAD
-     
-=======
->>>>>>> 4b8c5dea
     ReactDOM.render(
       ENV.FEATURES?.instui_nav ? (
         <Menu trigger={this.showByMenuTrigger()} onToggle={() => this.toggleMenu()}>
