//
// Copyright (C) 2013 - present Instructure, Inc.
//
// This file is part of Canvas.
//
// Canvas is free software: you can redistribute it and/or modify it under
// the terms of the GNU Affero General Public License as published by the Free
// Software Foundation, version 3 of the License.
//
// Canvas is distributed in the hope that it will be useful, but WITHOUT ANY
// WARRANTY; without even the implied warranty of MERCHANTABILITY or FITNESS FOR
// A PARTICULAR PURPOSE. See the GNU Affero General Public License for more
// details.
//
// You should have received a copy of the GNU Affero General Public License along
// with this program. If not, see <http://www.gnu.org/licenses/>.

import React from 'react'
import ReactDOM from 'react-dom'
import {useScope as createI18nScope} from '@canvas/i18n'
import $ from 'jquery'
import {each, flatten, filter, difference} from 'lodash'
import Backbone from '@canvas/backbone'
import Cache from '../../cache'
import AssignmentGroup from '@canvas/assignments/backbone/models/AssignmentGroup'
import {RadioInputGroup, RadioInput} from '@instructure/ui-radio-input'
import {Menu} from '@instructure/ui-menu'
import {Button} from '@instructure/ui-buttons'
import {View} from '@instructure/ui-view'
import {IconArrowOpenDownLine, IconArrowOpenUpLine} from '@instructure/ui-icons'
import {ScreenReaderContent} from '@instructure/ui-a11y-content'

const I18n = createI18nScope('assignmentsToggleShowByView')

export default class ToggleShowByView extends Backbone.View {
  initialize(...args) {
    super.initialize(...args)
    this.menuOpened = false
    this.initialized = $.Deferred()
    this.course.on('change', () => this.initializeCache())
    this.course.on('change', this.render, this)
    this.assignmentGroups.once('change:submissions', () => this.initializeDateGroups())
    this.on('changed:showBy', () => this.setAssignmentGroups())
    this.on('changed:showBy', this.render, this)
    this.on('changed:toggleMenu', this.render, this)
  }

  initializeCache() {
    if (this.course.get('id') == null) return
    $.extend(true, this, Cache)
    if (ENV.current_user_id != null) this.cache.use('localStorage')
    if (this.cache.get(this.cacheKey()) == null) this.cache.set(this.cacheKey(), true)
    return this.initialized.resolve()
  }

  initializeDateGroups() {
    const assignments = flatten(this.assignmentGroups.map(ag => ag.get('assignments').models))
    const undated = []
    const past = []
    const overdue = []
    const upcoming = []

    each(assignments, a => {
      let group
      if (a.hasSubAssignments()) {
        group = a.getCheckpointDateGroup()
      } else {
        group = a.getDateSortGroup()
      }
      switch (group) {
        case 'undated':
          undated.push(a)
          break
        case 'upcoming':
          upcoming.push(a)
          break
        case 'overdue':
          overdue.push(a)
          break
        case 'past':
          past.push(a)
          break
      }
    })
    const overdue_group = new AssignmentGroup({
      id: 'overdue',
      name: I18n.t('overdue_assignments', 'Overdue Assignments'),
      assignments: overdue,
    })
    const upcoming_group = new AssignmentGroup({
      id: 'upcoming',
      name: I18n.t('upcoming_assignments', 'Upcoming Assignments'),
      assignments: upcoming,
    })
    const undated_group = new AssignmentGroup({
      id: 'undated',
      name: I18n.t('undated_assignments', 'Undated Assignments'),
      assignments: undated,
    })
    const past_group = new AssignmentGroup({
      id: 'past',
      name: I18n.t('past_assignments', 'Past Assignments'),
      assignments: past,
    })

    const sorted_groups = this._sortGroups(overdue_group, upcoming_group, undated_group, past_group)

    this.groupedByAG = this.assignmentGroups.models
    this.groupedByDate = sorted_groups

    return this.setAssignmentGroups()
  }

  _sortGroups(overdue, upcoming, undated, past) {
    this._sortAscending(overdue.get('assignments'))
    this._sortAscending(upcoming.get('assignments'))
    this._sortDescending(past.get('assignments'))
    return [overdue, upcoming, undated, past]
  }

  _sortAscending(assignments) {
    assignments.comparator = a => Date.parse(a.dueAt())
    return assignments.sort()
  }

  _sortDescending(assignments) {
    assignments.comparator = a => new Date() - Date.parse(a.dueAt())
    return assignments.sort()
  }

  afterRender() {
    return $.when(this.initialized).then(() => this.renderToggle())
  }

  showByMenuTrigger() {
    return (
      <Button>
        {I18n.t('Show By')}
        <View margin="0 0 0 small">
          {this.menuOpened ? <IconArrowOpenUpLine /> : <IconArrowOpenDownLine />}
        </View>
      </Button>
    )
  }

  toggleMenu() {
    this.menuOpened = !this.menuOpened
    this.trigger('changed:toggleMenu')
  }

  renderToggle() {
<<<<<<< HEAD
    // eslint-disable-next-line no-restricted-properties
=======
     
>>>>>>> 80d4da09
    ReactDOM.render(
      ENV.FEATURES?.instui_nav ? (
        <Menu trigger={this.showByMenuTrigger()} onToggle={() => this.toggleMenu()}>
          <Menu.Group label="" selected={[this.showByDate() ? 'date' : 'type']}>
            <Menu.Item
              data-testid="show_by_date"
              onSelect={(e, val) => this.toggleShowBy(val)}
              value="date"
            >
              {I18n.t('Date')}
            </Menu.Item>
            <Menu.Item
              data-testid="show_by_type"
              onSelect={(e, val) => this.toggleShowBy(val)}
              value="type"
            >
              {I18n.t('Type')}
            </Menu.Item>
          </Menu.Group>
        </Menu>
      ) : (
        <RadioInputGroup
          description={<ScreenReaderContent>{I18n.t('Show By')}</ScreenReaderContent>}
          size="medium"
          name="show_by"
          variant="toggle"
          defaultValue={this.showByDate() ? 'date' : 'type'}
          onChange={(e, val) => this.toggleShowBy(val)}
        >
          <RadioInput id="show_by_date" label={I18n.t('Show by Date')} value="date" context="off" />
          <RadioInput id="show_by_type" label={I18n.t('Show by Type')} value="type" context="off" />
        </RadioInputGroup>
      ),
      this.el
    )
  }

  setAssignmentGroups() {
    let groups = this.showByDate() ? this.groupedByDate : this.groupedByAG
    this.setAssignmentGroupAssociations(groups)
    groups = filter(groups, group => {
      const hasWeight =
        this.course.get('apply_assignment_group_weights') && group.get('group_weight') > 0
      return group.get('assignments').length > 0 || hasWeight
    })
    return this.assignmentGroups.reset(groups)
  }

  setAssignmentGroupAssociations(groups) {
    ;(groups || []).forEach(assignment_group => {
      ;(assignment_group.get('assignments').models || []).forEach(assignment => {
        // we are keeping this change on the frontend only (for keyboard nav), will not persist in the db
        assignment.collection = assignment_group
        assignment.set('assignment_group_id', assignment_group.id)
      })
    })
  }

  showByDate() {
    if (!this.cache) return true
    return this.cache.get(this.cacheKey())
  }

  cacheKey() {
    return [
      'course',
      this.course.get('id'),
      'user',
      ENV.current_user_id,
      'assignments_show_by_date',
    ]
  }

  toggleShowBy(value) {
    const key = this.cacheKey()
    const showByDate = value === 'date'
    const currentlyByDate = this.cache.get(key)
    if (currentlyByDate !== showByDate) {
      this.cache.set(key, showByDate)
      this.trigger('changed:showBy')
    }

    return this.assignmentGroups.trigger('cancelSearch')
  }
}
ToggleShowByView.optionProperty('course')
ToggleShowByView.optionProperty('assignmentGroups')<|MERGE_RESOLUTION|>--- conflicted
+++ resolved
@@ -149,11 +149,7 @@
   }
 
   renderToggle() {
-<<<<<<< HEAD
-    // eslint-disable-next-line no-restricted-properties
-=======
      
->>>>>>> 80d4da09
     ReactDOM.render(
       ENV.FEATURES?.instui_nav ? (
         <Menu trigger={this.showByMenuTrigger()} onToggle={() => this.toggleMenu()}>
