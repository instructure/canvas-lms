--- conflicted
+++ resolved
@@ -149,10 +149,6 @@
   }
 
   renderToggle() {
-<<<<<<< HEAD
-     
-=======
->>>>>>> 51db239a
     ReactDOM.render(
       ENV.FEATURES?.instui_nav ? (
         <Menu trigger={this.showByMenuTrigger()} onToggle={() => this.toggleMenu()}>
