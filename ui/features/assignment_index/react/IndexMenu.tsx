/*
 * Copyright (C) 2016 - present Instructure, Inc.
 *
 * This file is part of Canvas.
 *
 * Canvas is free software: you can redistribute it and/or modify it under
 * the terms of the GNU Affero General Public License as published by the Free
 * Software Foundation, version 3 of the License.
 *
 * Canvas is distributed in the hope that it will be useful, but WITHOUT ANY
 * WARRANTY; without even the implied warranty of MERCHANTABILITY or FITNESS FOR
 * A PARTICULAR PURPOSE. See the GNU Affero General Public License for more
 * details.
 *
 * You should have received a copy of the GNU Affero General Public License along
 * with this program. If not, see <http://www.gnu.org/licenses/>.
 */

import React from 'react'
import $ from 'jquery'
import {useScope as createI18nScope} from '@canvas/i18n'
import {Button} from '@instructure/ui-buttons'
import {Flex, FlexItem} from '@instructure/ui-flex'
import {IconAddSolid} from '@instructure/ui-icons'
import ExternalToolModalLauncher from '@canvas/external-tools/react/components/ExternalToolModalLauncher'
import Actions from './actions/IndexMenuActions'
import ReactDOM from 'react-dom'
import ContentTypeExternalToolTray from '@canvas/trays/react/ContentTypeExternalToolTray'
import type {SelectableItem} from '@canvas/trays/react/ContentTypeExternalToolTray'
import {ltiState} from '@canvas/lti/jquery/messages'

const I18n = createI18nScope('assignment_index_menu')

type Props = {
  store: any
  contextType: string
  contextId: string
  requestBulkEdit?: () => void
  setTrigger: (node: HTMLElement | null) => void
  setDisableTrigger: (node: HTMLElement | null) => void
  registerWeightToggle: (name: string, callback: (value: boolean) => void, context: any) => void
  disableSyncToSis: () => void
  sisName: string
  postToSisDefault: boolean
  hasAssignments: boolean
}

type State = {
  externalTools: any[]
  modalIsOpen: boolean
  selectedTool: any
  weighted: boolean
}

export default class IndexMenu extends React.Component<Props, State> {
  triggerRef: HTMLElement | null

  unsubscribe: () => void = () => {}

  node: HTMLDivElement | null = null

  disableTrigger: HTMLButtonElement | null = null

  constructor(props: Props) {
    super(props)
    this.state = props.store.getState()
    this.triggerRef = null
  }

  UNSAFE_componentWillMount() {
    this.setState(this.props.store.getState())
  }

  componentDidMount() {
    this.unsubscribe = this.props.store.subscribe(() => {
      this.setState(this.props.store.getState())
    })

    const toolsUrl = [
      '/api/v1/',
      this.props.contextType,
      's/',
      this.props.contextId,
      '/lti_apps/launch_definitions?placements[]=course_assignments_menu',
    ].join('')

    this.props.store.dispatch(Actions.apiGetLaunches(null, toolsUrl))
    this.props.setTrigger(this.triggerRef)
    this.props.setDisableTrigger(this.disableTrigger)
    this.props.registerWeightToggle('weightedToggle', this.onWeightedToggle, this)
  }

  componentWillUnmount() {
    this.clearExternalToolTray()
    this.unsubscribe()
  }

  onWeightedToggle = (value: any) => {
    this.props.store.dispatch(Actions.setWeighted(value))
  }

  onLaunchTool = (tool: any) => (e: React.MouseEvent<HTMLAnchorElement, MouseEvent>) => {
    e.preventDefault()
    this.props.store.dispatch(Actions.launchTool(tool))
  }

  closeModal = () => {
    this.props.store.dispatch(Actions.setModalOpen(false))
  }

  renderWeightIcon = () => {
    if (this.state && this.state.weighted) {
      return <i className="icon-check" />
    }
    return <i className="icon-blank" />
  }

  renderDisablePostToSis = () => {
    if (this.props.hasAssignments && this.props.postToSisDefault) {
      return (
        <li role="menuitem">
          <button
            type="button"
            ref={node => {
              this.disableTrigger = node
            }}
            id="assignmentDisableSyncCog"
            title={I18n.t('Disable Sync to %{name}', {name: this.props.sisName})}
            aria-label={I18n.t('Disable Sync to %{name}', {name: this.props.sisName})}
            data-focus-returns-to="course_assignment_settings_link"
            onClick={() => {
              this.props.setDisableTrigger(this.disableTrigger)
              this.props.disableSyncToSis()
            }}
          >
            {I18n.t('Disable Sync to %{name}', {name: this.props.sisName})}
          </button>
        </li>
      )
    }
  }

  renderTools = () =>
    this.state.externalTools.map(tool => (
      <li key={tool.definition_id} role="menuitem">
        {/* TODO: use InstUI button */}
        {/* eslint-disable-next-line jsx-a11y/anchor-is-valid */}
        <a aria-label={tool.name} href="#" onClick={this.onLaunchTool(tool)}>
          <i className="icon-import" />
          {tool.name}
        </a>
      </li>
    ))

  renderTrayTools = () => {
    // @ts-expect-error
    if (ENV.assignment_index_menu_tools) {
      // @ts-expect-error
      return ENV.assignment_index_menu_tools.map(tool => (
        <li key={tool.id} role="menuitem">
          {/* TODO: use InstUI button */}
          {/* eslint-disable-next-line jsx-a11y/anchor-is-valid */}
          <a aria-label={tool.title} href="#" onClick={this.onLaunchTrayTool(tool)}>
            {this.iconForTrayTool(tool)}
            {tool.title}
          </a>
        </li>
      ))
    }
  }

  iconForTrayTool(tool: {canvas_icon_class: string; icon_url: string; title: string}) {
    if (tool.canvas_icon_class) {
      return <i className={tool.canvas_icon_class} />
    } else if (tool.icon_url) {
      return <img className="icon lti_tool_icon" alt={tool.title} src={tool.icon_url} />
    }
  }

  onLaunchTrayTool =
    (tool: string | null) => (e: React.MouseEvent<HTMLAnchorElement, MouseEvent>) => {
      if (e != null) {
        e.preventDefault()
      }
      this.setExternalToolTray(tool, document.getElementById('course_assignment_settings_link'))
    }

  setExternalToolTray(tool: any, returnFocusTo: any = null) {
    const handleDismiss = () => {
      this.setExternalToolTray(null)
      returnFocusTo.focus()
      if (ltiState?.tray?.refreshOnClose) {
        window.location.reload()
      }
    }
    const groupData: SelectableItem[] = [
      {
        course_id: this.props.contextId,
        type: 'assignment_group',
      },
    ]
<<<<<<< HEAD
    // eslint-disable-next-line no-restricted-properties
=======
     
>>>>>>> 80d4da09
    ReactDOM.render(
      <ContentTypeExternalToolTray
        tool={tool}
        placement="assignment_index_menu"
        acceptedResourceTypes={['assignment']}
        targetResourceType="assignment"
        allowItemSelection={true}
        selectableItems={groupData}
        onDismiss={handleDismiss}
        onExternalContentReady={() => window.location.reload()}
        open={tool !== null}
      />,
      document.getElementById('external-tool-mount-point')
    )
  }

  clearExternalToolTray = () => {
    // unmount tray component and clear its postMessage handler
    const mountPointDomElement = document.getElementById('external-tool-mount-point')
    if (mountPointDomElement) {
      ReactDOM.unmountComponentAtNode(mountPointDomElement)
    }
  }

  render() {
    return (
      <div
        className="inline-block"
        ref={node => {
          this.node = node
        }}
      >
        <>
          <button
            type="button"
            className="al-trigger btn Button"
            id="course_assignment_settings_link"
            tabIndex={0}
            title={I18n.t('Assignments Settings')}
            aria-label={I18n.t('Assignments Settings')}
          >
            <i className="icon-more" aria-hidden="true" />
            <span className="screenreader-only">{I18n.t('Assignment Options')}</span>
          </button>
          <ul className="al-options" role="menu">
            {this.props.requestBulkEdit && (
              <li role="menuitem">
                {/* TODO: use InstUI button */}
                {/* eslint-disable-next-line jsx-a11y/anchor-is-valid */}
                <a
                  href="#"
                  tabIndex={0}
                  id="requestBulkEditMenuItem"
                  className="requestBulkEditMenuItem"
                  role="button"
                  title={I18n.t('Edit Dates')}
                  onClick={this.props.requestBulkEdit}
                >
                  <i className="icon-edit" />
                  {I18n.t('Edit Assignment Dates')}
                </a>
              </li>
            )}
            <li role="menuitem">
              {/* TODO: use InstUI button */}
              {/* eslint-disable-next-line jsx-a11y/anchor-is-valid */}
              <a
                ref={ref => {
                  this.triggerRef = ref
                }}
                href="#"
                id="assignmentSettingsCog"
                role="button"
                title={I18n.t('Assignment Groups Weight')}
                data-focus-returns-to="course_assignment_settings_link"
                aria-label={I18n.t('Assignment Groups Weight')}
              >
                {this.renderWeightIcon()}
                {I18n.t('Assignment Groups Weight')}
              </a>
            </li>
            {this.renderDisablePostToSis()}
            {this.renderTools()}
            {this.renderTrayTools()}
          </ul>
          {this.state.modalIsOpen && (
            <ExternalToolModalLauncher
              tool={this.state.selectedTool}
              isOpen={this.state.modalIsOpen}
              onRequestClose={this.closeModal}
              contextType={this.props.contextType}
              contextId={this.props.contextId}
              launchType="course_assignments_menu"
              title={
                this.state.selectedTool &&
                this.state.selectedTool.placements.course_assignments_menu.title
              }
            />
          )}
        </>
      </div>
    )
  }
}<|MERGE_RESOLUTION|>--- conflicted
+++ resolved
@@ -199,11 +199,7 @@
         type: 'assignment_group',
       },
     ]
-<<<<<<< HEAD
-    // eslint-disable-next-line no-restricted-properties
-=======
      
->>>>>>> 80d4da09
     ReactDOM.render(
       <ContentTypeExternalToolTray
         tool={tool}
