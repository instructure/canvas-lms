/*
 * Copyright (C) 2013 - present Instructure, Inc.
 *
 * This file is part of Canvas.
 *
 * Canvas is free software: you can redistribute it and/or modify it under
 * the terms of the GNU Affero General Public License as published by the Free
 * Software Foundation, version 3 of the License.
 *
 * Canvas is distributed in the hope that it will be useful, but WITHOUT ANY
 * WARRANTY; without even the implied warranty of MERCHANTABILITY or FITNESS FOR
 * A PARTICULAR PURPOSE. See the GNU Affero General Public License for more
 * details.
 *
 * You should have received a copy of the GNU Affero General Public License along
 * with this program. If not, see <http://www.gnu.org/licenses/>.
 */

import React from 'react'
import {createRoot} from 'react-dom/client'
import AssignmentGroupCollection from '@canvas/assignments/backbone/collections/AssignmentGroupCollection'
import Course from '@canvas/courses/backbone/models/Course'
import AssignmentGroupListView from './backbone/views/AssignmentGroupListView'
import CreateGroupView from './backbone/views/CreateGroupView'
import IndexView from './backbone/views/IndexView'
import AssignmentSettingsView from './backbone/views/AssignmentSettingsView'
import AssignmentSyncSettingsView from './backbone/views/AssignmentSyncSettingsView'
import AssignmentGroupWeightsView from './backbone/views/AssignmentGroupWeightsView'
import ToggleShowByView from './backbone/views/ToggleShowByView'
import splitAssetString from '@canvas/util/splitAssetString'
import {getPrefetchedXHR} from '@canvas/util/xhr'
import ready from '@instructure/ready'
import {addDeepLinkingListener} from '@canvas/deep-linking/DeepLinking'
import {
  handleAssignmentIndexDeepLinking,
  alertIfDeepLinkingCreatedModule,
} from './helpers/deepLinkingHelper'
import {View} from '@instructure/ui-view'
import {Spinner} from '@instructure/ui-spinner'
import {useScope as createI18nScope} from '@canvas/i18n'

const I18n = createI18nScope('assignment_index')

const course = new Course({
  id: encodeURIComponent(splitAssetString(ENV.context_asset_string)[1]),
  apply_assignment_group_weights: ENV.apply_assignment_group_weights,
})
course.url = ENV.URLS.course_url

const userIsAdmin = ENV.current_user_is_admin

const assignmentGroups = new AssignmentGroupCollection([], {
  course,
  courseSubmissionsURL: ENV.URLS.course_student_submissions_url,
})

const assignmentGroupsView = new AssignmentGroupListView({
  collection: assignmentGroups,
  sortURL: ENV.URLS.sort_url,
  assignment_sort_base_url: ENV.URLS.assignment_sort_base_url,
  course,
  userIsAdmin,
})

let assignmentSettingsView = false
let assignmentSyncSettingsView = false
let createGroupView = false
let showByView = false

if (ENV.PERMISSIONS.manage_assignments) {
  assignmentSettingsView = new AssignmentSettingsView({
    model: course,
    assignmentGroups,
    weightsView: AssignmentGroupWeightsView,
    userIsAdmin,
  })

  assignmentSyncSettingsView = new AssignmentSyncSettingsView({
    collection: assignmentGroups,
    model: course,
    sisName: ENV.SIS_NAME,
  })
}
if (ENV.PERMISSIONS.manage_assignments_add) {
  createGroupView = new CreateGroupView({
    assignmentGroups,
    course,
    userIsAdmin,
  })
}
if (!ENV.PERMISSIONS.manage_assignments && !ENV.PERMISSIONS.manage_assignments_add) {
  showByView = new ToggleShowByView({
    course,
    assignmentGroups,
  })
}

ready(() => {
  const indexEl =
    window.location.href.indexOf('assignments') === -1 ? '#course_home_content' : '#content'

  const app = new IndexView({
    el: indexEl,
    assignmentGroupsView,
    assignmentSettingsView,
    assignmentSyncSettingsView,
    createGroupView,
    showByView,
    collection: assignmentGroups,
  })

  app.render()

  // kick it all off
  course.trigger('change')

  const node = document.querySelector('.loadingIndicator')
  if (node instanceof HTMLElement) {
<<<<<<< HEAD
     
    ReactDOM.render(
=======
    const root = createRoot(node)
    root.render(
>>>>>>> 4b8c5dea
      <View padding="x-small" textAlign="center" as="div" display="block">
        <Spinner delay={300} size="x-small" renderTitle={() => I18n.t('Loading')} />
      </View>,
    )
  }
<<<<<<< HEAD
   
=======

>>>>>>> 4b8c5dea
  getPrefetchedXHR('assignment_groups_url')
    .then(res =>
      res.json().then(data => {
        // we have to do things a little different than a normal paginatedCollection
        // because we used prefetch_xhr to prefetch the first page of assignment_groups
        // but we still want the rest of the pages (if any) to be fetched like any
        // other paginatedCollection would.
        assignmentGroups.reset(data)
        const mockJqXHR = {getResponseHeader: h => res.headers.get(h)}
        assignmentGroups._setStateAfterFetch(mockJqXHR, {})
        if (!assignmentGroups.loadedAll) {
          return assignmentGroups.fetch({page: 'next'})
        }
      }),
    )
    .then(() => {
      if (ENV.HAS_GRADING_PERIODS) {
        app.filterResults()
      }
      if (ENV.PERMISSIONS.manage) {
        assignmentGroups.loadModuleNames()
      } else {
        assignmentGroups.getGrades()
      }
    })

  alertIfDeepLinkingCreatedModule()
  addDeepLinkingListener(handleAssignmentIndexDeepLinking)
})<|MERGE_RESOLUTION|>--- conflicted
+++ resolved
@@ -116,23 +116,14 @@
 
   const node = document.querySelector('.loadingIndicator')
   if (node instanceof HTMLElement) {
-<<<<<<< HEAD
-     
-    ReactDOM.render(
-=======
     const root = createRoot(node)
     root.render(
->>>>>>> 4b8c5dea
       <View padding="x-small" textAlign="center" as="div" display="block">
         <Spinner delay={300} size="x-small" renderTitle={() => I18n.t('Loading')} />
       </View>,
     )
   }
-<<<<<<< HEAD
-   
-=======
 
->>>>>>> 4b8c5dea
   getPrefetchedXHR('assignment_groups_url')
     .then(res =>
       res.json().then(data => {
