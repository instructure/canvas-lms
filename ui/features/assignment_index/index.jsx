/*
 * Copyright (C) 2013 - present Instructure, Inc.
 *
 * This file is part of Canvas.
 *
 * Canvas is free software: you can redistribute it and/or modify it under
 * the terms of the GNU Affero General Public License as published by the Free
 * Software Foundation, version 3 of the License.
 *
 * Canvas is distributed in the hope that it will be useful, but WITHOUT ANY
 * WARRANTY; without even the implied warranty of MERCHANTABILITY or FITNESS FOR
 * A PARTICULAR PURPOSE. See the GNU Affero General Public License for more
 * details.
 *
 * You should have received a copy of the GNU Affero General Public License along
 * with this program. If not, see <http://www.gnu.org/licenses/>.
 */

import React from 'react'
import ReactDOM from 'react-dom'
import AssignmentGroupCollection from '@canvas/assignments/backbone/collections/AssignmentGroupCollection'
import Course from '@canvas/courses/backbone/models/Course'
import AssignmentGroupListView from './backbone/views/AssignmentGroupListView'
import CreateGroupView from './backbone/views/CreateGroupView'
import IndexView from './backbone/views/IndexView'
import AssignmentSettingsView from './backbone/views/AssignmentSettingsView'
import AssignmentSyncSettingsView from './backbone/views/AssignmentSyncSettingsView'
import AssignmentGroupWeightsView from './backbone/views/AssignmentGroupWeightsView'
import ToggleShowByView from './backbone/views/ToggleShowByView'
import splitAssetString from '@canvas/util/splitAssetString'
import {getPrefetchedXHR} from '@canvas/util/xhr'
import ready from '@instructure/ready'
import {addDeepLinkingListener} from '@canvas/deep-linking/DeepLinking'
import {
  handleAssignmentIndexDeepLinking,
  alertIfDeepLinkingCreatedModule,
} from './helpers/deepLinkingHelper'
import {View} from '@instructure/ui-view'
import {Spinner} from '@instructure/ui-spinner'
import {useScope as createI18nScope} from '@canvas/i18n'

const I18n = createI18nScope('assignment_index')

const course = new Course({
  id: encodeURIComponent(splitAssetString(ENV.context_asset_string)[1]),
  apply_assignment_group_weights: ENV.apply_assignment_group_weights,
})
course.url = ENV.URLS.course_url

const userIsAdmin = ENV.current_user_is_admin

const assignmentGroups = new AssignmentGroupCollection([], {
  course,
  courseSubmissionsURL: ENV.URLS.course_student_submissions_url,
})

const assignmentGroupsView = new AssignmentGroupListView({
  collection: assignmentGroups,
  sortURL: ENV.URLS.sort_url,
  assignment_sort_base_url: ENV.URLS.assignment_sort_base_url,
  course,
  userIsAdmin,
})

let assignmentSettingsView = false
let assignmentSyncSettingsView = false
let createGroupView = false
let showByView = false

if (ENV.PERMISSIONS.manage_assignments) {
  assignmentSettingsView = new AssignmentSettingsView({
    model: course,
    assignmentGroups,
    weightsView: AssignmentGroupWeightsView,
    userIsAdmin,
  })

  assignmentSyncSettingsView = new AssignmentSyncSettingsView({
    collection: assignmentGroups,
    model: course,
    sisName: ENV.SIS_NAME,
  })
}
if (ENV.PERMISSIONS.manage_assignments_add) {
  createGroupView = new CreateGroupView({
    assignmentGroups,
    course,
    userIsAdmin,
  })
}
if (!ENV.PERMISSIONS.manage_assignments && !ENV.PERMISSIONS.manage_assignments_add) {
  showByView = new ToggleShowByView({
    course,
    assignmentGroups,
  })
}

ready(() => {
  const indexEl =
    window.location.href.indexOf('assignments') === -1 ? '#course_home_content' : '#content'

  const app = new IndexView({
    el: indexEl,
    assignmentGroupsView,
    assignmentSettingsView,
    assignmentSyncSettingsView,
    createGroupView,
    showByView,
    collection: assignmentGroups,
  })

  app.render()

  // kick it all off
  course.trigger('change')

  const node = document.querySelector('.loadingIndicator')
  if (node instanceof HTMLElement) {
<<<<<<< HEAD
    // eslint-disable-next-line no-restricted-properties
=======
     
>>>>>>> 1c55606d
    ReactDOM.render(
      <View padding="x-small" textAlign="center" as="div" display="block">
        <Spinner delay={300} size="x-small" renderTitle={() => I18n.t('Loading')} />
      </View>,
      node
    )
  }
   
  getPrefetchedXHR('assignment_groups_url')
    .then(res =>
      res.json().then(data => {
        // we have to do things a little different than a normal paginatedCollection
        // because we used prefetch_xhr to prefetch the first page of assignment_groups
        // but we still want the rest of the pages (if any) to be fetched like any
        // other paginatedCollection would.
        assignmentGroups.reset(data)
        const mockJqXHR = {getResponseHeader: h => res.headers.get(h)}
        assignmentGroups._setStateAfterFetch(mockJqXHR, {})
        if (!assignmentGroups.loadedAll) {
          return assignmentGroups.fetch({page: 'next'})
        }
      })
    )
    .then(() => {
      if (ENV.HAS_GRADING_PERIODS) {
        app.filterResults()
      }
      if (ENV.PERMISSIONS.manage) {
        assignmentGroups.loadModuleNames()
      } else {
        assignmentGroups.getGrades()
      }
    })

  alertIfDeepLinkingCreatedModule()
  addDeepLinkingListener(handleAssignmentIndexDeepLinking)
})<|MERGE_RESOLUTION|>--- conflicted
+++ resolved
@@ -116,11 +116,7 @@
 
   const node = document.querySelector('.loadingIndicator')
   if (node instanceof HTMLElement) {
-<<<<<<< HEAD
-    // eslint-disable-next-line no-restricted-properties
-=======
      
->>>>>>> 1c55606d
     ReactDOM.render(
       <View padding="x-small" textAlign="center" as="div" display="block">
         <Spinner delay={300} size="x-small" renderTitle={() => I18n.t('Loading')} />
