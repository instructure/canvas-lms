--- conflicted
+++ resolved
@@ -42,11 +42,7 @@
 
 ready(() => {
   $('.group_submission_alert').each((idx, alertContainer) => {
-<<<<<<< HEAD
-    // eslint-disable-next-line no-restricted-properties
-=======
      
->>>>>>> 1c55606d
     ReactDOM.render(
       <GroupSubmissionAlert groupType={alertContainer.getAttribute('data-group-type')} />,
       alertContainer
