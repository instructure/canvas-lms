--- conflicted
+++ resolved
@@ -7,8 +7,6 @@
       {{name}}
     </label>
     {{#ifEqual type 'account'}}
-<<<<<<< HEAD
-=======
       {{#if auto_subscribe}}
        {{#unless viewed_auto_subscribed_account_calendars}}
           <div class="new-feature-pill" style="flex-shrink:0; align-self:start;">{{#t}}New{{/t}}</div>
@@ -17,7 +15,6 @@
     {{/ifEqual}}
     <div class="buttons-wrapper" style="flex-shrink:0;">
     {{#ifEqual type 'account'}}
->>>>>>> 87563733
       {{#unless auto_subscribe}}
         <button type="button" tabindex="0" class="Button Button--icon-action ContextList__DeleteBtn">
           <span aria-hidden="true"><i class="icon-x"></i></span>
