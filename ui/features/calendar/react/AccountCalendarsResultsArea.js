--- conflicted
+++ resolved
@@ -110,11 +110,7 @@
           <Text weight="bold">{searchTerm}</Text>
         </View>
       )}
-<<<<<<< HEAD
-      <List isUnstyled={true} margin="small none">
-=======
       <List data-testid="account-calendars-list" isUnstyled={true} margin="small none">
->>>>>>> 908c291f
         {results.map(r => (
           <List.Item key={r.id}>
             <View as="div" borderWidth="none none small" theme={{borderColorPrimary: '#e6e6e6'}}>
