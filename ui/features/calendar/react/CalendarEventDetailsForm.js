--- conflicted
+++ resolved
@@ -204,14 +204,6 @@
     if (canUpdateConference()) setWebConference(conference)
   }
 
-  const shouldShowBlackoutDateCheckbox = () => {
-    return (
-      ENV.FEATURES.account_level_blackout_dates &&
-      ((context.type === 'account' && ENV.FEATURES.account_calendar_events) ||
-        (context.type === 'course' && context.course_pacing_enabled))
-    )
-  }
-
   const moreOptionsClick = jsEvent => {
     jsEvent.preventDefault()
     const params = {return_to: window.location.href}
@@ -259,17 +251,11 @@
 
     const params = {
       'calendar_event[title]': title != null ? title : event.title,
-<<<<<<< HEAD
-      'calendar_event[start_at]': startAt ? startAt.toISOString() : '',
-      'calendar_event[end_at]': endAt ? endAt.toISOString() : '',
-      'calendar_event[location_name]': location,
-=======
       'calendar_event[start_at]':
         startAt && shouldEnableTimeFields() ? startAt.toISOString() : date.toISOString(),
       'calendar_event[end_at]':
         endAt && shouldEnableTimeFields() ? endAt.toISOString() : date.toISOString(),
       'calendar_event[location_name]': location && shouldEnableLocationField() ? location : '',
->>>>>>> ab1df14f
       'calendar_event[important_dates]': isImportant,
       'calendar_event[blackout_date]': isBlackout
     }
@@ -310,11 +296,7 @@
           end_at: endAt && shouldEnableTimeFields() ? endAt.toISOString() : null,
           location_name: shouldEnableLocationField() ? location : null,
           context_code: context.asset_string,
-<<<<<<< HEAD
-          webConference,
-=======
           webConference: shouldEnableConferenceField() ? webConference : null,
->>>>>>> ab1df14f
           important_info: isImportant,
           blackout_date: isBlackout
         }
@@ -473,28 +455,17 @@
         {shouldShowBlackoutDateCheckbox() && (
           <FormField id="course-pacing-field" label={I18n.t('Course Pacing:')}>
             <Flex justifyItems="space-between">
-<<<<<<< HEAD
-              <Flex.Item padding="none x-small" shouldShrink>
-=======
               <Flex.Item padding="none x-small" shouldShrink={true}>
->>>>>>> ab1df14f
                 <Checkbox
                   label={I18n.t('Add to Course Pacing blackout dates')}
                   checked={isBlackout}
                   onChange={e => setBlackout(e.currentTarget.checked)}
                 />
               </Flex.Item>
-<<<<<<< HEAD
-              <Flex.Item padding="none x-small" shouldShrink>
-                <Tooltip
-                  renderTip={I18n.t(
-                    'Enabling this option automatically moves Course Pacing assignment due dates to after the end date.'
-=======
               <Flex.Item padding="none x-small" shouldShrink={true}>
                 <Tooltip
                   renderTip={I18n.t(
                     'Enabling this option automatically moves Course Pacing assignment due dates to after the end date. Input for Time, Location and Calendar will be disabled.'
->>>>>>> ab1df14f
                   )}
                   on={['click', 'hover', 'focus']}
                 >
@@ -509,13 +480,8 @@
             </Flex>
           </FormField>
         )}
-<<<<<<< HEAD
-        <Flex justifyItems="end">
-          <Flex.Item padding="none x-small" shouldShrink>
-=======
         <Flex justifyItems="end" margin="medium none none none">
           <Flex.Item padding="none x-small" shouldShrink={true}>
->>>>>>> ab1df14f
             <Button
               data-testid="edit-calendar-event-more-options-button"
               href={moreOptionsLink}
