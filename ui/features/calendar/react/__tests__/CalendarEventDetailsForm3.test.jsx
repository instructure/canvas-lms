--- conflicted
+++ resolved
@@ -125,39 +125,7 @@
       },
       save: jest.fn().mockResolvedValue({}),
     }))
-<<<<<<< HEAD
-    $.ajaxJSON = (_url, _method, _params, onSuccess, _onError) => {
-      const mockResponse = []
-      setTimeout(() => onSuccess(mockResponse), 0)
-
-      return {
-        abort: jest.fn(),
-        always: jest.fn(),
-        catch: jest.fn(),
-        done: jest.fn(),
-        fail: jest.fn(),
-        getAllResponseHeaders: jest.fn(),
-        getResponseHeader: jest.fn(),
-        overrideMimeType: jest.fn(),
-        pipe: jest.fn(),
-        progress: jest.fn(),
-        promise: jest.fn(),
-        readyState: 1,
-        responseJSON: mockResponse,
-        setRequestHeader: jest.fn(),
-        state: jest.fn().mockReturnValue('resolved'),
-        status: 200,
-        statusCode: jest.fn(),
-        statusText: 'OK',
-        then: jest.fn(callback => {
-          callback(mockResponse)
-          return this
-        }),
-      }
-    }
-=======
     // MSW will handle the actual network requests
->>>>>>> 1593bcca
     jest
       .spyOn(UpdateCalendarEventDialogModule, 'renderUpdateCalendarEventDialog')
       .mockImplementation(() => Promise.resolve('all'))
