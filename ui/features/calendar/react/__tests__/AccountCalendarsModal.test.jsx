/*
 * Copyright (C) 2022 - present Instructure, Inc.
 *
 * This file is part of Canvas.
 *
 * Canvas is free software: you can redistribute it and/or modify it under
 * the terms of the GNU Affero General Public License as published by the Free
 * Software Foundation, version 3 of the License.
 *
 * Canvas is distributed in the hope that it will be useful, but WITHOUT ANY
 * WARRANTY; without even the implied warranty of MERCHANTABILITY or FITNESS FOR
 * A PARTICULAR PURPOSE. See the GNU Affero General Public License for more
 * details.
 *
 * You should have received a copy of the GNU Affero General Public License along
 * with this program. If not, see <http://www.gnu.org/licenses/>.
 */

import React from 'react'
import {act, render, fireEvent, waitFor} from '@testing-library/react'
import fetchMock from 'fetch-mock'
import MockDate from 'mockdate'
import {
  accountCalendarsAPIPage1Response,
  accountCalendarsAPIPage2Response,
  allAccountCalendarsResponse,
  emptyResponse,
  accountCalendarsAPISearchResponse,
} from './mocks'
import AccountCalendarsModal, {
  SEARCH_ENDPOINT,
  SAVE_PREFERENCES_ENDPOINT,
} from '../AccountCalendarsModal'
import {alertForMatchingAccounts} from '@canvas/calendar/AccountCalendarsUtils'

jest.mock('@canvas/calendar/AccountCalendarsUtils', () => {
  return {
    alertForMatchingAccounts: jest.fn(),
  }
})

describe('Other Calendars modal ', () => {
  const page1Results = accountCalendarsAPIPage1Response.account_calendars
  const page2Results = accountCalendarsAPIPage2Response.account_calendars
  const searchResult = accountCalendarsAPISearchResponse.account_calendars
  const totalCalendars = allAccountCalendarsResponse.total_results
  const getSearchUrl = searchTerm => SEARCH_ENDPOINT.concat(`?per_page=2&search_term=${searchTerm}`)
  const markAsSeenUrl = encodeURI(SAVE_PREFERENCES_ENDPOINT.concat(`?mark_feature_as_seen=true`))

  beforeAll(() => {
    jest.useFakeTimers()
  })

  beforeEach(() => {
    fetchMock.get(SEARCH_ENDPOINT.concat('?per_page=2'), {
      body: JSON.stringify(accountCalendarsAPIPage1Response),
      headers: {
        Link: '</api/v1/account_calendars?&per_page=2&page=2>; rel="next"',
      },
    })
    fetchMock.get(
      SEARCH_ENDPOINT.concat('?per_page=5'),
      JSON.stringify(allAccountCalendarsResponse)
    )
    fetchMock.get(
      SEARCH_ENDPOINT.concat('?per_page=2&page=2'),
      JSON.stringify(accountCalendarsAPIPage2Response)
    )
    fetchMock.get(getSearchUrl('Test'), JSON.stringify(accountCalendarsAPISearchResponse))
    fetchMock.get(getSearchUrl('Test2'), JSON.stringify(emptyResponse))
    fetchMock.get(getSearchUrl('T'), JSON.stringify(emptyResponse))
    fetchMock.post(markAsSeenUrl, JSON.stringify({status: 'ok'}))
    jest.clearAllMocks()
  })

  afterEach(() => {
    fetchMock.restore()
  })

  const getProps = (overrides = {}) => ({
    getSelectedOtherCalendars: () => [page1Results[0]],
    onSave: jest.fn(),
    calendarsPerRequest: 2,
    featureSeen: true,
    ...overrides,
  })

  const openModal = addCalendarButton => {
    expect(addCalendarButton).toBeInTheDocument()
    act(() => addCalendarButton.click())
  }
<<<<<<< HEAD

  const advance = ms => {
    act(() => {
      const now = Date.now()
      MockDate.set(now + ms)
      jest.advanceTimersByTime(ms)
=======

  const advance = ms => {
    act(() => {
      const now = Date.now()
      MockDate.set(now + ms)
      jest.advanceTimersByTime(ms)
    })
  }

  it('renders "calendarsPerRequest" number of account calendars when open', async () => {
    const {getByText, queryByText, getByTestId, findByText} = render(
      <AccountCalendarsModal {...getProps()} />
    )
    const addCalendarButton = getByTestId('add-other-calendars-button')
    openModal(addCalendarButton)
    expect(await findByText(page1Results[0].name)).toBeInTheDocument()
    expect(getByText(page1Results[1].name)).toBeInTheDocument()
    expect(queryByText(page2Results[0].name)).not.toBeInTheDocument()
  })

  it('shows the calendars already enabled', async () => {
    const {getByTestId, findByTestId} = render(<AccountCalendarsModal {...getProps()} />)
    const addCalendarButton = getByTestId('add-other-calendars-button')
    openModal(addCalendarButton)
    expect((await findByTestId(`account-${page1Results[0].id}-checkbox`)).checked).toBe(true)
    expect(getByTestId(`account-${page1Results[1].id}-checkbox`).checked).toBe(false)
  })

  it('saves the new enabled calendars state', async () => {
    const onSaveUrl = encodeURI(
      SAVE_PREFERENCES_ENDPOINT.concat(
        `?enabled_account_calendars[]=${page1Results[0].id}&enabled_account_calendars[]=${page1Results[1].id}`
      )
    )
    fetchMock.post(onSaveUrl, JSON.stringify({status: 'ok'}))
    const {findByTestId, getByTestId} = render(<AccountCalendarsModal {...getProps()} />)
    const addCalendarButton = getByTestId('add-other-calendars-button')
    openModal(addCalendarButton)
    const calendarToEnable = await findByTestId(`account-${page1Results[1].id}-checkbox`)
    const saveButton = getByTestId('save-calendars-button')
    act(() => calendarToEnable.click())
    act(() => saveButton.click())
    advance(500)
    expect(fetchMock.called(onSaveUrl)).toBe(true)
  })

  it('renders the "Show more" option when there are more calendars to fetch', async () => {
    const showMoreUrl = SEARCH_ENDPOINT.concat('?per_page=2&page=2')
    const {findByText, getByTestId} = render(<AccountCalendarsModal {...getProps()} />)
    const addCalendarButton = getByTestId('add-other-calendars-button')
    openModal(addCalendarButton)
    const showMoreLink = await findByText('Show more')
    act(() => showMoreLink.click())
    expect(fetchMock.called(showMoreUrl)).toBe(true)
  })

  it('does not render the "Show more" option when all the calendars have been fetched', async () => {
    const {queryByText, getByTestId, findByTestId} = render(
      <AccountCalendarsModal {...getProps({calendarsPerRequest: 5})} />
    )
    const addCalendarButton = getByTestId('add-other-calendars-button')
    openModal(addCalendarButton)
    await findByTestId(`account-${page1Results[1].id}-checkbox`)
    expect(queryByText('Show more')).not.toBeInTheDocument()
  })

  it('mark feature as seen when the modal is opened for the first time', async () => {
    const {getByTestId} = render(<AccountCalendarsModal {...getProps({featureSeen: null})} />)
    const addCalendarButton = getByTestId('add-other-calendars-button')
    openModal(addCalendarButton)
    advance(500)
    expect(fetchMock.called(markAsSeenUrl)).toBe(true)
    expect(fetchMock.calls(markAsSeenUrl)).toHaveLength(1)
    const closeButton = getByTestId('footer-close-button')
    act(() => closeButton.click())
    // wait for the modal to be closed
    await waitFor(() => expect(closeButton).not.toBeInTheDocument())
    openModal(addCalendarButton)
    advance(500)
    // doesn't call the API if the modal is opened again
    expect(fetchMock.calls(markAsSeenUrl)).toHaveLength(1)
  })

  it('does not try to mark the feature as seen if it is already seen', () => {
    const {getByTestId} = render(<AccountCalendarsModal {...getProps({featureSeen: true})} />)
    const addCalendarButton = getByTestId('add-other-calendars-button')
    openModal(addCalendarButton)
    advance(500)
    expect(fetchMock.called(markAsSeenUrl)).toBe(false)
    expect(fetchMock.calls(markAsSeenUrl)).toHaveLength(0)
  })

  it('disables the save button if the user has not made any change', async () => {
    const {getByTestId, findByTestId} = render(<AccountCalendarsModal {...getProps()} />)
    const addCalendarButton = getByTestId('add-other-calendars-button')
    openModal(addCalendarButton)
    const saveButton = getByTestId('save-calendars-button')
    expect(saveButton).toHaveAttribute('disabled')
    const calendarToEnable = await findByTestId(`account-${page1Results[1].id}-checkbox`)
    act(() => calendarToEnable.click())
    expect(saveButton).not.toHaveAttribute('disabled')
  })

  describe('auto subscribe', () => {
    it('shows auto-subscribed calendars as disabled', async () => {
      const searchResponse = structuredClone(accountCalendarsAPIPage1Response)
      searchResponse.account_calendars[1].auto_subscribe = true
      fetchMock.get(
        SEARCH_ENDPOINT.concat('?per_page=2'),
        {
          body: searchResponse,
          headers: {
            Link: '</api/v1/account_calendars?&per_page=2&page=2>; rel="next"',
          },
        },
        {overwriteRoutes: true}
      )
      const {getByTestId, findByTestId} = render(
        <AccountCalendarsModal
          {...getProps({
            getSelectedOtherCalendars: () => searchResponse.account_calendars,
          })}
        />
      )
      const addCalendarButton = getByTestId('add-other-calendars-button')
      openModal(addCalendarButton)
      expect((await findByTestId(`account-${page1Results[0].id}-checkbox`)).checked).toBe(true)
      expect(getByTestId(`account-${page1Results[1].id}-checkbox`).checked).toBe(true)
      expect(getByTestId(`account-${page1Results[1].id}-checkbox`).disabled).toBe(true)
>>>>>>> b546d3a2
    })
  }

  it('renders "calendarsPerRequest" number of account calendars when open', async () => {
    const {getByText, queryByText, getByTestId, findByText} = render(
      <AccountCalendarsModal {...getProps()} />
    )
    const addCalendarButton = getByTestId('add-other-calendars-button')
    openModal(addCalendarButton)
    expect(await findByText(page1Results[0].name)).toBeInTheDocument()
    expect(getByText(page1Results[1].name)).toBeInTheDocument()
    expect(queryByText(page2Results[0].name)).not.toBeInTheDocument()
  })

  it('shows the calendars already enabled', async () => {
    const {getByTestId, findByTestId} = render(<AccountCalendarsModal {...getProps()} />)
    const addCalendarButton = getByTestId('add-other-calendars-button')
    openModal(addCalendarButton)
    expect((await findByTestId(`account-${page1Results[0].id}-checkbox`)).checked).toBe(true)
    expect(getByTestId(`account-${page1Results[1].id}-checkbox`).checked).toBe(false)
  })

<<<<<<< HEAD
  it('saves the new enabled calendars state', async () => {
    const onSaveUrl = encodeURI(
      SAVE_PREFERENCES_ENDPOINT.concat(
        `?enabled_account_calendars[]=${page1Results[0].id}&enabled_account_calendars[]=${page1Results[1].id}`
      )
    )
    fetchMock.post(onSaveUrl, JSON.stringify({status: 'ok'}))
    const {findByTestId, getByTestId} = render(<AccountCalendarsModal {...getProps()} />)
    const addCalendarButton = getByTestId('add-other-calendars-button')
    openModal(addCalendarButton)
    const calendarToEnable = await findByTestId(`account-${page1Results[1].id}-checkbox`)
    const saveButton = getByTestId('save-calendars-button')
    act(() => calendarToEnable.click())
    act(() => saveButton.click())
    advance(500)
    expect(fetchMock.called(onSaveUrl)).toBe(true)
  })

  it('renders the "Show more" option when there are more calendars to fetch', async () => {
    const showMoreUrl = SEARCH_ENDPOINT.concat('?per_page=2&page=2')
    const {findByText, getByTestId} = render(<AccountCalendarsModal {...getProps()} />)
    const addCalendarButton = getByTestId('add-other-calendars-button')
    openModal(addCalendarButton)
    const showMoreLink = await findByText('Show more')
    act(() => showMoreLink.click())
    expect(fetchMock.called(showMoreUrl)).toBe(true)
  })

  it('does not render the "Show more" option when all the calendars have been fetched', async () => {
    const {queryByText, getByTestId, findByTestId} = render(
      <AccountCalendarsModal {...getProps({calendarsPerRequest: 5})} />
    )
    const addCalendarButton = getByTestId('add-other-calendars-button')
    openModal(addCalendarButton)
    await findByTestId(`account-${page1Results[1].id}-checkbox`)
    expect(queryByText('Show more')).not.toBeInTheDocument()
  })

  it('mark feature as seen when the modal is opened for the first time', async () => {
    const {getByTestId} = render(<AccountCalendarsModal {...getProps({featureSeen: null})} />)
    const addCalendarButton = getByTestId('add-other-calendars-button')
    openModal(addCalendarButton)
    advance(500)
    expect(fetchMock.called(markAsSeenUrl)).toBe(true)
    expect(fetchMock.calls(markAsSeenUrl)).toHaveLength(1)
    const closeButton = getByTestId('footer-close-button')
    act(() => closeButton.click())
    // wait for the modal to be closed
    await waitFor(() => expect(closeButton).not.toBeInTheDocument())
    openModal(addCalendarButton)
    advance(500)
    // doesn't call the API if the modal is opened again
    expect(fetchMock.calls(markAsSeenUrl)).toHaveLength(1)
  })

  it('does not try to mark the feature as seen if it is already seen', () => {
    const {getByTestId} = render(<AccountCalendarsModal {...getProps({featureSeen: true})} />)
    const addCalendarButton = getByTestId('add-other-calendars-button')
    openModal(addCalendarButton)
    advance(500)
    expect(fetchMock.called(markAsSeenUrl)).toBe(false)
    expect(fetchMock.calls(markAsSeenUrl)).toHaveLength(0)
  })

  it('disables the save button if the user has not made any change', async () => {
    const {getByTestId, findByTestId} = render(<AccountCalendarsModal {...getProps()} />)
    const addCalendarButton = getByTestId('add-other-calendars-button')
    openModal(addCalendarButton)
    const saveButton = getByTestId('save-calendars-button')
    expect(saveButton).toHaveAttribute('disabled')
    const calendarToEnable = await findByTestId(`account-${page1Results[1].id}-checkbox`)
    act(() => calendarToEnable.click())
    expect(saveButton).not.toHaveAttribute('disabled')
  })

  describe('auto subscribe', () => {
    it('shows auto-subscribed calendars as disabled', async () => {
=======
    it('includes a tooltip for auto-subscribed calendars', async () => {
>>>>>>> b546d3a2
      const searchResponse = structuredClone(accountCalendarsAPIPage1Response)
      searchResponse.account_calendars[1].auto_subscribe = true
      fetchMock.get(
        SEARCH_ENDPOINT.concat('?per_page=2'),
        {
          body: searchResponse,
          headers: {
            Link: '</api/v1/account_calendars?&per_page=2&page=2>; rel="next"',
          },
        },
        {overwriteRoutes: true}
      )
<<<<<<< HEAD
      const {getByTestId, findByTestId} = render(
=======
      const {getByTestId, getByText, findByText} = render(
>>>>>>> b546d3a2
        <AccountCalendarsModal
          {...getProps({
            getSelectedOtherCalendars: () => searchResponse.account_calendars,
          })}
        />
      )
      const addCalendarButton = getByTestId('add-other-calendars-button')
      openModal(addCalendarButton)
<<<<<<< HEAD
      expect((await findByTestId(`account-${page1Results[0].id}-checkbox`)).checked).toBe(true)
      expect(getByTestId(`account-${page1Results[1].id}-checkbox`).checked).toBe(true)
      expect(getByTestId(`account-${page1Results[1].id}-checkbox`).disabled).toBe(true)
=======
      // assert the modal is open
      expect(await findByText('Select Calendars')).toBeInTheDocument()
      const helpButton = getByText('help').closest('button')
      expect(helpButton).toBeInTheDocument()
      act(() => helpButton.click())
      expect(getByText('Calendars added by the admin cannot be removed')).toBeInTheDocument()
>>>>>>> b546d3a2
    })
  })

  describe('Search bar ', () => {
    it('shows the total number of available calendars to search through', async () => {
      const {findByPlaceholderText, getByTestId} = render(<AccountCalendarsModal {...getProps()} />)
      const addCalendarButton = getByTestId('add-other-calendars-button')
      openModal(addCalendarButton)
      expect(await findByPlaceholderText(`Search ${totalCalendars} calendars`)).toBeInTheDocument()
    })

    it('fetches calendars that match with the input value', async () => {
      const {getByTestId, findByTestId} = render(<AccountCalendarsModal {...getProps()} />)
      const addCalendarButton = getByTestId('add-other-calendars-button')
      openModal(addCalendarButton)
      const searchBar = await findByTestId('search-input')
      fireEvent.change(searchBar, {target: {value: 'Test'}})
      advance(500)
      expect(fetchMock.called(getSearchUrl('Test'))).toBe(true)
    })

    it('does not trigger search requests if the user has not typed at least 2 characters', async () => {
      const {findByTestId, getByTestId} = render(<AccountCalendarsModal {...getProps()} />)
      const addCalendarButton = getByTestId('add-other-calendars-button')
      openModal(addCalendarButton)
      const searchBar = await findByTestId('search-input')
      fireEvent.change(searchBar, {target: {value: 'T'}})
      advance(500)
      expect(fetchMock.called(getSearchUrl('T'))).toBe(false)
    })

    it('shows an empty state if no calendar was found', async () => {
      const {findByTestId, findByText, getByTestId} = render(
        <AccountCalendarsModal {...getProps()} />
      )
      const addCalendarButton = getByTestId('add-other-calendars-button')
      openModal(addCalendarButton)
      const searchBar = await findByTestId('search-input')
      fireEvent.change(searchBar, {target: {value: 'Test2'}})
      advance(500)
      expect(await findByText('Hmm, we can’t find any matching calendars.')).toBeInTheDocument()
      expect(await findByTestId('account-calendars-empty-state')).toBeInTheDocument()
    })

    it('announces search results for screen readers', async () => {
      const {findByTestId, getByTestId} = render(<AccountCalendarsModal {...getProps()} />)
      const addCalendarButton = getByTestId('add-other-calendars-button')
      openModal(addCalendarButton)
      const searchBar = await findByTestId('search-input')
      fireEvent.change(searchBar, {target: {value: 'Test'}})
      advance(500)
      await findByTestId(`account-${searchResult[0].id}-checkbox`)
      expect(alertForMatchingAccounts).toHaveBeenCalledWith(1, false)
    })
  })
})<|MERGE_RESOLUTION|>--- conflicted
+++ resolved
@@ -89,14 +89,6 @@
     expect(addCalendarButton).toBeInTheDocument()
     act(() => addCalendarButton.click())
   }
-<<<<<<< HEAD
-
-  const advance = ms => {
-    act(() => {
-      const now = Date.now()
-      MockDate.set(now + ms)
-      jest.advanceTimersByTime(ms)
-=======
 
   const advance = ms => {
     act(() => {
@@ -226,110 +218,9 @@
       expect((await findByTestId(`account-${page1Results[0].id}-checkbox`)).checked).toBe(true)
       expect(getByTestId(`account-${page1Results[1].id}-checkbox`).checked).toBe(true)
       expect(getByTestId(`account-${page1Results[1].id}-checkbox`).disabled).toBe(true)
->>>>>>> b546d3a2
-    })
-  }
-
-  it('renders "calendarsPerRequest" number of account calendars when open', async () => {
-    const {getByText, queryByText, getByTestId, findByText} = render(
-      <AccountCalendarsModal {...getProps()} />
-    )
-    const addCalendarButton = getByTestId('add-other-calendars-button')
-    openModal(addCalendarButton)
-    expect(await findByText(page1Results[0].name)).toBeInTheDocument()
-    expect(getByText(page1Results[1].name)).toBeInTheDocument()
-    expect(queryByText(page2Results[0].name)).not.toBeInTheDocument()
-  })
-
-  it('shows the calendars already enabled', async () => {
-    const {getByTestId, findByTestId} = render(<AccountCalendarsModal {...getProps()} />)
-    const addCalendarButton = getByTestId('add-other-calendars-button')
-    openModal(addCalendarButton)
-    expect((await findByTestId(`account-${page1Results[0].id}-checkbox`)).checked).toBe(true)
-    expect(getByTestId(`account-${page1Results[1].id}-checkbox`).checked).toBe(false)
-  })
-
-<<<<<<< HEAD
-  it('saves the new enabled calendars state', async () => {
-    const onSaveUrl = encodeURI(
-      SAVE_PREFERENCES_ENDPOINT.concat(
-        `?enabled_account_calendars[]=${page1Results[0].id}&enabled_account_calendars[]=${page1Results[1].id}`
-      )
-    )
-    fetchMock.post(onSaveUrl, JSON.stringify({status: 'ok'}))
-    const {findByTestId, getByTestId} = render(<AccountCalendarsModal {...getProps()} />)
-    const addCalendarButton = getByTestId('add-other-calendars-button')
-    openModal(addCalendarButton)
-    const calendarToEnable = await findByTestId(`account-${page1Results[1].id}-checkbox`)
-    const saveButton = getByTestId('save-calendars-button')
-    act(() => calendarToEnable.click())
-    act(() => saveButton.click())
-    advance(500)
-    expect(fetchMock.called(onSaveUrl)).toBe(true)
-  })
-
-  it('renders the "Show more" option when there are more calendars to fetch', async () => {
-    const showMoreUrl = SEARCH_ENDPOINT.concat('?per_page=2&page=2')
-    const {findByText, getByTestId} = render(<AccountCalendarsModal {...getProps()} />)
-    const addCalendarButton = getByTestId('add-other-calendars-button')
-    openModal(addCalendarButton)
-    const showMoreLink = await findByText('Show more')
-    act(() => showMoreLink.click())
-    expect(fetchMock.called(showMoreUrl)).toBe(true)
-  })
-
-  it('does not render the "Show more" option when all the calendars have been fetched', async () => {
-    const {queryByText, getByTestId, findByTestId} = render(
-      <AccountCalendarsModal {...getProps({calendarsPerRequest: 5})} />
-    )
-    const addCalendarButton = getByTestId('add-other-calendars-button')
-    openModal(addCalendarButton)
-    await findByTestId(`account-${page1Results[1].id}-checkbox`)
-    expect(queryByText('Show more')).not.toBeInTheDocument()
-  })
-
-  it('mark feature as seen when the modal is opened for the first time', async () => {
-    const {getByTestId} = render(<AccountCalendarsModal {...getProps({featureSeen: null})} />)
-    const addCalendarButton = getByTestId('add-other-calendars-button')
-    openModal(addCalendarButton)
-    advance(500)
-    expect(fetchMock.called(markAsSeenUrl)).toBe(true)
-    expect(fetchMock.calls(markAsSeenUrl)).toHaveLength(1)
-    const closeButton = getByTestId('footer-close-button')
-    act(() => closeButton.click())
-    // wait for the modal to be closed
-    await waitFor(() => expect(closeButton).not.toBeInTheDocument())
-    openModal(addCalendarButton)
-    advance(500)
-    // doesn't call the API if the modal is opened again
-    expect(fetchMock.calls(markAsSeenUrl)).toHaveLength(1)
-  })
-
-  it('does not try to mark the feature as seen if it is already seen', () => {
-    const {getByTestId} = render(<AccountCalendarsModal {...getProps({featureSeen: true})} />)
-    const addCalendarButton = getByTestId('add-other-calendars-button')
-    openModal(addCalendarButton)
-    advance(500)
-    expect(fetchMock.called(markAsSeenUrl)).toBe(false)
-    expect(fetchMock.calls(markAsSeenUrl)).toHaveLength(0)
-  })
-
-  it('disables the save button if the user has not made any change', async () => {
-    const {getByTestId, findByTestId} = render(<AccountCalendarsModal {...getProps()} />)
-    const addCalendarButton = getByTestId('add-other-calendars-button')
-    openModal(addCalendarButton)
-    const saveButton = getByTestId('save-calendars-button')
-    expect(saveButton).toHaveAttribute('disabled')
-    const calendarToEnable = await findByTestId(`account-${page1Results[1].id}-checkbox`)
-    act(() => calendarToEnable.click())
-    expect(saveButton).not.toHaveAttribute('disabled')
-  })
-
-  describe('auto subscribe', () => {
-    it('shows auto-subscribed calendars as disabled', async () => {
-=======
+    })
+
     it('includes a tooltip for auto-subscribed calendars', async () => {
->>>>>>> b546d3a2
       const searchResponse = structuredClone(accountCalendarsAPIPage1Response)
       searchResponse.account_calendars[1].auto_subscribe = true
       fetchMock.get(
@@ -342,11 +233,7 @@
         },
         {overwriteRoutes: true}
       )
-<<<<<<< HEAD
-      const {getByTestId, findByTestId} = render(
-=======
       const {getByTestId, getByText, findByText} = render(
->>>>>>> b546d3a2
         <AccountCalendarsModal
           {...getProps({
             getSelectedOtherCalendars: () => searchResponse.account_calendars,
@@ -355,18 +242,12 @@
       )
       const addCalendarButton = getByTestId('add-other-calendars-button')
       openModal(addCalendarButton)
-<<<<<<< HEAD
-      expect((await findByTestId(`account-${page1Results[0].id}-checkbox`)).checked).toBe(true)
-      expect(getByTestId(`account-${page1Results[1].id}-checkbox`).checked).toBe(true)
-      expect(getByTestId(`account-${page1Results[1].id}-checkbox`).disabled).toBe(true)
-=======
       // assert the modal is open
       expect(await findByText('Select Calendars')).toBeInTheDocument()
       const helpButton = getByText('help').closest('button')
       expect(helpButton).toBeInTheDocument()
       act(() => helpButton.click())
       expect(getByText('Calendars added by the admin cannot be removed')).toBeInTheDocument()
->>>>>>> b546d3a2
     })
   })
 
