/*
 * Copyright (C) 2022 - present Instructure, Inc.
 *
 * This file is part of Canvas.
 *
 * Canvas is free software: you can redistribute it and/or modify it under
 * the terms of the GNU Affero General Public License as published by the Free
 * Software Foundation, version 3 of the License.
 *
 * Canvas is distributed in the hope that it will be useful, but WITHOUT ANY
 * WARRANTY; without even the implied warranty of MERCHANTABILITY or FITNESS FOR
 * A PARTICULAR PURPOSE. See the GNU Affero General Public License for more
 * details.
 *
 * You should have received a copy of the GNU Affero General Public License along
 * with this program. If not, see <http://www.gnu.org/licenses/>.
 */

import moment from 'moment'

export const userContext = {
  asset_string: 'user_1',
  name: 'user_1@instructure.com',
  new_calendar_event_url: '',
  k5_course: false,
  can_create_calendar_events: true,
  type: 'user',
  course_pacing_enabled: false
}

export const courseContext = {
  asset_string: 'course_1',
  name: 'Geometry',
  new_calendar_event_url: '',
  k5_course: false,
  can_create_calendar_events: true,
  type: 'course',
  course_pacing_enabled: true
}

export const accountContext = {
  asset_string: 'account_1',
  name: 'Boss',
  new_calendar_event_url: '',
  k5_course: false,
  can_create_calendar_events: true,
  type: 'account',
  course_pacing_enabled: true
}

const formHolder = document.getElementById('edit_calendar_event_form_holder')

const event = {
  title: 'title',
  contextInfo: userContext,
  allPossibleContexts: [userContext, courseContext],
  location_name: '',
  date: new Date(),
  allDay: false,
  calendarEvent: {start_at: null, end_at: null},
  important_dates: false,
  blackout_date: false,
  lockedTitle: false,
  fullDetailsURL: jest.fn(),
  isNewEvent: () => false,
  possibleContexts: jest.fn(() => [userContext, courseContext]),
  startDate: () => moment(),
  save: jest.fn(),
  removeClass: jest.fn(),
  start: null,
  end: null,
  important_info: false,
  can_change_context: true,
  object: {context_code: 'user_1'},
  old_context_code: null
}

export const conference = {
  name: 'BigBlueButton',
  title: 'BigBlueButton',
  conference_type: 'BigBlueButton'
}

export const eventFormProps = () => {
  return {
    formHolder,
    event,
    isChild: false,
    closeCB: jest.fn(),
    contextChangeCB: jest.fn(),
    setSetContextCB: jest.fn(),
    timezone: 'Etc/UTC'
  }
}

export const accountCalendarsAPIPage1Response = {
  account_calendars: [
    {
      id: '5',
      name: 'Elementary courses',
      parent_account_id: '1',
      root_account_id: '0',
      visible: true,
      asset_string: 'account_5',
      type: 'account'
    },
    {
      id: '4',
      name: 'High school courses',
      parent_account_id: '1',
      root_account_id: '2',
      visible: true,
      asset_string: 'account_4',
      type: 'account'
    }
  ],
  total_results: 4
}

export const accountCalendarsAPIPage2Response = {
  account_calendars: [
    {
      id: '1',
      name: 'School A',
      parent_account_id: null,
      root_account_id: '0',
      visible: true,
      asset_string: 'account_1',
      type: 'account'
    },
    {
      id: '2',
      name: 'Super Courses',
      parent_account_id: '1',
      root_account_id: '0',
      visible: true,
      asset_string: 'account_2',
      type: 'account'
    }
  ],
  total_results: 4
}

<<<<<<< HEAD
=======
export const accountCalendarsAPISearchResponse = {
  account_calendars: [
    {
      id: '1',
      name: 'Test',
      parent_account_id: null,
      root_account_id: '0',
      visible: true,
      asset_string: 'account_1',
      type: 'account'
    }
  ],
  total_results: 1
}

>>>>>>> 103ee6bd
export const allAccountCalendarsResponse = {
  account_calendars: [
    ...accountCalendarsAPIPage1Response.account_calendars,
    ...accountCalendarsAPIPage2Response.account_calendars
  ],
  total_results: 4
}

export const emptyResponse = {
  account_calendars: [],
  total_results: 0
}<|MERGE_RESOLUTION|>--- conflicted
+++ resolved
@@ -141,8 +141,6 @@
   total_results: 4
 }
 
-<<<<<<< HEAD
-=======
 export const accountCalendarsAPISearchResponse = {
   account_calendars: [
     {
@@ -158,7 +156,6 @@
   total_results: 1
 }
 
->>>>>>> 103ee6bd
 export const allAccountCalendarsResponse = {
   account_calendars: [
     ...accountCalendarsAPIPage1Response.account_calendars,
