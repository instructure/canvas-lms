--- conflicted
+++ resolved
@@ -82,8 +82,6 @@
   defaultProps.event.blackout_date = false
 }
 
-<<<<<<< HEAD
-=======
 const expectFieldsToBeEnabled = (component, fieldNames) => {
   fieldNames.forEach(fieldName => expect(component.getByText(fieldName)).toBeEnabled())
 }
@@ -92,7 +90,6 @@
   fieldNames.forEach(fieldName => expect(component.getByLabelText(fieldName)).toBeDisabled())
 }
 
->>>>>>> ab1df14f
 describe('CalendarEventDetailsForm', () => {
   beforeEach(() => {
     defaultProps = eventFormProps()
@@ -334,8 +331,6 @@
     const component = render(<CalendarEventDetailsForm {...defaultProps} />)
 
     expect(component.queryByRole('checkbox', {name: 'Add to Course Pacing blackout dates'})).not.toBeInTheDocument()
-<<<<<<< HEAD
-=======
   })
 
   it('only enables relevant fields when blackout date checkbox is checked', async () => {
@@ -351,7 +346,5 @@
 
     expectFieldsToBeEnabled(component, ["Title:", "Date:", "Calendar:", "More Options", "Submit"])
     expectFieldsToBeDisabled(component, ["Location:", "From:", "To:"])
->>>>>>> ab1df14f
-  })
-
+  })
 })