/*
 * Copyright (C) 2024 - present Instructure, Inc.
 *
 * This file is part of Canvas.
 *
 * Canvas is free software: you can redistribute it and/or modify it under
 * the terms of the GNU Affero General Public License as published by the Free
 * Software Foundation, version 3 of the License.
 *
 * Canvas is distributed in the hope that it will be useful, but WITHOUT ANY
 * WARRANTY; without even the implied warranty of MERCHANTABILITY or FITNESS FOR
 * A PARTICULAR PURPOSE. See the GNU Affero General Public License for more
 * details.
 *
 * You should have received a copy of the GNU Affero General Public License along
 * with this program. If not, see <http://www.gnu.org/licenses/>.
 */

import React, {useState, useEffect} from 'react'
import {useScope as createI18nScope} from '@canvas/i18n'
import {Flex} from '@instructure/ui-flex'
import {Button, IconButton} from '@instructure/ui-buttons'
import {IconArrowEndLine, IconArrowStartLine} from '@instructure/ui-icons'

const I18n = createI18nScope('calendar.header')

const LegacyBackboneDateComponent = ({size}: {size: string}) => {
  return (
    <>
      <h2 className="navigation_title" tabIndex={-1}>
<<<<<<< HEAD
        { }
        <span role="button" className="navigation_title_text blue" tabIndex={0} />
      </h2>
      <span className="date_field_wrapper">
        { }
=======
        {}
        <span role="button" className="navigation_title_text blue" tabIndex={0} />
      </h2>
      <span className="date_field_wrapper">
        {}
>>>>>>> 4b8c5dea
        <label className="screenreader-only" id="calendar_navigation_date_accessible_label">
          {I18n.t('Enter the date you would like to navigate to.')}
          {I18n.t('#helpers.accessible_date_only_format', 'YYYY-MM-DD')}
        </label>
        <input
          type="text"
          name="start date"
          style={{width: size === 'large' ? '100px' : 'auto'}}
          className="date_field"
          aria-labelledby="calendar_navigation_date_accessible_label"
          data-tooltip="top"
          title={I18n.t('#helpers.accessible_date_only_format', 'YYYY-MM-DD')}
        />
      </span>
    </>
  )
}

const ContentLargeSize = (props: CalendarNavigatorComponentProps) => {
  return (
    <Flex gap="small" withVisualDebug={false} direction="row">
      <Flex.Item overflowY="visible">
        <Button onClick={props.bridge.navigateToday}>Today</Button>
      </Flex.Item>

      <span className="navigation_buttons" style={{margin: 0}}>
        <Flex.Item overflowY="visible">
          <IconButton
            onClick={props.bridge.navigatePrev}
            screenReaderLabel={I18n.t('Previous')}
            margin="0 xx-small 0 0"
          >
            <IconArrowStartLine />
          </IconButton>
          <IconButton onClick={props.bridge.navigateNext} screenReaderLabel={I18n.t('Next')}>
            <IconArrowEndLine />
          </IconButton>
        </Flex.Item>
      </span>

      <Flex.Item overflowY="visible">
        <LegacyBackboneDateComponent size="large" />
      </Flex.Item>
    </Flex>
  )
}

const ContentSmallSize = (props: CalendarNavigatorComponentProps) => {
  return (
    <Flex gap="small" withVisualDebug={false} direction="column" alignItems="stretch">
      <Flex.Item overflowY="visible">
        <Button onClick={props.bridge.navigateToday} display="block">
          Today
        </Button>
      </Flex.Item>

      <Flex gap="small" withVisualDebug={false} direction="row" alignItems="stretch">
        <span className="navigation_buttons" style={{margin: 0}}>
          <Flex.Item overflowY="visible">
            <IconButton onClick={props.bridge.navigatePrev} screenReaderLabel={I18n.t('Previous')}>
              <IconArrowStartLine />
            </IconButton>
          </Flex.Item>
        </span>

        <Flex.Item overflowY="visible" shouldGrow={true} align="center" textAlign="center">
          <LegacyBackboneDateComponent size="small" />
        </Flex.Item>

        <span className="navigation_buttons" style={{margin: 0}}>
          <Flex.Item overflowY="visible">
            <IconButton onClick={props.bridge.navigateNext} screenReaderLabel={I18n.t('Next')}>
              <IconArrowEndLine />
            </IconButton>
          </Flex.Item>
        </span>
      </Flex>
    </Flex>
  )
}

type CalendarNavigatorComponentProps = {
  bridge: {
    navigatePrev: () => void
    navigateToday: () => void
    navigateNext: () => void
    onLoadReady: () => void
  }
<<<<<<< HEAD
   
=======

>>>>>>> 4b8c5dea
  size?: string
}

const CalendarNavigatorComponent = (props: CalendarNavigatorComponentProps) => {
  const [size, setSize] = useState(props.size || 'large')

  const handleResize = (e: CustomEvent) => {
    setSize(e.detail.size)
  }

  useEffect(() => {
<<<<<<< HEAD
     
    document.addEventListener('calendar:header:resized', handleResize as EventListener)
    return () =>
       
=======
    document.addEventListener('calendar:header:resized', handleResize as EventListener)
    return () =>
>>>>>>> 4b8c5dea
      document.removeEventListener('calendar:header:resized', handleResize as EventListener)
  }, [])

  useEffect(() => {
    props.bridge.onLoadReady()
  })

  return <>{size === 'large' ? <ContentLargeSize {...props} /> : <ContentSmallSize {...props} />}</>
}

export default CalendarNavigatorComponent<|MERGE_RESOLUTION|>--- conflicted
+++ resolved
@@ -28,19 +28,11 @@
   return (
     <>
       <h2 className="navigation_title" tabIndex={-1}>
-<<<<<<< HEAD
-        { }
-        <span role="button" className="navigation_title_text blue" tabIndex={0} />
-      </h2>
-      <span className="date_field_wrapper">
-        { }
-=======
         {}
         <span role="button" className="navigation_title_text blue" tabIndex={0} />
       </h2>
       <span className="date_field_wrapper">
         {}
->>>>>>> 4b8c5dea
         <label className="screenreader-only" id="calendar_navigation_date_accessible_label">
           {I18n.t('Enter the date you would like to navigate to.')}
           {I18n.t('#helpers.accessible_date_only_format', 'YYYY-MM-DD')}
@@ -129,11 +121,7 @@
     navigateNext: () => void
     onLoadReady: () => void
   }
-<<<<<<< HEAD
-   
-=======
 
->>>>>>> 4b8c5dea
   size?: string
 }
 
@@ -145,15 +133,8 @@
   }
 
   useEffect(() => {
-<<<<<<< HEAD
-     
     document.addEventListener('calendar:header:resized', handleResize as EventListener)
     return () =>
-       
-=======
-    document.addEventListener('calendar:header:resized', handleResize as EventListener)
-    return () =>
->>>>>>> 4b8c5dea
       document.removeEventListener('calendar:header:resized', handleResize as EventListener)
   }, [])
 
