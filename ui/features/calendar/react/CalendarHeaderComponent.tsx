--- conflicted
+++ resolved
@@ -63,15 +63,8 @@
   }
 
   useEffect(() => {
-<<<<<<< HEAD
-     
     document.addEventListener('calendar:header:select_view', handleViewChange as EventListener)
     return () =>
-       
-=======
-    document.addEventListener('calendar:header:select_view', handleViewChange as EventListener)
-    return () =>
->>>>>>> 51db239a
       document.removeEventListener('calendar:header:select_view', handleViewChange as EventListener)
   }, [view])
 
