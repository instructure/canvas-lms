--- conflicted
+++ resolved
@@ -203,11 +203,7 @@
 function setupAccountCalendarDialog(getSelectedOtherCalendars, onOtherCalendarsChange) {
   ReactDOM.unmountComponentAtNode($(`#manage-accounts-btn`)[0])
 
-<<<<<<< HEAD
-  // eslint-disable-next-line no-restricted-properties
-=======
    
->>>>>>> 80d4da09
   ReactDOM.render(
     <AccountCalendarsModal
       getSelectedOtherCalendars={getSelectedOtherCalendars}
@@ -350,11 +346,7 @@
     // ensures previously picked color clears
     ReactDOM.unmountComponentAtNode($(`#calendars_color_picker_holder`)[0])
 
-<<<<<<< HEAD
-    // eslint-disable-next-line no-restricted-properties
-=======
      
->>>>>>> 80d4da09
     ReactDOM.render(
       <ColorPicker
         isOpen={true}
