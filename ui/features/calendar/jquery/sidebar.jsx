/*
 * Copyright (C) 2012 - present Instructure, Inc.
 *
 * This file is part of Canvas.
 *
 * Canvas is free software: you can redistribute it and/or modify it under
 * the terms of the GNU Affero General Public License as published by the Free
 * Software Foundation, version 3 of the License.
 *
 * Canvas is distributed in the hope that it will be useful, but WITHOUT ANY
 * WARRANTY; without even the implied warranty of MERCHANTABILITY or FITNESS FOR
 * A PARTICULAR PURPOSE. See the GNU Affero General Public License for more
 * details.
 *
 * You should have received a copy of the GNU Affero General Public License along
 * with this program. If not, see <http://www.gnu.org/licenses/>.
 */

import $ from 'jquery'
import {intersection} from 'lodash'
import React from 'react'
import ReactDOM from 'react-dom'
import {useScope as createI18nScope} from '@canvas/i18n'
import decodeFromHex from '@canvas/util/decodeFromHex'
import ColorPicker from '@canvas/color-picker'
import userSettings from '@canvas/user-settings'
import contextListTemplate from '../jst/contextList.handlebars'
import forceScreenreaderToReparse from 'force-screenreader-to-reparse'
import 'jquery-kyle-menu'
import '@canvas/jquery/jquery.instructure_misc_helpers'
import 'jquery-tinypubsub'
import AccountCalendarsModal from '../react/AccountCalendarsModal'
import {showFlashAlert} from '@canvas/alerts/react/FlashAlert'

const I18n = createI18nScope('calendar_sidebar')

class VisibleContextManager {
  constructor(contexts, selectedContexts, $holder) {
    this.$holder = $holder
    const fragmentData = (() => {
      try {
        return JSON.parse(decodeFromHex(window.location.hash.substring(1))) || {}
      } catch (e) {
        return {}
      }
    })()

    const availableContexts = contexts.map(c => c.asset_string)

    if (fragmentData.show) {
      this.contexts = fragmentData.show.split(',')
    }
    if (!this.contexts) {
      this.contexts = selectedContexts
    }
    if (!this.contexts) {
      this.contexts = availableContexts
    }

    this.enabledAccounts = contexts.filter(c => c.type === 'account').map(dC => dC.asset_string)

    this.contexts = intersection(this.contexts, availableContexts)
    this.contexts = this.contexts.slice(0, ENV.CALENDAR.VISIBLE_CONTEXTS_LIMIT)

    this.notify()

    $.subscribe('Calendar/saveVisibleContextListAndClear', this.saveAndClear)
    $.subscribe('Calendar/restoreVisibleContextList', this.restoreList)
    $.subscribe('Calendar/ensureCourseVisible', this.ensureCourseVisible)
  }

  saveAndClear = () => {
    if (!this.savedContexts) {
      this.savedContexts = this.contexts
      this.contexts = []
      return this.notifyOnChange()
    }
  }

  restoreList = () => {
    if (this.savedContexts) {
      this.contexts = this.savedContexts
      this.savedContexts = null
      return this.notifyOnChange()
    }
  }

  ensureCourseVisible = context => {
    if ($.inArray(context, this.contexts) < 0) {
      return this.toggle(context)
    }
  }

  toggle(context) {
    const index = $.inArray(context, this.contexts)
    if (index >= 0) {
      this.contexts.splice(index, 1)
    } else {
      this.contexts.push(context)
      if (this.contexts.length > ENV.CALENDAR.VISIBLE_CONTEXTS_LIMIT) {
        this.contexts.shift()
      }
    }
    return this.notifyOnChange()
  }

  notifyOnChange = () => {
    this.notify()

    return $.ajaxJSON('/api/v1/calendar_events/save_selected_contexts', 'POST', {
      selected_contexts: this.contexts.length > 0 ? this.contexts : '[]',
    })
  }

  toggleAccount(context, calendarElement) {
    const wrapper = calendarElement.closest('.editable-list-holder')
    const index = $.inArray(context, this.enabledAccounts)
    if (index >= 0) {
      this.enabledAccounts.splice(index, 1)
      $(calendarElement).remove()
      if (this.contexts.includes(context)) {
        this.toggle(context)
      }
    } else {
      this.enabledAccounts.push(context)
      if (!this.contexts.includes(context)) {
        this.toggle(context)
      }
    }
    return this.saveEnabledAccountContexts(wrapper)
  }

  saveEnabledAccountContexts = wrapper => {
    const enabledAccountIds = this.enabledAccounts.map(a => a.split('_')[1])

    if (enabledAccountIds.length === 0) {
      wrapper[0].appendChild(generateEmptyState())
    }
    return $.ajaxJSON('/api/v1/calendar_events/save_enabled_account_calendars', 'POST', {
      enabled_account_calendars: enabledAccountIds.length > 0 ? enabledAccountIds : '',
    })
  }

  notify = () => {
    $.publish('Calendar/visibleContextListChanged', [this.contexts])

    this.$holder.find('.context_list_context').each((i, li) => {
      let needle
      const $li = $(li)
      const visible = ((needle = $li.data('context')), this.contexts.includes(needle))
      $li
        .toggleClass('checked', visible)
        .toggleClass('not-checked', !visible)
        .find('.context-list-toggle-box')
        .attr('aria-checked', visible)
    })

    return userSettings.set('checked_calendar_codes', this.contexts)
  }

  overrideEnabledAccounts = newEnabledAccounts => {
    this.enabledAccounts = newEnabledAccounts
  }
}

function generateEmptyState() {
  const emptyStateContainer = document.createElement('div')
  emptyStateContainer.classList.add('accounts-empty-state')
  emptyStateContainer.innerHTML = I18n.t('Click the "+" icon to add a calendar')
  return emptyStateContainer
}

function setupCalendarFeedsWithSpecialAccessibilityConsiderationsForNVDA() {
  const $calendarFeedModalContent = $('#calendar_feed_box')
  const $calendarFeedModalOpener = $('.dialog_opener[aria-controls="calendar_feed_box"]')
  // We need to get the modal initialized early rather than wait for
  // .dialog_opener to open it so we can attach the event to it the first
  // time.  We extend so that we still get all the magic that .dialog_opener
  // should give us.
  $calendarFeedModalContent.dialog(
    $.extend(
      {
        autoOpen: false,
        modal: true,
        zIndex: 1000,
        create: (e, _ui) => {
          e.target.parentElement.setAttribute(
            'aria-labelledby',
            e.target.parentElement.querySelector('.ui-dialog-title').id,
          )
        },
      },
      $calendarFeedModalOpener.data('dialogOpts'),
    ),
  )

  $calendarFeedModalContent.on('dialogclose', () => {
    forceScreenreaderToReparse($('#application')[0])
    $('#calendar-feed .dialog_opener').focus()
  })
}

function setupAccountCalendarDialog(getSelectedOtherCalendars, onOtherCalendarsChange) {
  ReactDOM.unmountComponentAtNode($(`#manage-accounts-btn`)[0])

<<<<<<< HEAD
   
=======
>>>>>>> 4b8c5dea
  ReactDOM.render(
    <AccountCalendarsModal
      getSelectedOtherCalendars={getSelectedOtherCalendars}
      onSave={onOtherCalendarsChange}
      calendarsPerRequest={100}
      featureSeen={ENV.CALENDAR.ACCOUNT_CALENDAR_EVENTS_SEEN}
    />,
    $(`#manage-accounts-btn`)[0],
  )
}

function refreshOtherCalendarsSection($holder, otherCalendars, notify) {
  otherCalendars.sort((a, b) => {
    return a.name.localeCompare(b.name)
  })
  $holder.html(
    contextListTemplate({
      contexts: otherCalendars,
      type: 'other-calendars',
      includeRemoveOption: 'calendars',
    }),
  )
  notify()
}

function convertAccountCalendars(accountCalendars) {
  return accountCalendars.map(oC => ({
    id: oC.id,
    name: oC.name,
    asset_string: oC.asset_string,
    type: oC.type,
    auto_subscribe: oC.auto_subscribe,
    viewed_auto_subscribed_account_calendars: oC.viewed_auto_subscribed_account_calendars,
  }))
}

export default function sidebar(contexts, selectedContexts, dataSource, onContextsChange) {
  const $skipLink = $('.skip-to-calendar')
  const $calendarHolder = $('#calendar-list-holder')
  const $otherCalendarsHolder = $('#other-calendars-list-holder')
  const $combineHolder = $($calendarHolder).add($otherCalendarsHolder)
  const calendars = contexts.filter(c => c.type !== 'account')
  let otherCalendars = contexts.filter(c => c.type === 'account')

  $skipLink.focus(() => {
    $skipLink.removeClass('screenreader-only')
  })

  $skipLink.focusout(() => {
    $skipLink.addClass('screenreader-only')
  })

  setupCalendarFeedsWithSpecialAccessibilityConsiderationsForNVDA()

  $calendarHolder.html(
    contextListTemplate({contexts: calendars, type: 'calendars', includeRemoveOption: 'calendars'}),
  )
  const visibleContexts = new VisibleContextManager(contexts, selectedContexts, $combineHolder)

  if ($otherCalendarsHolder.length) {
    const syncOtherCalendars = (newCalendars, notify) =>
      refreshOtherCalendarsSection($otherCalendarsHolder, newCalendars, notify)
    if (otherCalendars.length > 0) {
      syncOtherCalendars(otherCalendars, visibleContexts.notify)
    } else {
      $otherCalendarsHolder[0].appendChild(generateEmptyState())
    }

    const onOtherCalendarsChange = newOtherCalendars => {
      const newAddedCalendars = newOtherCalendars.filter(newAC => {
        return !otherCalendars.some(oldAC => newAC.id === oldAC.id)
      })
      const removedCalendars = otherCalendars.filter(oldAC => {
        return !newOtherCalendars.some(newAC => oldAC.id === newAC.id)
      })

      // make sure the removed contexts aren't active before syncing the calendar
      removedCalendars.forEach(removedCalendar => {
        if (visibleContexts.contexts.includes(removedCalendar.asset_string)) {
          visibleContexts.toggle(removedCalendar.asset_string)
        }
      })
      otherCalendars = newOtherCalendars
      const contextAccountCodes = otherCalendars.map(nOC => nOC.asset_string)
      syncOtherCalendars(otherCalendars, visibleContexts.notify)
      visibleContexts.overrideEnabledAccounts(contextAccountCodes)
      onContextsChange(otherCalendars)
      // make sure the calendar is synced and ready to enable the new contexts
      newAddedCalendars.forEach(newCalendar => {
        if (!visibleContexts.contexts.includes(newCalendar.asset_string)) {
          visibleContexts.toggle(newCalendar.asset_string)
        }
      })
      if (otherCalendars.length === 0) $otherCalendarsHolder[0].appendChild(generateEmptyState())
    }

    const getSelectedOtherCalendars = () => {
      const currentSelection = otherCalendars.filter(oC =>
        visibleContexts.enabledAccounts.includes(oC.asset_string),
      )
      return convertAccountCalendars(currentSelection)
    }
    setupAccountCalendarDialog(getSelectedOtherCalendars, onOtherCalendarsChange)
  }

  $combineHolder.on('click keyclick', '.context-list-toggle-box', function (_event) {
    const parent = $(this).closest('.context_list_context')
    visibleContexts.toggle($(parent).data('context'))
  })

  $otherCalendarsHolder.on('click keyclick', '.ContextList__DeleteBtn', async function (_event) {
    const parent = $(this).closest('.context_list_context')
    const toRemove = $(parent).data('context')
    const calendarToRemoveIndex = otherCalendars.findIndex(oC => oC.asset_string === toRemove)
    otherCalendars.splice(calendarToRemoveIndex, 1)
    try {
      const response = await visibleContexts.toggleAccount(toRemove, parent)
      if (response.status === 'ok') {
        showFlashAlert({
          type: 'success',
          message: I18n.t('Calendar removed'),
        })
      }
    } catch (err) {
      showFlashAlert({
        err,
        message: I18n.t('An error occurred while removing the calendar'),
      })
    }
  })

  $combineHolder.on('click keyclick', '.ContextList__MoreBtn', function (_event) {
    const positions = {
      top: $(this).offset().top - $(window).scrollTop(),
      left: $(this).offset().left - $(window).scrollLeft(),
    }

    const assetString = $(this).closest('li').data('context')

    // ensures previously picked color clears
    ReactDOM.unmountComponentAtNode($(`#calendars_color_picker_holder`)[0])

<<<<<<< HEAD
     
=======
>>>>>>> 4b8c5dea
    ReactDOM.render(
      <ColorPicker
        isOpen={true}
        positions={positions}
        assetString={assetString}
        afterClose={() => forceScreenreaderToReparse($('#application')[0])}
        afterUpdateColor={color => {
          color = `#${color}`
          const $existingStyles = $('#calendar_color_style_overrides')
          const $newStyles = $('<style>')
          $newStyles.text(
            `.group_${assetString},
            .group_${assetString}:hover,
            .group_${assetString}:focus{
              color: ${color};
              border-color: ${color};
              background-color: ${color};
            }`,
          )
          $existingStyles.append($newStyles)
        }}
      />,
      $(`#calendars_color_picker_holder`)[0],
    )
  })

  $skipLink.on('click', e => {
    e.preventDefault()
    $('#content').attr('tabindex', -1).focus()
  })
}<|MERGE_RESOLUTION|>--- conflicted
+++ resolved
@@ -203,10 +203,6 @@
 function setupAccountCalendarDialog(getSelectedOtherCalendars, onOtherCalendarsChange) {
   ReactDOM.unmountComponentAtNode($(`#manage-accounts-btn`)[0])
 
-<<<<<<< HEAD
-   
-=======
->>>>>>> 4b8c5dea
   ReactDOM.render(
     <AccountCalendarsModal
       getSelectedOtherCalendars={getSelectedOtherCalendars}
@@ -349,10 +345,6 @@
     // ensures previously picked color clears
     ReactDOM.unmountComponentAtNode($(`#calendars_color_picker_holder`)[0])
 
-<<<<<<< HEAD
-     
-=======
->>>>>>> 4b8c5dea
     ReactDOM.render(
       <ColorPicker
         isOpen={true}
