--- conflicted
+++ resolved
@@ -227,10 +227,7 @@
     asset_string: oC.asset_string,
     type: oC.type,
     auto_subscribe: oC.auto_subscribe,
-<<<<<<< HEAD
-=======
     viewed_auto_subscribed_account_calendars: oC.viewed_auto_subscribed_account_calendars,
->>>>>>> 87563733
   }))
 }
 
