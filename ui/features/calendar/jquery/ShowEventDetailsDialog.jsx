--- conflicted
+++ resolved
@@ -459,11 +459,7 @@
 
     if (params.webConference) {
       const conferenceNode = this.popover.el.find('.conferencing')[0]
-<<<<<<< HEAD
-       
-=======
-
->>>>>>> 51db239a
+
       ReactDOM.render(
         <Conference
           conference={params.webConference}
