/*
 * Copyright (C) 2012 - present Instructure, Inc.
 *
 * This file is part of Canvas.
 *
 * Canvas is free software: you can redistribute it and/or modify it under
 * the terms of the GNU Affero General Public License as published by the Free
 * Software Foundation, version 3 of the License.
 *
 * Canvas is distributed in the hope that it will be useful, but WITHOUT ANY
 * WARRANTY; without even the implied warranty of MERCHANTABILITY or FITNESS FOR
 * A PARTICULAR PURPOSE. See the GNU Affero General Public License for more
 * details.
 *
 * You should have received a copy of the GNU Affero General Public License along
 * with this program. If not, see <http://www.gnu.org/licenses/>.
 */

import $ from 'jquery'
import React from 'react'
import ReactDOM from 'react-dom'
import {useScope as createI18nScope} from '@canvas/i18n'
import htmlEscape from '@instructure/html-escape'
import Popover from 'jquery-popover'
import _, {find, every} from 'lodash'
import fcUtil from '@canvas/calendar/jquery/fcUtil'
import commonEventFactory from '@canvas/calendar/jquery/CommonEvent/index'
import {renderDeleteCalendarEventDialog} from '@canvas/calendar/react/RecurringEvents/DeleteCalendarEventDialog'
import EditEventDetailsDialog from './EditEventDetailsDialog'
import eventDetailsTemplate from '../jst/eventDetails.handlebars'
import deleteItemTemplate from '../jst/deleteItem.handlebars'
import reservationOverLimitDialog from '../jst/reservationOverLimitDialog.handlebars'
import MessageParticipantsDialog from '@canvas/calendar/jquery/MessageParticipantsDialog'
import preventDefault from '@canvas/util/preventDefault'
import axios from '@canvas/axios'
import {encodeQueryString} from '@instructure/query-string-encoding'
import {publish} from 'jquery-tinypubsub'
import '@canvas/jquery/jquery.ajaxJSON'
import '@canvas/jquery/jquery.instructure_misc_helpers'
import '@canvas/jquery/jquery.instructure_misc_plugins'
import Conference from '@canvas/calendar-conferences/react/Conference'
import getConferenceType from '@canvas/calendar-conferences/getConferenceType'
import replaceTags from '@canvas/util/replaceTags'
import {subAssignmentOrOverride} from '@canvas/calendar/jquery/CommonEvent/SubAssignment'

const I18n = createI18nScope('calendar')

const destroyArguments = fn =>
  function () {
    return fn.apply(this, [])
  }

export default class ShowEventDetailsDialog {
  constructor(event, dataSource) {
    this.dataSource = dataSource
    this.event = event
    this.contexts = event.contexts
  }

  showEditDialog = () => {
    this.popover.hide()
    new EditEventDetailsDialog(this.event).show()
  }

  deleteChildrenEvents = (deletedEvent, context) => {
    const eventsInContext = this.dataSource.cache.contexts[context].events
    const eventsToBeDeleted = []
    Object.values(eventsInContext).forEach(e => {
      if (deletedEvent.id === e.assignment.parent_assignment_id) eventsToBeDeleted.push(e)
    })
    eventsToBeDeleted.forEach(e => $.publish('CommonEvent/eventDeleted', e))
  }

  deleteEvent = (event, _opts = {}) => {
    $('.event-details').attr('aria-hidden', true)
    if (event == null) event = this.event

    if (this.event.isNewEvent()) return

    let {url} = event.object
    // We can't delete todo items or assignments via the synthetic calendar_event
    if (event.deleteObjectURL) {
      url = event.deleteObjectURL
    } else if (subAssignmentOrOverride(event.eventType)) {
      url = event.deleteURL
    } else if (event.assignment) {
      url = replaceTags(this.event.deleteURL, 'id', this.event.object.id)
    }

    let delModalContainer = document.getElementById('delete_modal_container')
    if (!delModalContainer) {
      delModalContainer = document.createElement('div')
      delModalContainer.id = 'delete_modal_container'
      document.body.appendChild(delModalContainer)
    }
    renderDeleteCalendarEventDialog(delModalContainer, {
      isOpen: true,
      onCancel: () => ReactDOM.unmountComponentAtNode(delModalContainer),
      onDeleting: which => {
        if (which === 'one') {
          publish('CommonEvent/eventDeleting', event)
        } else {
          publish('CommonEvent/eventsDeletingFromSeries', {selectedEvent: event, which})
        }
      },
      onDeleted: deletedEvents => {
        ReactDOM.unmountComponentAtNode(delModalContainer)
        if (!Array.isArray(deletedEvents) || deletedEvents.length === 1) {
          const deletedEvent = Array.isArray(deletedEvents) ? deletedEvents[0] : deletedEvents
          if (subAssignmentOrOverride(event.eventType)) {
            // delete parent assignment then remove its children events from the calendar
            this.deleteChildrenEvents(deletedEvent, event.contextCode())
          } else {
            publish('CommonEvent/eventDeleted', event)
          }
        } else {
          publish('CommonEvent/eventsDeletedFromSeries', {deletedEvents})
        }
      },
      onUpdated: updatedEvents => {
        $.publish('CommonEvent/eventsUpdatedFromSeries', {updatedEvents})
      },
      delUrl: url,
      isRepeating: !!event.calendarEvent?.series_uuid,
      isSeriesHead: !!event.calendarEvent?.series_head,
      eventType: event.eventType,
    })
  }

  reserveErrorCB = (data, request, ...otherArgs) => {
    let errorHandled
    publish('CommonEvent/eventSaveFailed', this.event)
    data.forEach(error => {
      if (error.message === 'participant has met per-participant limit') {
        errorHandled = true
        error.past_appointments = every(
          error.reservations,
          res => fcUtil.wrap(res.end_at) < fcUtil.now(),
        )
        error.reschedulable = error.reservations.length === 1 && !error.past_appointments
        const $dialog = $(reservationOverLimitDialog(error)).dialog({
          resizable: false,
          width: 450,
          modal: true,
          zIndex: 1000,
          buttons: error.reschedulable
            ? [
                {
                  text: I18n.t('Do Nothing'),
                  click() {
                    $dialog.dialog('close')
                  },
                },
                {
                  text: I18n.t('Reschedule'),
                  class: 'btn-primary',
                  click: () => {
                    $dialog.disableWhileLoading(
                      this.reserveEvent({cancel_existing: true}).always(() =>
                        $dialog.dialog('close'),
                      ),
                    )
                  },
                },
              ]
            : [
                {
                  text: I18n.t('OK'),
                  click() {
                    $dialog.dialog('close')
                  },
                },
              ],
        })
      }
    })
    if (!errorHandled) {
      // defer to the default error dialog
      $.ajaxJSON.unhandledXHRs.push(request)
      return $.fn.defaultAjaxError.func.call(
        $.fn.defaultAjaxError.object,
        data,
        request,
        ...otherArgs,
      )
    }
  }

  reserveSuccessCB(cancel_existing, data) {
    // remove previous signup(s), if applicable (this has already happened on the backend)
    if (cancel_existing) {
      const ref = this.dataSource.cache.contexts[data.context_code].events
      const results = []
      const hasProp = {}.hasOwnProperty
      for (const k in ref) {
        if (!hasProp.call(ref, k)) continue
        const v = ref[k]
        if (
          v.eventType === 'calendar_event' &&
          v.calendarEvent.parent_event_id &&
          v.calendarEvent.appointment_group_id === this.event.calendarEvent.appointment_group_id
        ) {
          results.push(publish('CommonEvent/eventDeleted', v))
        } else {
          results.push(undefined)
        }
      }
      return results
    }

    // Update the parent event
    this.event.calendarEvent.reserved = true
    this.event.calendarEvent.available_slots -= 1
    publish('CommonEvent/eventSaved', this.event)

    // Add the newly created child event
    const childEvent = commonEventFactory(data, this.dataSource.contexts)
    publish('CommonEvent/eventSaved', childEvent)
  }

  reserveEvent = (params = {}) => {
    params.comments = $('#appointment-comment').val()
    this.popover.hide()
    publish('CommonEvent/eventSaving', this.event)
    return $.ajaxJSON(
      this.event.object.reserve_url,
      'POST',
      params,
      this.reserveSuccessCB.bind(this, params.cancel_existing),
      this.reserveErrorCB,
    )
  }

  unreserveEvent = () => {
    let events
    if (
      this.event.object &&
      this.event.object.parent_event_id &&
      this.event.object.appointment_group_id
    ) {
      events = [this.event]
    } else {
      events = this.event.childEvents.filter(e => e.object && e.object.own_reservation)
    }

    for (let i = 0; i < events.length; i++) {
      const e = events[i]
      this.deleteEvent(e, {
        dialogTitle: I18n.t('Confirm Reservation Removal'),
        message: I18n.t('Are you sure you want to delete your reservation to this event?'),
      })
      return
    }
  }

  cancelAppointment = $appt => {
    const url = $appt.data('url')
    const event = find(this.event.calendarEvent.child_events, e => e.url === url)
    $('<div/>').confirmDelete({
      url,
      message: $(
        deleteItemTemplate({
          message: I18n.t('Are you sure you want to cancel your appointment with %{name}?', {
            name: (event.user && event.user.short_name) || event.group.name,
          }),
        }),
      ),
      dialog: {
        title: I18n.t('Confirm Removal'),
        width: '400px',
        resizable: false,
      },
      prepareData: $dialog => ({cancel_reason: $dialog.find('#cancel_reason').val()}),
      success: () => {
        this.event.object.child_events = _(this.event.object.child_events).reject(
          e => e.url === $appt.data('url'),
        )
        $appt.remove()

        // this is a little funky, but we want to remove the parent (time
        // slot) event from the calendar when there are no attendees, *unless*
        // we are in scheduler view
        const in_scheduler = $('#scheduler').prop('checked')
        const appointments = this.event.calendarEvent.child_events
        if (!in_scheduler && appointments.length === 0) {
          publish('CommonEvent/eventDeleted', this.event)
          this.popover.hide()
        }
      },
    })
  }

  editSubAssignment = () => (window.location.href = `${this.event.assignment.html_url}/edit`)

  show = jsEvent => {
    const params = $.extend(true, {}, this.event, {
      can_reserve: this.event.object && this.event.object.reserve_url,
    })

    // For now used to eliminate the ability of teachers and tas seeing the excess reserveration link
    if (
      !this.event.contextInfo.user_is_student &&
      !(
        this.event.contextInfo.user_is_observer &&
        this.event.contextInfo.allow_observers_in_appointment_groups
      )
    ) {
      params.can_reserve = false
    }

    if (this.event.object && this.event.object.child_events) {
      if (
        this.event.object.reserved ||
        (this.event.object.parent_event_id && this.event.object.appointment_group_id)
      ) {
        params.can_unreserve = this.event.endDate() > fcUtil.now()
        params.can_reserve = false
      }

      this.event.object.child_events.forEach(e => {
        const reservation = {
          id: (e.user && e.user.id) || e.group.id,
          name: (e.user && e.user.short_name) || e.group.name,
          event_url: e.url,
          comments: e.comments,
        }
        ;(params.reservations ? params.reservations : (params.reservations = [])).push(reservation)
        if (e.user) {
          ;(params.reserved_users ? params.reserved_users : (params.reserved_users = [])).push(
            reservation,
          )
        }
        if (e.group) {
          ;(params.reserved_groups ? params.reserved_groups : (params.reserved_groups = [])).push(
            reservation,
          )
        }
      })
    }

    if (
      (params.reservations == null ||
        (Array.isArray(params.reservations) && params.reservations.length === 0)) &&
      this.event.object.parent_event_id != null
    ) {
      const MAX_PAGE_SIZE = 25
      axios
        .get(
          `api/v1/calendar_events/${this.event.object.parent_event_id}/participants?per_page=${MAX_PAGE_SIZE}`,
        )
        .then(response => {
          if (response.data && response.data.length) {
            const $ul = $('<ul>')
            response.data.forEach(p => {
              const $li = $('<li>').text(p.display_name)
              $ul.append($li)
            })

            if (response.data.length > MAX_PAGE_SIZE - 1) {
              const $lidot = $('<li>').text('(...)')
              $ul.append($lidot)
            }

            const $header = $('<th>')
              .attr('id', 'attendees_header_text')
              .attr('scope', 'row')
              .text('Attendees')
            $('#reservations').empty()
            $('#reservations').append($header)
            $('#reservations').append($ul)
          } else {
            $('#reservations').remove()
          }

          // If we've modified content of the popover, that means the contents / size of the popover has
          // probably changed. If this is the case, instead of waiting for the next update tick in 200ms,
          // force the positioning calculation now.
          this.popover.position()
        })
        .catch(() => $('#reservations').remove())
    }

    if ((this.event.object && this.event.object.available_slots) === 0) {
      params.can_reserve = false
      params.availableSlotsText = 'None'
    } else if ((this.event.object && this.event.object.available_slots) > 0) {
      params.availableSlotsText = this.event.object.available_slots
    }

    if (this.event.calendarEvent) {
      const contextCodes = this.event.calendarEvent.all_context_codes.split(',')
      params.isGreaterThanOne = contextCodes.length > 1
      params.contextsCount = contextCodes.length - 1
      params.contextsName = this.dataSource.contexts
        .map(context => {
          if (contextCodes.includes(context.asset_string)) {
            return context.name
          } else {
            return ''
          }
        })
        .filter(context => context.length > 0)
    }

    params.use_new_scheduler = ENV.CALENDAR.SHOW_SCHEDULER
    params.is_appointment_group = !!this.event.isAppointmentGroupEvent() // this returns the actual url so make it boolean for clarity
    params.reserve_comments =
      this.event.object.reserve_comments != null
        ? this.event.object.reserve_comments
        : (this.event.object.reserve_comments = this.event.object.comments)
    params.showEventLink = params.contextInfo.can_view_context ? params.fullDetailsURL() : null
    if (!params.showEventLink) {
      params.showEventLink = params.isAppointmentGroupEvent()
    }
    params.isPlannerNote = this.event.eventType === 'planner_note'
    if (params.isPlannerNote) {
      // when displayed in the template description is first processed by apiUserContent,
      // which shoves the html string into the document, which will execute any <script>
      params.description = htmlEscape(params.description)
    }

    this.popover = new Popover(jsEvent, eventDetailsTemplate(params))
    this.popover.el.data('showEventDetailsDialog', this)

    const element = document.getElementById('event-details-trap-focus')
    this.popover.trapFocus(element)

    this.popover.el.find('.view_event_link').click(preventDefault(this.openShowPage))

    const editButton = this.popover.el.find('.edit_event_link')
    if (subAssignmentOrOverride(this.event.eventType)) {
      editButton.click(preventDefault(this.editSubAssignment))
    } else {
      editButton.click(preventDefault(this.showEditDialog))
    }

    this.popover.el
      .find('.delete_event_link')
      .click(preventDefault(destroyArguments(this.deleteEvent)))

    this.popover.el
      .find('.reserve_event_link')
      .click(preventDefault(destroyArguments(this.reserveEvent)))

    this.popover.el.find('.unreserve_event_link').click(preventDefault(this.unreserveEvent))

    this.popover.el.find('.cancel_appointment_link').click(
      preventDefault(e => {
        const $appt = $(e.target).closest('li')
        this.cancelAppointment($appt)
      }),
    )

    this.popover.el.find('.message_students').click(
      preventDefault(() => {
        new MessageParticipantsDialog({timeslot: this.event.calendarEvent}).show()
      }),
    )

    if (params.webConference) {
      const conferenceNode = this.popover.el.find('.conferencing')[0]
<<<<<<< HEAD
       
=======

>>>>>>> 4b8c5dea
      ReactDOM.render(
        <Conference
          conference={params.webConference}
          conferenceType={getConferenceType(ENV.conferences.conference_types, params.webConference)}
        />,
        conferenceNode,
      )
    }

    publish('userContent/change')
  }

  close = () => {
    if (this.popover) {
      this.popover.el.removeData('showEventDetailsDialog')
      this.popover.hide()
    }
  }

  openShowPage = jsEvent => {
    const pieces = $(jsEvent.target).attr('href').split('#')
    pieces[0] += `?${encodeQueryString({return_to: window.location.href})}`
    window.location.href = pieces.join('#')
  }
}<|MERGE_RESOLUTION|>--- conflicted
+++ resolved
@@ -459,11 +459,7 @@
 
     if (params.webConference) {
       const conferenceNode = this.popover.el.find('.conferencing')[0]
-<<<<<<< HEAD
-       
-=======
-
->>>>>>> 4b8c5dea
+
       ReactDOM.render(
         <Conference
           conference={params.webConference}
