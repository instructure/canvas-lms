--- conflicted
+++ resolved
@@ -459,11 +459,7 @@
 
     if (params.webConference) {
       const conferenceNode = this.popover.el.find('.conferencing')[0]
-<<<<<<< HEAD
-      // eslint-disable-next-line no-restricted-properties
-=======
        
->>>>>>> 80d4da09
       ReactDOM.render(
         <Conference
           conference={params.webConference}
