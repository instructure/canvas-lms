/*
 * Copyright (C) 2012 - present Instructure, Inc.
 *
 * This file is part of Canvas.
 *
 * Canvas is free software: you can redistribute it and/or modify it under
 * the terms of the GNU Affero General Public License as published by the Free
 * Software Foundation, version 3 of the License.
 *
 * Canvas is distributed in the hope that it will be useful, but WITHOUT ANY
 * WARRANTY; without even the implied warranty of MERCHANTABILITY or FITNESS FOR
 * A PARTICULAR PURPOSE. See the GNU Affero General Public License for more
 * details.
 *
 * You should have received a copy of the GNU Affero General Public License along
 * with this program. If not, see <http://www.gnu.org/licenses/>.
 */

// TODO
//  * Make assignments (due date) events non-resizable. Having an end date on them doesn't
//    make sense.

import {useScope as useI18nScope} from '@canvas/i18n'
import $ from 'jquery'
import _ from 'underscore'
import tz from '@canvas/timezone'
import moment from 'moment'
import {showFlashAlert} from '@canvas/alerts/react/FlashAlert'
import withinMomentDates from '../momentDateHelper'
import fcUtil from '@canvas/calendar/jquery/fcUtil.coffee'
import userSettings from '@canvas/user-settings'
import colorSlicer from 'color-slicer'
import calendarAppTemplate from '../jst/calendarApp.handlebars'
import commonEventFactory from '@canvas/calendar/jquery/CommonEvent/index'
import ShowEventDetailsDialog from './ShowEventDetailsDialog'
import EditEventDetailsDialog from './EditEventDetailsDialog'
import CalendarNavigator from '../backbone/views/CalendarNavigator.coffee'
import AgendaView from '../backbone/views/AgendaView.coffee'
import calendarDefaults from '../CalendarDefaults'
import ContextColorer from '@canvas/util/contextColorer'
import deparam from 'deparam'
import htmlEscape from 'html-escape'
import calendarEventFilter from '../CalendarEventFilter'
import schedulerActions from '../react/scheduler/actions'
import 'fullcalendar'
import '../ext/patches-to-fullcalendar'
import '@canvas/jquery/jquery.instructure_misc_helpers'
import '@canvas/jquery/jquery.instructure_misc_plugins'
import 'jquery-tinypubsub'
import 'jqueryui/button'
import 'jqueryui/tooltip'

const I18n = useI18nScope('calendar')

// we use a <div> (with a <style> inside it) because you cant set .innerHTML directly on a
// <style> node in ie8
const $styleContainer = $('<div id="calendar_color_style_overrides" />').appendTo('body')

function isSomethingFullscreen(document) {
  // safari requires webkit prefix
  return !!document.fullscreenElement || !!document.webkitFullscreenElement
}
export default class Calendar {
  constructor(selector, contexts, manageContexts, dataSource, options) {
    this.contexts = contexts
    this.manageContexts = manageContexts
    this.dataSource = dataSource
    this.options = options
    this.contextCodes = (this.contexts || []).map(context => context.asset_string)
    this.visibleContextList = []
    // Display appointment slots for the specified appointment group
    this.displayAppointmentEvents = null
    this.activateEvent = this.options && this.options.activateEvent

    this.prevWindowHeight = window.innerHeight
    this.prevWindowWidth = window.innerWidth
    this.somethingIsFullscreen = isSomethingFullscreen(document)

    this.activeAjax = 0

    this.subscribeToEvents()
    this.header = this.options.header
    this.schedulerState = {}
    this.useScheduler = !!this.options.schedulerStore
    if (this.options.schedulerStore) {
      this.schedulerStore = this.options.schedulerStore
      this.schedulerState = this.schedulerStore.getState()
      this.schedulerStore.subscribe(this.onSchedulerStateChange)
    }

    this.el = $(selector).html(calendarAppTemplate())

    // In theory this is no longer necessary, but it performs some function that
    // another file depends on or perhaps even this one. Whatever the dependency
    // is it is not clear, without more research, what effect this has on the
    // calendar system
    this.schedulerNavigator = new CalendarNavigator({el: $('.scheduler_navigator')})
    this.schedulerNavigator.hide()

    this.agenda = new AgendaView({
      el: $('.agenda-wrapper'),
      dataSource: this.dataSource,
      calendar: this,
      contextObjects: this.contexts,
    })

    const fullCalendarParams = this.initializeFullCalendarParams()

    const data = this.dataFromDocumentHash()
    if (!data.view_start && this.options && this.options.viewStart) {
      data.view_start = this.options.viewStart
      this.updateFragment(data, {replaceState: true})
    }

    fullCalendarParams.defaultDate = this.getCurrentDate()

    this.calendar = this.el.find('div.calendar').fullCalendar(fullCalendarParams)

    if (data.show && data.show !== '') {
      this.visibleContextList = data.show.split(',')
      for (let i = 0; i < this.visibleContextList.length; i++) {
        const visibleContext = this.visibleContextList[i]
        this.visibleContextList[i] = visibleContext.replace(/^group_(.*_.*)/, '$1')
      }
    }

    $(document).fragmentChange(this.fragmentChange)

    this.colorizeContexts()

    this.reservable_appointment_groups = {}
    this.hasAppointmentGroups = $.Deferred()
    if (this.options.showScheduler) {
      // Pre-load the appointment group list, for the badge
      this.dataSource.getAppointmentGroups(false, data => {
        let required = 0
        data.forEach(group => {
          if (group.requiring_action) {
            required += 1
          }
          group.context_codes.forEach(context_code => {
            if (!this.reservable_appointment_groups[context_code]) {
              this.reservable_appointment_groups[context_code] = []
            }
            this.reservable_appointment_groups[context_code].push(`appointment_group_${group.id}`)
          })
        })
        this.header.setSchedulerBadgeCount(required)
        if (this.options.onLoadAppointmentGroups) {
          this.options.onLoadAppointmentGroups(this.reservable_appointment_groups)
        }
        return this.hasAppointmentGroups.resolve()
      })
    } else {
      this.hasAppointmentGroups.resolve()
    }

    this.connectHeaderEvents()
    this.connectSchedulerNavigatorEvents()
    this.connectAgendaEvents()
    $('#flash_message_holder').on('click', '.gotoDate_link', event =>
      this.gotoDate(fcUtil.wrap($(event.target).data('date')))
    )

    this.header.selectView(this.getCurrentView())

    // enter find-appointment mode via sign-up-for-things notification URL
    if (data.find_appointment && this.schedulerStore) {
      const course = ENV.CALENDAR.CONTEXTS.filter(
        context => context.asset_string === data.find_appointment
      )
      if (course.length) {
        this.schedulerStore.dispatch(schedulerActions.actions.setCourse(course[0]))
        this.schedulerStore.dispatch(schedulerActions.actions.setFindAppointmentMode(true))
      }
    }

    window.setInterval(this.drawNowLine, 1000 * 60)
  }

  subscribeToEvents() {
    $.subscribe({
      'CommonEvent/eventDeleting': this.eventDeleting,
      'CommonEvent/eventsDeletingFromSeries': this.eventsDeletingFromSeries,
      'CommonEvent/eventDeleted': this.eventDeleted,
      'CommonEvent/eventsDeletedFromSeries': this.eventsDeletedFromSeries,
      'CommonEvent/eventSaving': this.eventSaving,
      'CommonEvent/eventSaved': this.eventSaved,
      'CommonEvent/eventSaveFailed': this.eventSaveFailed,
      'Calendar/visibleContextListChanged': this.visibleContextListChanged,
      'EventDataSource/ajaxStarted': this.ajaxStarted,
      'EventDataSource/ajaxEnded': this.ajaxEnded,
      'Calendar/refetchEvents': this.refetchEvents,
      'CommonEvent/assignmentSaved': this.updateOverrides,
      'Calendar/colorizeContexts': this.colorizeContexts,
    })
  }

  connectHeaderEvents() {
    this.header.on('navigatePrev', () => this.handleArrow('prev'))
    this.header.on('navigateToday', this.today)
    this.header.on('navigateNext', () => this.handleArrow('next'))
    this.header.on('navigateDate', this.navigateDate)
    this.header.on('week', () => this.loadView('week'))
    this.header.on('month', () => this.loadView('month'))
    this.header.on('agenda', () => this.loadView('agenda'))
    this.header.on('createNewEvent', this.addEventClick)
    this.header.on('refreshCalendar', this.reloadClick)
    this.header.on('done', this.schedulerSingleDoneClick)
  }

  connectSchedulerNavigatorEvents() {
    this.schedulerNavigator.on('navigatePrev', () => this.handleArrow('prev'))
    this.schedulerNavigator.on('navigateToday', this.today)
    this.schedulerNavigator.on('navigateNext', () => this.handleArrow('next'))
    this.schedulerNavigator.on('navigateDate', this.navigateDate)
  }

  connectAgendaEvents() {
    this.agenda.on('agendaDateRange', this.renderDateRange)
  }

  initializeFullCalendarParams() {
    return _.defaults(
      {
        header: false,
        editable: true,
        buttonText: {
          today: I18n.t('today', 'Today'),
        },
        defaultTimedEventDuration: '01:00:00',
        slotDuration: '00:30:00',
        scrollTime: '07:00:00',
        droppable: true,
        dropAccept: '.undated_event',
        events: this.getEvents,
        eventRender: this.eventRender,
        eventAfterRender: this.eventAfterRender,
        eventDragStart: this.eventDragStart,
        eventDrop: this.eventDrop,
        eventClick: this.eventClick,
        eventTimeFormat: this.eventTimeFormat(),
        eventResize: this.eventResize,
        eventResizeStart: this.eventResizeStart,
        dayClick: this.dayClick,
        addEventClick: this.addEventClick,
        viewRender: this.viewRender,
        windowResize: this.windowResize,
        drop: this.drop,
        // on mobile phones tell it to let the contentHeight be "auto"
        // so it doesn't force you to scroll up and down just to see all the
        // dates on the calendar
        [window.innerWidth < 450 && 'contentHeight']: 'auto',

        dragRevertDuration: 0,
        dragAppendTo: {month: '#calendar-drag-and-drop-container'},
        dragZIndex: {month: 350},
        dragCursorAt: {month: {top: -5, left: -5}},
      },

      calendarDefaults
    )
  }

  // This is used to set a custom time format for regions who use 24 hours time.
  // We return null in the non 24 time case so that we can allow the fullcallendar npm package
  // to set whatever time format calendar events should be
  eventTimeFormat() {
    return I18n.lookup('time.formats.tiny_on_the_hour') === '%k:%M' ? 'HH:mm' : null
  }

  today = () => {
    return this.gotoDate(fcUtil.now())
  }

  // FullCalendar callbacks
  getEvents = (start, end, timezone, donecb, datacb) => {
    this.gettingEvents = true
    const contexts = this.visibleContextList.concat(this.findAppointmentModeGroups())

    const _donecb = events => {
      if (this.displayAppointmentEvents) {
        return this.dataSource.getEventsForAppointmentGroup(
          this.displayAppointmentEvents,
          aEvents => {
            // Make sure any events in the current appointment group get marked -
            // order is important here, as some events in aEvents may also appear in
            // events. So clear events first, then mark aEvents. Our de-duping algorithm
            // will keep the duplicates at the end of the list first.
            events.forEach(event => event.removeClass('current-appointment-group'))
            aEvents.forEach(event => event.addClass('current-appointment-group'))
            this.gettingEvents = false
            donecb(
              calendarEventFilter(
                this.displayAppointmentEvents,
                events.concat(aEvents),
                this.schedulerState
              )
            )
          }
        )
      } else {
        this.gettingEvents = false
        if (datacb) {
          donecb([])
        } else {
          donecb(calendarEventFilter(this.displayAppointmentEvents, events, this.schedulerState))
        }
      }
    }

    let _datacb
    if (datacb)
      _datacb = events =>
        datacb(calendarEventFilter(this.displayAppointmentEvents, events, this.schedulerState))

    return this.dataSource.getEvents(start, end, contexts, _donecb, _datacb)
  }

  // Close all event details popup on the page and have them cleaned up.
  closeEventPopups() {
    // Close any open popup as it gets detached when rendered
    $('.event-details').each(function () {
      const existingDialog = $(this).data('showEventDetailsDialog')
      if (existingDialog) {
        existingDialog.close()
      }
    })
  }

  windowResize = _view => {
    // The below hack to call .trigger('resize') for the weekly view also triggers this event handler,
    // which causes the pop-up to close if it is already open by the time the resize callback is called.
    // That hack doesn't rely on this handler to run, so let's just make sure that the window size has
    // actually changed before doing anything.
    if (
      this.prevWindowHeight === window.innerHeight &&
      this.prevWindowWidth === window.innerWidth
    ) {
      return
    }

    this.prevWindowHeight = window.innerHeight
    this.prevWindowWidth = window.innerWidth

    if (
      (!this.somethingIsFullscreen && isSomethingFullscreen(document)) ||
      (this.somethingIsFullscreen && !isSomethingFullscreen(document))
    ) {
      // something just transitioned into or out of fullscreen.
      // don't close the event popup
      this.somethingIsFullscreen = isSomethingFullscreen(document)
      return
    }
    this.closeEventPopups()
    this.drawNowLine()
    if (ENV.FEATURES.wrap_calendar_event_titles && _view.name === 'month') {
      // add a delay to wait until the calendar elements get resized
      setTimeout(() => {
        $.each($('.fc-event'), (i, e) => this.renderTooltipIfNeeded($(e)))
      }, 1000)
    }
  }

  eventRender = (event, element, _view) => {
    const $element = $(element)

    const startDate = event.startDate()
    const endDate = event.endDate()
    const timeString = (() => {
      if (!endDate || +startDate === +endDate || event.blackout_date) {
        startDate.locale(calendarDefaults.lang)
        return startDate.format('LT')
      } else {
        startDate.locale(calendarDefaults.lang)
        endDate.locale(calendarDefaults.lang)
        return $.fullCalendar.formatRange(startDate, endDate, 'LT')
      }
    })()

    const screenReaderTitleHint = event.eventType.match(/assignment/)
      ? I18n.t('Assignment Title:')
      : event.eventType === 'planner_note'
      ? I18n.t('To Do:')
      : I18n.t('Event Title:')

    let reservedText = ''
    if (event.isAppointmentGroupEvent()) {
      if (event.appointmentGroupEventStatus === I18n.t('Reserved')) {
        reservedText = `\n\n${I18n.t('Reserved By You')}`
      } else if (event.reservedUsers === '') {
        reservedText = `\n\n${I18n.t('Unreserved')}`
      } else {
        reservedText = `\n\n${I18n.t('Reserved By: ')} ${event.reservedUsers}`
      }
    }

    const newTitle =
      ENV.FEATURES.wrap_calendar_event_titles && _view.name === 'month'
        ? $.trim(htmlEscape(element.find('.fc-title').text()))
        : $.trim(
            `${timeString}\n${$element.find('.fc-title').text()}\n\n${I18n.t(
              'Calendar:'
            )} ${htmlEscape(event.contextInfo.name)} ${htmlEscape(reservedText)}`
          )

    $element.attr('title', newTitle)
    $element
      .find('.fc-content')
      .prepend(
        $(
          `<span class='screenreader-only'>${htmlEscape(
            I18n.t('calendar_title', 'Calendar:')
          )} ${htmlEscape(event.contextInfo.name)}</span>`
        )
      )
    $element
      .find('.fc-title')
      .prepend($(`<span class='screenreader-only'>${htmlEscape(screenReaderTitleHint)} </span>`))
    $element.find('.fc-title').toggleClass('calendar__event--completed', event.isCompleted())
    element.find('.fc-content').prepend($('<i />', {class: `icon-${event.iconType()}`}))
    return true
  }

  eventAfterRender = (event, element, view) => {
    this.enableExternalDrags(element)
    if (event.isDueAtMidnight()) {
      // show the actual time instead of the midnight fudged time
      const time = element.find('.fc-time')
      let html = time.html()
      // the time element also contains the title for calendar events
      html = html && html.replace(/^\d+:\d+\w?/, event.startDate().format('h:mmt'))
      time.html(html)
      time.attr('data-start', event.startDate().format('h:mm'))
    }
    if (event.eventType.match(/assignment/) && view.name === 'agendaWeek') {
      element
        .height('') // this fixes it so it can wrap and not be forced onto 1 line
        .find('.ui-resizable-handle')
        .remove()
    }
    if (
      event.eventType.match(/assignment/) &&
      event.isDueStrictlyAtMidnight() &&
      view.name === 'month'
    ) {
      element.find('.fc-time').empty()
    }
    if (
      event.eventType === 'calendar_event' &&
      this.options &&
      this.options.activateEvent &&
      !this.gettingEvents &&
      event.id === `calendar_event_${this.options && this.options.activateEvent}`
    ) {
      this.options.activateEvent = null
      return this.eventClick(
        event,
        {
          // fake up the jsEvent
          currentTarget: element,
          pageX: element.offset().left + parseInt(element.width() / 2, 10),
        },
        view
      )
    }

    if (ENV.FEATURES.wrap_calendar_event_titles && view.name === 'month') {
      this.renderTooltipIfNeeded(element)
    }
  }

  renderTooltipIfNeeded = element => {
    const availableWidth = element.find('.fc-content').width()
    const iconWidth = element.find('i').width()
    const timeWidth = element.find('.fc-time').width()
    const titleWidth = element.find('.fc-title').width()
    const requiredRowWidth = titleWidth + iconWidth + timeWidth
    if (requiredRowWidth > availableWidth) {
      element.tooltip({
        position: {my: 'center bottom', at: 'center top-10', collision: 'fit fit'},
        tooltipClass: 'center bottom vertical',
        show: {delay: 300},
      })
      element.data('title', element.attr('title'))
    } else if (element.data('ui-tooltip')) {
      element.tooltip('destroy')
      // sometimes unbinding the tooltip clears the title attribute of the element, let's add it back
      element.attr('title', element.data('title'))
    }
  }

  eventDragStart = (event, _jsEvent, _ui, _view) => {
    $('.fc-highlight-skeleton').remove()
    this.lastEventDragged = event
    this.closeEventPopups()
  }

  eventResizeStart = (_event, _jsEvent, _ui, _view) => {
    this.closeEventPopups()
  }

  // event triggered by items being dropped from within the calendar
  eventDrop = (event, delta, revertFunc, _jsEvent, _ui, _view) => {
    const minuteDelta = delta.asMinutes()
    return this._eventDrop(event, minuteDelta, event.allDay, revertFunc)
  }

  _eventDrop(event, minuteDelta, allDay, revertFunc) {
    let endDate, startDate
    if (this.currentView === 'week' && allDay && event.eventType === 'assignment') {
      revertFunc()
      return
    }

    if (
      event.eventType === 'assignment' &&
      (event.assignment.unlock_at || event.assignment.lock_at)
    ) {
      startDate = event.assignment.unlock_at && moment(event.assignment.unlock_at)
      endDate = event.assignment.lock_at && moment(event.assignment.lock_at)
      if (!withinMomentDates(event.start, startDate, endDate)) {
        revertFunc()
        showFlashAlert({
          message: I18n.t(
            'Assignment has a locked date. Due date cannot be set outside of locked date range.'
          ),
          err: null,
          type: 'error',
        })
        return
      }
    }

    if (event.midnightFudged) {
      event.start = fcUtil.addMinuteDelta(event.originalStart, minuteDelta)
    }

    // isDueAtMidnight() will read cached midnightFudged property
    if (event.eventType === 'assignment' && event.isDueAtMidnight() && minuteDelta === 0) {
      event.start.minutes(59)
    }

    // set event as an all day event if allDay
    if (event.eventType === 'calendar_event' && allDay) {
      event.allDay = true
    }

    // if a short event gets dragged, we don't want to change its duration

    if (event.endDate() && event.end) {
      const originalDuration = event.endDate() - event.startDate()
      event.end = fcUtil.clone(event.start).add(originalDuration, 'milliseconds')
    }

    event.saveDates(null, revertFunc)
    return true
  }

  eventResize = (event, delta, revertFunc, _jsEvent, _ui, _view) => {
    return event.saveDates(null, revertFunc)
  }

  activeContexts() {
    const allowedContexts =
      userSettings.get('checked_calendar_codes') || _.pluck(this.contexts, 'asset_string')
    return _.filter(this.contexts, c => _.includes(allowedContexts, c.asset_string))
  }

  addEventClick = (event, _jsEvent, _view) => {
    if (this.displayAppointmentEvents) {
      // Don't allow new event creation while in scheduler mode
      return
    }

    if (!this.hasValidContexts()) {
      // Don't create the event if there are no active contexts
      return
    }

    // create a new dummy event
    event = commonEventFactory(null, this.activeContexts())
    event.date = this.getCurrentDate()
    return new EditEventDetailsDialog(event, this.useScheduler).show()
  }

  eventClick = (event, jsEvent, _view) => {
    const $event = $(jsEvent.currentTarget)
    if (!$event.hasClass('event_pending')) {
      if (event.can_change_context) {
        event.allPossibleContexts = this.activeContexts()
      }
      const detailsDialog = new ShowEventDetailsDialog(event, this.dataSource)
      $event.data('showEventDetailsDialog', detailsDialog)
      return detailsDialog.show(jsEvent)
    }
  }

  dayClick = (date, _jsEvent, _view) => {
    if (this.displayAppointmentEvents) {
      // Don't allow new event creation while in scheduler mode
      return
    }

    if (!this.hasValidContexts()) {
      // Don't create the event if there are no active contexts
      return
    }

    // create a new dummy event
    const event = commonEventFactory(null, this.activeContexts())
    event.date = date
    event.allDay = !date.hasTime()
    return new EditEventDetailsDialog(event, this.useScheduler).show()
  }

  hasValidContexts = () => {
    const activeCtxs = this.activeContexts()
    if (activeCtxs.length === 0) {
      const alertContainer = $('.flashalert-message')
      if (alertContainer.length === 0) {
        showFlashAlert({
          message: I18n.t('You must select at least one calendar to create an event.'),
<<<<<<< HEAD
          type: 'info'
=======
          type: 'info',
>>>>>>> bb7bdd27
        })
      }
      return false
    }
    return true
  }

  updateFragment(opts) {
    const replaceState = !!opts.replaceState
    opts = _.omit(opts, 'replaceState')
    const data = this.dataFromDocumentHash()
    let changed = false
    for (const k in opts) {
      const v = opts[k]
      if (data[k] !== v) changed = true
      if (v) {
        data[k] = v
      } else {
        delete data[k]
      }
    }
    if (changed) {
      const fragment = '#' + $.param(data, this)
      if (replaceState || window.location.hash === '') {
        return window.history.replaceState(null, '', fragment)
      } else {
        return (window.location.href = fragment)
      }
    }
  }

  viewRender = view => {
    this.setDateTitle(view.title)
    this.drawNowLine()
  }

  enableExternalDrags = eventEl => {
    return $(eventEl).draggable({
      zIndex: 999,
      revert: true,
      revertDuration: 0,
      refreshPositions: true,
      addClasses: false,
      appendTo: 'calendar-drag-and-drop-container',
      // clone doesn't seem to work :(
      helper: 'clone',
    })
  }

  isSameWeek(date1, date2) {
    const week1 = fcUtil.clone(date1).weekday(0).stripTime()
    const week2 = fcUtil.clone(date2).weekday(0).stripTime()
    return +week1 === +week2
  }

  drawNowLine = () => {
    if (this.currentView !== 'week') {
      return
    }

    if (!this.$nowLine) {
      this.$nowLine = $('<div />', {class: 'calendar-nowline'})
    }
    $('.fc-slats').append(this.$nowLine)

    const now = fcUtil.now()
    const midnight = fcUtil.now()
    midnight.hours(0)
    midnight.minutes(0)
    midnight.seconds(0)
    const seconds = moment.duration(now.diff(midnight)).asSeconds()
    this.$nowLine.toggle(this.isSameWeek(this.getCurrentDate(), now))

    this.$nowLine.css('width', $('.fc-body .fc-widget-content:first').css('width'))
    const secondHeight =
      (($('.fc-time-grid .fc-slats').css('height') || '').replace('px', '') || 0) / 24 / 60 / 60
    this.$nowLine.css('top', `${seconds * secondHeight}px`)
  }

  setDateTitle = title => {
    this.header.setHeaderText(title)
    return this.schedulerNavigator.setTitle(title)
  }

  // event triggered by items being dropped from outside the calendar
  drop = (date, jsEvent, ui) => {
    const eventId = $(ui.helper).data('event-id')
    const event = $(`[data-event-id=${eventId}]`).data('calendarEvent')
    if (!event) {
      return
    }
    event.start = date
    event.addClass('event_pending')
    const revertFunc = () => console.log('could not save date on undated event')

    if (!this._eventDrop(event, 0, false, revertFunc)) {
      return
    }
    return this.calendar.fullCalendar('renderEvent', event)
  }

  // callback from minicalendar telling us an event from here was dragged there
  dropOnMiniCalendar(date, _allDay, _jsEvent, _ui) {
    const event = this.lastEventDragged
    if (!event) {
      return
    }
    const originalStart = fcUtil.clone(event.start)
    const originalEnd = fcUtil.clone(event.end)
    this.copyYMD(event.start, date)
    this.copyYMD(event.end, date)
    // avoid DST shifts by coercing the minute delta to a whole number of days (it always is for minical drop events)
    return this._eventDrop(
      event,
      Math.round(moment.duration(event.start.diff(originalStart)).asDays()) * 60 * 24,
      false,
      () => {
        event.start = originalStart
        event.end = originalEnd
        return this.updateEvent(event)
      }
    )
  }

  copyYMD(target, source) {
    if (!target) {
      return
    }
    target.year(source.year())
    target.month(source.month())
    return target.date(source.date())
  }

  // DOM callbacks

  fragmentChange = (_event, _hash) => {
    const data = this.dataFromDocumentHash()
    if ($.isEmptyObject(data)) {
      return
    }

    if (data.view_name !== this.currentView) {
      this.loadView(data.view_name)
    }

    return this.gotoDate(this.getCurrentDate())
  }

  reloadClick = event => {
    if (event != null) {
      event.preventDefault()
    }
    if (this.activeAjax === 0) {
      this.dataSource.clearCache()
      return this.calendar.fullCalendar('refetchEvents')
    }
  }

  // Subscriptions

  updateEvent = event => {
    // fullcalendar.js expects the argument to updateEvent to be an instance
    // of the event that it's manipulated into having _start and _end fields.
    // the event passed in here isn't necessarily one of those, but may be our
    // own management of the event instead. in lieu of figuring out how to get
    // the right copy of the event here, the one we have is good enough as
    // long as we put the expected fields in place
    if (event._start == null) {
      event._start = fcUtil.clone(event.start)
    }
    if (event._end == null) {
      event._end = event.end ? fcUtil.clone(event.end) : null
    }
    return this.calendar.fullCalendar('updateEvent', event)
  }

  eventDeleting = event => {
    event.addClass('event_pending')
    return this.updateEvent(event)
  }

  // given the event selected by the user, and which
  // events in the series are being deleted (one, following, all)
  // find them all and handle it
  eventsDeletingFromSeries = ({selectedEvent, which}) => {
    const seriesId = selectedEvent.calendarEvent.series_uuid
    const eventSeries = this.calendar
      .fullCalendar('getEventCache')
      .filter(c => c.eventType === 'calendar_event' && c.calendarEvent.series_uuid === seriesId)

    let candidateEvents
    switch (which) {
      case 'one':
        candidateEvents = [selectedEvent]
        break
      case 'following':
        candidateEvents = eventSeries
          .sort((a, b) => a.calendarEvent.start_at.localeCompare(b.calendarEvent.start_at, 'en'))
          .filter(e => e.calendarEvent.start_at >= selectedEvent.calendarEvent.start_at)
        break
      case 'all':
        candidateEvents = eventSeries
        break
    }
    candidateEvents.forEach(e => {
      $.publish('CommonEvent/eventDeleting', e)
    })
  }

  eventDeleted = event => {
    if (event.isAppointmentGroupEvent() && event.calendarEvent.parent_event_id) {
      this.handleUnreserve(event)
    }
    return this.calendar.fullCalendar('removeEvents', event.id)
  }

  // given the response from the delete api,
  // which is an array of calendar event objects,
  // remove the corresponding events from the calendar
  eventsDeletedFromSeries = ({deletedEvents}) => {
    const eventIds = deletedEvents.map(e => e.id)
    const eventsInContext = this.dataSource.cache.contexts[deletedEvents[0].context_code].events
    const deletedEventsFromSeries = []
    Object.keys(eventsInContext).forEach(key => {
      const e = eventsInContext[key]
      if (eventIds.includes(e.object.id)) {
        deletedEventsFromSeries.push(e)
      }
    })

    deletedEventsFromSeries.forEach(e => $.publish('CommonEvent/eventDeleted', e))
  }

  // when an appointment event was deleted, clear the reserved flag and increment the available slot count on the parent
  handleUnreserve = event => {
    const parentEvent = this.dataSource.eventWithId(
      `calendar_event_${event.calendarEvent.parent_event_id}`
    )
    if (parentEvent) {
      parentEvent.calendarEvent.reserved = false
      parentEvent.calendarEvent.available_slots += 1
      // remove the unreserved event from the parent's children.
      parentEvent.calendarEvent.child_events = parentEvent.calendarEvent.child_events.filter(
        obj => obj.id !== event.calendarEvent.id
      )
      // need to update the appointmentGroupEventStatus to make sure it
      // correctly displays the new status in the calendar.
      parentEvent.appointmentGroupEventStatus = parentEvent.calculateAppointmentGroupEventStatus()
      this.dataSource.removeCachedReservation(event.calendarEvent)

      return this.refetchEvents()
    }
  }

  eventSaving = event => {
    if (!event.start) {
      return
    } // undated events can't be rendered
    event.addClass('event_pending')
    if (event.isNewEvent()) {
      return this.calendar.fullCalendar('renderEvent', event)
    } else {
      return this.updateEvent(event)
    }
  }

  eventSaved = event => {
    event.removeClass('event_pending')

    // If we just saved a new event then the id field has changed from what it
    // was in eventSaving. So we need to clear out the old _id that
    // fullcalendar stores for itself because the id has changed.
    // This is another reason to do a refetchEvents instead of just an update.
    delete event._id
    this.calendar.fullCalendar('refetchEvents')
    if (event && event.object && event.object.duplicates && event.object.duplicates.length > 0)
      this.reloadClick()
    // We'd like to just add the event to the calendar rather than fetching,
    // but the save may be as a result of moving an event from being undated
    // to dated, and in that case we don't know whether to just update it or
    // add it. Some new state would need to be kept to track that.
    this.closeEventPopups()
  }

  eventSaveFailed = event => {
    event.removeClass('event_pending')
    if (event.isNewEvent()) {
      return this.calendar.fullCalendar('removeEvents', event.id)
    } else {
      return this.updateEvent(event)
    }
  }

  // When an assignment event is updated, update its related overrides.
  updateOverrides = event => {
    _.each(this.dataSource.cache.contexts[event.contextCode()].events, (override, key) => {
      if (key.match(/override/) && event.assignment.id === override.assignment.id) {
        override.updateAssignmentTitle(event.title)
      }
    })
  }

  visibleContextListChanged = newList => {
    this.visibleContextList = newList
    if (this.currentView === 'agenda') {
      this.loadAgendaView()
    }
    return this.calendar.fullCalendar('refetchEvents')
  }

  ajaxStarted = () => {
    this.activeAjax += 1
    return this.header.animateLoading(true)
  }

  ajaxEnded = () => {
    this.activeAjax -= 1
    return this.header.animateLoading(this.activeAjax > 0)
  }

  refetchEvents = () => {
    return this.calendar.fullCalendar('refetchEvents')
  }

  // Methods

  // expects a fudged Moment object (use fcUtil
  // before calling if you must coerce)
  gotoDate = date => {
    this.calendar.fullCalendar('gotoDate', date)
    if (this.currentView === 'agenda') {
      this.agendaViewFetch(date)
    }
    this.setCurrentDate(date)
    this.drawNowLine()
  }

  navigateDate = d => {
    const date = fcUtil.wrap(d)
    this.gotoDate(date)
  }

  handleArrow(type) {
    let start
    this.calendar.fullCalendar(type)
    const calendarDate = this.calendar.fullCalendar('getDate')
    const now = fcUtil.now()
    if (this.currentView === 'month') {
      if (calendarDate.month() === now.month() && calendarDate.year() === now.year()) {
        start = now
      } else {
        start = fcUtil.clone(calendarDate)
        start.date(1)
      }
    } else if (this.isSameWeek(calendarDate, now)) {
      start = now
    } else {
      start = fcUtil.clone(calendarDate)
      start.date(start.date() - start.weekday())
    }

    this.setCurrentDate(start)
    this.drawNowLine()
  }

  // this expects a fudged moment object
  // use fcUtil to coerce if needed
  setCurrentDate(date) {
    this.updateFragment({
      view_start: date.format('YYYY-MM-DD'),
      replaceState: true,
    })

    $.publish('Calendar/currentDate', date)
  }

  getCurrentDate() {
    const data = this.dataFromDocumentHash()
    if (data.view_start) {
      return fcUtil.wrap(data.view_start)
    } else {
      return fcUtil.now()
    }
  }

  setCurrentView(view) {
    this.updateFragment({
      view_name: view,
      replaceState: !_.has(this.dataFromDocumentHash(), 'view_name'),
    }) // use replaceState if view_name wasn't set before

    this.currentView = view
    if (view !== 'scheduler') {
      return userSettings.set('calendar_view', view)
    }
  }

  getCurrentView() {
    let data
    if (this.currentView) {
      return this.currentView
    } else if ((data = this.dataFromDocumentHash()) && data.view_name) {
      return data.view_name
    } else if (
      userSettings.get('calendar_view') &&
      userSettings.get('calendar_view') !== 'scheduler'
    ) {
      return userSettings.get('calendar_view')
    } else {
      return 'month'
    }
  }

  loadView = view => {
    if (view === this.currentView) {
      return
    }
    this.setCurrentView(view)

    $('.agenda-wrapper').removeClass('active')
    this.header.showNavigator()
    this.header.showPrevNext()
    this.header.hideAgendaRecommendation()

    this.updateFragment({appointment_group_id: null})
    this.agenda.viewingGroup = null

    if (view !== 'agenda') {
      // rerender title so agenda title doesnt stay
      const viewObj = this.calendar.fullCalendar('getView')
      this.viewRender(viewObj)

      this.displayAppointmentEvents = null
      this.header.showAgendaRecommendation()
      this.calendar.show()
      this.schedulerNavigator.hide()
      this.calendar.fullCalendar('refetchEvents')
      this.calendar.fullCalendar('changeView', view === 'week' ? 'agendaWeek' : 'month')
      this.calendar.fullCalendar('render')
      // HACK: events often start out in the wrong place when the calendar view is initialized to the week view
      // and they snap into the right place after the window is resized.  so... pretend the window gets resized
      if (view === 'week') {
        setTimeout(() => {
          $(window).trigger('resize')
        }, 200)
      }
    } else {
      this.calendar.hide()
      this.header.hidePrevNext()
    }
  }

  loadAgendaView() {
    const date = this.getCurrentDate()
    this.agendaViewFetch(date)
  }

  hideAgendaView() {
    return this.agenda.hide()
  }

  formatDate(date, format) {
    return tz.format(fcUtil.unwrap(date), format)
  }

  agendaViewFetch(start) {
    this.setDateTitle(this.formatDate(start, 'date.formats.medium'))
    return $.when(this.hasAppointmentGroups).then(() =>
      this.agenda.fetch(this.visibleContextList.concat(this.findAppointmentModeGroups()), start)
    )
  }

  renderDateRange = (start, end) => {
    this.agendaStart = fcUtil.unwrap(start)
    this.agendaEnd = fcUtil.unwrap(end)
    this.setDateTitle(
      `${this.formatDate(start, 'date.formats.medium')} – ${this.formatDate(
        end,
        'date.formats.medium'
      )}`
    )
    // for "load more" with voiceover, we want the alert to happen later so
    // the focus change doesn't interrupt it.
    window.setTimeout(() => {
      $.screenReaderFlashMessage(
        I18n.t('agenda_view_displaying_start_end', 'Now displaying %{start} through %{end}', {
          start: this.formatDate(start, 'date.formats.long'),
          end: this.formatDate(end, 'date.formats.long'),
        })
      )
    }, 500)
  }

  showSchedulerSingle(group) {
    this.agenda.viewingGroup = group
    this.loadAgendaView()
    return this.header.showDoneButton()
  }

  schedulerSingleDoneClick = () => {
    this.agenda.viewingGroup = null
    this.header.showSchedulerTitle()
    return this.schedulerNavigator.hide()
  }

  syncNewContexts = additionalContexts => {
    if (additionalContexts?.length > 0) {
      additionalContexts.forEach(additionalContext => {
        const context = this.contexts.find(c => c.asset_string === additionalContext.asset_string)
        if (!context) {
          this.contexts.push(additionalContext)
          this.contextCodes.push(additionalContext.asset_string)
        }
      })
      this.colorizeContexts()
    }
  }

  colorizeContexts = () => {
    // Get any custom colors that have been set
    $.getJSON(`/api/v1/users/${this.options.userId}/colors/`, data => {
      const customColors = data.custom_colors
      const colors = colorSlicer.getColors(this.contextCodes.length, 275)
      const newCustomColors = {}
      const html = this.contextCodes
        .map((contextCode, index) => {
          // Use a custom color if found.
          let color
          if (customColors[contextCode]) {
            color = customColors[contextCode]
          } else {
            color = colors[index]
            newCustomColors[contextCode] = color
          }

          color = htmlEscape(color)
          contextCode = htmlEscape(contextCode)
          return `
            .group_${contextCode},
            .group_${contextCode}:hover,
            .group_${contextCode}:focus{
              color: ${color};
              border-color: ${color};
              background-color: ${color};
            }
          `
        })
        .join('')

      ContextColorer.persistContextColors(newCustomColors, this.options.userId)

      $styleContainer.html(`<style>${html}</style>`)
    })
  }

  dataFromDocumentHash = () => {
    let data = {}
    try {
      const fragment = window.location.hash.substring(1)
      if (fragment.indexOf('=') !== -1) {
        data = deparam(window.location.hash.substring(1)) || {}
      } else {
        // legacy
        data = $.parseJSON($.decodeFromHex(window.location.hash.substring(1))) || {}
      }
    } catch (e) {
      data = {}
    }
    return data
  }

  onSchedulerStateChange = () => {
    const newState = this.schedulerStore.getState()
    const changed = this.schedulerState.inFindAppointmentMode !== newState.inFindAppointmentMode
    this.schedulerState = newState
    if (changed) {
      this.refetchEvents()
      if (this.schedulerState.inFindAppointmentMode) {
        this.findNextAppointment()
        this.ensureCourseVisible(this.schedulerState.selectedCourse)
      }
      if (this.currentView === 'agenda') {
        return this.loadAgendaView()
      }
    }
  }

  findAppointmentModeGroups = () => {
    if (this.schedulerState.inFindAppointmentMode && this.schedulerState.selectedCourse) {
      return (
        this.reservable_appointment_groups[this.schedulerState.selectedCourse.asset_string] || []
      )
    } else {
      return []
    }
  }

  ensureCourseVisible(course) {
    $.publish('Calendar/ensureCourseVisible', course.asset_string)
  }

  visibleDateRange = () => {
    const range = {}
    if (this.currentView === 'agenda') {
      range.start = this.agendaStart
      range.end = this.agendaEnd
    } else {
      const view = this.calendar.fullCalendar('getView')
      range.start = fcUtil.unwrap(view.intervalStart)
      range.end = fcUtil.unwrap(view.intervalEnd)
    }
    return range
  }

  findNextAppointment = () => {
    // determine whether any reservable appointment slots are visible
    const range = this.visibleDateRange()
    // FIXME attempted optimization, except these events aren't in the cache yet;
    // if we want to do this, it needs to happen after @refetchEvents completes (asynchronously)
    // which may actually make the UI less responsive
    // courseEvents = @dataSource.getEventsFromCacheForContext range.start, range.end, @schedulerState.selectedCourse.asset_string
    // return if _.some courseEvents, (event) ->
    //    event.isAppointmentGroupEvent() && event.calendarEvent.reserve_url &&
    //    !event.calendarEvent.reserved && event.calendarEvent.available_slots > 0

    // find the next reservable appointment and report its date
    const group_ids = _.map(this.findAppointmentModeGroups(), asset_string =>
      _.last(asset_string.split('_'))
    )
    if (!(group_ids.length > 0)) return

    return $.getJSON(
      `/api/v1/appointment_groups/next_appointment?${$.param({appointment_group_ids: group_ids})}`,
      data => {
        if (data.length > 0) {
          const nextDate = Date.parse(data[0].start_at)
          if (nextDate < range.start || nextDate >= range.end) {
            // fixme link
            $.flashMessage(
              I18n.t('The next available appointment in this course is on *%{date}*', {
                wrappers: [
                  `<a href='#' class='gotoDate_link' data-date='${nextDate.toISOString()}'>$1</a>`,
                ],
                date: tz.format(nextDate, 'date.formats.long'),
              }),
              30000
            )
          }
        } else {
          $.flashWarning(I18n.t('There are no available signups for this course.'))
        }
      }
    )
  }
}<|MERGE_RESOLUTION|>--- conflicted
+++ resolved
@@ -621,11 +621,7 @@
       if (alertContainer.length === 0) {
         showFlashAlert({
           message: I18n.t('You must select at least one calendar to create an event.'),
-<<<<<<< HEAD
-          type: 'info'
-=======
           type: 'info',
->>>>>>> bb7bdd27
         })
       }
       return false
