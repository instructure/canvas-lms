/*
 * Copyright (C) 2012 - present Instructure, Inc.
 *
 * This file is part of Canvas.
 *
 * Canvas is free software: you can redistribute it and/or modify it under
 * the terms of the GNU Affero General Public License as published by the Free
 * Software Foundation, version 3 of the License.
 *
 * Canvas is distributed in the hope that it will be useful, but WITHOUT ANY
 * WARRANTY; without even the implied warranty of MERCHANTABILITY or FITNESS FOR
 * A PARTICULAR PURPOSE. See the GNU Affero General Public License for more
 * details.
 *
 * You should have received a copy of the GNU Affero General Public License along
 * with this program. If not, see <http://www.gnu.org/licenses/>.
 */

// TODO
//  * Make assignments (due date) events non-resizable. Having an end date on them doesn't
//    make sense.

import {useScope as useI18nScope} from '@canvas/i18n'
import $ from 'jquery'
import {map, defaults, filter, omit, each, has, last, includes} from 'lodash'
import * as tz from '@canvas/datetime'
import {encodeQueryString} from '@canvas/query-string-encoding'
import moment from 'moment'
import {showFlashAlert} from '@canvas/alerts/react/FlashAlert'
import decodeFromHex from '@canvas/util/decodeFromHex'
import withinMomentDates from '../momentDateHelper'
import fcUtil from '@canvas/calendar/jquery/fcUtil'
import userSettings from '@canvas/user-settings'
import colorSlicer from 'color-slicer'
import calendarAppTemplate from '../jst/calendarApp.handlebars'
import commonEventFactory from '@canvas/calendar/jquery/CommonEvent/index'
import ShowEventDetailsDialog from './ShowEventDetailsDialog'
import EditEventDetailsDialog from './EditEventDetailsDialog'
import AgendaView from '../backbone/views/AgendaView'
import calendarDefaults from '../CalendarDefaults'
import ContextColorer from '@canvas/util/contextColorer'
import deparam from 'deparam'
import htmlEscape from '@instructure/html-escape'
import calendarEventFilter from '../CalendarEventFilter'
import schedulerActions from '../react/scheduler/actions'
import 'fullcalendar'
// import '../ext/patches-to-fullcalendar'
import '@canvas/jquery/jquery.instructure_misc_helpers'
import '@canvas/jquery/jquery.instructure_misc_plugins'
import 'jquery-tinypubsub'
import 'jqueryui/button'
import 'jqueryui/tooltip'

const I18n = useI18nScope('calendar')

// we use a <div> (with a <style> inside it) because you cant set .innerHTML directly on a
// <style> node in ie8
const $styleContainer = $('<div id="calendar_color_style_overrides" />').appendTo('body')

function isSomethingFullscreen(document) {
  // safari requires webkit prefix
  return !!document.fullscreenElement || !!document.webkitFullscreenElement
}
export default class Calendar {
  constructor(selector, contexts, manageContexts, dataSource, options) {
    this.contexts = contexts
    this.manageContexts = manageContexts
    this.dataSource = dataSource
    this.options = options
    this.contextCodes = (this.contexts || []).map(context => context.asset_string)
    this.visibleContextList = []
    // Display appointment slots for the specified appointment group
    this.displayAppointmentEvents = null
    this.activateEvent = this.options && this.options.activateEvent

    this.prevWindowHeight = window.innerHeight
    this.prevWindowWidth = window.innerWidth
    this.somethingIsFullscreen = isSomethingFullscreen(document)

    this.activeAjax = 0

    this.subscribeToEvents()
    this.header = this.options.header
    this.schedulerState = {}
    this.useScheduler = !!this.options.schedulerStore
    if (this.options.schedulerStore) {
      this.schedulerStore = this.options.schedulerStore
      this.schedulerState = this.schedulerStore.getState()
      this.schedulerStore.subscribe(this.onSchedulerStateChange)
    }

    this.el = $(selector).html(calendarAppTemplate())

    this.agenda = new AgendaView({
      el: $('.agenda-wrapper'),
      dataSource: this.dataSource,
      calendar: this,
      contextObjects: this.contexts,
    })

    const fullCalendarParams = this.initializeFullCalendarParams()

    const data = this.dataFromDocumentHash()
    if (!data.view_start && this.options && this.options.viewStart) {
      data.view_start = this.options.viewStart
      this.updateFragment(data, {replaceState: true})
    }

    fullCalendarParams.defaultDate = this.getCurrentDate()

    this.calendar = this.el.find('div.calendar').fullCalendar(fullCalendarParams)

    if (data.show && data.show !== '') {
      this.visibleContextList = data.show.split(',')
      for (let i = 0; i < this.visibleContextList.length; i++) {
        const visibleContext = this.visibleContextList[i]
        this.visibleContextList[i] = visibleContext.replace(/^group_(.*_.*)/, '$1')
      }
    }

    $(document).fragmentChange(this.fragmentChange)

    this.colorizeContexts()

    this.reservable_appointment_groups = {}
    this.hasAppointmentGroups = $.Deferred()
    if (this.options.showScheduler) {
      // Pre-load the appointment group list, for the badge
      this.dataSource.getAppointmentGroups(false, appointmentGroupsData => {
        let required = 0
        appointmentGroupsData.forEach(group => {
          if (group.requiring_action) {
            required += 1
          }
          group.context_codes.forEach(context_code => {
            if (!this.reservable_appointment_groups[context_code]) {
              this.reservable_appointment_groups[context_code] = []
            }
            this.reservable_appointment_groups[context_code].push(`appointment_group_${group.id}`)
          })
        })
        this.header.setSchedulerBadgeCount(required)
        if (this.options.onLoadAppointmentGroups) {
          this.options.onLoadAppointmentGroups(this.reservable_appointment_groups)
        }
        return this.hasAppointmentGroups.resolve()
      })
    } else {
      this.hasAppointmentGroups.resolve()
    }

    this.connectHeaderEvents()
    this.connectAgendaEvents()
    $('#flash_message_holder').on('click', '.gotoDate_link', event =>
      this.gotoDate(fcUtil.wrap($(event.target).data('date')))
    )

    this.header.selectView(this.getCurrentView())

    // enter find-appointment mode via sign-up-for-things notification URL
    if (data.find_appointment && this.schedulerStore) {
      const course = ENV.CALENDAR.CONTEXTS.filter(
        context => context.asset_string === data.find_appointment
      )
      if (course.length) {
        this.schedulerStore.dispatch(schedulerActions.actions.setCourse(course[0]))
        this.schedulerStore.dispatch(schedulerActions.actions.setFindAppointmentMode(true))
      }
    }

    window.setInterval(this.drawNowLine, 1000 * 60)
  }

  subscribeToEvents() {
    $.subscribe({
      'CommonEvent/eventDeleting': this.eventDeleting,
      'CommonEvent/eventsDeletingFromSeries': this.eventsDeletingFromSeries,
      'CommonEvent/eventDeleted': this.eventDeleted,
      'CommonEvent/eventsDeletedFromSeries': this.eventsDeletedFromSeries,
      'CommonEvent/eventsUpdatedFromSeries': this.eventsUpdatedFromSeries,
      'CommonEvent/eventSaving': this.eventSaving,
      'CommonEvent/eventsSavingFromSeries': this.eventsSavingFromSeries,
      'CommonEvent/eventSaved': this.eventSaved,
      'CommonEvent/eventsSavedFromSeries': this.eventsSavedFromSeries,
      'CommonEvent/eventSaveFailed': this.eventSaveFailed,
      'CommonEvent/eventsSavedFromSeriesFailed': this.eventsSavedFromSeriesFailed,
      'Calendar/visibleContextListChanged': this.visibleContextListChanged,
      'EventDataSource/ajaxStarted': this.ajaxStarted,
      'EventDataSource/ajaxEnded': this.ajaxEnded,
      'Calendar/refetchEvents': this.refetchEvents,
      'CommonEvent/assignmentSaved': this.updateOverrides,
      'Calendar/colorizeContexts': this.colorizeContexts,
    })
  }

  connectHeaderEvents() {
    this.header.on('navigatePrev', () => this.handleArrow('prev'))
    this.header.on('navigateToday', this.today)
    this.header.on('navigateNext', () => this.handleArrow('next'))
    this.header.on('navigateDate', this.navigateDate)
    this.header.on('week', () => this.loadView('week'))
    this.header.on('month', () => this.loadView('month'))
    this.header.on('agenda', () => this.loadView('agenda'))
    this.header.on('createNewEvent', this.addEventClick)
    this.header.on('refreshCalendar', this.reloadClick)
  }

  connectAgendaEvents() {
    this.agenda.on('agendaDateRange', this.renderDateRange)
  }

  initializeFullCalendarParams() {
    return defaults(
      {
        header: false,
        editable: true,
        buttonText: {
          today: I18n.t('today', 'Today'),
        },
        defaultTimedEventDuration: '01:00:00',
        slotDuration: '00:30:00',
        scrollTime: '07:00:00',
        droppable: true,
        dropAccept: '.undated_event',
        events: this.getEvents,
        eventRender: this.eventRender,
        eventAfterRender: this.eventAfterRender,
        eventDragStart: this.eventDragStart,
        eventDrop: this.eventDrop,
        eventClick: this.eventClick,
        eventTimeFormat: this.eventTimeFormat(),
        eventResize: this.eventResize,
        eventResizeStart: this.eventResizeStart,
        dayClick: this.dayClick,
        addEventClick: this.addEventClick,
        viewRender: this.viewRender,
        windowResize: this.windowResize,
        drop: this.drop,
        // on mobile phones tell it to let the contentHeight be "auto"
        // so it doesn't force you to scroll up and down just to see all the
        // dates on the calendar
        [window.innerWidth < 450 && 'contentHeight']: 'auto',

        dragRevertDuration: 0,
        dragAppendTo: {month: '#calendar-drag-and-drop-container'},
        dragZIndex: {month: 350},
        dragCursorAt: {month: {top: -5, left: -5}},
      },

      calendarDefaults
    )
  }

  // This is used to set a custom time format for regions who use 24 hours time.
  // We return null in the non 24 time case so that we can allow the fullcallendar npm package
  // to set whatever time format calendar events should be
  eventTimeFormat() {
    return I18n.lookup('time.formats.tiny_on_the_hour') === '%k:%M' ? 'HH:mm' : null
  }

  today = () => {
    return this.gotoDate(fcUtil.now())
  }

  // FullCalendar callbacks
  getEvents = (start, end, timezone, donecb, datacb) => {
    this.gettingEvents = true
    const contexts = this.visibleContextList.concat(this.findAppointmentModeGroups())

    const _donecb = events => {
      if (this.displayAppointmentEvents) {
        return this.dataSource.getEventsForAppointmentGroup(
          this.displayAppointmentEvents,
          aEvents => {
            // Make sure any events in the current appointment group get marked -
            // order is important here, as some events in aEvents may also appear in
            // events. So clear events first, then mark aEvents. Our de-duping algorithm
            // will keep the duplicates at the end of the list first.
            events.forEach(event => event.removeClass('current-appointment-group'))
            aEvents.forEach(event => event.addClass('current-appointment-group'))
            this.gettingEvents = false
            donecb(
              calendarEventFilter(
                this.displayAppointmentEvents,
                events.concat(aEvents),
                this.schedulerState
              )
            )
          }
        )
      } else {
        this.gettingEvents = false
        if (datacb) {
          donecb([])
        } else {
          donecb(calendarEventFilter(this.displayAppointmentEvents, events, this.schedulerState))
        }
      }
    }

    let _datacb
    if (datacb)
      _datacb = events =>
        datacb(calendarEventFilter(this.displayAppointmentEvents, events, this.schedulerState))

    return this.dataSource.getEvents(start, end, contexts, _donecb, _datacb)
  }

  // Close all event details popup on the page and have them cleaned up.
  closeEventPopups() {
    // Close any open popup as it gets detached when rendered
    $('.event-details').each(function () {
      const existingDialog = $(this).data('showEventDetailsDialog')
      if (existingDialog) {
        existingDialog.close()
      }
    })
  }

  windowResize = _view => {
    // The below hack to call .trigger('resize') for the weekly view also triggers this event handler,
    // which causes the pop-up to close if it is already open by the time the resize callback is called.
    // That hack doesn't rely on this handler to run, so let's just make sure that the window size has
    // actually changed before doing anything.
    if (
      this.prevWindowHeight === window.innerHeight &&
      this.prevWindowWidth === window.innerWidth
    ) {
      return
    }

    this.prevWindowHeight = window.innerHeight
    this.prevWindowWidth = window.innerWidth

    if (
      (!this.somethingIsFullscreen && isSomethingFullscreen(document)) ||
      (this.somethingIsFullscreen && !isSomethingFullscreen(document))
    ) {
      // something just transitioned into or out of fullscreen.
      // don't close the event popup
      this.somethingIsFullscreen = isSomethingFullscreen(document)
      return
    }
    this.closeEventPopups()
    this.drawNowLine()
    if (_view.name === 'month') {
      // add a delay to wait until the calendar elements get resized
      setTimeout(() => {
        $.each($('.fc-event'), (i, e) => this.renderTooltipIfNeeded($(e)))
      }, 1000)
    }
  }

  eventRender = (event, element, _view) => {
    const $element = $(element)

    const startDate = event.startDate()
    const endDate = event.endDate()
    const timeString = (() => {
      if (!endDate || +startDate === +endDate || event.blackout_date) {
        startDate.locale(calendarDefaults.lang)
        return startDate.format('LT')
      } else {
        startDate.locale(calendarDefaults.lang)
        endDate.locale(calendarDefaults.lang)
        return $.fullCalendar.formatRange(startDate, endDate, 'LT')
      }
    })()

    const screenReaderTitleHint = event.eventType.match(/assignment/)
      ? I18n.t('Assignment Title:')
      : event.eventType === 'planner_note'
      ? I18n.t('To Do:')
      : I18n.t('Event Title:')

    let reservedText = ''
    if (event.isAppointmentGroupEvent()) {
      if (event.appointmentGroupEventStatus === I18n.t('Reserved')) {
        reservedText = `\n\n${I18n.t('Reserved By You')}`
      } else if (event.reservedUsers === '') {
        reservedText = `\n\n${I18n.t('Unreserved')}`
      } else {
        reservedText = `\n\n${I18n.t('Reserved By: ')} ${event.reservedUsers}`
      }
    }

    const newTitle =
      _view.name === 'month'
        ? $.trim(htmlEscape(element.find('.fc-title').text()))
        : $.trim(
            `${timeString}\n${$element.find('.fc-title').text()}\n\n${I18n.t(
              'Calendar:'
            )} ${htmlEscape(event.contextInfo.name)} ${htmlEscape(reservedText)}`
          )

    $element.attr('title', newTitle)
    $element
      .find('.fc-content')
      .prepend(
        $(
          `<span class='screenreader-only'>${htmlEscape(
            I18n.t('calendar_title', 'Calendar:')
          )} ${htmlEscape(event.contextInfo.name)}</span>`
        )
      )
    $element
      .find('.fc-title')
      .prepend($(`<span class='screenreader-only'>${htmlEscape(screenReaderTitleHint)} </span>`))
    $element.find('.fc-title').toggleClass('calendar__event--completed', event.isCompleted())
    element.find('.fc-content').prepend($('<i />', {class: `icon-${event.iconType()}`}))
    return true
  }

  eventAfterRender = (event, element, view) => {
    this.enableExternalDrags(element)
    if (event.isDueAtMidnight()) {
      // show the actual time instead of the midnight fudged time
      const time = element.find('.fc-time')
      let html = time.html()
      // the time element also contains the title for calendar events
      html = html && html.replace(/^\d+:\d+\w?/, event.startDate().format('h:mmt'))
      time.html(html)
      time.attr('data-start', event.startDate().format('h:mm'))
    }
    if (event.eventType.match(/assignment/) && view.name === 'agendaWeek') {
      element
        .height('') // this fixes it so it can wrap and not be forced onto 1 line
        .find('.ui-resizable-handle')
        .remove()
    }
    if (
      event.eventType.match(/assignment/) &&
      event.isDueStrictlyAtMidnight() &&
      view.name === 'month'
    ) {
      element.find('.fc-time').empty()
    }
    if (
      event.eventType === 'calendar_event' &&
      this.options &&
      this.options.activateEvent &&
      !this.gettingEvents &&
      event.id === `calendar_event_${this.options && this.options.activateEvent}`
    ) {
      this.options.activateEvent = null
      return this.eventClick(
        event,
        {
          // fake up the jsEvent
          currentTarget: element,
          pageX: element.offset().left + parseInt(element.width() / 2, 10),
        },
        view
      )
    }

    if (view.name === 'month') {
      this.renderTooltipIfNeeded(element)
    }
  }

  renderTooltipIfNeeded = element => {
    const availableWidth = element.find('.fc-content').width()
    const iconWidth = element.find('i').width()
    const timeWidth = element.find('.fc-time').width()
    const titleWidth = element.find('.fc-title').width()
    const requiredRowWidth = titleWidth + iconWidth + timeWidth
    if (requiredRowWidth > availableWidth) {
      element.tooltip({
        position: {my: 'center bottom', at: 'center top-10', collision: 'fit fit'},
        tooltipClass: 'center bottom vertical',
        show: {delay: 300},
      })
      element.data('title', element.attr('title'))
    } else if (element.data('ui-tooltip')) {
      element.tooltip('destroy')
      // sometimes unbinding the tooltip clears the title attribute of the element, let's add it back
      element.attr('title', element.data('title'))
    }
  }

  eventDragStart = (event, _jsEvent, _ui, _view) => {
    $('.fc-highlight-skeleton').remove()
    this.lastEventDragged = event
    this.closeEventPopups()
  }

  eventResizeStart = (_event, _jsEvent, _ui, _view) => {
    this.closeEventPopups()
  }

  // event triggered by items being dropped from within the calendar
  eventDrop = (event, delta, revertFunc, _jsEvent, _ui, _view) => {
    const minuteDelta = delta.asMinutes()
    return this._eventDrop(event, minuteDelta, event.allDay, revertFunc)
  }

  _eventDrop(event, minuteDelta, allDay, revertFunc) {
    let endDate, startDate
    if (this.currentView === 'week' && allDay && event.eventType === 'assignment') {
      revertFunc()
      return
    }

    if (
      event.eventType === 'assignment' &&
      (event.assignment.unlock_at || event.assignment.lock_at)
    ) {
      startDate = event.assignment.unlock_at && moment(event.assignment.unlock_at)
      endDate = event.assignment.lock_at && moment(event.assignment.lock_at)
      if (!withinMomentDates(event.start, startDate, endDate)) {
        revertFunc()
        showFlashAlert({
          message: I18n.t(
            'Assignment has a locked date. Due date cannot be set outside of locked date range.'
          ),
          err: null,
          type: 'error',
        })
        return
      }
    }

    if (event.midnightFudged) {
      event.start = fcUtil.addMinuteDelta(event.originalStart, minuteDelta)
    }

    // isDueAtMidnight() will read cached midnightFudged property
    if (event.eventType === 'assignment' && event.isDueAtMidnight() && minuteDelta === 0) {
      event.start.minutes(59)
    }

    // set event as an all day event if allDay
    if (event.eventType === 'calendar_event' && allDay) {
      event.allDay = true
    }

    // if a short event gets dragged, we don't want to change its duration

    if (event.endDate() && event.end) {
      const originalDuration = event.endDate() - event.startDate()
      event.end = fcUtil.clone(event.start).add(originalDuration, 'milliseconds')
    }

    event.saveDates(null, revertFunc)
    return true
  }

  eventResize = (event, delta, revertFunc, _jsEvent, _ui, _view) => {
    return event.saveDates(null, revertFunc)
  }

  activeContexts() {
    const allowedContexts =
      userSettings.get('checked_calendar_codes') || map(this.contexts, 'asset_string')
    return filter(this.contexts, c => includes(allowedContexts, c.asset_string))
  }

  addEventClick = (event, _jsEvent, _view) => {
    if (this.displayAppointmentEvents) {
      // Don't allow new event creation while in scheduler mode
      return
    }

    if (!this.hasValidContexts()) {
      // Don't create the event if there are no active contexts
      return
    }

    // create a new dummy event
    event = commonEventFactory(null, this.activeContexts())
    event.date = this.getCurrentDate()
    return new EditEventDetailsDialog(event, this.useScheduler).show()
  }

  eventClick = (event, jsEvent, _view) => {
    const $event = $(jsEvent.currentTarget)
    if (!$event.hasClass('event_pending')) {
      if (event.can_change_context) {
        event.allPossibleContexts = this.activeContexts()
      }
      const detailsDialog = new ShowEventDetailsDialog(event, this.dataSource)
      $event.data('showEventDetailsDialog', detailsDialog)
      return detailsDialog.show(jsEvent)
    }
  }

  dayClick = (date, _jsEvent, _view) => {
    if (this.displayAppointmentEvents) {
      // Don't allow new event creation while in scheduler mode
      return
    }

    if (!this.hasValidContexts()) {
      // Don't create the event if there are no active contexts
      return
    }

    // create a new dummy event
    const event = commonEventFactory(null, this.activeContexts())
    event.date = date
    event.allDay = !date.hasTime()
    return new EditEventDetailsDialog(event, this.useScheduler).show()
  }

  hasValidContexts = () => {
    const activeCtxs = this.activeContexts()
    if (activeCtxs.length === 0) {
      const alertContainer = $('.flashalert-message')
      if (alertContainer.length === 0) {
        showFlashAlert({
          message: I18n.t('You must select at least one calendar to create an event.'),
          type: 'info',
        })
      }
      return false
    }
    return true
  }

  updateFragment(opts) {
    const replaceState = !!opts.replaceState
    opts = omit(opts, 'replaceState')
    const data = this.dataFromDocumentHash()
    let changed = false
    for (const k in opts) {
      const v = opts[k]
      if (data[k] !== v) changed = true
      if (v) {
        data[k] = v
      } else {
        delete data[k]
      }
    }
    if (changed) {
      const fragment = '#' + encodeQueryString(data, this)
      if (replaceState || window.location.hash === '') {
        return window.history.replaceState(null, '', fragment)
      } else {
        return (window.location.href = fragment)
      }
    }
  }

  viewRender = view => {
    this.setDateTitle(view.title)
    this.drawNowLine()
  }

  enableExternalDrags = eventEl => {
    return $(eventEl).draggable({
      zIndex: 999,
      revert: true,
      revertDuration: 0,
      refreshPositions: true,
      addClasses: false,
      appendTo: 'calendar-drag-and-drop-container',
      // clone doesn't seem to work :(
      helper: 'clone',
    })
  }

  isSameWeek(date1, date2) {
    const week1 = fcUtil.clone(date1).weekday(0).stripTime()
    const week2 = fcUtil.clone(date2).weekday(0).stripTime()
    return +week1 === +week2
  }

  drawNowLine = () => {
    if (this.currentView !== 'week') {
      return
    }

    if (!this.$nowLine) {
      this.$nowLine = $('<div />', {class: 'calendar-nowline'})
    }
    $('.fc-slats').append(this.$nowLine)

    const now = fcUtil.now()
    const midnight = fcUtil.now()
    midnight.hours(0)
    midnight.minutes(0)
    midnight.seconds(0)
    const seconds = moment.duration(now.diff(midnight)).asSeconds()
    this.$nowLine.toggle(this.isSameWeek(this.getCurrentDate(), now))

    this.$nowLine.css('width', $('.fc-body .fc-widget-content:first').css('width'))
    const secondHeight =
      (($('.fc-time-grid .fc-slats').css('height') || '').replace('px', '') || 0) / 24 / 60 / 60
    this.$nowLine.css('top', `${seconds * secondHeight}px`)
  }

  setDateTitle = title => {
    return this.header.setHeaderText(title)
  }

  // event triggered by items being dropped from outside the calendar
  drop = (date, jsEvent, ui) => {
    const eventId = $(ui.helper).data('event-id')
    const event = $(`[data-event-id=${eventId}]`).data('calendarEvent')
    if (!event) {
      return
    }
    event.start = date
    event.addClass('event_pending')
    const revertFunc = () => console.log('could not save date on undated event') // eslint-disable-line no-console

    if (!this._eventDrop(event, 0, false, revertFunc)) {
      return
    }
    return this.calendar.fullCalendar('renderEvent', event)
  }

  // callback from minicalendar telling us an event from here was dragged there
  dropOnMiniCalendar(date, _allDay, _jsEvent, _ui) {
    const event = this.lastEventDragged
    if (!event) {
      return
    }
    const originalStart = fcUtil.clone(event.start)
    const originalEnd = fcUtil.clone(event.end)
    this.copyYMD(event.start, date)
    this.copyYMD(event.end, date)
    // avoid DST shifts by coercing the minute delta to a whole number of days (it always is for minical drop events)
    return this._eventDrop(
      event,
      Math.round(moment.duration(event.start.diff(originalStart)).asDays()) * 60 * 24,
      false,
      () => {
        event.start = originalStart
        event.end = originalEnd
        return this.updateEvent(event)
      }
    )
  }

  copyYMD(target, source) {
    if (!target) {
      return
    }
    target.year(source.year())
    target.month(source.month())
    return target.date(source.date())
  }

  // DOM callbacks

  fragmentChange = (_event, _hash) => {
    const data = this.dataFromDocumentHash()
    if ($.isEmptyObject(data)) {
      return
    }

    if (data.view_name !== this.currentView) {
      this.loadView(data.view_name)
    }

    return this.gotoDate(this.getCurrentDate())
  }

  reloadClick = event => {
    if (event != null) {
      event.preventDefault()
    }
    if (this.activeAjax === 0) {
      this.dataSource.clearCache()
      return this.calendar.fullCalendar('refetchEvents')
    }
  }

  // Subscriptions

  updateEvent = event => {
    // fullcalendar.js expects the argument to updateEvent to be an instance
    // of the event that it's manipulated into having _start and _end fields.
    // the event passed in here isn't necessarily one of those, but may be our
    // own management of the event instead. in lieu of figuring out how to get
    // the right copy of the event here, the one we have is good enough as
    // long as we put the expected fields in place
    if (event._start == null) {
      event._start = fcUtil.clone(event.start)
    }
    if (event._end == null) {
      event._end = event.end ? fcUtil.clone(event.end) : null
    }
    return this.calendar.fullCalendar('updateEvent', event)
  }

  filterEventsWithSeriesIdAndWhich = (selectedEvent, which) => {
    const seriesId = selectedEvent.calendarEvent.series_uuid
    const eventSeries = this.calendar
      .fullCalendar('clientEvents')
      .filter(c => c.eventType === 'calendar_event' && c.calendarEvent.series_uuid === seriesId)

    let candidateEvents
    switch (which) {
      case 'one':
        candidateEvents = [selectedEvent]
        break
      case 'following':
        candidateEvents = eventSeries
          .sort((a, b) => a.calendarEvent.start_at.localeCompare(b.calendarEvent.start_at, 'en'))
          .filter(e => e.calendarEvent.start_at >= selectedEvent.calendarEvent.start_at)
        break
      case 'all':
        candidateEvents = eventSeries
        break
    }
    return candidateEvents
  }

  eventDeleting = event => {
    event.addClass('event_pending')
    return this.updateEvent(event)
  }

  // given the event selected by the user, and which
  // events in the series are being deleted (one, following, all)
  // find them all and handle it
  eventsDeletingFromSeries = ({selectedEvent, which}) => {
    const candidateEvents = this.filterEventsWithSeriesIdAndWhich(selectedEvent, which)
    candidateEvents.forEach(e => {
      $.publish('CommonEvent/eventDeleting', e)
    })
  }

  eventDeleted = event => {
    if (event.isAppointmentGroupEvent() && event.calendarEvent.parent_event_id) {
      this.handleUnreserve(event)
    }
    return this.calendar.fullCalendar('removeEvents', event.id)
  }

  // given the response from the delete api,
  // which is an array of calendar event objects,
  // remove the corresponding events from the calendar
  eventsDeletedFromSeries = ({deletedEvents}) => {
    const eventIds = deletedEvents.map(e => e.id)
    const eventsInContext = this.dataSource.cache.contexts[deletedEvents[0].context_code].events
    const deletedEventsFromSeries = []
    Object.keys(eventsInContext).forEach(key => {
      const e = eventsInContext[key]
      if (eventIds.includes(e.object.id)) {
        deletedEventsFromSeries.push(e)
      }
    })

    deletedEventsFromSeries.forEach(e => $.publish('CommonEvent/eventDeleted', e))
  }

  // when an appointment event was deleted, clear the reserved flag and increment the available slot count on the parent
  handleUnreserve = event => {
    const parentEvent = this.dataSource.eventWithId(
      `calendar_event_${event.calendarEvent.parent_event_id}`
    )
    if (parentEvent) {
      parentEvent.calendarEvent.reserved = false
      parentEvent.calendarEvent.available_slots += 1
      // remove the unreserved event from the parent's children.
      parentEvent.calendarEvent.child_events = parentEvent.calendarEvent.child_events.filter(
        obj => obj.id !== event.calendarEvent.id
      )
      // need to update the appointmentGroupEventStatus to make sure it
      // correctly displays the new status in the calendar.
      parentEvent.appointmentGroupEventStatus = parentEvent.calculateAppointmentGroupEventStatus()
      this.dataSource.removeCachedReservation(event.calendarEvent)

      return this.refetchEvents()
    }
  }

  eventSaving = event => {
    if (!event.start) {
      return
    } // undated events can't be rendered
    event.addClass('event_pending')
    if (event.isNewEvent()) {
      return this.calendar.fullCalendar('renderEvent', event)
    } else {
      return this.updateEvent(event)
    }
  }

  eventsSavingFromSeries = ({selectedEvent, which}) => {
    const candidateEvents = this.filterEventsWithSeriesIdAndWhich(selectedEvent, which)
    candidateEvents.forEach(e => {
      // when changing one event in the calendar, its contextInfo gets changed
      // in CalendarEventDetailsForm when the user submits. When updating
      // events in a series we need to update the rest of the matching events
      // from the series
      if (which !== 'one' && e.id !== selectedEvent.id && e.can_change_context) {
        e.old_context_code = e.calendarEvent.context_code
        e.contextInfo = selectedEvent.contextInfo
      }

      $.publish('CommonEvent/eventSaving', e)
    })
  }

  eventSaved = event => {
    event.removeClass('event_pending')

    // If we just saved a new event then the id field has changed from what it
    // was in eventSaving. So we need to clear out the old _id that
    // fullcalendar stores for itself because the id has changed.
    // This is another reason to do a refetchEvents instead of just an update.
    delete event._id
    // If is array means that it returned an array of event series, so we apply
    // the same approach when update/delete series
    if (Array.isArray(event.calendarEvent)) {
      this.dataSource.clearCache()
    }
    this.calendar.fullCalendar('refetchEvents')
    if (event && event.object && event.object.duplicates && event.object.duplicates.length > 0)
      this.reloadClick()
    // We'd like to just add the event to the calendar rather than fetching,
    // but the save may be as a result of moving an event from being undated
    // to dated, and in that case we don't know whether to just update it or
    // add it. Some new state would need to be kept to track that.
    this.closeEventPopups()
  }

  eventsSavedFromSeries = ({seriesEvents}) => {
    // do what eventSaved does
    seriesEvents.forEach(event => {
      event.removeClass('event_pending')
      delete event._id
    })
    this.closeEventPopups()
  }

  eventSaveFailed = event => {
    event.removeClass('event_pending')
    if (event.isNewEvent()) {
      return this.calendar.fullCalendar('removeEvents', event.id)
    } else {
      return this.updateEvent(event)
    }
  }

  eventsSavedFromSeriesFailed = ({selectedEvent, which}) => {
    const candidateEvents = this.filterEventsWithSeriesIdAndWhich(selectedEvent, which)
    candidateEvents.forEach(e => {
      $.publish('CommonEvent/eventSaveFailed', e)
    })
  }

  // When we delete an event + all following from a series
  // the remaining events get updated with a new rrule
  eventsUpdatedFromSeries = ({updatedEvents}) => {
    const candidateEventsInCalendar = this.calendar.fullCalendar('clientEvents').filter(c => {
      if (c.eventType === 'calendar_event') {
        const updatedEventIndex = updatedEvents.findIndex(e => c.calendarEvent.id === e.id)
        if (updatedEventIndex >= 0) {
          c.copyDataFromObject(updatedEvents[updatedEventIndex])
          return true
        }
      }
      return false
    })
<<<<<<< HEAD

    // events got created
    if (candidateEventsInCalendar.length < updatedEvents.length) {
      this.dataSource.clearCache()
    }

    // if you change the start time of an event+following, it will create a new
    // series for those events plus update those to the left with a new rrule
    const updatedEventIds = candidateEventsInCalendar.map(e => e.calendarEvent.id)
    const otherEventsInSeries = this.calendar.fullCalendar('clientEvents').filter(c => {
      return (
        c.calendarEvent?.series_uuid === updatedEvents[0].series_uuid &&
        !updatedEventIds.includes(c.calendarEvent.id)
      )
    })

    if (otherEventsInSeries.length !== 0) {
      this.dataSource.clearCache()
    }
=======
    // with the jquery and fullcalendar version update, editing events in a series
    // would not update the contextInfo of the event the user initiated the change in
    // resulting in the wrong info being shown in the detail dialog when clicking on an event.
    // I cannot figure out where the contextInfo is failing to get updated. This fixes it.
    // This change also means we don't need to look for special cases where we need to clear
    // the cache, since it's always happening now.
    this.dataSource.resetContexts()
>>>>>>> b0031674

    candidateEventsInCalendar.forEach(e => {
      this.updateEvent(e)
    })
    $.publish('CommonEvent/eventsSavedFromSeries', {seriesEvents: candidateEventsInCalendar})

    this.calendar.fullCalendar('refetchEvents')
  }

  // When an assignment event is updated, update its related overrides.
  updateOverrides = event => {
    each(this.dataSource.cache.contexts[event.contextCode()].events, (override, key) => {
      if (key.match(/override/) && event.assignment.id === override.assignment.id) {
        override.updateAssignmentTitle(event.title)
      }
    })
  }

  visibleContextListChanged = newList => {
    this.visibleContextList = newList
    if (this.currentView === 'agenda') {
      this.loadAgendaView()
    }
    return this.calendar.fullCalendar('refetchEvents')
  }

  ajaxStarted = () => {
    this.activeAjax += 1
    return this.header.animateLoading(true)
  }

  ajaxEnded = () => {
    this.activeAjax -= 1
    return this.header.animateLoading(this.activeAjax > 0)
  }

  refetchEvents = () => {
    return this.calendar.fullCalendar('refetchEvents')
  }

  // Methods

  // expects a fudged Moment object (use fcUtil
  // before calling if you must coerce)
  gotoDate = date => {
    this.calendar.fullCalendar('gotoDate', date)
    if (this.currentView === 'agenda') {
      this.agendaViewFetch(date)
    }
    this.setCurrentDate(date)
    this.drawNowLine()
  }

  navigateDate = d => {
    const date = fcUtil.wrap(d)
    this.gotoDate(date)
  }

  handleArrow(type) {
    let start
    this.calendar.fullCalendar(type)
    const calendarDate = this.calendar.fullCalendar('getDate')
    const now = fcUtil.now()
    if (this.currentView === 'month') {
      if (calendarDate.month() === now.month() && calendarDate.year() === now.year()) {
        start = now
      } else {
        start = fcUtil.clone(calendarDate)
        start.date(1)
      }
    } else if (this.isSameWeek(calendarDate, now)) {
      start = now
    } else {
      start = fcUtil.clone(calendarDate)
      start.date(start.date() - start.weekday())
    }

    this.setCurrentDate(start)
    this.drawNowLine()
  }

  // this expects a fudged moment object
  // use fcUtil to coerce if needed
  setCurrentDate(date) {
    this.updateFragment({
      view_start: date.format('YYYY-MM-DD'),
      replaceState: true,
    })

    $.publish('Calendar/currentDate', date)
  }

  getCurrentDate() {
    const data = this.dataFromDocumentHash()
    if (data.view_start) {
      return fcUtil.wrap(data.view_start)
    } else {
      return fcUtil.now()
    }
  }

  setCurrentView(view) {
    this.updateFragment({
      view_name: view,
      replaceState: !has(this.dataFromDocumentHash(), 'view_name'),
    }) // use replaceState if view_name wasn't set before

    this.currentView = view
    if (view !== 'scheduler') {
      return userSettings.set('calendar_view', view)
    }
  }

  getCurrentView() {
    let data
    if (this.currentView) {
      return this.currentView
    } else if ((data = this.dataFromDocumentHash()) && data.view_name) {
      return data.view_name
    } else if (
      userSettings.get('calendar_view') &&
      userSettings.get('calendar_view') !== 'scheduler'
    ) {
      return userSettings.get('calendar_view')
    } else {
      return 'month'
    }
  }

  loadView = view => {
    if (view === this.currentView) {
      return
    }
    this.setCurrentView(view)

    $('.agenda-wrapper').removeClass('active')
    this.header.showNavigator()
    this.header.showPrevNext()
    this.header.hideAgendaRecommendation()

    this.updateFragment({appointment_group_id: null})
    this.agenda.viewingGroup = null

    if (view !== 'agenda') {
      // rerender title so agenda title doesnt stay
      const viewObj = this.calendar.fullCalendar('getView')
      this.viewRender(viewObj)

      this.displayAppointmentEvents = null
      this.header.showAgendaRecommendation()
      this.calendar.show()
      this.calendar.fullCalendar('refetchEvents')
      this.calendar.fullCalendar('changeView', view === 'week' ? 'agendaWeek' : 'month')
      this.calendar.fullCalendar('render')
      // HACK: events often start out in the wrong place when the calendar view is initialized to the week view
      // and they snap into the right place after the window is resized.  so... pretend the window gets resized
      if (view === 'week') {
        setTimeout(() => {
          $(window).trigger('resize')
        }, 200)
      }
    } else {
      this.calendar.hide()
      this.header.hidePrevNext()
    }
  }

  loadAgendaView() {
    const date = this.getCurrentDate()
    this.agendaViewFetch(date)
  }

  hideAgendaView() {
    return this.agenda.hide()
  }

  formatDate(date, format) {
    return tz.format(fcUtil.unwrap(date), format)
  }

  agendaViewFetch(start) {
    this.setDateTitle(this.formatDate(start, 'date.formats.medium'))
    return $.when(this.hasAppointmentGroups).then(() =>
      this.agenda.fetch(this.visibleContextList.concat(this.findAppointmentModeGroups()), start)
    )
  }

  renderDateRange = (start, end) => {
    this.agendaStart = fcUtil.unwrap(start)
    this.agendaEnd = fcUtil.unwrap(end)
    this.setDateTitle(
      `${this.formatDate(start, 'date.formats.medium')} – ${this.formatDate(
        end,
        'date.formats.medium'
      )}`
    )
    // for "load more" with voiceover, we want the alert to happen later so
    // the focus change doesn't interrupt it.
    window.setTimeout(() => {
      $.screenReaderFlashMessage(
        I18n.t('agenda_view_displaying_start_end', 'Now displaying %{start} through %{end}', {
          start: this.formatDate(start, 'date.formats.long'),
          end: this.formatDate(end, 'date.formats.long'),
        })
      )
    }, 500)
  }

  syncNewContexts = additionalContexts => {
    if (additionalContexts?.length > 0) {
      additionalContexts.forEach(additionalContext => {
        const context = this.contexts.find(c => c.asset_string === additionalContext.asset_string)
        if (!context) {
          this.contexts.push(additionalContext)
          this.contextCodes.push(additionalContext.asset_string)
        }
      })
      this.colorizeContexts()
    }
  }

  colorizeContexts = () => {
    // Get any custom colors that have been set
    $.getJSON(`/api/v1/users/${this.options.userId}/colors/`, data => {
      const customColors = data.custom_colors
      const colors = colorSlicer.getColors(this.contextCodes.length, 275)
      const newCustomColors = {}
      const html = this.contextCodes
        .map((contextCode, index) => {
          // Use a custom color if found.
          let color
          if (customColors[contextCode]) {
            color = customColors[contextCode]
          } else {
            color = colors[index]
            newCustomColors[contextCode] = color
          }

          color = htmlEscape(color)
          contextCode = htmlEscape(contextCode)
          return `
            .group_${contextCode},
            .group_${contextCode}:hover,
            .group_${contextCode}:focus{
              color: ${color};
              border-color: ${color};
              background-color: ${color};
            }
          `
        })
        .join('')

      ContextColorer.persistContextColors(newCustomColors, this.options.userId)

      $styleContainer.html(`<style>${html}</style>`)
    })
  }

  dataFromDocumentHash = () => {
    let data = {}
    try {
      const fragment = window.location.hash.substring(1)
      if (fragment.indexOf('=') !== -1) {
        data = deparam(window.location.hash.substring(1)) || {}
      } else {
        // legacy
        data = JSON.parse(decodeFromHex(window.location.hash.substring(1))) || {}
      }
    } catch (e) {
      data = {}
    }
    return data
  }

  onSchedulerStateChange = () => {
    const newState = this.schedulerStore.getState()
    const changed = this.schedulerState.inFindAppointmentMode !== newState.inFindAppointmentMode
    this.schedulerState = newState
    if (changed) {
      this.refetchEvents()
      if (this.schedulerState.inFindAppointmentMode) {
        this.findNextAppointment()
        this.ensureCourseVisible(this.schedulerState.selectedCourse)
      }
      if (this.currentView === 'agenda') {
        return this.loadAgendaView()
      }
    }
  }

  findAppointmentModeGroups = () => {
    if (this.schedulerState.inFindAppointmentMode && this.schedulerState.selectedCourse) {
      return (
        this.reservable_appointment_groups[this.schedulerState.selectedCourse.asset_string] || []
      )
    } else {
      return []
    }
  }

  ensureCourseVisible(course) {
    $.publish('Calendar/ensureCourseVisible', course.asset_string)
  }

  visibleDateRange = () => {
    const range = {}
    if (this.currentView === 'agenda') {
      range.start = this.agendaStart
      range.end = this.agendaEnd
    } else {
      const view = this.calendar.fullCalendar('getView')
      range.start = fcUtil.unwrap(view.intervalStart)
      range.end = fcUtil.unwrap(view.intervalEnd)
    }
    return range
  }

  findNextAppointment = () => {
    // determine whether any reservable appointment slots are visible
    const range = this.visibleDateRange()
    // FIXME attempted optimization, except these events aren't in the cache yet;
    // if we want to do this, it needs to happen after @refetchEvents completes (asynchronously)
    // which may actually make the UI less responsive
    // courseEvents = @dataSource.getEventsFromCacheForContext range.start, range.end, @schedulerState.selectedCourse.asset_string
    // return if _.some courseEvents, (event) ->
    //    event.isAppointmentGroupEvent() && event.calendarEvent.reserve_url &&
    //    !event.calendarEvent.reserved && event.calendarEvent.available_slots > 0

    // find the next reservable appointment and report its date
    const group_ids = map(this.findAppointmentModeGroups(), asset_string =>
      last(asset_string.split('_'))
    )
    if (!(group_ids.length > 0)) return

    return $.getJSON(
      `/api/v1/appointment_groups/next_appointment?${encodeQueryString({
        appointment_group_ids: group_ids,
      })}`,
      data => {
        if (data.length > 0) {
          const nextDate = Date.parse(data[0].start_at)
          if (nextDate < range.start || nextDate >= range.end) {
            // fixme link
            $.flashMessage(
              I18n.t('The next available appointment in this course is on *%{date}*', {
                wrappers: [
                  `<a href='#' class='gotoDate_link' data-date='${nextDate.toISOString()}'>$1</a>`,
                ],
                date: tz.format(nextDate, 'date.formats.long'),
              }),
              30000
            )
          }
        } else {
          $.flashWarning(I18n.t('There are no available signups for this course.'))
        }
      }
    )
  }
}<|MERGE_RESOLUTION|>--- conflicted
+++ resolved
@@ -958,27 +958,6 @@
       }
       return false
     })
-<<<<<<< HEAD
-
-    // events got created
-    if (candidateEventsInCalendar.length < updatedEvents.length) {
-      this.dataSource.clearCache()
-    }
-
-    // if you change the start time of an event+following, it will create a new
-    // series for those events plus update those to the left with a new rrule
-    const updatedEventIds = candidateEventsInCalendar.map(e => e.calendarEvent.id)
-    const otherEventsInSeries = this.calendar.fullCalendar('clientEvents').filter(c => {
-      return (
-        c.calendarEvent?.series_uuid === updatedEvents[0].series_uuid &&
-        !updatedEventIds.includes(c.calendarEvent.id)
-      )
-    })
-
-    if (otherEventsInSeries.length !== 0) {
-      this.dataSource.clearCache()
-    }
-=======
     // with the jquery and fullcalendar version update, editing events in a series
     // would not update the contextInfo of the event the user initiated the change in
     // resulting in the wrong info being shown in the detail dialog when clicking on an event.
@@ -986,7 +965,6 @@
     // This change also means we don't need to look for special cases where we need to clear
     // the cache, since it's always happening now.
     this.dataSource.resetContexts()
->>>>>>> b0031674
 
     candidateEventsInCalendar.forEach(e => {
       this.updateEvent(e)
