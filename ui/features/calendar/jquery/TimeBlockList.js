/*
 * Copyright (C) 2012 - present Instructure, Inc.
 *
 * This file is part of Canvas.
 *
 * Canvas is free software: you can redistribute it and/or modify it under
 * the terms of the GNU Affero General Public License as published by the Free
 * Software Foundation, version 3 of the License.
 *
 * Canvas is distributed in the hope that it will be useful, but WITHOUT ANY
 * WARRANTY; without even the implied warranty of MERCHANTABILITY or FITNESS FOR
 * A PARTICULAR PURPOSE. See the GNU Affero General Public License for more
 * details.
 *
 * You should have received a copy of the GNU Affero General Public License along
 * with this program. If not, see <http://www.gnu.org/licenses/>.
 */

import $ from 'jquery'
import {useScope as createI18nScope} from '@canvas/i18n'
import TimeBlockListManager from '@canvas/calendar/TimeBlockListManager'
import TimeBlockRow from './TimeBlockRow'
import '@canvas/jquery/jquery.instructure_forms'
import '@instructure/date-js'

const I18n = createI18nScope('calendar')

export default class TimeBlockList {
  constructor(element, splitterSelector, blocks, blankRow) {
    this.element = $(element)
    this.splitterDiv = $(splitterSelector)
    this.blocksManager = new TimeBlockListManager(blocks)
    this.splitterDiv.find('.split-link').click(this.handleSplitClick)
    this.blankRow = blankRow

    this.element.on('change', 'input', event => {
      if ($(event.currentTarget).closest('tr').is(':last-child')) this.addRow()
    })
    this.render()
  }

  render() {
    this.rows = []
    this.element.empty()
    this.blocksManager.blocks.forEach(block => this.addRow(block))
    // only default to custom blank values if there's no existing timeblocks
    const blankRow = this.blocksManager.blocks.length === 0 ? this.blankRow : null
    return this.addRow(blankRow) // add a blank row at the bottom
  }

  rowRemoved(rowToRemove) {
    this.rows = this.rows.filter(row => row !== rowToRemove)
    const aNonLockedRowExists = this.rows.some(row => !row.locked)

    if (!aNonLockedRowExists) return this.addRow()
  }

  addRow = data => {
    const row = new TimeBlockRow(this, data)
    this.element.append(row.$row)
    this.rows.push(row)
    return row
  }

  handleSplitClick = event => {
    event.preventDefault()
    const duration = this.splitterDiv.find('[name=duration]').val()
    return this.split(duration)
  }

  split(minutes) {
    if (minutes && this.validate()) {
      this.blocksManager.split(minutes)
      return this.render()
    }
  }

  // weird side-effect: populates the blocksManager
  validate() {
    let valid = true
    this.blocksManager.reset()
    this.rows.forEach(row => {
      if (row.validate() && !row.incomplete()) {
        if (!row.blank()) {
          this.blocksManager.add.bind(this.blocksManager)(...row.getData())
        }
      } else {
        valid = false
      }
    })

    if (this.blocksManager.blocks.length === 0) {
<<<<<<< HEAD
       
      window.alert(I18n.t('no_dates_error', 'You need to specify at least one date and time'))
      valid = false
    } else if (!valid) {
       
=======
      window.alert(I18n.t('no_dates_error', 'You need to specify at least one date and time'))
      valid = false
    } else if (!valid) {
>>>>>>> 51db239a
      window.alert(I18n.t('time_block_errors', 'There are errors in your time block selections.'))
    }
    return valid
  }

  blocks() {
    return this.blocksManager.blocks
      .filter(range => !range.locked)
      .map(range => [range.start, range.end])
  }
}<|MERGE_RESOLUTION|>--- conflicted
+++ resolved
@@ -90,17 +90,9 @@
     })
 
     if (this.blocksManager.blocks.length === 0) {
-<<<<<<< HEAD
-       
       window.alert(I18n.t('no_dates_error', 'You need to specify at least one date and time'))
       valid = false
     } else if (!valid) {
-       
-=======
-      window.alert(I18n.t('no_dates_error', 'You need to specify at least one date and time'))
-      valid = false
-    } else if (!valid) {
->>>>>>> 51db239a
       window.alert(I18n.t('time_block_errors', 'There are errors in your time block selections.'))
     }
     return valid
