/*
 * Copyright (C) 2025 - present Instructure, Inc.
 *
 * This file is part of Canvas.
 *
 * Canvas is free software: you can redistribute it and/or modify it under
 * the terms of the GNU Affero General Public License as published by the Free
 * Software Foundation, version 3 of the License.
 *
 * Canvas is distributed in the hope that it will be useful, but WITHOUT ANY
 * WARRANTY; without even the implied warranty of MERCHANTABILITY or FITNESS FOR
 * A PARTICULAR PURPOSE. See the GNU Affero General Public License for more
 * details.
 *
 * You should have received a copy of the GNU Affero General Public License along
 * with this program. If not, see <http://www.gnu.org/licenses/>.
 */

export enum ContentItemType {
  WikiPage = 'Page',
  Assignment = 'Assignment',
  Attachment = 'attachment',
}

export const ContentTypeToKey = {
  [ContentItemType.WikiPage]: 'pages',
  [ContentItemType.Assignment]: 'assignments',
  [ContentItemType.Attachment]: 'attachments',
} as const

export enum FormType {
  TextInput = 'textinput',
  RadioInputGroup = 'radio_input_group',
  Button = 'button',
  ColorPicker = 'colorpicker',
  CheckboxTextInput = 'checkbox_text_input',
}

export interface IssueForm {
  type: FormType
  label?: string
  undoText?: string
<<<<<<< HEAD
=======
  canGenerateFix?: boolean
  generateButtonLabel?: string
>>>>>>> dec807a2
  value?: string
  options?: string[]
  action?: string
  inputLabel?: string
  titleLabel?: string
  backgroundColor?: string
  contrastRatio?: number
  checkboxLabel?: string
  checkboxSubtext?: string
  inputDescription?: string
  inputMaxLength?: number
}

export interface AccessibilityIssue {
  id: string
  ruleId: string
  displayName: string
  message: string
  why: string
  element: string
  path: string
  issueUrl?: string
  form: IssueForm
}

export interface AccessibilityData {
  pages?: Record<string, ContentItem>
  assignments?: Record<string, ContentItem>
  attachments?: Record<string, ContentItem>
  lastChecked?: string
  accessibilityScanDisabled?: boolean
}

export interface ContentItem {
  id: number
  type: ContentItemType
  title: string
  published: boolean
  updatedAt: string
  count: number
  url: string
  editUrl?: string
  issues?: AccessibilityIssue[]
  severity?: Severity
}

/**
 * This can be used to display content items in a table or list format.
 * It includes only the necessary fields for display purposes.
 */
export interface ContentItemForDisplay {
  id: number
  type: ContentItemType
  title: string
  published: boolean
  updatedAt: string
  count: number
  url: string
  editUrl?: string
}

export interface PreviewResponse {
  content: string
  path?: string
}

export type FormValue = any

export type Severity = 'High' | 'Medium' | 'Low'

export type IssueDataPoint = {
  id: string
  issue: string
  count: number
  severity: Severity
}

export type RawData = Record<string, any>

export type ContrastData = {
  contrast: number
  isValidNormalText: boolean
  isValidLargeText: boolean
  isValidGraphicsText: boolean
  firstColor: string
  secondColor: string
<<<<<<< HEAD
=======
}

export type GenerateResponse = {
  value?: string
>>>>>>> dec807a2
}<|MERGE_RESOLUTION|>--- conflicted
+++ resolved
@@ -40,11 +40,8 @@
   type: FormType
   label?: string
   undoText?: string
-<<<<<<< HEAD
-=======
   canGenerateFix?: boolean
   generateButtonLabel?: string
->>>>>>> dec807a2
   value?: string
   options?: string[]
   action?: string
@@ -131,11 +128,8 @@
   isValidGraphicsText: boolean
   firstColor: string
   secondColor: string
-<<<<<<< HEAD
-=======
 }
 
 export type GenerateResponse = {
   value?: string
->>>>>>> dec807a2
 }