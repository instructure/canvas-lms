--- conflicted
+++ resolved
@@ -26,19 +26,11 @@
   Attachment = 'attachment',
 }
 
-<<<<<<< HEAD
-export const ContentTypeToKey = {
-  [ContentItemType.WikiPage]: 'pages',
-  [ContentItemType.Assignment]: 'assignments',
-  [ContentItemType.Attachment]: 'attachments',
-} as const
-=======
 /* export const ContentTypeToKey = {
   [ContentItemType.WikiPage]: 'pages',
   [ContentItemType.Assignment]: 'assignments',
   [ContentItemType.Attachment]: 'attachments',
 } as const */
->>>>>>> feeb4546
 
 export enum FormType {
   TextInput = 'textinput',
@@ -132,21 +124,6 @@
   severity?: Severity
 }
 
-/**
- * This can be used to display content items in a table or list format.
- * It includes only the necessary fields for display purposes.
- */
-export interface ContentItemForDisplay {
-  id: number
-  type: ContentItemType
-  title: string
-  published: boolean
-  updatedAt: string
-  count: number
-  url: string
-  editUrl?: string
-}
-
 export interface PreviewResponse {
   content: string
   path?: string
@@ -176,8 +153,6 @@
 
 export type GenerateResponse = {
   value?: string
-<<<<<<< HEAD
-=======
 }
 
 export type Filters = {
@@ -193,5 +168,4 @@
 export type ParsedFilters = Omit<Partial<Filters>, FilterDateKeys> & {
   fromDate?: string
   toDate?: string
->>>>>>> feeb4546
 }