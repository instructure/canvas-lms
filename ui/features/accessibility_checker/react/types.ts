--- conflicted
+++ resolved
@@ -19,10 +19,7 @@
 export enum ContentItemType {
   WikiPage = 'Page',
   Assignment = 'Assignment',
-<<<<<<< HEAD
-=======
   Attachment = 'attachment',
->>>>>>> 3b5eb382
 }
 
 export enum FormType {
