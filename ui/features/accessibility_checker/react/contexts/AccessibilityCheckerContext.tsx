/*
 * Copyright (C) 2025 - present Instructure, Inc.
 *
 * This file is part of Canvas.
 *
 * Canvas is free software: you can redistribute it and/or modify it under
 * the terms of the GNU Affero General Public License as published by the Free
 * Software Foundation, version 3 of the License.
 *
 * Canvas is distributed in the hope that it will be useful, but WITHOUT ANY
 * WARRANTY; without even the implied warranty of MERCHANTABILITY or FITNESS FOR
 * A PARTICULAR PURPOSE. See the GNU Affero General Public License for more
 * details.
 *
 * You should have received a copy of the GNU Affero General Public License along
 * with this program. If not, see <http://www.gnu.org/licenses/>.
 */

import {createContext} from 'react'

import {AccessibilityResourceScan} from '../types'

export interface AccessibilityCheckerContextType {
<<<<<<< HEAD
  selectedItem: ContentItem | null
  setSelectedItem: (item: ContentItem | null) => void
=======
  selectedItem: AccessibilityResourceScan | null
  setSelectedItem: (item: AccessibilityResourceScan | null) => void
>>>>>>> 27a9ef75

  isTrayOpen: boolean
  setIsTrayOpen: (open: boolean) => void
}

export const AccessibilityCheckerContext = createContext<AccessibilityCheckerContextType>({
  selectedItem: null,
  setSelectedItem: () => {},
  isTrayOpen: false,
  setIsTrayOpen: () => {},
})<|MERGE_RESOLUTION|>--- conflicted
+++ resolved
@@ -21,13 +21,8 @@
 import {AccessibilityResourceScan} from '../types'
 
 export interface AccessibilityCheckerContextType {
-<<<<<<< HEAD
-  selectedItem: ContentItem | null
-  setSelectedItem: (item: ContentItem | null) => void
-=======
   selectedItem: AccessibilityResourceScan | null
   setSelectedItem: (item: AccessibilityResourceScan | null) => void
->>>>>>> 27a9ef75
 
   isTrayOpen: boolean
   setIsTrayOpen: (open: boolean) => void
