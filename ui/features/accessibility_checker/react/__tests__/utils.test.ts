/*
 * Copyright (C) 2025 - present Instructure, Inc.
 *
 * This file is part of Canvas.
 *
 * Canvas is free software: you can redistribute it and/or modify it under
 * the terms of the GNU Affero General Public License as published by the Free
 * Software Foundation, version 3 of the License.
 *
 * Canvas is distributed in the hope that it will be useful, but WITHOUT ANY
 * WARRANTY; without even the implied warranty of MERCHANTABILITY or FITNESS FOR
 * A PARTICULAR PURPOSE. See the GNU Affero General Public License for more
 * details.
 *
 * You should have received a copy of the GNU Affero General Public License along
 * with this program. If not, see <http://www.gnu.org/licenses/>.
 */

import {IssueDataPoint} from '../types'
import {
  calculateTotalIssuesCount,
  getChartData,
  getChartOptions,
  getSeverityCounts,
  processIssuesToChartData,
} from '../utils'

jest.mock('@canvas/i18n', () => ({
  useScope: () => ({
    t: (text: string) => text, // mock translation
  }),
}))

const sampleData: IssueDataPoint[] = [
  {id: 'img_alt', issue: 'Image alt text', count: 3, severity: 'High'},
  {id: 'table_caption', issue: 'Table caption', count: 2, severity: 'Medium'},
  {id: 'heading_structure', issue: 'Heading structure', count: 1, severity: 'Low'},
]

describe('calculateTotalIssuesCount', () => {
  it('returns 0 if all keys are missing', () => {
    expect(calculateTotalIssuesCount({})).toBe(0)
  })

  it('returns 0 if all counts are zero', () => {
    const data = {
      pages: {
        1: {count: 0},
        2: {count: 0},
      },
      assignments: {
        3: {count: 0},
      },
      attachments: {
        4: {count: 0},
      },
    }
    expect(calculateTotalIssuesCount(data as any)).toBe(0)
  })

  it('sums counts from all keys', () => {
    const data = {
      pages: {
        1: {count: 2},
        2: {count: 3},
      },
      assignments: {
        3: {count: 4},
      },
      attachments: {
        4: {count: 1},
      },
    }
    expect(calculateTotalIssuesCount(data as any)).toBe(2 + 3 + 4 + 1)
  })

  it('ignores items without count property', () => {
    const data = {
      pages: {
        1: {count: 2},
        2: {},
      },
      assignments: {
        3: {count: 4},
      },
      attachments: {
        4: {},
      },
    }
    expect(calculateTotalIssuesCount(data as any)).toBe(2 + 4)
  })

  it('handles missing keys', () => {
    const data = {
      pages: {
        1: {count: 2},
      },
      // assignments and attachments missing
    }
    expect(calculateTotalIssuesCount(data as any)).toBe(2)
  })
})

describe('processIssuesToChartData', () => {
<<<<<<< HEAD
  const ruleIdToLabelMap = {
    'img-alt': 'Image alt text',
    'table-caption': 'Table caption',
  }

=======
>>>>>>> a5dbccb1
  const rawData = {
    pages: {
      1: {
        severity: 'medium',
<<<<<<< HEAD
        issues: [{ruleId: 'img-alt'}, {ruleId: 'img-alt'}],
=======
        issues: [
          {ruleId: 'img-alt', displayName: 'Image alt text'},
          {ruleId: 'img-alt', displayName: 'Image alt text'},
        ],
>>>>>>> a5dbccb1
      },
    },
    attachments: {
      2: {
        severity: 'low',
<<<<<<< HEAD
        issues: [{ruleId: 'img-alt'}, {ruleId: 'table-caption'}],
      },
      3: {
        severity: 'high',
        issues: [{ruleId: 'img-alt'}],
=======
        issues: [
          {ruleId: 'img-alt', displayName: 'Image alt text'},
          {ruleId: 'table-caption', displayName: 'Table caption'},
        ],
      },
      3: {
        severity: 'high',
        issues: [{ruleId: 'img-alt', displayName: 'Image alt text'}],
>>>>>>> a5dbccb1
      },
    },
  }

  const parsedData: IssueDataPoint[] = [
    {
      id: 'img_alt',
      issue: 'Image alt text',
      count: 4,
      severity: 'High', // highest severity among sources
    },
    {
      id: 'table_caption',
      issue: 'Table caption',
      count: 1,
      severity: 'Low',
    },
  ]

  it('returns empty array if input is null', () => {
<<<<<<< HEAD
    const result = processIssuesToChartData(null, ruleIdToLabelMap)
=======
    const result = processIssuesToChartData(null)
>>>>>>> a5dbccb1
    expect(result).toEqual([])
  })

  it('processes raw data into chart data correctly', () => {
<<<<<<< HEAD
    const result = processIssuesToChartData(rawData, ruleIdToLabelMap)
=======
    const result = processIssuesToChartData(rawData)
>>>>>>> a5dbccb1

    expect(result).toEqual(expect.arrayContaining(parsedData))
    expect(result).toHaveLength(2)
  })
})

describe('getChartData', () => {
  it('should assign correct background colors based on severity', () => {
    const result = getChartData(sampleData, 800)
    expect(result.datasets[0].backgroundColor).toEqual([
      '#9B181C', // High
      '#E62429', // Medium
      '#F06E26', // Low
    ])
  })
})

describe('getChartOptions', () => {
  it('sets autoSkip based on containerWidth', () => {
    const wide = getChartOptions(sampleData, 600)
    const narrow = getChartOptions(sampleData, 300)
    expect(wide.scales.x.ticks.autoSkip).toBe(false)
    expect(narrow.scales.x.ticks.autoSkip).toBe(true)
  })
})

describe('getSeverityCounts', () => {
  it('correctly aggregates severity totals', () => {
    const counts = getSeverityCounts(sampleData)
    expect(counts).toEqual({
      high: 3,
      medium: 2,
      low: 1,
    })
  })
})<|MERGE_RESOLUTION|>--- conflicted
+++ resolved
@@ -102,38 +102,19 @@
 })
 
 describe('processIssuesToChartData', () => {
-<<<<<<< HEAD
-  const ruleIdToLabelMap = {
-    'img-alt': 'Image alt text',
-    'table-caption': 'Table caption',
-  }
-
-=======
->>>>>>> a5dbccb1
   const rawData = {
     pages: {
       1: {
         severity: 'medium',
-<<<<<<< HEAD
-        issues: [{ruleId: 'img-alt'}, {ruleId: 'img-alt'}],
-=======
         issues: [
           {ruleId: 'img-alt', displayName: 'Image alt text'},
           {ruleId: 'img-alt', displayName: 'Image alt text'},
         ],
->>>>>>> a5dbccb1
       },
     },
     attachments: {
       2: {
         severity: 'low',
-<<<<<<< HEAD
-        issues: [{ruleId: 'img-alt'}, {ruleId: 'table-caption'}],
-      },
-      3: {
-        severity: 'high',
-        issues: [{ruleId: 'img-alt'}],
-=======
         issues: [
           {ruleId: 'img-alt', displayName: 'Image alt text'},
           {ruleId: 'table-caption', displayName: 'Table caption'},
@@ -142,7 +123,6 @@
       3: {
         severity: 'high',
         issues: [{ruleId: 'img-alt', displayName: 'Image alt text'}],
->>>>>>> a5dbccb1
       },
     },
   }
@@ -163,20 +143,12 @@
   ]
 
   it('returns empty array if input is null', () => {
-<<<<<<< HEAD
-    const result = processIssuesToChartData(null, ruleIdToLabelMap)
-=======
     const result = processIssuesToChartData(null)
->>>>>>> a5dbccb1
     expect(result).toEqual([])
   })
 
   it('processes raw data into chart data correctly', () => {
-<<<<<<< HEAD
-    const result = processIssuesToChartData(rawData, ruleIdToLabelMap)
-=======
     const result = processIssuesToChartData(rawData)
->>>>>>> a5dbccb1
 
     expect(result).toEqual(expect.arrayContaining(parsedData))
     expect(result).toHaveLength(2)
