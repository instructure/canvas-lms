--- conflicted
+++ resolved
@@ -99,8 +99,6 @@
     input?.focus()
     expect(input).toHaveFocus()
   })
-<<<<<<< HEAD
-=======
 
   it('renders the description', () => {
     const description = 'This is a custom description'
@@ -120,5 +118,4 @@
 
     expect(screen.queryByTestId('suggestion-message')).not.toBeInTheDocument()
   })
->>>>>>> feeb4546
 })