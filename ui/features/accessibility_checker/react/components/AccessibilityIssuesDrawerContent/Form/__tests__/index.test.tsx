--- conflicted
+++ resolved
@@ -21,10 +21,6 @@
 import {AccessibilityIssue, FormType} from '../../../../types'
 import Form, {FormHandle} from '../index'
 import userEvent from '@testing-library/user-event'
-<<<<<<< HEAD
-import user from '@canvas/users/react/proptypes/user'
-=======
->>>>>>> 27a9ef75
 
 describe('Form', () => {
   const createMockIssue = (formType: FormType, formValue?: string): AccessibilityIssue => ({
