/*
 * Copyright (C) 2025 - present Instructure, Inc.
 *
 * This file is part of Canvas.
 *
 * Canvas is free software: you can redistribute it and/or modify it under
 * the terms of the GNU Affero General Public License as published by the Free
 * Software Foundation, version 3 of the License.
 *
 * Canvas is distributed in the hope that it will be useful, but WITHOUT ANY
 * WARRANTY; without even the implied warranty of MERCHANTABILITY or FITNESS FOR
 * A PARTICULAR PURPOSE. See the GNU Affero General Public License for more
 * details.
 *
 * You should have received a copy of the GNU Affero General Public License along
 * with this program. If not, see <http://www.gnu.org/licenses/>.
 */

import React, {forwardRef, useRef, useImperativeHandle} from 'react'

import {FormComponentHandle, FormComponentProps} from '.'
import ContrastRatioForm from './ContrastRatioForm'
import {useScope as createI18nScope} from '@canvas/i18n'

const I18n = createI18nScope('accessibility_checker')

const ColorPickerForm: React.FC<FormComponentProps & React.RefAttributes<FormComponentHandle>> =
  forwardRef<FormComponentHandle, FormComponentProps>(
    ({issue, error, onChangeValue}: FormComponentProps, ref) => {
      const colorPickerInputRef = useRef<HTMLInputElement | null>(null)

      useImperativeHandle(ref, () => ({
        focus: () => {
          colorPickerInputRef.current?.focus()
        },
      }))

      return (
        <ContrastRatioForm
          label={issue?.form?.titleLabel || I18n.t('Contrast Ratio')}
          inputLabel={issue.form.inputLabel || I18n.t('New Color')}
          options={issue.form.options}
          backgroundColor={issue.form.backgroundColor}
          foregroundColor={issue.form.value}
<<<<<<< HEAD
          contrastRatio={issue.form.contrastRatio}
=======
          description={issue.message || I18n.t('Invalid Contrast Ratio.')}
>>>>>>> feeb4546
          onChange={onChangeValue}
          inputRef={el => (colorPickerInputRef.current = el)}
          messages={error ? [{text: error, type: 'newError'}] : []}
        />
      )
    },
  )

export default ColorPickerForm<|MERGE_RESOLUTION|>--- conflicted
+++ resolved
@@ -42,11 +42,7 @@
           options={issue.form.options}
           backgroundColor={issue.form.backgroundColor}
           foregroundColor={issue.form.value}
-<<<<<<< HEAD
-          contrastRatio={issue.form.contrastRatio}
-=======
           description={issue.message || I18n.t('Invalid Contrast Ratio.')}
->>>>>>> feeb4546
           onChange={onChangeValue}
           inputRef={el => (colorPickerInputRef.current = el)}
           messages={error ? [{text: error, type: 'newError'}] : []}
