/*
 * Copyright (C) 2025 - present Instructure, Inc.
 *
 * This file is part of Canvas.
 *
 * Canvas is free software: you can redistribute it and/or modify it under
 * the terms of the GNU Affero General Public License as published by the Free
 * Software Foundation, version 3 of the License.
 *
 * Canvas is distributed in the hope that it will be useful, but WITHOUT ANY
 * WARRANTY; without even the implied warranty of MERCHANTABILITY or FITNESS FOR
 * A PARTICULAR PURPOSE. See the GNU Affero General Public License for more
 * details.
 *
 * You should have received a copy of the GNU Affero General Public License along
 * with this program. If not, see <http://www.gnu.org/licenses/>.
 */
import React, {
  useState,
  useEffect,
  forwardRef,
  useRef,
  useImperativeHandle,
  useCallback,
  useContext,
} from 'react'
<<<<<<< HEAD
=======
import {useScope as createI18nScope} from '@canvas/i18n'
>>>>>>> 27a9ef75
import {TextArea} from '@instructure/ui-text-area'
import {Checkbox} from '@instructure/ui-checkbox'
import {Text} from '@instructure/ui-text'
import {View} from '@instructure/ui-view'
import {Flex} from '@instructure/ui-flex'
<<<<<<< HEAD
import {FormComponentHandle, FormComponentProps} from '.'
import {Button} from '@instructure/ui-buttons'
import {IconAiSolid} from '@instructure/ui-icons'
import doFetchApi from '@canvas/do-fetch-api-effect'
import {GenerateResponse} from '../../../types'
import {AccessibilityCheckerContext} from '../../../contexts/AccessibilityCheckerContext'
import type {AccessibilityCheckerContextType} from '../../../contexts/AccessibilityCheckerContext'
import {useScope as createI18nScope} from '@canvas/i18n'
import {Spinner} from '@instructure/ui-spinner'
import {stripQueryString} from '../../../utils'

const I18n = createI18nScope('accessibility_checker')

const CheckboxTextInput: React.FC<FormComponentProps & React.RefAttributes<FormComponentHandle>> =
  forwardRef<FormComponentHandle, FormComponentProps>(
    ({issue, value, error, onChangeValue, onReload}: FormComponentProps, ref) => {
      const checkboxRef = useRef<HTMLInputElement | null>(null)
      const textAreaRef = useRef<HTMLTextAreaElement | null>(null)
      const isFirstRender = useRef(true)
      const [isChecked, setChecked] = useState(false)
      const [generateLoading, setGenerateLoading] = useState(false)
      const {selectedItem} = useContext(
        AccessibilityCheckerContext,
      ) as Partial<AccessibilityCheckerContextType>

=======
import {Button} from '@instructure/ui-buttons'
import {IconAiSolid} from '@instructure/ui-icons'
import doFetchApi from '@canvas/do-fetch-api-effect'
import {Spinner} from '@instructure/ui-spinner'
import {Alert} from '@instructure/ui-alerts'

import {AccessibilityCheckerContext} from '../../../contexts/AccessibilityCheckerContext'
import type {AccessibilityCheckerContextType} from '../../../contexts/AccessibilityCheckerContext'
import {GenerateResponse} from '../../../types'
import {getAsContentItemType} from '../../../utils/apiData'
import {stripQueryString} from '../../../utils/query'
import {FormComponentHandle, FormComponentProps} from '.'

const I18n = createI18nScope('accessibility_checker')

const CheckboxTextInput: React.FC<FormComponentProps & React.RefAttributes<FormComponentHandle>> =
  forwardRef<FormComponentHandle, FormComponentProps>(
    ({issue, value, error, onChangeValue, onReload}: FormComponentProps, ref) => {
      const checkboxRef = useRef<HTMLInputElement | null>(null)
      const textAreaRef = useRef<HTMLTextAreaElement | null>(null)
      const isFirstRender = useRef(true)
      const [isChecked, setChecked] = useState(false)
      const [generateLoading, setGenerateLoading] = useState(false)
      const [generationError, setGenerationError] = useState<string | null>(null)
      const {selectedItem} = useContext(
        AccessibilityCheckerContext,
      ) as Partial<AccessibilityCheckerContextType>

>>>>>>> 27a9ef75
      const handleChange = useCallback((e: React.ChangeEvent<HTMLInputElement>) => {
        setChecked(e.target.checked)
      }, [])

      const handleTextAreaChange = useCallback(
        (e: React.ChangeEvent<HTMLTextAreaElement>) => {
          onChangeValue(e.target.value)
        },
        [onChangeValue],
      )

      useImperativeHandle(ref, () => ({
        focus: () => {
          if (isChecked) {
            checkboxRef.current?.focus()
          } else {
            textAreaRef.current?.focus()
          }
        },
      }))

      useEffect(() => {
        isFirstRender.current = true
      }, [issue])

      useEffect(() => {
        if (isChecked && value) {
          onChangeValue('')
        }
        // eslint-disable-next-line react-hooks/exhaustive-deps
      }, [isChecked])

      useEffect(() => {
        // Skip the first render to avoid calling onReload on initial mount
        if (isFirstRender.current) {
          isFirstRender.current = false
          return
        }

        // Since the checkbox text input does not have an apply button
        // we need to reload the preview when the value changes
        onReload?.(value)
        // eslint-disable-next-line react-hooks/exhaustive-deps
      }, [value])

      const handleGenerateClick = () => {
        setGenerateLoading(true)
<<<<<<< HEAD
=======
        setGenerationError(null)
>>>>>>> 27a9ef75
        doFetchApi<GenerateResponse>({
          path: `${stripQueryString(window.location.href)}/generate`,
          method: 'POST',
          headers: {'Content-Type': 'application/json'},
          body: JSON.stringify({
            rule: issue.ruleId,
            path: issue.path,
            value: value,
<<<<<<< HEAD
            content_id: selectedItem?.id,
            content_type: selectedItem?.type,
=======
            content_id: selectedItem?.resourceId,
            content_type: getAsContentItemType(selectedItem?.resourceType),
>>>>>>> 27a9ef75
          }),
        })
          .then(result => {
            return result.json
          })
          .then(resultJson => {
            onChangeValue(resultJson?.value)
          })
          .catch(error => {
<<<<<<< HEAD
            console.error('Error during generation:', error)
=======
            console.error('Error generating text input:', error)
            const statusCode = error?.response?.status || 0

            if (statusCode == 429) {
              setGenerationError(
                I18n.t(
                  'You have exceeded your daily limit for alt text generation. (You can generate alt text for 300 images per day.) Please try again after a day, or enter alt text manually.',
                ),
              )
            } else {
              setGenerationError(
                I18n.t(
                  'There was an error generating alt text. Please try again, or enter it manually.',
                ),
              )
            }
>>>>>>> 27a9ef75
          })
          .finally(() => setGenerateLoading(false))
      }

      return (
        <>
          <View as="div">
            <Checkbox
              inputRef={el => (checkboxRef.current = el)}
              label={issue.form.checkboxLabel}
              checked={isChecked}
              onChange={handleChange}
              messages={error && isChecked ? [{text: error, type: 'newError'}] : []}
            />
          </View>
          <View as="div" margin="small 0 medium">
            <Text size="small" color="secondary">
              {issue.form.checkboxSubtext}
            </Text>
          </View>
<<<<<<< HEAD
          <Flex as="div" justifyItems="end">
            {generateLoading ? (
              <Flex.Item>
                <Spinner
                  size="x-small"
                  renderTitle={I18n.t('Generating...')}
                  margin="0 small 0 0"
                />
              </Flex.Item>
            ) : (
              <></>
            )}
            <Flex.Item>
              <Button
                color="ai-primary"
                renderIcon={() => <IconAiSolid />}
                onClick={handleGenerateClick}
                disabled={generateLoading}
              >
                {issue.form.generateButtonLabel}
              </Button>
            </Flex.Item>
          </Flex>
=======
>>>>>>> 27a9ef75
          <View as="div" margin="small 0">
            <TextArea
              data-testid="checkbox-text-input-form"
              textareaRef={el => (textAreaRef.current = el)}
              label={issue.form.label}
              disabled={isChecked}
              value={value || ''}
              onChange={handleTextAreaChange}
              messages={error && !isChecked ? [{text: error, type: 'newError'}] : []}
            />
          </View>
<<<<<<< HEAD
          <Flex as="div" justifyItems="space-between" margin="small 0">
=======
          <Flex as="div" justifyItems="space-between" margin="small small">
>>>>>>> 27a9ef75
            <Flex.Item>
              <Text size="small" color="secondary">
                {issue.form.inputDescription}
              </Text>
            </Flex.Item>
            <Flex.Item>
              <Text size="small" color="secondary">
                {value?.length || 0}/{issue.form.inputMaxLength}
              </Text>
            </Flex.Item>
          </Flex>
<<<<<<< HEAD
=======
          <Flex as="div" margin="small 0">
            <Flex.Item>
              <Button
                color="ai-primary"
                renderIcon={() => <IconAiSolid />}
                onClick={handleGenerateClick}
                disabled={generateLoading}
              >
                {issue.form.generateButtonLabel}
              </Button>
            </Flex.Item>
            {generateLoading ? (
              <Flex.Item>
                <Spinner
                  size="x-small"
                  renderTitle={I18n.t('Generating...')}
                  margin="0 small 0 0"
                />
              </Flex.Item>
            ) : (
              <></>
            )}
          </Flex>
          {generationError !== null ? (
            <Flex>
              <Flex.Item>
                <Alert variant="error" renderCloseButtonLabel="Close" timeout={5000}>
                  {generationError}
                </Alert>
              </Flex.Item>
            </Flex>
          ) : (
            <></>
          )}
>>>>>>> 27a9ef75
        </>
      )
    },
  )

export default CheckboxTextInput<|MERGE_RESOLUTION|>--- conflicted
+++ resolved
@@ -24,42 +24,12 @@
   useCallback,
   useContext,
 } from 'react'
-<<<<<<< HEAD
-=======
 import {useScope as createI18nScope} from '@canvas/i18n'
->>>>>>> 27a9ef75
 import {TextArea} from '@instructure/ui-text-area'
 import {Checkbox} from '@instructure/ui-checkbox'
 import {Text} from '@instructure/ui-text'
 import {View} from '@instructure/ui-view'
 import {Flex} from '@instructure/ui-flex'
-<<<<<<< HEAD
-import {FormComponentHandle, FormComponentProps} from '.'
-import {Button} from '@instructure/ui-buttons'
-import {IconAiSolid} from '@instructure/ui-icons'
-import doFetchApi from '@canvas/do-fetch-api-effect'
-import {GenerateResponse} from '../../../types'
-import {AccessibilityCheckerContext} from '../../../contexts/AccessibilityCheckerContext'
-import type {AccessibilityCheckerContextType} from '../../../contexts/AccessibilityCheckerContext'
-import {useScope as createI18nScope} from '@canvas/i18n'
-import {Spinner} from '@instructure/ui-spinner'
-import {stripQueryString} from '../../../utils'
-
-const I18n = createI18nScope('accessibility_checker')
-
-const CheckboxTextInput: React.FC<FormComponentProps & React.RefAttributes<FormComponentHandle>> =
-  forwardRef<FormComponentHandle, FormComponentProps>(
-    ({issue, value, error, onChangeValue, onReload}: FormComponentProps, ref) => {
-      const checkboxRef = useRef<HTMLInputElement | null>(null)
-      const textAreaRef = useRef<HTMLTextAreaElement | null>(null)
-      const isFirstRender = useRef(true)
-      const [isChecked, setChecked] = useState(false)
-      const [generateLoading, setGenerateLoading] = useState(false)
-      const {selectedItem} = useContext(
-        AccessibilityCheckerContext,
-      ) as Partial<AccessibilityCheckerContextType>
-
-=======
 import {Button} from '@instructure/ui-buttons'
 import {IconAiSolid} from '@instructure/ui-icons'
 import doFetchApi from '@canvas/do-fetch-api-effect'
@@ -88,7 +58,6 @@
         AccessibilityCheckerContext,
       ) as Partial<AccessibilityCheckerContextType>
 
->>>>>>> 27a9ef75
       const handleChange = useCallback((e: React.ChangeEvent<HTMLInputElement>) => {
         setChecked(e.target.checked)
       }, [])
@@ -136,10 +105,7 @@
 
       const handleGenerateClick = () => {
         setGenerateLoading(true)
-<<<<<<< HEAD
-=======
         setGenerationError(null)
->>>>>>> 27a9ef75
         doFetchApi<GenerateResponse>({
           path: `${stripQueryString(window.location.href)}/generate`,
           method: 'POST',
@@ -148,13 +114,8 @@
             rule: issue.ruleId,
             path: issue.path,
             value: value,
-<<<<<<< HEAD
-            content_id: selectedItem?.id,
-            content_type: selectedItem?.type,
-=======
             content_id: selectedItem?.resourceId,
             content_type: getAsContentItemType(selectedItem?.resourceType),
->>>>>>> 27a9ef75
           }),
         })
           .then(result => {
@@ -164,9 +125,6 @@
             onChangeValue(resultJson?.value)
           })
           .catch(error => {
-<<<<<<< HEAD
-            console.error('Error during generation:', error)
-=======
             console.error('Error generating text input:', error)
             const statusCode = error?.response?.status || 0
 
@@ -183,7 +141,6 @@
                 ),
               )
             }
->>>>>>> 27a9ef75
           })
           .finally(() => setGenerateLoading(false))
       }
@@ -204,32 +161,6 @@
               {issue.form.checkboxSubtext}
             </Text>
           </View>
-<<<<<<< HEAD
-          <Flex as="div" justifyItems="end">
-            {generateLoading ? (
-              <Flex.Item>
-                <Spinner
-                  size="x-small"
-                  renderTitle={I18n.t('Generating...')}
-                  margin="0 small 0 0"
-                />
-              </Flex.Item>
-            ) : (
-              <></>
-            )}
-            <Flex.Item>
-              <Button
-                color="ai-primary"
-                renderIcon={() => <IconAiSolid />}
-                onClick={handleGenerateClick}
-                disabled={generateLoading}
-              >
-                {issue.form.generateButtonLabel}
-              </Button>
-            </Flex.Item>
-          </Flex>
-=======
->>>>>>> 27a9ef75
           <View as="div" margin="small 0">
             <TextArea
               data-testid="checkbox-text-input-form"
@@ -241,11 +172,7 @@
               messages={error && !isChecked ? [{text: error, type: 'newError'}] : []}
             />
           </View>
-<<<<<<< HEAD
-          <Flex as="div" justifyItems="space-between" margin="small 0">
-=======
           <Flex as="div" justifyItems="space-between" margin="small small">
->>>>>>> 27a9ef75
             <Flex.Item>
               <Text size="small" color="secondary">
                 {issue.form.inputDescription}
@@ -257,8 +184,6 @@
               </Text>
             </Flex.Item>
           </Flex>
-<<<<<<< HEAD
-=======
           <Flex as="div" margin="small 0">
             <Flex.Item>
               <Button
@@ -293,7 +218,6 @@
           ) : (
             <></>
           )}
->>>>>>> 27a9ef75
         </>
       )
     },
