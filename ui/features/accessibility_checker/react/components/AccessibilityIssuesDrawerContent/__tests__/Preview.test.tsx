--- conflicted
+++ resolved
@@ -617,11 +617,7 @@
     const {rerender} = render(<Preview {...defaultProps} />)
 
     await waitFor(() => {
-<<<<<<< HEAD
-      expect(screen.getByText('Error loading preview for accessibility issue')).toBeInTheDocument()
-=======
       expect(screen.getByText('Error previewing fixed accessibility issue.')).toBeInTheDocument()
->>>>>>> 27a9ef75
     })
 
     // @ts-expect-error
@@ -629,19 +625,11 @@
       json: mockResponse,
     })
 
-<<<<<<< HEAD
-    rerender(<Preview {...defaultProps} itemId={2} />)
-
-    await waitFor(() => {
-      expect(
-        screen.queryByText('Error loading preview for accessibility issue'),
-=======
     rerender(<Preview {...defaultProps} resourceId={2} />)
 
     await waitFor(() => {
       expect(
         screen.queryByText('Error previewing fixed accessibility issue.'),
->>>>>>> 27a9ef75
       ).not.toBeInTheDocument()
     })
   })
