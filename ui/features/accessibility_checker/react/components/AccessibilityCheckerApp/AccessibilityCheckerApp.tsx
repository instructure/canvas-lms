--- conflicted
+++ resolved
@@ -16,14 +16,8 @@
  * with this program. If not, see <http://www.gnu.org/licenses/>.
  */
 
-<<<<<<< HEAD
-import {useCallback, useContext, useEffect, useState} from 'react'
-import {useShallow} from 'zustand/react/shallow'
-import doFetchApi, {DoFetchApiResults} from '@canvas/do-fetch-api-effect'
-=======
 import {useCallback, useContext, useEffect} from 'react'
 import {useShallow} from 'zustand/react/shallow'
->>>>>>> b04c431f
 import {useScope as createI18nScope} from '@canvas/i18n'
 import {Button} from '@instructure/ui-buttons'
 import {Flex} from '@instructure/ui-flex'
@@ -32,15 +26,6 @@
 import {Text} from '@instructure/ui-text'
 import {View} from '@instructure/ui-view'
 
-<<<<<<< HEAD
-import {TypeToKeyMap} from '../../constants'
-import {AccessibilityCheckerContext} from '../../contexts/AccessibilityCheckerContext'
-import {useAccessibilityCheckerStore} from '../../contexts/AccessibilityCheckerStore'
-import {AccessibilityData, ContentItem} from '../../types'
-import {convertKeysToCamelCase, processAccessibilityData} from '../../utils'
-import {AccessibilityCheckerHeader} from './AccessibilityCheckerHeader'
-import {AccessibilityIssuesTable} from '../AccessibilityIssuesTable/AccessibilityIssuesTable'
-=======
 import {LIMIT_EXCEEDED_MESSAGE, TypeToKeyMap} from '../../constants'
 import {AccessibilityCheckerContext} from '../../contexts/AccessibilityCheckerContext'
 import {useAccessibilityCheckerStore} from '../../stores/AccessibilityCheckerStore'
@@ -51,51 +36,12 @@
 import {useNextResource} from '../../hooks/useNextResource'
 
 import SearchIssue from './Search/SearchIssue'
->>>>>>> b04c431f
 
 const I18n = createI18nScope('accessibility_checker')
-
-const LIMIT_EXCEEDED_MESSAGE = I18n.t(
-  'The Course Accessibility Checker is not yet available for courses with more than 1,000 resources (pages, assignments, and attachments combined).',
-)
 
 export const AccessibilityCheckerApp: React.FC = () => {
   const context = useContext(AccessibilityCheckerContext)
   const {setSelectedItem, setIsTrayOpen} = context
-<<<<<<< HEAD
-  const [accessibilityScanDisabled, setAccessibilityScanDisabled] = useState(false)
-  const [accessibilityIssues, setAccessibilityIssues] = useState<AccessibilityData | null>(null)
-
-  const setError = useAccessibilityCheckerStore(useShallow(state => state.setError))
-  const [loading, setLoading] = useAccessibilityCheckerStore(
-    useShallow(state => [state.loading, state.setLoading]),
-  )
-  const setTableData = useAccessibilityCheckerStore(useShallow(state => state.setTableData))
-
-  const doFetchAccessibilityIssues = useCallback(async () => {
-    setLoading(true)
-    setError(null)
-    try {
-      const data: DoFetchApiResults<any> = await doFetchApi({
-        path: window.location.href + '/issues',
-        method: 'POST',
-      })
-
-      const accessibilityIssues = convertKeysToCamelCase(data.json) as AccessibilityData
-      if (accessibilityIssues.accessibilityScanDisabled) {
-        setAccessibilityScanDisabled(true)
-      }
-      setAccessibilityIssues(accessibilityIssues)
-      setTableData(processAccessibilityData(accessibilityIssues))
-    } catch (err: any) {
-      setError('Error loading accessibility issues. Error is:' + err.message)
-      setAccessibilityIssues(null)
-      setTableData([])
-    } finally {
-      setLoading(false)
-    }
-  }, [setAccessibilityIssues, setTableData, setError, setLoading])
-=======
   const {parseFetchParams, doFetchAccessibilityIssues} = useAccessibilityFetchUtils()
 
   const [accessibilityIssues, accessibilityScanDisabled, loading, search, setSearch] =
@@ -111,7 +57,6 @@
   const {getNextResource} = useNextResource()
   const orderedTableData = useAccessibilityCheckerStore(useShallow(state => state.orderedTableData))
   const setNextResource = useAccessibilityCheckerStore(useShallow(state => state.setNextResource))
->>>>>>> b04c431f
 
   useEffect(() => {
     doFetchAccessibilityIssues(parseFetchParams())
@@ -141,8 +86,6 @@
     [accessibilityIssues, setSelectedItem, setIsTrayOpen, orderedTableData],
   )
 
-<<<<<<< HEAD
-=======
   const handleSearchChange = useCallback(
     async (value: string) => {
       const newSearch = value
@@ -154,7 +97,6 @@
     [setSearch, doFetchAccessibilityIssues],
   )
 
->>>>>>> b04c431f
   const handleReload = useCallback(() => {
     window.location.reload()
   }, [])
@@ -207,12 +149,6 @@
           </Flex.Item>
         )}
       </Flex>
-<<<<<<< HEAD
-      <AccessibilityCheckerHeader
-        accessibilityIssues={accessibilityIssues}
-        accessibilityScanDisabled={accessibilityScanDisabled}
-      />
-=======
 
       <Flex alignItems="start" direction="row" margin="small 0">
         <Flex.Item width="100%">
@@ -223,7 +159,6 @@
       </Flex>
 
       <AccessibilityIssuesSummary />
->>>>>>> b04c431f
       <AccessibilityIssuesTable onRowClick={handleRowClick} />
     </View>
   )
