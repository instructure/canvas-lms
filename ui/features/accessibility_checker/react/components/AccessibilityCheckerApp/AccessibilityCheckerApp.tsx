/*
 * Copyright (C) 2025 - present Instructure, Inc.
 *
 * This file is part of Canvas.
 *
 * Canvas is free software: you can redistribute it and/or modify it under
 * the terms of the GNU Affero General Public License as published by the Free
 * Software Foundation, version 3 of the License.
 *
 * Canvas is distributed in the hope that it will be useful, but WITHOUT ANY
 * WARRANTY; without even the implied warranty of MERCHANTABILITY or FITNESS FOR
 * A PARTICULAR PURPOSE. See the GNU Affero General Public License for more
 * details.
 *
 * You should have received a copy of the GNU Affero General Public License along
 * with this program. If not, see <http://www.gnu.org/licenses/>.
 */

<<<<<<< HEAD
import {useCallback, useContext, useEffect} from 'react'
import {useShallow} from 'zustand/react/shallow'
import {useScope as createI18nScope} from '@canvas/i18n'
import {Button} from '@instructure/ui-buttons'
=======
import {useCallback, useContext} from 'react'
import {useShallow} from 'zustand/react/shallow'
>>>>>>> feeb4546
import {Flex} from '@instructure/ui-flex'
import {View} from '@instructure/ui-view'

<<<<<<< HEAD
import {LIMIT_EXCEEDED_MESSAGE, TypeToKeyMap} from '../../constants'
import {AccessibilityCheckerContext} from '../../contexts/AccessibilityCheckerContext'
import {useAccessibilityCheckerStore} from '../../stores/AccessibilityCheckerStore'
import {ContentItem} from '../../types'
import {AccessibilityIssuesSummary} from '../AccessibilityIssuesSummary/AccessibilityIssuesSummary'
import {AccessibilityIssuesTable} from '../AccessibilityIssuesTable/AccessibilityIssuesTable'
import {useAccessibilityFetchUtils} from './useAccessibilityFetchUtils'
import {useNextResource} from '../../hooks/useNextResource'

import SearchIssue from './Search/SearchIssue'

const I18n = createI18nScope('accessibility_checker')
=======
import {AccessibilityCheckerContext} from '../../contexts/AccessibilityCheckerContext'
import {useAccessibilityScansFetchUtils} from '../../hooks/useAccessibilityScansFetchUtils'
import {useNextResource} from '../../hooks/useNextResource'
import {useAccessibilityScansStore} from '../../stores/AccessibilityScansStore'
import {AccessibilityResourceScan} from '../../types'
import {parseFetchParams} from '../../utils/query'
import {AccessibilityIssuesSummary} from '../AccessibilityIssuesSummary/AccessibilityIssuesSummary'
import {AccessibilityIssuesTable} from '../AccessibilityIssuesTable/AccessibilityIssuesTable'
import FiltersPopover from './Filter/FiltersPopover'
import {SearchIssue} from './Search/SearchIssue'
import {useDeepCompareEffect} from './useDeepCompareEffect'
import {AccessibilityCheckerHeader} from './AccessibilityCheckerHeader'
import {findById} from '../../utils/apiData'
>>>>>>> feeb4546

export const AccessibilityCheckerApp: React.FC = () => {
  const context = useContext(AccessibilityCheckerContext)
  const {setSelectedItem, setIsTrayOpen} = context
<<<<<<< HEAD
  const {parseFetchParams, doFetchAccessibilityIssues} = useAccessibilityFetchUtils()

  const [accessibilityIssues, accessibilityScanDisabled, loading, search, setSearch] =
    useAccessibilityCheckerStore(
      useShallow(state => [
        state.accessibilityIssues,
        state.accessibilityScanDisabled,
        state.loading,
        state.search,
        state.setSearch,
      ]),
    )
  const {getNextResource} = useNextResource()
  const orderedTableData = useAccessibilityCheckerStore(useShallow(state => state.orderedTableData))
  const setNextResource = useAccessibilityCheckerStore(useShallow(state => state.setNextResource))

  useEffect(() => {
    doFetchAccessibilityIssues(parseFetchParams())
    // eslint-disable-next-line react-hooks/exhaustive-deps
  }, [])
=======

  const {getNextResource} = useNextResource()

  const {doFetchAccessibilityScanData} = useAccessibilityScansFetchUtils()

  const [accessibilityScans, filters] = useAccessibilityScansStore(
    useShallow(state => [state.accessibilityScans, state.filters]),
  )

  const [setFilters, setLoading, setNextResource, setSearch] = useAccessibilityScansStore(
    useShallow(state => [
      state.setFilters,
      state.setLoading,
      state.setNextResource,
      state.setSearch,
    ]),
  )

  const accessibilityScanDisabled = window.ENV.SCAN_DISABLED

  useDeepCompareEffect(() => {
    if (!accessibilityScanDisabled) {
      doFetchAccessibilityScanData(parseFetchParams(), filters)
    } else {
      setLoading(false)
    }
  }, [accessibilityScanDisabled, setLoading, filters])
>>>>>>> feeb4546

  const handleRowClick = useCallback(
    (item: AccessibilityResourceScan) => {
      const originalItem: AccessibilityResourceScan | undefined = findById(
        accessibilityScans,
        item.id,
      )

<<<<<<< HEAD
      const contentItem = accessibilityIssues?.[typeKey]?.[item.id]
        ? structuredClone(accessibilityIssues[typeKey]?.[item.id])
        : undefined
      const updatedItem = {
        ...item,
        issues: contentItem?.issues || [],
      }
      setSelectedItem(updatedItem)
      setIsTrayOpen(true)
      if (orderedTableData) {
        const nextResource = getNextResource(orderedTableData, updatedItem)
=======
      const updatedItem = {
        ...item,
        issues: originalItem?.issues || [],
      }
      setSelectedItem(updatedItem)
      setIsTrayOpen(true)

      if (accessibilityScans) {
        const nextResource = getNextResource(accessibilityScans, updatedItem)
>>>>>>> feeb4546
        if (nextResource) {
          setNextResource(nextResource)
        }
      }
<<<<<<< HEAD
    },
    [accessibilityIssues, setSelectedItem, setIsTrayOpen, orderedTableData],
  )

  const handleSearchChange = useCallback(
    async (value: string) => {
      const newSearch = value
      setSearch(newSearch)
      if (newSearch.length >= 0) {
        await doFetchAccessibilityIssues({search: newSearch, page: 0})
      }
    },
    [setSearch, doFetchAccessibilityIssues],
=======
    },
    [accessibilityScans, setNextResource, setSelectedItem, setIsTrayOpen, getNextResource],
>>>>>>> feeb4546
  )

  const handleSearchChange = useCallback(
    async (value: string) => {
      const newSearch = value
      setSearch(newSearch)
      if (newSearch.length >= 0) {
        await doFetchAccessibilityScanData({search: newSearch, page: 1})
      }
    },
    [setSearch, doFetchAccessibilityScanData],
  )

  return (
    <View as="div" data-testid="accessibility-checker-app">
      <AccessibilityCheckerHeader />
      <Flex alignItems="start" direction="row" margin="small 0">
        <Flex.Item width="100%">
          <Flex justifyItems="space-between" gap="small">
            <SearchIssue onSearchChange={handleSearchChange} />
            <FiltersPopover onFilterChange={setFilters} />
          </Flex>
        </Flex.Item>
      </Flex>
<<<<<<< HEAD

      <Flex alignItems="start" direction="row" margin="small 0">
        <Flex.Item width="100%">
          <Flex direction="column" justifyItems="space-between">
            <SearchIssue onSearchChange={handleSearchChange} />
          </Flex>
        </Flex.Item>
      </Flex>

=======
>>>>>>> feeb4546
      <AccessibilityIssuesSummary />
      <AccessibilityIssuesTable onRowClick={handleRowClick} />
    </View>
  )
}<|MERGE_RESOLUTION|>--- conflicted
+++ resolved
@@ -16,32 +16,11 @@
  * with this program. If not, see <http://www.gnu.org/licenses/>.
  */
 
-<<<<<<< HEAD
-import {useCallback, useContext, useEffect} from 'react'
-import {useShallow} from 'zustand/react/shallow'
-import {useScope as createI18nScope} from '@canvas/i18n'
-import {Button} from '@instructure/ui-buttons'
-=======
 import {useCallback, useContext} from 'react'
 import {useShallow} from 'zustand/react/shallow'
->>>>>>> feeb4546
 import {Flex} from '@instructure/ui-flex'
 import {View} from '@instructure/ui-view'
 
-<<<<<<< HEAD
-import {LIMIT_EXCEEDED_MESSAGE, TypeToKeyMap} from '../../constants'
-import {AccessibilityCheckerContext} from '../../contexts/AccessibilityCheckerContext'
-import {useAccessibilityCheckerStore} from '../../stores/AccessibilityCheckerStore'
-import {ContentItem} from '../../types'
-import {AccessibilityIssuesSummary} from '../AccessibilityIssuesSummary/AccessibilityIssuesSummary'
-import {AccessibilityIssuesTable} from '../AccessibilityIssuesTable/AccessibilityIssuesTable'
-import {useAccessibilityFetchUtils} from './useAccessibilityFetchUtils'
-import {useNextResource} from '../../hooks/useNextResource'
-
-import SearchIssue from './Search/SearchIssue'
-
-const I18n = createI18nScope('accessibility_checker')
-=======
 import {AccessibilityCheckerContext} from '../../contexts/AccessibilityCheckerContext'
 import {useAccessibilityScansFetchUtils} from '../../hooks/useAccessibilityScansFetchUtils'
 import {useNextResource} from '../../hooks/useNextResource'
@@ -55,33 +34,10 @@
 import {useDeepCompareEffect} from './useDeepCompareEffect'
 import {AccessibilityCheckerHeader} from './AccessibilityCheckerHeader'
 import {findById} from '../../utils/apiData'
->>>>>>> feeb4546
 
 export const AccessibilityCheckerApp: React.FC = () => {
   const context = useContext(AccessibilityCheckerContext)
   const {setSelectedItem, setIsTrayOpen} = context
-<<<<<<< HEAD
-  const {parseFetchParams, doFetchAccessibilityIssues} = useAccessibilityFetchUtils()
-
-  const [accessibilityIssues, accessibilityScanDisabled, loading, search, setSearch] =
-    useAccessibilityCheckerStore(
-      useShallow(state => [
-        state.accessibilityIssues,
-        state.accessibilityScanDisabled,
-        state.loading,
-        state.search,
-        state.setSearch,
-      ]),
-    )
-  const {getNextResource} = useNextResource()
-  const orderedTableData = useAccessibilityCheckerStore(useShallow(state => state.orderedTableData))
-  const setNextResource = useAccessibilityCheckerStore(useShallow(state => state.setNextResource))
-
-  useEffect(() => {
-    doFetchAccessibilityIssues(parseFetchParams())
-    // eslint-disable-next-line react-hooks/exhaustive-deps
-  }, [])
-=======
 
   const {getNextResource} = useNextResource()
 
@@ -109,7 +65,6 @@
       setLoading(false)
     }
   }, [accessibilityScanDisabled, setLoading, filters])
->>>>>>> feeb4546
 
   const handleRowClick = useCallback(
     (item: AccessibilityResourceScan) => {
@@ -118,19 +73,6 @@
         item.id,
       )
 
-<<<<<<< HEAD
-      const contentItem = accessibilityIssues?.[typeKey]?.[item.id]
-        ? structuredClone(accessibilityIssues[typeKey]?.[item.id])
-        : undefined
-      const updatedItem = {
-        ...item,
-        issues: contentItem?.issues || [],
-      }
-      setSelectedItem(updatedItem)
-      setIsTrayOpen(true)
-      if (orderedTableData) {
-        const nextResource = getNextResource(orderedTableData, updatedItem)
-=======
       const updatedItem = {
         ...item,
         issues: originalItem?.issues || [],
@@ -140,29 +82,12 @@
 
       if (accessibilityScans) {
         const nextResource = getNextResource(accessibilityScans, updatedItem)
->>>>>>> feeb4546
         if (nextResource) {
           setNextResource(nextResource)
         }
       }
-<<<<<<< HEAD
-    },
-    [accessibilityIssues, setSelectedItem, setIsTrayOpen, orderedTableData],
-  )
-
-  const handleSearchChange = useCallback(
-    async (value: string) => {
-      const newSearch = value
-      setSearch(newSearch)
-      if (newSearch.length >= 0) {
-        await doFetchAccessibilityIssues({search: newSearch, page: 0})
-      }
-    },
-    [setSearch, doFetchAccessibilityIssues],
-=======
     },
     [accessibilityScans, setNextResource, setSelectedItem, setIsTrayOpen, getNextResource],
->>>>>>> feeb4546
   )
 
   const handleSearchChange = useCallback(
@@ -187,18 +112,6 @@
           </Flex>
         </Flex.Item>
       </Flex>
-<<<<<<< HEAD
-
-      <Flex alignItems="start" direction="row" margin="small 0">
-        <Flex.Item width="100%">
-          <Flex direction="column" justifyItems="space-between">
-            <SearchIssue onSearchChange={handleSearchChange} />
-          </Flex>
-        </Flex.Item>
-      </Flex>
-
-=======
->>>>>>> feeb4546
       <AccessibilityIssuesSummary />
       <AccessibilityIssuesTable onRowClick={handleRowClick} />
     </View>
