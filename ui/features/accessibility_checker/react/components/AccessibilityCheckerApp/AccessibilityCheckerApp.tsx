--- conflicted
+++ resolved
@@ -16,31 +16,12 @@
  * with this program. If not, see <http://www.gnu.org/licenses/>.
  */
 
-<<<<<<< HEAD
-import doFetchApi from '@canvas/do-fetch-api-effect'
-=======
 import {useCallback, useContext, useEffect, useState} from 'react'
 import doFetchApi, {DoFetchApiResults} from '@canvas/do-fetch-api-effect'
->>>>>>> ee12519a
 import {useScope as createI18nScope} from '@canvas/i18n'
 import {Button} from '@instructure/ui-buttons'
 import {Flex} from '@instructure/ui-flex'
 import {Heading} from '@instructure/ui-heading'
-<<<<<<< HEAD
-import {Alert} from '@instructure/ui-alerts'
-import {Spinner} from '@instructure/ui-spinner'
-import {Text} from '@instructure/ui-text'
-import {View} from '@instructure/ui-view'
-import React, {useState, useEffect} from 'react'
-
-import {TypeToKeyMap} from '../../constants'
-import {AccessibilityData, ContentItem, ContentItemType} from '../../types'
-import {calculateTotalIssuesCount, convertKeysToCamelCase} from '../../utils'
-import {AccessibilityIssuesModal} from '../AccessibilityIssuesModal/AccessibilityIssuesModal'
-import {AccessibilityIssuesTable} from '../AccessibilityIssuesTable/AccessibilityIssuesTable'
-import type {TableSortState} from '../AccessibilityIssuesTable/AccessibilityIssuesTable'
-import {IssuesCounter} from './IssuesCounter'
-=======
 import {Text} from '@instructure/ui-text'
 import {View} from '@instructure/ui-view'
 
@@ -57,7 +38,6 @@
 import {IssuesCounter} from './IssuesCounter'
 import {AccessibilityCheckerContext} from '../../contexts/AccessibilityCheckerContext'
 import {IssuesByTypeChart} from '../IssuesByTypeChart/IssuesByTypeChart'
->>>>>>> ee12519a
 
 const I18n = createI18nScope('accessibility_checker')
 
@@ -65,20 +45,6 @@
   const context = useContext(AccessibilityCheckerContext)
   const {setSelectedItem, setIsTrayOpen} = context
   const [accessibilityIssues, setAccessibilityIssues] = useState<AccessibilityData | null>(null)
-<<<<<<< HEAD
-  const [loading, setLoading] = useState(true)
-  const [tableSortState, setTableSortState] = useState<TableSortState>({})
-  const [error, setError] = useState<string | null>(null)
-
-  useEffect(() => {
-    doFetchApi({path: window.location.href + '/issues', method: 'POST'})
-      .then(data => {
-        setAccessibilityIssues(convertKeysToCamelCase(data.json) as AccessibilityData)
-      })
-      .catch(err => {
-        setError('Error loading accessibility issues. Error is:' + err.message)
-        setAccessibilityIssues(null)
-=======
   const [error, setError] = useState<string | null>(null)
   const [loading, setLoading] = useState(true)
   const [tableData, setTableData] = useState<ContentItem[]>([])
@@ -91,14 +57,8 @@
       const data: DoFetchApiResults<any> = await doFetchApi({
         path: window.location.href + '/issues',
         method: 'POST',
->>>>>>> ee12519a
       })
 
-<<<<<<< HEAD
-  const [selectedItem, setSelectedItem] = useState<ContentItem | null>(null)
-  const [showModal, setShowModal] = useState(false)
-  const [tableData, setTableData] = useState<ContentItem[]>([])
-=======
       const accessibilityIssues: AccessibilityData = convertKeysToCamelCase(
         data.json,
       ) as AccessibilityData
@@ -112,7 +72,6 @@
       setLoading(false)
     }
   }, [setAccessibilityIssues, setTableData, setError, setLoading])
->>>>>>> ee12519a
 
   useEffect(() => {
     doFetchAccessibilityIssues()
@@ -139,34 +98,6 @@
     window.location.reload()
   }, [])
 
-<<<<<<< HEAD
-  const handleSortRequest = (
-    sortId?: string,
-    sortDirection?: 'ascending' | 'descending' | 'none',
-  ) => {
-    try {
-      setLoading(true)
-      console.log('Sort request:', sortId, sortDirection)
-      // TODO invoke backend API with the new values to sort the data
-      // Then update states accordingly
-      setTableSortState({
-        sortId,
-        sortDirection,
-      })
-    } catch {
-      // Showing an error alert on the page
-    } finally {
-      setLoading(false)
-    }
-  }
-
-  const closeModal = (shallReload: boolean) => {
-    setShowModal(false)
-    if (shallReload) {
-      window.location.reload()
-    }
-  }
-=======
   const handleSortRequest = useCallback(
     (sortId?: string, sortDirection?: 'ascending' | 'descending' | 'none') => {
       try {
@@ -186,7 +117,6 @@
     },
     [setLoading, setTableSortState],
   )
->>>>>>> ee12519a
 
   const lastCheckedDate =
     (accessibilityIssues?.lastChecked &&
@@ -220,55 +150,6 @@
               </>
             </Text>
           </Flex.Item>
-<<<<<<< HEAD
-          <Flex.Item margin="0 0 0 auto" padding="small 0">
-            <Button color="primary" onClick={handleReload}>
-              {I18n.t('Scan course')}
-            </Button>
-          </Flex.Item>
-        </Flex>
-        <Flex as="div" alignItems="start" direction="row">
-          {lastCheckedDate && (
-            <Flex.Item>
-              <Text size="small" color="secondary">
-                <>
-                  {I18n.t('Last checked at ')}
-                  {lastCheckedDate}
-                </>
-              </Text>
-            </Flex.Item>
-          )}
-        </Flex>
-
-        <Flex margin="medium 0 0 0" gap="small" alignItems="stretch">
-          <Flex.Item>
-            <View as="div" padding="medium" borderWidth="small" borderRadius="medium" height="100%">
-              <IssuesCounter count={calculateTotalIssuesCount(accessibilityIssues)} />
-            </View>
-          </Flex.Item>
-          <Flex.Item shouldGrow shouldShrink>
-            <View
-              as="div"
-              padding="medium"
-              borderWidth="small"
-              borderRadius="medium"
-              height="100%"
-            ></View>
-          </Flex.Item>
-        </Flex>
-
-        <AccessibilityIssuesTable
-          isLoading={loading}
-          onRowClick={handleRowClick}
-          onSortRequest={handleSortRequest}
-          tableData={tableData}
-          tableSortState={tableSortState}
-        />
-
-        {selectedItem && (
-          <AccessibilityIssuesModal isOpen={showModal} onClose={closeModal} item={selectedItem} />
-=======
->>>>>>> ee12519a
         )}
       </Flex>
       <Flex margin="medium 0 0 0" gap="small" alignItems="stretch">
