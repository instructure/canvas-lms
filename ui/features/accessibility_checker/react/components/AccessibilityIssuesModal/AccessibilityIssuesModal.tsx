/*
 * Copyright (C) 2025 - present Instructure, Inc.
 *
 * This file is part of Canvas.
 *
 * Canvas is free software: you can redistribute it and/or modify it under
 * the terms of the GNU Affero General Public License as published by the Free
 * Software Foundation, version 3 of the License.
 *
 * Canvas is distributed in the hope that it will be useful, but WITHOUT ANY
 * WARRANTY; without even the implied warranty of MERCHANTABILITY or FITNESS FOR
 * A PARTICULAR PURPOSE. See the GNU Affero General Public License for more
 * details.
 *
 * You should have received a copy of the GNU Affero General Public License along
 * with this program. If not, see <http://www.gnu.org/licenses/>.
 */

import {useScope as createI18nScope} from '@canvas/i18n'
import {Button, CloseButton} from '@instructure/ui-buttons'
import {Checkbox} from '@instructure/ui-checkbox'
import {Flex} from '@instructure/ui-flex'
import {Heading} from '@instructure/ui-heading'
import {Modal} from '@instructure/ui-modal'
import {Text} from '@instructure/ui-text'
import {TextInput} from '@instructure/ui-text-input'
import {Link} from '@instructure/ui-link'
import {View} from '@instructure/ui-view'
import React, {useState} from 'react'
import {AccessibilityIssue, ContentItem, FormType, IssueForm} from '../../types'
import {SimpleSelect} from '@instructure/ui-simple-select'
import doFetchApi from '@canvas/do-fetch-api-effect'
import {Spinner} from '@instructure/ui-spinner'
import {IconPublishSolid} from '@instructure/ui-icons'
<<<<<<< HEAD
=======
import {Alert} from '@instructure/ui-alerts'
>>>>>>> 3b5eb382

interface AccessibilityIssuesModalProps {
  isOpen: boolean
  onClose: (shallClose: boolean) => void
  item: ContentItem
}

export const AccessibilityIssuesModal: React.FC<AccessibilityIssuesModalProps> = ({
  isOpen,
  onClose,
  item,
}) => {
  const I18n = createI18nScope('accessibility_checker')

<<<<<<< HEAD
=======
  const [shallReload, setShallReload] = useState(false)

>>>>>>> 3b5eb382
  const [solvedIssue, setSolvedIssue] = useState(
    new Map(
      item.issues?.map(issue => {
        return [issue.id, false]
      }),
    ),
  )
  const [issueFormState, setIssueFormState] = useState(
    new Map(
      item.issues?.map(issue => {
<<<<<<< HEAD
        return [issue.id, issue.form.value]
=======
        return [issue.id, issue.form?.value]
>>>>>>> 3b5eb382
      }) || [],
    ),
  )
  const [applying, setApplying] = useState(
    new Map(
      item.issues?.map(issue => {
        return [issue.id, false]
      }) || [],
    ),
  )

  const getIssueId = (issue: AccessibilityIssue, index: number): string => {
    return issue.id || `${item.type}-${item.id}-issue-${index}`
  }

  const handleApplyClick = (item: ContentItem, issue: AccessibilityIssue) => {
    const newState = new Map(applying)
    newState.set(issue.id, true)
    setApplying(newState)
    doFetchApi({
      path: window.location.href + '/update',
      method: 'POST',
      body: JSON.stringify({
        content_type: item.type,
        content_id: item.id,
        rule: issue.ruleId,
        path: issue.path,
        value: issueFormState.get(issue.id),
      }),
    })
      .then(_ => {
        const newState = new Map(solvedIssue)
        newState.set(issue.id, true)
        setSolvedIssue(newState)
      })
      .catch(err => {
        console.error('Error applying accessibility issues. Error is:' + err.message)
      })
      .finally(() => {
        const newState = new Map(applying)
        newState.set(issue.id, false)
        setApplying(newState)
<<<<<<< HEAD
=======
        setShallReload(true)
>>>>>>> 3b5eb382
      })
  }

  const createForm = (issueId: string, form: IssueForm): React.ReactNode => {
    if (!form) return <></>

    switch (form.type) {
      case FormType.Checkbox:
        return (
          <View as="div" margin="small 0">
            <Checkbox
              label={form.label}
              checked={issueFormState.get(issueId) === 'true'}
              onChange={() => {
                const newState = new Map(issueFormState)
                if (newState.get(issueId) === 'true') {
                  newState.set(issueId, 'false')
                } else {
                  newState.set(issueId, 'true')
                }
                setIssueFormState(newState)
              }}
            />
          </View>
        )

      case FormType.ColorPicker:
        return (
          <View as="div" margin="small 0">
            <Text weight="bold">{form.label}</Text>
          </View>
        )

      case FormType.TextInput:
        return (
          <View as="div" margin="small 0">
            <Text weight="bold">{form.label}</Text>
            <View as="div" margin="x-small 0 0 0">
              <TextInput
                display="inline-block"
                width="15rem"
                value={issueFormState.get(issueId) || ''}
                onChange={(_, value) => {
                  const newState = new Map(issueFormState)
                  newState.set(issueId, value)
                  setIssueFormState(newState)
                }}
              />
            </View>
          </View>
        )

      case FormType.DropDown:
        return (
          <SimpleSelect
            renderLabel={form.label}
            value={issueFormState.get(issueId) || ''}
            onChange={(_, {id, value}) => {
              const newState = new Map(issueFormState)
              if (value && typeof value === 'string') {
                newState.set(issueId, value)
              }
              setIssueFormState(newState)
            }}
          >
            {form.options?.map((option, index) => (
              <SimpleSelect.Option
                id={option}
                key={index}
                value={option}
                selected={form.value === option}
                disabled={form.value !== option}
              >
                {option}
              </SimpleSelect.Option>
            )) || <></>}
          </SimpleSelect>
        )

      default:
        return <></>
    }
  }

  return (
    <Modal
      open={isOpen}
      onDismiss={() => onClose(shallReload)}
      size="medium"
      label={`${item.title} - ${I18n.t('Accessibility Issues')}`}
    >
      <Modal.Header>
        <CloseButton
          placement="end"
          onClick={() => onClose(shallReload)}
          screenReaderLabel={I18n.t('Close')}
        />
        <Heading level="h2">{item.title}</Heading>
        <Flex margin="small 0" direction="column">
          <Flex.Item shouldGrow>
            <Alert variant="warning" margin="small">
              {I18n.t(
                'Pressing "Apply Fix" for any issue below will modify the content instantly.',
              )}
            </Alert>
          </Flex.Item>
          <Flex.Item padding="0 small 0 0">
            <Text weight="bold">
              {I18n.t(
                {
                  one: '1 accessibility issue found',
                  other: '%{count} accessibility issues found',
                },
                {count: item.count},
              )}
            </Text>
          </Flex.Item>
        </Flex>
      </Modal.Header>

      <Modal.Body>
        <View as="div" maxHeight="500px" overflowY="auto">
          {item.issues && item.issues.length > 0 ? (
            item.issues.map((issue, index) => {
              return (
                <View
                  key={getIssueId(issue, index)}
                  as="div"
                  margin="0 0 medium 0"
                  padding="small"
                  borderWidth="0 0 0 medium"
                  borderColor={solvedIssue.get(issue.id) ? 'success' : 'danger'}
                  background="secondary"
                >
                  <Heading level="h3">{issue.message}</Heading>
                  <Text as="p">{issue.why}</Text>
                  {solvedIssue.get(issue.id) ? (
                    <Flex direction="row" justifyItems="end">
                      <Flex.Item margin="small">
                        <IconPublishSolid color="success" />
                      </Flex.Item>
                      <Flex.Item>
                        <Text>{I18n.t('Applied')}</Text>
                      </Flex.Item>
                    </Flex>
                  ) : (
                    createForm(issue.id, issue.form)
                  )}
                  {issue.issueUrl !== '' ? (
                    <Link href={issue.issueUrl}>More information on this</Link>
                  ) : (
                    <></>
                  )}
                  <Flex direction="row" justifyItems="end">
                    {applying.get(issue.id) === true ? (
                      <Flex.Item>
                        <Spinner renderTitle="Loading" size="x-small" />
                      </Flex.Item>
                    ) : (
                      <></>
                    )}
                    <Flex.Item margin="0 small 0 0">
                      {solvedIssue.get(issue.id) ? (
                        <></>
                      ) : (
                        <Button onClick={() => handleApplyClick(item, issue)}>
                          {I18n.t('Apply Fix')}
                        </Button>
                      )}
                    </Flex.Item>
                  </Flex>
                </View>
              )
            })
          ) : (
            <Text as="p">{I18n.t('No issues found')}</Text>
          )}
        </View>
      </Modal.Body>

      <Modal.Footer>
        <Flex justifyItems="end">
          <Flex.Item margin="0 small 0 0">
            <Button onClick={() => onClose(shallReload)}>{I18n.t('Close')}</Button>
          </Flex.Item>
          <Flex.Item>
            <Button color="primary" href={item.editUrl}>
              {I18n.t('Edit content')}
            </Button>
          </Flex.Item>
        </Flex>
      </Modal.Footer>
    </Modal>
  )
}<|MERGE_RESOLUTION|>--- conflicted
+++ resolved
@@ -32,10 +32,7 @@
 import doFetchApi from '@canvas/do-fetch-api-effect'
 import {Spinner} from '@instructure/ui-spinner'
 import {IconPublishSolid} from '@instructure/ui-icons'
-<<<<<<< HEAD
-=======
 import {Alert} from '@instructure/ui-alerts'
->>>>>>> 3b5eb382
 
 interface AccessibilityIssuesModalProps {
   isOpen: boolean
@@ -50,11 +47,8 @@
 }) => {
   const I18n = createI18nScope('accessibility_checker')
 
-<<<<<<< HEAD
-=======
   const [shallReload, setShallReload] = useState(false)
 
->>>>>>> 3b5eb382
   const [solvedIssue, setSolvedIssue] = useState(
     new Map(
       item.issues?.map(issue => {
@@ -65,11 +59,7 @@
   const [issueFormState, setIssueFormState] = useState(
     new Map(
       item.issues?.map(issue => {
-<<<<<<< HEAD
-        return [issue.id, issue.form.value]
-=======
         return [issue.id, issue.form?.value]
->>>>>>> 3b5eb382
       }) || [],
     ),
   )
@@ -112,10 +102,7 @@
         const newState = new Map(applying)
         newState.set(issue.id, false)
         setApplying(newState)
-<<<<<<< HEAD
-=======
         setShallReload(true)
->>>>>>> 3b5eb382
       })
   }
 
