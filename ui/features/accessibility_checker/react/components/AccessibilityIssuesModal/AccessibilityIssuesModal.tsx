/*
 * Copyright (C) 2025 - present Instructure, Inc.
 *
 * This file is part of Canvas.
 *
 * Canvas is free software: you can redistribute it and/or modify it under
 * the terms of the GNU Affero General Public License as published by the Free
 * Software Foundation, version 3 of the License.
 *
 * Canvas is distributed in the hope that it will be useful, but WITHOUT ANY
 * WARRANTY; without even the implied warranty of MERCHANTABILITY or FITNESS FOR
 * A PARTICULAR PURPOSE. See the GNU Affero General Public License for more
 * details.
 *
 * You should have received a copy of the GNU Affero General Public License along
 * with this program. If not, see <http://www.gnu.org/licenses/>.
 */

import {useScope as createI18nScope} from '@canvas/i18n'
import {Button, CloseButton} from '@instructure/ui-buttons'
import {Checkbox} from '@instructure/ui-checkbox'
import {Flex} from '@instructure/ui-flex'
import {Heading} from '@instructure/ui-heading'
import {Modal} from '@instructure/ui-modal'
import {Text} from '@instructure/ui-text'
import {TextInput} from '@instructure/ui-text-input'
import {Link} from '@instructure/ui-link'
import {View} from '@instructure/ui-view'
import React, {useState} from 'react'
import {AccessibilityIssue, ContentItem, FormType, IssueForm} from '../../types'
import {SimpleSelect} from '@instructure/ui-simple-select'
import doFetchApi from '@canvas/do-fetch-api-effect'
import {Spinner} from '@instructure/ui-spinner'
import {IconPublishSolid} from '@instructure/ui-icons'
<<<<<<< HEAD
=======
import {Alert} from '@instructure/ui-alerts'
>>>>>>> f6e5b4e8

interface AccessibilityIssuesModalProps {
  isOpen: boolean
  onClose: (shallClose: boolean) => void
  item: ContentItem
}

export const AccessibilityIssuesModal: React.FC<AccessibilityIssuesModalProps> = ({
  isOpen,
  onClose,
  item,
}) => {
  const I18n = createI18nScope('accessibility_checker')

<<<<<<< HEAD
=======
  const [shallReload, setShallReload] = useState(false)

>>>>>>> f6e5b4e8
  const [solvedIssue, setSolvedIssue] = useState(
    new Map(
      item.issues?.map(issue => {
        return [issue.id, false]
      }),
    ),
  )
  const [issueFormState, setIssueFormState] = useState(
    new Map(
      item.issues?.map(issue => {
<<<<<<< HEAD
        return [issue.id, issue.form.value]
=======
        return [issue.id, issue.form?.value]
>>>>>>> f6e5b4e8
      }) || [],
    ),
  )
  const [applying, setApplying] = useState(
    new Map(
      item.issues?.map(issue => {
        return [issue.id, false]
      }) || [],
    ),
  )

  const getIssueId = (issue: AccessibilityIssue, index: number): string => {
    return issue.id || `${item.type}-${item.id}-issue-${index}`
  }

  const handleApplyClick = (item: ContentItem, issue: AccessibilityIssue) => {
    const newState = new Map(applying)
    newState.set(issue.id, true)
    setApplying(newState)
    doFetchApi({
      path: window.location.href + '/update',
      method: 'POST',
      body: JSON.stringify({
        content_type: item.type,
        content_id: item.id,
        rule: issue.ruleId,
        path: issue.path,
        value: issueFormState.get(issue.id),
      }),
    })
      .then(_ => {
        const newState = new Map(solvedIssue)
        newState.set(issue.id, true)
        setSolvedIssue(newState)
      })
      .catch(err => {
        console.error('Error applying accessibility issues. Error is:' + err.message)
      })
      .finally(() => {
        const newState = new Map(applying)
        newState.set(issue.id, false)
        setApplying(newState)
<<<<<<< HEAD
=======
        setShallReload(true)
>>>>>>> f6e5b4e8
      })
  }

  const createForm = (issueId: string, form: IssueForm): React.ReactNode => {
    if (!form) return <></>

    switch (form.type) {
      case FormType.Checkbox:
        return (
          <View as="div" margin="small 0">
            <Checkbox
              label={form.label}
              checked={issueFormState.get(issueId) === 'true'}
              onChange={() => {
                const newState = new Map(issueFormState)
                if (newState.get(issueId) === 'true') {
                  newState.set(issueId, 'false')
                } else {
                  newState.set(issueId, 'true')
                }
                setIssueFormState(newState)
              }}
            />
          </View>
        )

      case FormType.ColorPicker:
        return (
          <View as="div" margin="small 0">
            <Text weight="bold">{form.label}</Text>
          </View>
        )

      case FormType.TextInput:
        return (
          <View as="div" margin="small 0">
            <Text weight="bold">{form.label}</Text>
            <View as="div" margin="x-small 0 0 0">
              <TextInput
                display="inline-block"
                width="15rem"
                value={issueFormState.get(issueId) || ''}
                onChange={(_, value) => {
                  const newState = new Map(issueFormState)
                  newState.set(issueId, value)
                  setIssueFormState(newState)
                }}
              />
            </View>
          </View>
        )

      case FormType.DropDown:
        return (
          <SimpleSelect
            renderLabel={form.label}
            value={issueFormState.get(issueId) || ''}
            onChange={(_, {id, value}) => {
              const newState = new Map(issueFormState)
              if (value && typeof value === 'string') {
                newState.set(issueId, value)
              }
              setIssueFormState(newState)
            }}
          >
            {form.options?.map((option, index) => (
              <SimpleSelect.Option
                id={option}
                key={index}
                value={option}
                selected={form.value === option}
                disabled={form.value !== option}
              >
                {option}
              </SimpleSelect.Option>
            )) || <></>}
          </SimpleSelect>
        )

      default:
        return <></>
    }
  }

  return (
    <Modal
      open={isOpen}
      onDismiss={() => onClose(shallReload)}
      size="medium"
      label={`${item.title} - ${I18n.t('Accessibility Issues')}`}
    >
      <Modal.Header>
        <CloseButton
          placement="end"
          onClick={() => onClose(shallReload)}
          screenReaderLabel={I18n.t('Close')}
        />
        <Heading level="h2">{item.title}</Heading>
        <Flex margin="small 0" direction="column">
          <Flex.Item shouldGrow>
            <Alert variant="warning" margin="small">
              {I18n.t(
                'Pressing "Apply Fix" for any issue below will modify the content instantly.',
              )}
            </Alert>
          </Flex.Item>
          <Flex.Item padding="0 small 0 0">
            <Text weight="bold">
              {I18n.t(
                {
                  one: '1 accessibility issue found',
                  other: '%{count} accessibility issues found',
                },
                {count: item.count},
              )}
            </Text>
          </Flex.Item>
        </Flex>
      </Modal.Header>

      <Modal.Body>
        <View as="div" maxHeight="500px" overflowY="auto">
          {item.issues && item.issues.length > 0 ? (
            item.issues.map((issue, index) => {
              return (
                <View
                  key={getIssueId(issue, index)}
                  as="div"
                  margin="0 0 medium 0"
                  padding="small"
                  borderWidth="0 0 0 medium"
                  borderColor={solvedIssue.get(issue.id) ? 'success' : 'danger'}
                  background="secondary"
                >
                  <Heading level="h3">{issue.message}</Heading>
                  <Text as="p">{issue.why}</Text>
                  {solvedIssue.get(issue.id) ? (
                    <Flex direction="row" justifyItems="end">
                      <Flex.Item margin="small">
                        <IconPublishSolid color="success" />
                      </Flex.Item>
                      <Flex.Item>
                        <Text>{I18n.t('Applied')}</Text>
                      </Flex.Item>
                    </Flex>
                  ) : (
                    createForm(issue.id, issue.form)
                  )}
                  {issue.issueUrl !== '' ? (
                    <Link href={issue.issueUrl}>More information on this</Link>
                  ) : (
                    <></>
                  )}
                  <Flex direction="row" justifyItems="end">
                    {applying.get(issue.id) === true ? (
                      <Flex.Item>
                        <Spinner renderTitle="Loading" size="x-small" />
                      </Flex.Item>
                    ) : (
                      <></>
                    )}
                    <Flex.Item margin="0 small 0 0">
                      {solvedIssue.get(issue.id) ? (
                        <></>
                      ) : (
                        <Button onClick={() => handleApplyClick(item, issue)}>
                          {I18n.t('Apply Fix')}
                        </Button>
                      )}
                    </Flex.Item>
                  </Flex>
                </View>
              )
            })
          ) : (
            <Text as="p">{I18n.t('No issues found')}</Text>
          )}
        </View>
      </Modal.Body>

      <Modal.Footer>
        <Flex justifyItems="end">
          <Flex.Item margin="0 small 0 0">
            <Button onClick={() => onClose(shallReload)}>{I18n.t('Close')}</Button>
          </Flex.Item>
          <Flex.Item>
            <Button color="primary" href={item.editUrl}>
              {I18n.t('Edit content')}
            </Button>
          </Flex.Item>
        </Flex>
      </Modal.Footer>
    </Modal>
  )
}<|MERGE_RESOLUTION|>--- conflicted
+++ resolved
@@ -32,10 +32,7 @@
 import doFetchApi from '@canvas/do-fetch-api-effect'
 import {Spinner} from '@instructure/ui-spinner'
 import {IconPublishSolid} from '@instructure/ui-icons'
-<<<<<<< HEAD
-=======
 import {Alert} from '@instructure/ui-alerts'
->>>>>>> f6e5b4e8
 
 interface AccessibilityIssuesModalProps {
   isOpen: boolean
@@ -50,11 +47,8 @@
 }) => {
   const I18n = createI18nScope('accessibility_checker')
 
-<<<<<<< HEAD
-=======
   const [shallReload, setShallReload] = useState(false)
 
->>>>>>> f6e5b4e8
   const [solvedIssue, setSolvedIssue] = useState(
     new Map(
       item.issues?.map(issue => {
@@ -65,11 +59,7 @@
   const [issueFormState, setIssueFormState] = useState(
     new Map(
       item.issues?.map(issue => {
-<<<<<<< HEAD
-        return [issue.id, issue.form.value]
-=======
         return [issue.id, issue.form?.value]
->>>>>>> f6e5b4e8
       }) || [],
     ),
   )
@@ -112,10 +102,7 @@
         const newState = new Map(applying)
         newState.set(issue.id, false)
         setApplying(newState)
-<<<<<<< HEAD
-=======
         setShallReload(true)
->>>>>>> f6e5b4e8
       })
   }
 
