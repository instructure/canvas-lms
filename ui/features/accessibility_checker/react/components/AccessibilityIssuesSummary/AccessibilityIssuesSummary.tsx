/*
 * Copyright (C) 2025 - present Instructure, Inc.
 *
 * This file is part of Canvas.
 *
 * Canvas is free software: you can redistribute it and/or modify it under
 * the terms of the GNU Affero General Public License as published by the Free
 * Software Foundation, version 3 of the License.
 *
 * Canvas is distributed in the hope that it will be useful, but WITHOUT ANY
 * WARRANTY; without even the implied warranty of MERCHANTABILITY or FITNESS FOR
 * A PARTICULAR PURPOSE. See the GNU Affero General Public License for more
 * details.
 *
 * You should have received a copy of the GNU Affero General Public License along
 * with this program. If not, see <http://www.gnu.org/licenses/>.
 */
import {useMemo} from 'react'
import {useShallow} from 'zustand/react/shallow'
import {Flex} from '@instructure/ui-flex'
import {View} from '@instructure/ui-view'

import {useAccessibilityScansStore} from '../../stores/AccessibilityScansStore'
import {calculateTotalIssuesCount, parseAccessibilityScans} from '../../utils/apiData'
import {IssuesByTypeChart} from './IssuesByTypeChart'
import {IssuesCounter} from './IssuesCounter'
import {AccessibilityData} from '../../types'
<<<<<<< HEAD
=======
import {Spinner} from '@instructure/ui-spinner'
import {useScope as createI18nScope} from '@canvas/i18n'

const I18n = createI18nScope('accessibility_checker')

function renderLoading() {
  return (
    <View as="div" width="100%" textAlign="center" height="270px">
      <Spinner renderTitle={I18n.t('Loading accessibility issues')} size="large" margin="auto" />
    </View>
  )
}
>>>>>>> 2ec7b1b5

export const AccessibilityIssuesSummary = () => {
  const [accessibilityScans, loading] = useAccessibilityScansStore(
    useShallow(state => [state.accessibilityScans, state.loading]),
  )

  const issues = useMemo(() => {
    return accessibilityScans
      ? parseAccessibilityScans(accessibilityScans)
      : ({} as AccessibilityData)
  }, [accessibilityScans])

<<<<<<< HEAD
  if (window.ENV.SCAN_DISABLED === true || loading) return null
=======
  if (window.ENV.SCAN_DISABLED === true) return null

  if (loading) return renderLoading()
>>>>>>> 2ec7b1b5

  return (
    <Flex margin="0" gap="small" alignItems="stretch" data-testid="accessibility-issues-summary">
      <Flex.Item>
        <View as="div" padding="medium" borderWidth="small" borderRadius="medium" height="100%">
          <IssuesCounter count={calculateTotalIssuesCount(accessibilityScans)} />
        </View>
      </Flex.Item>
      <Flex.Item shouldGrow shouldShrink>
        <View as="div" padding="x-small" borderWidth="small" borderRadius="medium" height="100%">
          <IssuesByTypeChart accessibilityIssues={issues} isLoading={loading} />
        </View>
      </Flex.Item>
    </Flex>
  )
}<|MERGE_RESOLUTION|>--- conflicted
+++ resolved
@@ -25,8 +25,6 @@
 import {IssuesByTypeChart} from './IssuesByTypeChart'
 import {IssuesCounter} from './IssuesCounter'
 import {AccessibilityData} from '../../types'
-<<<<<<< HEAD
-=======
 import {Spinner} from '@instructure/ui-spinner'
 import {useScope as createI18nScope} from '@canvas/i18n'
 
@@ -39,7 +37,6 @@
     </View>
   )
 }
->>>>>>> 2ec7b1b5
 
 export const AccessibilityIssuesSummary = () => {
   const [accessibilityScans, loading] = useAccessibilityScansStore(
@@ -52,13 +49,9 @@
       : ({} as AccessibilityData)
   }, [accessibilityScans])
 
-<<<<<<< HEAD
-  if (window.ENV.SCAN_DISABLED === true || loading) return null
-=======
   if (window.ENV.SCAN_DISABLED === true) return null
 
   if (loading) return renderLoading()
->>>>>>> 2ec7b1b5
 
   return (
     <Flex margin="0" gap="small" alignItems="stretch" data-testid="accessibility-issues-summary">
