/*
 * Copyright (C) 2025 - present Instructure, Inc.
 *
 * This file is part of Canvas.
 *
 * Canvas is free software: you can redistribute it and/or modify it under
 * the terms of the GNU Affero General Public License as published by the Free
 * Software Foundation, version 3 of the License.
 *
 * Canvas is distributed in the hope that it will be useful, but WITHOUT ANY
 * WARRANTY; without even the implied warranty of MERCHANTABILITY or FITNESS FOR
 * A PARTICULAR PURPOSE. See the GNU Affero General Public License for more
 * details.
 *
 * You should have received a copy of the GNU Affero General Public License along
 * with this program. If not, see <http://www.gnu.org/licenses/>.
 */

import {useCallback, useEffect, useMemo, useState} from 'react'
import {useShallow} from 'zustand/react/shallow'
import {useScope as createI18nScope} from '@canvas/i18n'
import {Alert} from '@instructure/ui-alerts'
import {Flex} from '@instructure/ui-flex'
import {Pagination} from '@instructure/ui-pagination'
import {Spinner} from '@instructure/ui-spinner'
import {PresentationContent, ScreenReaderContent} from '@instructure/ui-a11y-content'
import {Table, TableColHeaderProps} from '@instructure/ui-table'
import {Text} from '@instructure/ui-text'
import {View} from '@instructure/ui-view'

import {IssuesTableColumns, IssuesTableColumnHeaders} from '../../constants'
import {ContentItem} from '../../types'
import {getSortingFunction} from '../../utils'
import {AccessibilityIssuesTableRow} from './AccessibilityIssuesTableRow'
<<<<<<< HEAD
import {
  useAccessibilityCheckerStore,
  TableSortState,
} from '../../contexts/AccessibilityCheckerStore'
=======
import {useAccessibilityCheckerStore, TableSortState} from '../../stores/AccessibilityCheckerStore'
import {useAccessibilityFetchUtils} from '../AccessibilityCheckerApp/useAccessibilityFetchUtils'
>>>>>>> dec807a2

const I18n = createI18nScope('accessibility_checker')

type Props = {
  onRowClick?: (item: ContentItem) => void
}

const headerThemeOverride: TableColHeaderProps['themeOverride'] = _componentTheme => ({
  padding: '0.875rem 0.75rem', // Make column header height 3rem
})

const renderTableData = (
  tableData?: ContentItem[] | null,
  error?: string | null,
  onRowClick?: (item: ContentItem) => void,
) => {
  if (error) return

  return (
    <>
      {tableData?.length === 0 || !tableData ? (
        <Table.Row data-testid="no-issues-row">
          <Table.Cell colSpan={5} textAlign="center">
            <Text color="secondary">{I18n.t('No accessibility issues found')}</Text>
          </Table.Cell>
        </Table.Row>
      ) : (
        tableData.map(item => (
          <AccessibilityIssuesTableRow
            key={`${item.type}-${item.id}`}
            item={item}
            onRowClick={onRowClick}
          />
        ))
      )}
    </>
  )
}

const renderLoading = () => {
  return (
    <Flex direction="column" alignItems="center" margin="small 0">
      <Flex.Item shouldGrow>
        <Spinner renderTitle="Loading accessibility issues" size="large" margin="none" />
      </Flex.Item>
      <Flex.Item>
        <PresentationContent>{I18n.t('Loading accessibility issues')}</PresentationContent>
      </Flex.Item>
    </Flex>
  )
}

// If these columns are sorted, a reverse cycle is more convenient
const ReverseOrderingFirst = [IssuesTableColumns.Issues, IssuesTableColumns.LastEdited]

export const AccessibilityIssuesTable = ({onRowClick}: Props) => {
<<<<<<< HEAD
=======
  const {updateQueryParamPage, updateQueryParamTableSortState} = useAccessibilityFetchUtils()

>>>>>>> dec807a2
  const error = useAccessibilityCheckerStore(useShallow(state => state.error))
  const loading = useAccessibilityCheckerStore(useShallow(state => state.loading))
  const tableData = useAccessibilityCheckerStore(useShallow(state => state.tableData))
  const [tableSortState, setTableSortState] = useAccessibilityCheckerStore(
    useShallow(state => [state.tableSortState, state.setTableSortState]),
  )
  const [page, setPage] = useAccessibilityCheckerStore(
    useShallow(state => [state.page, state.setPage]),
  )
  const pageSize = useAccessibilityCheckerStore(useShallow(state => state.pageSize))

<<<<<<< HEAD
  const [orderedTableData, setOrderedTableData] = useState<ContentItem[]>([])
=======
  const setOrderedTableData = useAccessibilityCheckerStore(
    useShallow(state => state.setOrderedTableData),
  )
  const orderedTableData = useAccessibilityCheckerStore(useShallow(state => state.orderedTableData))
>>>>>>> dec807a2

  const handleSort = useCallback(
    (_event: React.SyntheticEvent, param: {id: TableColHeaderProps['id']}) => {
      let sortDirection: TableSortState['sortDirection'] = ReverseOrderingFirst.includes(param.id)
        ? 'descending'
        : 'ascending'

      if (tableSortState?.sortId === param.id) {
        if (ReverseOrderingFirst.includes(param.id)) {
          sortDirection =
            tableSortState?.sortDirection === 'descending'
              ? 'ascending'
              : tableSortState?.sortDirection === 'ascending'
                ? 'none'
                : 'descending'
        } else {
          // If the same column is clicked, cycle the sort direction
          sortDirection =
            tableSortState?.sortDirection === 'ascending'
              ? 'descending'
              : tableSortState?.sortDirection === 'descending'
                ? 'none'
                : 'ascending'
        }
      }
      const newState: Partial<TableSortState> = {
        sortId: param.id,
        sortDirection,
      }

      setTableSortState(newState)
<<<<<<< HEAD
    },
    [tableSortState, setTableSortState],
=======
      updateQueryParamTableSortState(newState)
    },
    [tableSortState, setTableSortState, updateQueryParamTableSortState],
>>>>>>> dec807a2
  )

  const getCurrentSortDirection = (
    id: TableColHeaderProps['id'],
  ): 'ascending' | 'descending' | 'none' => {
    if (tableSortState?.sortId === id) {
      return tableSortState?.sortDirection || 'none'
    }
    return 'none'
  }

  useEffect(() => {
    const newOrderedTableData: ContentItem[] = [...(tableData || [])]

    if (tableSortState && tableSortState.sortId) {
      if (
        tableSortState.sortDirection === 'ascending' ||
        tableSortState.sortDirection === 'descending'
      ) {
        const sortFn = getSortingFunction(tableSortState.sortId, tableSortState!.sortDirection)
        newOrderedTableData.sort(sortFn)
      }
    }
    setPage(0)
<<<<<<< HEAD
    setOrderedTableData(newOrderedTableData)
  }, [tableData, tableSortState, setPage, setOrderedTableData])

  const pageCount = (pageSize && Math.ceil((tableData ?? []).length / pageSize)) || 1

  const handlePageChange = (nextPage: number) => {
    setPage(nextPage - 1)
  }
=======
    updateQueryParamPage(0)
    setOrderedTableData(newOrderedTableData)
  }, [tableData, tableSortState, setPage, setOrderedTableData, updateQueryParamPage])

  const pageCount = (pageSize && Math.ceil((tableData ?? []).length / pageSize)) || 1

  const handlePageChange = useCallback(
    (nextPage: number) => {
      setPage(nextPage - 1)
      updateQueryParamPage(nextPage - 1)
    },
    [setPage, updateQueryParamPage],
  )
>>>>>>> dec807a2

  // TODO Remove, once we are dealing with paginated and sorted data from the backend
  const pseudoPaginatedData = useMemo(() => {
    const startIndex = page * pageSize
    const endIndex = startIndex + pageSize
    const paginatedData = (orderedTableData || []).slice(startIndex, endIndex)

    return paginatedData
  }, [page, pageSize, orderedTableData])

  return (
    <View width="100%">
      <View as="div" margin="medium 0 0 0" borderWidth="small" borderRadius="medium">
        <Table
          caption={
            <ScreenReaderContent>{I18n.t('Content with accessibility issues')}</ScreenReaderContent>
          }
          hover
          data-testid="accessibility-issues-table"
        >
          <Table.Head
            renderSortLabel={<ScreenReaderContent>{I18n.t('Sort by')}</ScreenReaderContent>}
          >
            <Table.Row>
              {IssuesTableColumnHeaders.map(header => {
                return (
                  <Table.ColHeader
                    key={header.id}
                    id={header.id}
                    onRequestSort={handleSort}
                    sortDirection={getCurrentSortDirection(header.id)}
                    themeOverride={headerThemeOverride}
                  >
                    <Text weight="bold">{header.name}</Text>
                  </Table.ColHeader>
                )
              })}
            </Table.Row>
          </Table.Head>

          <Table.Body>
            {error && (
              <Table.Row data-testid="error-row">
                <Table.Cell colSpan={5} textAlign="center">
                  <Alert variant="error">{error}</Alert>
                </Table.Cell>
              </Table.Row>
            )}
            {loading && (
              <Table.Row data-testid="loading-row">
                <Table.Cell colSpan={5} textAlign="center">
                  {renderLoading()}
                </Table.Cell>
              </Table.Row>
            )}
            {renderTableData(pseudoPaginatedData, error, onRowClick)}
          </Table.Body>
        </Table>
      </View>
      {pageCount > 1 && (
        <Flex.Item>
          <Pagination
            data-testid={`accessibility-issues-table-pagination`}
            as="nav"
            variant="compact"
            labelNext={I18n.t('Next Page')}
            labelPrev={I18n.t('Previous Page')}
            margin="small"
            currentPage={page + 1}
            onPageChange={handlePageChange}
            totalPageNumber={pageCount}
          />
        </Flex.Item>
      )}
    </View>
  )
}<|MERGE_RESOLUTION|>--- conflicted
+++ resolved
@@ -32,15 +32,8 @@
 import {ContentItem} from '../../types'
 import {getSortingFunction} from '../../utils'
 import {AccessibilityIssuesTableRow} from './AccessibilityIssuesTableRow'
-<<<<<<< HEAD
-import {
-  useAccessibilityCheckerStore,
-  TableSortState,
-} from '../../contexts/AccessibilityCheckerStore'
-=======
 import {useAccessibilityCheckerStore, TableSortState} from '../../stores/AccessibilityCheckerStore'
 import {useAccessibilityFetchUtils} from '../AccessibilityCheckerApp/useAccessibilityFetchUtils'
->>>>>>> dec807a2
 
 const I18n = createI18nScope('accessibility_checker')
 
@@ -97,11 +90,8 @@
 const ReverseOrderingFirst = [IssuesTableColumns.Issues, IssuesTableColumns.LastEdited]
 
 export const AccessibilityIssuesTable = ({onRowClick}: Props) => {
-<<<<<<< HEAD
-=======
   const {updateQueryParamPage, updateQueryParamTableSortState} = useAccessibilityFetchUtils()
 
->>>>>>> dec807a2
   const error = useAccessibilityCheckerStore(useShallow(state => state.error))
   const loading = useAccessibilityCheckerStore(useShallow(state => state.loading))
   const tableData = useAccessibilityCheckerStore(useShallow(state => state.tableData))
@@ -113,14 +103,10 @@
   )
   const pageSize = useAccessibilityCheckerStore(useShallow(state => state.pageSize))
 
-<<<<<<< HEAD
-  const [orderedTableData, setOrderedTableData] = useState<ContentItem[]>([])
-=======
   const setOrderedTableData = useAccessibilityCheckerStore(
     useShallow(state => state.setOrderedTableData),
   )
   const orderedTableData = useAccessibilityCheckerStore(useShallow(state => state.orderedTableData))
->>>>>>> dec807a2
 
   const handleSort = useCallback(
     (_event: React.SyntheticEvent, param: {id: TableColHeaderProps['id']}) => {
@@ -152,14 +138,9 @@
       }
 
       setTableSortState(newState)
-<<<<<<< HEAD
-    },
-    [tableSortState, setTableSortState],
-=======
       updateQueryParamTableSortState(newState)
     },
     [tableSortState, setTableSortState, updateQueryParamTableSortState],
->>>>>>> dec807a2
   )
 
   const getCurrentSortDirection = (
@@ -184,16 +165,6 @@
       }
     }
     setPage(0)
-<<<<<<< HEAD
-    setOrderedTableData(newOrderedTableData)
-  }, [tableData, tableSortState, setPage, setOrderedTableData])
-
-  const pageCount = (pageSize && Math.ceil((tableData ?? []).length / pageSize)) || 1
-
-  const handlePageChange = (nextPage: number) => {
-    setPage(nextPage - 1)
-  }
-=======
     updateQueryParamPage(0)
     setOrderedTableData(newOrderedTableData)
   }, [tableData, tableSortState, setPage, setOrderedTableData, updateQueryParamPage])
@@ -207,7 +178,6 @@
     },
     [setPage, updateQueryParamPage],
   )
->>>>>>> dec807a2
 
   // TODO Remove, once we are dealing with paginated and sorted data from the backend
   const pseudoPaginatedData = useMemo(() => {
