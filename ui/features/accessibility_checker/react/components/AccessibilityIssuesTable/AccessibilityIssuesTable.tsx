/*
 * Copyright (C) 2025 - present Instructure, Inc.
 *
 * This file is part of Canvas.
 *
 * Canvas is free software: you can redistribute it and/or modify it under
 * the terms of the GNU Affero General Public License as published by the Free
 * Software Foundation, version 3 of the License.
 *
 * Canvas is distributed in the hope that it will be useful, but WITHOUT ANY
 * WARRANTY; without even the implied warranty of MERCHANTABILITY or FITNESS FOR
 * A PARTICULAR PURPOSE. See the GNU Affero General Public License for more
 * details.
 *
 * You should have received a copy of the GNU Affero General Public License along
 * with this program. If not, see <http://www.gnu.org/licenses/>.
 */

import {useCallback, useEffect, useMemo, useState} from 'react'
import {useShallow} from 'zustand/react/shallow'
import {useScope as createI18nScope} from '@canvas/i18n'
import {Alert} from '@instructure/ui-alerts'
import {Flex} from '@instructure/ui-flex'
<<<<<<< HEAD
=======
import {Pagination} from '@instructure/ui-pagination'
>>>>>>> 142422de
import {Spinner} from '@instructure/ui-spinner'
import {PresentationContent, ScreenReaderContent} from '@instructure/ui-a11y-content'
import {Table, TableColHeaderProps} from '@instructure/ui-table'
import {Text} from '@instructure/ui-text'
import {View} from '@instructure/ui-view'

import {IssuesTableColumns, IssuesTableColumnHeaders} from '../../constants'
import {ContentItem} from '../../types'
<<<<<<< HEAD
import {AccessibilityIssuesTableRow} from './AccessibilityIssuesTableRow'
=======
import {getSortingFunction} from '../../utils'
import {AccessibilityIssuesTableRow} from './AccessibilityIssuesTableRow'
import {
  useAccessibilityCheckerStore,
  TableSortState,
} from '../../contexts/AccessibilityCheckerStore'
>>>>>>> 142422de

const I18n = createI18nScope('accessibility_checker')

type Props = {
<<<<<<< HEAD
  isLoading?: boolean
  error?: string | null
=======
>>>>>>> 142422de
  onRowClick?: (item: ContentItem) => void
}

<<<<<<< HEAD
const renderTableData = (
  tableData?: ContentItem[],
=======
const headerThemeOverride: TableColHeaderProps['themeOverride'] = _componentTheme => ({
  padding: '0.875rem 0.75rem', // Make column header height 3rem
})

const renderTableData = (
  tableData?: ContentItem[] | null,
>>>>>>> 142422de
  error?: string | null,
  onRowClick?: (item: ContentItem) => void,
) => {
  if (error) return

  return (
    <>
      {tableData?.length === 0 || !tableData ? (
        <Table.Row data-testid="no-issues-row">
          <Table.Cell colSpan={5} textAlign="center">
            <Text color="secondary">{I18n.t('No accessibility issues found')}</Text>
          </Table.Cell>
        </Table.Row>
      ) : (
        tableData.map(item => (
          <AccessibilityIssuesTableRow key={`${item.id}`} item={item} onRowClick={onRowClick} />
        ))
      )}
    </>
  )
}

const renderLoading = () => {
  return (
    <Flex direction="column" alignItems="center" margin="small 0">
      <Flex.Item shouldGrow>
<<<<<<< HEAD
        <Spinner renderTitle="Loading accessibility issues" size="large" margin="0 0 0 medium" />
=======
        <Spinner renderTitle="Loading accessibility issues" size="large" margin="none" />
>>>>>>> 142422de
      </Flex.Item>
      <Flex.Item>
        <PresentationContent>{I18n.t('Loading accessibility issues')}</PresentationContent>
      </Flex.Item>
    </Flex>
  )
}

<<<<<<< HEAD
export const AccessibilityIssuesTable = ({
  isLoading = false,
  error,
  onRowClick,
  onSortRequest,
  tableData,
  tableSortState,
}: Props) => {
=======
// If these columns are sorted, a reverse cycle is more convenient
const ReverseOrderingFirst = [IssuesTableColumns.Issues, IssuesTableColumns.LastEdited]

export const AccessibilityIssuesTable = ({onRowClick}: Props) => {
  const error = useAccessibilityCheckerStore(useShallow(state => state.error))
  const loading = useAccessibilityCheckerStore(useShallow(state => state.loading))
  const tableData = useAccessibilityCheckerStore(useShallow(state => state.tableData))
  const [tableSortState, setTableSortState] = useAccessibilityCheckerStore(
    useShallow(state => [state.tableSortState, state.setTableSortState]),
  )
  const [page, setPage] = useAccessibilityCheckerStore(
    useShallow(state => [state.page, state.setPage]),
  )
  const pageSize = useAccessibilityCheckerStore(useShallow(state => state.pageSize))

  const [orderedTableData, setOrderedTableData] = useState<ContentItem[]>([])

>>>>>>> 142422de
  const handleSort = useCallback(
    (_event: React.SyntheticEvent, param: {id: TableColHeaderProps['id']}) => {
      let sortDirection: TableSortState['sortDirection'] = ReverseOrderingFirst.includes(param.id)
        ? 'descending'
        : 'ascending'

      if (tableSortState?.sortId === param.id) {
        if (ReverseOrderingFirst.includes(param.id)) {
          sortDirection =
            tableSortState?.sortDirection === 'descending'
              ? 'ascending'
              : tableSortState?.sortDirection === 'ascending'
                ? 'none'
                : 'descending'
        } else {
          // If the same column is clicked, cycle the sort direction
          sortDirection =
            tableSortState?.sortDirection === 'ascending'
              ? 'descending'
              : tableSortState?.sortDirection === 'descending'
                ? 'none'
                : 'ascending'
        }
      }
      const newState: Partial<TableSortState> = {
        sortId: param.id,
        sortDirection,
      }

      setTableSortState(newState)
    },
<<<<<<< HEAD
    [tableSortState, onSortRequest],
=======
    [tableSortState, setTableSortState],
>>>>>>> 142422de
  )

  const getCurrentSortDirection = (
    id: TableColHeaderProps['id'],
  ): 'ascending' | 'descending' | 'none' => {
    if (tableSortState?.sortId === id) {
      return tableSortState?.sortDirection || 'none'
    }
    return 'none'
  }

  useEffect(() => {
    const newOrderedTableData: ContentItem[] = [...(tableData || [])]

    if (tableSortState && tableSortState.sortId) {
      if (
        tableSortState.sortDirection === 'ascending' ||
        tableSortState.sortDirection === 'descending'
      ) {
        const sortFn = getSortingFunction(tableSortState.sortId, tableSortState!.sortDirection)
        newOrderedTableData.sort(sortFn)
      }
    }
    setPage(0)
    setOrderedTableData(newOrderedTableData)
  }, [tableData, tableSortState, setPage, setOrderedTableData])

  const pageCount = (pageSize && Math.ceil((tableData ?? []).length / pageSize)) || 1

  const handlePageChange = (nextPage: number) => {
    setPage(nextPage - 1)
  }

  // TODO Remove, once we are dealing with paginated and sorted data from the backend
  const pseudoPaginatedData = useMemo(() => {
    const startIndex = page * pageSize
    const endIndex = startIndex + pageSize
    const paginatedData = (orderedTableData || []).slice(startIndex, endIndex)

    return paginatedData
  }, [page, pageSize, orderedTableData])

  return (
    <View width="100%">
      <View as="div" margin="medium 0 0 0" borderWidth="small" borderRadius="medium">
        <Table
          caption={
            <ScreenReaderContent>{I18n.t('Content with accessibility issues')}</ScreenReaderContent>
          }
          hover
          data-testid="accessibility-issues-table"
        >
<<<<<<< HEAD
          <Table.Row>
            <Table.ColHeader
              id="name-header"
              onRequestSort={handleSort}
              sortDirection={getCurrentSortDirection('name-header')}
            >
              <Text weight="bold">{I18n.t('Content Name')}</Text>
            </Table.ColHeader>

            <Table.ColHeader
              id="issues-header"
              textAlign="center"
              onRequestSort={handleSort}
              sortDirection={getCurrentSortDirection('issues-header')}
            >
              <Text weight="bold">{I18n.t('Issues')}</Text>
            </Table.ColHeader>

            <Table.ColHeader
              id="content-type-header"
              onRequestSort={handleSort}
              sortDirection={getCurrentSortDirection('content-type-header')}
            >
              <Text weight="bold">{I18n.t('Content Type')}</Text>
            </Table.ColHeader>

            <Table.ColHeader
              id="state-header"
              onRequestSort={handleSort}
              sortDirection={getCurrentSortDirection('state-header')}
            >
              <Text weight="bold">{I18n.t('State')}</Text>
            </Table.ColHeader>

            <Table.ColHeader
              id="updated-header"
              onRequestSort={handleSort}
              sortDirection={getCurrentSortDirection('updated-header')}
            >
              <Text weight="bold">{I18n.t('Last updated')}</Text>
            </Table.ColHeader>
          </Table.Row>
        </Table.Head>

        <Table.Body>
          {error && (
            <Table.Row data-testid="error-row">
              <Table.Cell colSpan={5} textAlign="center">
                <Alert variant="error">{error}</Alert>
              </Table.Cell>
            </Table.Row>
          )}
          {isLoading && (
            <Table.Row data-testid="no-issues-row">
              <Table.Cell colSpan={5} textAlign="center">
                {renderLoading()}
              </Table.Cell>
            </Table.Row>
          )}
          {renderTableData(tableData, error, onRowClick)}
        </Table.Body>
      </Table>
=======
          <Table.Head
            renderSortLabel={<ScreenReaderContent>{I18n.t('Sort by')}</ScreenReaderContent>}
          >
            <Table.Row>
              {IssuesTableColumnHeaders.map(header => {
                return (
                  <Table.ColHeader
                    key={header.id}
                    id={header.id}
                    onRequestSort={handleSort}
                    sortDirection={getCurrentSortDirection(header.id)}
                    themeOverride={headerThemeOverride}
                  >
                    <Text weight="bold">{header.name}</Text>
                  </Table.ColHeader>
                )
              })}
            </Table.Row>
          </Table.Head>

          <Table.Body>
            {error && (
              <Table.Row data-testid="error-row">
                <Table.Cell colSpan={5} textAlign="center">
                  <Alert variant="error">{error}</Alert>
                </Table.Cell>
              </Table.Row>
            )}
            {loading && (
              <Table.Row data-testid="loading-row">
                <Table.Cell colSpan={5} textAlign="center">
                  {renderLoading()}
                </Table.Cell>
              </Table.Row>
            )}
            {renderTableData(pseudoPaginatedData, error, onRowClick)}
          </Table.Body>
        </Table>
      </View>
      {pageCount > 1 && (
        <Flex.Item>
          <Pagination
            data-testid={`accessibility-issues-table-pagination`}
            as="nav"
            variant="compact"
            labelNext={I18n.t('Next Page')}
            labelPrev={I18n.t('Previous Page')}
            margin="small"
            currentPage={page + 1}
            onPageChange={handlePageChange}
            totalPageNumber={pageCount}
          />
        </Flex.Item>
      )}
>>>>>>> 142422de
    </View>
  )
}<|MERGE_RESOLUTION|>--- conflicted
+++ resolved
@@ -21,10 +21,7 @@
 import {useScope as createI18nScope} from '@canvas/i18n'
 import {Alert} from '@instructure/ui-alerts'
 import {Flex} from '@instructure/ui-flex'
-<<<<<<< HEAD
-=======
 import {Pagination} from '@instructure/ui-pagination'
->>>>>>> 142422de
 import {Spinner} from '@instructure/ui-spinner'
 import {PresentationContent, ScreenReaderContent} from '@instructure/ui-a11y-content'
 import {Table, TableColHeaderProps} from '@instructure/ui-table'
@@ -33,39 +30,25 @@
 
 import {IssuesTableColumns, IssuesTableColumnHeaders} from '../../constants'
 import {ContentItem} from '../../types'
-<<<<<<< HEAD
-import {AccessibilityIssuesTableRow} from './AccessibilityIssuesTableRow'
-=======
 import {getSortingFunction} from '../../utils'
 import {AccessibilityIssuesTableRow} from './AccessibilityIssuesTableRow'
 import {
   useAccessibilityCheckerStore,
   TableSortState,
 } from '../../contexts/AccessibilityCheckerStore'
->>>>>>> 142422de
 
 const I18n = createI18nScope('accessibility_checker')
 
 type Props = {
-<<<<<<< HEAD
-  isLoading?: boolean
-  error?: string | null
-=======
->>>>>>> 142422de
   onRowClick?: (item: ContentItem) => void
 }
 
-<<<<<<< HEAD
-const renderTableData = (
-  tableData?: ContentItem[],
-=======
 const headerThemeOverride: TableColHeaderProps['themeOverride'] = _componentTheme => ({
   padding: '0.875rem 0.75rem', // Make column header height 3rem
 })
 
 const renderTableData = (
   tableData?: ContentItem[] | null,
->>>>>>> 142422de
   error?: string | null,
   onRowClick?: (item: ContentItem) => void,
 ) => {
@@ -92,11 +75,7 @@
   return (
     <Flex direction="column" alignItems="center" margin="small 0">
       <Flex.Item shouldGrow>
-<<<<<<< HEAD
-        <Spinner renderTitle="Loading accessibility issues" size="large" margin="0 0 0 medium" />
-=======
         <Spinner renderTitle="Loading accessibility issues" size="large" margin="none" />
->>>>>>> 142422de
       </Flex.Item>
       <Flex.Item>
         <PresentationContent>{I18n.t('Loading accessibility issues')}</PresentationContent>
@@ -105,16 +84,6 @@
   )
 }
 
-<<<<<<< HEAD
-export const AccessibilityIssuesTable = ({
-  isLoading = false,
-  error,
-  onRowClick,
-  onSortRequest,
-  tableData,
-  tableSortState,
-}: Props) => {
-=======
 // If these columns are sorted, a reverse cycle is more convenient
 const ReverseOrderingFirst = [IssuesTableColumns.Issues, IssuesTableColumns.LastEdited]
 
@@ -132,7 +101,6 @@
 
   const [orderedTableData, setOrderedTableData] = useState<ContentItem[]>([])
 
->>>>>>> 142422de
   const handleSort = useCallback(
     (_event: React.SyntheticEvent, param: {id: TableColHeaderProps['id']}) => {
       let sortDirection: TableSortState['sortDirection'] = ReverseOrderingFirst.includes(param.id)
@@ -164,11 +132,7 @@
 
       setTableSortState(newState)
     },
-<<<<<<< HEAD
-    [tableSortState, onSortRequest],
-=======
     [tableSortState, setTableSortState],
->>>>>>> 142422de
   )
 
   const getCurrentSortDirection = (
@@ -221,70 +185,6 @@
           hover
           data-testid="accessibility-issues-table"
         >
-<<<<<<< HEAD
-          <Table.Row>
-            <Table.ColHeader
-              id="name-header"
-              onRequestSort={handleSort}
-              sortDirection={getCurrentSortDirection('name-header')}
-            >
-              <Text weight="bold">{I18n.t('Content Name')}</Text>
-            </Table.ColHeader>
-
-            <Table.ColHeader
-              id="issues-header"
-              textAlign="center"
-              onRequestSort={handleSort}
-              sortDirection={getCurrentSortDirection('issues-header')}
-            >
-              <Text weight="bold">{I18n.t('Issues')}</Text>
-            </Table.ColHeader>
-
-            <Table.ColHeader
-              id="content-type-header"
-              onRequestSort={handleSort}
-              sortDirection={getCurrentSortDirection('content-type-header')}
-            >
-              <Text weight="bold">{I18n.t('Content Type')}</Text>
-            </Table.ColHeader>
-
-            <Table.ColHeader
-              id="state-header"
-              onRequestSort={handleSort}
-              sortDirection={getCurrentSortDirection('state-header')}
-            >
-              <Text weight="bold">{I18n.t('State')}</Text>
-            </Table.ColHeader>
-
-            <Table.ColHeader
-              id="updated-header"
-              onRequestSort={handleSort}
-              sortDirection={getCurrentSortDirection('updated-header')}
-            >
-              <Text weight="bold">{I18n.t('Last updated')}</Text>
-            </Table.ColHeader>
-          </Table.Row>
-        </Table.Head>
-
-        <Table.Body>
-          {error && (
-            <Table.Row data-testid="error-row">
-              <Table.Cell colSpan={5} textAlign="center">
-                <Alert variant="error">{error}</Alert>
-              </Table.Cell>
-            </Table.Row>
-          )}
-          {isLoading && (
-            <Table.Row data-testid="no-issues-row">
-              <Table.Cell colSpan={5} textAlign="center">
-                {renderLoading()}
-              </Table.Cell>
-            </Table.Row>
-          )}
-          {renderTableData(tableData, error, onRowClick)}
-        </Table.Body>
-      </Table>
-=======
           <Table.Head
             renderSortLabel={<ScreenReaderContent>{I18n.t('Sort by')}</ScreenReaderContent>}
           >
@@ -339,7 +239,6 @@
           />
         </Flex.Item>
       )}
->>>>>>> 142422de
     </View>
   )
 }