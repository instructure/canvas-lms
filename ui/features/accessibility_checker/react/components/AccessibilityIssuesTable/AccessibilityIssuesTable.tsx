--- conflicted
+++ resolved
@@ -31,13 +31,8 @@
 import {IssuesTableColumns, IssuesTableColumnHeaders} from '../../constants'
 import {AccessibilityResourceScan} from '../../types'
 import {AccessibilityIssuesTableRow} from './AccessibilityIssuesTableRow'
-<<<<<<< HEAD
-import {useAccessibilityCheckerStore, TableSortState} from '../../stores/AccessibilityCheckerStore'
-import {useAccessibilityFetchUtils} from '../AccessibilityCheckerApp/useAccessibilityFetchUtils'
-=======
 import {useAccessibilityScansStore, TableSortState} from '../../stores/AccessibilityScansStore'
 import {useAccessibilityScansFetchUtils} from '../../hooks/useAccessibilityScansFetchUtils'
->>>>>>> feeb4546
 
 const I18n = createI18nScope('accessibility_checker')
 
@@ -98,15 +93,9 @@
           </Table.Cell>
         </Table.Row>
       ) : (
-<<<<<<< HEAD
-        tableData.map(item => (
-          <AccessibilityIssuesTableRow
-            key={`${item.type}-${item.id}`}
-=======
         scans.map(item => (
           <AccessibilityIssuesTableRow
             key={`${item.resourceType}-${item.id}`}
->>>>>>> feeb4546
             item={item}
             onRowClick={onRowClick}
           />
@@ -133,25 +122,6 @@
 const ReverseOrderingFirst = [IssuesTableColumns.Issues, IssuesTableColumns.LastEdited]
 
 export const AccessibilityIssuesTable = ({onRowClick}: Props) => {
-<<<<<<< HEAD
-  const {updateQueryParamPage, updateQueryParamTableSortState} = useAccessibilityFetchUtils()
-
-  const error = useAccessibilityCheckerStore(useShallow(state => state.error))
-  const loading = useAccessibilityCheckerStore(useShallow(state => state.loading))
-  const tableData = useAccessibilityCheckerStore(useShallow(state => state.tableData))
-  const [tableSortState, setTableSortState] = useAccessibilityCheckerStore(
-    useShallow(state => [state.tableSortState, state.setTableSortState]),
-  )
-  const [page, setPage] = useAccessibilityCheckerStore(
-    useShallow(state => [state.page, state.setPage]),
-  )
-  const pageSize = useAccessibilityCheckerStore(useShallow(state => state.pageSize))
-
-  const setOrderedTableData = useAccessibilityCheckerStore(
-    useShallow(state => state.setOrderedTableData),
-  )
-  const orderedTableData = useAccessibilityCheckerStore(useShallow(state => state.orderedTableData))
-=======
   const {doFetchAccessibilityScanData} = useAccessibilityScansFetchUtils()
 
   const [error, loading, page, pageCount, accessibilityScans, tableSortState] =
@@ -165,25 +135,17 @@
         state.tableSortState,
       ]),
     )
->>>>>>> feeb4546
 
   const handleSort = useCallback(
     (_event: React.SyntheticEvent, param: {id: TableColHeaderProps['id']}) => {
       const newState: Partial<TableSortState> = getNewTableSortState(_event, param, tableSortState)
 
-<<<<<<< HEAD
-      setTableSortState(newState)
-      updateQueryParamTableSortState(newState)
-    },
-    [tableSortState, setTableSortState, updateQueryParamTableSortState],
-=======
       doFetchAccessibilityScanData({
         tableSortState: newState,
         page: 1,
       })
     },
     [tableSortState, doFetchAccessibilityScanData],
->>>>>>> feeb4546
   )
 
   const getCurrentSortDirection = useCallback(
@@ -191,34 +153,10 @@
       if (tableSortState?.sortId === id) {
         return tableSortState?.sortDirection || 'none'
       }
-<<<<<<< HEAD
-    }
-    setPage(0)
-    updateQueryParamPage(0)
-    setOrderedTableData(newOrderedTableData)
-  }, [tableData, tableSortState, setPage, setOrderedTableData, updateQueryParamPage])
-
-  const pageCount = (pageSize && Math.ceil((tableData ?? []).length / pageSize)) || 1
-
-  const handlePageChange = useCallback(
-    (nextPage: number) => {
-      setPage(nextPage - 1)
-      updateQueryParamPage(nextPage - 1)
-    },
-    [setPage, updateQueryParamPage],
-  )
-
-  // TODO Remove, once we are dealing with paginated and sorted data from the backend
-  const pseudoPaginatedData = useMemo(() => {
-    const startIndex = page * pageSize
-    const endIndex = startIndex + pageSize
-    const paginatedData = (orderedTableData || []).slice(startIndex, endIndex)
-=======
       return 'none'
     },
     [tableSortState],
   )
->>>>>>> feeb4546
 
   const handlePageChange = useCallback(
     (nextPage: number) => {
