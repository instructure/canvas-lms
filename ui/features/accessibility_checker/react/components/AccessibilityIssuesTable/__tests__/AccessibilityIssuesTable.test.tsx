/*
 * Copyright (C) 2025 - present Instructure, Inc.
 *
 * This file is part of Canvas.
 *
 * Canvas is free software: you can redistribute it and/or modify it under
 * the terms of the GNU Affero General Public License as published by the Free
 * Software Foundation, version 3 of the License.
 *
 * Canvas is distributed in the hope that it will be useful, but WITHOUT ANY
 * WARRANTY; without even the implied warranty of MERCHANTABILITY or FITNESS FOR
 * A PARTICULAR PURPOSE. See the GNU Affero General Public License for more
 * details.
 *
 * You should have received a copy of the GNU Affero General Public License along
 * with this program. If not, see <http://www.gnu.org/licenses/>.
 */

import {fireEvent, render, screen} from '@testing-library/react'
import {act, renderHook} from '@testing-library/react-hooks'

import {AccessibilityIssuesTable} from '../AccessibilityIssuesTable'
<<<<<<< HEAD
import {ContentItem, ContentItemType} from '../../../types'
import {
  useAccessibilityCheckerStore,
  initialState,
} from '../../../contexts/AccessibilityCheckerStore'

const testData: ContentItem[] = [
  {
    id: 1,
    title: 'Test Wiki Page 1',
    type: ContentItemType.WikiPage,
    published: true,
    updatedAt: '2025-06-03T00:00:00Z',
    count: 0,
    url: '/wiki_page_1',
    issues: [],
  },
  {
    id: 2,
    title: 'Test Assignment 1',
    type: ContentItemType.Assignment,
    published: true,
    updatedAt: '2025-06-04T00:00:00Z',
    count: 0,
    url: '/assignment_1',
    issues: [],
  },
  {
    id: 3,
    title: 'Test Assignment 2',
    type: ContentItemType.Assignment,
    published: false,
    updatedAt: '2025-06-08T00:00:00Z',
    count: 0,
    url: '/assignment_2',
    issues: [],
  },
]
=======
import {useAccessibilityCheckerStore, initialState} from '../../../stores/AccessibilityCheckerStore'
import {sampleTableData} from '../../../stores/mockData'
>>>>>>> dec807a2

describe('AccessibilityIssuesTable', () => {
  const mockSetLoading = jest.fn()
  const mockSetError = jest.fn()
  const mockSetTableSortState = jest.fn()
  const mockSetTableData = jest.fn()
  const mockState = {
    ...initialState,
    mockSetLoading,
    mockSetError,
    mockSetTableSortState,
    mockSetTableData,
  }

  beforeEach(() => {
    useAccessibilityCheckerStore.setState(mockState)
  })

  it('renders empty table without crashing', () => {
    const {result} = renderHook(() => useAccessibilityCheckerStore())
    act(() => {
      result.current.setLoading(true)
      result.current.setTableData(null)
    })

    const {rerender} = render(<AccessibilityIssuesTable />)
    expect(screen.getByTestId('accessibility-issues-table')).toBeInTheDocument()

    act(() => {
      result.current.setLoading(false)
      result.current.setTableData([])
    })

    rerender(<AccessibilityIssuesTable />)
    expect(screen.getByTestId(/^no-issues-row/)).toBeInTheDocument()
<<<<<<< HEAD
  })

  it('renders the loading state correctly', () => {
    const {result} = renderHook(() => useAccessibilityCheckerStore())
    act(() => {
      result.current.setLoading(true)
      result.current.setTableData(null)
    })

    const {rerender} = render(<AccessibilityIssuesTable />)
    expect(screen.getByTestId('loading-row')).toBeInTheDocument()

    act(() => {
      result.current.setLoading(false)
      result.current.setTableData(testData)
    })

    rerender(<AccessibilityIssuesTable />)
    expect(screen.queryByTestId('loading-row')).not.toBeInTheDocument()
  })

  it('renders the correct number of rows', () => {
    const {result} = renderHook(() => useAccessibilityCheckerStore())
    act(() => {
      result.current.setLoading(false)
      result.current.setTableData(testData)
    })

    render(<AccessibilityIssuesTable />)
    expect(screen.getAllByTestId(/^issue-row-/)).toHaveLength(testData.length)
  })

  it('renders the error state correctly', () => {
    const {result} = renderHook(() => useAccessibilityCheckerStore())
    const errorMessage = 'An error occurred while fetching data'
    act(() => {
      result.current.setLoading(false)
      result.current.setError(errorMessage)
      result.current.setTableData(null)
    })

    const {rerender} = render(<AccessibilityIssuesTable />)
    expect(screen.getByTestId('error-row')).toBeInTheDocument()
    expect(screen.getByText(errorMessage)).toBeInTheDocument()

    act(() => {
      result.current.setError(null)
      result.current.setTableData(testData)
    })

    rerender(<AccessibilityIssuesTable />)
    expect(screen.queryByTestId('error-row')).not.toBeInTheDocument()
    expect(screen.queryByText(errorMessage)).not.toBeInTheDocument()
  })

  it('sets tableSortState with the proper values when a column header is clicked', () => {
    const {result} = renderHook(() => useAccessibilityCheckerStore())
    act(() => {
      result.current.setLoading(false)
      result.current.setTableData(testData)
    })

    render(<AccessibilityIssuesTable />)

    screen.getByText('Resource Type').click()

    expect(result.current.tableSortState?.sortId).toBe('resource-type-header')
    expect(result.current.tableSortState?.sortDirection).toBe('ascending')

    screen.getByText('Resource Type').click()

    expect(result.current.tableSortState?.sortId).toBe('resource-type-header')
    expect(result.current.tableSortState?.sortDirection).toBe('descending')

    screen.getByText('Resource Type').click()

    expect(result.current.tableSortState?.sortId).toBe('resource-type-header')
    expect(result.current.tableSortState?.sortDirection).toBe('none')
  })

  it('renders data and pagination correctly when there are multiple pages', () => {
    const {result} = renderHook(() => useAccessibilityCheckerStore())
    act(() => {
      result.current.setLoading(false)
      result.current.setTableData(testData)
      result.current.setPageSize(2) // Set perPage to 2 for pagination
    })

    render(<AccessibilityIssuesTable />)
    const row1 = screen.getByText('Test Wiki Page 1')
    const row2 = screen.getByText('Test Assignment 1')
    const rows = screen.getAllByTestId(/^issue-row-/)
    expect(row1).toBeInTheDocument()
    expect(row2).toBeInTheDocument()
    expect(rows).toHaveLength(2)
  })

  it('handles page change', () => {
    const {result} = renderHook(() => useAccessibilityCheckerStore())
    act(() => {
      result.current.setLoading(false)
      result.current.setTableData(testData)
      result.current.setPageSize(2)
    })

    render(<AccessibilityIssuesTable />)
    const buttons = screen.getAllByText(/2/i)
    fireEvent.click(buttons[2])
    const row3 = screen.getByText('Test Assignment 2')
    const rows = screen.getAllByTestId(/^issue-row-/)
    expect(row3).toBeInTheDocument()
    expect(rows).toHaveLength(1)
  })

=======
  })

  it('renders the loading state correctly', () => {
    const {result} = renderHook(() => useAccessibilityCheckerStore())
    act(() => {
      result.current.setLoading(true)
      result.current.setTableData(null)
    })

    const {rerender} = render(<AccessibilityIssuesTable />)
    expect(screen.getByTestId('loading-row')).toBeInTheDocument()

    act(() => {
      result.current.setLoading(false)
      result.current.setTableData(sampleTableData)
    })

    rerender(<AccessibilityIssuesTable />)
    expect(screen.queryByTestId('loading-row')).not.toBeInTheDocument()
  })

  it('renders the correct number of rows', () => {
    const {result} = renderHook(() => useAccessibilityCheckerStore())
    act(() => {
      result.current.setLoading(false)
      result.current.setTableData(sampleTableData)
    })

    render(<AccessibilityIssuesTable />)
    expect(screen.getAllByTestId(/^issue-row-/)).toHaveLength(sampleTableData.length)
  })

  it('renders the error state correctly', () => {
    const {result} = renderHook(() => useAccessibilityCheckerStore())
    const errorMessage = 'An error occurred while fetching data'
    act(() => {
      result.current.setLoading(false)
      result.current.setError(errorMessage)
      result.current.setTableData(null)
    })

    const {rerender} = render(<AccessibilityIssuesTable />)
    expect(screen.getByTestId('error-row')).toBeInTheDocument()
    expect(screen.getByText(errorMessage)).toBeInTheDocument()

    act(() => {
      result.current.setError(null)
      result.current.setTableData(sampleTableData)
    })

    rerender(<AccessibilityIssuesTable />)
    expect(screen.queryByTestId('error-row')).not.toBeInTheDocument()
    expect(screen.queryByText(errorMessage)).not.toBeInTheDocument()
  })

  it('sets tableSortState with the proper values when a column header is clicked', () => {
    const {result} = renderHook(() => useAccessibilityCheckerStore())
    act(() => {
      result.current.setLoading(false)
      result.current.setTableData(sampleTableData)
    })

    render(<AccessibilityIssuesTable />)

    screen.getByText('Resource Type').click()

    expect(result.current.tableSortState?.sortId).toBe('resource-type-header')
    expect(result.current.tableSortState?.sortDirection).toBe('ascending')

    screen.getByText('Resource Type').click()

    expect(result.current.tableSortState?.sortId).toBe('resource-type-header')
    expect(result.current.tableSortState?.sortDirection).toBe('descending')

    screen.getByText('Resource Type').click()

    expect(result.current.tableSortState?.sortId).toBe('resource-type-header')
    expect(result.current.tableSortState?.sortDirection).toBe('none')
  })

  it('renders data and pagination correctly when there are multiple pages', () => {
    const {result} = renderHook(() => useAccessibilityCheckerStore())
    act(() => {
      result.current.setLoading(false)
      result.current.setTableData(sampleTableData)
      result.current.setPageSize(2) // Set perPage to 2 for pagination
    })

    render(<AccessibilityIssuesTable />)
    const row1 = screen.getByText('Test Wiki Page 1')
    const row2 = screen.getByText('Test Assignment 1')
    const rows = screen.getAllByTestId(/^issue-row-/)
    expect(row1).toBeInTheDocument()
    expect(row2).toBeInTheDocument()
    expect(rows).toHaveLength(2)
  })

  it('handles page change', () => {
    const {result} = renderHook(() => useAccessibilityCheckerStore())
    act(() => {
      result.current.setLoading(false)
      result.current.setTableData(sampleTableData)
      result.current.setPageSize(2)
    })

    render(<AccessibilityIssuesTable />)
    const buttons = screen.getAllByText(/2/i)
    fireEvent.click(buttons[2])
    const row3 = screen.getByText('Test Assignment 2')
    const rows = screen.getAllByTestId(/^issue-row-/)
    expect(row3).toBeInTheDocument()
    expect(rows).toHaveLength(1)
  })

>>>>>>> dec807a2
  it('pagination is not rendered when not needed', () => {
    const {result} = renderHook(() => useAccessibilityCheckerStore())
    act(() => {
      result.current.setLoading(false)
<<<<<<< HEAD
      result.current.setTableData(testData)
=======
      result.current.setTableData(sampleTableData)
>>>>>>> dec807a2
      result.current.setPageSize(3)
    })

    render(<AccessibilityIssuesTable />)
    const row1 = screen.getByText('Test Wiki Page 1')
    const row2 = screen.getByText('Test Assignment 1')
    const row3 = screen.getByText('Test Assignment 2')
    const rows = screen.getAllByTestId(/^issue-row-/)
    expect(row1).toBeInTheDocument()
    expect(row2).toBeInTheDocument()
    expect(row3).toBeInTheDocument()
    expect(rows).toHaveLength(3)
    expect(screen.queryByTestId('accessibility-issues-table-pagination')).not.toBeInTheDocument()
  })

  it('displays the correct number of pages', () => {
    const {result} = renderHook(() => useAccessibilityCheckerStore())
    act(() => {
      result.current.setLoading(false)
<<<<<<< HEAD
      result.current.setTableData(testData)
=======
      result.current.setTableData(sampleTableData)
>>>>>>> dec807a2
      result.current.setPageSize(1)
    })

    render(<AccessibilityIssuesTable />)
    const buttonPage3 = screen.getAllByText(/3/i)[1]
    expect(buttonPage3).toBeInTheDocument()
  })
})<|MERGE_RESOLUTION|>--- conflicted
+++ resolved
@@ -20,49 +20,8 @@
 import {act, renderHook} from '@testing-library/react-hooks'
 
 import {AccessibilityIssuesTable} from '../AccessibilityIssuesTable'
-<<<<<<< HEAD
-import {ContentItem, ContentItemType} from '../../../types'
-import {
-  useAccessibilityCheckerStore,
-  initialState,
-} from '../../../contexts/AccessibilityCheckerStore'
-
-const testData: ContentItem[] = [
-  {
-    id: 1,
-    title: 'Test Wiki Page 1',
-    type: ContentItemType.WikiPage,
-    published: true,
-    updatedAt: '2025-06-03T00:00:00Z',
-    count: 0,
-    url: '/wiki_page_1',
-    issues: [],
-  },
-  {
-    id: 2,
-    title: 'Test Assignment 1',
-    type: ContentItemType.Assignment,
-    published: true,
-    updatedAt: '2025-06-04T00:00:00Z',
-    count: 0,
-    url: '/assignment_1',
-    issues: [],
-  },
-  {
-    id: 3,
-    title: 'Test Assignment 2',
-    type: ContentItemType.Assignment,
-    published: false,
-    updatedAt: '2025-06-08T00:00:00Z',
-    count: 0,
-    url: '/assignment_2',
-    issues: [],
-  },
-]
-=======
 import {useAccessibilityCheckerStore, initialState} from '../../../stores/AccessibilityCheckerStore'
 import {sampleTableData} from '../../../stores/mockData'
->>>>>>> dec807a2
 
 describe('AccessibilityIssuesTable', () => {
   const mockSetLoading = jest.fn()
@@ -98,7 +57,6 @@
 
     rerender(<AccessibilityIssuesTable />)
     expect(screen.getByTestId(/^no-issues-row/)).toBeInTheDocument()
-<<<<<<< HEAD
   })
 
   it('renders the loading state correctly', () => {
@@ -113,7 +71,7 @@
 
     act(() => {
       result.current.setLoading(false)
-      result.current.setTableData(testData)
+      result.current.setTableData(sampleTableData)
     })
 
     rerender(<AccessibilityIssuesTable />)
@@ -124,11 +82,11 @@
     const {result} = renderHook(() => useAccessibilityCheckerStore())
     act(() => {
       result.current.setLoading(false)
-      result.current.setTableData(testData)
-    })
-
-    render(<AccessibilityIssuesTable />)
-    expect(screen.getAllByTestId(/^issue-row-/)).toHaveLength(testData.length)
+      result.current.setTableData(sampleTableData)
+    })
+
+    render(<AccessibilityIssuesTable />)
+    expect(screen.getAllByTestId(/^issue-row-/)).toHaveLength(sampleTableData.length)
   })
 
   it('renders the error state correctly', () => {
@@ -146,7 +104,7 @@
 
     act(() => {
       result.current.setError(null)
-      result.current.setTableData(testData)
+      result.current.setTableData(sampleTableData)
     })
 
     rerender(<AccessibilityIssuesTable />)
@@ -158,7 +116,7 @@
     const {result} = renderHook(() => useAccessibilityCheckerStore())
     act(() => {
       result.current.setLoading(false)
-      result.current.setTableData(testData)
+      result.current.setTableData(sampleTableData)
     })
 
     render(<AccessibilityIssuesTable />)
@@ -183,7 +141,7 @@
     const {result} = renderHook(() => useAccessibilityCheckerStore())
     act(() => {
       result.current.setLoading(false)
-      result.current.setTableData(testData)
+      result.current.setTableData(sampleTableData)
       result.current.setPageSize(2) // Set perPage to 2 for pagination
     })
 
@@ -200,7 +158,7 @@
     const {result} = renderHook(() => useAccessibilityCheckerStore())
     act(() => {
       result.current.setLoading(false)
-      result.current.setTableData(testData)
+      result.current.setTableData(sampleTableData)
       result.current.setPageSize(2)
     })
 
@@ -213,131 +171,11 @@
     expect(rows).toHaveLength(1)
   })
 
-=======
-  })
-
-  it('renders the loading state correctly', () => {
-    const {result} = renderHook(() => useAccessibilityCheckerStore())
-    act(() => {
-      result.current.setLoading(true)
-      result.current.setTableData(null)
-    })
-
-    const {rerender} = render(<AccessibilityIssuesTable />)
-    expect(screen.getByTestId('loading-row')).toBeInTheDocument()
-
-    act(() => {
-      result.current.setLoading(false)
-      result.current.setTableData(sampleTableData)
-    })
-
-    rerender(<AccessibilityIssuesTable />)
-    expect(screen.queryByTestId('loading-row')).not.toBeInTheDocument()
-  })
-
-  it('renders the correct number of rows', () => {
-    const {result} = renderHook(() => useAccessibilityCheckerStore())
-    act(() => {
-      result.current.setLoading(false)
-      result.current.setTableData(sampleTableData)
-    })
-
-    render(<AccessibilityIssuesTable />)
-    expect(screen.getAllByTestId(/^issue-row-/)).toHaveLength(sampleTableData.length)
-  })
-
-  it('renders the error state correctly', () => {
-    const {result} = renderHook(() => useAccessibilityCheckerStore())
-    const errorMessage = 'An error occurred while fetching data'
-    act(() => {
-      result.current.setLoading(false)
-      result.current.setError(errorMessage)
-      result.current.setTableData(null)
-    })
-
-    const {rerender} = render(<AccessibilityIssuesTable />)
-    expect(screen.getByTestId('error-row')).toBeInTheDocument()
-    expect(screen.getByText(errorMessage)).toBeInTheDocument()
-
-    act(() => {
-      result.current.setError(null)
-      result.current.setTableData(sampleTableData)
-    })
-
-    rerender(<AccessibilityIssuesTable />)
-    expect(screen.queryByTestId('error-row')).not.toBeInTheDocument()
-    expect(screen.queryByText(errorMessage)).not.toBeInTheDocument()
-  })
-
-  it('sets tableSortState with the proper values when a column header is clicked', () => {
-    const {result} = renderHook(() => useAccessibilityCheckerStore())
-    act(() => {
-      result.current.setLoading(false)
-      result.current.setTableData(sampleTableData)
-    })
-
-    render(<AccessibilityIssuesTable />)
-
-    screen.getByText('Resource Type').click()
-
-    expect(result.current.tableSortState?.sortId).toBe('resource-type-header')
-    expect(result.current.tableSortState?.sortDirection).toBe('ascending')
-
-    screen.getByText('Resource Type').click()
-
-    expect(result.current.tableSortState?.sortId).toBe('resource-type-header')
-    expect(result.current.tableSortState?.sortDirection).toBe('descending')
-
-    screen.getByText('Resource Type').click()
-
-    expect(result.current.tableSortState?.sortId).toBe('resource-type-header')
-    expect(result.current.tableSortState?.sortDirection).toBe('none')
-  })
-
-  it('renders data and pagination correctly when there are multiple pages', () => {
-    const {result} = renderHook(() => useAccessibilityCheckerStore())
-    act(() => {
-      result.current.setLoading(false)
-      result.current.setTableData(sampleTableData)
-      result.current.setPageSize(2) // Set perPage to 2 for pagination
-    })
-
-    render(<AccessibilityIssuesTable />)
-    const row1 = screen.getByText('Test Wiki Page 1')
-    const row2 = screen.getByText('Test Assignment 1')
-    const rows = screen.getAllByTestId(/^issue-row-/)
-    expect(row1).toBeInTheDocument()
-    expect(row2).toBeInTheDocument()
-    expect(rows).toHaveLength(2)
-  })
-
-  it('handles page change', () => {
-    const {result} = renderHook(() => useAccessibilityCheckerStore())
-    act(() => {
-      result.current.setLoading(false)
-      result.current.setTableData(sampleTableData)
-      result.current.setPageSize(2)
-    })
-
-    render(<AccessibilityIssuesTable />)
-    const buttons = screen.getAllByText(/2/i)
-    fireEvent.click(buttons[2])
-    const row3 = screen.getByText('Test Assignment 2')
-    const rows = screen.getAllByTestId(/^issue-row-/)
-    expect(row3).toBeInTheDocument()
-    expect(rows).toHaveLength(1)
-  })
-
->>>>>>> dec807a2
   it('pagination is not rendered when not needed', () => {
     const {result} = renderHook(() => useAccessibilityCheckerStore())
     act(() => {
       result.current.setLoading(false)
-<<<<<<< HEAD
-      result.current.setTableData(testData)
-=======
-      result.current.setTableData(sampleTableData)
->>>>>>> dec807a2
+      result.current.setTableData(sampleTableData)
       result.current.setPageSize(3)
     })
 
@@ -357,11 +195,7 @@
     const {result} = renderHook(() => useAccessibilityCheckerStore())
     act(() => {
       result.current.setLoading(false)
-<<<<<<< HEAD
-      result.current.setTableData(testData)
-=======
-      result.current.setTableData(sampleTableData)
->>>>>>> dec807a2
+      result.current.setTableData(sampleTableData)
       result.current.setPageSize(1)
     })
 
