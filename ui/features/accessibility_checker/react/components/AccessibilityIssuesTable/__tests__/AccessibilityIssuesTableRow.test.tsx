/*
 * Copyright (C) 2025 - present Instructure, Inc.
 *
 * This file is part of Canvas.
 *
 * Canvas is free software: you can redistribute it and/or modify it under
 * the terms of the GNU Affero General Public License as published by the Free
 * Software Foundation, version 3 of the License.
 *
 * Canvas is distributed in the hope that it will be useful, but WITHOUT ANY
 * WARRANTY; without even the implied warranty of MERCHANTABILITY or FITNESS FOR
 * A PARTICULAR PURPOSE. See the GNU Affero General Public License for more
 * details.
 *
 * You should have received a copy of the GNU Affero General Public License along
 * with this program. If not, see <http://www.gnu.org/licenses/>.
 */

import {render, screen} from '@testing-library/react'

import {AccessibilityIssuesTableRow} from '../AccessibilityIssuesTableRow'
<<<<<<< HEAD
import {sampleTableData} from '../../../stores/mockData'

describe('AccessibilityIssuesTableRow', () => {
  it('renders without crashing', () => {
    render(<AccessibilityIssuesTableRow item={sampleTableData[0]} />)
=======
import {mockScan1} from '../../../stores/mockData'

describe('AccessibilityIssuesTableRow', () => {
  it('renders without crashing', () => {
    render(<AccessibilityIssuesTableRow item={mockScan1} />)
>>>>>>> feeb4546
    expect(screen.getByTestId('issue-row-1')).toBeInTheDocument()
  })
})<|MERGE_RESOLUTION|>--- conflicted
+++ resolved
@@ -19,19 +19,11 @@
 import {render, screen} from '@testing-library/react'
 
 import {AccessibilityIssuesTableRow} from '../AccessibilityIssuesTableRow'
-<<<<<<< HEAD
-import {sampleTableData} from '../../../stores/mockData'
-
-describe('AccessibilityIssuesTableRow', () => {
-  it('renders without crashing', () => {
-    render(<AccessibilityIssuesTableRow item={sampleTableData[0]} />)
-=======
 import {mockScan1} from '../../../stores/mockData'
 
 describe('AccessibilityIssuesTableRow', () => {
   it('renders without crashing', () => {
     render(<AccessibilityIssuesTableRow item={mockScan1} />)
->>>>>>> feeb4546
     expect(screen.getByTestId('issue-row-1')).toBeInTheDocument()
   })
 })