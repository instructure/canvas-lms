--- conflicted
+++ resolved
@@ -27,33 +27,10 @@
   [ContentItemType.Attachment]: 'attachments',
 }
 
-<<<<<<< HEAD
-export const ruleIdToLabelMap: Record<string, string> = {
-  'adjacent-links': I18n.t('Adjacent links'),
-  'headings-sequence': I18n.t('Headings sequence'),
-  'has-lang-entry': I18n.t('PDF language entry'),
-  'headings-start-at-h2': I18n.t('Headings start at H2'),
-  'img-alt': I18n.t('Image alt text missing'),
-  'img-alt-filename': I18n.t('Image alt filename'),
-  'img-alt-length': I18n.t('Image alt text length'),
-  'large-text-contrast': I18n.t('Large text contrast'),
-  'small-text-contrast': I18n.t('Small text contrast'),
-  'list-structure': I18n.t('List structure'),
-  'paragraphs-for-headings': I18n.t('Paragraphs for headings'),
-  'table-caption': I18n.t('Table caption'),
-  'table-header': I18n.t('Table header'),
-  'table-header-scope': I18n.t('Table header scope'),
-}
-
-=======
->>>>>>> 142422de
 export const severityColors: Record<Severity, string> = {
   High: '#9B181C', // Red82
   Medium: '#E62429', // red45
   Low: '#F06E26', // orange30
-<<<<<<< HEAD
-}
-=======
 }
 
 export const IssuesTableColumns = {
@@ -70,5 +47,4 @@
   {id: IssuesTableColumns.ResourceType, name: I18n.t('Resource Type')},
   {id: IssuesTableColumns.State, name: I18n.t('State')},
   {id: IssuesTableColumns.LastEdited, name: I18n.t('Last Edited')},
-]
->>>>>>> 142422de
+]