--- conflicted
+++ resolved
@@ -31,13 +31,10 @@
   'The Course Accessibility Checker is not yet available for courses with more than 1,000 resources (pages and assignments combined).',
 )
 
-<<<<<<< HEAD
-=======
 export const API_FETCH_ERROR_MESSAGE_PREFIX = I18n.t(
   'Error loading accessibility issues. Error is: ',
 )
 
->>>>>>> 27a9ef75
 export const IssuesTableColumns = {
   ResourceName: 'resource-name-header',
   Issues: 'issues-header',
