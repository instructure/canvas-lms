--- conflicted
+++ resolved
@@ -33,13 +33,10 @@
   Low: '#F06E26', // orange30
 }
 
-<<<<<<< HEAD
-=======
 export const LIMIT_EXCEEDED_MESSAGE = I18n.t(
   'The Course Accessibility Checker is not yet available for courses with more than 1,000 resources (pages and assignments combined).',
 )
 
->>>>>>> b04c431f
 export const IssuesTableColumns = {
   ResourceName: 'resource-name-header',
   Issues: 'issues-header',
