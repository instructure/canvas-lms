/*
 * Copyright (C) 2023 - present Instructure, Inc.
 *
 * This file is part of Canvas.
 *
 * Canvas is free software: you can redistribute it and/or modify it under
 * the terms of the GNU Affero General Public License as published by the Free
 * Software Foundation, version 3 of the License.
 *
 * Canvas is distributed in the hope that it will be useful, but WITHOUT ANY
 * WARRANTY; without even the implied warranty of MERCHANTABILITY or FITNESS FOR
 * A PARTICULAR PURPOSE. See the GNU Affero General Public License for more
 * details.
 *
 * You should have received a copy of the GNU Affero General Public License along
 * with this program. If not, see <http://www.gnu.org/licenses/>.
 */

import React, {useCallback, useState} from 'react'
import {Button, CloseButton} from '@instructure/ui-buttons'
import {Flex} from '@instructure/ui-flex'
import {Heading} from '@instructure/ui-heading'
import {
  IconCalendarMonthLine,
  IconEducatorsLine,
  // IconDownloadLine,
  // IconPrinterLine,
  // IconReviewScreenLine,
  // IconShareLine,
  IconStarLightLine,
} from '@instructure/ui-icons'
import {Img} from '@instructure/ui-img'
import {Link} from '@instructure/ui-link'
import {List} from '@instructure/ui-list'
import {SVGIcon} from '@instructure/ui-svg-images'
import {Text} from '@instructure/ui-text'
import {TruncateText} from '@instructure/ui-truncate-text'
import {Tooltip} from '@instructure/ui-tooltip'
import {Tray} from '@instructure/ui-tray'
import {View} from '@instructure/ui-view'
import type {AchievementData, SkillData} from '../types'
import {renderSkillTag} from '../shared/SkillTag'
import {showUnimplemented} from '../shared/utils'

const icon_verified = `<svg width="12" height="16" viewBox="0 0 12 16" fill="none" xmlns="http://www.w3.org/2000/svg">
<path fill-rule="evenodd" clip-rule="evenodd" d="M10.5611 8.74483C10.5611 10.7674 7.61901 12.3745 6.36318 13.0607C6.20134 13.1491 6.06636 13.2226 5.96742 13.2812C5.86848 13.2226 5.7335 13.1491 5.57166 13.0607C4.31583 12.3745 1.37378 10.7674 1.37378 8.74483V4.73776L5.96742 2.76886L10.5611 4.73776V8.74483ZM5.96735 2L0.666992 4.27138V8.74488C0.666992 11.1866 3.86699 12.935 5.23307 13.6813C5.4048 13.7753 5.54402 13.8509 5.63943 13.9081V13.9088C5.74049 13.9696 5.85356 14 5.96735 14C6.08042 14 6.1942 13.9696 6.29526 13.9081C6.39067 13.8509 6.52989 13.7753 6.70162 13.6813C8.0677 12.935 11.2677 11.1866 11.2677 8.74488V4.27138L5.96735 2ZM3.7433 7.43494L3.24365 7.93458L5.25991 9.95154L9.04365 6.1678L8.54401 5.66815L5.25991 8.95154L3.7433 7.43494Z" fill="#0B874B"/>
<path d="M6.36318 13.0607L6.54285 13.3899L6.54299 13.3898L6.36318 13.0607ZM5.96742 13.2812L5.77618 13.6038L5.96742 13.7172L6.15866 13.6038L5.96742 13.2812ZM5.57166 13.0607L5.39184 13.3898L5.39199 13.3899L5.57166 13.0607ZM1.37378 4.73776L1.22605 4.39309L0.998779 4.4905V4.73776H1.37378ZM5.96742 2.76886L6.11515 2.42419L5.96742 2.36087L5.81969 2.42419L5.96742 2.76886ZM10.5611 4.73776H10.9361V4.4905L10.7088 4.39309L10.5611 4.73776ZM5.96735 2L6.11505 1.65532L5.96735 1.59202L5.81964 1.65532L5.96735 2ZM0.666992 4.27138L0.519284 3.92669L0.291992 4.0241V4.27138H0.666992ZM5.23307 13.6813L5.41311 13.3523L5.41285 13.3522L5.23307 13.6813ZM5.63943 13.9081H6.01443V13.6958L5.83237 13.5866L5.63943 13.9081ZM5.63943 13.9088H5.26443V14.1209L5.44616 14.2302L5.63943 13.9088ZM6.29526 13.9081L6.10232 13.5866L6.10035 13.5878L6.29526 13.9081ZM6.70162 13.6813L6.52184 13.3522L6.52158 13.3523L6.70162 13.6813ZM11.2677 4.27138H11.6427V4.0241L11.4154 3.92669L11.2677 4.27138ZM3.7433 7.43494L4.00846 7.16977L3.7433 6.90461L3.47813 7.16977L3.7433 7.43494ZM3.24365 7.93458L2.97849 7.66942L2.71337 7.93454L2.97844 8.1997L3.24365 7.93458ZM5.25991 9.95154L4.9947 10.2167L5.25986 10.4819L5.52507 10.2167L5.25991 9.95154ZM9.04365 6.1678L9.30882 6.43296L9.57398 6.1678L9.30882 5.90263L9.04365 6.1678ZM8.54401 5.66815L8.80917 5.40299L8.54403 5.13785L8.27887 5.40296L8.54401 5.66815ZM5.25991 8.95154L4.99474 9.21671L5.25988 9.48184L5.52504 9.21674L5.25991 8.95154ZM10.1861 8.74483C10.1861 9.57666 9.57178 10.3868 8.69363 11.1153C7.83281 11.8294 6.81402 12.387 6.18336 12.7317L6.54299 13.3898C7.16817 13.0482 8.24832 12.4592 9.17248 11.6925C10.0793 10.9403 10.9361 9.93562 10.9361 8.74483H10.1861ZM6.18351 12.7316C6.02449 12.8184 5.88229 12.8957 5.77618 12.9587L6.15866 13.6038C6.25043 13.5494 6.37819 13.4798 6.54285 13.3899L6.18351 12.7316ZM6.15866 12.9587C6.05255 12.8957 5.91034 12.8184 5.75133 12.7316L5.39199 13.3899C5.55665 13.4798 5.68441 13.5494 5.77618 13.6038L6.15866 12.9587ZM5.75147 12.7317C5.12082 12.387 4.10203 11.8294 3.24121 11.1153C2.36306 10.3868 1.74878 9.57666 1.74878 8.74483H0.998779C0.998779 9.93562 1.85553 10.9403 2.76236 11.6925C3.68652 12.4592 4.76667 13.0482 5.39184 13.3898L5.75147 12.7317ZM1.74878 8.74483V4.73776H0.998779V8.74483H1.74878ZM1.52151 5.08244L6.11515 3.11353L5.81969 2.42419L1.22605 4.39309L1.52151 5.08244ZM5.81969 3.11353L10.4133 5.08244L10.7088 4.39309L6.11515 2.42419L5.81969 3.11353ZM10.1861 4.73776V8.74483H10.9361V4.73776H10.1861ZM5.81964 1.65532L0.519284 3.92669L0.814701 4.61606L6.11505 2.34468L5.81964 1.65532ZM0.291992 4.27138V8.74488H1.04199V4.27138H0.291992ZM0.291992 8.74488C0.291992 10.1339 1.19835 11.2768 2.19311 12.1331C3.1979 12.998 4.37281 13.6386 5.05329 14.0104L5.41285 13.3522C4.72725 12.9776 3.61913 12.371 2.68239 11.5646C1.73564 10.7497 1.04199 9.79754 1.04199 8.74488H0.291992ZM5.05303 14.0102C5.22901 14.1065 5.35927 14.1774 5.44649 14.2297L5.83237 13.5866C5.72878 13.5244 5.58059 13.444 5.41311 13.3523L5.05303 14.0102ZM5.26443 13.9081V13.9088H6.01443V13.9081H5.26443ZM5.44616 14.2302C5.60636 14.3265 5.78638 14.375 5.96735 14.375V13.625C5.92074 13.625 5.87462 13.6127 5.8327 13.5875L5.44616 14.2302ZM5.96735 14.375C6.14747 14.375 6.32895 14.3266 6.49017 14.2285L6.10035 13.5878C6.05945 13.6126 6.01336 13.625 5.96735 13.625V14.375ZM6.4882 14.2297C6.57542 14.1774 6.70568 14.1065 6.88166 14.0102L6.52158 13.3523C6.3541 13.444 6.20591 13.5244 6.10232 13.5866L6.4882 14.2297ZM6.88141 14.0104C7.56188 13.6386 8.7368 12.998 9.74158 12.1331C10.7363 11.2768 11.6427 10.1339 11.6427 8.74488H10.8927C10.8927 9.79754 10.1991 10.7497 9.2523 11.5646C8.31556 12.371 7.20744 12.9776 6.52184 13.3522L6.88141 14.0104ZM11.6427 8.74488V4.27138H10.8927V8.74488H11.6427ZM11.4154 3.92669L6.11505 1.65532L5.81964 2.34468L11.12 4.61606L11.4154 3.92669ZM3.47813 7.16977L2.97849 7.66942L3.50882 8.19975L4.00846 7.7001L3.47813 7.16977ZM2.97844 8.1997L4.9947 10.2167L5.52512 9.68642L3.50886 7.66946L2.97844 8.1997ZM5.52507 10.2167L9.30882 6.43296L8.77849 5.90263L4.99474 9.68638L5.52507 10.2167ZM9.30882 5.90263L8.80917 5.40299L8.27884 5.93332L8.77849 6.43296L9.30882 5.90263ZM8.27887 5.40296L4.99477 8.68635L5.52504 9.21674L8.80914 5.93335L8.27887 5.40296ZM5.52507 8.68638L4.00846 7.16977L3.47813 7.7001L4.99474 9.21671L5.52507 8.68638Z" fill="currentColor"/>
</svg>`

interface AchievementTrayProps {
  activeCard?: AchievementData
  open: boolean
  onClose: () => void
}

const AchievementTray = ({activeCard, open, onClose}: AchievementTrayProps) => {
  const [trayHeadingIsTruncated, setTrayHeadingIsTruncated] = useState(false)

  const formatDate = useCallback((date: string) => {
    return new Intl.DateTimeFormat(ENV.LOCALE || 'en', {dateStyle: 'short'}).format(new Date(date))
  }, [])

  const handleTruncatedHeading = useCallback((isTruncated: boolean) => {
    setTrayHeadingIsTruncated(isTruncated)
  }, [])

  const renderTrayHeading = useCallback(() => {
    if (!activeCard) return null
    return (
      <Heading margin="0 large 0 0">
        <TruncateText onUpdate={handleTruncatedHeading}>{activeCard.title}</TruncateText>
      </Heading>
    )
  }, [activeCard, handleTruncatedHeading])

  const renderTrayHeader = useCallback(() => {
    if (!activeCard) return null

    return trayHeadingIsTruncated ? (
      <Tooltip renderTip={activeCard.title}>{renderTrayHeading()}</Tooltip>
    ) : (
      renderTrayHeading()
    )
  }, [activeCard, renderTrayHeading, trayHeadingIsTruncated])

  return (
    <Tray
      label="Achievement Details"
      open={open}
      onDismiss={onClose}
      size="regular"
      placement="end"
    >
      <Flex as="div" padding="small small small medium">
        <Flex.Item shouldGrow={true} shouldShrink={true}>
          {renderTrayHeader()}
        </Flex.Item>
        <Flex.Item>
          <CloseButton placement="end" offset="small" screenReaderLabel="Close" onClick={onClose} />
        </Flex.Item>
      </Flex>
      <Flex
        as="div"
        margin="0 medium large medium"
        direction="column"
        justifyItems="start"
        alignItems="stretch"
      >
<<<<<<< HEAD
        <Flex.Item as="div" margin="0 0 small 0" align="center">
          <img
            src={activeCard.imageUrl || undefined}
            alt=""
            style={{
              minHeight: '128px',
              minWidth: '128px',
              background: activeCard.imageUrl
                ? 'none'
                : 'repeating-linear-gradient(45deg, #cecece, #cecece 10px, #aeaeae 10px, #aeaeae 20px)',
            }}
          />
        </Flex.Item>
        {activeCard.verifiedBy && (
          <Flex.Item align="center">
            <SVGIcon src={icon_verified} size="x-small" color="success" />{' '}
            <Text size="small">
              Verified by{' '}
              <Link href=" https://openbadges.org/" target="_blank">
                {activeCard.verifiedBy}
              </Link>
            </Text>
          </Flex.Item>
        )}
        <Flex.Item align="end" margin="medium 0">
          <Button color="secondary" margin="xx-small" onClick={showUnimplemented}>
            View badge
          </Button>
          <Button color="secondary" margin="xx-small" onClick={showUnimplemented}>
            Print
          </Button>
          <Button color="secondary" margin="xx-small" onClick={showUnimplemented}>
            Download
          </Button>
          <Button color="primary" margin="xx-small" onClick={showUnimplemented}>
            Share
          </Button>
        </Flex.Item>
        <View borderWidth="small 0 0 0" borderColor="secondary" padding="medium 0">
          <List isUnstyled={true} margin="0">
            {activeCard.type && (
              <List.Item margin="0 0 small 0">
                <IconStarLightLine /> <Text>Award type:</Text>{' '}
                <Text weight="bold">{activeCard.type}</Text>
              </List.Item>
            )}
            <List.Item margin="0 0 small 0">
              <IconCalendarMonthLine /> <Text>Issued on:</Text>{' '}
              <Text weight="bold">{formatDate(activeCard.issuedOn)}</Text>
            </List.Item>
            {activeCard.expiresOn && (
              <List.Item margin="0 0 small 0">
                <IconCalendarMonthLine /> <Text>Expires on:</Text>{' '}
                <Text weight="bold">{formatDate(activeCard.expiresOn)}</Text>
              </List.Item>
            )}
            <List.Item margin="0 0 small 0">
              <IconEducatorsLine /> <Text>Issued by:</Text>{' '}
              {activeCard.issuer.iconUrl && (
                <Img src={activeCard.issuer.iconUrl} alt="" height="1rem" margin="0 xx-small 0 0" />
              )}
              {activeCard.issuer.url ? (
                <Link href={activeCard.issuer.url} target="_blank">
                  <Text weight="bold">{activeCard.issuer.name}</Text>
                </Link>
              ) : (
                <Text weight="bold">{activeCard.issuer.name}</Text>
              )}
            </List.Item>
          </List>
        </View>
        {activeCard.criteria && (
          <View borderWidth="small 0 0 0" borderColor="secondary" padding="medium 0">
            <Text as="div" weight="bold">
              Earning criteria
            </Text>
            <Text as="div">{activeCard.criteria}</Text>
          </View>
        )}
        {activeCard.skills?.length > 0 && (
          <View borderWidth="small 0 0 0" borderColor="secondary" padding="medium 0">
            <Text as="div" weight="bold">
              Skills
            </Text>
            <SVGIcon src={icon_verified} size="x-small" color="success" />{' '}
            <Text as="span" size="x-small">
              Verified by Lightcast
            </Text>
            <View as="div" margin="x-small 0 0 0">
              {activeCard.skills.map((skill: SkillData) => renderSkillTag(skill))}
=======
        {activeCard ? (
          <>
            <Flex.Item as="div" margin="0 0 small 0" align="center">
              <img
                src={activeCard.imageUrl || undefined}
                alt=""
                style={{
                  minHeight: '128px',
                  minWidth: '128px',
                  background: activeCard.imageUrl
                    ? 'none'
                    : 'repeating-linear-gradient(45deg, #cecece, #cecece 10px, #aeaeae 10px, #aeaeae 20px)',
                }}
              />
            </Flex.Item>
            {activeCard.verifiedBy && (
              <Flex.Item align="center">
                <SVGIcon src={icon_verified} size="x-small" color="success" />{' '}
                <Text size="small">
                  Verified by{' '}
                  <Link href=" https://openbadges.org/" target="_blank">
                    {activeCard.verifiedBy}
                  </Link>
                </Text>
              </Flex.Item>
            )}
            <Flex.Item align="end" margin="medium 0">
              <Button color="secondary" margin="xx-small" onClick={showUnimplemented}>
                View badge
              </Button>
              <Button color="secondary" margin="xx-small" onClick={showUnimplemented}>
                Print
              </Button>
              <Button color="secondary" margin="xx-small" onClick={showUnimplemented}>
                Download
              </Button>
              <Button color="primary" margin="xx-small" onClick={showUnimplemented}>
                Share
              </Button>
            </Flex.Item>
            <View borderWidth="small 0 0 0" borderColor="secondary" padding="medium 0">
              <List isUnstyled={true} margin="0">
                {activeCard.type && (
                  <List.Item margin="0 0 small 0">
                    <IconStarLightLine /> <Text>Award type:</Text>{' '}
                    <Text weight="bold">{activeCard.type}</Text>
                  </List.Item>
                )}
                <List.Item margin="0 0 small 0">
                  <IconCalendarMonthLine /> <Text>Issued on:</Text>{' '}
                  <Text weight="bold">{formatDate(activeCard.issuedOn)}</Text>
                </List.Item>
                {activeCard.expiresOn && (
                  <List.Item margin="0 0 small 0">
                    <IconCalendarMonthLine /> <Text>Expires on:</Text>{' '}
                    <Text weight="bold">{formatDate(activeCard.expiresOn)}</Text>
                  </List.Item>
                )}
                <List.Item margin="0 0 small 0">
                  <IconEducatorsLine /> <Text>Issued by:</Text>{' '}
                  {activeCard.issuer.iconUrl && (
                    <Img
                      src={activeCard.issuer.iconUrl}
                      alt=""
                      height="1rem"
                      margin="0 xx-small 0 0"
                    />
                  )}
                  {activeCard.issuer.url ? (
                    <Link href={activeCard.issuer.url} target="_blank">
                      <Text weight="bold">{activeCard.issuer.name}</Text>
                    </Link>
                  ) : (
                    <Text weight="bold">{activeCard.issuer.name}</Text>
                  )}
                </List.Item>
              </List>
>>>>>>> 0d1b4c3f
            </View>
            {activeCard.criteria && (
              <View borderWidth="small 0 0 0" borderColor="secondary" padding="medium 0">
                <Text as="div" weight="bold">
                  Earning criteria
                </Text>
                <Text as="div">{activeCard.criteria}</Text>
              </View>
            )}
            {activeCard.skills?.length > 0 && (
              <View borderWidth="small 0 0 0" borderColor="secondary" padding="medium 0">
                <Text as="div" weight="bold">
                  Skills
                </Text>
                <SVGIcon src={icon_verified} size="x-small" color="success" />{' '}
                <Text as="span" size="x-small">
                  Verified by Lightcast
                </Text>
                <View as="div" margin="x-small 0 0 0">
                  {activeCard.skills.map((skill: SkillData) => renderSkillTag(skill))}
                </View>
              </View>
            )}
          </>
        ) : null}
      </Flex>
    </Tray>
  )
}

export default AchievementTray<|MERGE_RESOLUTION|>--- conflicted
+++ resolved
@@ -106,98 +106,6 @@
         justifyItems="start"
         alignItems="stretch"
       >
-<<<<<<< HEAD
-        <Flex.Item as="div" margin="0 0 small 0" align="center">
-          <img
-            src={activeCard.imageUrl || undefined}
-            alt=""
-            style={{
-              minHeight: '128px',
-              minWidth: '128px',
-              background: activeCard.imageUrl
-                ? 'none'
-                : 'repeating-linear-gradient(45deg, #cecece, #cecece 10px, #aeaeae 10px, #aeaeae 20px)',
-            }}
-          />
-        </Flex.Item>
-        {activeCard.verifiedBy && (
-          <Flex.Item align="center">
-            <SVGIcon src={icon_verified} size="x-small" color="success" />{' '}
-            <Text size="small">
-              Verified by{' '}
-              <Link href=" https://openbadges.org/" target="_blank">
-                {activeCard.verifiedBy}
-              </Link>
-            </Text>
-          </Flex.Item>
-        )}
-        <Flex.Item align="end" margin="medium 0">
-          <Button color="secondary" margin="xx-small" onClick={showUnimplemented}>
-            View badge
-          </Button>
-          <Button color="secondary" margin="xx-small" onClick={showUnimplemented}>
-            Print
-          </Button>
-          <Button color="secondary" margin="xx-small" onClick={showUnimplemented}>
-            Download
-          </Button>
-          <Button color="primary" margin="xx-small" onClick={showUnimplemented}>
-            Share
-          </Button>
-        </Flex.Item>
-        <View borderWidth="small 0 0 0" borderColor="secondary" padding="medium 0">
-          <List isUnstyled={true} margin="0">
-            {activeCard.type && (
-              <List.Item margin="0 0 small 0">
-                <IconStarLightLine /> <Text>Award type:</Text>{' '}
-                <Text weight="bold">{activeCard.type}</Text>
-              </List.Item>
-            )}
-            <List.Item margin="0 0 small 0">
-              <IconCalendarMonthLine /> <Text>Issued on:</Text>{' '}
-              <Text weight="bold">{formatDate(activeCard.issuedOn)}</Text>
-            </List.Item>
-            {activeCard.expiresOn && (
-              <List.Item margin="0 0 small 0">
-                <IconCalendarMonthLine /> <Text>Expires on:</Text>{' '}
-                <Text weight="bold">{formatDate(activeCard.expiresOn)}</Text>
-              </List.Item>
-            )}
-            <List.Item margin="0 0 small 0">
-              <IconEducatorsLine /> <Text>Issued by:</Text>{' '}
-              {activeCard.issuer.iconUrl && (
-                <Img src={activeCard.issuer.iconUrl} alt="" height="1rem" margin="0 xx-small 0 0" />
-              )}
-              {activeCard.issuer.url ? (
-                <Link href={activeCard.issuer.url} target="_blank">
-                  <Text weight="bold">{activeCard.issuer.name}</Text>
-                </Link>
-              ) : (
-                <Text weight="bold">{activeCard.issuer.name}</Text>
-              )}
-            </List.Item>
-          </List>
-        </View>
-        {activeCard.criteria && (
-          <View borderWidth="small 0 0 0" borderColor="secondary" padding="medium 0">
-            <Text as="div" weight="bold">
-              Earning criteria
-            </Text>
-            <Text as="div">{activeCard.criteria}</Text>
-          </View>
-        )}
-        {activeCard.skills?.length > 0 && (
-          <View borderWidth="small 0 0 0" borderColor="secondary" padding="medium 0">
-            <Text as="div" weight="bold">
-              Skills
-            </Text>
-            <SVGIcon src={icon_verified} size="x-small" color="success" />{' '}
-            <Text as="span" size="x-small">
-              Verified by Lightcast
-            </Text>
-            <View as="div" margin="x-small 0 0 0">
-              {activeCard.skills.map((skill: SkillData) => renderSkillTag(skill))}
-=======
         {activeCard ? (
           <>
             <Flex.Item as="div" margin="0 0 small 0" align="center">
@@ -275,7 +183,6 @@
                   )}
                 </List.Item>
               </List>
->>>>>>> 0d1b4c3f
             </View>
             {activeCard.criteria && (
               <View borderWidth="small 0 0 0" borderColor="secondary" padding="medium 0">
