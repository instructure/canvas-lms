--- conflicted
+++ resolved
@@ -38,7 +38,6 @@
 import ExperienceCard from '../Experience/ExperienceCard'
 import AchievementTray from '../Achievements/AchievementTray'
 import ProjectTray from '../Projects/ProjectTray'
-<<<<<<< HEAD
 
 const pinSVG = `<svg width="18" height="18" viewBox="0 0 18 18" fill="none" xmlns="http://www.w3.org/2000/svg">
 <path fill-rule="evenodd" clip-rule="evenodd" d="M12.2812 10.1565C11.2114 11.2174 9.903 12.6866 9.16837 14.5328C8.44725 12.6664 7.15125 11.2061 6.09375 10.1554C4.7685 8.8425 4.125 7.53525 4.125 6.15713C4.125 3.38288 6.38288 1.125 9.21675 1.125C11.9921 1.125 14.25 3.38288 14.25 6.15713C14.25 7.53525 13.6065 8.8425 12.2812 10.1565ZM9.15825 0C5.763 0 3 2.76187 3 6.15712C3 7.85025 3.75263 9.41963 5.30062 10.9541C7.54837 13.1839 8.59575 15.2437 8.59575 17.4375V18H9.72075V17.4375C9.72075 15.2539 10.7557 13.2547 13.0744 10.9552C14.6224 9.41962 15.375 7.85025 15.375 6.15712C15.375 2.76187 12.612 0 9.15825 0Z" fill="#2D3B45"/>
@@ -71,71 +70,6 @@
 }
 
 const PortfolioView = ({portfolio}: PortfolioViewProps) => {
-  const [showingAchievementDetails, setShowingAchievementDetails] = useState(false)
-  const [activeCard, setActiveCard] = useState<AchievementData | undefined>(undefined)
-  const [showingProjectDetails, setShowingProjectDetails] = useState(false)
-  const [activeProject, setActiveProject] = useState<ProjectDetailData | undefined>(undefined)
-
-  const handleDismissAchievementDetails = useCallback(() => {
-    setShowingAchievementDetails(false)
-    setActiveCard(undefined)
-  }, [])
-
-  const handleAchievementCardClick = useCallback(
-    (achievementId: string) => {
-      const card = portfolio.achievements.find(a => a.id === achievementId)
-      setActiveCard(card)
-      setShowingAchievementDetails(card !== undefined)
-    },
-    [portfolio.achievements]
-=======
-
-const pinSVG = `<svg width="18" height="18" viewBox="0 0 18 18" fill="none" xmlns="http://www.w3.org/2000/svg">
-<path fill-rule="evenodd" clip-rule="evenodd" d="M12.2812 10.1565C11.2114 11.2174 9.903 12.6866 9.16837 14.5328C8.44725 12.6664 7.15125 11.2061 6.09375 10.1554C4.7685 8.8425 4.125 7.53525 4.125 6.15713C4.125 3.38288 6.38288 1.125 9.21675 1.125C11.9921 1.125 14.25 3.38288 14.25 6.15713C14.25 7.53525 13.6065 8.8425 12.2812 10.1565ZM9.15825 0C5.763 0 3 2.76187 3 6.15712C3 7.85025 3.75263 9.41963 5.30062 10.9541C7.54837 13.1839 8.59575 15.2437 8.59575 17.4375V18H9.72075V17.4375C9.72075 15.2539 10.7557 13.2547 13.0744 10.9552C14.6224 9.41962 15.375 7.85025 15.375 6.15712C15.375 2.76187 12.612 0 9.15825 0Z" fill="#2D3B45"/>
-</svg>`
-const phoneSVG = `<svg width="10" height="18" viewBox="0 0 10 18" fill="none" xmlns="http://www.w3.org/2000/svg">
-<path fill-rule="evenodd" clip-rule="evenodd" d="M9.53674e-07 -4.80825e-07L2.38397e-07 18L10 18L10 6.33498e-07L9.53674e-07 -4.80825e-07ZM0.888047 1.05859L9.06072 1.05859L9.06072 16.9409L8.74681 16.9409L0.888047 16.9409L0.888047 1.05859Z" fill="#2D3B45"/>
-</svg>`
-const emailSVG = `<svg width="18" height="18" viewBox="0 0 18 18" fill="none" xmlns="http://www.w3.org/2000/svg">
-<path fill-rule="evenodd" clip-rule="evenodd" d="M0 15.7647H18V2H0V15.7647ZM1.05882 3.41247V3.05883H16.9412V3.41247L9 10.2991L1.05882 3.41247ZM16.9412 4.81435V13.7254L13.6493 9.61082L12.8213 10.2715L16.3684 14.7059H1.63164L5.1787 10.2715L4.3507 9.61082L1.05882 13.7254V4.81435L9 11.7009L16.9412 4.81435Z" fill="#394B58"/>
-</svg>`
-
-function renderEducation(education: EducationData) {
-  return (
-    <View as="div" shadow="resting">
-      <EducationCard education={education} />
-    </View>
->>>>>>> 0d1b4c3f
-  )
-
-<<<<<<< HEAD
-  const handleProjectCardClick = useCallback(
-    (projectId: string) => {
-      const card = portfolio.projects.find(a => a.id === projectId)
-      setActiveProject(card)
-      setShowingProjectDetails(card !== undefined)
-    },
-    [portfolio.projects]
-  )
-
-  const handleDismissProjectDetails = useCallback(() => {
-    setShowingProjectDetails(false)
-    setActiveProject(undefined)
-  }, [])
-=======
-function renderExperience(experience: ExperienceData) {
-  return (
-    <View as="div" shadow="resting">
-      <ExperienceCard experience={experience} />
-    </View>
-  )
-}
-
-type PortfolioViewProps = {
-  portfolio: PortfolioDetailData
-}
-
-const PortfolioView = ({portfolio}: PortfolioViewProps) => {
   const [activeAchievement, setActiveAchievement] = useState<AchievementData | undefined>(undefined)
   const [activeProject, setActiveProject] = useState<ProjectDetailData | undefined>(undefined)
 
@@ -156,7 +90,6 @@
     },
     [portfolio.projects, setActiveAchievement, setActiveProject]
   )
->>>>>>> 0d1b4c3f
 
   return (
     <View as="div">
@@ -306,22 +239,6 @@
           </Flex>
         </div>
       </div>
-<<<<<<< HEAD
-      {activeCard && (
-        <AchievementTray
-          open={showingAchievementDetails}
-          onDismiss={handleDismissAchievementDetails}
-          activeCard={activeCard}
-        />
-      )}
-      {activeProject && (
-        <ProjectTray
-          open={showingProjectDetails}
-          onClose={handleDismissProjectDetails}
-          project={activeProject}
-        />
-      )}
-=======
       <AchievementTray
         open={!!activeAchievement}
         onClose={() => setActiveAchievement(undefined)}
@@ -332,7 +249,6 @@
         project={activeProject}
         onClose={() => setActiveProject(undefined)}
       />
->>>>>>> 0d1b4c3f
     </View>
   )
 }
