/*
 * Copyright (C) 2023 - present Instructure, Inc.
 *
 * This file is part of Canvas.
 *
 * Canvas is free software: you can redistribute it and/or modify it under
 * the terms of the GNU Affero General Public License as published by the Free
 * Software Foundation, version 3 of the License.
 *
 * Canvas is distributed in the hope that it will be useful, but WITHOUT ANY
 * WARRANTY; without even the implied warranty of MERCHANTABILITY or FITNESS FOR
 * A PARTICULAR PURPOSE. See the GNU Affero General Public License for more
 * details.
 *
 * You should have received a copy of the GNU Affero General Public License along
 * with this program. If not, see <http://www.gnu.org/licenses/>.
 */

import React, {useCallback, useState} from 'react'
import {Alert} from '@instructure/ui-alerts'
import {CondensedButton} from '@instructure/ui-buttons'
import {Flex} from '@instructure/ui-flex'
import {IconPlusLine} from '@instructure/ui-icons'
import {Text} from '@instructure/ui-text'
import {View} from '@instructure/ui-view'
import type {PathwayDetailData, MilestoneData} from '../../../types'
import {PathwayCard, MilestoneCard, BlankPathwayCard} from './PathwayBuilderSidebarCards'
import {readFromLocalStorage, writeToLocalStorage} from '../../../shared/LocalStorage'

const SHOW_ALERT_KEY = 'pathway-add-step-alert'

const Connector = () => {
  return (
    <div style={{margin: '4px 0 -1px 0', textAlign: 'center'}}>
      <svg xmlns="http://www.w3.org/2000/svg" width="6" height="36" viewBox="0 0 6 36" fill="none">
        <circle cx="3" cy="3" r="2" stroke="#6B7780" strokeWidth="2" />
        <circle cx="3" cy="33" r="2" stroke="#6B7780" strokeWidth="2" />
        <path d="M3 6L3 30" stroke="#6B7780" strokeWidth="2" strokeLinecap="square" />
      </svg>
    </div>
  )
}

type AddMilestoneButtonProps = {
  onClick: () => void
}

const AddMilestoneButton = ({onClick}: AddMilestoneButtonProps) => {
  return (
    <View
      as="div"
      margin="medium 0 0 0"
      padding="x-small"
      role="button"
      cursor="pointer"
      onClick={onClick}
      background="primary"
      borderColor="brand"
      borderRadius="medium"
      borderWidth="small"
      textAlign="center"
    >
      <View as="div" margin="0 auto">
        <IconPlusLine size="x-small" color="brand" />
        <View as="div" display="inline-block" margin="0 0 0 x-small">
          <Text color="brand">Add Step</Text>
        </View>
      </View>
    </View>
  )
}

const findChildMilestones = (milestones: MilestoneData[], ids: string[]) => {
  return milestones.filter(m => ids.includes(m.id))
}

type PathwayBuilderSidebarProps = {
  pathway: PathwayDetailData
  currentStep: MilestoneData | null // null => the pathway is the current step
  onAddStep: () => void
  onEditPathway: () => void
  onEditStep: (id: string) => void
  onDeleteStep: (milestoneId: string) => void
  onHideSidebar: () => void
}

const PathwayBuilderSidebar = ({
  currentStep,
  pathway,
  onAddStep,
  onEditPathway,
  onEditStep,
  onDeleteStep,
  onHideSidebar,
}: PathwayBuilderSidebarProps) => {
  const [showAlert, setShowAlert] = useState(() => readFromLocalStorage(SHOW_ALERT_KEY) !== 'false')
  const [firstSteps] = useState(pathway.milestones.length)

  const childSteps = currentStep ? currentStep.next_milestones : pathway.first_milestones
  const childMilestones = findChildMilestones(pathway.milestones, childSteps)

  const handleCloseAlert = useCallback(() => {
    setShowAlert(false)
    writeToLocalStorage(SHOW_ALERT_KEY, 'false')
  }, [])

  const handleEditPathway = useCallback(() => {
    onEditPathway()
  }, [onEditPathway])

  const handleEditMilestone = useCallback(
    (milestoneId: string) => {
      onEditStep(milestoneId)
    },
    [onEditStep]
  )

  const handleDeleteMilestone = useCallback(
    (milestoneId: string) => {
      onDeleteStep(milestoneId)
    },
    [onDeleteStep]
  )

  return (
    <View
<<<<<<< HEAD
      data-compid="pathway-builder-sidebar"
=======
      id="pathway-builder-sidebar"
>>>>>>> ce0ea233
      as="div"
      padding="medium"
      background="secondary"
      shadow="topmost"
      height="100%"
      width="350px"
    >
      <Flex as="div" direction="column" alignItems="stretch" height="100%">
        <Flex.Item overflowX="hidden">
          <Flex as="div" margin="0 0 medium 0" justifyItems="space-between">
            <Text weight="bold">Pathway Builder</Text>
            <CondensedButton onClick={onHideSidebar}>Hide</CondensedButton>
          </Flex>
        </Flex.Item>
        <Flex.Item shouldShrink={true} align="center" overflowY="auto">
          {currentStep === null ? (
            <PathwayCard step={pathway} onEdit={handleEditPathway} />
          ) : (
            <MilestoneCard step={currentStep} variant="root" onEdit={handleEditMilestone} />
          )}
          <Connector />
          {childMilestones.map((step: MilestoneData) => (
            <div key={step.id} style={{marginBottom: '4px'}}>
              <MilestoneCard
                step={step}
                variant="child"
                onEdit={handleEditMilestone}
                onDelete={handleDeleteMilestone}
              />
            </div>
          ))}
          {childMilestones.length === 0 && <BlankPathwayCard />}
          {showAlert && firstSteps === 0 && pathway.milestones.length === 1 && (
            <Alert
              variant="info"
              renderCloseButtonLabel="Close"
              margin="medium 0 0 0"
              onDismiss={handleCloseAlert}
            >
              Select a step to add a prerequisite
            </Alert>
          )}
          <AddMilestoneButton onClick={onAddStep} />
        </Flex.Item>
      </Flex>
    </View>
  )
}

export default PathwayBuilderSidebar<|MERGE_RESOLUTION|>--- conflicted
+++ resolved
@@ -124,11 +124,7 @@
 
   return (
     <View
-<<<<<<< HEAD
-      data-compid="pathway-builder-sidebar"
-=======
       id="pathway-builder-sidebar"
->>>>>>> ce0ea233
       as="div"
       padding="medium"
       background="secondary"
