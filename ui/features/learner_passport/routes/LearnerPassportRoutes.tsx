/*
 * Copyright (C) 2023 - present Instructure, Inc.
 *
 * This file is part of Canvas.
 *
 * Canvas is free software: you can redistribute it and/or modify it under
 * the terms of the GNU Affero General Public License as published by the Free
 * Software Foundation, version 3 of the License.
 *
 * Canvas is distributed in the hope that it will be useful, but WITHOUT ANY
 * WARRANTY; without even the implied warranty of MERCHANTABILITY or FITNESS FOR
 * A PARTICULAR PURPOSE. See the GNU Affero General Public License for more
 * details.
 *
 * You should have received a copy of the GNU Affero General Public License along
 * with this program. If not, see <http://www.gnu.org/licenses/>.
 */

import {LearnerPassportAdminRoutes} from './LearnerPassportAdminRoutes'
import {LearnerPassportLearnerRoutes} from './LearnerPassportLearnerRoutes'

<<<<<<< HEAD
export const LearnerPassportRoutes = (
  <Route path="/users/:userId/passport">
    <Route path="learner" lazy={() => import('../pages/learner/LearnerLayout')}>
      <Route path="" element={<Navigate to="achievements" replace={true} />} />
      <Route
        path="achievements"
        lazy={() => import('../pages/learner/Achievements')}
        loader={({params}) => {
          return fetch(`/users/${params.userId}/passport/data/achievements`)
        }}
      />

      <Route path="portfolios" lazy={() => import('../pages/learner/Portfolios')}>
        <Route
          path="dashboard"
          lazy={() => import('../pages/learner/PortfolioDashboard')}
          loader={async ({params}) => {
            return fetch(`/users/${params.userId}/passport/data/portfolios`)
          }}
        >
          <Route
            path="duplicate/:portfolioId"
            action={async ({request, params}) => {
              const fd = await request.formData()
              const title = fd.get('title')
              await fetch(`/users/${params.userId}/passport/data/portfolios/duplicate`, {
                method: 'PUT',
                cache: 'no-cache',
                headers: {
                  'X-CSRF-Token': getCookie('_csrf_token'),
                  'Content-type': 'application/json',
                },
                body: JSON.stringify({portfolio_id: params.portfolioId}),
              })
              return redirect(`/users/${params.userId}/passport/portfolios/dashboard?dupe=${title}`)
            }}
          />
          <Route
            path="delete/:portfolioId"
            action={async ({request, params}) => {
              const fd = await request.formData()
              const title = fd.get('title')
              await fetch(`/users/${params.userId}/passport/data/portfolios/delete`, {
                method: 'PUT',
                cache: 'no-cache',
                headers: {
                  'X-CSRF-Token': getCookie('_csrf_token'),
                  'Content-type': 'application/json',
                },
                body: JSON.stringify({portfolio_id: params.portfolioId}),
              })
              return redirect(
                `/users/${params.userId}/passport/portfolios/dashboard?delete=${title}`
              )
            }}
          />
          <Route
            path="create"
            action={async ({request}) => {
              const formData = await request.formData()
              const response = await fetch(
                `/users/${formData.get('userId')}/passport/data/portfolios/create`,
                {
                  method: 'PUT',
                  cache: 'no-cache',
                  headers: {
                    'X-CSRF-Token': getCookie('_csrf_token'),
                    'Content-type': 'application/json',
                  },
                  body: JSON.stringify({title: formData.get('title')}),
                }
              )
              const json = await response.json()
              return redirect(`../../edit/${json.id}`)
            }}
          />
          <Route
            path="rename"
            action={async ({request}) => {
              const formData = await request.formData()
              await fetch(
                `/users/${formData.get('userId')}/passport/data/portfolios/${formData.get('id')}`,
                {
                  method: 'POST',
                  cache: 'no-cache',
                  headers: {
                    'X-CSRF-Token': getCookie('_csrf_token'),
                    'Content-type': 'application/json',
                  },
                  body: JSON.stringify({title: formData.get('title')}),
                }
              )
              return redirect('..')
            }}
          />
        </Route>
        <Route
          path="view/:portfolioId"
          loader={async ({params}) => {
            return fetch(
              `/users/${params.userId}/passport/data/portfolios/show/${params.portfolioId}`
            )
          }}
          lazy={() => import('../pages/learner/PortfolioView')}
        />
        <Route
          path="edit/:portfolioId"
          loader={async ({params}) => {
            const p1 = fetch(`/users/${params.userId}/passport/data/achievements`).then(res =>
              res.json()
            )
            const p2 = fetch(`/users/${params.userId}/passport/data/projects`).then(res =>
              res.json()
            )
            const p3 = fetch(
              `/users/${params.userId}/passport/data/portfolios/show/${params.portfolioId}`
            ).then(res => res.json())
            const [achievements, projects, portfolio] = await Promise.all([p1, p2, p3])
            return {achievements, projects, portfolio}
          }}
          action={async ({request, params}) => {
            const formData = await request.formData()
            const response = await fetch(
              `/users/${params.userId}/passport/data/portfolios/${params.portfolioId}`,
              {
                method: 'POST',
                cache: 'no-cache',
                headers: {
                  'X-CSRF-Token': getCookie('_csrf_token'),
                },
                body: formData,
              }
            )
            const json = await response.json()
            return redirect(`../view/${json.id}`)
          }}
          lazy={() => import('../pages/learner/PortfolioEdit')}
        />
      </Route>

      <Route path="projects" lazy={() => import('../pages/learner/Projects')}>
        <Route
          path="dashboard"
          lazy={() => import('../pages/learner/ProjectDashboard')}
          loader={async ({params}) => {
            return fetch(`/users/${params.userId}/passport/data/projects`)
          }}
        >
          <Route
            path="duplicate/:projectId"
            action={async ({request, params}) => {
              const fd = await request.formData()
              const title = fd.get('title')
              await fetch(`/users/${params.userId}/passport/data/projects/duplicate`, {
                method: 'PUT',
                cache: 'no-cache',
                headers: {
                  'X-CSRF-Token': getCookie('_csrf_token'),
                  'Content-type': 'application/json',
                },
                body: JSON.stringify({project_id: params.projectId}),
              })
              return redirect(`/users/${params.userId}/passport/projects/dashboard?dupe=${title}`)
            }}
          />
          <Route
            path="delete/:projectId"
            action={async ({request, params}) => {
              const fd = await request.formData()
              const title = fd.get('title')
              await fetch(`/users/${params.userId}/passport/data/projects/delete`, {
                method: 'PUT',
                cache: 'no-cache',
                headers: {
                  'X-CSRF-Token': getCookie('_csrf_token'),
                  'Content-type': 'application/json',
                },
                body: JSON.stringify({project_id: params.projectId}),
              })
              return redirect(`/users/${params.userId}/passport/projects/dashboard?delete=${title}`)
            }}
          />
          <Route
            path="create"
            action={async ({request}) => {
              const formData = await request.formData()
              const response = await fetch(
                `/users/${formData.get('userId')}/passport/data/projects/create`,
                {
                  method: 'PUT',
                  cache: 'no-cache',
                  headers: {
                    'X-CSRF-Token': getCookie('_csrf_token'),
                    'Content-type': 'application/json',
                  },
                  body: JSON.stringify({title: formData.get('title')}),
                }
              )
              const json = await response.json()
              return redirect(`../../edit/${json.id}`)
            }}
          />
          <Route
            path="rename"
            action={async ({request}) => {
              const formData = await request.formData()
              await fetch(
                `/users/${formData.get('userId')}/passport/data/projects/${formData.get('id')}`,
                {
                  method: 'POST',
                  cache: 'no-cache',
                  headers: {
                    'X-CSRF-Token': getCookie('_csrf_token'),
                    'Content-type': 'application/json',
                  },
                  body: JSON.stringify({title: formData.get('title')}),
                }
              )
              return redirect('..')
            }}
          />
        </Route>
        <Route
          path="view/:projectId"
          loader={async ({params}) => {
            return fetch(`/users/${params.userId}/passport/data/projects/show/${params.projectId}`)
          }}
          lazy={() => import('../pages/learner/ProjectView')}
        />
        <Route
          path="edit/:projectId"
          loader={async ({params}) => {
            const p1 = fetch(`/users/${params.userId}/passport/data/achievements`).then(res =>
              res.json()
            )
            const p2 = fetch(
              `/users/${params.userId}/passport/data/projects/show/${params.projectId}`
            ).then(res => res.json())
            const [achievements, project] = await Promise.all([p1, p2])
            return {achievements, project}
          }}
          action={async ({request, params}) => {
            const formData = await request.formData()
            const response = await fetch(
              `/users/${params.userId}/passport/data/projects/${params.projectId}`,
              {
                method: 'POST',
                cache: 'no-cache',
                headers: {
                  'X-CSRF-Token': getCookie('_csrf_token'),
                },
                body: formData,
              }
            )
            const json = await response.json()
            return redirect(`../view/${json.id}`)
          }}
          lazy={() => import('../pages/learner/ProjectEdit')}
        />
      </Route>
    </Route>
    {ENV.FEATURES.learner_passport_r2 ? (
      <Route path="admin" lazy={() => import('../pages/admin/AdminLayout')}>
        <Route path="" element={<Navigate to="pathways" replace={true} />} />
        <Route path="pathways">
          <Route path="" element={<Navigate to="dashboard" replace={true} />} />
          <Route
            path="dashboard"
            lazy={() => import('../pages/admin/PathwayDashboard')}
            loader={async ({params}) => {
              return fetch(`/users/${params.userId}/passport/data/pathways`)
            }}
          >
            <Route
              path="create"
              action={async ({request}) => {
                const formData = await request.formData()
                const response = await fetch(
                  `/users/${formData.get('userId')}/passport/data/pathways/create`,
                  {
                    method: 'PUT',
                    cache: 'no-cache',
                    headers: {
                      'X-CSRF-Token': getCookie('_csrf_token'),
                      'Content-type': 'application/json',
                    },
                  }
                )
                const json = await response.json()
                return redirect(`../../edit/${json.id}`)
              }}
            />
          </Route>
          <Route
            path="view/:pathwayId"
            loader={async ({params}) => {
              return fetch(
                `/users/${params.userId}/passport/data/pathways/show/${params.pathwayId}`
              )
            }}
            lazy={() => import('../pages/admin/PathwayView')}
          />
          <Route
            path="edit/:pathwayId"
            loader={async ({params}) => {
              const p1 = fetch(`/users/${params.userId}/passport/data/pathways/badges`).then(res =>
                res.json()
              )
              const p2 = fetch(
                `/users/${params.userId}/passport/data/pathways/learner_groups`
              ).then(res => res.json())
              const p3 = fetch(
                `/users/${params.userId}/passport/data/pathways/show/${params.pathwayId}`
              ).then(res => res.json())
              const [badges, learner_groups, pathway] = await Promise.all([p1, p2, p3])
              return {badges, learner_groups, pathway}
            }}
            action={async ({request, params}) => {
              const formData = await request.formData()
              const response = await fetch(
                `/users/${params.userId}/passport/data/pathways/${params.pathwayId}`,
                {
                  method: 'POST',
                  cache: 'no-cache',
                  headers: {
                    'X-CSRF-Token': getCookie('_csrf_token'),
                  },
                  body: formData,
                }
              )
              const json = await response.json()
              if (formData.get('draft')) {
                return redirect('.')
              } else {
                return redirect(`../view/${json.id}`)
              }
            }}
            lazy={() => import('../pages/admin/PathwayEdit')}
          />
        </Route>
        <Route
          path="achievements/dashboard"
          lazy={() => import('../pages/admin/AchievementsDashboard')}
        />
        <Route
          path="learner_records/dashboard"
          lazy={() => import('../pages/admin/LearnerRecordsDashboard')}
        />
        <Route
          path="institution_settings/dashboard"
          lazy={() => import('../pages/admin/InstitutionSettingsDashboard')}
        />
      </Route>
    ) : null}
  </Route>
)
=======
export {LearnerPassportLearnerRoutes, LearnerPassportAdminRoutes}
>>>>>>> db6a4b12
<|MERGE_RESOLUTION|>--- conflicted
+++ resolved
@@ -19,363 +19,4 @@
 import {LearnerPassportAdminRoutes} from './LearnerPassportAdminRoutes'
 import {LearnerPassportLearnerRoutes} from './LearnerPassportLearnerRoutes'
 
-<<<<<<< HEAD
-export const LearnerPassportRoutes = (
-  <Route path="/users/:userId/passport">
-    <Route path="learner" lazy={() => import('../pages/learner/LearnerLayout')}>
-      <Route path="" element={<Navigate to="achievements" replace={true} />} />
-      <Route
-        path="achievements"
-        lazy={() => import('../pages/learner/Achievements')}
-        loader={({params}) => {
-          return fetch(`/users/${params.userId}/passport/data/achievements`)
-        }}
-      />
-
-      <Route path="portfolios" lazy={() => import('../pages/learner/Portfolios')}>
-        <Route
-          path="dashboard"
-          lazy={() => import('../pages/learner/PortfolioDashboard')}
-          loader={async ({params}) => {
-            return fetch(`/users/${params.userId}/passport/data/portfolios`)
-          }}
-        >
-          <Route
-            path="duplicate/:portfolioId"
-            action={async ({request, params}) => {
-              const fd = await request.formData()
-              const title = fd.get('title')
-              await fetch(`/users/${params.userId}/passport/data/portfolios/duplicate`, {
-                method: 'PUT',
-                cache: 'no-cache',
-                headers: {
-                  'X-CSRF-Token': getCookie('_csrf_token'),
-                  'Content-type': 'application/json',
-                },
-                body: JSON.stringify({portfolio_id: params.portfolioId}),
-              })
-              return redirect(`/users/${params.userId}/passport/portfolios/dashboard?dupe=${title}`)
-            }}
-          />
-          <Route
-            path="delete/:portfolioId"
-            action={async ({request, params}) => {
-              const fd = await request.formData()
-              const title = fd.get('title')
-              await fetch(`/users/${params.userId}/passport/data/portfolios/delete`, {
-                method: 'PUT',
-                cache: 'no-cache',
-                headers: {
-                  'X-CSRF-Token': getCookie('_csrf_token'),
-                  'Content-type': 'application/json',
-                },
-                body: JSON.stringify({portfolio_id: params.portfolioId}),
-              })
-              return redirect(
-                `/users/${params.userId}/passport/portfolios/dashboard?delete=${title}`
-              )
-            }}
-          />
-          <Route
-            path="create"
-            action={async ({request}) => {
-              const formData = await request.formData()
-              const response = await fetch(
-                `/users/${formData.get('userId')}/passport/data/portfolios/create`,
-                {
-                  method: 'PUT',
-                  cache: 'no-cache',
-                  headers: {
-                    'X-CSRF-Token': getCookie('_csrf_token'),
-                    'Content-type': 'application/json',
-                  },
-                  body: JSON.stringify({title: formData.get('title')}),
-                }
-              )
-              const json = await response.json()
-              return redirect(`../../edit/${json.id}`)
-            }}
-          />
-          <Route
-            path="rename"
-            action={async ({request}) => {
-              const formData = await request.formData()
-              await fetch(
-                `/users/${formData.get('userId')}/passport/data/portfolios/${formData.get('id')}`,
-                {
-                  method: 'POST',
-                  cache: 'no-cache',
-                  headers: {
-                    'X-CSRF-Token': getCookie('_csrf_token'),
-                    'Content-type': 'application/json',
-                  },
-                  body: JSON.stringify({title: formData.get('title')}),
-                }
-              )
-              return redirect('..')
-            }}
-          />
-        </Route>
-        <Route
-          path="view/:portfolioId"
-          loader={async ({params}) => {
-            return fetch(
-              `/users/${params.userId}/passport/data/portfolios/show/${params.portfolioId}`
-            )
-          }}
-          lazy={() => import('../pages/learner/PortfolioView')}
-        />
-        <Route
-          path="edit/:portfolioId"
-          loader={async ({params}) => {
-            const p1 = fetch(`/users/${params.userId}/passport/data/achievements`).then(res =>
-              res.json()
-            )
-            const p2 = fetch(`/users/${params.userId}/passport/data/projects`).then(res =>
-              res.json()
-            )
-            const p3 = fetch(
-              `/users/${params.userId}/passport/data/portfolios/show/${params.portfolioId}`
-            ).then(res => res.json())
-            const [achievements, projects, portfolio] = await Promise.all([p1, p2, p3])
-            return {achievements, projects, portfolio}
-          }}
-          action={async ({request, params}) => {
-            const formData = await request.formData()
-            const response = await fetch(
-              `/users/${params.userId}/passport/data/portfolios/${params.portfolioId}`,
-              {
-                method: 'POST',
-                cache: 'no-cache',
-                headers: {
-                  'X-CSRF-Token': getCookie('_csrf_token'),
-                },
-                body: formData,
-              }
-            )
-            const json = await response.json()
-            return redirect(`../view/${json.id}`)
-          }}
-          lazy={() => import('../pages/learner/PortfolioEdit')}
-        />
-      </Route>
-
-      <Route path="projects" lazy={() => import('../pages/learner/Projects')}>
-        <Route
-          path="dashboard"
-          lazy={() => import('../pages/learner/ProjectDashboard')}
-          loader={async ({params}) => {
-            return fetch(`/users/${params.userId}/passport/data/projects`)
-          }}
-        >
-          <Route
-            path="duplicate/:projectId"
-            action={async ({request, params}) => {
-              const fd = await request.formData()
-              const title = fd.get('title')
-              await fetch(`/users/${params.userId}/passport/data/projects/duplicate`, {
-                method: 'PUT',
-                cache: 'no-cache',
-                headers: {
-                  'X-CSRF-Token': getCookie('_csrf_token'),
-                  'Content-type': 'application/json',
-                },
-                body: JSON.stringify({project_id: params.projectId}),
-              })
-              return redirect(`/users/${params.userId}/passport/projects/dashboard?dupe=${title}`)
-            }}
-          />
-          <Route
-            path="delete/:projectId"
-            action={async ({request, params}) => {
-              const fd = await request.formData()
-              const title = fd.get('title')
-              await fetch(`/users/${params.userId}/passport/data/projects/delete`, {
-                method: 'PUT',
-                cache: 'no-cache',
-                headers: {
-                  'X-CSRF-Token': getCookie('_csrf_token'),
-                  'Content-type': 'application/json',
-                },
-                body: JSON.stringify({project_id: params.projectId}),
-              })
-              return redirect(`/users/${params.userId}/passport/projects/dashboard?delete=${title}`)
-            }}
-          />
-          <Route
-            path="create"
-            action={async ({request}) => {
-              const formData = await request.formData()
-              const response = await fetch(
-                `/users/${formData.get('userId')}/passport/data/projects/create`,
-                {
-                  method: 'PUT',
-                  cache: 'no-cache',
-                  headers: {
-                    'X-CSRF-Token': getCookie('_csrf_token'),
-                    'Content-type': 'application/json',
-                  },
-                  body: JSON.stringify({title: formData.get('title')}),
-                }
-              )
-              const json = await response.json()
-              return redirect(`../../edit/${json.id}`)
-            }}
-          />
-          <Route
-            path="rename"
-            action={async ({request}) => {
-              const formData = await request.formData()
-              await fetch(
-                `/users/${formData.get('userId')}/passport/data/projects/${formData.get('id')}`,
-                {
-                  method: 'POST',
-                  cache: 'no-cache',
-                  headers: {
-                    'X-CSRF-Token': getCookie('_csrf_token'),
-                    'Content-type': 'application/json',
-                  },
-                  body: JSON.stringify({title: formData.get('title')}),
-                }
-              )
-              return redirect('..')
-            }}
-          />
-        </Route>
-        <Route
-          path="view/:projectId"
-          loader={async ({params}) => {
-            return fetch(`/users/${params.userId}/passport/data/projects/show/${params.projectId}`)
-          }}
-          lazy={() => import('../pages/learner/ProjectView')}
-        />
-        <Route
-          path="edit/:projectId"
-          loader={async ({params}) => {
-            const p1 = fetch(`/users/${params.userId}/passport/data/achievements`).then(res =>
-              res.json()
-            )
-            const p2 = fetch(
-              `/users/${params.userId}/passport/data/projects/show/${params.projectId}`
-            ).then(res => res.json())
-            const [achievements, project] = await Promise.all([p1, p2])
-            return {achievements, project}
-          }}
-          action={async ({request, params}) => {
-            const formData = await request.formData()
-            const response = await fetch(
-              `/users/${params.userId}/passport/data/projects/${params.projectId}`,
-              {
-                method: 'POST',
-                cache: 'no-cache',
-                headers: {
-                  'X-CSRF-Token': getCookie('_csrf_token'),
-                },
-                body: formData,
-              }
-            )
-            const json = await response.json()
-            return redirect(`../view/${json.id}`)
-          }}
-          lazy={() => import('../pages/learner/ProjectEdit')}
-        />
-      </Route>
-    </Route>
-    {ENV.FEATURES.learner_passport_r2 ? (
-      <Route path="admin" lazy={() => import('../pages/admin/AdminLayout')}>
-        <Route path="" element={<Navigate to="pathways" replace={true} />} />
-        <Route path="pathways">
-          <Route path="" element={<Navigate to="dashboard" replace={true} />} />
-          <Route
-            path="dashboard"
-            lazy={() => import('../pages/admin/PathwayDashboard')}
-            loader={async ({params}) => {
-              return fetch(`/users/${params.userId}/passport/data/pathways`)
-            }}
-          >
-            <Route
-              path="create"
-              action={async ({request}) => {
-                const formData = await request.formData()
-                const response = await fetch(
-                  `/users/${formData.get('userId')}/passport/data/pathways/create`,
-                  {
-                    method: 'PUT',
-                    cache: 'no-cache',
-                    headers: {
-                      'X-CSRF-Token': getCookie('_csrf_token'),
-                      'Content-type': 'application/json',
-                    },
-                  }
-                )
-                const json = await response.json()
-                return redirect(`../../edit/${json.id}`)
-              }}
-            />
-          </Route>
-          <Route
-            path="view/:pathwayId"
-            loader={async ({params}) => {
-              return fetch(
-                `/users/${params.userId}/passport/data/pathways/show/${params.pathwayId}`
-              )
-            }}
-            lazy={() => import('../pages/admin/PathwayView')}
-          />
-          <Route
-            path="edit/:pathwayId"
-            loader={async ({params}) => {
-              const p1 = fetch(`/users/${params.userId}/passport/data/pathways/badges`).then(res =>
-                res.json()
-              )
-              const p2 = fetch(
-                `/users/${params.userId}/passport/data/pathways/learner_groups`
-              ).then(res => res.json())
-              const p3 = fetch(
-                `/users/${params.userId}/passport/data/pathways/show/${params.pathwayId}`
-              ).then(res => res.json())
-              const [badges, learner_groups, pathway] = await Promise.all([p1, p2, p3])
-              return {badges, learner_groups, pathway}
-            }}
-            action={async ({request, params}) => {
-              const formData = await request.formData()
-              const response = await fetch(
-                `/users/${params.userId}/passport/data/pathways/${params.pathwayId}`,
-                {
-                  method: 'POST',
-                  cache: 'no-cache',
-                  headers: {
-                    'X-CSRF-Token': getCookie('_csrf_token'),
-                  },
-                  body: formData,
-                }
-              )
-              const json = await response.json()
-              if (formData.get('draft')) {
-                return redirect('.')
-              } else {
-                return redirect(`../view/${json.id}`)
-              }
-            }}
-            lazy={() => import('../pages/admin/PathwayEdit')}
-          />
-        </Route>
-        <Route
-          path="achievements/dashboard"
-          lazy={() => import('../pages/admin/AchievementsDashboard')}
-        />
-        <Route
-          path="learner_records/dashboard"
-          lazy={() => import('../pages/admin/LearnerRecordsDashboard')}
-        />
-        <Route
-          path="institution_settings/dashboard"
-          lazy={() => import('../pages/admin/InstitutionSettingsDashboard')}
-        />
-      </Route>
-    ) : null}
-  </Route>
-)
-=======
-export {LearnerPassportLearnerRoutes, LearnerPassportAdminRoutes}
->>>>>>> db6a4b12
+export {LearnerPassportLearnerRoutes, LearnerPassportAdminRoutes}