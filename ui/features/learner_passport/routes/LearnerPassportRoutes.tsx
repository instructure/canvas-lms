--- conflicted
+++ resolved
@@ -30,10 +30,7 @@
         return fetch(`/users/${params.userId}/passport/data/achievements`)
       }}
     />
-<<<<<<< HEAD
-=======
-
->>>>>>> 0cb031ce
+
     <Route path="portfolios" lazy={() => import('../pages/Portfolios')}>
       <Route
         path="dashboard"
@@ -44,13 +41,9 @@
       >
         <Route
           path="duplicate/:portfolioId"
-<<<<<<< HEAD
-          loader={async ({params}) => {
-=======
-          action={async ({request, params}) => {
-            const fd = await request.formData()
-            const title = fd.get('title')
->>>>>>> 0cb031ce
+          action={async ({request, params}) => {
+            const fd = await request.formData()
+            const title = fd.get('title')
             await fetch(`/users/${params.userId}/passport/data/portfolios/duplicate`, {
               method: 'PUT',
               cache: 'no-cache',
@@ -60,9 +53,6 @@
               },
               body: JSON.stringify({portfolio_id: params.portfolioId}),
             })
-<<<<<<< HEAD
-            return redirect('..')
-=======
             return redirect(`/users/${params.userId}/passport/portfolios/dashboard?dupe=${title}`)
           }}
         />
@@ -81,7 +71,6 @@
               body: JSON.stringify({portfolio_id: params.portfolioId}),
             })
             return redirect(`/users/${params.userId}/passport/portfolios/dashboard?delete=${title}`)
->>>>>>> 0cb031ce
           }}
         />
         <Route
@@ -104,8 +93,6 @@
             return redirect(`../../edit/${json.id}`)
           }}
         />
-<<<<<<< HEAD
-=======
         <Route
           path="rename"
           action={async ({request}) => {
@@ -125,7 +112,6 @@
             return redirect('..')
           }}
         />
->>>>>>> 0cb031ce
       </Route>
       <Route
         path="view/:portfolioId"
@@ -139,11 +125,6 @@
       <Route
         path="edit/:portfolioId"
         loader={async ({params}) => {
-<<<<<<< HEAD
-          return fetch(
-            `/users/${params.userId}/passport/data/portfolios/show/${params.portfolioId}`
-          )
-=======
           const p1 = fetch(`/users/${params.userId}/passport/data/achievements`).then(res =>
             res.json()
           )
@@ -153,7 +134,6 @@
           ).then(res => res.json())
           const [achievements, projects, portfolio] = await Promise.all([p1, p2, p3])
           return {achievements, projects, portfolio}
->>>>>>> 0cb031ce
         }}
         action={async ({request, params}) => {
           const formData = await request.formData()
@@ -174,9 +154,6 @@
         lazy={() => import('../pages/PortfolioEdit')}
       />
     </Route>
-<<<<<<< HEAD
-    <Route path="projects" lazy={() => import('../pages/Projects')} />
-=======
 
     <Route path="projects" lazy={() => import('../pages/Projects')}>
       <Route
@@ -298,6 +275,5 @@
         lazy={() => import('../pages/ProjectEdit')}
       />
     </Route>
->>>>>>> 0cb031ce
   </Route>
 )