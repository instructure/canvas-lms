/*
 * Copyright (C) 2021 - present Instructure, Inc.
 *
 * This file is part of Canvas.
 *
 * Canvas is free software: you can redistribute it and/or modify it under
 * the terms of the GNU Affero General Public License as published by the Free
 * Software Foundation, version 3 of the License.
 *
 * Canvas is distributed in the hope that it will be useful, but WITHOUT ANY
 * WARRANTY; without even the implied warranty of MERCHANTABILITY or FITNESS FOR
 * A PARTICULAR PURPOSE. See the GNU Affero General Public License for more
 * details.
 *
 * You should have received a copy of the GNU Affero General Public License along
 * with this program. If not, see <http://www.gnu.org/licenses/>.
 */

import React, {useState} from 'react'
import PropTypes from 'prop-types'
import I18n from 'i18n!k5_dashboard'

import useImmediate from '@canvas/use-immediate-hook'
import {Heading} from '@instructure/ui-heading'
import {View} from '@instructure/ui-view'
import {IconButton} from '@instructure/ui-buttons'
import {IconAddSolid} from '@instructure/ui-icons'
import {Flex} from '@instructure/ui-flex'
import {Tooltip} from '@instructure/ui-tooltip'
import {Text} from '@instructure/ui-text'
import {Img} from '@instructure/ui-img'

import K5DashboardCard, {CARD_SIZE_PX} from './K5DashboardCard'
import {createDashboardCards} from '@canvas/dashboard-card'
import HomeroomAnnouncementsLayout from './HomeroomAnnouncementsLayout'
import LoadingSkeleton from '@canvas/k5/react/LoadingSkeleton'
import {CreateCourseModal} from './CreateCourseModal'
import EmptyDashPandaUrl from '../images/empty-dashboard.svg'

export const HomeroomPage = ({
  cards,
<<<<<<< HEAD
  homeroomAnnouncements,
  loadingAnnouncements,
  visible,
  canCreateCourses
=======
  createPermissions,
  homeroomAnnouncements,
  loadingAnnouncements,
  visible
>>>>>>> 8737895f
}) => {
  const [dashboardCards, setDashboardCards] = useState([])
  const [courseModalOpen, setCourseModalOpen] = useState(false)

  useImmediate(
    () => {
      if (cards) {
        setDashboardCards(
          createDashboardCards(cards.filter(c => !c.isHomeroom) || [], K5DashboardCard, {
            headingLevel: 'h3'
          })
        )
      }
    },
    [cards],
    // Need to do deep comparison on cards to only re-trigger if they actually changed
    {deep: true}
  )

  const NUM_CARD_SKELETONS = ENV?.INITIAL_NUM_K5_CARDS || 5
  const skeletonCards = []
  for (let i = 0; i < NUM_CARD_SKELETONS; i++) {
    skeletonCards.push(
      <div
        className="ic-DashboardCard"
        key={`card-${i}`}
        style={{
          height: `${CARD_SIZE_PX}px`,
          minWidth: `${CARD_SIZE_PX}px`
        }}
      >
        <LoadingSkeleton screenReaderLabel={I18n.t('Loading Card')} height="100%" width="100%" />
      </div>
    )
  }

  const canCreateCourses = createPermissions === 'admin' || createPermissions === 'teacher'

  return (
    <section
      id="dashboard_page_homeroom"
      style={{display: visible ? 'block' : 'none'}}
      aria-hidden={!visible}
    >
      <View as="section">
        <HomeroomAnnouncementsLayout
          homeroomAnnouncements={homeroomAnnouncements}
          loading={loadingAnnouncements}
        />
      </View>
      <View as="section">
        <Flex alignItems="center" justifyItems="space-between" margin="small 0 0 0">
          <Flex.Item>
            <Heading level="h2">{I18n.t('My Subjects')}</Heading>
          </Flex.Item>
          {canCreateCourses && (
            <Flex.Item>
              <Tooltip renderTip={I18n.t('Start a new course')}>
                <IconButton
                  data-testid="new-course-button"
                  screenReaderLabel={I18n.t('Open new course modal')}
                  withBackground={false}
                  withBorder={false}
                  onClick={() => setCourseModalOpen(true)}
                >
                  <IconAddSolid />
                </IconButton>
              </Tooltip>
            </Flex.Item>
          )}
        </Flex>
        {!cards ? (
          <div className="ic-DashboardCard__box">
            <div className="ic-DashboardCard__box__container">{skeletonCards}</div>
          </div>
        ) : cards.length > 0 ? (
          dashboardCards
        ) : (
          <Flex direction="column" alignItems="center" margin="x-large large">
            <Img src={EmptyDashPandaUrl} margin="0 0 medium 0" data-testid="empty-dash-panda" />
            <Text>{I18n.t("You don't have any active courses yet.")}</Text>
          </Flex>
        )}
      </View>
      {courseModalOpen && (
        <CreateCourseModal
          isModalOpen={courseModalOpen}
          setModalOpen={setCourseModalOpen}
          permissions={createPermissions}
        />
      )}
    </section>
  )
}

HomeroomPage.propTypes = {
  cards: PropTypes.array,
<<<<<<< HEAD
  homeroomAnnouncements: PropTypes.array.isRequired,
  loadingAnnouncements: PropTypes.bool.isRequired,
  visible: PropTypes.bool.isRequired,
  canCreateCourses: PropTypes.bool.isRequired
=======
  createPermissions: PropTypes.oneOf(['admin', 'teacher', 'none']).isRequired,
  homeroomAnnouncements: PropTypes.array.isRequired,
  loadingAnnouncements: PropTypes.bool.isRequired,
  visible: PropTypes.bool.isRequired
>>>>>>> 8737895f
}

export default HomeroomPage<|MERGE_RESOLUTION|>--- conflicted
+++ resolved
@@ -39,17 +39,10 @@
 
 export const HomeroomPage = ({
   cards,
-<<<<<<< HEAD
-  homeroomAnnouncements,
-  loadingAnnouncements,
-  visible,
-  canCreateCourses
-=======
   createPermissions,
   homeroomAnnouncements,
   loadingAnnouncements,
   visible
->>>>>>> 8737895f
 }) => {
   const [dashboardCards, setDashboardCards] = useState([])
   const [courseModalOpen, setCourseModalOpen] = useState(false)
@@ -147,17 +140,10 @@
 
 HomeroomPage.propTypes = {
   cards: PropTypes.array,
-<<<<<<< HEAD
-  homeroomAnnouncements: PropTypes.array.isRequired,
-  loadingAnnouncements: PropTypes.bool.isRequired,
-  visible: PropTypes.bool.isRequired,
-  canCreateCourses: PropTypes.bool.isRequired
-=======
   createPermissions: PropTypes.oneOf(['admin', 'teacher', 'none']).isRequired,
   homeroomAnnouncements: PropTypes.array.isRequired,
   loadingAnnouncements: PropTypes.bool.isRequired,
   visible: PropTypes.bool.isRequired
->>>>>>> 8737895f
 }
 
 export default HomeroomPage