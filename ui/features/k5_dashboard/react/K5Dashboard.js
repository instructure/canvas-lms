/*
 * Copyright (C) 2021 - present Instructure, Inc.
 *
 * This file is part of Canvas.
 *
 * Canvas is free software: you can redistribute it and/or modify it under
 * the terms of the GNU Affero General Public License as published by the Free
 * Software Foundation, version 3 of the License.
 *
 * Canvas is distributed in the hope that it will be useful, but WITHOUT ANY
 * WARRANTY; without even the implied warranty of MERCHANTABILITY or FITNESS FOR
 * A PARTICULAR PURPOSE. See the GNU Affero General Public License for more
 * details.
 *
 * You should have received a copy of the GNU Affero General Public License along
 * with this program. If not, see <http://www.gnu.org/licenses/>.
 */
import React, {useCallback, useEffect, useState} from 'react'
import {connect, Provider} from 'react-redux'
import I18n from 'i18n!k5_dashboard'
import PropTypes from 'prop-types'

import {
  createTeacherPreview,
  loadThisWeekItems,
  startLoadingAllOpportunities,
  responsiviser,
  store,
  toggleMissingItems
} from '@instructure/canvas-planner'
import {Heading} from '@instructure/ui-heading'
import {
  IconBankLine,
  IconCalendarMonthLine,
  IconHomeLine,
  IconStarLightLine
} from '@instructure/ui-icons'
import {ApplyTheme} from '@instructure/ui-themeable'
import {View} from '@instructure/ui-view'

import K5Tabs from '@canvas/k5/react/K5Tabs'
import GradesPage from './GradesPage'
import HomeroomPage from './HomeroomPage'
import K5DashboardContext from '@canvas/k5/react/K5DashboardContext'
import loadCardDashboard from '@canvas/dashboard-card'
import {mapStateToProps} from '@canvas/k5/redux/redux-helpers'
import SchedulePage from '@canvas/k5/react/SchedulePage'
<<<<<<< HEAD
import ResourcesPage from './ResourcesPage'
=======
import ResourcesPage from '@canvas/k5/react/ResourcesPage'
>>>>>>> 8a8417cc
import {groupAnnouncementsByHomeroom, FOCUS_TARGETS, TAB_IDS} from '@canvas/k5/react/utils'
import {theme} from '@canvas/k5/react/k5-theme'
import useTabState from '@canvas/k5/react/hooks/useTabState'
import usePlanner from '@canvas/k5/react/hooks/usePlanner'
import useFetchApi from '@canvas/use-fetch-api-hook'
import {showFlashError} from '@canvas/alerts/react/FlashAlert'

const DASHBOARD_TABS = [
  {
    id: TAB_IDS.HOMEROOM,
    icon: IconHomeLine,
    label: I18n.t('Homeroom')
  },
  {
    id: TAB_IDS.SCHEDULE,
    icon: IconCalendarMonthLine,
    label: I18n.t('Schedule')
  },
  {
    id: TAB_IDS.GRADES,
    icon: IconStarLightLine,
    label: I18n.t('Grades')
  },
  {
    id: TAB_IDS.RESOURCES,
    icon: IconBankLine,
    label: I18n.t('Resources')
  }
]

export const K5Dashboard = ({
  assignmentsDueToday,
  assignmentsMissing,
  assignmentsCompletedForToday,
  loadingOpportunities,
  currentUser: {display_name},
  loadAllOpportunities,
  switchToToday,
  timeZone,
  toggleMissing,
  defaultTab = TAB_IDS.HOMEROOM,
  plannerEnabled = false,
  responsiveSize = 'large',
  createPermissions
}) => {
  const {activeTab, currentTab, handleTabChange} = useTabState(defaultTab, DASHBOARD_TABS)
  const [cards, setCards] = useState(null)
  const [cardsSettled, setCardsSettled] = useState(false)
  const [homeroomAnnouncements, setHomeroomAnnouncements] = useState([])
  const [subjectAnnouncements, setSubjectAnnouncements] = useState([])
  const [loadingAnnouncements, setLoadingAnnouncements] = useState(true)
  const [tabsRef, setTabsRef] = useState(null)
  const plannerInitialized = usePlanner({
    plannerEnabled,
    isPlannerActive: () => activeTab.current === TAB_IDS.SCHEDULE,
    focusFallback: tabsRef,
    callback: () => loadAllOpportunities()
  })

  useEffect(() => {
    if (!cards && (currentTab === TAB_IDS.HOMEROOM || currentTab === TAB_IDS.RESOURCES)) {
      loadCardDashboard((dc, cardsFinishedLoading) => {
        const activeCards = dc.filter(({enrollmentState}) => enrollmentState !== 'invited')
        setCards(activeCards)
        setCardsSettled(cardsFinishedLoading)
        if (cardsFinishedLoading && activeCards?.length === 0) {
          setLoadingAnnouncements(false)
          setHomeroomAnnouncements([])
          setSubjectAnnouncements([])
        }
      })
    }
  }, [cards, currentTab])

  useFetchApi({
    path: '/api/v1/announcements',
    loading: setLoadingAnnouncements,
    success: useCallback(
      data => {
        if (data) {
          const groupedAnnouncements = groupAnnouncementsByHomeroom(data, cards)
          setHomeroomAnnouncements(groupedAnnouncements.true)
          setSubjectAnnouncements(groupedAnnouncements.false)
        }
      },
      [cards]
    ),
<<<<<<< HEAD
    error: useCallback(showFlashError(I18n.t('Failed to load announcements.')), []),
=======
    error: useCallback(err => {
      // Don't show an error if user doesn't have permission to read announcements - this is a
      // permission that can be set.
      if (err?.response?.status === 401) {
        return
      }
      showFlashError(I18n.t('Failed to load announcements.'))(err)
    }, []),
>>>>>>> 8a8417cc
    // This is a bit hacky, but we need to wait to fetch the announcements until the cards have
    // settled and there is at least 1 card because the announcements API requires context_codes.
    // Setting forceResult skips the fetch until it changes to undefined.
    forceResult: cardsSettled && cards?.length ? undefined : false,
    fetchAllPages: true,
    params: {
      active_only: true,
      context_codes: cards && cards.map(({id}) => `course_${id}`),
      latest_only: true,
      per_page: '100'
    }
  })

  const handleSwitchToToday = () => {
    handleTabChange(TAB_IDS.SCHEDULE, FOCUS_TARGETS.TODAY)
    switchToToday()
  }

  const handleSwitchToMissingItems = () => {
    toggleMissing({forceExpanded: true})
    handleTabChange(TAB_IDS.SCHEDULE, FOCUS_TARGETS.MISSING_ITEMS)
    switchToToday()
  }

  const dashboardHeader = (sticky, name) => (
    <Heading as="h1" level={sticky ? 'h2' : 'h1'} margin="medium 0 small 0">
      {I18n.t('Welcome, %{name}!', {name})}
    </Heading>
  )

  return (
    <View as="section">
      <K5DashboardContext.Provider
        value={{
          assignmentsDueToday,
          assignmentsMissing,
          assignmentsCompletedForToday,
          loadingAnnouncements,
          loadingOpportunities,
          isStudent: plannerEnabled,
          responsiveSize,
          subjectAnnouncements,
          switchToMissingItems: handleSwitchToMissingItems,
          switchToToday: handleSwitchToToday
        }}
      >
        {currentTab && (
          <K5Tabs
            currentTab={currentTab}
            onTabChange={handleTabChange}
            tabs={DASHBOARD_TABS}
            tabsRef={setTabsRef}
          >
            {sticky => dashboardHeader(sticky, display_name)}
          </K5Tabs>
        )}
        <HomeroomPage
          cards={cards}
          createPermissions={createPermissions}
          homeroomAnnouncements={homeroomAnnouncements}
          loadingAnnouncements={loadingAnnouncements}
          visible={currentTab === TAB_IDS.HOMEROOM}
        />
        {plannerInitialized && <SchedulePage visible={currentTab === TAB_IDS.SCHEDULE} />}
        {!plannerEnabled && currentTab === TAB_IDS.SCHEDULE && createTeacherPreview(timeZone)}
        <GradesPage visible={currentTab === TAB_IDS.GRADES} />
        {cards && (
          <ResourcesPage
            cards={cards}
            cardsSettled={cardsSettled}
            visible={currentTab === TAB_IDS.RESOURCES}
            showStaff
            filterToHomerooms
          />
        )}
      </K5DashboardContext.Provider>
    </View>
  )
}

K5Dashboard.displayName = 'K5Dashboard'
K5Dashboard.propTypes = {
  assignmentsDueToday: PropTypes.object.isRequired,
  assignmentsMissing: PropTypes.object.isRequired,
  assignmentsCompletedForToday: PropTypes.object.isRequired,
  loadingOpportunities: PropTypes.bool.isRequired,
  currentUser: PropTypes.shape({
    display_name: PropTypes.string
  }).isRequired,
  loadAllOpportunities: PropTypes.func.isRequired,
  switchToToday: PropTypes.func.isRequired,
  timeZone: PropTypes.string.isRequired,
  toggleMissing: PropTypes.func.isRequired,
  defaultTab: PropTypes.string,
  plannerEnabled: PropTypes.bool,
  responsiveSize: PropTypes.string,
  createPermissions: PropTypes.oneOf(['admin', 'teacher', 'none']).isRequired
}

const mapDispatchToProps = {
  toggleMissing: toggleMissingItems,
  loadAllOpportunities: startLoadingAllOpportunities,
  switchToToday: loadThisWeekItems
}

const WrappedK5Dashboard = connect(
  mapStateToProps,
  mapDispatchToProps
)(responsiviser()(K5Dashboard))

export default props => (
  <ApplyTheme theme={theme}>
    <Provider store={store}>
      <WrappedK5Dashboard {...props} />
    </Provider>
  </ApplyTheme>
)<|MERGE_RESOLUTION|>--- conflicted
+++ resolved
@@ -45,11 +45,7 @@
 import loadCardDashboard from '@canvas/dashboard-card'
 import {mapStateToProps} from '@canvas/k5/redux/redux-helpers'
 import SchedulePage from '@canvas/k5/react/SchedulePage'
-<<<<<<< HEAD
-import ResourcesPage from './ResourcesPage'
-=======
 import ResourcesPage from '@canvas/k5/react/ResourcesPage'
->>>>>>> 8a8417cc
 import {groupAnnouncementsByHomeroom, FOCUS_TARGETS, TAB_IDS} from '@canvas/k5/react/utils'
 import {theme} from '@canvas/k5/react/k5-theme'
 import useTabState from '@canvas/k5/react/hooks/useTabState'
@@ -137,9 +133,6 @@
       },
       [cards]
     ),
-<<<<<<< HEAD
-    error: useCallback(showFlashError(I18n.t('Failed to load announcements.')), []),
-=======
     error: useCallback(err => {
       // Don't show an error if user doesn't have permission to read announcements - this is a
       // permission that can be set.
@@ -148,7 +141,6 @@
       }
       showFlashError(I18n.t('Failed to load announcements.'))(err)
     }, []),
->>>>>>> 8a8417cc
     // This is a bit hacky, but we need to wait to fetch the announcements until the cards have
     // settled and there is at least 1 card because the announcements API requires context_codes.
     // Setting forceResult skips the fetch until it changes to undefined.
