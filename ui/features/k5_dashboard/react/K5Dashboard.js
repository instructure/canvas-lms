/*
 * Copyright (C) 2021 - present Instructure, Inc.
 *
 * This file is part of Canvas.
 *
 * Canvas is free software: you can redistribute it and/or modify it under
 * the terms of the GNU Affero General Public License as published by the Free
 * Software Foundation, version 3 of the License.
 *
 * Canvas is distributed in the hope that it will be useful, but WITHOUT ANY
 * WARRANTY; without even the implied warranty of MERCHANTABILITY or FITNESS FOR
 * A PARTICULAR PURPOSE. See the GNU Affero General Public License for more
 * details.
 *
 * You should have received a copy of the GNU Affero General Public License along
 * with this program. If not, see <http://www.gnu.org/licenses/>.
 */
import React, {useEffect, useState} from 'react'
import {connect, Provider} from 'react-redux'
import I18n from 'i18n!k5_dashboard'
import PropTypes from 'prop-types'

import {
  createTeacherPreview,
  loadThisWeekItems,
  startLoadingAllOpportunities,
  responsiviser,
  store,
  toggleMissingItems
} from '@instructure/canvas-planner'
import {
  IconBankLine,
  IconCalendarMonthLine,
  IconHomeLine,
  IconStarLightLine
} from '@instructure/ui-icons'
import {ApplyTheme} from '@instructure/ui-themeable'
import {View} from '@instructure/ui-view'

import K5Tabs from '@canvas/k5/react/K5Tabs'
import GradesPage from './GradesPage'
import HomeroomPage from './HomeroomPage'
import K5DashboardContext from '@canvas/k5/react/K5DashboardContext'
import loadCardDashboard from '@canvas/dashboard-card'
import {mapStateToProps} from '@canvas/k5/redux/redux-helpers'
import SchedulePage from '@canvas/k5/react/SchedulePage'
import ResourcesPage from './ResourcesPage'
import {FOCUS_TARGETS, TAB_IDS} from '@canvas/k5/react/utils'
import {theme} from '@canvas/k5/react/k5-theme'
import useTabState from '@canvas/k5/react/hooks/useTabState'
import usePlanner from '@canvas/k5/react/hooks/usePlanner'

const DASHBOARD_TABS = [
  {
    id: TAB_IDS.HOMEROOM,
    icon: IconHomeLine,
    label: I18n.t('Homeroom')
  },
  {
    id: TAB_IDS.SCHEDULE,
    icon: IconCalendarMonthLine,
    label: I18n.t('Schedule')
  },
  {
    id: TAB_IDS.GRADES,
    icon: IconStarLightLine,
    label: I18n.t('Grades')
  },
  {
    id: TAB_IDS.RESOURCES,
    icon: IconBankLine,
    label: I18n.t('Resources')
  }
]

export const K5Dashboard = ({
  assignmentsDueToday,
  assignmentsMissing,
  assignmentsCompletedForToday,
  loadingOpportunities,
  currentUser: {display_name},
  loadAllOpportunities,
  switchToToday,
  timeZone,
  toggleMissing,
  defaultTab = TAB_IDS.HOMEROOM,
  plannerEnabled = false,
  responsiveSize = 'large',
  canCreateCourses = false
}) => {
  const {activeTab, currentTab, handleTabChange} = useTabState(defaultTab)
  const [cards, setCards] = useState(null)
<<<<<<< HEAD
  const [focusMissingItems, setFocusMissingItems] = useState(false)
=======
>>>>>>> d5718924
  const [cardsSettled, setCardsSettled] = useState(false)
  const [tabsRef, setTabsRef] = useState(null)
  const plannerInitialized = usePlanner({
    plannerEnabled,
    isPlannerActive: () => activeTab.current === TAB_IDS.SCHEDULE,
    focusFallback: tabsRef,
    callback: () => loadAllOpportunities()
  })

  useEffect(() => {
    if (!cards && (currentTab === TAB_IDS.HOMEROOM || currentTab === TAB_IDS.RESOURCES)) {
      loadCardDashboard((dc, cardsFinishedLoading) => {
        setCards(dc)
        setCardsSettled(cardsFinishedLoading)
      })
    }
  }, [cards, currentTab])

  const handleSwitchToToday = () => {
    handleTabChange(TAB_IDS.SCHEDULE, FOCUS_TARGETS.TODAY)
    switchToToday()
  }

  const handleSwitchToMissingItems = () => {
    toggleMissing({forceExpanded: true})
    handleTabChange(TAB_IDS.SCHEDULE, FOCUS_TARGETS.MISSING_ITEMS)
    switchToToday()
  }

  return (
    <View as="section">
      <K5DashboardContext.Provider
        value={{
          assignmentsDueToday,
          assignmentsMissing,
          assignmentsCompletedForToday,
          cardsSettled,
          loadingOpportunities,
          isStudent: plannerEnabled,
          responsiveSize,
          switchToMissingItems: handleSwitchToMissingItems,
          switchToToday: handleSwitchToToday
        }}
      >
        <K5Tabs
          currentTab={currentTab}
          name={display_name}
          onTabChange={handleTabChange}
          tabs={DASHBOARD_TABS}
          tabsRef={setTabsRef}
        />
        <HomeroomPage
          cards={cards}
          cardsSettled={cardsSettled}
          isStudent={plannerEnabled}
          responsiveSize={responsiveSize}
          visible={currentTab === TAB_IDS.HOMEROOM}
<<<<<<< HEAD
        />
        {plannerInitialized && (
          <SchedulePage
            visible={currentTab === TAB_IDS.SCHEDULE}
            focusMissingItems={focusMissingItems}
          />
        )}
=======
          canCreateCourses={canCreateCourses}
        />
        {plannerInitialized && <SchedulePage visible={currentTab === TAB_IDS.SCHEDULE} />}
>>>>>>> d5718924
        {!plannerEnabled && currentTab === TAB_IDS.SCHEDULE && createTeacherPreview(timeZone)}
        <GradesPage visible={currentTab === TAB_IDS.GRADES} />
        {cards && (
          <ResourcesPage
            cards={cards}
            cardsSettled={cardsSettled}
            visible={currentTab === TAB_IDS.RESOURCES}
          />
        )}
      </K5DashboardContext.Provider>
    </View>
  )
}

K5Dashboard.displayName = 'K5Dashboard'
K5Dashboard.propTypes = {
  assignmentsDueToday: PropTypes.object.isRequired,
  assignmentsMissing: PropTypes.object.isRequired,
  assignmentsCompletedForToday: PropTypes.object.isRequired,
  loadingOpportunities: PropTypes.bool.isRequired,
  currentUser: PropTypes.shape({
    display_name: PropTypes.string
  }).isRequired,
  loadAllOpportunities: PropTypes.func.isRequired,
  switchToToday: PropTypes.func.isRequired,
  timeZone: PropTypes.string.isRequired,
  toggleMissing: PropTypes.func.isRequired,
  defaultTab: PropTypes.string,
  plannerEnabled: PropTypes.bool,
  responsiveSize: PropTypes.string,
  canCreateCourses: PropTypes.bool
}

const mapDispatchToProps = {
  toggleMissing: toggleMissingItems,
  loadAllOpportunities: startLoadingAllOpportunities,
  switchToToday: loadThisWeekItems
}

const WrappedK5Dashboard = connect(
  mapStateToProps,
  mapDispatchToProps
)(responsiviser()(K5Dashboard))

export default props => (
  <ApplyTheme theme={theme}>
    <Provider store={store}>
      <WrappedK5Dashboard {...props} />
    </Provider>
  </ApplyTheme>
)<|MERGE_RESOLUTION|>--- conflicted
+++ resolved
@@ -90,10 +90,6 @@
 }) => {
   const {activeTab, currentTab, handleTabChange} = useTabState(defaultTab)
   const [cards, setCards] = useState(null)
-<<<<<<< HEAD
-  const [focusMissingItems, setFocusMissingItems] = useState(false)
-=======
->>>>>>> d5718924
   const [cardsSettled, setCardsSettled] = useState(false)
   const [tabsRef, setTabsRef] = useState(null)
   const plannerInitialized = usePlanner({
@@ -151,19 +147,9 @@
           isStudent={plannerEnabled}
           responsiveSize={responsiveSize}
           visible={currentTab === TAB_IDS.HOMEROOM}
-<<<<<<< HEAD
-        />
-        {plannerInitialized && (
-          <SchedulePage
-            visible={currentTab === TAB_IDS.SCHEDULE}
-            focusMissingItems={focusMissingItems}
-          />
-        )}
-=======
           canCreateCourses={canCreateCourses}
         />
         {plannerInitialized && <SchedulePage visible={currentTab === TAB_IDS.SCHEDULE} />}
->>>>>>> d5718924
         {!plannerEnabled && currentTab === TAB_IDS.SCHEDULE && createTeacherPreview(timeZone)}
         <GradesPage visible={currentTab === TAB_IDS.GRADES} />
         {cards && (
