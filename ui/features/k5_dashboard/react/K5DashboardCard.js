/*
 * Copyright (C) 2021 - present Instructure, Inc.
 *
 * This file is part of Canvas.
 *
 * Canvas is free software: you can redistribute it and/or modify it under
 * the terms of the GNU Affero General Public License as published by the Free
 * Software Foundation, version 3 of the License.
 *
 * Canvas is distributed in the hope that it will be useful, but WITHOUT ANY
 * WARRANTY; without even the implied warranty of MERCHANTABILITY or FITNESS FOR
 * A PARTICULAR PURPOSE. See the GNU Affero General Public License for more
 * details.
 *
 * You should have received a copy of the GNU Affero General Public License along
 * with this program. If not, see <http://www.gnu.org/licenses/>.
 */

import React, {useContext, useState} from 'react'
import PropTypes from 'prop-types'
import I18n from 'i18n!k5_dashboard'

import {AccessibleContent} from '@instructure/ui-a11y-content'
import {Flex} from '@instructure/ui-flex'
import {Heading} from '@instructure/ui-heading'
import {IconAnnouncementLine, IconBulletListLine} from '@instructure/ui-icons'
import {Link} from '@instructure/ui-link'
import {Text} from '@instructure/ui-text'
import {TruncateText} from '@instructure/ui-truncate-text'
import {View} from '@instructure/ui-view'
import {showFlashError} from '@canvas/alerts/react/FlashAlert'
import LoadingSkeleton from '@canvas/k5/react/LoadingSkeleton'

import useImmediate from '@canvas/use-immediate-hook'
import k5Theme from '@canvas/k5/react/k5-theme'
import K5DashboardContext from '@canvas/k5/react/K5DashboardContext'
import {fetchLatestAnnouncement, DEFAULT_COURSE_COLOR, FOCUS_TARGETS} from '@canvas/k5/react/utils'

import instFSOptimizedImageUrl from '@canvas/dashboard-card/util/instFSOptimizedImageUrl'

export const CARD_SIZE_PX = 300

export function DashboardCardHeaderHero({image, backgroundColor, onClick}) {
  return (
    <div
      style={{
        backgroundColor: !image && backgroundColor,
        backgroundImage:
          image && `url(${instFSOptimizedImageUrl(image, {x: CARD_SIZE_PX, y: CARD_SIZE_PX / 2})})`,
        backgroundSize: 'cover',
        backgroundPosition: 'center center',
        backgroundRepeat: 'no-repeat',
        height: `${CARD_SIZE_PX / 2}px`,
        cursor: 'pointer'
      }}
      onClick={onClick}
      aria-hidden="true"
      data-testid="k5-dashboard-card-hero"
    />
  )
}

DashboardCardHeaderHero.displayName = 'DashboardCardHeaderHero'
DashboardCardHeaderHero.propTypes = {
  backgroundColor: PropTypes.string.isRequired,
  onClick: PropTypes.func.isRequired,
  image: PropTypes.string
}

export const LatestAnnouncementLink = ({color, loading, title, html_url}) =>
  loading ? (
    <Flex alignItems="start" margin="xx-small small xx-small small">
      <Flex.Item shouldGrow shouldShrink>
        <LoadingSkeleton
          screenReaderLabel={I18n.t('Loading latest announcement link')}
          width="100%"
          height="1.5em"
        />
      </Flex.Item>
    </Flex>
  ) : title && html_url ? (
    <Link
      href={html_url}
      display="block"
      isWithinText={false}
      margin="xx-small small xx-small small"
    >
      <Flex alignItems="start">
        <Flex.Item margin="0 small 0 0">
          <IconAnnouncementLine style={{color}} size="x-small" />
        </Flex.Item>
        <Flex.Item shouldGrow shouldShrink>
          <AccessibleContent alt={I18n.t('New announcement: %{title}', {title})}>
            <Text color="primary">
              <TruncateText maxLines={2}>{title}</TruncateText>
            </Text>
          </AccessibleContent>
        </Flex.Item>
      </Flex>
    </Link>
  ) : null

LatestAnnouncementLink.displayName = 'LatestAnnouncementLink'
LatestAnnouncementLink.propTypes = {
  color: PropTypes.string.isRequired,
  loading: PropTypes.bool.isRequired,
  html_url: PropTypes.string,
  title: PropTypes.string
}

export const AssignmentLinks = ({
  color,
  courseName,
  switchToMissingItems,
  switchToToday,
  numDueToday = 0,
  numMissing = 0,
  numSubmittedToday = 0,
  loading
}) => {
  const noneDueMessage =
    numSubmittedToday > 0 ? (
      <AccessibleContent
        alt={I18n.t('Nothing else due today for course %{courseName}', {courseName})}
      >
        {I18n.t('Nothing else due')}
      </AccessibleContent>
    ) : (
      <AccessibleContent alt={I18n.t('Nothing due today for course %{courseName}', {courseName})}>
        {I18n.t('Nothing due today')}
      </AccessibleContent>
    )
  const content = (
    <>
      {numDueToday > 0 ? (
        <Flex.Item>
          <Link
            href={`/?focusTarget=${FOCUS_TARGETS.TODAY}#schedule`}
            onClick={e => {
              e.preventDefault()
              switchToToday()
            }}
            display="block"
            isWithinText={false}
            theme={{
              color: k5Theme.variables.colors.textDarkest,
              hoverColor: k5Theme.variables.colors.textDarkest
            }}
          >
            <AccessibleContent
              alt={I18n.t('View %{due} items due today for course %{courseName}', {
                due: numDueToday,
                courseName
              })}
            >
              <Text>{I18n.t('%{due} due today', {due: numDueToday})}</Text>
            </AccessibleContent>
          </Link>
        </Flex.Item>
      ) : (
        <Text color="secondary" fontStyle="italic">
          {noneDueMessage}
        </Text>
      )}
      {numMissing > 0 && (
        <>
          <Flex.Item padding="0 xx-small">
            <Text color="secondary">|</Text>
          </Flex.Item>
          <Flex.Item>
            <Link
              href={`/?focusTarget=${FOCUS_TARGETS.MISSING_ITEMS}#schedule`}
              onClick={e => {
                e.preventDefault()
                switchToMissingItems()
              }}
              display="block"
              isWithinText={false}
              theme={{
                color: k5Theme.variables.colors.textDanger,
                hoverColor: k5Theme.variables.colors.textDanger
              }}
            >
              <AccessibleContent
                alt={I18n.t('View %{missing} missing items for course %{courseName}', {
                  missing: numMissing,
                  courseName
                })}
              >
                <Text color="danger">{I18n.t('%{missing} missing', {missing: numMissing})}</Text>
              </AccessibleContent>
            </Link>
          </Flex.Item>
        </>
      )}
    </>
  )
  return (
    <Flex alignItems="center" margin="small small xx-small small">
      {loading ? (
        <Flex.Item shouldGrow shouldShrink>
          <LoadingSkeleton
            screenReaderLabel={I18n.t('Loading missing assignments link')}
            width="100%"
            height="1.5em"
          />
        </Flex.Item>
      ) : (
        <>
          <Flex.Item margin="0 small xxx-small 0">
            <IconBulletListLine style={{color}} size="x-small" />
          </Flex.Item>
          {content}
        </>
      )}
    </Flex>
  )
}

AssignmentLinks.displayName = 'AssignmentLinks'
AssignmentLinks.propTypes = {
  color: PropTypes.string.isRequired,
  courseName: PropTypes.string.isRequired,
  switchToMissingItems: PropTypes.func.isRequired,
  switchToToday: PropTypes.func.isRequired,
  numDueToday: PropTypes.number,
  numMissing: PropTypes.number,
  numSubmittedToday: PropTypes.number,
  loading: PropTypes.bool.isRequired
}

const K5DashboardCard = ({
  href,
  id,
  originalName,
  courseColor,
  connectDragSource = c => c,
  connectDropTarget = c => c,
  headingLevel = 'h3',
  image,
  isDragging = false
}) => {
  const [latestAnnouncement, setLatestAnnouncement] = useState(null)
  const [loadingAnnouncement, setLoadingAnnouncement] = useState(false)
<<<<<<< HEAD
=======
  const backgroundColor = courseColor || DEFAULT_COURSE_COLOR
>>>>>>> d5718924

  const k5Context = useContext(K5DashboardContext)
  const assignmentsDueToday =
    (k5Context?.assignmentsDueToday && k5Context.assignmentsDueToday[id]) || 0
  const assignmentsMissing =
    (k5Context?.assignmentsMissing && k5Context.assignmentsMissing[id]) || 0
  const assignmentsCompletedForToday =
    (k5Context?.assignmentsCompletedForToday && k5Context.assignmentsCompletedForToday[id]) || 0
  const cardsSettled = k5Context.cardsSettled || false
  const loadingOpportunities = k5Context?.loadingOpportunities || false
  const isStudent = k5Context?.isStudent || false
  const switchToMissingItems = k5Context?.switchToMissingItems
  const switchToToday = k5Context?.switchToToday

  useImmediate(() => {
    if (cardsSettled) {
      setLoadingAnnouncement(true)
      fetchLatestAnnouncement(id)
        .then(setLatestAnnouncement)
        .catch(
          showFlashError(I18n.t('Failed to load announcement for %{originalName}.', {originalName}))
        )
        .finally(() => setLoadingAnnouncement(false))
    }
  }, [cardsSettled, id, originalName])

  const handleHeaderClick = e => {
    if (e) {
      e.preventDefault()
    }
    window.location = href
  }

  // The transform: translate3d(0,0,0) below is required to do a Chrome bug with react-dnd drag
  // previews for components containing elements that use overflow: hidden.
  // See https://github.com/react-dnd/react-dnd/issues/832
  const dashboardCard = (
    <div
      className="ic-DashboardCard"
      style={{
        display: 'inline-flex',
        flexDirection: 'column',
        opacity: isDragging ? 0 : 1,
        transform: 'translate3d(0,0,0)',
        minHeight: `${CARD_SIZE_PX}px`,
        minWidth: `${CARD_SIZE_PX}px`
      }}
      aria-label={originalName}
      data-testid="k5-dashboard-card"
    >
      <DashboardCardHeaderHero
        image={image}
        backgroundColor={backgroundColor}
        onClick={handleHeaderClick}
      />
      <View as="div" minHeight={`${CARD_SIZE_PX / 2}px`}>
        <Heading
          as={headingLevel}
          level="h4"
          margin="small"
          color="inherit"
          border="bottom"
          theme={{borderColor: backgroundColor, borderPadding: '0.5rem'}}
        >
          <Link
            href={href}
            display="block"
            isWithinText={false}
            theme={{
              color: k5Theme.variables.colors.textDarkest,
              hoverColor: k5Theme.variables.colors.textDarkest,
              fontWeight: 700
            }}
          >
            <div
              style={{
                overflow: 'hidden',
                textOverflow: 'ellipsis',
                textTransform: 'uppercase',
                whiteSpace: 'nowrap'
              }}
              title={originalName}
            >
              {originalName}
            </div>
          </Link>
        </Heading>
        {isStudent && (
          <AssignmentLinks
            color={backgroundColor}
            courseName={originalName}
            numDueToday={assignmentsDueToday}
            numMissing={assignmentsMissing}
            numSubmittedToday={assignmentsCompletedForToday}
            loading={loadingOpportunities}
            switchToMissingItems={switchToMissingItems}
            switchToToday={switchToToday}
          />
        )}
        <LatestAnnouncementLink
          color={backgroundColor}
          loading={loadingAnnouncement}
          {...latestAnnouncement}
        />
      </View>
    </div>
  )

  return connectDragSource(connectDropTarget(dashboardCard))
}

K5DashboardCard.displayName = 'K5DashboardCard'
K5DashboardCard.propTypes = {
  href: PropTypes.string.isRequired,
  id: PropTypes.string.isRequired,
  originalName: PropTypes.string.isRequired,
  backgroundColor: PropTypes.string,
  courseColor: PropTypes.string,
  connectDragSource: PropTypes.func,
  connectDropTarget: PropTypes.func,
  headingLevel: PropTypes.string,
  image: PropTypes.string,
  isDragging: PropTypes.bool
}

export default K5DashboardCard<|MERGE_RESOLUTION|>--- conflicted
+++ resolved
@@ -242,10 +242,7 @@
 }) => {
   const [latestAnnouncement, setLatestAnnouncement] = useState(null)
   const [loadingAnnouncement, setLoadingAnnouncement] = useState(false)
-<<<<<<< HEAD
-=======
   const backgroundColor = courseColor || DEFAULT_COURSE_COLOR
->>>>>>> d5718924
 
   const k5Context = useContext(K5DashboardContext)
   const assignmentsDueToday =
