--- conflicted
+++ resolved
@@ -111,10 +111,7 @@
   return (
     <section style={{display: visible ? 'block' : 'none'}} aria-hidden={!visible}>
       <AppsList isLoading={isAppsLoading} apps={apps} />
-<<<<<<< HEAD
-=======
       <StaffContactInfoLayout isLoading={isStaffLoading} staff={staff} />
->>>>>>> 8737895f
       {staffAuthorized && <StaffContactInfoLayout isLoading={isStaffLoading} staff={staff} />}
     </section>
   )
