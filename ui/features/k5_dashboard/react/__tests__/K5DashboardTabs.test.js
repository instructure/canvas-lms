--- conflicted
+++ resolved
@@ -22,9 +22,6 @@
 import K5Dashboard from '../K5Dashboard'
 import {defaultK5DashboardProps as defaultProps} from './mocks'
 
-<<<<<<< HEAD
-jest.setTimeout(20000)
-=======
 jest.useFakeTimers()
 
 // getByRole() causes these tests to be very slow, so provide a much faster helper
@@ -54,9 +51,7 @@
       response: []
     })
   })
->>>>>>> b85be89e
 
-describe('K5Dashboard Tabs', () => {
   afterEach(() => {
     moxios.uninstall()
     window.location.hash = ''
