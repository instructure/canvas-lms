--- conflicted
+++ resolved
@@ -68,8 +68,6 @@
   })
 })
 
-<<<<<<< HEAD
-=======
 describe('Empty todos', () => {
   beforeEach(() => {
     fetchMock.get(FETCH_TODOS_URL, [])
@@ -89,7 +87,6 @@
   })
 })
 
->>>>>>> 765a5cb3
 describe('sortTodos', () => {
   const TODO_DATES = [
     {id: 3, due_at: '2021-07-13T16:22:00.000Z'},
