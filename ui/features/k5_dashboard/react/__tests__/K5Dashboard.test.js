/*
 * Copyright (C) 2021 - present Instructure, Inc.
 *
 * This file is part of Canvas.
 *
 * Canvas is free software: you can redistribute it and/or modify it under
 * the terms of the GNU Affero General Public License as published by the Free
 * Software Foundation, version 3 of the License.
 *
 * Canvas is distributed in the hope that it will be useful, but WITHOUT ANY
 * WARRANTY; without even the implied warranty of MERCHANTABILITY or FITNESS FOR
 * A PARTICULAR PURPOSE. See the GNU Affero General Public License for more
 * details.
 *
 * You should have received a copy of the GNU Affero General Public License along
 * with this program. If not, see <http://www.gnu.org/licenses/>.
 */

import React from 'react'
import moment from 'moment-timezone'
import moxios from 'moxios'
import {act, render, waitFor} from '@testing-library/react'
import K5Dashboard from '../K5Dashboard'
import {resetDashboardCards} from '@canvas/dashboard-card'
import {resetPlanner} from '@instructure/canvas-planner'
import fetchMock from 'fetch-mock'

const currentUser = {
  id: '1',
  display_name: 'Geoffrey Jellineck'
}
const cardSummary = [
  {
    type: 'Conversation',
    unread_count: 1,
    count: 3
  }
]
const dashboardCards = [
  {
    id: '1',
    assetString: 'course_1',
    href: '/courses/1',
    shortName: 'Econ 101',
    originalName: 'Economics 101',
    courseCode: 'ECON-001',
    enrollmentState: 'active',
    isHomeroom: false,
    canManage: true,
    published: true
  },
  {
    id: '2',
    assetString: 'course_2',
    href: '/courses/2',
    shortName: 'Homeroom1',
    originalName: 'Home Room',
    courseCode: 'HOME-001',
    enrollmentState: 'active',
    isHomeroom: true,
    canManage: true,
    published: false
  },
  {
    id: '3',
    assetString: 'course_3',
    href: '/courses/3',
    originalName: 'The Maths',
    courseCode: 'DA-MATHS',
    enrollmentState: 'invited',
    isHomeroom: false,
    canManage: true,
    published: true
  }
]
const announcements = [
  {
    id: '20',
    context_code: 'course_2',
    title: 'Announcement here',
    message: '<p>This is the announcement</p>',
    html_url: 'http://google.com/announcement',
    permissions: {
      update: true
    },
    attachments: [
      {
        display_name: 'exam1.pdf',
        url: 'http://google.com/download',
        filename: '1608134586_366__exam1.pdf'
      }
    ]
  },
  {
    id: '21',
    context_code: 'course_1',
    title: "This sure isn't a homeroom",
    message: '<p>Definitely not!</p>',
    html_url: '/courses/1/announcements/21'
  }
]
const gradeCourses = [
  {
    id: '1',
    name: 'Economics 101',
    has_grading_periods: false,
    enrollments: [
      {
        computed_current_score: 82,
        computed_current_grade: 'B-',
        type: 'student'
      }
    ],
    homeroom_course: false
  },
  {
    id: '2',
    name: 'Homeroom Class',
    has_grading_periods: false,
    enrollments: [
      {
        computed_current_score: null,
        computed_current_grade: null,
        type: 'student'
      }
    ],
    homeroom_course: true
  }
]
const opportunities = [
  {
    id: '1',
    course_id: '1',
    name: 'Assignment 1',
    points_possible: 23,
    html_url: '/courses/1/assignments/1',
    due_at: '2021-01-10T05:59:00Z',
    submission_types: ['online_quiz']
  },
  {
    id: '2',
    course_id: '1',
    name: 'Assignment 2',
    points_possible: 10,
    html_url: '/courses/1/assignments/2',
    due_at: '2021-01-15T05:59:00Z',
    submission_types: ['online_url']
  }
]
const syllabus = {
  id: '2',
  syllabus_body: "<p>Here's the grading scheme for this class.</p>"
}
const apps = [
  {
    id: '17',
    course_navigation: {
      text: 'Google Apps',
      icon_url: 'google.png'
    },
    context_id: '1',
    context_name: 'Economics 101'
  }
]
const staff = [
  {
    id: '1',
    short_name: 'Mrs. Thompson',
    bio: 'Office Hours: 1-3pm W',
    avatar_url: '/images/avatar1.png',
    enrollments: [
      {
        role: 'TeacherEnrollment'
      }
    ]
  },
  {
    id: '2',
    short_name: 'Tommy the TA',
    bio: 'Office Hours: 1-3pm F',
    avatar_url: '/images/avatar2.png',
    enrollments: [
      {
        role: 'TaEnrollment'
      }
    ]
  }
]
<<<<<<< HEAD
const apps = [
  {
    id: '17',
    course_navigation: {
      text: 'Google Apps',
      icon_url: 'google.png'
    },
    context_id: '1',
    context_name: 'Economics 101'
  }
]
=======
>>>>>>> 8a8417cc
const defaultEnv = {
  current_user: currentUser,
  current_user_id: '1',
  K5_USER: true,
  FEATURES: {
    unpublished_courses: true
  },
  PREFERENCES: {
    hide_dashcard_color_overlays: false
  },
  MOMENT_LOCALE: 'en',
  TIMEZONE: 'America/Denver'
}
const defaultProps = {
  currentUser,
  createPermissions: 'none',
  plannerEnabled: false,
  loadAllOpportunities: () => {},
  timeZone: defaultEnv.TIMEZONE
}

beforeEach(() => {
  moxios.install()
  moxios.stubRequest('/api/v1/dashboard/dashboard_cards', {
    status: 200,
    response: dashboardCards
  })
  moxios.stubRequest(/api\/v1\/planner\/items\?start_date=.*end_date=.*/, {
    status: 200,
    headers: {link: 'url; rel="current"'},
    response: [
      {
        context_name: 'Course2',
        context_type: 'Course',
        course_id: '1',
        html_url: '/courses/2/assignments/15',
        new_activity: false,
        plannable: {
          created_at: '2021-03-16T17:17:17Z',
          due_at: moment().toISOString(),
          id: '15',
          points_possible: 10,
          title: 'Assignment 15',
          updated_at: '2021-03-16T17:31:52Z'
        },
        plannable_date: moment().toISOString(),
        plannable_id: '15',
        plannable_type: 'assignment',
        planner_override: null,
        submissions: {
          excused: false,
          graded: false,
          has_feedback: false,
          late: false,
          missing: true,
          needs_grading: false,
          redo_request: false,
          submitted: false
        }
      }
    ]
  })
  moxios.stubRequest(/api\/v1\/planner\/items\?start_date=.*per_page=1/, {
    status: 200,
    headers: {link: 'url; rel="current"'},
    response: [
      {
        context_name: 'Course2',
        context_type: 'Course',
        course_id: '1',
        html_url: '/courses/2/announcements/12',
        new_activity: false,
        plannable: {
          created_at: '2020-03-16T17:17:17Z',
          id: '12',
          title: 'Announcement 12',
          updated_at: '2020-03-16T17:31:52Z'
        },
        plannable_date: moment().subtract(6, 'months').toISOString(),
        plannable_id: '12',
        plannable_type: 'announcement',
        planner_override: null,
        submissions: {}
      }
    ]
  })
  moxios.stubRequest(/api\/v1\/planner\/items\?end_date=.*per_page=1/, {
    status: 200,
    headers: {link: 'url; rel="current"'},
    response: [
      {
        context_name: 'Course2',
        context_type: 'Course',
        course_id: '1',
        html_url: '/courses/2/discussion_topics/8',
        new_activity: false,
        plannable: {
          created_at: '2022-03-16T17:17:17Z',
          id: '8',
          title: 'Discussion 8',
          updated_at: '2022-03-16T17:31:52Z'
        },
        plannable_date: moment().add(6, 'months').toISOString(),
        plannable_id: '8',
        plannable_type: 'discussion',
        planner_override: null,
        submissions: {}
      }
    ]
  })
  moxios.stubRequest(/\/api\/v1\/users\/self\/missing_submission.*/, {
    status: 200,
    headers: {link: 'url; rel="current"'},
    response: opportunities
  })
  fetchMock.get('/api/v1/courses/1/activity_stream/summary', JSON.stringify(cardSummary))
  fetchMock.get(/\/api\/v1\/announcements.*/, announcements)
  fetchMock.get(/\/api\/v1\/users\/self\/courses.*/, JSON.stringify(gradeCourses))
<<<<<<< HEAD
=======
  fetchMock.get(encodeURI('api/v1/courses/2?include[]=syllabus_body'), JSON.stringify(syllabus))
>>>>>>> 8a8417cc
  fetchMock.get(/\/api\/v1\/external_tools\/visible_course_nav_tools.*/, JSON.stringify(apps))
  fetchMock.get(/\/api\/v1\/courses\/2\/users.*/, JSON.stringify(staff))
  global.ENV = defaultEnv
})

afterEach(() => {
  moxios.uninstall()
  fetchMock.restore()
  global.ENV = {}
  resetDashboardCards()
  resetPlanner()
  sessionStorage.clear()
  window.location.hash = ''
})

describe('K-5 Dashboard', () => {
  it('displays a welcome message to the logged-in user', () => {
    const {getByText} = render(<K5Dashboard {...defaultProps} />)
    expect(getByText('Welcome, Geoffrey Jellineck!')).toBeInTheDocument()
  })

  describe('Tabs', () => {
    it('show Homeroom, Schedule, Grades, and Resources options', async () => {
      const {getByText} = render(<K5Dashboard {...defaultProps} />)
      await waitFor(() => {
        ;['Homeroom', 'Schedule', 'Grades', 'Resources'].forEach(label =>
          expect(getByText(label)).toBeInTheDocument()
        )
      })
    })

    it('default to the Homeroom tab', async () => {
      const {findByRole} = render(<K5Dashboard {...defaultProps} />)
      expect(await findByRole('tab', {name: 'Homeroom', selected: true})).toBeInTheDocument()
    })

    describe('store current tab ID to URL', () => {
      afterEach(() => {
        window.location.hash = ''
      })

      it('and start at that tab if it is valid', async () => {
        window.location.hash = '#grades'
        const {findByRole} = render(<K5Dashboard {...defaultProps} />)
        expect(await findByRole('tab', {name: 'Grades', selected: true})).toBeInTheDocument()
      })

      it('and start at the default tab if it is invalid', async () => {
        window.location.hash = 'tab-not-a-real-tab'
        const {findByRole} = render(<K5Dashboard {...defaultProps} />)
        expect(await findByRole('tab', {name: 'Homeroom', selected: true})).toBeInTheDocument()
      })

      it('and update the current tab as tabs are changed', async () => {
        const {findByRole, getByRole, queryByRole} = render(<K5Dashboard {...defaultProps} />)

        const gradesTab = await findByRole('tab', {name: 'Grades'})
        act(() => gradesTab.click())
        expect(await findByRole('tab', {name: 'Grades', selected: true})).toBeInTheDocument()

        act(() => getByRole('tab', {name: 'Resources'}).click())
        expect(await findByRole('tab', {name: 'Resources', selected: true})).toBeInTheDocument()
        expect(queryByRole('tab', {name: 'Grades', selected: true})).not.toBeInTheDocument()
      })
    })
  })

  describe('Homeroom Section', () => {
    it('displays "My Subjects" heading', async () => {
      const {findByText} = render(<K5Dashboard {...defaultProps} />)
      expect(await findByText('My Subjects')).toBeInTheDocument()
    })

    it('shows course cards, excluding homerooms and subjects with pending invites', async () => {
      const {findByText, queryByText} = render(<K5Dashboard {...defaultProps} />)
      expect(await findByText('Economics 101')).toBeInTheDocument()
      expect(queryByText('Home Room')).not.toBeInTheDocument()
      expect(queryByText('The Maths')).not.toBeInTheDocument()
    })

    it('shows latest announcement from each homeroom', async () => {
      const {findByText, getByText} = render(<K5Dashboard {...defaultProps} />)
      expect(await findByText('Announcement here')).toBeInTheDocument()
      expect(getByText('This is the announcement')).toBeInTheDocument()
      const attachment = getByText('exam1.pdf')
      expect(attachment).toBeInTheDocument()
      expect(attachment.href).toBe('http://google.com/download')
    })

    it('shows unpublished indicator if homeroom is unpublished', async () => {
      const {findByText, getByText} = render(<K5Dashboard {...defaultProps} />)
      await findByText('Announcement here')
      expect(getByText('Your homeroom is currently unpublished.')).toBeInTheDocument()
    })

    it('shows a due today link pointing to the first item on schedule tab for today', async () => {
      const {findByText} = render(<K5Dashboard {...defaultProps} plannerEnabled />)
      const dueTodayLink = await findByText('1 due today', {timeout: 5000})
      expect(dueTodayLink).toBeInTheDocument()

      act(() => dueTodayLink.click())
      expect(await findByText('Assignment 15')).toBeInTheDocument()
      // window.requestAnimationFrame doesn't really work in jsdom, so we can't test that the
      // correct element is focused since that occurs at the end of the scrolling animation
    })

    it('shows the latest announcement for each subject course if one exists', async () => {
      const {findByText} = render(<K5Dashboard {...defaultProps} />)
      const announcementLink = await findByText("This sure isn't a homeroom")
      expect(announcementLink).toBeInTheDocument()
      expect(announcementLink.closest('a').href).toMatch('/courses/1/announcements/21')
    })

    it('shows a missing items link pointing to the missing items section on the schedule tab', async () => {
      const {findByText, getByRole, getByText} = render(
        <K5Dashboard {...defaultProps} plannerEnabled />
      )
      const missingLink = await findByText('2 missing')
      expect(missingLink).toBeInTheDocument()

      act(() => missingLink.click())
      expect(await findByText('Assignment 15')).toBeInTheDocument()

      // The missing items button should be expanded and focused
      await waitFor(() => {
        expect(document.activeElement.dataset.testid).toBe('missing-item-info')
        expect(document.activeElement.getAttribute('aria-expanded')).toBe('true')
      })
      expect(getByRole('button', {name: 'Hide 2 missing items'})).toBeInTheDocument()

      // Missing item details should be shown underneath it
      expect(getByText('Assignment 1')).toBeInTheDocument()
      expect(getByText('Assignment 2')).toBeInTheDocument()
    })

    it('shows loading skeletons for course cards while they load', () => {
      const {getAllByText} = render(<K5Dashboard {...defaultProps} />)
      expect(getAllByText('Loading Card')[0]).toBeInTheDocument()
    })

    it('only fetches announcements and LTIs based on cards once per page load', done => {
      sessionStorage.setItem('dashcards_for_user_1', JSON.stringify(dashboardCards))
      moxios.withMock(() => {
        render(<K5Dashboard {...defaultProps} />)

        // Don't respond immediately, let the cards from sessionStorage return first
        moxios.wait(() =>
          moxios.requests
            .mostRecent()
            .respondWith({
              status: 200,
              response: dashboardCards
            })
            .then(() => {
              // Expect just one announcement request for all cards
              expect(fetchMock.calls(/\/api\/v1\/announcements.*/).length).toBe(1)
              // Expect one LTI request for each non-homeroom card
              expect(
                fetchMock.calls(/\/api\/v1\/external_tools\/visible_course_nav_tools.*/).length
              ).toBe(1)
              done()
            })
        )
      })
    })

    it('only fetches announcements and apps if there are any cards', done => {
      sessionStorage.setItem('dashcards_for_user_1', JSON.stringify([]))
      moxios.withMock(() => {
        render(<K5Dashboard {...defaultProps} />)

        moxios.wait(() =>
          moxios.requests
            .mostRecent()
            .respondWith({
              status: 200,
              response: []
            })
            .then(() => {
              expect(fetchMock.calls(/\/api\/v1\/announcements.*/).length).toBe(0)
              expect(
                fetchMock.calls(/\/api\/v1\/external_tools\/visible_course_nav_tools.*/).length
              ).toBe(0)
              done()
            })
        )
      })
    })
  })

  describe('Schedule Section', () => {
    it('displays the planner with a planned item', async () => {
      const {findByText} = render(
        <K5Dashboard {...defaultProps} defaultTab="tab-schedule" plannerEnabled />
      )
      expect(await findByText('Assignment 15')).toBeInTheDocument()
      // The new weekly planner doesn't display the PlannerEmptyState.
      // This will get addressed one way or another with LS-2042
      // expect(await findByText("Looks like there isn't anything here")).toBeInTheDocument()
      // expect(await findByText('Nothing More To Do')).toBeInTheDocument()
    })

    // Skipping for flakiness. See https://instructure.atlassian.net/browse/LS-2243.
    it.skip('displays a list of missing assignments if there are any', async () => {
      const {findByRole, getByRole, getByText} = render(
        <K5Dashboard {...defaultProps} defaultTab="tab-schedule" plannerEnabled />
      )

      const missingAssignments = await findByRole('button', {
        name: 'Show 2 missing items',
        timeout: 5000
      })
      expect(missingAssignments).toBeInTheDocument()

      act(() => missingAssignments.click())
      expect(getByRole('button', {name: 'Hide 2 missing items'})).toBeInTheDocument()
      expect(getByText('Assignment 1')).toBeInTheDocument()
      expect(getByText('Assignment 2')).toBeInTheDocument()
    })

    it('renders the weekly planner header', async () => {
      const {findByTestId} = render(
        <K5Dashboard {...defaultProps} defaultTab="tab-schedule" plannerEnabled />
      )
      const planner = await findByTestId('PlannerApp', {timeout: 4000}) // give it some more time
      expect(planner).toBeInTheDocument()

      const header = await findByTestId('WeeklyPlannerHeader')
      expect(header).toBeInTheDocument()
    })

    it('renders an "jump to navigation" button at the bottom of the schedule tab', async () => {
      const {findByRole} = render(
        <K5Dashboard {...defaultProps} defaultTab="tab-schedule" plannerEnabled />
      )

      const jumpToNavButton = await findByRole('button', {name: 'Jump to navigation toolbar'})
      expect(jumpToNavButton).not.toBeVisible()

      act(() => jumpToNavButton.focus())
      expect(jumpToNavButton).toBeVisible()

      act(() => jumpToNavButton.click())
      expect(document.activeElement.id).toBe('weekly-header-active-button')
      expect(jumpToNavButton).not.toBeVisible()
    })

    it('allows navigating to next/previous weeks if there are plannable items in the future/past', async () => {
      const {findByRole, getByRole} = render(
        <K5Dashboard {...defaultProps} defaultTab="tab-schedule" plannerEnabled />
      )
      const todayButton = await findByRole('button', {name: 'Jump to Today'})
      expect(todayButton).toBeEnabled()
      const previousButton = getByRole('button', {name: 'View previous week'})
      await waitFor(() => expect(previousButton).toBeEnabled())
      const nextButton = getByRole('button', {name: 'View next week'})
      expect(nextButton).toBeEnabled()
    })

    it('displays a teacher preview if the user has no student enrollments', async () => {
      const {findByTestId, getByText} = render(
        <K5Dashboard {...defaultProps} defaultTab="tab-schedule" plannerEnabled={false} />
      )

      expect(await findByTestId('kinder-panda')).toBeInTheDocument()
      expect(getByText('Teacher Schedule Preview')).toBeInTheDocument()
      expect(
        getByText('Below is an example of how your students will see their schedule')
      ).toBeInTheDocument()
      expect(getByText('Social Studies')).toBeInTheDocument()
      expect(getByText('A great discussion assignment')).toBeInTheDocument()
    })
  })

  describe('Grades Section', () => {
    it('displays a score summary for each non-homeroom course', async () => {
      const {findByText, getByText, queryByText} = render(
        <K5Dashboard {...defaultProps} defaultTab="tab-grades" />
      )
      expect(await findByText('Economics 101')).toBeInTheDocument()
      expect(getByText('B-')).toBeInTheDocument()
      expect(queryByText('Homeroom Class')).not.toBeInTheDocument()
    })
  })

  describe('Resources Section', () => {
    it('displays syllabus content for homeroom under important info section', async () => {
      const {getByText, findByText} = render(
        <K5Dashboard {...defaultProps} defaultTab="tab-resources" />
      )
      expect(await findByText("Here's the grading scheme for this class.")).toBeInTheDocument()
      expect(getByText('Important Info')).toBeInTheDocument()
    })

    it("shows apps installed in the user's courses", async () => {
      const wrapper = render(<K5Dashboard {...defaultProps} defaultTab="tab-resources" />)
      expect(await wrapper.findByRole('button', {name: 'Google Apps'})).toBeInTheDocument()
      const icon = wrapper.getByTestId('renderedIcon')
      expect(icon).toBeInTheDocument()
      expect(icon.src).toContain('google.png')
    })

    it('shows the staff contact info for each staff member in all homeroom courses', async () => {
      const wrapper = render(<K5Dashboard {...defaultProps} defaultTab="tab-resources" />)
      expect(await wrapper.findByText('Mrs. Thompson')).toBeInTheDocument()
      expect(wrapper.getByText('Office Hours: 1-3pm W')).toBeInTheDocument()
      expect(wrapper.getByText('Teacher')).toBeInTheDocument()
      expect(wrapper.getByText('Tommy the TA')).toBeInTheDocument()
      expect(wrapper.getByText('Teaching Assistant')).toBeInTheDocument()
    })
  })
})<|MERGE_RESOLUTION|>--- conflicted
+++ resolved
@@ -186,20 +186,6 @@
     ]
   }
 ]
-<<<<<<< HEAD
-const apps = [
-  {
-    id: '17',
-    course_navigation: {
-      text: 'Google Apps',
-      icon_url: 'google.png'
-    },
-    context_id: '1',
-    context_name: 'Economics 101'
-  }
-]
-=======
->>>>>>> 8a8417cc
 const defaultEnv = {
   current_user: currentUser,
   current_user_id: '1',
@@ -318,10 +304,7 @@
   fetchMock.get('/api/v1/courses/1/activity_stream/summary', JSON.stringify(cardSummary))
   fetchMock.get(/\/api\/v1\/announcements.*/, announcements)
   fetchMock.get(/\/api\/v1\/users\/self\/courses.*/, JSON.stringify(gradeCourses))
-<<<<<<< HEAD
-=======
   fetchMock.get(encodeURI('api/v1/courses/2?include[]=syllabus_body'), JSON.stringify(syllabus))
->>>>>>> 8a8417cc
   fetchMock.get(/\/api\/v1\/external_tools\/visible_course_nav_tools.*/, JSON.stringify(apps))
   fetchMock.get(/\/api\/v1\/courses\/2\/users.*/, JSON.stringify(staff))
   global.ENV = defaultEnv
