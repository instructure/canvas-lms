/*
 * Copyright (C) 2021 - present Instructure, Inc.
 *
 * This file is part of Canvas.
 *
 * Canvas is free software: you can redistribute it and/or modify it under
 * the terms of the GNU Affero General Public License as published by the Free
 * Software Foundation, version 3 of the License.
 *
 * Canvas is distributed in the hope that it will be useful, but WITHOUT ANY
 * WARRANTY; without even the implied warranty of MERCHANTABILITY or FITNESS FOR
 * A PARTICULAR PURPOSE. See the GNU Affero General Public License for more
 * details.
 *
 * You should have received a copy of the GNU Affero General Public License along
 * with this program. If not, see <http://www.gnu.org/licenses/>.
 */

import React from 'react'
import moment from 'moment-timezone'
import moxios from 'moxios'
import {act, render, waitFor} from '@testing-library/react'
import K5Dashboard from '../K5Dashboard'
import {resetDashboardCards} from '@canvas/dashboard-card'
import {resetPlanner} from '@instructure/canvas-planner'
import fetchMock from 'fetch-mock'

const currentUser = {
  id: '1',
  display_name: 'Geoffrey Jellineck'
}
const cardSummary = [
  {
    type: 'Conversation',
    unread_count: 1,
    count: 3
  }
]
const dashboardCards = [
  {
    id: '1',
    assetString: 'course_1',
    href: '/courses/1',
    shortName: 'Econ 101',
    originalName: 'Economics 101',
    courseCode: 'ECON-001',
    enrollmentState: 'active',
    isHomeroom: false,
    canManage: true,
    published: true
  },
  {
    id: '2',
    assetString: 'course_2',
    href: '/courses/2',
    shortName: 'Homeroom1',
    originalName: 'Home Room',
    courseCode: 'HOME-001',
    enrollmentState: 'active',
    isHomeroom: true,
    canManage: true,
    published: false
  },
  {
    id: '3',
    assetString: 'course_3',
    href: '/courses/3',
    originalName: 'The Maths',
    courseCode: 'DA-MATHS',
    enrollmentState: 'invited',
    isHomeroom: false,
    canManage: true,
    published: true
  }
]
const announcements = [
  {
    id: '20',
    context_code: 'course_2',
    title: 'Announcement here',
    message: '<p>This is the announcement</p>',
    html_url: 'http://google.com/announcement',
    permissions: {
      update: true
    },
    attachments: [
      {
        display_name: 'exam1.pdf',
        url: 'http://google.com/download',
        filename: '1608134586_366__exam1.pdf'
      }
    ]
  },
  {
    id: '21',
    context_code: 'course_1',
    title: "This sure isn't a homeroom",
    message: '<p>Definitely not!</p>',
    html_url: '/courses/1/announcements/21'
  }
]
const gradeCourses = [
  {
    id: '1',
    name: 'Economics 101',
    has_grading_periods: false,
    enrollments: [
      {
        computed_current_score: 82,
        computed_current_grade: 'B-',
        type: 'student'
      }
    ],
    homeroom_course: false
  },
  {
    id: '2',
    name: 'Homeroom Class',
    has_grading_periods: false,
    enrollments: [
      {
        computed_current_score: null,
        computed_current_grade: null,
        type: 'student'
      }
    ],
    homeroom_course: true
  }
]
const opportunities = [
  {
    id: '1',
    course_id: '1',
    name: 'Assignment 1',
    points_possible: 23,
    html_url: '/courses/1/assignments/1',
    due_at: '2021-01-10T05:59:00Z',
    submission_types: ['online_quiz']
  },
  {
    id: '2',
    course_id: '1',
    name: 'Assignment 2',
    points_possible: 10,
    html_url: '/courses/1/assignments/2',
    due_at: '2021-01-15T05:59:00Z',
    submission_types: ['online_url']
  }
]
const staff = [
  {
    id: '1',
    short_name: 'Mrs. Thompson',
    bio: 'Office Hours: 1-3pm W',
    avatar_url: '/images/avatar1.png',
    enrollments: [
      {
        role: 'TeacherEnrollment'
      }
    ]
  },
  {
    id: '2',
    short_name: 'Tommy the TA',
    bio: 'Office Hours: 1-3pm F',
    avatar_url: '/images/avatar2.png',
    enrollments: [
      {
        role: 'TaEnrollment'
      }
    ]
  }
]
const apps = [
  {
    id: '17',
    course_navigation: {
      text: 'Google Apps',
      icon_url: 'google.png'
    }
  }
]
const defaultEnv = {
  current_user: currentUser,
  current_user_id: '1',
  K5_MODE: true,
  FEATURES: {
    canvas_for_elementary: true,
    unpublished_courses: true
  },
  PREFERENCES: {
    hide_dashcard_color_overlays: false
  },
  MOMENT_LOCALE: 'en',
  TIMEZONE: 'America/Denver'
}
const defaultProps = {
  currentUser,
<<<<<<< HEAD
  canCreateCourses: false,
=======
  createPermissions: 'none',
>>>>>>> 8737895f
  plannerEnabled: false,
  loadAllOpportunities: () => {},
  timeZone: defaultEnv.TIMEZONE
}

beforeEach(() => {
  moxios.install()
  moxios.stubRequest('/api/v1/dashboard/dashboard_cards', {
    status: 200,
    response: dashboardCards
  })
  moxios.stubRequest(/api\/v1\/planner\/items\?start_date=.*end_date=.*/, {
    status: 200,
    headers: {link: 'url; rel="current"'},
    response: [
      {
        context_name: 'Course2',
        context_type: 'Course',
        course_id: '1',
        html_url: '/courses/2/assignments/15',
        new_activity: false,
        plannable: {
          created_at: '2021-03-16T17:17:17Z',
          due_at: moment().toISOString(),
          id: '15',
          points_possible: 10,
          title: 'Assignment 15',
          updated_at: '2021-03-16T17:31:52Z'
        },
        plannable_date: moment().toISOString(),
        plannable_id: '15',
        plannable_type: 'assignment',
        planner_override: null,
        submissions: {
          excused: false,
          graded: false,
          has_feedback: false,
          late: false,
          missing: true,
          needs_grading: false,
          redo_request: false,
          submitted: false
        }
      }
    ]
  })
  moxios.stubRequest(/api\/v1\/planner\/items\?start_date=.*per_page=1/, {
    status: 200,
    headers: {link: 'url; rel="current"'},
    response: [
      {
        context_name: 'Course2',
        context_type: 'Course',
        course_id: '1',
        html_url: '/courses/2/announcements/12',
        new_activity: false,
        plannable: {
          created_at: '2020-03-16T17:17:17Z',
          id: '12',
          title: 'Announcement 12',
          updated_at: '2020-03-16T17:31:52Z'
        },
        plannable_date: moment().subtract(6, 'months').toISOString(),
        plannable_id: '12',
        plannable_type: 'announcement',
        planner_override: null,
        submissions: {}
      }
    ]
  })
  moxios.stubRequest(/api\/v1\/planner\/items\?end_date=.*per_page=1/, {
    status: 200,
    headers: {link: 'url; rel="current"'},
    response: [
      {
        context_name: 'Course2',
        context_type: 'Course',
        course_id: '1',
        html_url: '/courses/2/discussion_topics/8',
        new_activity: false,
        plannable: {
          created_at: '2022-03-16T17:17:17Z',
          id: '8',
          title: 'Discussion 8',
          updated_at: '2022-03-16T17:31:52Z'
        },
        plannable_date: moment().add(6, 'months').toISOString(),
        plannable_id: '8',
        plannable_type: 'discussion',
        planner_override: null,
        submissions: {}
      }
    ]
  })
  moxios.stubRequest(/\/api\/v1\/users\/self\/missing_submission.*/, {
    status: 200,
    headers: {link: 'url; rel="current"'},
    response: opportunities
  })
  fetchMock.get('/api/v1/courses/1/activity_stream/summary', JSON.stringify(cardSummary))
  fetchMock.get(/\/api\/v1\/announcements.*/, announcements)
  fetchMock.get(/\/api\/v1\/users\/self\/courses.*/, JSON.stringify(gradeCourses))
  fetchMock.get(/\/api\/v1\/courses\/2\/users.*/, JSON.stringify(staff))
  fetchMock.get('/api/v1/courses/1/external_tools/visible_course_nav_tools', JSON.stringify(apps))
  global.ENV = defaultEnv
})

afterEach(() => {
  moxios.uninstall()
  fetchMock.restore()
  global.ENV = {}
  resetDashboardCards()
  resetPlanner()
  sessionStorage.clear()
  window.location.hash = ''
})

describe('K-5 Dashboard', () => {
  it('displays a welcome message to the logged-in user', async () => {
    const {findByText} = render(<K5Dashboard {...defaultProps} />)
    expect(await findByText('Welcome, Geoffrey Jellineck!')).toBeInTheDocument()
  })

  describe('Tabs', () => {
    it('show Homeroom, Schedule, Grades, and Resources options', async () => {
      const {getByText} = render(<K5Dashboard {...defaultProps} />)
      await waitFor(() => {
        ;['Homeroom', 'Schedule', 'Grades', 'Resources'].forEach(label =>
          expect(getByText(label)).toBeInTheDocument()
        )
      })
    })

    it('default to the Homeroom tab', async () => {
      const {findByRole} = render(<K5Dashboard {...defaultProps} />)
      expect(await findByRole('tab', {name: 'Homeroom', selected: true})).toBeInTheDocument()
    })

    describe('store current tab ID to URL', () => {
      afterEach(() => {
        window.location.hash = ''
      })

      it('and start at that tab if it is valid', async () => {
        window.location.hash = '#grades'
        const {findByRole} = render(<K5Dashboard {...defaultProps} />)
        expect(await findByRole('tab', {name: 'Grades', selected: true})).toBeInTheDocument()
      })

      it('and start at the default tab if it is invalid', async () => {
        window.location.hash = 'tab-not-a-real-tab'
        const {findByRole} = render(<K5Dashboard {...defaultProps} />)
        expect(await findByRole('tab', {name: 'Homeroom', selected: true})).toBeInTheDocument()
      })

      it('and update the current tab as tabs are changed', async () => {
        const {findByRole, getByRole, queryByRole} = render(<K5Dashboard {...defaultProps} />)

        const gradesTab = await findByRole('tab', {name: 'Grades'})
        act(() => gradesTab.click())
        expect(await findByRole('tab', {name: 'Grades', selected: true})).toBeInTheDocument()

        act(() => getByRole('tab', {name: 'Resources'}).click())
        expect(await findByRole('tab', {name: 'Resources', selected: true})).toBeInTheDocument()
        expect(queryByRole('tab', {name: 'Grades', selected: true})).not.toBeInTheDocument()
      })
    })
  })

  describe('Homeroom Section', () => {
    it('displays "My Subjects" heading', async () => {
      const {findByText} = render(<K5Dashboard {...defaultProps} />)
      expect(await findByText('My Subjects')).toBeInTheDocument()
    })

    it('shows course cards, excluding homerooms and subjects with pending invites', async () => {
      const {findByText, queryByText} = render(<K5Dashboard {...defaultProps} />)
      expect(await findByText('Economics 101')).toBeInTheDocument()
      expect(queryByText('Home Room')).not.toBeInTheDocument()
      expect(queryByText('The Maths')).not.toBeInTheDocument()
    })

    it('shows latest announcement from each homeroom', async () => {
      const {findByText, getByText} = render(<K5Dashboard {...defaultProps} />)
      expect(await findByText('Announcement here')).toBeInTheDocument()
      expect(getByText('This is the announcement')).toBeInTheDocument()
      const attachment = getByText('exam1.pdf')
      expect(attachment).toBeInTheDocument()
      expect(attachment.href).toBe('http://google.com/download')
    })

    it('shows unpublished indicator if homeroom is unpublished', async () => {
      const {findByText, getByText} = render(<K5Dashboard {...defaultProps} />)
      await findByText('Announcement here')
      expect(getByText('Your homeroom is currently unpublished.')).toBeInTheDocument()
    })

    it('shows a due today link pointing to the first item on schedule tab for today', async () => {
      const {findByText} = render(<K5Dashboard {...defaultProps} plannerEnabled />)
      const dueTodayLink = await findByText('1 due today', {timeout: 5000})
      expect(dueTodayLink).toBeInTheDocument()

      act(() => dueTodayLink.click())
      expect(await findByText('Assignment 15')).toBeInTheDocument()
      // window.requestAnimationFrame doesn't really work in jsdom, so we can't test that the
      // correct element is focused since that occurs at the end of the scrolling animation
    })

    it('shows the latest announcement for each subject course if one exists', async () => {
      const {findByText} = render(<K5Dashboard {...defaultProps} />)
      const announcementLink = await findByText("This sure isn't a homeroom")
      expect(announcementLink).toBeInTheDocument()
      expect(announcementLink.closest('a').href).toMatch('/courses/1/announcements/21')
    })

    it('shows a missing items link pointing to the missing items section on the schedule tab', async () => {
      const {findByText, getByRole, getByText} = render(
        <K5Dashboard {...defaultProps} plannerEnabled />
      )
      const missingLink = await findByText('2 missing')
      expect(missingLink).toBeInTheDocument()

      act(() => missingLink.click())
      expect(await findByText('Assignment 15')).toBeInTheDocument()

      // The missing items button should be expanded and focused
      await waitFor(() => {
        expect(document.activeElement.dataset.testid).toBe('missing-item-info')
        expect(document.activeElement.getAttribute('aria-expanded')).toBe('true')
      })
      expect(getByRole('button', {name: 'Hide 2 missing items'})).toBeInTheDocument()

      // Missing item details should be shown underneath it
      expect(getByText('Assignment 1')).toBeInTheDocument()
      expect(getByText('Assignment 2')).toBeInTheDocument()
    })

    it('shows loading skeletons for course cards while they load', () => {
      const {getAllByText} = render(<K5Dashboard {...defaultProps} />)
      expect(getAllByText('Loading Card')[0]).toBeInTheDocument()
    })

    it('only fetches announcements and LTIs based on cards once per page load', done => {
      sessionStorage.setItem('dashcards_for_user_1', JSON.stringify(dashboardCards))
      moxios.withMock(() => {
        render(<K5Dashboard {...defaultProps} />)

        // Don't respond immediately, let the cards from sessionStorage return first
        moxios.wait(() =>
          moxios.requests
            .mostRecent()
            .respondWith({
              status: 200,
              response: dashboardCards
            })
            .then(() => {
              // Expect just one announcement request for all cards
              expect(fetchMock.calls(/\/api\/v1\/announcements.*/).length).toBe(1)
              // Expect one LTI request for each non-homeroom card
              expect(
                fetchMock.calls('/api/v1/courses/1/external_tools/visible_course_nav_tools').length
              ).toBe(1)
              done()
            })
        )
      })
    })

    it('only fetches announcements if there are any cards', done => {
      sessionStorage.setItem('dashcards_for_user_1', JSON.stringify([]))
      moxios.withMock(() => {
        render(<K5Dashboard {...defaultProps} />)

        moxios.wait(() =>
          moxios.requests
            .mostRecent()
            .respondWith({
              status: 200,
              response: []
            })
            .then(() => {
              expect(fetchMock.calls(/\/api\/v1\/announcements.*/).length).toBe(0)
              done()
            })
        )
      })
    })
  })

  describe('Schedule Section', () => {
    it('displays the planner with a planned item', async () => {
      const {findByText} = render(
        <K5Dashboard {...defaultProps} defaultTab="tab-schedule" plannerEnabled />
      )
      expect(await findByText('Assignment 15')).toBeInTheDocument()
      // The new weekly planner doesn't display the PlannerEmptyState.
      // This will get addressed one way or another with LS-2042
      // expect(await findByText("Looks like there isn't anything here")).toBeInTheDocument()
      // expect(await findByText('Nothing More To Do')).toBeInTheDocument()
    })

    it('displays a list of missing assignments if there are any', async () => {
      const {findByRole, getByRole, getByText} = render(
        <K5Dashboard {...defaultProps} defaultTab="tab-schedule" plannerEnabled />
      )

      const missingAssignments = await findByRole('button', {name: 'Show 2 missing items'})
      expect(missingAssignments).toBeInTheDocument()

      act(() => missingAssignments.click())
      expect(getByRole('button', {name: 'Hide 2 missing items'})).toBeInTheDocument()
      expect(getByText('Assignment 1')).toBeInTheDocument()
      expect(getByText('Assignment 2')).toBeInTheDocument()
    })

    it('renders the weekly planner header', async () => {
      const {findByTestId} = render(
        <K5Dashboard {...defaultProps} defaultTab="tab-schedule" plannerEnabled />
      )
      const planner = await findByTestId('PlannerApp', {timeout: 4000}) // give it some more time
      expect(planner).toBeInTheDocument()

      const header = await findByTestId('WeeklyPlannerHeader')
      expect(header).toBeInTheDocument()
    })

    it('renders an "jump to navigation" button at the bottom of the schedule tab', async () => {
      const {findByRole} = render(
        <K5Dashboard {...defaultProps} defaultTab="tab-schedule" plannerEnabled />
      )

      const jumpToNavButton = await findByRole('button', {name: 'Jump to navigation toolbar'})
      expect(jumpToNavButton).not.toBeVisible()

      act(() => jumpToNavButton.focus())
      expect(jumpToNavButton).toBeVisible()

      act(() => jumpToNavButton.click())
      expect(document.activeElement.id).toBe('weekly-header-active-button')
      expect(jumpToNavButton).not.toBeVisible()
    })

    it('allows navigating to next/previous weeks if there are plannable items in the future/past', async () => {
      const {findByRole, getByRole} = render(
        <K5Dashboard {...defaultProps} defaultTab="tab-schedule" plannerEnabled />
      )
      const todayButton = await findByRole('button', {name: 'Jump to Today'})
      expect(todayButton).toBeEnabled()
      const previousButton = getByRole('button', {name: 'View previous week'})
      await waitFor(() => expect(previousButton).toBeEnabled())
      const nextButton = getByRole('button', {name: 'View next week'})
      expect(nextButton).toBeEnabled()
    })

    it('displays a teacher preview if the user has no student enrollments', async () => {
      const {findByTestId, getByText} = render(
        <K5Dashboard {...defaultProps} defaultTab="tab-schedule" plannerEnabled={false} />
      )

      expect(await findByTestId('kinder-panda')).toBeInTheDocument()
      expect(getByText('Teacher Schedule Preview')).toBeInTheDocument()
      expect(
        getByText('Below is an example of how your students will see their schedule')
      ).toBeInTheDocument()
      expect(getByText('Social Studies')).toBeInTheDocument()
      expect(getByText('A great discussion assignment')).toBeInTheDocument()
    })
  })

  describe('Grades Section', () => {
    it('displays a score summary for each non-homeroom course', async () => {
      const {findByText, getByText, queryByText} = render(
        <K5Dashboard {...defaultProps} defaultTab="tab-grades" />
      )
      expect(await findByText('Economics 101')).toBeInTheDocument()
      expect(getByText('B-')).toBeInTheDocument()
      expect(queryByText('Homeroom Class')).not.toBeInTheDocument()
    })
  })

  describe('Resources Section', () => {
    it('shows the staff contact info for each staff member in all homeroom courses', async () => {
      const wrapper = render(<K5Dashboard {...defaultProps} defaultTab="tab-resources" />)
      expect(await wrapper.findByText('Mrs. Thompson')).toBeInTheDocument()
      expect(wrapper.getByText('Office Hours: 1-3pm W')).toBeInTheDocument()
      expect(wrapper.getByText('Teacher')).toBeInTheDocument()
      expect(wrapper.getByText('Tommy the TA')).toBeInTheDocument()
      expect(wrapper.getByText('Teaching Assistant')).toBeInTheDocument()
    })

    it("shows apps installed in the user's courses", async () => {
      const wrapper = render(<K5Dashboard {...defaultProps} defaultTab="tab-resources" />)
      expect(await wrapper.findByText('Google Apps')).toBeInTheDocument()
      const icon = wrapper.getByTestId('renderedIcon')
      expect(icon).toBeInTheDocument()
      expect(icon.src).toContain('google.png')
    })
  })
})<|MERGE_RESOLUTION|>--- conflicted
+++ resolved
@@ -196,11 +196,7 @@
 }
 const defaultProps = {
   currentUser,
-<<<<<<< HEAD
-  canCreateCourses: false,
-=======
   createPermissions: 'none',
->>>>>>> 8737895f
   plannerEnabled: false,
   loadAllOpportunities: () => {},
   timeZone: defaultEnv.TIMEZONE
