/*
 * Copyright (C) 2021 - present Instructure, Inc.
 *
 * This file is part of Canvas.
 *
 * Canvas is free software: you can redistribute it and/or modify it under
 * the terms of the GNU Affero General Public License as published by the Free
 * Software Foundation, version 3 of the License.
 *
 * Canvas is distributed in the hope that it will be useful, but WITHOUT ANY
 * WARRANTY; without even the implied warranty of MERCHANTABILITY or FITNESS FOR
 * A PARTICULAR PURPOSE. See the GNU Affero General Public License for more
 * details.
 *
 * You should have received a copy of the GNU Affero General Public License along
 * with this program. If not, see <http://www.gnu.org/licenses/>.
 */

import React from 'react'
import moment from 'moment-timezone'
import moxios from 'moxios'
import {act, render, waitFor} from '@testing-library/react'
import K5Dashboard from '../K5Dashboard'
import {resetDashboardCards} from '@canvas/dashboard-card'
import {resetPlanner} from '@instructure/canvas-planner'
import fetchMock from 'fetch-mock'

const currentUser = {
  id: '1',
  display_name: 'Geoffrey Jellineck'
}
const cardSummary = [
  {
    type: 'Conversation',
    unread_count: 1,
    count: 3
  }
]
const dashboardCards = [
  {
    id: '1',
    assetString: 'course_1',
    href: '/courses/1',
    shortName: 'Econ 101',
    originalName: 'Economics 101',
    courseCode: 'ECON-001',
    enrollmentState: 'active',
    isHomeroom: false,
    canManage: true,
    published: true
  },
  {
    id: '2',
    assetString: 'course_2',
    href: '/courses/2',
    shortName: 'Homeroom1',
    originalName: 'Home Room',
    courseCode: 'HOME-001',
    enrollmentState: 'active',
    isHomeroom: true,
    canManage: true,
    published: false
  },
  {
    id: '3',
    assetString: 'course_3',
    href: '/courses/3',
    originalName: 'The Maths',
    courseCode: 'DA-MATHS',
    enrollmentState: 'invited',
    isHomeroom: false,
    canManage: true,
    published: true
  }
]
const announcements = [
  {
    id: '20',
    context_code: 'course_2',
    title: 'Announcement here',
    message: '<p>This is the announcement</p>',
    html_url: 'http://google.com/announcement',
    permissions: {
      update: true
    },
    attachments: [
      {
        display_name: 'exam1.pdf',
        url: 'http://google.com/download',
        filename: '1608134586_366__exam1.pdf'
      }
    ]
  },
  {
    id: '21',
    context_code: 'course_1',
    title: "This sure isn't a homeroom",
    message: '<p>Definitely not!</p>',
    html_url: '/courses/1/announcements/21'
  }
]
const gradeCourses = [
  {
    id: '1',
    name: 'Economics 101',
    has_grading_periods: false,
    enrollments: [
      {
        computed_current_score: 82,
        computed_current_grade: 'B-',
        type: 'student'
      }
    ],
    homeroom_course: false
  },
  {
    id: '2',
    name: 'Homeroom Class',
    has_grading_periods: false,
    enrollments: [
      {
        computed_current_score: null,
        computed_current_grade: null,
        type: 'student'
      }
    ],
    homeroom_course: true
  }
]
const opportunities = [
  {
    id: '1',
    course_id: '1',
    name: 'Assignment 1',
    points_possible: 23,
    html_url: '/courses/1/assignments/1',
    due_at: '2021-01-10T05:59:00Z',
    submission_types: ['online_quiz']
  },
  {
    id: '2',
    course_id: '1',
    name: 'Assignment 2',
    points_possible: 10,
    html_url: '/courses/1/assignments/2',
    due_at: '2021-01-15T05:59:00Z',
    submission_types: ['online_url']
  }
]
const syllabus = {
  id: '2',
  syllabus_body: "<p>Here's the grading scheme for this class.</p>"
}
const apps = [
  {
    id: '17',
    course_navigation: {
      text: 'Google Apps',
      icon_url: 'google.png'
    },
    context_id: '1',
    context_name: 'Economics 101'
  }
]
const staff = [
  {
    id: '1',
    short_name: 'Mrs. Thompson',
    bio: 'Office Hours: 1-3pm W',
    avatar_url: '/images/avatar1.png',
    enrollments: [
      {
        role: 'TeacherEnrollment'
      }
    ]
  },
  {
    id: '2',
    short_name: 'Tommy the TA',
    bio: 'Office Hours: 1-3pm F',
    avatar_url: '/images/avatar2.png',
    enrollments: [
      {
        role: 'TaEnrollment'
      }
    ]
  }
]
const defaultEnv = {
  current_user: currentUser,
  current_user_id: '1',
  K5_USER: true,
  FEATURES: {
    unpublished_courses: true
  },
  PREFERENCES: {
    hide_dashcard_color_overlays: false
  },
  MOMENT_LOCALE: 'en',
  TIMEZONE: 'America/Denver'
}
const defaultProps = {
  currentUser,
  createPermissions: 'none',
  plannerEnabled: false,
  loadAllOpportunities: () => {},
  timeZone: defaultEnv.TIMEZONE
}

beforeEach(() => {
  moxios.install()
  moxios.stubRequest('/api/v1/dashboard/dashboard_cards', {
    status: 200,
    response: dashboardCards
  })
  moxios.stubRequest(/api\/v1\/planner\/items\?start_date=.*end_date=.*/, {
    status: 200,
    headers: {link: 'url; rel="current"'},
    response: [
      {
        context_name: 'Course2',
        context_type: 'Course',
        course_id: '1',
        html_url: '/courses/2/assignments/15',
        new_activity: false,
        plannable: {
          created_at: '2021-03-16T17:17:17Z',
          due_at: moment().toISOString(),
          id: '15',
          points_possible: 10,
          title: 'Assignment 15',
          updated_at: '2021-03-16T17:31:52Z'
        },
        plannable_date: moment().toISOString(),
        plannable_id: '15',
        plannable_type: 'assignment',
        planner_override: null,
        submissions: {
          excused: false,
          graded: false,
          has_feedback: false,
          late: false,
          missing: true,
          needs_grading: false,
          redo_request: false,
          submitted: false
        }
      }
    ]
  })
  moxios.stubRequest(/api\/v1\/planner\/items\?start_date=.*per_page=1/, {
    status: 200,
    headers: {link: 'url; rel="current"'},
    response: [
      {
        context_name: 'Course2',
        context_type: 'Course',
        course_id: '1',
        html_url: '/courses/2/announcements/12',
        new_activity: false,
        plannable: {
          created_at: '2020-03-16T17:17:17Z',
          id: '12',
          title: 'Announcement 12',
          updated_at: '2020-03-16T17:31:52Z'
        },
        plannable_date: moment().subtract(6, 'months').toISOString(),
        plannable_id: '12',
        plannable_type: 'announcement',
        planner_override: null,
        submissions: {}
      }
    ]
  })
  moxios.stubRequest(/api\/v1\/planner\/items\?end_date=.*per_page=1/, {
    status: 200,
    headers: {link: 'url; rel="current"'},
    response: [
      {
        context_name: 'Course2',
        context_type: 'Course',
        course_id: '1',
        html_url: '/courses/2/discussion_topics/8',
        new_activity: false,
        plannable: {
          created_at: '2022-03-16T17:17:17Z',
          id: '8',
          title: 'Discussion 8',
          updated_at: '2022-03-16T17:31:52Z'
        },
        plannable_date: moment().add(6, 'months').toISOString(),
        plannable_id: '8',
        plannable_type: 'discussion',
        planner_override: null,
        submissions: {}
      }
    ]
  })
  moxios.stubRequest(/\/api\/v1\/users\/self\/missing_submission.*/, {
    status: 200,
    headers: {link: 'url; rel="current"'},
    response: opportunities
  })
  fetchMock.get('/api/v1/courses/1/activity_stream/summary', JSON.stringify(cardSummary))
  fetchMock.get(/\/api\/v1\/announcements.*/, announcements)
  fetchMock.get(/\/api\/v1\/users\/self\/courses.*/, JSON.stringify(gradeCourses))
  fetchMock.get(encodeURI('api/v1/courses/2?include[]=syllabus_body'), JSON.stringify(syllabus))
  fetchMock.get(/\/api\/v1\/external_tools\/visible_course_nav_tools.*/, JSON.stringify(apps))
  fetchMock.get(/\/api\/v1\/courses\/2\/users.*/, JSON.stringify(staff))
  global.ENV = defaultEnv
})

afterEach(() => {
  moxios.uninstall()
  fetchMock.restore()
  global.ENV = {}
  resetDashboardCards()
  resetPlanner()
  sessionStorage.clear()
  window.location.hash = ''
})

describe('K-5 Dashboard', () => {
  it('displays a welcome message to the logged-in user', () => {
    const {getByText} = render(<K5Dashboard {...defaultProps} />)
    expect(getByText('Welcome, Geoffrey Jellineck!')).toBeInTheDocument()
  })

  describe('Tabs', () => {
    it('show Homeroom, Schedule, Grades, and Resources options', async () => {
      const {getByText} = render(<K5Dashboard {...defaultProps} />)
      await waitFor(() => {
        ;['Homeroom', 'Schedule', 'Grades', 'Resources'].forEach(label =>
          expect(getByText(label)).toBeInTheDocument()
        )
      })
    })

    it('default to the Homeroom tab', async () => {
      const {findByRole} = render(<K5Dashboard {...defaultProps} />)
      expect(await findByRole('tab', {name: 'Homeroom', selected: true})).toBeInTheDocument()
    })

    describe('store current tab ID to URL', () => {
      afterEach(() => {
        window.location.hash = ''
      })

      it('and start at that tab if it is valid', async () => {
        window.location.hash = '#grades'
        const {findByRole} = render(<K5Dashboard {...defaultProps} />)
        expect(await findByRole('tab', {name: 'Grades', selected: true})).toBeInTheDocument()
      })

      it('and start at the default tab if it is invalid', async () => {
        window.location.hash = 'tab-not-a-real-tab'
        const {findByRole} = render(<K5Dashboard {...defaultProps} />)
        expect(await findByRole('tab', {name: 'Homeroom', selected: true})).toBeInTheDocument()
      })

      it('and update the current tab as tabs are changed', async () => {
        const {findByRole, getByRole, queryByRole} = render(<K5Dashboard {...defaultProps} />)

        const gradesTab = await findByRole('tab', {name: 'Grades'})
        act(() => gradesTab.click())
        expect(await findByRole('tab', {name: 'Grades', selected: true})).toBeInTheDocument()

        act(() => getByRole('tab', {name: 'Resources'}).click())
        expect(await findByRole('tab', {name: 'Resources', selected: true})).toBeInTheDocument()
        expect(queryByRole('tab', {name: 'Grades', selected: true})).not.toBeInTheDocument()
      })
    })
  })

  describe('Homeroom Section', () => {
    it('displays "My Subjects" heading', async () => {
      const {findByText} = render(<K5Dashboard {...defaultProps} />)
      expect(await findByText('My Subjects')).toBeInTheDocument()
    })

    it('shows course cards, excluding homerooms and subjects with pending invites', async () => {
      const {findByText, queryByText} = render(<K5Dashboard {...defaultProps} />)
      expect(await findByText('Economics 101')).toBeInTheDocument()
      expect(queryByText('Home Room')).not.toBeInTheDocument()
      expect(queryByText('The Maths')).not.toBeInTheDocument()
    })

    it('shows latest announcement from each homeroom', async () => {
      const {findByText, getByText} = render(<K5Dashboard {...defaultProps} />)
      expect(await findByText('Announcement here')).toBeInTheDocument()
      expect(getByText('This is the announcement')).toBeInTheDocument()
      const attachment = getByText('exam1.pdf')
      expect(attachment).toBeInTheDocument()
      expect(attachment.href).toBe('http://google.com/download')
    })

    it('shows unpublished indicator if homeroom is unpublished', async () => {
      const {findByText, getByText} = render(<K5Dashboard {...defaultProps} />)
      await findByText('Announcement here')
      expect(getByText('Your homeroom is currently unpublished.')).toBeInTheDocument()
    })

    it('shows a due today link pointing to the first item on schedule tab for today', async () => {
      const {findByText} = render(<K5Dashboard {...defaultProps} plannerEnabled />)
      const dueTodayLink = await findByText('1 due today', {timeout: 5000})
      expect(dueTodayLink).toBeInTheDocument()

      act(() => dueTodayLink.click())
      expect(await findByText('Assignment 15')).toBeInTheDocument()
      // window.requestAnimationFrame doesn't really work in jsdom, so we can't test that the
      // correct element is focused since that occurs at the end of the scrolling animation
    })

    it('shows the latest announcement for each subject course if one exists', async () => {
      const {findByText} = render(<K5Dashboard {...defaultProps} />)
      const announcementLink = await findByText("This sure isn't a homeroom")
      expect(announcementLink).toBeInTheDocument()
      expect(announcementLink.closest('a').href).toMatch('/courses/1/announcements/21')
    })

    it('shows a missing items link pointing to the missing items section on the schedule tab', async () => {
      const {findByText, getByRole, getByText} = render(
        <K5Dashboard {...defaultProps} plannerEnabled />
      )
      const missingLink = await findByText('2 missing')
      expect(missingLink).toBeInTheDocument()

      act(() => missingLink.click())
      expect(await findByText('Assignment 15')).toBeInTheDocument()

      // The missing items button should be expanded and focused
      await waitFor(() => {
        expect(document.activeElement.dataset.testid).toBe('missing-item-info')
        expect(document.activeElement.getAttribute('aria-expanded')).toBe('true')
      })
      expect(getByRole('button', {name: 'Hide 2 missing items'})).toBeInTheDocument()

      // Missing item details should be shown underneath it
      expect(getByText('Assignment 1')).toBeInTheDocument()
      expect(getByText('Assignment 2')).toBeInTheDocument()
    })

    it('shows loading skeletons for course cards while they load', () => {
      const {getAllByText} = render(<K5Dashboard {...defaultProps} />)
      expect(getAllByText('Loading Card')[0]).toBeInTheDocument()
    })

    it('only fetches announcements and LTIs based on cards once per page load', done => {
      sessionStorage.setItem('dashcards_for_user_1', JSON.stringify(dashboardCards))
      moxios.withMock(() => {
        render(<K5Dashboard {...defaultProps} />)

        // Don't respond immediately, let the cards from sessionStorage return first
        moxios.wait(() =>
          moxios.requests
            .mostRecent()
            .respondWith({
              status: 200,
              response: dashboardCards
            })
            .then(() => {
              // Expect just one announcement request for all cards
              expect(fetchMock.calls(/\/api\/v1\/announcements.*/).length).toBe(1)
              // Expect one LTI request for each non-homeroom card
              expect(
                fetchMock.calls(/\/api\/v1\/external_tools\/visible_course_nav_tools.*/).length
              ).toBe(1)
              done()
            })
        )
      })
    })

<<<<<<< HEAD
    it('only fetches announcements if there are any cards', done => {
=======
    it('only fetches announcements and apps if there are any cards', done => {
>>>>>>> 48172643
      sessionStorage.setItem('dashcards_for_user_1', JSON.stringify([]))
      moxios.withMock(() => {
        render(<K5Dashboard {...defaultProps} />)

        moxios.wait(() =>
          moxios.requests
            .mostRecent()
            .respondWith({
              status: 200,
              response: []
            })
            .then(() => {
              expect(fetchMock.calls(/\/api\/v1\/announcements.*/).length).toBe(0)
<<<<<<< HEAD
=======
              expect(
                fetchMock.calls(/\/api\/v1\/external_tools\/visible_course_nav_tools.*/).length
              ).toBe(0)
>>>>>>> 48172643
              done()
            })
        )
      })
    })
  })

  describe('Schedule Section', () => {
    it('displays the planner with a planned item', async () => {
      const {findByText} = render(
        <K5Dashboard {...defaultProps} defaultTab="tab-schedule" plannerEnabled />
      )
      expect(await findByText('Assignment 15')).toBeInTheDocument()
      // The new weekly planner doesn't display the PlannerEmptyState.
      // This will get addressed one way or another with LS-2042
      // expect(await findByText("Looks like there isn't anything here")).toBeInTheDocument()
      // expect(await findByText('Nothing More To Do')).toBeInTheDocument()
    })

    // Skipping for flakiness. See https://instructure.atlassian.net/browse/LS-2243.
    it.skip('displays a list of missing assignments if there are any', async () => {
      const {findByRole, getByRole, getByText} = render(
        <K5Dashboard {...defaultProps} defaultTab="tab-schedule" plannerEnabled />
      )

      const missingAssignments = await findByRole('button', {
        name: 'Show 2 missing items',
        timeout: 5000
      })
      expect(missingAssignments).toBeInTheDocument()

      act(() => missingAssignments.click())
      expect(getByRole('button', {name: 'Hide 2 missing items'})).toBeInTheDocument()
      expect(getByText('Assignment 1')).toBeInTheDocument()
      expect(getByText('Assignment 2')).toBeInTheDocument()
    })

    it('renders the weekly planner header', async () => {
      const {findByTestId} = render(
        <K5Dashboard {...defaultProps} defaultTab="tab-schedule" plannerEnabled />
      )
      const planner = await findByTestId('PlannerApp', {timeout: 4000}) // give it some more time
      expect(planner).toBeInTheDocument()

      const header = await findByTestId('WeeklyPlannerHeader')
      expect(header).toBeInTheDocument()
    })

    it('renders an "jump to navigation" button at the bottom of the schedule tab', async () => {
      const {findByRole} = render(
        <K5Dashboard {...defaultProps} defaultTab="tab-schedule" plannerEnabled />
      )

      const jumpToNavButton = await findByRole('button', {name: 'Jump to navigation toolbar'})
      expect(jumpToNavButton).not.toBeVisible()

      act(() => jumpToNavButton.focus())
      expect(jumpToNavButton).toBeVisible()

      act(() => jumpToNavButton.click())
      expect(document.activeElement.id).toBe('weekly-header-active-button')
      expect(jumpToNavButton).not.toBeVisible()
    })

    it('allows navigating to next/previous weeks if there are plannable items in the future/past', async () => {
      const {findByRole, getByRole} = render(
        <K5Dashboard {...defaultProps} defaultTab="tab-schedule" plannerEnabled />
      )
      const todayButton = await findByRole('button', {name: 'Jump to Today'})
      expect(todayButton).toBeEnabled()
      const previousButton = getByRole('button', {name: 'View previous week'})
      await waitFor(() => expect(previousButton).toBeEnabled())
      const nextButton = getByRole('button', {name: 'View next week'})
      expect(nextButton).toBeEnabled()
    })

    it('displays a teacher preview if the user has no student enrollments', async () => {
      const {findByTestId, getByText} = render(
        <K5Dashboard {...defaultProps} defaultTab="tab-schedule" plannerEnabled={false} />
      )

      expect(await findByTestId('kinder-panda')).toBeInTheDocument()
      expect(getByText('Teacher Schedule Preview')).toBeInTheDocument()
      expect(
        getByText('Below is an example of how your students will see their schedule')
      ).toBeInTheDocument()
      expect(getByText('Social Studies')).toBeInTheDocument()
      expect(getByText('A great discussion assignment')).toBeInTheDocument()
    })
  })

  describe('Grades Section', () => {
    it('displays a score summary for each non-homeroom course', async () => {
      const {findByText, getByText, queryByText} = render(
        <K5Dashboard {...defaultProps} defaultTab="tab-grades" />
      )
      expect(await findByText('Economics 101')).toBeInTheDocument()
      expect(getByText('B-')).toBeInTheDocument()
      expect(queryByText('Homeroom Class')).not.toBeInTheDocument()
    })
  })

  describe('Resources Section', () => {
    it('displays syllabus content for homeroom under important info section', async () => {
      const {getByText, findByText} = render(
        <K5Dashboard {...defaultProps} defaultTab="tab-resources" />
      )
      expect(await findByText("Here's the grading scheme for this class.")).toBeInTheDocument()
      expect(getByText('Important Info')).toBeInTheDocument()
    })

    it("shows apps installed in the user's courses", async () => {
      const wrapper = render(<K5Dashboard {...defaultProps} defaultTab="tab-resources" />)
      expect(await wrapper.findByRole('button', {name: 'Google Apps'})).toBeInTheDocument()
      const icon = wrapper.getByTestId('renderedIcon')
      expect(icon).toBeInTheDocument()
      expect(icon.src).toContain('google.png')
    })

    it('shows the staff contact info for each staff member in all homeroom courses', async () => {
      const wrapper = render(<K5Dashboard {...defaultProps} defaultTab="tab-resources" />)
      expect(await wrapper.findByText('Mrs. Thompson')).toBeInTheDocument()
      expect(wrapper.getByText('Office Hours: 1-3pm W')).toBeInTheDocument()
      expect(wrapper.getByText('Teacher')).toBeInTheDocument()
      expect(wrapper.getByText('Tommy the TA')).toBeInTheDocument()
      expect(wrapper.getByText('Teaching Assistant')).toBeInTheDocument()
    })
  })
})<|MERGE_RESOLUTION|>--- conflicted
+++ resolved
@@ -471,11 +471,7 @@
       })
     })
 
-<<<<<<< HEAD
-    it('only fetches announcements if there are any cards', done => {
-=======
     it('only fetches announcements and apps if there are any cards', done => {
->>>>>>> 48172643
       sessionStorage.setItem('dashcards_for_user_1', JSON.stringify([]))
       moxios.withMock(() => {
         render(<K5Dashboard {...defaultProps} />)
@@ -489,12 +485,9 @@
             })
             .then(() => {
               expect(fetchMock.calls(/\/api\/v1\/announcements.*/).length).toBe(0)
-<<<<<<< HEAD
-=======
               expect(
                 fetchMock.calls(/\/api\/v1\/external_tools\/visible_course_nav_tools.*/).length
               ).toBe(0)
->>>>>>> 48172643
               done()
             })
         )
