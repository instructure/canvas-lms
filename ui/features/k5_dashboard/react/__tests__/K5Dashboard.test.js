/*
 * Copyright (C) 2021 - present Instructure, Inc.
 *
 * This file is part of Canvas.
 *
 * Canvas is free software: you can redistribute it and/or modify it under
 * the terms of the GNU Affero General Public License as published by the Free
 * Software Foundation, version 3 of the License.
 *
 * Canvas is distributed in the hope that it will be useful, but WITHOUT ANY
 * WARRANTY; without even the implied warranty of MERCHANTABILITY or FITNESS FOR
 * A PARTICULAR PURPOSE. See the GNU Affero General Public License for more
 * details.
 *
 * You should have received a copy of the GNU Affero General Public License along
 * with this program. If not, see <http://www.gnu.org/licenses/>.
 */

import React from 'react'
import moment from 'moment-timezone'
import moxios from 'moxios'
import {act, render, waitFor} from '@testing-library/react'
import K5Dashboard from '../K5Dashboard'
import {resetDashboardCards} from '@canvas/dashboard-card'
import {resetPlanner} from '@instructure/canvas-planner'
import fetchMock from 'fetch-mock'

const currentUser = {
  id: '1',
  display_name: 'Geoffrey Jellineck'
}
const cardSummary = [
  {
    type: 'Conversation',
    unread_count: 1,
    count: 3
  }
]
const dashboardCards = [
  {
    id: '1',
    assetString: 'course_1',
    href: '/courses/1',
    shortName: 'Econ 101',
    originalName: 'Economics 101',
    courseCode: 'ECON-001',
    isHomeroom: false,
    canManage: true
  },
  {
    id: '2',
    assetString: 'course_2',
    href: '/courses/2',
    shortName: 'Homeroom1',
    originalName: 'Home Room',
    courseCode: 'HOME-001',
    isHomeroom: true,
    canManage: true
  }
]
const homeroomAnnouncement = [
  {
    title: 'Announcement here',
    message: '<p>This is the announcement</p>',
    html_url: 'http://google.com/announcement',
    permissions: {
      update: true
    },
    attachments: [
      {
        display_name: 'exam1.pdf',
        url: 'http://google.com/download',
        filename: '1608134586_366__exam1.pdf'
      }
    ]
  }
]
const gradeCourses = [
  {
    id: '1',
    name: 'Economics 101',
    has_grading_periods: false,
    enrollments: [
      {
        computed_current_score: 82,
        computed_current_grade: 'B-',
        type: 'student'
      }
    ],
    homeroom_course: false
  },
  {
    id: '2',
    name: 'Homeroom Class',
    has_grading_periods: false,
    enrollments: [
      {
        computed_current_score: null,
        computed_current_grade: null,
        type: 'student'
      }
    ],
    homeroom_course: true
  }
]
const opportunities = [
  {
    id: '1',
    course_id: '1',
    name: 'Assignment 1',
    points_possible: 23,
    html_url: '/courses/1/assignments/1',
    due_at: '2021-01-10T05:59:00Z',
    submission_types: ['online_quiz']
  },
  {
    id: '2',
    course_id: '1',
    name: 'Assignment 2',
    points_possible: 10,
    html_url: '/courses/1/assignments/2',
    due_at: '2021-01-15T05:59:00Z',
    submission_types: ['online_url']
  }
]
const staff = [
  {
    id: '1',
    short_name: 'Mrs. Thompson',
    bio: 'Office Hours: 1-3pm W',
    avatar_url: '/images/avatar1.png',
    enrollments: [
      {
        role: 'TeacherEnrollment'
      }
    ]
  },
  {
    id: '2',
    short_name: 'Tommy the TA',
    bio: 'Office Hours: 1-3pm F',
    avatar_url: '/images/avatar2.png',
    enrollments: [
      {
        role: 'TaEnrollment'
      }
    ]
  }
]
const apps = [
  {
    id: '17',
    course_navigation: {
      text: 'Google Apps',
      icon_url: 'google.png'
    }
  }
]
const defaultEnv = {
  current_user: currentUser,
  current_user_id: '1',
  K5_MODE: true,
  FEATURES: {
    canvas_for_elementary: true,
    unpublished_courses: true
  },
  PREFERENCES: {
    hide_dashcard_color_overlays: false
  },
  MOMENT_LOCALE: 'en',
  TIMEZONE: 'America/Denver'
}
const defaultProps = {
  currentUser,
  plannerEnabled: false,
  loadAllOpportunities: () => {},
  timeZone: defaultEnv.TIMEZONE
}

beforeEach(() => {
  moxios.install()
  moxios.stubRequest('/api/v1/dashboard/dashboard_cards', {
    status: 200,
    response: dashboardCards
  })
  moxios.stubRequest(/api\/v1\/planner\/items\?start_date=.*end_date=.*/, {
    status: 200,
    headers: {link: 'url; rel="current"'},
    response: [
      {
        context_name: 'Course2',
        context_type: 'Course',
        course_id: '1',
        html_url: '/courses/2/assignments/15',
        new_activity: false,
        plannable: {
          created_at: '2021-03-16T17:17:17Z',
          due_at: moment().toISOString(),
          id: '15',
          points_possible: 10,
          title: 'Assignment 15',
          updated_at: '2021-03-16T17:31:52Z'
        },
        plannable_date: moment().toISOString(),
        plannable_id: '15',
        plannable_type: 'assignment',
        planner_override: null,
        submissions: {
          excused: false,
          graded: false,
          has_feedback: false,
          late: false,
          missing: true,
          needs_grading: false,
          redo_request: false,
          submitted: false
        }
      }
    ]
  })
  moxios.stubRequest(/api\/v1\/planner\/items\?start_date=.*per_page=1/, {
    status: 200,
    headers: {link: 'url; rel="current"'},
    response: [
      {
        context_name: 'Course2',
        context_type: 'Course',
        course_id: '1',
        html_url: '/courses/2/announcements/12',
        new_activity: false,
        plannable: {
          created_at: '2020-03-16T17:17:17Z',
          id: '12',
          title: 'Announcement 12',
          updated_at: '2020-03-16T17:31:52Z'
        },
        plannable_date: moment().subtract(6, 'months').toISOString(),
        plannable_id: '12',
        plannable_type: 'announcement',
        planner_override: null,
        submissions: {}
      }
    ]
  })
  moxios.stubRequest(/api\/v1\/planner\/items\?end_date=.*per_page=1/, {
    status: 200,
    headers: {link: 'url; rel="current"'},
    response: [
      {
        context_name: 'Course2',
        context_type: 'Course',
        course_id: '1',
        html_url: '/courses/2/discussion_topics/8',
        new_activity: false,
        plannable: {
          created_at: '2022-03-16T17:17:17Z',
          id: '8',
          title: 'Discussion 8',
          updated_at: '2022-03-16T17:31:52Z'
        },
        plannable_date: moment().add(6, 'months').toISOString(),
        plannable_id: '8',
        plannable_type: 'discussion',
        planner_override: null,
        submissions: {}
      }
    ]
  })
  moxios.stubRequest(/\/api\/v1\/users\/self\/missing_submission.*/, {
    status: 200,
    headers: {link: 'url; rel="current"'},
    response: opportunities
  })
  fetchMock.get('/api/v1/courses/1/activity_stream/summary', JSON.stringify(cardSummary))
  fetchMock.get(
    /\/api\/v1\/announcements\?context_codes=course_2.*/,
    JSON.stringify(homeroomAnnouncement)
  )
  fetchMock.get(/\/api\/v1\/announcements\?context_codes=course_1.*/, '[]')
  fetchMock.get(/\/api\/v1\/users\/self\/courses.*/, JSON.stringify(gradeCourses))
  fetchMock.get(/\/api\/v1\/courses\/2\/users.*/, JSON.stringify(staff))
  fetchMock.get('/api/v1/courses/1/external_tools/visible_course_nav_tools', JSON.stringify(apps))
  global.ENV = defaultEnv
})

afterEach(() => {
  moxios.uninstall()
  fetchMock.restore()
  global.ENV = {}
  resetDashboardCards()
  resetPlanner()
  sessionStorage.clear()
  window.location.hash = ''
})

describe('K-5 Dashboard', () => {
  it('displays a welcome message to the logged-in user', async () => {
    const {findByText} = render(<K5Dashboard {...defaultProps} />)
    expect(await findByText('Welcome, Geoffrey Jellineck!')).toBeInTheDocument()
  })

  describe('Tabs', () => {
    it('show Homeroom, Schedule, Grades, and Resources options', async () => {
      const {getByText} = render(<K5Dashboard {...defaultProps} />)
      await waitFor(() => {
        ;['Homeroom', 'Schedule', 'Grades', 'Resources'].forEach(label =>
          expect(getByText(label)).toBeInTheDocument()
        )
      })
    })

    it('default to the Homeroom tab', async () => {
      const {findByRole} = render(<K5Dashboard {...defaultProps} />)
      expect(await findByRole('tab', {name: 'Homeroom', selected: true})).toBeInTheDocument()
    })

    describe('store current tab ID to URL', () => {
      afterEach(() => {
        window.location.hash = ''
      })

      it('and start at that tab if it is valid', async () => {
        window.location.hash = '#grades'
        const {findByRole} = render(<K5Dashboard {...defaultProps} />)
        expect(await findByRole('tab', {name: 'Grades', selected: true})).toBeInTheDocument()
      })

      it('and start at the default tab if it is invalid', async () => {
        window.location.hash = 'tab-not-a-real-tab'
        const {findByRole} = render(<K5Dashboard {...defaultProps} />)
        expect(await findByRole('tab', {name: 'Homeroom', selected: true})).toBeInTheDocument()
      })

      it('and update the current tab as tabs are changed', async () => {
        const {findByRole, getByRole, queryByRole} = render(<K5Dashboard {...defaultProps} />)

        const gradesTab = await findByRole('tab', {name: 'Grades'})
        act(() => gradesTab.click())
        expect(await findByRole('tab', {name: 'Grades', selected: true})).toBeInTheDocument()

        act(() => getByRole('tab', {name: 'Resources'}).click())
        expect(await findByRole('tab', {name: 'Resources', selected: true})).toBeInTheDocument()
        expect(queryByRole('tab', {name: 'Grades', selected: true})).not.toBeInTheDocument()
      })
    })
  })

  describe('Homeroom Section', () => {
    it('displays "My Subjects" heading', async () => {
      const {findByText} = render(<K5Dashboard {...defaultProps} />)
      expect(await findByText('My Subjects')).toBeInTheDocument()
    })

    it('shows course cards, excluding homerooms', async () => {
      const {findByText, queryByText} = render(<K5Dashboard {...defaultProps} />)
      expect(await findByText('Economics 101')).toBeInTheDocument()
      expect(queryByText('Home Room')).not.toBeInTheDocument()
    })

    it('shows latest announcement from each homeroom', async () => {
      const {findByText, getByText} = render(<K5Dashboard {...defaultProps} />)
      expect(await findByText('Announcement here')).toBeInTheDocument()
      expect(getByText('This is the announcement')).toBeInTheDocument()
      const attachment = getByText('exam1.pdf')
      expect(attachment).toBeInTheDocument()
      expect(attachment.href).toBe('http://google.com/download')
    })

    it('shows a due today link pointing to the first item on schedule tab for today', async () => {
      const {findByText} = render(<K5Dashboard {...defaultProps} plannerEnabled />)
      const dueTodayLink = await findByText('1 due today', {timeout: 5000})
      expect(dueTodayLink).toBeInTheDocument()

      act(() => dueTodayLink.click())
      expect(await findByText('Assignment 15')).toBeInTheDocument()
      // window.requestAnimationFrame doesn't really work in jsdom, so we can't test that the
      // correct element is focused since that occurs at the end of the scrolling animation
    })

    it('shows a missing items link pointing to the missing items section on the schedule tab', async () => {
      const {findByText, getByRole, getByText} = render(
        <K5Dashboard {...defaultProps} plannerEnabled />
      )
      const missingLink = await findByText('2 missing')
      expect(missingLink).toBeInTheDocument()

      act(() => missingLink.click())
      expect(await findByText('Assignment 15')).toBeInTheDocument()

      // The missing items button should be expanded and focused
      await waitFor(() => {
        expect(document.activeElement.dataset.testid).toBe('missing-item-info')
        expect(document.activeElement.getAttribute('aria-expanded')).toBe('true')
      })
      expect(getByRole('button', {name: 'Hide 2 missing items'})).toBeInTheDocument()

      // Missing item details should be shown underneath it
      expect(getByText('Assignment 1')).toBeInTheDocument()
      expect(getByText('Assignment 2')).toBeInTheDocument()
    })

<<<<<<< HEAD
=======
    it('shows loading skeletons for course cards while they load', () => {
      const {getAllByText} = render(<K5Dashboard {...defaultProps} />)
      expect(getAllByText('Loading Card')[0]).toBeInTheDocument()
    })

>>>>>>> d5718924
    it('only fetches announcements and LTIs based on cards once per page load', done => {
      sessionStorage.setItem('dashcards_for_user_1', JSON.stringify(dashboardCards))
      moxios.withMock(() => {
        render(<K5Dashboard {...defaultProps} />)

        // Don't respond immediately, let the cards from sessionStorage return first
        moxios.wait(() =>
          moxios.requests
            .mostRecent()
            .respondWith({
              status: 200,
              response: dashboardCards
            })
            .then(() => {
              // Expect one announcement request for each card
              expect(fetchMock.calls(/\/api\/v1\/announcements.*/).length).toBe(2)
              // Expect one LTI request for each non-homeroom card
              expect(
                fetchMock.calls('/api/v1/courses/1/external_tools/visible_course_nav_tools').length
              ).toBe(1)
              done()
            })
        )
      })
    })
  })

  describe('Schedule Section', () => {
    it('displays the planner with a planned item', async () => {
      const {findByText} = render(
        <K5Dashboard {...defaultProps} defaultTab="tab-schedule" plannerEnabled />
      )
      expect(await findByText('Assignment 15')).toBeInTheDocument()
      // The new weekly planner doesn't display the PlannerEmptyState.
      // This will get addressed one way or another with LS-2042
      // expect(await findByText("Looks like there isn't anything here")).toBeInTheDocument()
      // expect(await findByText('Nothing More To Do')).toBeInTheDocument()
    })

    it('displays a list of missing assignments if there are any', async () => {
      const {findByRole, getByRole, getByText} = render(
        <K5Dashboard {...defaultProps} defaultTab="tab-schedule" plannerEnabled />
      )

      const missingAssignments = await findByRole('button', {name: 'Show 2 missing items'})
      expect(missingAssignments).toBeInTheDocument()

      act(() => missingAssignments.click())
      expect(getByRole('button', {name: 'Hide 2 missing items'})).toBeInTheDocument()
      expect(getByText('Assignment 1')).toBeInTheDocument()
      expect(getByText('Assignment 2')).toBeInTheDocument()
    })

    it('renders the weekly planner header', async () => {
      const {findByTestId} = render(
        <K5Dashboard {...defaultProps} defaultTab="tab-schedule" plannerEnabled />
      )
      const planner = await findByTestId('PlannerApp', {timeout: 4000}) // give it some more time
      expect(planner).toBeInTheDocument()

      const header = await findByTestId('WeeklyPlannerHeader')
      expect(header).toBeInTheDocument()
    })

    it('renders an "jump to navigation" button at the bottom of the schedule tab', async () => {
      const {findByRole} = render(
        <K5Dashboard {...defaultProps} defaultTab="tab-schedule" plannerEnabled />
      )

      const jumpToNavButton = await findByRole('button', {name: 'Jump to navigation toolbar'})
      expect(jumpToNavButton).not.toBeVisible()

      act(() => jumpToNavButton.focus())
      expect(jumpToNavButton).toBeVisible()

      act(() => jumpToNavButton.click())
      expect(document.activeElement.id).toBe('weekly-header-active-button')
      expect(jumpToNavButton).not.toBeVisible()
    })

    it('allows navigating to next/previous weeks if there are plannable items in the future/past', async () => {
      const {findByRole, getByRole} = render(
        <K5Dashboard {...defaultProps} defaultTab="tab-schedule" plannerEnabled />
      )
      const todayButton = await findByRole('button', {name: 'Jump to Today'})
      expect(todayButton).toBeEnabled()
      const previousButton = getByRole('button', {name: 'View previous week'})
      await waitFor(() => expect(previousButton).toBeEnabled())
      const nextButton = getByRole('button', {name: 'View next week'})
      expect(nextButton).toBeEnabled()
    })

    it('allows navigating to next/previous weeks if there are plannable items in the future/past', async () => {
      const {findAllByRole, getAllByRole} = render(
        <K5Dashboard {...defaultProps} defaultTab="tab-schedule" plannerEnabled />
      )
      const todayButton = (await findAllByRole('button', {name: 'Today'}))[0]
      expect(todayButton).toBeEnabled()
      const previousButton = getAllByRole('button', {name: 'View previous week'})[0]
      await waitFor(() => expect(previousButton).toBeEnabled())
      const nextButton = getAllByRole('button', {name: 'View next week'})[0]
      expect(nextButton).toBeEnabled()
    })

    it('displays a teacher preview if the user has no student enrollments', async () => {
      const {findByTestId, getByText} = render(
        <K5Dashboard {...defaultProps} defaultTab="tab-schedule" plannerEnabled={false} />
      )

      expect(await findByTestId('kinder-panda')).toBeInTheDocument()
      expect(getByText('Teacher Schedule Preview')).toBeInTheDocument()
      expect(
        getByText('Below is an example of how your students will see their schedule')
      ).toBeInTheDocument()
      expect(getByText('Social Studies')).toBeInTheDocument()
      expect(getByText('A great discussion assignment')).toBeInTheDocument()
    })
  })

  describe('Grades Section', () => {
    it('displays a score summary for each non-homeroom course', async () => {
      const {findByText, getByText, queryByText} = render(
        <K5Dashboard {...defaultProps} defaultTab="tab-grades" />
      )
      expect(await findByText('Economics 101')).toBeInTheDocument()
      expect(getByText('B-')).toBeInTheDocument()
      expect(queryByText('Homeroom Class')).not.toBeInTheDocument()
    })
  })

  describe('Resources Section', () => {
    it('shows the staff contact info for each staff member in all homeroom courses', async () => {
      const wrapper = render(<K5Dashboard {...defaultProps} defaultTab="tab-resources" />)
      expect(await wrapper.findByText('Mrs. Thompson')).toBeInTheDocument()
      expect(wrapper.getByText('Office Hours: 1-3pm W')).toBeInTheDocument()
      expect(wrapper.getByText('Teacher')).toBeInTheDocument()
      expect(wrapper.getByText('Tommy the TA')).toBeInTheDocument()
      expect(wrapper.getByText('Teaching Assistant')).toBeInTheDocument()
    })

    it("shows apps installed in the user's courses", async () => {
      const wrapper = render(<K5Dashboard {...defaultProps} defaultTab="tab-resources" />)
      expect(await wrapper.findByText('Google Apps')).toBeInTheDocument()
      const icon = wrapper.getByTestId('renderedIcon')
      expect(icon).toBeInTheDocument()
      expect(icon.src).toContain('google.png')
    })
  })
})<|MERGE_RESOLUTION|>--- conflicted
+++ resolved
@@ -399,14 +399,11 @@
       expect(getByText('Assignment 2')).toBeInTheDocument()
     })
 
-<<<<<<< HEAD
-=======
     it('shows loading skeletons for course cards while they load', () => {
       const {getAllByText} = render(<K5Dashboard {...defaultProps} />)
       expect(getAllByText('Loading Card')[0]).toBeInTheDocument()
     })
 
->>>>>>> d5718924
     it('only fetches announcements and LTIs based on cards once per page load', done => {
       sessionStorage.setItem('dashcards_for_user_1', JSON.stringify(dashboardCards))
       moxios.withMock(() => {
@@ -499,18 +496,6 @@
       expect(nextButton).toBeEnabled()
     })
 
-    it('allows navigating to next/previous weeks if there are plannable items in the future/past', async () => {
-      const {findAllByRole, getAllByRole} = render(
-        <K5Dashboard {...defaultProps} defaultTab="tab-schedule" plannerEnabled />
-      )
-      const todayButton = (await findAllByRole('button', {name: 'Today'}))[0]
-      expect(todayButton).toBeEnabled()
-      const previousButton = getAllByRole('button', {name: 'View previous week'})[0]
-      await waitFor(() => expect(previousButton).toBeEnabled())
-      const nextButton = getAllByRole('button', {name: 'View next week'})[0]
-      expect(nextButton).toBeEnabled()
-    })
-
     it('displays a teacher preview if the user has no student enrollments', async () => {
       const {findByTestId, getByText} = render(
         <K5Dashboard {...defaultProps} defaultTab="tab-schedule" plannerEnabled={false} />
