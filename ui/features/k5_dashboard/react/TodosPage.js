/*
 * Copyright (C) 2021 - present Instructure, Inc.
 *
 * This file is part of Canvas.
 *
 * Canvas is free software: you can redistribute it and/or modify it under
 * the terms of the GNU Affero General Public License as published by the Free
 * Software Foundation, version 3 of the License.
 *
 * Canvas is distributed in the hope that it will be useful, but WITHOUT ANY
 * WARRANTY; without even the implied warranty of MERCHANTABILITY or FITNESS FOR
 * A PARTICULAR PURPOSE. See the GNU Affero General Public License for more
 * details.
 *
 * You should have received a copy of the GNU Affero General Public License along
 * with this program. If not, see <http://www.gnu.org/licenses/>.
 */

import React, {useCallback, useState} from 'react'
import PropTypes from 'prop-types'
import {useScope as useI18nScope} from '@canvas/i18n'

import {showFlashError} from '@canvas/alerts/react/FlashAlert'
import LoadingSkeleton from '@canvas/k5/react/LoadingSkeleton'
import LoadingWrapper from '@canvas/k5/react/LoadingWrapper'
import useFetchApi from '@canvas/use-fetch-api-hook'
import EmptyTodos from './EmptyTodos'

import Todo, {getBaseDueAt} from './Todo'

const I18n = useI18nScope('todos_page')

// Sort to-dos based on the assignment's base due date (aka the "Everyone else"
// override when there are multiple due dates, putting those with no due date last
export const sortTodos = (t1, t2) => {
  const d1 = t1.assignment && getBaseDueAt(t1.assignment)
  const d2 = t2.assignment && getBaseDueAt(t2.assignment)
  if (d1 === d2) return 0
  if (!d1) return 1
  if (!d2) return -1
  return d1.localeCompare(d2)
}

export const TodosPage = ({timeZone, visible, openTodosInNewTab}) => {
  const [loading, setLoading] = useState(true)
  const [todos, setTodos] = useState(null)

  useFetchApi(
    {
      path: '/api/v1/users/self/todo',
      success: useCallback(data => {
        if (data) {
          setTodos(data.filter(todo => todo.type === 'grading').sort(sortTodos))
          setLoading(false)
        }
      }, []),
      error: useCallback(showFlashError(I18n.t('Failed to load todos')), []),
      forceResult: visible && !todos ? undefined : false,
      params: {
        per_page: '100',
      },
    },
    [visible]
  )

  const todoSkeleton = props => (
    <div data-testid="todo-loading-skeleton" {...props}>
      <LoadingSkeleton
        screenReaderLabel={I18n.t('Loading Todo Title')}
        margin="medium 0 0 large"
        height="1.2rem"
        width="27rem"
      />
      <LoadingSkeleton
        screenReaderLabel={I18n.t('Loading Todo Course Name')}
        margin="x-small 0 0 large"
        height="1.1rem"
        width="8rem"
      />
      <LoadingSkeleton
        screenReaderLabel={I18n.t('Loading Additional Todo Details')}
        margin="x-small 0 large large"
        height="1.1rem"
        width="16rem"
      />
    </div>
  )

  return (
    <section
      id="dashboard_page_todos"
      style={{display: visible ? 'block' : 'none'}}
      aria-hidden={!visible}
    >
      <LoadingWrapper
        id="homeroom-todos"
        isLoading={loading}
        renderCustomSkeleton={todoSkeleton}
        skeletonsNum={todos?.length}
        defaultSkeletonsNum={5}
        allowZeroSkeletons={false}
      >
        {todos?.length > 0 ? (
          todos.map(todo => (
            <Todo
              key={`todo-assignment-${todo.assignment?.id}`}
              timeZone={timeZone}
              openInNewTab={openTodosInNewTab}
              {...todo}
            />
          ))
        ) : (
          <EmptyTodos />
        )}
      </LoadingWrapper>
    </section>
  )
}

TodosPage.propTypes = {
  timeZone: PropTypes.string.isRequired,
  visible: PropTypes.bool.isRequired,
  openTodosInNewTab: PropTypes.bool.isRequired,
<<<<<<< HEAD
}

export default TodosPage
=======
}
>>>>>>> 16101d78
<|MERGE_RESOLUTION|>--- conflicted
+++ resolved
@@ -121,10 +121,4 @@
   timeZone: PropTypes.string.isRequired,
   visible: PropTypes.bool.isRequired,
   openTodosInNewTab: PropTypes.bool.isRequired,
-<<<<<<< HEAD
-}
-
-export default TodosPage
-=======
-}
->>>>>>> 16101d78
+}