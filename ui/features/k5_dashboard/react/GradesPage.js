/*
 * Copyright (C) 2021 - present Instructure, Inc.
 *
 * This file is part of Canvas.
 *
 * Canvas is free software: you can redistribute it and/or modify it under
 * the terms of the GNU Affero General Public License as published by the Free
 * Software Foundation, version 3 of the License.
 *
 * Canvas is distributed in the hope that it will be useful, but WITHOUT ANY
 * WARRANTY; without even the implied warranty of MERCHANTABILITY or FITNESS FOR
 * A PARTICULAR PURPOSE. See the GNU Affero General Public License for more
 * details.
 *
 * You should have received a copy of the GNU Affero General Public License along
 * with this program. If not, see <http://www.gnu.org/licenses/>.
 *
 */

import React, {useEffect, useState, useRef, useCallback} from 'react'
import PropTypes from 'prop-types'
import {useScope as useI18nScope} from '@canvas/i18n'

import {Text} from '@instructure/ui-text'
import {View} from '@instructure/ui-view'
import {PresentationContent} from '@instructure/ui-a11y-content'

import {fetchGradesForGradingPeriod, getCourseGrades, transformGrades} from '@canvas/k5/react/utils'
import {showFlashError} from '@canvas/alerts/react/FlashAlert'
import GradesSummary from './GradesSummary'
import GradingPeriodSelect, {ALL_PERIODS_OPTION} from './GradingPeriodSelect'
import LoadingWrapper from '@canvas/k5/react/LoadingWrapper'
import useFetchApi from '@canvas/use-fetch-api-hook'

const I18n = useI18nScope('dashboard_grades_page')

export const getGradingPeriodsFromCourses = courses =>
  courses
    .flatMap(course => course.gradingPeriods)
    .reduce((acc, gradingPeriod) => {
      if (!acc.find(({id}) => gradingPeriod.id === id)) {
        acc.push(gradingPeriod)
      }
      return acc
    }, [])

export const overrideCourseGradingPeriods = (
  courses,
  selectedGradingPeriodId,
  specificPeriodGrades
) =>
  courses &&
  courses
    .map(course => {
      // No grading period selected, show all courses
      if (!selectedGradingPeriodId) return course
      // The course isn't associated with this grading period, filter it out
      if (
        selectedGradingPeriodId !== ALL_PERIODS_OPTION &&
        !course.gradingPeriods.some(({id}) => id === selectedGradingPeriodId)
      )
        return null
      // The course has this grading period, so override the current scores with
      // those from the selected grading period
      const gradingPeriod = specificPeriodGrades.find(gp => gp.courseId === course.courseId)
      if (gradingPeriod) {
        return {
          ...course,
          grade: gradingPeriod.grade,
          score: gradingPeriod.score,
          showingAllGradingPeriods: selectedGradingPeriodId === ALL_PERIODS_OPTION,
        }
      }
      return course
    })
    // Filter out nulls
    .filter(c => c)

export const getCoursesByObservee = (courses, observedUserId, currentUser) => {
  // All courses will be shown by default
  let coursesByObservee = courses
  const currentUserId = currentUser?.id
  if (observedUserId && observedUserId === currentUserId) {
    // If the observed user is the current user, only non-observer enrollments
    // will be considered
    coursesByObservee = courses.filter(c =>
      c.enrollments?.find(e => e.type !== 'observer' && e.user_id === currentUserId)
    )
  } else if (observedUserId) {
    // Filtering courses by the observed User
    coursesByObservee = courses
      .filter(c =>
        c.enrollments?.find(
          e =>
            e.type === 'observer' &&
            e.user_id === currentUserId &&
            e.associated_user_id === observedUserId
        )
      )
      .map(course => {
        // observer enrollments don't include observee grades information,
        // so we need to regenerate the course information based on the student enrollment
        // to present the observee grades
        return getCourseGrades(course, observedUserId)
      })
  }
  return coursesByObservee
}

export const GradesPage = ({visible, currentUserRoles, observedUserId, currentUser}) => {
  const [courses, setCourses] = useState(null)
  const [coursesByUser, setCoursesByUser] = useState(null)
  const [gradingPeriods, setGradingPeriods] = useState([])
  const [loading, setLoading] = useState(true)
  const [selectedGradingPeriodId, selectGradingPeriodId] = useState('')
  const [specificPeriodGrades, setSpecificPeriodGrades] = useState([])
  const userRef = useRef(null)
  const includeObservedUsers = currentUserRoles.includes('observer')
  const include = [
    'total_scores',
    'current_grading_period_scores',
    'grading_periods',
    'course_image',
  ]
  if (includeObservedUsers) {
    include.push('observed_users')
  }

  useFetchApi({
    success: useCallback(
      results => {
        if (results) {
          const subjects = transformGrades(results).filter(c => !c.isHomeroom)
          setCourses(subjects)
          setCoursesByUser(getCoursesByObservee(subjects, observedUserId, currentUser))
          setGradingPeriods(getGradingPeriodsFromCourses(subjects))
          setLoading(false)
        }
      },
      [currentUser] // eslint-disable-line react-hooks/exhaustive-deps
    ),
    error: useCallback(err => {
      showFlashError(I18n.t('Failed to load the grades tab'))(err)
      setLoading(false)
    }, []),
    loading: setLoading,
    path: '/api/v1/users/self/courses',
    fetchAllPages: true,
    params: {
      enrollment_state: 'active',
      per_page: '100',
      include,
    },
    forceResult: visible ? undefined : false,
  })
  useEffect(() => {
    if (visible && courses && userRef.current !== observedUserId) {
      setCoursesByUser(getCoursesByObservee(courses, observedUserId, currentUser))
      userRef.current = observedUserId
    }
  }, [courses, visible, observedUserId, currentUser])

  const loadSpecificPeriodGrades = gradingPeriodId => {
    if (gradingPeriodId === ALL_PERIODS_OPTION) {
      const allGrades = coursesByUser.map(course => ({
        courseId: course.courseId,
        score: course.totalScoreForAllGradingPeriods,
        grade: course.totalGradeForAllGradingPeriods,
      }))
      setSpecificPeriodGrades(allGrades)
    } else if (gradingPeriodId) {
      setLoading(true)
      fetchGradesForGradingPeriod(gradingPeriodId)
        .then(results => {
          setSpecificPeriodGrades(results)
          setLoading(false)
        })
        .catch(err => {
          showFlashError(I18n.t('Failed to load grades for the requested grading period'))(err)
          setLoading(false)
        })
    } else {
      setSpecificPeriodGrades([])
    }
  }

  const handleSelectGradingPeriod = (_, {value}) => {
    selectGradingPeriodId(value)
    loadSpecificPeriodGrades(value)
  }

  // Override current grading period grades with selected period if they exist
  const selectedCourses = overrideCourseGradingPeriods(
    coursesByUser,
    selectedGradingPeriodId,
    specificPeriodGrades
  )

  // Only show the grading period selector if the user has student role
  const hasStudentRole = currentUserRoles?.some(r => ['student', 'observer'].includes(r))

  return (
    <section
      id="dashboard_page_grades"
      style={{display: visible ? 'block' : 'none', margin: '1.5rem 0'}}
      aria-hidden={!visible}
    >
      {hasStudentRole && (
        <>
          <LoadingWrapper
            id="grading-periods"
            isLoading={loading && gradingPeriods.length === 0}
            width="20rem"
            height="4.4rem"
            margin="0"
            screenReaderLabel={I18n.t('Loading grading periods...')}
          >
            {gradingPeriods.length > 1 && (
              <GradingPeriodSelect
                gradingPeriods={gradingPeriods}
                handleSelectGradingPeriod={handleSelectGradingPeriod}
                selectedGradingPeriodId={selectedGradingPeriodId}
              />
            )}
          </LoadingWrapper>
          {(selectedCourses?.length > 0 || loading) && (
            <>
              <View as="div" margin="small 0">
                <Text as="div" size="small">
                  {I18n.t('Totals are calculated based only on graded assignments.')}
                </Text>
              </View>
              <PresentationContent>
                <hr />
              </PresentationContent>
            </>
          )}
        </>
      )}
      <LoadingWrapper
        id="grades"
        isLoading={loading}
        skeletonsNum={selectedCourses?.length} // null is passed until the courses are loaded
        defaultSkeletonsNum={3}
        width="100%"
        height="8.5rem"
        margin="none none medium"
        screenReaderLabel={I18n.t('Loading grades...')}
      >
        {selectedCourses && <GradesSummary courses={selectedCourses} />}
      </LoadingWrapper>
    </section>
  )
}

GradesPage.displayName = 'GradesPage'
GradesPage.propTypes = {
  visible: PropTypes.bool.isRequired,
  currentUserRoles: PropTypes.arrayOf(PropTypes.string).isRequired,
  observedUserId: PropTypes.string,
  currentUser: PropTypes.shape({
    id: PropTypes.string,
    display_name: PropTypes.string,
    avatar_image_url: PropTypes.string,
  }).isRequired,
<<<<<<< HEAD
}

export default GradesPage
=======
}
>>>>>>> 31fbffe1
<|MERGE_RESOLUTION|>--- conflicted
+++ resolved
@@ -263,10 +263,4 @@
     display_name: PropTypes.string,
     avatar_image_url: PropTypes.string,
   }).isRequired,
-<<<<<<< HEAD
-}
-
-export default GradesPage
-=======
-}
->>>>>>> 31fbffe1
+}