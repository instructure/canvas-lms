--- conflicted
+++ resolved
@@ -58,11 +58,7 @@
   .refine(
     ({grader_id, student_id, course_id, assignment_id}) =>
       grader_id || student_id || course_id || assignment_id,
-<<<<<<< HEAD
-    {
-=======
     () => ({
->>>>>>> 605b35ff
       message: I18n.t('Please enter at least one field.'),
       path: ['grader_id'],
     }),
@@ -75,11 +71,7 @@
 
       return isToDateAfterFromDate
     },
-<<<<<<< HEAD
-    {
-=======
     () => ({
->>>>>>> 605b35ff
       message: I18n.t('To Date cannot come before From Date.'),
       path: ['end_time'],
     }),
