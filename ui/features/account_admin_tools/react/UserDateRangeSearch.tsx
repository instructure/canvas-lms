--- conflicted
+++ resolved
@@ -52,11 +52,7 @@
 
       return isToDateAfterFromDate
     },
-<<<<<<< HEAD
-    {
-=======
     () => ({
->>>>>>> 21440366
       message: I18n.t('To Date cannot come before From Date.'),
       path: ['to'],
     }),
