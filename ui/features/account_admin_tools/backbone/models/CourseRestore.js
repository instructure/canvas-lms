--- conflicted
+++ resolved
@@ -86,11 +86,7 @@
         error: restoreError,
       })
 
-<<<<<<< HEAD
-    var restoreError = (_response = {}) => {
-=======
     restoreError = (_response = {}) => {
->>>>>>> 16101d78
       $.flashError(
         I18n.t(
           'restore_error',
