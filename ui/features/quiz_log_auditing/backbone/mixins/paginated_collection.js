/*
 * Copyright (C) 2021 - present Instructure, Inc.
 *
 * This file is part of Canvas.
 *
 * Canvas is free software: you can redistribute it and/or modify it under
 * the terms of the GNU Affero General Public License as published by the Free
 * Software Foundation, version 3 of the License.
 *
 * Canvas is distributed in the hope that it will be useful, but WITHOUT ANY
 * WARRANTY; without even the implied warranty of MERCHANTABILITY or FITNESS FOR
 * A PARTICULAR PURPOSE. See the GNU Affero General Public License for more
 * details.
 *
 * You should have received a copy of the GNU Affero General Public License along
 * with this program. If not, see <http://www.gnu.org/licenses/>.
 */

import _ from 'lodash-underscore'

const find = _.find
const RE_EXTRACT_LINK = /<([^>]+)>; rel="([^"]+)",?\s*/g
const RE_EXTRACT_PP = /per_page=(\d+)/

// Extract pagination meta from a JSON-API payload inside the
// "meta.pagination" set.
const parseJsonApiPagination = function (respMeta, meta) {
  if (!meta) meta = {}

  meta.perPage = respMeta.per_page
  meta.hasMore = !!respMeta.next
  meta.nextPage = meta.hasMore ? respMeta.page + 1 : undefined
  meta.count = respMeta.count

  return meta
}

// Extract pagination from the Link header.
//
// Here's a good reference:
//   https://developer.github.com/guides/traversing-with-pagination/
const parseLinkPagination = function (linkHeader, meta) {
  let match
  const links = []

  if (!meta) meta = {}

  while ((match = RE_EXTRACT_LINK.exec(linkHeader))) {
    links.push({
      rel: match[2],
      href: match[1],
      page: parseInt(/page=(\d+)/.exec(match[1])[1], 10),
    })
  }

  const nextLink = find(links, {rel: 'next'})
  const lastLink = find(links, {rel: 'last'})

  meta.perPage = parseInt((RE_EXTRACT_PP.exec(linkHeader) || [])[1] || 0, 10)
  meta.hasMore = !!nextLink
  meta.nextPage = meta.hasMore ? nextLink.page : undefined

  // Link header does not provide us with an accurate count of objects, so
  // we'll estimate it if we know how many we get per page, and we know the
  // index of the last page:
  if (lastLink) {
    meta.count = meta.perPage * lastLink.page
  }

  return meta
}

/**
 * @class Events.Mixins.PaginatedCollection
 * @extends {Backbone.Collection}
 *
 * Adds support for utilizing JSON-API pagination meta-data to allow fetching
 * any page of a paginated API resource, or all pages at once.
 *
 * Usage example:
 *
 *     var Collection = Backbone.Collection.extend({
 *       // install the mixin
 *       constructor: function() {
 *         PaginatedCollection(this);
 *         return Backbone.Collection.apply(this, arguments);
 *       },
 *
 *       url: function() {
 *         return '/users';
 *       }
 *     });
 *
 *     var collection = new Collection();
 *
 *     collection.fetch(); // /users
 *     collection.length;  // 10
 *
 *     collection.fetchNext(); // /users?page=2
 *     collection.length;      // 20
 *
 *     // load all available users in one go:
 *     // /users?page=1
 *     // ...
 *     // /users?page=5
 *     collection.fetchAll().then(function() {
 *       collection.length; // 50
 *     });
 */
const Mixin = {
  /**
   * Fetch the next page, if available.
   *
   * @param {Object} options
   *        Normal options you'd pass to Backbone.Collection#fetch().
   *
   * @param {Number} [options.page]
   *        If specified, exactly that page will be fetched, otherwise we'll
   *        use the current cursor (or 1).
   *
   * @return {Promise}
   *         Resolves when the page has been loaded and the pagination meta
   *         parsed.
   */
  fetchNext(options) {
    const meta = this._paginationMeta

    if (!options) {
      options = {}
    } else if (options.hasOwnProperty('xhr')) {
      delete options.xhr
    }

    if (!options.data) {
      options.data = {}
    }

    options.data.page = options.page || meta.nextPage

    options.success = function (payload, statusText, xhr) {
      const header = xhr.getResponseHeader('Link')

      if (payload.meta && payload.meta.pagination) {
        parseJsonApiPagination(payload.meta.pagination, meta)
      } else if (header) {
        parseLinkPagination(header, meta)
      }

      this.add(payload, {parse: true /* always parse */})
    }.bind(this)

    return this.sync('read', this, options)
  },

  /**
   * @return {Boolean}
   *         Whether there's more data (that we know of) to pull in from the
   *         server.
   */
  canLoadMore() {
    return !!this._paginationMeta.hasMore
  },

  /**
   * Fetch all available pages.
   *
   * @param  {Object} options
   *         Options to pass to #fetchNext. "page" is not allowed here and
   *         will be ignored if specified.
   *
   * @return {Promise}
   *         Resolves when *all* pages have been loaded.
   */
  fetchAll(options) {
    const meta = this._paginationMeta

    if (!options) {
      options = {}
    } else if (options.hasOwnProperty('page')) {
      if (process.env.NODE_ENV === 'development') {
        console.error(
<<<<<<< HEAD
          'You should not specify a page when fetching all pages since it ' + 'will be reset to 1!'
=======
          'You should not specify a page when fetching all pages since it will be reset to 1!'
>>>>>>> 31fbffe1
        )
      }

      delete options.page
    }

    if (options.reset) {
      this.reset(null, {silent: true})
    }

    meta.nextPage = 1

    return (function fetch(collection) {
      return collection.fetchNext(options).then(function () {
        if (meta.hasMore) {
          return fetch(collection)
        } else {
          return collection
        }
      })
    })(this)
  },

  /** @private */
  _resetPaginationMeta() {
    this._paginationMeta = {}
  },
}

export default function applyMixin(collection) {
  collection.fetchNext = Mixin.fetchNext
  collection.fetchAll = Mixin.fetchAll
  collection._resetPaginationMeta = Mixin._resetPaginationMeta

  collection.on('reset', collection._resetPaginationMeta, collection)
  collection._resetPaginationMeta()
}<|MERGE_RESOLUTION|>--- conflicted
+++ resolved
@@ -179,11 +179,7 @@
     } else if (options.hasOwnProperty('page')) {
       if (process.env.NODE_ENV === 'development') {
         console.error(
-<<<<<<< HEAD
-          'You should not specify a page when fetching all pages since it ' + 'will be reset to 1!'
-=======
           'You should not specify a page when fetching all pages since it will be reset to 1!'
->>>>>>> 31fbffe1
         )
       }
 
