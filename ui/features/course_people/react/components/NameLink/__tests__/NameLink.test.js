/*
 * Copyright (C) 2022 - present Instructure, Inc.
 *
 * This file is part of Canvas.
 *
 * Canvas is free software: you can redistribute it and/or modify it under
 * the terms of the GNU Affero General Public License as published by the Free
 * Software Foundation, version 3 of the License.
 *
 * Canvas is distributed in the hope that it will be useful, but WITHOUT ANY
 * WARRANTY; without even the implied warranty of MERCHANTABILITY or FITNESS FOR
 * A PARTICULAR PURPOSE. See the GNU Affero General Public License for more
 * details.
 *
 * You should have received a copy of the GNU Affero General Public License along
 * with this program. If not, see <http://www.gnu.org/licenses/>.
 */

import {render} from '@testing-library/react'
import React from 'react'
import NameLink from '../NameLink'

const STUDENT_ENROLLMENT = 'StudentEnrollment'
const TEACHER_ENROLLMENT = 'TeacherEnrollment'

const DEFAULT_PROPS = {
<<<<<<< HEAD
  _id: '2',
  name: 'Test User',
  htmlUrl: 'http://test.host/courses/1/users/2'
=======
  studentId: '2',
  name: 'Test User',
  htmlUrl: 'http://test.host/courses/1/users/2',
  enrollments: [{type: TEACHER_ENROLLMENT}]
>>>>>>> ab1df14f
}

describe('NameLink', () => {
  const setup = props => {
    return render(<NameLink {...props} />)
  }

  beforeEach(() => {
    window.ENV = {
      STUDENT_CONTEXT_CARDS_ENABLED: true,
      course: {id: '1'},
      current_user: {id: '999'}
    }
  })

  it('should render', () => {
    const container = setup(DEFAULT_PROPS)
    expect(container).toBeTruthy()
  })

  it('should render the name', () => {
    const container = setup(DEFAULT_PROPS)
    const name = container.getByText(DEFAULT_PROPS.name)
    expect(name).toBeInTheDocument()
  })

  it('should link to the htmlUrl prop', () => {
    const container = setup(DEFAULT_PROPS)
    const link = container.getByRole('link', {name: DEFAULT_PROPS.name})
    expect(link).toHaveAttribute('href', DEFAULT_PROPS.htmlUrl)
  })

  it('should not display the user pronouns element if no pronouns prop is passed', () => {
    const container = setup(DEFAULT_PROPS)
    expect(container.queryAllByTestId('user-pronouns')).toHaveLength(0)
  })

  it('should display pronouns if passed as a prop', () => {
    const container = setup(DEFAULT_PROPS)
<<<<<<< HEAD
    const button = container.getByRole('button', {name: DEFAULT_PROPS.name})
    expect(button).not.toHaveAttribute('href')
  })

  it('should trigger its onClick event when its children are clicked', () => {
    const mockCall = jest.fn()
    const container = setup({...DEFAULT_PROPS, onClick: mockCall})
    fireEvent.click(container.getByRole('button', {name: DEFAULT_PROPS.name}))
    expect(mockCall).toHaveBeenCalled()
=======
    const pronounOptions = ['He/His', 'She/Her', 'They/Them']
    pronounOptions.forEach(pronounOption => {
      container.rerender(<NameLink {...DEFAULT_PROPS} pronouns={pronounOption} />)
      const pronounElement = container.getByTestId('user-pronouns', {name: `(${pronounOption})`})
      expect(pronounElement).toBeInTheDocument()
    })
  })

  it('should have the necessary attributes for the StudentContextCardTrigger component when the user is a student', () => {
    const propsWithStudentEnrollment = {...DEFAULT_PROPS, enrollments: [{type: STUDENT_ENROLLMENT}]}
    const {firstChild} = setup(propsWithStudentEnrollment).container
    expect(firstChild).toHaveAttribute('class', 'student_context_card_trigger')
    expect(firstChild).toHaveAttribute('data-student_id', DEFAULT_PROPS.studentId)
    expect(firstChild).toHaveAttribute('data-course_id', window.ENV.course.id)
>>>>>>> ab1df14f
  })

  it('should not display the user pronouns element if no pronouns prop is passed', () => {
    const container = setup(DEFAULT_PROPS)
    expect(container.queryAllByTestId('user-pronouns')).toHaveLength(0)
  })

  it('should display pronouns if passed as a prop', () => {
    const container = setup(DEFAULT_PROPS)
    const pronounOptions = ['He/His', 'She/Her', 'They/Them']
    pronounOptions.forEach(pronounOption => {
      container.rerender(<NameLink {...DEFAULT_PROPS} pronouns={pronounOption} />)
      const pronounElement = container.getByTestId('user-pronouns', {name: `(${pronounOption})`})
      expect(pronounElement).toBeInTheDocument()
    })
  })
})<|MERGE_RESOLUTION|>--- conflicted
+++ resolved
@@ -24,16 +24,10 @@
 const TEACHER_ENROLLMENT = 'TeacherEnrollment'
 
 const DEFAULT_PROPS = {
-<<<<<<< HEAD
-  _id: '2',
-  name: 'Test User',
-  htmlUrl: 'http://test.host/courses/1/users/2'
-=======
   studentId: '2',
   name: 'Test User',
   htmlUrl: 'http://test.host/courses/1/users/2',
   enrollments: [{type: TEACHER_ENROLLMENT}]
->>>>>>> ab1df14f
 }
 
 describe('NameLink', () => {
@@ -73,17 +67,6 @@
 
   it('should display pronouns if passed as a prop', () => {
     const container = setup(DEFAULT_PROPS)
-<<<<<<< HEAD
-    const button = container.getByRole('button', {name: DEFAULT_PROPS.name})
-    expect(button).not.toHaveAttribute('href')
-  })
-
-  it('should trigger its onClick event when its children are clicked', () => {
-    const mockCall = jest.fn()
-    const container = setup({...DEFAULT_PROPS, onClick: mockCall})
-    fireEvent.click(container.getByRole('button', {name: DEFAULT_PROPS.name}))
-    expect(mockCall).toHaveBeenCalled()
-=======
     const pronounOptions = ['He/His', 'She/Her', 'They/Them']
     pronounOptions.forEach(pronounOption => {
       container.rerender(<NameLink {...DEFAULT_PROPS} pronouns={pronounOption} />)
@@ -98,21 +81,5 @@
     expect(firstChild).toHaveAttribute('class', 'student_context_card_trigger')
     expect(firstChild).toHaveAttribute('data-student_id', DEFAULT_PROPS.studentId)
     expect(firstChild).toHaveAttribute('data-course_id', window.ENV.course.id)
->>>>>>> ab1df14f
-  })
-
-  it('should not display the user pronouns element if no pronouns prop is passed', () => {
-    const container = setup(DEFAULT_PROPS)
-    expect(container.queryAllByTestId('user-pronouns')).toHaveLength(0)
-  })
-
-  it('should display pronouns if passed as a prop', () => {
-    const container = setup(DEFAULT_PROPS)
-    const pronounOptions = ['He/His', 'She/Her', 'They/Them']
-    pronounOptions.forEach(pronounOption => {
-      container.rerender(<NameLink {...DEFAULT_PROPS} pronouns={pronounOption} />)
-      const pronounElement = container.getByTestId('user-pronouns', {name: `(${pronounOption})`})
-      expect(pronounElement).toBeInTheDocument()
-    })
   })
 })