/*
 * Copyright (C) 2022 - present Instructure, Inc.
 *
 * This file is part of Canvas.
 *
 * Canvas is free software: you can redistribute it and/or modify it under
 * the terms of the GNU Affero General Public License as published by the Free
 * Software Foundation, version 3 of the License.
 *
 * Canvas is distributed in the hope that it will be useful, but WITHOUT ANY
 * WARRANTY; without even the implied warranty of MERCHANTABILITY or FITNESS FOR
 * A PARTICULAR PURPOSE. See the GNU Affero General Public License for more
 * details.
 *
 * You should have received a copy of the GNU Affero General Public License along
 * with this program. If not, see <http://www.gnu.org/licenses/>.
 */

import React from 'react'
<<<<<<< HEAD
import {string, func} from 'prop-types'
import {Link} from '@instructure/ui-link'
import {Text} from '@instructure/ui-text'

const NameLink = ({_id, htmlUrl, name, pronouns, onClick}) => {
  const isCurrentUser = _id === ENV.current_user.id
  const formatPronouns = pronounString => {
    if (pronounString === null) return ''
    return <Text fontStyle="italic" data-testid="user-pronouns">{` (${pronounString})`}</Text>
  }

  return (
    <Link
      isWithinText={false}
      as="a"
      href={isCurrentUser ? htmlUrl : null}
      onClick={isCurrentUser ? null : () => onClick()}
      margin="0 x-small 0 0"
    >
      {name}
      {formatPronouns(pronouns)}
    </Link>
=======
import {arrayOf, shape, string} from 'prop-types'
import {Link} from '@instructure/ui-link'
import {Text} from '@instructure/ui-text'
import '@canvas/context-cards/react/StudentContextCardTrigger'

const STUDENT_ENROLLMENT = 'StudentEnrollment'

const NameLink = ({studentId, htmlUrl, name, pronouns, enrollments}) => {
  const formatPronouns = pronounString => {
    if (!pronounString) return ''
    return <Text fontStyle="italic" data-testid="user-pronouns">{` (${pronounString})`}</Text>
  }

  return (
    // InstUI components remove className props so we wrap our component with a span
    // to get the StudentContextCardTrigger to trigger when the link is clicked
    <span
      className={
        enrollments.some(enrollment => enrollment.type === STUDENT_ENROLLMENT)
          ? 'student_context_card_trigger'
          : ''
      }
      data-student_id={studentId}
      data-course_id={ENV.course.id}
    >
      <Link isWithinText={false} href={htmlUrl} margin="0 x-small 0 0">
        {name}
        {formatPronouns(pronouns)}
      </Link>
    </span>
>>>>>>> 566ed0ae
  )
}

NameLink.propTypes = {
  studentId: string.isRequired,
  htmlUrl: string.isRequired,
  name: string.isRequired,
  pronouns: string,
<<<<<<< HEAD
  onClick: func
}

NameLink.defaultProps = {
  pronouns: null,
  onClick: () => {}
=======
  enrollments: arrayOf(shape({type: string}))
}

NameLink.defaultProps = {
  pronouns: null
>>>>>>> 566ed0ae
}

export default NameLink<|MERGE_RESOLUTION|>--- conflicted
+++ resolved
@@ -17,30 +17,6 @@
  */
 
 import React from 'react'
-<<<<<<< HEAD
-import {string, func} from 'prop-types'
-import {Link} from '@instructure/ui-link'
-import {Text} from '@instructure/ui-text'
-
-const NameLink = ({_id, htmlUrl, name, pronouns, onClick}) => {
-  const isCurrentUser = _id === ENV.current_user.id
-  const formatPronouns = pronounString => {
-    if (pronounString === null) return ''
-    return <Text fontStyle="italic" data-testid="user-pronouns">{` (${pronounString})`}</Text>
-  }
-
-  return (
-    <Link
-      isWithinText={false}
-      as="a"
-      href={isCurrentUser ? htmlUrl : null}
-      onClick={isCurrentUser ? null : () => onClick()}
-      margin="0 x-small 0 0"
-    >
-      {name}
-      {formatPronouns(pronouns)}
-    </Link>
-=======
 import {arrayOf, shape, string} from 'prop-types'
 import {Link} from '@instructure/ui-link'
 import {Text} from '@instructure/ui-text'
@@ -71,7 +47,6 @@
         {formatPronouns(pronouns)}
       </Link>
     </span>
->>>>>>> 566ed0ae
   )
 }
 
@@ -80,20 +55,11 @@
   htmlUrl: string.isRequired,
   name: string.isRequired,
   pronouns: string,
-<<<<<<< HEAD
-  onClick: func
-}
-
-NameLink.defaultProps = {
-  pronouns: null,
-  onClick: () => {}
-=======
   enrollments: arrayOf(shape({type: string}))
 }
 
 NameLink.defaultProps = {
   pronouns: null
->>>>>>> 566ed0ae
 }
 
 export default NameLink