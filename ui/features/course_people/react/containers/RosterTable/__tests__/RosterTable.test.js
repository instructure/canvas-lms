--- conflicted
+++ resolved
@@ -18,21 +18,14 @@
 
 import {MockedProvider} from '@apollo/react-testing'
 import {AlertManagerContext} from '@canvas/alerts/react/AlertManager'
-<<<<<<< HEAD
-import {render, within, queryAllByText} from '@testing-library/react'
-=======
 import {render, within, getByText, queryAllByText} from '@testing-library/react'
->>>>>>> 566ed0ae
 import React from 'react'
 import RosterTable from '../RosterTable'
 import {mockUser, mockEnrollment, getRosterQueryMock} from '../../../../graphql/Mocks'
 import {ACTIVE_STATE, PILL_MAP} from '../../../components/StatusPill/StatusPill'
-<<<<<<< HEAD
-=======
 
 const OBSERVER_ENROLLMENT = 'ObserverEnrollment'
 const STUDENT_ENROLLMENT = 'StudentEnrollment'
->>>>>>> 566ed0ae
 
 const designer1 = {
   name: 'Designer 1',
@@ -100,11 +93,7 @@
   _id: '40',
   sisId: 'Observer1-SIS-ID',
   loginId: 'Observer1@instructure.com',
-<<<<<<< HEAD
-  enrollmentType: 'ObserverEnrollment',
-=======
   enrollmentType: OBSERVER_ENROLLMENT,
->>>>>>> 566ed0ae
   sisRole: 'observer',
   additionalEnrollments: [
     mockEnrollment({
@@ -145,13 +134,6 @@
 
   beforeEach(() => {
     window.ENV = {
-<<<<<<< HEAD
-      course: {id: '1'},
-      current_user: {id: '999'},
-      permissions: {
-        view_user_logins: true,
-        read_sis: true
-=======
       course: {
         id: '1',
         hideSectionsOnCourseUsersPage: false
@@ -164,7 +146,6 @@
         can_allow_admin_actions: true,
         manage_admin_users: true,
         manage_students: true
->>>>>>> 566ed0ae
       }
     }
   })
@@ -219,27 +200,6 @@
 
   it('should display users last activity (if any) unless user is an observer', async () => {
     const container = setup(getRosterQueryMock({mockUsers}))
-<<<<<<< HEAD
-    const cells = await container.findAllByTestId('roster-table-name-cell')
-    const names = mockUsers.map(user => user.name)
-    cells.forEach((cell, index) => {
-      const nameMatch = new RegExp(names[index])
-      const button = within(cell).getByRole('button', {name: nameMatch})
-      expect(button).toBeInTheDocument()
-    })
-  })
-
-  it('should link the current_user to their user detail page when clicking their own name', async () => {
-    const self = teacher1
-    window.ENV = {...window.ENV, current_user: {id: self._id}}
-    const mockSelf = mockUser(self)
-    const nameMatch = new RegExp(self.name)
-
-    const container = setup(getRosterQueryMock({mockUsers: [mockSelf]}))
-    const cells = await container.findByTestId('roster-table-name-cell')
-    const link = within(cells).getByRole('link', {name: nameMatch})
-    expect(link).toHaveAttribute('href', mockSelf.enrollments.htmlUrl)
-=======
     const rows = await container.findAllByTestId('roster-table-data-row')
     const lastActivityByUser = mockUsers.map(user => {
       return user.enrollments[0].type === OBSERVER_ENROLLMENT
@@ -260,102 +220,11 @@
       const totalActivity = queryAllByText(row, STOPWATCH_PATTERN)
       expect(totalActivity).toHaveLength(totalActivityByUser[index] ? 1 : 0)
     })
->>>>>>> 566ed0ae
   })
 
   it('should not show the last activity or total activity time column if the read_reports permission is false', async () => {
     window.ENV.permissions.read_reports = false
     const container = setup(getRosterQueryMock({mockUsers}))
-<<<<<<< HEAD
-    const cells = await container.findAllByTestId('roster-table-name-cell')
-    const names = mockUsers.map(user => user.name)
-    cells.forEach((cell, index) => {
-      const nameMatch = new RegExp(names[index])
-      const button = within(cell).getByRole('button', {name: nameMatch})
-      expect(button).not.toHaveAttribute('href')
-    })
-  })
-
-  it('should display users last activity (if any) unless user is an observer', async () => {
-    const datetimePattern = new RegExp(
-      /^[a-z]+ [0-3]?[0-9][, [0-9]*]? at [1]?[0-9]:[0-5][0-9](am|pm)$/, // Apr 16, 2021 at 12:34pm
-      'i'
-    )
-    const container = setup(getRosterQueryMock({mockUsers}))
-    const rows = await container.findAllByTestId('roster-table-data-row')
-    const lastActivityByUser = mockUsers.map(user => {
-      return user.enrollments[0].type === 'ObserverEnrollment'
-        ? null
-        : user.enrollments[0].lastActivityAt
-    })
-    rows.forEach((row, index) => {
-      const lastActivity = queryAllByText(row, datetimePattern)
-      expect(lastActivity).toHaveLength(lastActivityByUser[index] ? 1 : 0)
-    })
-  })
-
-  it('should display users total activity time only if total time is greater than zero', async () => {
-    const container = setup(getRosterQueryMock({mockUsers}))
-    const rows = await container.findAllByTestId('roster-table-data-row')
-    const totalActivityByUser = mockUsers.map(user => user.enrollments[0].totalActivityTime)
-    rows.forEach((row, index) => {
-      const totalActivity = queryAllByText(row, /^[0-9]+(:[0-5][0-9]){1,2}$/) // 00:00 or 00:00:00
-      expect(totalActivity).toHaveLength(totalActivityByUser[index] ? 1 : 0)
-    })
-  })
-
-  it('should list the user pronouns if available', async () => {
-    const container = setup(getRosterQueryMock({mockUsers}))
-    const cells = await container.findAllByTestId('roster-table-name-cell')
-    const userPronouns = mockUsers.map(user => user.pronouns)
-    cells.forEach((cell, index) => {
-      if (userPronouns[index]) {
-        const pronounMatch = new RegExp(userPronouns[index], 'i')
-        expect(within(cell).getByText(pronounMatch)).toBeInTheDocument()
-      }
-    })
-  })
-
-  it('should list the user status if not active', async () => {
-    const container = setup(getRosterQueryMock({mockUsers}))
-    const cells = await container.findAllByTestId('roster-table-name-cell')
-    const userStatus = mockUsers.map(user => user.enrollments[0].state)
-    cells.forEach((cell, index) => {
-      if (userStatus[index] !== ACTIVE_STATE) {
-        const status = PILL_MAP[userStatus[index]].text
-        expect(within(cell).getByText(status)).toBeInTheDocument()
-      }
-    })
-  })
-
-  it('should not show the login ID column if the view_user_logins permission is false', async () => {
-    window.ENV.permissions.view_user_logins = false
-    const container = setup(getRosterQueryMock({mockUsers}))
-
-    // Check there is no column header
-    const rows = await container.findAllByTestId('roster-table-data-row')
-    expect(container.queryAllByTestId('colheader-login-id')).toHaveLength(0)
-
-    // Check there is no login id data
-    const loginIdByUser = mockUsers.map(user => user.enrollments[0].loginId)
-    rows.forEach((row, index) => {
-      loginIdByUser[index] && expect(queryAllByText(row, loginIdByUser[index])).toHaveLength(0)
-    })
-  })
-
-  it('should not show the SIS ID column if the read_sis permission is false', async () => {
-    window.ENV.permissions.read_sis = false
-    const container = setup(getRosterQueryMock({mockUsers}))
-    const rows = await container.findAllByTestId('roster-table-data-row')
-    const sisIdByUser = mockUsers.map(user => user.enrollments[0].sisId)
-
-    // Check there is no column header
-    expect(container.queryAllByTestId('colheader-sis-id')).toHaveLength(0)
-
-    // Check there is no SIS ID data
-    rows.forEach((row, index) => {
-      sisIdByUser[index] && expect(queryAllByText(row, sisIdByUser[index])).toHaveLength(0)
-=======
     const rows = await container.findAllByTestId('roster-table-data-row')
 
     // Check there is no column header
@@ -509,7 +378,6 @@
       window.ENV.permissions.manage_admin_users = true
       const container = setup(getRosterQueryMock({mockUsers: nonRemovableMockAdmin}))
       checkContainerForButtons(container, nonRemovableMockAdmin)
->>>>>>> 566ed0ae
     })
   })
 })