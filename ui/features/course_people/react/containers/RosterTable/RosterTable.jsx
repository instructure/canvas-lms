/*
 * Copyright (C) 2022 - present Instructure, Inc.
 *
 * This file is part of Canvas.
 *
 * Canvas is free software: you can redistribute it and/or modify it under
 * the terms of the GNU Affero General Public License as published by the Free
 * Software Foundation, version 3 of the License.
 *
 * Canvas is distributed in the hope that it will be useful, but WITHOUT ANY
 * WARRANTY; without even the implied warranty of MERCHANTABILITY or FITNESS FOR
 * A PARTICULAR PURPOSE. See the GNU Affero General Public License for more
 * details.
 *
 * You should have received a copy of the GNU Affero General Public License along
 * with this program. If not, see <http://www.gnu.org/licenses/>.
 */

import React from 'react'
import {useScope as createI18nScope} from '@canvas/i18n'
import {Table} from '@instructure/ui-table'
import AvatarLink from '../../components/AvatarLink/AvatarLink'
import NameLink from '../../components/NameLink/NameLink'
import StatusPill from '../../components/StatusPill/StatusPill'
import RosterTableRowMenuButton from '../../components/RosterTableRowMenuButton/RosterTableRowMenuButton'
import {secondsToStopwatchTime} from '../../../util/utils'
import RosterTableLastActivity from '../../components/RosterTableLastActivity/RosterTableLastActivity'
import RosterTableRoles from '../../components/RosterTableRoles/RosterTableRoles'
import {ScreenReaderContent} from '@instructure/ui-a11y-content'
import {Text} from '@instructure/ui-text'
import {arrayOf, object, shape} from 'prop-types'
import {OBSERVER_ENROLLMENT, STUDENT_ENROLLMENT} from '../../../util/constants'
import {View} from '@instructure/ui-view'

const I18n = createI18nScope('course_people')

// InstUI Table.ColHeader id prop is not passed to HTML <th> element
const idProps = name => ({
  id: name,
  'data-testid': name,
})

const RosterTable = ({data}) => {
<<<<<<< HEAD
  const {
    view_user_logins,
    read_sis,
    read_reports,
    can_allow_admin_actions,
    manage_students,
  } = ENV?.permissions || {}
=======
  const {view_user_logins, read_sis, read_reports, can_allow_admin_actions, manage_students} =
    ENV?.permissions || {}
>>>>>>> 1c55606d
  const showCourseSections = ENV?.course?.hideSectionsOnCourseUsersPage === false

  const tableRows = data.course.usersConnection.nodes.map(node => {
    const {name, _id, sisId, enrollments, loginId, avatarUrl, pronouns} = node
    const {totalActivityTime, htmlUrl, state} = enrollments[0]
    const canRemoveUser = enrollments.every(enrollment => enrollment.canBeRemoved)
    const canManageUser = enrollments.some(enrollment => enrollment.type !== STUDENT_ENROLLMENT)
      ? can_allow_admin_actions
      : manage_students
    const sectionNames = enrollments.map(enrollment => {
      if (enrollment.type === OBSERVER_ENROLLMENT) return null
      return (
        <Text as="div" wrap="break-word" key={`section-${enrollment.id}`}>
          {enrollment.section.name}
        </Text>
      )
    })

    return (
      <Table.Row key={_id} data-testid="roster-table-data-row">
        <Table.Cell>
          <AvatarLink avatarUrl={avatarUrl} name={name} href={htmlUrl} />
        </Table.Cell>
        <Table.Cell data-testid="roster-table-name-cell">
          <NameLink
            studentId={_id}
            htmlUrl={htmlUrl}
            pronouns={pronouns}
            name={name}
            enrollments={enrollments}
          />
          <StatusPill state={state} />
        </Table.Cell>
        {view_user_logins && (
          <Table.Cell>
            <Text wrap="break-word">{loginId}</Text>
          </Table.Cell>
        )}
        {read_sis && (
          <Table.Cell>
            <Text wrap="break-word">{sisId}</Text>
          </Table.Cell>
        )}
        {showCourseSections && <Table.Cell>{sectionNames}</Table.Cell>}
        <Table.Cell>
          <RosterTableRoles enrollments={enrollments} />
        </Table.Cell>
        {read_reports && (
          <Table.Cell>
            <RosterTableLastActivity enrollments={enrollments} />
          </Table.Cell>
        )}
        {read_reports && (
          <Table.Cell>
            <Text wrap="break-word">
              {totalActivityTime > 0 && secondsToStopwatchTime(totalActivityTime)}
            </Text>
          </Table.Cell>
        )}
        <Table.Cell>
          {(canManageUser || canRemoveUser) && <RosterTableRowMenuButton name={name} />}
        </Table.Cell>
      </Table.Row>
    )
  })

  return (
    <Table caption={I18n.t('Course Roster')}>
      <Table.Head data-testid="roster-table-head">
        <Table.Row>
          <Table.ColHeader {...idProps('colheader-avatar')} width="64px">
            <ScreenReaderContent>{I18n.t('Profile Pictures')}</ScreenReaderContent>
          </Table.ColHeader>
          <Table.ColHeader {...idProps('colheader-name')}>{I18n.t('Name')}</Table.ColHeader>
          {view_user_logins && (
            <Table.ColHeader {...idProps('colheader-login-id')}>
              {I18n.t('Login ID')}
            </Table.ColHeader>
          )}
          {read_sis && (
            <Table.ColHeader {...idProps('colheader-sis-id')}>{I18n.t('SIS ID')}</Table.ColHeader>
          )}
          {showCourseSections && (
            <Table.ColHeader {...idProps('colheader-section')}>{I18n.t('Section')}</Table.ColHeader>
          )}
          <Table.ColHeader {...idProps('colheader-role')}>
            <View as="div" minWidth="9ch">
              {I18n.t('Role')}
            </View>
          </Table.ColHeader>
          {read_reports && (
            <Table.ColHeader {...idProps('colheader-last-activity')}>
              {I18n.t('Last Activity')}
            </Table.ColHeader>
          )}
          {read_reports && (
            <Table.ColHeader {...idProps('colheader-total-activity')}>
              {I18n.t('Total Activity')}
            </Table.ColHeader>
          )}
          <Table.ColHeader {...idProps('colheader-administrative-links')}>
            <ScreenReaderContent>{I18n.t('Administrative Links')}</ScreenReaderContent>
          </Table.ColHeader>
        </Table.Row>
      </Table.Head>
      <Table.Body>{tableRows}</Table.Body>
    </Table>
  )
}

RosterTable.propTypes = {
  data: shape({
    course: shape({
      usersConnection: shape({
        nodes: arrayOf(object).isRequired,
      }).isRequired,
    }).isRequired,
  }).isRequired,
}

RosterTable.defaultProps = {}

export default RosterTable<|MERGE_RESOLUTION|>--- conflicted
+++ resolved
@@ -41,18 +41,8 @@
 })
 
 const RosterTable = ({data}) => {
-<<<<<<< HEAD
-  const {
-    view_user_logins,
-    read_sis,
-    read_reports,
-    can_allow_admin_actions,
-    manage_students,
-  } = ENV?.permissions || {}
-=======
   const {view_user_logins, read_sis, read_reports, can_allow_admin_actions, manage_students} =
     ENV?.permissions || {}
->>>>>>> 1c55606d
   const showCourseSections = ENV?.course?.hideSectionsOnCourseUsersPage === false
 
   const tableRows = data.course.usersConnection.nodes.map(node => {
