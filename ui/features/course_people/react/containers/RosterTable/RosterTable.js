--- conflicted
+++ resolved
@@ -27,13 +27,10 @@
 import RosterTableLastActivity from '../../components/RosterTableLastActivity/RosterTableLastActivity'
 import RosterTableRoles from '../../components/RosterTableRoles/RosterTableRoles'
 import {ScreenReaderContent} from '@instructure/ui-a11y-content'
-<<<<<<< HEAD
-=======
 import {Text} from '@instructure/ui-text'
 import {arrayOf, object, shape} from 'prop-types'
 import {OBSERVER_ENROLLMENT, STUDENT_ENROLLMENT} from '../../../util/constants'
 import {View} from '@instructure/ui-view'
->>>>>>> 7a160bbc
 
 const I18n = useI18nScope('course_people')
 
@@ -43,22 +40,7 @@
   'data-testid': name
 })
 
-<<<<<<< HEAD
-const OBSERVER_ENROLLMENT = 'ObserverEnrollment'
-const STUDENT_ENROLLMENT = 'StudentEnrollment'
-
-const RosterTable = () => {
-  const {loading, data} = useQuery(ROSTER_QUERY, {
-    variables: {courseID: ENV.course.id},
-    fetchPolicy: 'cache-and-network',
-    errorPolicy: 'all'
-  })
-
-  if (loading) return <LoadingIndicator />
-
-=======
 const RosterTable = ({data}) => {
->>>>>>> 7a160bbc
   const {
     view_user_logins,
     read_sis,
@@ -100,10 +82,6 @@
           />
           <StatusPill state={state} />
         </Table.Cell>
-<<<<<<< HEAD
-        {view_user_logins && <Table.Cell>{loginId}</Table.Cell>}
-        {read_sis && <Table.Cell>{sisId}</Table.Cell>}
-=======
         {view_user_logins && (
           <Table.Cell>
             <Text wrap="break-word">{loginId}</Text>
@@ -114,7 +92,6 @@
             <Text wrap="break-word">{sisId}</Text>
           </Table.Cell>
         )}
->>>>>>> 7a160bbc
         {showCourseSections && <Table.Cell>{sectionNames}</Table.Cell>}
         <Table.Cell>
           <RosterTableRoles enrollments={enrollments} />
@@ -126,13 +103,9 @@
         )}
         {read_reports && (
           <Table.Cell>
-<<<<<<< HEAD
-            {totalActivityTime > 0 && secondsToStopwatchTime(totalActivityTime)}
-=======
             <Text wrap="break-word">
               {totalActivityTime > 0 && secondsToStopwatchTime(totalActivityTime)}
             </Text>
->>>>>>> 7a160bbc
           </Table.Cell>
         )}
         <Table.Cell>
@@ -161,15 +134,11 @@
           {showCourseSections && (
             <Table.ColHeader {...idProps('colheader-section')}>{I18n.t('Section')}</Table.ColHeader>
           )}
-<<<<<<< HEAD
-          <Table.ColHeader {...idProps('colheader-role')}>{I18n.t('Role')}</Table.ColHeader>
-=======
           <Table.ColHeader {...idProps('colheader-role')}>
             <View as="div" minWidth="9ch">
               {I18n.t('Role')}
             </View>
           </Table.ColHeader>
->>>>>>> 7a160bbc
           {read_reports && (
             <Table.ColHeader {...idProps('colheader-last-activity')}>
               {I18n.t('Last Activity')}
