--- conflicted
+++ resolved
@@ -165,12 +165,8 @@
     messageStudentsDialog.show()
   }
 
-<<<<<<< HEAD
-  groupSubContextsSelected = () => [...this.state.selectedSubContexts].some(code => code.startsWith('group_'))
-=======
   groupSubContextsSelected = () =>
     [...this.state.selectedSubContexts].some(code => code.startsWith('group_'))
->>>>>>> cdbe51e4
 
   observerSignupAllowed = () =>
     this.state.contexts?.length > 0 &&
