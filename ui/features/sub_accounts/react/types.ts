--- conflicted
+++ resolved
@@ -21,10 +21,6 @@
 export interface AccountWithCounts extends Account {
   sub_account_count: number
   course_count: number
-<<<<<<< HEAD
-}
-=======
 }
 
-export type SubaccountQueryKey = ['account' | 'subAccountList', string]
->>>>>>> 66de4dda
+export type SubaccountQueryKey = ['account' | 'subAccountList', string]