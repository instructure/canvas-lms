/*
 * Copyright (C) 2025 - present Instructure, Inc.
 *
 * This file is part of Canvas.
 *
 * Canvas is free software: you can redistribute it and/or modify it under
 * the terms of the GNU Affero General Public License as published by the Free
 * Software Foundation, version 3 of the License.
 *
 * Canvas is distributed in the hope that it will be useful, but WITHOUT ANY
 * WARRANTY; without even the implied warranty of MERCHANTABILITY or FITNESS FOR
 * A PARTICULAR PURPOSE. See the GNU Affero General Public License for more
 * details.
 *
 * You should have received a copy of the GNU Affero General Public License along
 * with this program. If not, see <http://www.gnu.org/licenses/>.
 */

import doFetchApi from '@canvas/do-fetch-api-effect'
import {Alert} from '@instructure/ui-alerts'
import React, {useCallback, useEffect, useMemo, useRef, useState} from 'react'
import {useScope as createI18nScope} from '@canvas/i18n'
import {Spinner} from '@instructure/ui-spinner'
import SubaccountItem from './SubaccountItem'
import type {AccountWithCounts, SubaccountQueryKey} from './types'
import {Flex} from '@instructure/ui-flex'
import SubaccountNameForm from './SubaccountNameForm'
import {calculateIndent, fetchSubAccounts, FetchSubAccountsResponse, generateQueryKey} from './util'
import {showFlashAlert} from '@canvas/alerts/react/FlashAlert'
import {queryClient, useAllPages} from '@canvas/query'
import DeleteSubaccountModal from './DeleteSubaccountModal'
import {InfiniteData} from '@tanstack/react-query'

const I18n = createI18nScope('sub_accounts')

// if any account has over 100 subaccounts
// we will not auto expand themselves or their children
// this also applies to top-level accounts
const THRESHOLD_FOR_AUTO_EXPAND = 100

interface Props {
  parentAccount?: AccountWithCounts
  handleParent?: (account: AccountWithCounts, modifyType: string) => void
  rootAccount: AccountWithCounts
  depth: number
  parentExpanded?: boolean
  defaultExpanded: boolean
  isFocus?: boolean
}

export default function SubaccountTree(props: Props) {
  const defaultExpanded = useRef(false)
  const newSubaccount = useRef('')
  const [hasFocus, setHasFocus] = useState(props.isFocus || false)
  const [subCount, setSubCount] = useState(props.rootAccount.sub_account_count || 0)
  const [subaccounts, setSubaccounts] = useState([] as AccountWithCounts[])
  const [showForm, setShowForm] = useState(false)
  const [isExpanded, setIsExpanded] = useState(false)
  const [displayConfirmation, setDisplayConfirmation] = useState(false)

  const {data, isFetching, isLoading, isFetchingNextPage, hasNextPage, error} = useAllPages<
    FetchSubAccountsResponse,
    unknown,
    InfiniteData<FetchSubAccountsResponse>,
    SubaccountQueryKey
  >({
    queryKey: generateQueryKey(props.rootAccount.id),
    queryFn: fetchSubAccounts,
    getNextPageParam: (lastPage: {nextPage: any}) => lastPage.nextPage,
    enabled: isExpanded,
    staleTime: 5 * 60 * 1000, // 5 minutes
    initialPageParam: '1',
  })

  useEffect(() => {
    if (!isFetching && data != null) {
      const subaccounts =
        data.pages.reduce((acc: AccountWithCounts[], page: {json: AccountWithCounts[]}) => {
          return acc.concat(page.json)
        }, [] as AccountWithCounts[]) || []
      setSubaccounts(subaccounts || [])
      if (!hasNextPage) {
        setSubCount(subaccounts.length)
      }
    }
  }, [data, hasNextPage, isFetching])

  useEffect(() => {
    const count = subCount
    const expandByDefault =
      count < THRESHOLD_FOR_AUTO_EXPAND && count > 0 && props.depth < 3 && props.defaultExpanded
    if (expandByDefault) {
      setIsExpanded(true)
      defaultExpanded.current = true
    }
  }, [props.depth, props.defaultExpanded, subCount])

  const deleteAccount = async () => {
    await doFetchApi({
      path: `/accounts/${props.parentAccount?.id}/sub_accounts/${props.rootAccount.id}`,
      method: 'DELETE',
    })
    if (props.handleParent) {
      props.handleParent(props.rootAccount, 'delete')
    }
  }

  const handleCollapse = useCallback(() => {
    setShowForm(false)
    setIsExpanded(false)
    setHasFocus(false)
  }, [])

  const handleExpand = useCallback(() => {
    setIsExpanded(true)
    setHasFocus(false)
  }, [])

  const handleDelete = useCallback(() => {
    if (subCount > 0) {
      showFlashAlert({
        message: I18n.t('You cannot delete accounts with active subaccounts'),
        type: 'warning',
      })
    } else if (props.rootAccount.course_count || 0 > 0) {
      showFlashAlert({
        message: I18n.t('You cannot delete accounts with active courses'),
        type: 'warning',
      })
    } else {
      setDisplayConfirmation(true)
    }
  }, [props.rootAccount.course_count, subCount])

  const handleAdd = useCallback(() => {
    setShowForm(true)
    setIsExpanded(true)
    setHasFocus(false)
  }, [])

  const handleEdit = useCallback(
    (json: AccountWithCounts) => {
      if (props.handleParent) {
        props.handleParent(json, 'edit')
      } else {
        // root node should just be re-fetched
        queryClient.invalidateQueries({queryKey: ['account', props.rootAccount.id]})
      }
      setHasFocus(true)
    },
    // already exhaustive
    // eslint-disable-next-line react-hooks/exhaustive-deps
    [props.handleParent, props.rootAccount],
  )

  const updateList = useCallback((json: AccountWithCounts, modifyType: string) => {
    if (modifyType === 'delete') {
      // deleted
      setSubaccounts(subs => subs.filter(account => account.id !== json.id))
      setSubCount(count => count - 1)
      setHasFocus(true)
    } else if (modifyType === 'edit') {
      // updated
      setSubaccounts(subs =>
        subs.map(account => {
          if (account.id !== json.id) {
            return account
          } else {
            return json as AccountWithCounts
          }
        }),
      )
    } else {
      // adding
      setSubaccounts(subs => [...subs, json as AccountWithCounts])
      setSubCount(count => count + 1)
      newSubaccount.current = json.id
    }
  }, [])

  const renderRoot = useMemo(() => {
<<<<<<< HEAD
    console.log('rendering root: ', props.rootAccount.id)
=======
>>>>>>> f6e5b4e8
    const show = props.parentExpanded != null ? props.parentExpanded : true
    return (
      <SubaccountItem
        account={{...props.rootAccount, sub_account_count: subCount}}
        depth={props.depth}
        onExpand={handleExpand}
        onCollapse={handleCollapse}
        onAdd={handleAdd}
        onDelete={handleDelete}
        onEditSaved={handleEdit}
        isExpanded={isExpanded}
        canDelete={props.depth != 1}
        show={show}
        isFocus={hasFocus}
      />
    )
  }, [
    props.rootAccount,
    props.parentExpanded,
    props.depth,
    subCount,
    handleExpand,
    handleCollapse,
    handleAdd,
    handleDelete,
    handleEdit,
    isExpanded,
    hasFocus,
  ])

  const renderChildren = (subaccounts: AccountWithCounts[], parentExpanded: boolean) => {
    const childTree = subaccounts.map((account: AccountWithCounts) => {
      let isFocus = false
      if (account.id === newSubaccount.current) {
        newSubaccount.current = ''
        isFocus = true
      }
      return (
        <SubaccountTree
          key={`${account.id}_tree`}
          rootAccount={account}
          parentAccount={{...props.rootAccount, sub_account_count: subCount}}
          handleParent={updateList}
          depth={props.depth + 1}
          parentExpanded={parentExpanded}
          defaultExpanded={defaultExpanded.current}
          isFocus={isFocus}
        />
      )
    })
    return childTree
  }

  const renderDeleteConfirmation = () => {
    return (
      <DeleteSubaccountModal
        account={props.rootAccount}
        onClose={() => setDisplayConfirmation(false)}
        onConfirm={async () => {
          await deleteAccount()
          setDisplayConfirmation(false)
        }}
      />
    )
  }

  const childIndent = calculateIndent(props.depth + 1)
  if (error) {
    return (
      <>
        {renderRoot}
        <Flex>
          <Flex.Item width={`${childIndent}%`} />
          <Flex.Item align="center">
            <Alert variant="error">{I18n.t('Failed loading subaccounts')}</Alert>
          </Flex.Item>
        </Flex>
      </>
    )
  } else if (isLoading && !isFetching && !showForm) {
    return (
      <>
        {renderRoot}
        {displayConfirmation ? renderDeleteConfirmation() : null}
      </>
    )
  } else {
    const showSpinner = isFetching && !isFetchingNextPage
    const parentExpanded =
      props.parentExpanded != null ? props.parentExpanded && isExpanded : isExpanded
    return (
      <>
        {renderRoot}
        {showSpinner ? (
          <Flex>
            <Flex.Item width={`${childIndent}%`} />
            <Flex.Item>
              <Spinner size="small" renderTitle={I18n.t('Loading subaccounts')} />
            </Flex.Item>
          </Flex>
        ) : null}
        {displayConfirmation ? renderDeleteConfirmation() : null}
        {renderChildren(subaccounts, parentExpanded)}
        {isFetchingNextPage ? (
          <Flex>
            <Flex.Item width={`${childIndent}%`} />
            <Flex.Item>
              <Spinner size="small" renderTitle={I18n.t('Loading subaccounts')} />
            </Flex.Item>
          </Flex>
        ) : null}
        {parentExpanded && showForm ? (
          <SubaccountNameForm
            accountName={''}
            accountId={props.rootAccount.id}
            onSuccess={(json: AccountWithCounts) => {
              setShowForm(false)
              updateList(json, 'add')
            }}
            onCancel={() => setShowForm(false)}
            depth={props.depth + 1}
          />
        ) : null}
      </>
    )
  }
}<|MERGE_RESOLUTION|>--- conflicted
+++ resolved
@@ -179,10 +179,6 @@
   }, [])
 
   const renderRoot = useMemo(() => {
-<<<<<<< HEAD
-    console.log('rendering root: ', props.rootAccount.id)
-=======
->>>>>>> f6e5b4e8
     const show = props.parentExpanded != null ? props.parentExpanded : true
     return (
       <SubaccountItem
