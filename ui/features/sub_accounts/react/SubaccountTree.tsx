--- conflicted
+++ resolved
@@ -67,13 +67,8 @@
       InfiniteData<FetchSubAccountsResponse>,
       SubaccountQueryKey
     >({
-<<<<<<< HEAD
-      queryKey: generateQueryKey(props.rootAccount.id),
-      queryFn: fetchSubAccounts,
-=======
       queryKey: generateQueryKey(props.rootAccount.id, props.depth),
       queryFn: getSubAccounts,
->>>>>>> 142422de
       getNextPageParam: (lastPage: {nextPage: any}) => lastPage.nextPage,
       enabled: isExpanded,
       staleTime: 10 * 60 * 1000, // 10 minutes
