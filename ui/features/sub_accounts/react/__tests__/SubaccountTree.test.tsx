--- conflicted
+++ resolved
@@ -23,10 +23,7 @@
 import {queryClient} from '@canvas/query'
 import userEvent from '@testing-library/user-event'
 import type {AccountWithCounts} from '../types'
-<<<<<<< HEAD
-=======
 import {QueryClient} from '@tanstack/react-query'
->>>>>>> 9432ec57
 
 const rootAccount = {
   id: '1',
@@ -60,13 +57,10 @@
     queryClient.clear()
   })
 
-<<<<<<< HEAD
-=======
   afterEach(() => {
     queryClient.clear()
   })
 
->>>>>>> 9432ec57
   // the only time this doesn't happen is if the subaccount count is over 100
   it('fetches sub-accounts and expands collapses', async () => {
     const user = userEvent.setup()
@@ -80,10 +74,6 @@
     await waitFor(() => {
       expect(fetchMock.called(SUBACCOUNT_FETCH(rootAccount), 'GET')).toBe(true)
       expect(getByText('Root Account')).toBeInTheDocument()
-<<<<<<< HEAD
-      expect(getByText('2 Sub-Accounts')).toBeInTheDocument()
-=======
->>>>>>> 9432ec57
       expect(getByText('Child 1')).toBeInTheDocument()
       expect(getByText('Child 2')).toBeInTheDocument()
     })
@@ -93,10 +83,7 @@
     expect(queryByText('Child 1')).toBeNull()
     expect(queryByText('Child 2')).toBeNull()
 
-<<<<<<< HEAD
-=======
     // expand again
->>>>>>> 9432ec57
     await user.click(getByTestId(`expand-${rootAccount.id}`))
     expect(getByText('Child 1')).toBeInTheDocument()
     expect(getByText('Child 2')).toBeInTheDocument()
