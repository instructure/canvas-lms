/*
 * Copyright (C) 2025 - present Instructure, Inc.
 *
 * This file is part of Canvas.
 *
 * Canvas is free software: you can redistribute it and/or modify it under
 * the terms of the GNU Affero General Public License as published by the Free
 * Software Foundation, version 3 of the License.
 *
 * Canvas is distributed in the hope that it will be useful, but WITHOUT ANY
 * WARRANTY; without even the implied warranty of MERCHANTABILITY or FITNESS FOR
 * A PARTICULAR PURPOSE. See the GNU Affero General Public License for more
 * details.
 *
 * You should have received a copy of the GNU Affero General Public License along
 * with this program. If not, see <http://www.gnu.org/licenses/>.
 */

<<<<<<< HEAD
import {createContext, type MutableRefObject, useContext, useRef} from 'react'
=======
import {QueryFunctionContext} from '@tanstack/react-query'
import {createContext, type MutableRefObject, useContext, useRef} from 'react'
import {AccountWithCounts} from './types'
import doFetchApi from '@canvas/do-fetch-api-effect'
>>>>>>> 9432ec57

export const calculateIndent = (indent: number) => {
  return indent * 3
}

<<<<<<< HEAD
interface FocusContextType {
  focusId: MutableRefObject<string>
}

const Context = createContext<FocusContextType>({
  focusId: {current: ''},
})

export function FocusProvider({children}: {children: React.ReactNode}) {
  const focusId = useRef('')

=======
export type FetchSubAccountsResponse = {
  json: AccountWithCounts[]
  nextPage: unknown
}

export const fetchSubAccounts = async ({
  queryKey,
  pageParam,
}: {
  queryKey: [string, string]
  pageParam: unknown
}): Promise<FetchSubAccountsResponse> => {
  const accountId = queryKey[1]
  const params = {
    per_page: '100',
    page: (pageParam || '1').toString(),
    include: ['course_count', 'sub_account_count'],
    order: 'name',
  }
  const {json, link} = await doFetchApi<AccountWithCounts[]>({
    path: `/api/v1/accounts/${accountId}/sub_accounts`,
    method: 'GET',
    params,
  })
  const nextPage = link?.next ? link.next.page : null
  return {json: json!, nextPage}
}

interface FocusContextType {
  focusId: MutableRefObject<string>
}

const Context = createContext<FocusContextType>({
  focusId: {current: ''},
})

export function FocusProvider({children}: {children: React.ReactNode}) {
  const focusId = useRef('')

>>>>>>> 9432ec57
  return <Context.Provider value={{focusId}}>{children}</Context.Provider>
}

export const useFocusContext = () => useContext(Context)<|MERGE_RESOLUTION|>--- conflicted
+++ resolved
@@ -16,32 +16,15 @@
  * with this program. If not, see <http://www.gnu.org/licenses/>.
  */
 
-<<<<<<< HEAD
-import {createContext, type MutableRefObject, useContext, useRef} from 'react'
-=======
 import {QueryFunctionContext} from '@tanstack/react-query'
 import {createContext, type MutableRefObject, useContext, useRef} from 'react'
 import {AccountWithCounts} from './types'
 import doFetchApi from '@canvas/do-fetch-api-effect'
->>>>>>> 9432ec57
 
 export const calculateIndent = (indent: number) => {
   return indent * 3
 }
 
-<<<<<<< HEAD
-interface FocusContextType {
-  focusId: MutableRefObject<string>
-}
-
-const Context = createContext<FocusContextType>({
-  focusId: {current: ''},
-})
-
-export function FocusProvider({children}: {children: React.ReactNode}) {
-  const focusId = useRef('')
-
-=======
 export type FetchSubAccountsResponse = {
   json: AccountWithCounts[]
   nextPage: unknown
@@ -81,7 +64,6 @@
 export function FocusProvider({children}: {children: React.ReactNode}) {
   const focusId = useRef('')
 
->>>>>>> 9432ec57
   return <Context.Provider value={{focusId}}>{children}</Context.Provider>
 }
 
