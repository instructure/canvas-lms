/*
 * Copyright (C) 2025 - present Instructure, Inc.
 *
 * This file is part of Canvas.
 *
 * Canvas is free software: you can redistribute it and/or modify it under
 * the terms of the GNU Affero General Public License as published by the Free
 * Software Foundation, version 3 of the License.
 *
 * Canvas is distributed in the hope that it will be useful, but WITHOUT ANY
 * WARRANTY; without even the implied warranty of MERCHANTABILITY or FITNESS FOR
 * A PARTICULAR PURPOSE. See the GNU Affero General Public License for more
 * details.
 *
 * You should have received a copy of the GNU Affero General Public License along
 * with this program. If not, see <http://www.gnu.org/licenses/>.
 */

<<<<<<< HEAD
import {queryClient} from '@canvas/query'
import {createContext, useContext, useState} from 'react'
=======
import {createContext, type MutableRefObject, useContext, useRef} from 'react'
>>>>>>> 005bce2c

export const calculateIndent = (indent: number) => {
  return indent * 3
}

interface FocusContextType {
<<<<<<< HEAD
  focusRef: HTMLElement | null
  focusId: string
  setFocusRef: React.Dispatch<React.SetStateAction<HTMLElement | null>>
  setFocusId: React.Dispatch<React.SetStateAction<string>>
}

const Context = createContext<FocusContextType>({
  focusRef: null,
  focusId: '',
  setFocusId: () => {},
  setFocusRef: () => {},
})

export function FocusProvider({children}: {children: React.ReactNode}) {
  const [focusId, setFocusId] = useState('')
  const [focusRef, setFocusRef] = useState<HTMLElement | null>(null)

  return (
    <Context.Provider value={{focusRef, setFocusRef, focusId, setFocusId}}>
      {children}
    </Context.Provider>
  )
=======
  focusId: MutableRefObject<string>
}

const Context = createContext<FocusContextType>({
  focusId: {current: ''},
})

export function FocusProvider({children}: {children: React.ReactNode}) {
  const focusId = useRef('')

  return <Context.Provider value={{focusId}}>{children}</Context.Provider>
>>>>>>> 005bce2c
}

export const useFocusContext = () => useContext(Context)<|MERGE_RESOLUTION|>--- conflicted
+++ resolved
@@ -16,42 +16,13 @@
  * with this program. If not, see <http://www.gnu.org/licenses/>.
  */
 
-<<<<<<< HEAD
-import {queryClient} from '@canvas/query'
-import {createContext, useContext, useState} from 'react'
-=======
 import {createContext, type MutableRefObject, useContext, useRef} from 'react'
->>>>>>> 005bce2c
 
 export const calculateIndent = (indent: number) => {
   return indent * 3
 }
 
 interface FocusContextType {
-<<<<<<< HEAD
-  focusRef: HTMLElement | null
-  focusId: string
-  setFocusRef: React.Dispatch<React.SetStateAction<HTMLElement | null>>
-  setFocusId: React.Dispatch<React.SetStateAction<string>>
-}
-
-const Context = createContext<FocusContextType>({
-  focusRef: null,
-  focusId: '',
-  setFocusId: () => {},
-  setFocusRef: () => {},
-})
-
-export function FocusProvider({children}: {children: React.ReactNode}) {
-  const [focusId, setFocusId] = useState('')
-  const [focusRef, setFocusRef] = useState<HTMLElement | null>(null)
-
-  return (
-    <Context.Provider value={{focusRef, setFocusRef, focusId, setFocusId}}>
-      {children}
-    </Context.Provider>
-  )
-=======
   focusId: MutableRefObject<string>
 }
 
@@ -63,7 +34,6 @@
   const focusId = useRef('')
 
   return <Context.Provider value={{focusId}}>{children}</Context.Provider>
->>>>>>> 005bce2c
 }
 
 export const useFocusContext = () => useContext(Context)