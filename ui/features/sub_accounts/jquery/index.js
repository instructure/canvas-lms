/*
 * Copyright (C) 2011 - present Instructure, Inc.
 *
 * This file is part of Canvas.
 *
 * Canvas is free software: you can redistribute it and/or modify it under
 * the terms of the GNU Affero General Public License as published by the Free
 * Software Foundation, version 3 of the License.
 *
 * Canvas is distributed in the hope that it will be useful, but WITHOUT ANY
 * WARRANTY; without even the implied warranty of MERCHANTABILITY or FITNESS FOR
 * A PARTICULAR PURPOSE. See the GNU Affero General Public License for more
 * details.
 *
 * You should have received a copy of the GNU Affero General Public License along
 * with this program. If not, see <http://www.gnu.org/licenses/>.
 */

import {useScope as useI18nScope} from '@canvas/i18n'
import jQuery from 'jquery'
import '@canvas/jquery/jquery.ajaxJSON'
import '@canvas/forms/jquery/jquery.instructure_forms' /* formSubmit, fillFormData */
import '@canvas/jquery/jquery.instructure_misc_helpers' /* replaceTags */
import '@canvas/jquery/jquery.instructure_misc_plugins' /* confirmDelete, showIf */
import '@canvas/keycodes'
import '@canvas/loading-image'
import '@canvas/util/templateData'

const I18n = useI18nScope('sub_accounts')

jQuery(function ($) {
  $('.add_sub_account_link').click(function () {
    $("<li class='sub_account'/>")
      .append($('#account_blank').clone(true).attr('id', 'account_new').show())
      .appendTo($(this).parents('.account:first').children('.sub_accounts'))
      .find('.edit_account_link')
      .click()
    return false
  })

  $('.account .header').hover(
    function () {
      $(this).addClass('header_hover')
    },
    function () {
      $(this).removeClass('header_hover')
    }
  )

  $('.edit_account_link').click(function () {
    $(this)
      .parents('.account:first')
      .addClass('editing_account')
      .find(':text:visible:first')
      .focus()
      .select()
    return false
  })

  $('.account_name')
    .blur(function () {
      if (!$(this).parents('form').hasClass('saving')) {
        if (
          $(this).parents('.account:first').removeClass('editing_account').attr('id') ==
          'account_new'
        ) {
          $(this).parents('.sub_account:first').remove()
        }
      }
    })
    .keycodes('esc', function () {
      $(this).triggerHandler('blur')
    })

  $('.edit_sub_account_form').formSubmit({
    processData(data) {
      data['account[parent_account_id]'] = $(this)
        .parents('.account:first')
        .parents('.account:first')
        .children('.header')
        .getTemplateData({textValues: ['id']}).id
      return data
    },
<<<<<<< HEAD
    beforeSubmit(data) {
=======
    beforeSubmit(_data) {
>>>>>>> 16101d78
      $(this).loadingImage({image_size: 'small'}).addClass('saving')
    },
    success(data) {
      const account = data
      $(this).loadingImage('remove').removeClass('saving')
      $(this)
        .parents('.header')
        .fillTemplateData({
          data: account,
          hrefValues: ['id'],
        })
        .fillFormData(account, {object_name: 'account'})
        .parents('.account:first')
        .removeClass('editing_account')

      const url = $.replaceTags(
        $('#sub_account_urls .sub_account_url').attr('href'),
        'id',
        account.id
      )
      $(this).attr({action: url, method: 'PUT'})
      $(this)
        .parents('.account:first')
        .attr('id', 'account_' + account.id)

      const expand_link = $('#account_' + account.id + ' .expand_sub_accounts_link')
      expand_link.attr({
        'data-link': $.replaceTags(expand_link.attr('data-link'), 'id', account.id),
      })

      $('#account_' + account.id + ' > .header .name').focus()
    },
  })

  $('.cant_delete_account_link').click(() => {
    alert(
      I18n.t(
        'alerts.subaccount_has_courses',
        "You can't delete a sub-account that has courses in it"
      )
    )
    return false
  })

  $('.delete_account_link').click(function () {
    if ($(this).parents('.account:first').children('.sub_account > li').length) {
      alert(
        I18n.t(
          'alerts.subaccount_has_subaccounts',
          "You can't delete a sub-account that has sub-accounts"
        )
      )
    } else {
      $(this)
        .parents('li:first')
        .confirmDelete({
          url: $(this).parents('.header').find('form').attr('action'),
          message: I18n.t(
            'confirms.delete_subaccount',
            'Are you sure you want to delete this sub-account?'
          ),
          success() {
            const $list_entry = $(this).closest('.sub_account')
            const $prev_entry = $list_entry.prev()
            const $focusTo = $prev_entry.length
              ? $('> .account > .header .name', $prev_entry)
              : $('> .header .name', $list_entry.closest('.account'))
            $(this).slideUp(function () {
              $(this).remove()
              $focusTo.focus()
            })
          },
          error(data) {
            this.undim()
            if (data.hasOwnProperty('message')) {
              alert(data.message)
            }
          },
        })
    }
    return false
  })

  $('.collapse_sub_accounts_link').click(function () {
    const $header = $(this).parents('.header:first')
    $header.closest('.account').children('ul').slideUp()
    $header.find('.expand_sub_accounts_link').show().focus()
    $header.find('.collapse_sub_accounts_link, .add_sub_account_link').hide()
    return false
  })

  $('.expand_sub_accounts_link').click(function () {
    const $header = $(this).parents('.header:first')
    if ($header.parent('.account').children('ul').children('.sub_account').length) {
      $header.parent('.account').children('ul').slideDown()
      $header.find('.expand_sub_accounts_link').hide()
      $header.find('.collapse_sub_accounts_link, .add_sub_account_link').show()
      $header.find('.collapse_sub_accounts_link').focus()
    } else {
      $header.loadingImage({image_size: 'small'})
      $.ajaxJSON(
        $(this).data('link'),
        'GET',
        {},
        data => {
          $header.loadingImage('remove').find('.expand_sub_accounts_link').hide()
          $header.find('.collapse_sub_accounts_link, .add_sub_account_link').show()
          $header.parent('.account').children('ul').empty().hide()
          let account = null
          for (const idx in data) {
            account = data[idx]
          }
          for (const idx in account.sub_accounts) {
            let sub_account = null
            for (const jdx in account.sub_accounts[idx]) {
              if (typeof account.sub_accounts[idx][jdx] === 'object') {
                sub_account = account.sub_accounts[idx][jdx]
              }
            }
            sub_account.courses_count = I18n.t(
              'courses_count',
              {one: '1 Course', other: '%{count} Courses'},
              {count: sub_account.course_count}
            )
            sub_account.sub_accounts_count = I18n.t(
              'sub_accounts_count',
              {one: '1 Sub-Account', other: '%{count} Sub-Accounts'},
              {count: sub_account.sub_account_count}
            )
            const sub_account_node = $("<li class='sub_account'/>")
            sub_account_node
              .append(
                $('#account_blank')
                  .clone(true)
                  .attr('id', 'account_new')
                  .show()
                  .attr('id', 'account_' + sub_account.id)
                  .fillFormData(sub_account, {object_name: 'account'})
              )
              .fillTemplateData({
                data: sub_account,
                hrefValues: ['id'],
              })
              .appendTo($header.parent('.account').children('ul'))
              .find('.sub_accounts_count')
              .showIf(sub_account.sub_account_count)
              .end()
              .find('.courses_count')
              .showIf(sub_account.course_count)
              .end()
              .find('.collapse_sub_accounts_link')
              .hide()
              .end()
              .find('.expand_sub_accounts_link')
              .showIf(sub_account.sub_account_count > 0)
              .attr({
                'data-link': $.replaceTags(
                  sub_account_node.find('.expand_sub_accounts_link').attr('data-link'),
                  'id',
                  sub_account.id
                ),
              })
              .end()
              .find('.add_sub_account_link')
              .showIf(sub_account.sub_account_count == 0)
              .end()
              .find('.edit_sub_account_form')
              .attr({
                action: $.replaceTags(
                  $('#sub_account_urls .sub_account_url').attr('href'),
                  'id',
                  sub_account.id
                ),
                method: 'PUT',
              })
          }
          $header.parent('.account').children('ul').slideDown()
          $header.find('.collapse_sub_accounts_link').focus()
        },
        _data => {}
      )
    }
    return false
  })
})<|MERGE_RESOLUTION|>--- conflicted
+++ resolved
@@ -81,11 +81,7 @@
         .getTemplateData({textValues: ['id']}).id
       return data
     },
-<<<<<<< HEAD
-    beforeSubmit(data) {
-=======
     beforeSubmit(_data) {
->>>>>>> 16101d78
       $(this).loadingImage({image_size: 'small'}).addClass('saving')
     },
     success(data) {
