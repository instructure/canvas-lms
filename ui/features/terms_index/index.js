--- conflicted
+++ resolved
@@ -67,11 +67,7 @@
 
   $('.cant_delete_term_link').click(event => {
     event.preventDefault()
-<<<<<<< HEAD
-     
-=======
 
->>>>>>> 51db239a
     window.alert(
       I18n.t('messages.classes_in_term', "You can't delete a term that still has classes in it."),
     )
