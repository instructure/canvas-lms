/*
 * Copyright (C) 2025 - present Instructure, Inc.
 *
 * This file is part of Canvas.
 *
 * Canvas is free software: you can redistribute it and/or modify it under
 * the terms of the GNU Affero General Public License as published by the Free
 * Software Foundation, version 3 of the License.
 *
 * Canvas is distributed in the hope that it will be useful, but WITHOUT ANY
 * WARRANTY; without even the implied warranty of MERCHANTABILITY or FITNESS FOR
 * A PARTICULAR PURPOSE. See the GNU Affero General Public License for more
 * details.
 *
 * You should have received a copy of the GNU Affero General Public License along
 * with this program. If not, see <http://www.gnu.org/licenses/>.
 */

import React, {useEffect, useState} from 'react'
import {useScope as useI18nScope} from '@canvas/i18n'
import {Heading} from '@instructure/ui-heading'
import {View} from '@instructure/ui-view'
import {Flex} from '@instructure/ui-flex'
import {Spinner} from '@instructure/ui-spinner'
import {Text} from '@instructure/ui-text'
import {Button} from '@instructure/ui-buttons'
import {IconAddLine} from '@instructure/ui-icons'
import AIExperienceList from './components/AIExperienceList'
import AIExperiencesEmptyState from './components/AIExperiencesEmptyState'
import type {AiExperience} from './types'

const AiExperiencesIndex: React.FC = () => {
  const I18n = useI18nScope('ai_experiences')
  const [experiences, setExperiences] = useState<AiExperience[]>([])
  const [loading, setLoading] = useState(true)
  const [error, setError] = useState<string | null>(null)

  useEffect(() => {
    const fetchExperiences = async () => {
      try {
        const courseId = ENV.COURSE_ID

        if (!courseId) {
          throw new Error('Could not find course ID in environment')
        }

        const response = await fetch(`/courses/${courseId}/ai_experiences`, {
          headers: {
            Accept: 'application/json',
          },
        })

        if (!response.ok) {
          throw new Error('Failed to fetch AI experiences')
        }

        const data = await response.json()
        setExperiences(data)
      } catch (err) {
        // TODO: Show flash alert to user for fetch error
        setError(err instanceof Error ? err.message : 'An error occurred')
      } finally {
        setLoading(false)
      }
    }

    fetchExperiences()
  }, [])

  const handleEdit = (id: number) => {
    const courseId = ENV.COURSE_ID
    window.location.href = `/courses/${courseId}/ai_experiences/${id}/edit`
  }

  const handleTestConversation = (id: number) => {
    const courseId = ENV.COURSE_ID
    window.location.href = `/courses/${courseId}/ai_experiences/${id}?preview=true`
  }

  const handleDelete = async (id: number) => {
    if (
      !window.confirm(
        I18n.t('Are you sure you want to delete this AI Experience? This action cannot be undone.'),
      )
    ) {
      return
    }

    try {
      const courseId = ENV.COURSE_ID

      const response = await fetch(`/courses/${courseId}/ai_experiences/${id}`, {
        method: 'DELETE',
        headers: {
          'Content-Type': 'application/json',
          Accept: 'application/json',
        },
      })

      if (!response.ok) {
        throw new Error('Failed to delete AI experience')
      }

      // Remove from local state
      setExperiences(prevExperiences => prevExperiences.filter(exp => exp.id !== id))
    } catch (err) {
<<<<<<< HEAD
      console.error('Error deleting AI experience:', err)
=======
      // TODO: Replace alert() with flash alert
>>>>>>> dd080656
      alert(I18n.t('Failed to delete AI Experience. Please try again.'))
    }
  }

  const handlePublishToggle = async (id: number, newState: 'published' | 'unpublished') => {
    try {
      const courseId = ENV.COURSE_ID

      const response = await fetch(`/courses/${courseId}/ai_experiences/${id}`, {
        method: 'PUT',
        headers: {
          'Content-Type': 'application/json',
          Accept: 'application/json',
        },
        body: JSON.stringify({
          ai_experience: {
            workflow_state: newState,
          },
        }),
      })

      if (!response.ok) {
        throw new Error('Failed to update AI experience')
      }

      const updatedExperience = await response.json()

      // Update the local state
      setExperiences(prevExperiences =>
        prevExperiences.map(exp => (exp.id === id ? {...exp, workflow_state: newState} : exp)),
      )
    } catch (err) {
      // TODO: Show flash alert to user for publish/unpublish error
    }
  }

  const handleCreateNew = () => {
    const courseId = ENV.COURSE_ID
    window.location.href = `/courses/${courseId}/ai_experiences/new`
  }

  if (loading) {
    return (
      <View as="div" textAlign="center" margin="large">
        <Spinner renderTitle={I18n.t('Loading AI experiences')} />
      </View>
    )
  }

  if (error) {
    return (
      <View as="div" margin="medium">
        <Text color="danger">{I18n.t('Error loading AI experiences: %{error}', {error})}</Text>
      </View>
    )
  }

  return (
    <View as="div" margin="medium">
      <View as="div" margin="0 0 medium 0">
        <Flex justifyItems="space-between" alignItems="center">
          <Flex.Item>
            <Heading level="h1">{I18n.t('AI Experiences')}</Heading>
          </Flex.Item>
          {experiences.length > 0 && (
            <Flex.Item>
              <Button
                data-testid="ai-expriences-index-create-new-button"
                color="primary"
                renderIcon={() => <IconAddLine />}
                onClick={handleCreateNew}
              >
                {I18n.t('Create new')}
              </Button>
            </Flex.Item>
          )}
        </Flex>
      </View>

      {experiences.length === 0 ? (
        <AIExperiencesEmptyState onCreateNew={handleCreateNew} />
      ) : (
        <AIExperienceList
          experiences={experiences}
          onEdit={handleEdit}
          onTestConversation={handleTestConversation}
          onPublishToggle={handlePublishToggle}
          onDelete={handleDelete}
        />
      )}
    </View>
  )
}

export default AiExperiencesIndex<|MERGE_RESOLUTION|>--- conflicted
+++ resolved
@@ -104,11 +104,7 @@
       // Remove from local state
       setExperiences(prevExperiences => prevExperiences.filter(exp => exp.id !== id))
     } catch (err) {
-<<<<<<< HEAD
-      console.error('Error deleting AI experience:', err)
-=======
       // TODO: Replace alert() with flash alert
->>>>>>> dd080656
       alert(I18n.t('Failed to delete AI Experience. Please try again.'))
     }
   }
