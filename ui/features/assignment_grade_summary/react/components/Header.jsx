--- conflicted
+++ resolved
@@ -36,11 +36,6 @@
 } from '../assignment/AssignmentActions'
 
 const I18n = createI18nScope('assignment_grade_summary')
-<<<<<<< HEAD
-
- 
-=======
->>>>>>> 51db239a
 
 function enumeratedStatuses(actions) {
   return [
@@ -221,9 +216,4 @@
   }
 }
 
-<<<<<<< HEAD
-export default connect(mapStateToProps, mapDispatchToProps)(Header)
- 
-=======
-export default connect(mapStateToProps, mapDispatchToProps)(Header)
->>>>>>> 51db239a
+export default connect(mapStateToProps, mapDispatchToProps)(Header)