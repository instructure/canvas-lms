/*
 * Copyright (C) 2011 - present Instructure, Inc.
 *
 * This file is part of Canvas.
 *
 * Canvas is free software: you can redistribute it and/or modify it under
 * the terms of the GNU Affero General Public License as published by the Free
 * Software Foundation, version 3 of the License.
 *
 * Canvas is distributed in the hope that it will be useful, but WITHOUT ANY
 * WARRANTY; without even the implied warranty of MERCHANTABILITY or FITNESS FOR
 * A PARTICULAR PURPOSE. See the GNU Affero General Public License for more
 * details.
 *
 * You should have received a copy of the GNU Affero General Public License along
 * with this program. If not, see <http://www.gnu.org/licenses/>.
 */

import {useScope as useI18nScope} from '@canvas/i18n'
import $ from 'jquery'
import htmlEscape from 'html-escape'
import '@canvas/jquery/jquery.ajaxJSON'
import '@canvas/forms/jquery/jquery.instructure_forms' /* formSubmit */
import 'jqueryui/progressbar'

const I18n = useI18nScope('content_exports')

$(document).ready(function (_event) {
  let state = 'nothing'
  let current_id = null
  const $quiz_selection = $('#quiz_selection'),
    $exporter_form = $('#exporter_form')

  function startPoll() {
    $exporter_form
      .html(
        htmlEscape(I18n.t('messages.processing', 'Processing')) +
          "<div style='font-size: 0.8em;'>" +
          htmlEscape(I18n.t('messages.this_may_take_a_bit', 'this may take a bit...')) +
          '</div>'
      )
      .attr('disabled', true)
    $('.instruction').hide()
    $('.progress_bar_holder').slideDown()
    $('.export_progress').progressbar()
    state = 'nothing'
    let fakeTickCount = 0
<<<<<<< HEAD
    var tick = function () {
=======
    const tick = function () {
>>>>>>> 16101d78
      if (state === 'nothing') {
        fakeTickCount++
        const progress = ($('.export_progress').progressbar('option', 'value') || 0) + 0.25
        if (fakeTickCount < 10) {
          $('.export_progress').progressbar('option', 'value', progress)
        }
        setTimeout(tick, 2000)
      } else {
        state = 'nothing'
        fakeTickCount = 0
        setTimeout(tick, 10000)
      }
    }
<<<<<<< HEAD
    var checkup = function () {
=======
    const checkup = function () {
>>>>>>> 16101d78
      let lastProgress = null
      let waitTime = 1500
      $.ajaxJSON(
        window.location.href + '/' + current_id,
        'GET',
        {},
        data => {
          state = 'updating'
          const content_export = data.content_export
          let progress = 0
          if (content_export) {
            progress = Math.max(
              $('.export_progress').progressbar('option', 'value') || 0,
              content_export.progress
            )
            $('.export_progress').progressbar('option', 'value', progress)
          }
          if (content_export.workflow_state === 'exported') {
            $exporter_form.hide()
            $('.export_progress').progressbar('option', 'value', 100)
            $('.progress_message').text(I18n.t('Your content has been exported.'))
            $('#export_files').append(
              '<p><a href="' +
                htmlEscape(content_export.download_url) +
                '">' +
                htmlEscape(I18n.t('New Export')) +
                '</a></p>'
            )
          } else if (content_export.workflow_state === 'failed') {
            const code = 'content_export_' + content_export.id
            $('.progress_bar_holder').hide()
            $exporter_form.hide()
            const message = I18n.t(
              'errors.error',
              'There was an error exporting your content.  Please notify your system administrator and give them the following export identifier: "%{code}"',
              {code}
            )
            $('.export_messages .error_message').text(message)
            $('.export_messages').show()
          } else {
            if (progress == lastProgress) {
              waitTime = Math.max(waitTime + 500, 30000)
            } else {
              waitTime = 1500
            }
            lastProgress = progress
            setTimeout(checkup, 1500)
          }
        },
        () => {
          setTimeout(checkup, 3000)
        }
      )
    }
    setTimeout(checkup, 2000)
    setTimeout(tick, 1000)
  }

  $exporter_form.formSubmit({
    success(data) {
      if (data && data.content_export) {
        current_id = data.content_export.id
        startPoll()
      } else {
        // show error message
        $('.export_messages .error_message').text(data.error_message)
        $('.export_messages').show()
      }
    },
    error(_data) {
      $(this)
        .find('.submit_button')
        .attr('disabled', false)
        .text(I18n.t('buttons.process', 'Process Data'))
    },
  })

  $exporter_form.delegate('.copy_all', 'click', function () {
    $('.quiz_item').prop('checked', $(this).prop('checked'))
  })

  $exporter_form.delegate('.quiz_item', 'click', function () {
    if (!$(this).prop('checked')) {
      $('.copy_all').prop('checked', false)
    }
  })

  $exporter_form.delegate('input[name=export_type]', 'click', function () {
    if ($(this).val() === 'qti') {
      $quiz_selection.show()
    } else {
      $quiz_selection.hide()
    }
  })

  function check_if_exporting() {
    // state = "checking";
    if ($('#current_export_id').size()) {
      // state = "nothing";
      current_id = $('#current_export_id').text()
      startPoll()
    }
  }
  check_if_exporting()
})<|MERGE_RESOLUTION|>--- conflicted
+++ resolved
@@ -45,11 +45,7 @@
     $('.export_progress').progressbar()
     state = 'nothing'
     let fakeTickCount = 0
-<<<<<<< HEAD
-    var tick = function () {
-=======
     const tick = function () {
->>>>>>> 16101d78
       if (state === 'nothing') {
         fakeTickCount++
         const progress = ($('.export_progress').progressbar('option', 'value') || 0) + 0.25
@@ -63,11 +59,7 @@
         setTimeout(tick, 10000)
       }
     }
-<<<<<<< HEAD
-    var checkup = function () {
-=======
     const checkup = function () {
->>>>>>> 16101d78
       let lastProgress = null
       let waitTime = 1500
       $.ajaxJSON(
