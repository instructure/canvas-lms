/*
 * Copyright (C) 2023 - present Instructure, Inc.
 *
 * This file is part of Canvas.
 *
 * Canvas is free software: you can redistribute it and/or modify it under
 * the terms of the GNU Affero General Public License as published by the Free
 * Software Foundation, version 3 of the License.
 *
 * Canvas is distributed in the hope that it will be useful, but WITHOUT ANY
 * WARRANTY; without even the implied warranty of MERCHANTABILITY or FITNESS FOR
 * A PARTICULAR PURPOSE. See the GNU Affero General Public License for more
 * details.
 *
 * You should have received a copy of the GNU Affero General Public License along
 * with this program. If not, see <http://www.gnu.org/licenses/>.
 */

import {GradingResultsComponentProps} from '..'
import {
  AssignmentConnection,
  GradebookUserSubmissionDetails,
  GradebookOptions,
  GradebookSortOrder,
} from '../../../../types'

export const defaultStudentSubmissions: GradebookUserSubmissionDetails = {
  grade: '95',
  id: '1',
  score: 95,
  enteredScore: 95,
  assignmentId: '1',
  submissionType: 'online_upload',
  proxySubmitter: 'teacher1',
  submittedAt: new Date('2023-08-10T08:00:00Z'),
  state: 'Graded',
  excused: false,
  late: false,
  latePolicyStatus: '',
  missing: false,
  userId: 'bob9977',
  redoRequest: false,
  cachedDueDate: '2023-08-09T23:59:59Z',
  gradingPeriodId: '',
  deductedPoints: 0,
  enteredGrade: '95',
  gradeMatchesCurrentSubmission: true,
<<<<<<< HEAD
=======
  customGradeStatus: '',
>>>>>>> 82f3398e
}

export const defaultAssignment: AssignmentConnection = {
  id: '1',
  assignmentGroupId: '1',
  allowedAttempts: 1,
  anonymousGrading: false,
  anonymizeStudents: false,
  courseId: '1',
  dueAt: null,
  gradeGroupStudentsIndividually: false,
  gradesPublished: false,
  gradingType: 'points',
  htmlUrl: '/courses/1/assignments/1',
  moderatedGrading: false,
  hasSubmittedSubmissions: false,
  name: 'Missing Assignment 1',
  omitFromFinalGrade: false,
  pointsPossible: 10,
  postManually: false,
  submissionTypes: ['online_text_entry', 'online_upload'],
  published: true,
  workflowState: 'published',
  gradingPeriodId: '1',
  inClosedGradingPeriod: false,
}

export const defaultGradebookOptions: GradebookOptions = {
  contextUrl: '/courses/1',
  sortOrder: GradebookSortOrder.Alphabetical,
  changeGradeUrl: 'testUrl',
  customOptions: {
    includeUngradedAssignments: false,
    hideStudentNames: false,
    showConcludedEnrollments: false,
    showNotesColumn: false,
    showTotalGradeAsPoints: false,
    allowFinalGradeOverride: false,
  },
  gradingStandardScalingFactor: 1,
  gradingStandardPointsBased: false,
  pointsBasedGradingSchemesFeatureEnabled: false,
  proxySubmissionEnabled: false,
}

export const gradingResultsDefaultProps: GradingResultsComponentProps = {
  assignment: defaultAssignment,
  courseId: '1',
  currentStudent: {
    enrollments: [],
    id: 'bob9977',
    loginId: 'bob_9977',
    name: 'Bob Lee',
    hiddenName: 'Bob',
    sortableName: 'Lee, Bob',
  },
  studentSubmissions: [defaultStudentSubmissions],
  gradebookOptions: defaultGradebookOptions,
  loadingStudent: false,
  currentStudentHiddenName: '',
  dropped: false,
  onSubmissionSaved: () => {},
}<|MERGE_RESOLUTION|>--- conflicted
+++ resolved
@@ -45,10 +45,7 @@
   deductedPoints: 0,
   enteredGrade: '95',
   gradeMatchesCurrentSubmission: true,
-<<<<<<< HEAD
-=======
   customGradeStatus: '',
->>>>>>> 82f3398e
 }
 
 export const defaultAssignment: AssignmentConnection = {
