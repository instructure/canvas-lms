--- conflicted
+++ resolved
@@ -398,11 +398,7 @@
                 handleChangeReplyToEntryPassFailStatus={handleChangeReplyToEntryPassFailStatus}
               />
             ) : (
-<<<<<<< HEAD
-              <Flex alignItems="end" gap="none large">
-=======
               <Flex alignItems="end" gap="none x-large">
->>>>>>> d6e31a27
                 <Flex.Item>
                   <DefaultGradeInput
                     assignment={assignment}
@@ -419,17 +415,10 @@
                 </Flex.Item>
 
                 {showSticker && (
-<<<<<<< HEAD
-                  <Flex.Item>
-                    <SubmissionSticker
-                      confetti={false}
-                      size="medium"
-=======
                   <Flex.Item margin="none none small none">
                     <SubmissionSticker
                       confetti={false}
                       size="small"
->>>>>>> d6e31a27
                       submission={{...submission, courseId: assignment.courseId}}
                       onStickerChange={sticker => onSubmissionSaved({...submission, sticker})}
                       editable={true}
