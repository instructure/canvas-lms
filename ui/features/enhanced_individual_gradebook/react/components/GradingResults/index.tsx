--- conflicted
+++ resolved
@@ -45,11 +45,8 @@
 import GradeFormatHelper from '@canvas/grading/GradeFormatHelper'
 import DefaultGradeInput from './DefaultGradeInput'
 import {CheckpointGradeInputs} from './CheckpointGradeInputs'
-<<<<<<< HEAD
-=======
 import {Flex} from '@instructure/ui-flex'
 import SubmissionSticker, {stickersAvailable} from '@canvas/submission-sticker'
->>>>>>> 97ae0b90
 
 const I18n = useI18nScope('enhanced_individual_gradebook')
 
@@ -401,20 +398,6 @@
                 handleChangeReplyToEntryPassFailStatus={handleChangeReplyToEntryPassFailStatus}
               />
             ) : (
-<<<<<<< HEAD
-              <DefaultGradeInput
-                assignment={assignment}
-                submission={submission}
-                passFailStatusIndex={passFailStatusIndex}
-                gradeInput={gradeInput}
-                submitScoreStatus={submitScoreStatus}
-                context="student_and_assignment_grade"
-                handleSetGradeInput={handleSetGradeInput}
-                handleSubmitGrade={submitGrade}
-                handleChangePassFailStatus={handleChangePassFailStatus}
-                gradingStandardPointsBased={gradingStandardPointsBased}
-              />
-=======
               <Flex alignItems="end" gap="none large">
                 <Flex.Item>
                   <DefaultGradeInput
@@ -443,7 +426,6 @@
                   </Flex.Item>
                 )}
               </Flex>
->>>>>>> 97ae0b90
             )}
             <View as="div" margin="small 0 0 0">
               {submission.late && (
