--- conflicted
+++ resolved
@@ -19,11 +19,7 @@
 import React from 'react'
 import $ from 'jquery'
 import axios from 'axios'
-<<<<<<< HEAD
-import {QueryProvider} from '@canvas/query'
-=======
 import {MockedQueryProvider} from '@canvas/test-utils/query'
->>>>>>> d6e31a27
 import {render, within, fireEvent} from '@testing-library/react'
 import {setGradebookOptions, setupCanvasQueries} from './fixtures'
 import {BrowserRouter, Route, Routes} from 'react-router-dom'
@@ -92,15 +88,9 @@
           <Route
             path="/"
             element={
-<<<<<<< HEAD
-              <QueryProvider>
-                <EnhancedIndividualGradebook />
-              </QueryProvider>
-=======
               <MockedQueryProvider>
                 <EnhancedIndividualGradebook />
               </MockedQueryProvider>
->>>>>>> d6e31a27
             }
           />
         </Routes>
