--- conflicted
+++ resolved
@@ -19,11 +19,7 @@
 import React from 'react'
 import $ from 'jquery'
 import {render} from '@testing-library/react'
-<<<<<<< HEAD
-import {QueryProvider} from '@canvas/query'
-=======
 import {MockedQueryProvider} from '@canvas/test-utils/query'
->>>>>>> d6e31a27
 import {setGradebookOptions, setupCanvasQueries} from './fixtures'
 import EnhancedIndividualGradebookWrapper from '../EnhancedIndividualGradebookWrapper'
 import axios from 'axios'
@@ -57,10 +53,7 @@
     $.subscribe = jest.fn()
 
     setupCanvasQueries()
-<<<<<<< HEAD
-=======
     mockSearchParams()
->>>>>>> d6e31a27
   })
   afterEach(() => {
     jest.clearAllMocks()
@@ -73,15 +66,9 @@
           <Route
             path="/"
             element={
-<<<<<<< HEAD
-              <QueryProvider>
-                <EnhancedIndividualGradebookWrapper />
-              </QueryProvider>
-=======
               <MockedQueryProvider>
                 <EnhancedIndividualGradebookWrapper />
               </MockedQueryProvider>
->>>>>>> d6e31a27
             }
           />
         </Routes>
