--- conflicted
+++ resolved
@@ -164,10 +164,7 @@
             deductedPoints: null,
             enteredGrade: '68%',
             gradeMatchesCurrentSubmission: true,
-<<<<<<< HEAD
-=======
             customGradeStatus: null,
->>>>>>> 0612a5fd
           },
           {
             grade: '2',
@@ -189,10 +186,7 @@
             deductedPoints: null,
             enteredGrade: '2%',
             gradeMatchesCurrentSubmission: true,
-<<<<<<< HEAD
-=======
             customGradeStatus: null,
->>>>>>> 0612a5fd
           },
         ],
       },
