/*
 * Copyright (C) 2023 - present Instructure, Inc.
 *
 * This file is part of Canvas.
 *
 * Canvas is free software: you can redistribute it and/or modify it under
 * the terms of the GNU Affero General Public License as published by the Free
 * Software Foundation, version 3 of the License.
 *
 * Canvas is distributed in the hope that it will be useful, but WITHOUT ANY
 * WARRANTY; without even the implied warranty of MERCHANTABILITY or FITNESS FOR
 * A PARTICULAR PURPOSE. See the GNU Affero General Public License for more
 * details.
 *
 * You should have received a copy of the GNU Affero General Public License along
 * with this program. If not, see <http://www.gnu.org/licenses/>.
 */

import {MockedResponse} from '@apollo/react-testing'
import {GRADEBOOK_QUERY, GRADEBOOK_STUDENT_QUERY} from '../../../queries/Queries'
import {GradebookOptions, GradebookSortOrder} from '../../../types'

export const DEFAULT_ENV = {
  active_grading_periods: [],
  context_id: '1',
  context_url: '/courses/1',
  userId: '10',
  course_settings: {},
}

export const setGradebookOptions = (gradebookOptions = {}) => {
  const env = {GRADEBOOK_OPTIONS: {...DEFAULT_ENV, ...gradebookOptions}}
  return env
}

const GRADEBOOK_QUERY_MOCK_RESPONSE = {
  data: {
    course: {
      assignmentGroupsConnection: {
        nodes: [
          {
            id: '1',
            name: 'Assignments',
            state: 'available',
            position: 1,
            assignmentsConnection: {
              nodes: [
                {
                  id: '1',
                  name: 'Missing Assignment 1',
                  pointsPossible: 100,
                  assignmentGroupId: '1',
                  gradingType: 'points',
                },
                {
                  id: '2',
                  name: 'Missing Assignment 2',
                  pointsPossible: 100,
                  assignmentGroupId: '1',
                  gradingType: 'points',
                },
              ],
            },
            rules: {
              dropLowest: 1,
              dropHighest: null,
              neverDrop: null,
            },
          },
        ],
      },
      enrollmentsConnection: {
        nodes: [
          {
            user: {
              id: '5',
              name: 'Test User 1',
              sortableName: 'User 1, Test',
            },
            course_section_id: '1',
            state: 'active',
          },
        ],
      },
      submissionsConnection: {
        nodes: [
          {
            grade: '68',
            id: '13',
            score: 68.0,
            assignmentId: '1',
            redoRequest: false,
            submittedAt: '2023-06-01T00:19:23-06:00',
            userId: '5',
            state: 'submitted',
            gradingPeriodId: '1',
          },
          {
            grade: '2',
            id: '14',
            score: 2.0,
            assignmentId: '2',
            redoRequest: false,
            submittedAt: '2023-06-02T00:19:23-06:00',
            userId: '5',
            state: 'submitted',
            gradingPeriodId: '1',
          },
        ],
      },
      sectionsConnection: {
        nodes: [],
      },
    },
  },
}

const GRADEBOOK_STUDENT_QUERY_MOCK_RESPONSE = {
  data: {
    course: {
      usersConnection: {
        nodes: [
          {
            enrollments: [
              {
                id: '7',
                grades: {
                  unpostedCurrentGrade: 'D-',
                  unpostedCurrentScore: 61.0,
                  unpostedFinalGrade: 'F',
                  unpostedFinalScore: 58.1,
                },
                section: {
                  id: '2',
                  name: 'English',
                },
              },
            ],
            id: '5',
            loginId: 'rohanchugh',
            name: 'Rohan Chugh',
          },
        ],
      },
      submissionsConnection: {
        nodes: [
          {
            grade: '68',
            id: '13',
            score: 68.0,
            enteredScore: 68.0,
            assignmentId: '1',
            submissionType: 'online_text_entry',
            submittedAt: '2023-06-01T00:19:23-06:00',
            state: 'submitted',
            proxySubmitter: null,
            excused: false,
            late: true,
            latePolicyStatus: null,
            missing: false,
            userId: '5',
            cachedDueDate: '2023-05-12T23:59:59-06:00',
            gradingPeriodId: '1',
            deductedPoints: null,
            enteredGrade: '68%',
            gradeMatchesCurrentSubmission: true,
<<<<<<< HEAD
=======
            customGradeStatus: null,
>>>>>>> 82f3398e
          },
          {
            grade: '2',
            id: '14',
            score: 2.0,
            enteredScore: 2.0,
            assignmentId: '2',
            submissionType: 'online_text_entry',
            submittedAt: '2023-06-02T00:19:23-06:00',
            state: 'submitted',
            proxySubmitter: null,
            excused: false,
            late: true,
            latePolicyStatus: null,
            missing: false,
            userId: '5',
            cachedDueDate: '2023-05-13T23:59:59-06:00',
            gradingPeriodId: '1',
            deductedPoints: null,
            enteredGrade: '2%',
            gradeMatchesCurrentSubmission: true,
<<<<<<< HEAD
=======
            customGradeStatus: null,
>>>>>>> 82f3398e
          },
        ],
      },
    },
  },
}

export const setupGraphqlMocks = (overrides: MockedResponse[] = []): MockedResponse[] => {
  return [
    {
      request: {
        query: GRADEBOOK_QUERY,
        variables: {courseId: '1'},
      },
      result: GRADEBOOK_QUERY_MOCK_RESPONSE,
    },
    {
      request: {
        query: GRADEBOOK_STUDENT_QUERY,
        variables: {
          courseId: '1',
          userIds: '5',
        },
      },
      result: GRADEBOOK_STUDENT_QUERY_MOCK_RESPONSE,
    },
    ...overrides,
  ]
}

export const defaultGradebookOptions: GradebookOptions = {
  contextUrl: '/courses/1',
  sortOrder: GradebookSortOrder.Alphabetical,
  changeGradeUrl: 'testUrl',
  customOptions: {
    includeUngradedAssignments: false,
    hideStudentNames: false,
    showConcludedEnrollments: false,
    showNotesColumn: false,
    showTotalGradeAsPoints: false,
    allowFinalGradeOverride: false,
  },
  gradingStandardScalingFactor: 1,
  gradingStandardPointsBased: false,
  pointsBasedGradingSchemesFeatureEnabled: false,
  proxySubmissionEnabled: false,
}<|MERGE_RESOLUTION|>--- conflicted
+++ resolved
@@ -164,10 +164,7 @@
             deductedPoints: null,
             enteredGrade: '68%',
             gradeMatchesCurrentSubmission: true,
-<<<<<<< HEAD
-=======
             customGradeStatus: null,
->>>>>>> 82f3398e
           },
           {
             grade: '2',
@@ -189,10 +186,7 @@
             deductedPoints: null,
             enteredGrade: '2%',
             gradeMatchesCurrentSubmission: true,
-<<<<<<< HEAD
-=======
             customGradeStatus: null,
->>>>>>> 82f3398e
           },
         ],
       },
