/*
 * Copyright (C) 2024 - present Instructure, Inc.
 *
 * This file is part of Canvas.
 *
 * Canvas is free software: you can redistribute it and/or modify it under
 * the terms of the GNU Affero General Public License as published by the Free
 * Software Foundation, version 3 of the License.
 *
 * Canvas is distributed in the hope that it will be useful, but WITHOUT ANY
 * WARRANTY; without even the implied warranty of MERCHANTABILITY or FITNESS FOR
 * A PARTICULAR PURPOSE. See the GNU Affero General Public License for more
 * details.
 *
 * You should have received a copy of the GNU Affero General Public License along
 * with this program. If not, see <http://www.gnu.org/licenses/>.
 */

import React from 'react'
<<<<<<< HEAD
import {QueryProvider, queryClient} from '@canvas/query'
=======
import {queryClient} from '@canvas/query'
import {MockedQueryProvider} from '@canvas/test-utils/query'
>>>>>>> d6e31a27
import userSettings from '@canvas/user-settings'
import {fireEvent, render, within} from '@testing-library/react'
import axios from 'axios'
import $ from 'jquery'
import * as ReactRouterDom from 'react-router-dom'
import {BrowserRouter, Route, Routes} from 'react-router-dom'
import {GradebookSortOrder} from '../../../types/gradebook.d'
import LearningMasteryTabsView from '../LearningMasteryTabsView'
import {OUTCOME_ROLLUP_QUERY_RESPONSE, setGradebookOptions, setupCanvasQueries} from './fixtures'

jest.mock('axios') // mock axios for final grade override helper API call
jest.mock('@canvas/do-fetch-api-effect', () => jest.fn()) // mock doFetchApi for final grade override helper API call
jest.mock('@canvas/do-fetch-api-effect/apiRequest', () => ({
  executeApiRequest: jest.fn(),
}))

const mockedAxios = axios as jest.Mocked<typeof axios>
const mockUserSettings = (mockGet = true) => {
  if (mockGet) {
    jest.spyOn(userSettings, 'contextGet').mockImplementation(input => {
      switch (input) {
        case 'sort_grade_columns_by':
          return {sortType: GradebookSortOrder.DueDate}
        case 'gradebook_current_grading_period':
          return '1'
        case 'hide_student_names':
          return true
      }
    })
  }
  const mockedContextSet = jest.spyOn(userSettings, 'contextSet')
  return {mockedContextSet}
}

const mockSearchParams = (defaultSearchParams = {}) => {
  const setSearchParamsMock = jest.fn()
  const searchParamsMock = new URLSearchParams(defaultSearchParams)
  jest
    .spyOn(ReactRouterDom, 'useSearchParams')
    .mockReturnValue([searchParamsMock, setSearchParamsMock])
  return {searchParamsMock, setSearchParamsMock}
}

describe('Enhanced Individual Wrapper Gradebook', () => {
  beforeEach(() => {
    ;(window.ENV as any) = setGradebookOptions({outcome_gradebook_enabled: true})
    window.ENV.FEATURES = {instui_nav: true}
    mockedAxios.get.mockResolvedValue({
      data: [],
    })
    $.subscribe = jest.fn()

    setupCanvasQueries()
  })
  afterEach(() => {
    jest.spyOn(ReactRouterDom, 'useSearchParams').mockClear()
    jest.resetAllMocks()
  })

  const renderLearningMasteryGradebookWrapper = (mockOverrides = []) => {
    return render(
      <BrowserRouter basename="">
        <Routes>
          <Route
            path="/"
            element={
<<<<<<< HEAD
              <QueryProvider>
                <LearningMasteryTabsView />
              </QueryProvider>
=======
              <MockedQueryProvider>
                <LearningMasteryTabsView />
              </MockedQueryProvider>
>>>>>>> d6e31a27
            }
          />
        </Routes>
      </BrowserRouter>
    )
  }

  describe('with presets on learning mastery and rollup', () => {
    it('renders the outcome calculations correctly', async () => {
      queryClient.setQueryData(['fetch-outcome-result-1'], OUTCOME_ROLLUP_QUERY_RESPONSE)
      mockUserSettings()
      ;(window.ENV as any) = setGradebookOptions({
        gradebook_csv_progress: {
          progress: {
            updated_at: '2023-06-07T12:34:14-06:00',
          },
        },
        attachment_url: 'https://www.testattachment.com/attachment',
      })
      window.ENV.FEATURES = {instui_nav: true}
      mockSearchParams({student: '5', outcome: '1'})

      const {getByTestId, getByText, queryByTestId, findByTestId} =
        renderLearningMasteryGradebookWrapper()

      const learningMasteryTab = getByText('Learning Mastery')
      expect(learningMasteryTab).toBeInTheDocument()

      fireEvent.click(learningMasteryTab)

      const hideStudentNamesCheckbox = getByTestId('hide-student-names-checkbox')
      expect(hideStudentNamesCheckbox).toBeInTheDocument()
      expect(hideStudentNamesCheckbox).toBeChecked()

      const gradebookExportLink = getByTestId('gradebook-export-link')
      expect(gradebookExportLink).toBeInTheDocument()
      expect(gradebookExportLink).toHaveAttribute(
        'href',
        'https://www.testattachment.com/attachment'
      )
      expect(gradebookExportLink).toHaveTextContent('Download Scores Generated on')

      // content selection query params
      await new Promise(resolve => setTimeout(resolve, 0))

      const contentSelectionStudent = await findByTestId(
        'learning-mastery-content-selection-student'
      )
      expect(contentSelectionStudent).toBeInTheDocument()
      expect(within(contentSelectionStudent).getByText('Student 1')).toBeInTheDocument()

      const contentSelectionOutcome = getByTestId('learning-mastery-content-selection-outcome')
      expect(contentSelectionOutcome).toBeInTheDocument()
      expect(within(contentSelectionOutcome).getByText('JPLO')).toBeInTheDocument()

      // Outcome Result
      const outcomeResult = getByTestId('student-outcome-results')
      expect(outcomeResult).toBeInTheDocument()
      expect(queryByTestId('student-outcome-results-empty')).not.toBeInTheDocument()

      const studentOutcomeResult = getByTestId('student-outcome-rollup-results')
      expect(studentOutcomeResult).toBeInTheDocument()

      const stuentOutcomeRollupScore = getByTestId('student-outcome-rollup-1-data')
      expect(stuentOutcomeRollupScore).toBeInTheDocument()

      expect(getByTestId('student-outcome-rollup-1-data-average')).toHaveTextContent('3.33')
      expect(getByTestId('student-outcome-rollup-1-data-max')).toHaveTextContent('5')
      expect(getByTestId('student-outcome-rollup-1-data-min')).toHaveTextContent('0')
    })
  })

  describe('with presets on learning mastery', () => {
    it('renders on user changes tab', async () => {
      mockUserSettings()
      ;(window.ENV as any) = setGradebookOptions({
        gradebook_csv_progress: {
          progress: {
            updated_at: '2023-06-07T12:34:14-06:00',
          },
        },
        attachment_url: 'https://www.testattachment.com/attachment',
      })
      window.ENV.FEATURES = {instui_nav: true}
      mockSearchParams({student: '5', outcome: '1'})
      const {getByTestId, getByText, findByTestId} = renderLearningMasteryGradebookWrapper()

      const learningMasteryTab = getByText('Learning Mastery')
      expect(learningMasteryTab).toBeInTheDocument()

      fireEvent.click(learningMasteryTab)

      const hideStudentNamesCheckbox = getByTestId('hide-student-names-checkbox')
      expect(hideStudentNamesCheckbox).toBeInTheDocument()
      expect(hideStudentNamesCheckbox).toBeChecked()

      const gradebookExportLink = getByTestId('gradebook-export-link')
      expect(gradebookExportLink).toBeInTheDocument()
      expect(gradebookExportLink).toHaveAttribute(
        'href',
        'https://www.testattachment.com/attachment'
      )
      expect(gradebookExportLink).toHaveTextContent('Download Scores Generated on')

      // content selection query params
      await new Promise(resolve => setTimeout(resolve, 0))

      const contentSelectionStudent = await findByTestId(
        'learning-mastery-content-selection-student'
      )
      expect(contentSelectionStudent).toBeInTheDocument()
      expect(within(contentSelectionStudent).getByText('Student 1')).toBeInTheDocument()

      const contentSelectionOutcome = getByTestId('learning-mastery-content-selection-outcome')
      expect(contentSelectionOutcome).toBeInTheDocument()
      expect(within(contentSelectionOutcome).getByText('JPLO')).toBeInTheDocument()

      // Outcome Result
      const outcomeResult = getByTestId('student-outcome-results')
      expect(outcomeResult).toBeInTheDocument()

      const outcomeResultTitle = getByTestId('student-outcome-title')
      expect(outcomeResultTitle).toBeInTheDocument()
      expect(outcomeResultTitle.textContent).toEqual('Results for: JPLO')

      // Student Information
      const studentInformationName = getByTestId('student-information-name')
      expect(studentInformationName).toBeInTheDocument()
      expect(within(studentInformationName).getByText('Student 1')).toBeInTheDocument()

      // Outcome Information
      const outcomeInformationResult = getByTestId('outcome-information-result')
      expect(outcomeInformationResult).toBeInTheDocument()
      expect(within(outcomeInformationResult).getByText('JPLO')).toBeInTheDocument()
      const outcomeInformationTitle = getByTestId('outcome-information-calculation-method')
      expect(outcomeInformationTitle).toBeInTheDocument()
      expect(
        within(outcomeInformationTitle).getByText('Calculation Method: Decaying Average - 65%/35%')
      ).toBeInTheDocument()

      const outcomeInformationExample = getByTestId('outcome-information-example')
      expect(outcomeInformationExample).toBeInTheDocument()
      expect(
        within(outcomeInformationExample).getByText(
          'Example: Most recent result counts as 65% of mastery weight, average of all other results count as 35% of weight. If there is only one result, the single score will be returned.'
        )
      ).toBeInTheDocument()
      // outcome-information-total-result
    })
  })

  describe('with no presets on learning mastery', () => {
    it('renders on user changes the tab', async () => {
      const {getByText, queryByTestId, getByTestId, findByTestId} =
        renderLearningMasteryGradebookWrapper()

      const assignmentTabData = queryByTestId('assignment-data')
      expect(assignmentTabData).toBeInTheDocument()
      expect(queryByTestId('learning-mastery-data')).not.toBeInTheDocument()

      const learningMasteryTab = getByText('Learning Mastery')
      expect(learningMasteryTab).toBeInTheDocument()

      fireEvent.click(learningMasteryTab)

      const learningMasteryData = getByTestId('learning-mastery-data')
      expect(learningMasteryData).toBeInTheDocument()
      expect(assignmentTabData).not.toBeInTheDocument()

      const hideStudentNamesCheckbox = getByTestId('hide-student-names-checkbox')
      expect(hideStudentNamesCheckbox).toBeInTheDocument()
      expect(hideStudentNamesCheckbox).not.toBeChecked()

      await new Promise(resolve => setTimeout(resolve, 0))

      // Content selection
      const contentSelectionStudent = await findByTestId(
        'learning-mastery-content-selection-student'
      )
      expect(within(contentSelectionStudent).getByText('No Student Selected')).toBeInTheDocument()

      const contentSelectionOutcome = getByTestId('learning-mastery-content-selection-outcome')
      expect(within(contentSelectionOutcome).getByText('No Outcome Selected')).toBeInTheDocument()

      // Outcome Result
      const outcomeResult = getByTestId('student-outcome-results-empty')
      expect(
        within(outcomeResult).getByText('Select a student and an outcome to view results.')
      ).toBeInTheDocument()

      // Student Information
      const studentInformation = getByTestId('student-information-empty')
      expect(
        within(studentInformation).getByText(
          'Select a student to view additional information here.'
        )
      ).toBeInTheDocument()

      // Outcome Information
      const outcomeInformation = getByTestId('outcome-information-empty')
      expect(
        within(outcomeInformation).getByText('Select a outcome to view additional information')
      ).toBeInTheDocument()
    })
  })

  describe('without presets on induvidual gradebook', () => {
    it('renders without error', async () => {
      const {queryByTestId, getByTestId, findByTestId} = renderLearningMasteryGradebookWrapper()

      const assignmentTabData = queryByTestId('assignment-data')
      expect(assignmentTabData).toBeInTheDocument()
      expect(queryByTestId('learning-mastery-data')).not.toBeInTheDocument()

      const sectionSelect = getByTestId('section-select')
      expect(sectionSelect).toBeInTheDocument()
      expect(sectionSelect).toHaveTextContent('All Sections')

      const sortSelect = getByTestId('sort-select')
      expect(sortSelect).toBeInTheDocument()
      expect(sortSelect).toHaveTextContent('Alphabetically')

      const includeUngradedCheckbox = getByTestId('include-ungraded-assignments-checkbox')
      expect(includeUngradedCheckbox).toBeInTheDocument()
      expect(includeUngradedCheckbox).not.toBeChecked()

      const hideStudentNamesCheckbox = getByTestId('hide-student-names-checkbox')
      expect(hideStudentNamesCheckbox).toBeInTheDocument()
      expect(hideStudentNamesCheckbox).not.toBeChecked()

      const showConcludedEnrollmentsCheckbox = getByTestId('show-concluded-enrollments-checkbox')
      expect(showConcludedEnrollmentsCheckbox).toBeInTheDocument()
      expect(showConcludedEnrollmentsCheckbox).not.toBeChecked()

      const showNotesColumnCheckbox = getByTestId('show-notes-column-checkbox')
      expect(showNotesColumnCheckbox).toBeInTheDocument()
      expect(showNotesColumnCheckbox).not.toBeChecked()

      const uploadButton = getByTestId('upload-button')
      expect(uploadButton).toBeInTheDocument()

      const gradebookExportButton = getByTestId('gradebook-export-button')
      expect(gradebookExportButton).toBeInTheDocument()

      const gradebookHistoryLink = getByTestId('gradebook-history-link')
      expect(gradebookHistoryLink).toBeInTheDocument()

      await new Promise(resolve => setTimeout(resolve, 0))

      const contentSelectionStudent = await findByTestId('content-selection-student')
      expect(within(contentSelectionStudent).getByText('No Student Selected')).toBeInTheDocument()
      const contentSelectionAssignment = getByTestId('content-selection-assignment')
      expect(
        within(contentSelectionAssignment).getByText('No Assignment Selected')
      ).toBeInTheDocument()

      const gradingResults = getByTestId('grading-results-empty')
      expect(
        within(gradingResults).getByText(
          'Select a student and an assignment to view and edit grades.'
        )
      ).toBeInTheDocument()

      const studentInformation = getByTestId('student-information-empty')
      expect(
        within(studentInformation).getByText(
          'Select a student to view additional information here.'
        )
      ).toBeInTheDocument()

      const assignmentInformation = getByTestId('assignment-information-empty')
      expect(
        within(assignmentInformation).getByText(
          'Select an assignment to view additional information here.'
        )
      ).toBeInTheDocument()
    })
  })
})<|MERGE_RESOLUTION|>--- conflicted
+++ resolved
@@ -17,12 +17,8 @@
  */
 
 import React from 'react'
-<<<<<<< HEAD
-import {QueryProvider, queryClient} from '@canvas/query'
-=======
 import {queryClient} from '@canvas/query'
 import {MockedQueryProvider} from '@canvas/test-utils/query'
->>>>>>> d6e31a27
 import userSettings from '@canvas/user-settings'
 import {fireEvent, render, within} from '@testing-library/react'
 import axios from 'axios'
@@ -89,15 +85,9 @@
           <Route
             path="/"
             element={
-<<<<<<< HEAD
-              <QueryProvider>
-                <LearningMasteryTabsView />
-              </QueryProvider>
-=======
               <MockedQueryProvider>
                 <LearningMasteryTabsView />
               </MockedQueryProvider>
->>>>>>> d6e31a27
             }
           />
         </Routes>
