--- conflicted
+++ resolved
@@ -20,13 +20,7 @@
 import {useScope as useI18nScope} from '@canvas/i18n'
 import {executeApiRequest} from '@canvas/util/apiRequest'
 import {HandleCheckboxChange} from '../../../types'
-<<<<<<< HEAD
-import {View} from '@instructure/ui-view'
-import {InstUISettingsProvider} from '@instructure/emotion'
-import {Checkbox, CheckboxFacade} from '@instructure/ui-checkbox'
-=======
 import CheckboxTemplate from './CheckboxTemplate'
->>>>>>> 82f3398e
 
 const I18n = useI18nScope('enhanced_individual_gradebook')
 
@@ -53,46 +47,11 @@
   }
 
   return (
-<<<<<<< HEAD
-    <InstUISettingsProvider
-      theme={{
-        componentOverrides: {
-          [CheckboxFacade.componentId]: {
-            checkedBackground: '#0375ff',
-            borderColor: '#777777',
-            labelFontSizeSmall: '1rem',
-          },
-          [View.componentId]: {
-            paddingMedium: '16px',
-            backgroundPrimary: '#eee',
-          },
-        },
-      }}
-    >
-      <View
-        as="div"
-        className="checkbox"
-        margin="x-small 0"
-        borderRadius="medium"
-        background="primary"
-        padding="medium"
-      >
-        <Checkbox
-          size="small"
-          label={I18n.t('Allow Final Grade Override')}
-          checked={allowFinalGradeOverride}
-          onChange={handleAllowFinalGradeOverrideChange}
-          data-testid="allow-final-grade-override-checkbox"
-        />
-      </View>
-    </InstUISettingsProvider>
-=======
     <CheckboxTemplate
       label={I18n.t('Allow Final Grade Override')}
       checked={allowFinalGradeOverride}
       onChange={handleAllowFinalGradeOverrideChange}
       dataTestId="allow-final-grade-override-checkbox"
     />
->>>>>>> 82f3398e
   )
 }