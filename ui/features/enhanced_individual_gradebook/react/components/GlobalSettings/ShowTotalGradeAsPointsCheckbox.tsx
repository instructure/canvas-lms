/*
 * Copyright (C) 2023 - present Instructure, Inc.
 *
 * This file is part of Canvas.
 *
 * Canvas is free software: you can redistribute it and/or modify it under
 * the terms of the GNU Affero General Public License as published by the Free
 * Software Foundation, version 3 of the License.
 *
 * Canvas is distributed in the hope that it will be useful, but WITHOUT ANY
 * WARRANTY; without even the implied warranty of MERCHANTABILITY or FITNESS FOR
 * A PARTICULAR PURPOSE. See the GNU Affero General Public License for more
 * details.
 *
 * You should have received a copy of the GNU Affero General Public License along
 * with this program. If not, see <http://www.gnu.org/licenses/>.
 */

import React from 'react'
import {useScope as useI18nScope} from '@canvas/i18n'
import doFetchApi from '@canvas/do-fetch-api-effect'
import {HandleCheckboxChange} from '../../../types'
<<<<<<< HEAD
import {View} from '@instructure/ui-view'
import {Checkbox, CheckboxFacade} from '@instructure/ui-checkbox'
import {InstUISettingsProvider} from '@instructure/emotion'
=======
import CheckboxTemplate from './CheckboxTemplate'
>>>>>>> 0612a5fd

const I18n = useI18nScope('enhanced_individual_gradebook')
type Props = {
  settingUpdateUrl?: string | null
  showTotalGradeAsPoints: boolean
  handleCheckboxChange: HandleCheckboxChange
}
export default function ShowTotalGradesAsPointsCheckbox({
  showTotalGradeAsPoints,
  settingUpdateUrl,
  handleCheckboxChange,
}: Props) {
  const handleShowTotalGradeAsPointsChange = (event: React.ChangeEvent<HTMLInputElement>) => {
    const checked = event.target.checked
    doFetchApi({
      method: 'PUT',
      path: settingUpdateUrl,
      body: {
        show_total_grade_as_points: checked,
      },
    })
    handleCheckboxChange('showTotalGradeAsPoints', checked)
  }

  return (
<<<<<<< HEAD
    <InstUISettingsProvider
      theme={{
        componentOverrides: {
          [CheckboxFacade.componentId]: {
            checkedBackground: '#0375ff',
            borderColor: '#777777',
            labelFontSizeSmall: '1rem',
          },
          [View.componentId]: {
            paddingMedium: '16px',
          },
        },
      }}
    >
      <View
        as="div"
        className="checkbox"
        margin="x-small 0"
        borderRadius="large"
        background="primary"
        padding="medium"
        themeOverride={{backgroundPrimary: '#eee'}}
      >
        <Checkbox
          size="small"
          label={I18n.t('Show Totals as Points on Student Grade Page')}
          checked={showTotalGradeAsPoints}
          onChange={handleShowTotalGradeAsPointsChange}
          data-testid="show-total-grade-as-points-checkbox"
        />
      </View>
    </InstUISettingsProvider>
=======
    <CheckboxTemplate
      label={I18n.t('Show Totals as Points on Student Grade Page')}
      checked={showTotalGradeAsPoints}
      onChange={handleShowTotalGradeAsPointsChange}
      dataTestId="show-total-grade-as-points-checkbox"
    />
>>>>>>> 0612a5fd
  )
}<|MERGE_RESOLUTION|>--- conflicted
+++ resolved
@@ -20,13 +20,7 @@
 import {useScope as useI18nScope} from '@canvas/i18n'
 import doFetchApi from '@canvas/do-fetch-api-effect'
 import {HandleCheckboxChange} from '../../../types'
-<<<<<<< HEAD
-import {View} from '@instructure/ui-view'
-import {Checkbox, CheckboxFacade} from '@instructure/ui-checkbox'
-import {InstUISettingsProvider} from '@instructure/emotion'
-=======
 import CheckboxTemplate from './CheckboxTemplate'
->>>>>>> 0612a5fd
 
 const I18n = useI18nScope('enhanced_individual_gradebook')
 type Props = {
@@ -52,46 +46,11 @@
   }
 
   return (
-<<<<<<< HEAD
-    <InstUISettingsProvider
-      theme={{
-        componentOverrides: {
-          [CheckboxFacade.componentId]: {
-            checkedBackground: '#0375ff',
-            borderColor: '#777777',
-            labelFontSizeSmall: '1rem',
-          },
-          [View.componentId]: {
-            paddingMedium: '16px',
-          },
-        },
-      }}
-    >
-      <View
-        as="div"
-        className="checkbox"
-        margin="x-small 0"
-        borderRadius="large"
-        background="primary"
-        padding="medium"
-        themeOverride={{backgroundPrimary: '#eee'}}
-      >
-        <Checkbox
-          size="small"
-          label={I18n.t('Show Totals as Points on Student Grade Page')}
-          checked={showTotalGradeAsPoints}
-          onChange={handleShowTotalGradeAsPointsChange}
-          data-testid="show-total-grade-as-points-checkbox"
-        />
-      </View>
-    </InstUISettingsProvider>
-=======
     <CheckboxTemplate
       label={I18n.t('Show Totals as Points on Student Grade Page')}
       checked={showTotalGradeAsPoints}
       onChange={handleShowTotalGradeAsPointsChange}
       dataTestId="show-total-grade-as-points-checkbox"
     />
->>>>>>> 0612a5fd
   )
 }