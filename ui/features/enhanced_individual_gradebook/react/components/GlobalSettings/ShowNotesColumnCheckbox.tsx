--- conflicted
+++ resolved
@@ -20,13 +20,7 @@
 import {useScope as useI18nScope} from '@canvas/i18n'
 import {CustomColumn, HandleCheckboxChange, TeacherNotes} from '../../../types'
 import {executeApiRequest} from '@canvas/util/apiRequest'
-<<<<<<< HEAD
-import {View} from '@instructure/ui-view'
-import {InstUISettingsProvider} from '@instructure/emotion'
-import {Checkbox} from '@instructure/ui-checkbox'
-=======
 import CheckboxTemplate from './CheckboxTemplate'
->>>>>>> 0612a5fd
 
 const I18n = useI18nScope('enhanced_individual_gradebook')
 type Props = {
@@ -40,20 +34,6 @@
   onTeacherNotesCreation: (teacherNotes: TeacherNotes) => void
 }
 
-<<<<<<< HEAD
-const componentOverrides = {
-  CheckboxFacade: {
-    checkedBackground: '#0375ff',
-    borderColor: '#777777',
-    labelFontSizeSmall: '1rem',
-  },
-  View: {
-    paddingMedium: '16px',
-  },
-}
-
-=======
->>>>>>> 0612a5fd
 export default function ShowNotesColumnCheckbox({
   teacherNotes,
   customColumns,
@@ -104,33 +84,11 @@
   }
 
   return (
-<<<<<<< HEAD
-    <InstUISettingsProvider theme={{componentOverrides}}>
-      <View
-        as="div"
-        className="checkbox"
-        margin="x-small 0"
-        borderRadius="medium"
-        background="primary"
-        padding="medium"
-        themeOverride={{backgroundPrimary: '#eee'}}
-      >
-        <Checkbox
-          data-testid="show-notes-column-checkbox"
-          size="small"
-          label={I18n.t('Show Notes in Student Info')}
-          checked={showNotesColumn}
-          onChange={handleShowNotesColumnChange}
-        />
-      </View>
-    </InstUISettingsProvider>
-=======
     <CheckboxTemplate
       dataTestId="show-notes-column-checkbox"
       label={I18n.t('Show Notes in Student Info')}
       checked={showNotesColumn}
       onChange={handleShowNotesColumnChange}
     />
->>>>>>> 0612a5fd
   )
 }