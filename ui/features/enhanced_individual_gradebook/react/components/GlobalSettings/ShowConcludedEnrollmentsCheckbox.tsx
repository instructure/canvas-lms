/*
 * Copyright (C) 2023 - present Instructure, Inc.
 *
 * This file is part of Canvas.
 *
 * Canvas is free software: you can redistribute it and/or modify it under
 * the terms of the GNU Affero General Public License as published by the Free
 * Software Foundation, version 3 of the License.
 *
 * Canvas is distributed in the hope that it will be useful, but WITHOUT ANY
 * WARRANTY; without even the implied warranty of MERCHANTABILITY or FITNESS FOR
 * A PARTICULAR PURPOSE. See the GNU Affero General Public License for more
 * details.
 *
 * You should have received a copy of the GNU Affero General Public License along
 * with this program. If not, see <http://www.gnu.org/licenses/>.
 */

import React from 'react'
import {useScope as useI18nScope} from '@canvas/i18n'
import doFetchApi from '@canvas/do-fetch-api-effect'
import {HandleCheckboxChange} from '../../../types'
<<<<<<< HEAD
import {View} from '@instructure/ui-view'
import {InstUISettingsProvider} from '@instructure/emotion'
import {Checkbox} from '@instructure/ui-checkbox'
=======
import CheckboxTemplate from './CheckboxTemplate'
>>>>>>> 82f3398e

const I18n = useI18nScope('enhanced_individual_gradebook')
type Props = {
  settingsUpdateUrl?: string | null
  handleCheckboxChange: HandleCheckboxChange
  showConcludedEnrollments: boolean
}

<<<<<<< HEAD
const componentOverrides = {
  Checkbox: {
    checkedBackground: '#0375ff',
    borderColor: '#777777',
    labelFontSizeSmall: '1rem',
  },
  View: {
    paddingMedium: '16px',
  },
}

=======
>>>>>>> 82f3398e
export default function ShowConcludedEnrollmentsCheckbox({
  settingsUpdateUrl,
  handleCheckboxChange,
  showConcludedEnrollments,
}: Props) {
  const handleShowConcludedEnrollmentsChange = (event: React.ChangeEvent<HTMLInputElement>) => {
    const checked = event.target.checked
    doFetchApi({
      method: 'PUT',
      path: settingsUpdateUrl,
      body: {
        gradebook_settings: {
          show_concluded_enrollments: checked ? 'true' : 'false',
        },
      },
    })
    handleCheckboxChange('showConcludedEnrollments', checked)
  }

  return (
<<<<<<< HEAD
    <InstUISettingsProvider theme={{componentOverrides}}>
      <View
        as="div"
        className="checkbox"
        margin="x-small 0"
        borderRadius="medium"
        background="primary"
        padding="medium"
        themeOverride={{backgroundPrimary: '#eee'}}
      >
        <Checkbox
          size="small"
          label={I18n.t('Show Concluded Enrollments')}
          checked={showConcludedEnrollments}
          onChange={handleShowConcludedEnrollmentsChange}
          data-testid="show-concluded-enrollments-checkbox"
        />
      </View>
    </InstUISettingsProvider>
=======
    <CheckboxTemplate
      label={I18n.t('Show Concluded Enrollments')}
      checked={showConcludedEnrollments}
      onChange={handleShowConcludedEnrollmentsChange}
      dataTestId="show-concluded-enrollments-checkbox"
    />
>>>>>>> 82f3398e
  )
}<|MERGE_RESOLUTION|>--- conflicted
+++ resolved
@@ -20,13 +20,7 @@
 import {useScope as useI18nScope} from '@canvas/i18n'
 import doFetchApi from '@canvas/do-fetch-api-effect'
 import {HandleCheckboxChange} from '../../../types'
-<<<<<<< HEAD
-import {View} from '@instructure/ui-view'
-import {InstUISettingsProvider} from '@instructure/emotion'
-import {Checkbox} from '@instructure/ui-checkbox'
-=======
 import CheckboxTemplate from './CheckboxTemplate'
->>>>>>> 82f3398e
 
 const I18n = useI18nScope('enhanced_individual_gradebook')
 type Props = {
@@ -35,20 +29,6 @@
   showConcludedEnrollments: boolean
 }
 
-<<<<<<< HEAD
-const componentOverrides = {
-  Checkbox: {
-    checkedBackground: '#0375ff',
-    borderColor: '#777777',
-    labelFontSizeSmall: '1rem',
-  },
-  View: {
-    paddingMedium: '16px',
-  },
-}
-
-=======
->>>>>>> 82f3398e
 export default function ShowConcludedEnrollmentsCheckbox({
   settingsUpdateUrl,
   handleCheckboxChange,
@@ -69,33 +49,11 @@
   }
 
   return (
-<<<<<<< HEAD
-    <InstUISettingsProvider theme={{componentOverrides}}>
-      <View
-        as="div"
-        className="checkbox"
-        margin="x-small 0"
-        borderRadius="medium"
-        background="primary"
-        padding="medium"
-        themeOverride={{backgroundPrimary: '#eee'}}
-      >
-        <Checkbox
-          size="small"
-          label={I18n.t('Show Concluded Enrollments')}
-          checked={showConcludedEnrollments}
-          onChange={handleShowConcludedEnrollmentsChange}
-          data-testid="show-concluded-enrollments-checkbox"
-        />
-      </View>
-    </InstUISettingsProvider>
-=======
     <CheckboxTemplate
       label={I18n.t('Show Concluded Enrollments')}
       checked={showConcludedEnrollments}
       onChange={handleShowConcludedEnrollmentsChange}
       dataTestId="show-concluded-enrollments-checkbox"
     />
->>>>>>> 82f3398e
   )
 }