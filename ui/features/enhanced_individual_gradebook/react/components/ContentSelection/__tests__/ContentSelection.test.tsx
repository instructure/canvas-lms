--- conflicted
+++ resolved
@@ -24,11 +24,7 @@
   makeContentSelectionProps,
 } from './fixtures'
 import userEvent from '@testing-library/user-event'
-<<<<<<< HEAD
-import {QueryProvider} from '@canvas/query'
-=======
 import {MockedQueryProvider} from '@canvas/test-utils/query'
->>>>>>> 4b58b620
 import {setupCanvasQueries} from '../../__tests__/fixtures'
 
 describe('Content Selection', () => {
@@ -38,15 +34,9 @@
 
   const renderComponent = (props: ContentSelectionComponentProps) => {
     return render(
-<<<<<<< HEAD
-      <QueryProvider>
-        <ContentSelection {...props} />
-      </QueryProvider>
-=======
       <MockedQueryProvider>
         <ContentSelection {...props} />
       </MockedQueryProvider>
->>>>>>> 4b58b620
     )
   }
 
