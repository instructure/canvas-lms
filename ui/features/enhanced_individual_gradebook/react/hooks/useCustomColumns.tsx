/*
 * Copyright (C) 2023 - present Instructure, Inc.
 *
 * This file is part of Canvas.
 *
 * Canvas is free software: you can redistribute it and/or modify it under
 * the terms of the GNU Affero General Public License as published by the Free
 * Software Foundation, version 3 of the License.
 *
 * Canvas is distributed in the hope that it will be useful, but WITHOUT ANY
 * WARRANTY; without even the implied warranty of MERCHANTABILITY or FITNESS FOR
 * A PARTICULAR PURPOSE. See the GNU Affero General Public License for more
 * details.
 *
 * You should have received a copy of the GNU Affero General Public License along
 * with this program. If not, see <http://www.gnu.org/licenses/>.
 */

import {useEffect, useState} from 'react'
import type {CustomColumn} from '../../types'
<<<<<<< HEAD
import {executeApiRequest} from '@canvas/util/apiRequest'
=======
import {executeApiRequest} from '@canvas/do-fetch-api-effect/apiRequest'
>>>>>>> 0d1b4c3f

export const useCustomColumns = (getCustomColumnsUrl?: string | null) => {
  const [customColumns, setCustomColumns] = useState<CustomColumn[] | null>(null)
  useEffect(() => {
    const fetchCustomColumns = async () => {
      if (!getCustomColumnsUrl) {
        return
      }
      const {data} = await executeApiRequest<CustomColumn[]>({
        method: 'GET',
        path: getCustomColumnsUrl,
      })
      setCustomColumns(data)
    }
    fetchCustomColumns()
  }, [getCustomColumnsUrl])
  return {
    customColumns,
  }
}<|MERGE_RESOLUTION|>--- conflicted
+++ resolved
@@ -18,11 +18,7 @@
 
 import {useEffect, useState} from 'react'
 import type {CustomColumn} from '../../types'
-<<<<<<< HEAD
-import {executeApiRequest} from '@canvas/util/apiRequest'
-=======
 import {executeApiRequest} from '@canvas/do-fetch-api-effect/apiRequest'
->>>>>>> 0d1b4c3f
 
 export const useCustomColumns = (getCustomColumnsUrl?: string | null) => {
   const [customColumns, setCustomColumns] = useState<CustomColumn[] | null>(null)
