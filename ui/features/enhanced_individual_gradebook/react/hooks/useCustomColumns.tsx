/*
 * Copyright (C) 2023 - present Instructure, Inc.
 *
 * This file is part of Canvas.
 *
 * Canvas is free software: you can redistribute it and/or modify it under
 * the terms of the GNU Affero General Public License as published by the Free
 * Software Foundation, version 3 of the License.
 *
 * Canvas is distributed in the hope that it will be useful, but WITHOUT ANY
 * WARRANTY; without even the implied warranty of MERCHANTABILITY or FITNESS FOR
 * A PARTICULAR PURPOSE. See the GNU Affero General Public License for more
 * details.
 *
 * You should have received a copy of the GNU Affero General Public License along
 * with this program. If not, see <http://www.gnu.org/licenses/>.
 */

import {useEffect, useState} from 'react'
import type {CustomColumn} from '../../types'
<<<<<<< HEAD
import {executeApiRequest} from '@canvas/util/apiRequest'
=======
import {executeApiRequest} from '@canvas/do-fetch-api-effect/apiRequest'
>>>>>>> 96ecb267

export const useCustomColumns = (getCustomColumnsUrl?: string | null) => {
  const [customColumns, setCustomColumns] = useState<CustomColumn[] | null>(null)
  useEffect(() => {
    const fetchCustomColumns = async () => {
      if (!getCustomColumnsUrl) {
        return
      }
      const {data} = await executeApiRequest<CustomColumn[]>({
        method: 'GET',
        path: getCustomColumnsUrl,
      })
      setCustomColumns(data)
    }
    fetchCustomColumns()
  }, [getCustomColumnsUrl])
  return {
    customColumns,
  }
}<|MERGE_RESOLUTION|>--- conflicted
+++ resolved
@@ -18,11 +18,7 @@
 
 import {useEffect, useState} from 'react'
 import type {CustomColumn} from '../../types'
-<<<<<<< HEAD
-import {executeApiRequest} from '@canvas/util/apiRequest'
-=======
 import {executeApiRequest} from '@canvas/do-fetch-api-effect/apiRequest'
->>>>>>> 96ecb267
 
 export const useCustomColumns = (getCustomColumnsUrl?: string | null) => {
   const [customColumns, setCustomColumns] = useState<CustomColumn[] | null>(null)
