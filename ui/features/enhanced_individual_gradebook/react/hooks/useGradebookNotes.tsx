--- conflicted
+++ resolved
@@ -54,10 +54,6 @@
       const notesMap: NotesMap = {}
       let path: string = getCustomColumnDataUrl.replace(':id', studentNotesColumnId)
       while (path) {
-<<<<<<< HEAD
-         
-=======
->>>>>>> 51db239a
         const {data, link} = await executeApiRequest<CustomColumnDatum[]>({
           method: 'GET',
           path,
