--- conflicted
+++ resolved
@@ -54,10 +54,6 @@
       const notesMap: NotesMap = {}
       let path: string = getCustomColumnDataUrl.replace(':id', studentNotesColumnId)
       while (path) {
-<<<<<<< HEAD
-         
-=======
->>>>>>> 4b8c5dea
         const {data, link} = await executeApiRequest<CustomColumnDatum[]>({
           method: 'GET',
           path,
