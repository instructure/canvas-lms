/*
 * Copyright (C) 2023 - present Instructure, Inc.
 *
 * This file is part of Canvas.
 *
 * Canvas is free software: you can redistribute it and/or modify it under
 * the terms of the GNU Affero General Public License as published by the Free
 * Software Foundation, version 3 of the License.
 *
 * Canvas is distributed in the hope that it will be useful, but WITHOUT ANY
 * WARRANTY; without even the implied warranty of MERCHANTABILITY or FITNESS FOR
 * A PARTICULAR PURPOSE. See the GNU Affero General Public License for more
 * details.
 *
 * You should have received a copy of the GNU Affero General Public License along
 * with this program. If not, see <http://www.gnu.org/licenses/>.
 */

import {GradingType, WorkflowState} from '../../../api'

export type UserConnection = {
  enrollments: {
    section: {
      name: string
      id: string
    }
  }
  email: string
  id: string
  loginId: string
  name: string
  sortableName: string
}

export type EnrollmentConnection = {
  user: UserConnection
  courseSectionId: string
}

export type AssignmentConnection = {
  id: string
  name: string
  pointsPossible: number
  submissionTypes: string[]
  anonymizeStudents: boolean
  omitFromFinalGrade: boolean
  workflowState: WorkflowState
<<<<<<< HEAD
  gradingType: string
  dueAt?: string
=======
  gradingType: GradingType
  dueAt: string | null
  groupCategoryId?: string
  gradeGroupStudentsIndividually: boolean
  allowedAttempts: number
  anonymousGrading: boolean
  courseId: string
  gradesPublished: boolean
  htmlUrl: string
  moderatedGrading: boolean
  postManually: boolean
  published: boolean
>>>>>>> aa91a358
}

export type AssignmentGroupConnection = {
  id: string
  name: string
  groupWeight: number
  rules: {
    drop_lowest?: number
    drop_highest?: number
    never_drop?: string[]
  }
  state: string
  position: number
  assignmentsConnection: {
    nodes: AssignmentConnection[]
  }
}

export type SectionConnection = {
  id: string
  name: string
}

export type SubmissionConnection = {
  assignmentId: string
  id: string
  score?: number | null
  grade?: string | null
<<<<<<< HEAD
=======
  redoRequest: boolean
  submittedAt: Date | null
  userId: string
}

export type Attachment = {
  id: string
  displayName: string
  mimeClass: string
  url: string
}

export type CommentConnection = {
  id: string
  comment: string
  mediaObject?: {
    id: string
    mediaDownloadUrl: string
  }
  attachments: Attachment[]
  author: {
    avatarUrl: string
    id: string
    name: string
    htmlUrl: string
  }
  updatedAt: string
>>>>>>> aa91a358
}

export type GradebookQueryResponse = {
  course: {
    enrollmentsConnection: {
      nodes: EnrollmentConnection[]
    }
    sectionsConnection: {
      nodes: SectionConnection[]
    }
    submissionsConnection: {
      nodes: SubmissionConnection[]
    }
    assignmentGroupsConnection: {
      nodes: AssignmentGroupConnection[]
    }
  }
}

export type GradebookStudentDetails = {
  enrollments: {
    id: string
    section: {
      id: string
      name: string
    }
  }[]
  id: string
  loginId: string
  name: string
  hiddenName: string
}

export type GradebookUserSubmissionDetails = {
  grade: string | null
  id: string
  score: number | null
  enteredScore?: number | null
  assignmentId: string
  submissionType?: string | null
  proxySubmitter?: string | null
<<<<<<< HEAD
  submittedAt?: Date | null
=======
  submittedAt: Date | null
>>>>>>> aa91a358
  state: string
  excused: boolean
  late: boolean
  latePolicyStatus?: string
  missing: boolean
  userId: string
<<<<<<< HEAD
=======
  redoRequest: boolean
>>>>>>> aa91a358
}

export type GradebookStudentQueryResponse = {
  course: {
    usersConnection: {
      nodes: GradebookStudentDetails[]
    }
    submissionsConnection: {
      nodes: GradebookUserSubmissionDetails[]
    }
  }
}

export type GradebookSubmissionCommentsResponse = {
  submission: {
    commentsConnection: {
      nodes: CommentConnection[]
    }
  }
}<|MERGE_RESOLUTION|>--- conflicted
+++ resolved
@@ -45,10 +45,6 @@
   anonymizeStudents: boolean
   omitFromFinalGrade: boolean
   workflowState: WorkflowState
-<<<<<<< HEAD
-  gradingType: string
-  dueAt?: string
-=======
   gradingType: GradingType
   dueAt: string | null
   groupCategoryId?: string
@@ -61,7 +57,6 @@
   moderatedGrading: boolean
   postManually: boolean
   published: boolean
->>>>>>> aa91a358
 }
 
 export type AssignmentGroupConnection = {
@@ -90,8 +85,6 @@
   id: string
   score?: number | null
   grade?: string | null
-<<<<<<< HEAD
-=======
   redoRequest: boolean
   submittedAt: Date | null
   userId: string
@@ -119,7 +112,6 @@
     htmlUrl: string
   }
   updatedAt: string
->>>>>>> aa91a358
 }
 
 export type GradebookQueryResponse = {
@@ -161,21 +153,14 @@
   assignmentId: string
   submissionType?: string | null
   proxySubmitter?: string | null
-<<<<<<< HEAD
-  submittedAt?: Date | null
-=======
   submittedAt: Date | null
->>>>>>> aa91a358
   state: string
   excused: boolean
   late: boolean
   latePolicyStatus?: string
   missing: boolean
   userId: string
-<<<<<<< HEAD
-=======
   redoRequest: boolean
->>>>>>> aa91a358
 }
 
 export type GradebookStudentQueryResponse = {
