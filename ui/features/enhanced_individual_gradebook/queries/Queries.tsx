--- conflicted
+++ resolved
@@ -29,15 +29,6 @@
             sortableName
           }
           courseSectionId
-<<<<<<< HEAD
-        }
-      }
-      sectionsConnection {
-        nodes {
-          id: _id
-          name
-=======
->>>>>>> aa91a358
         }
       }
       sectionsConnection {
@@ -81,8 +72,6 @@
               pointsPossible
               submissionTypes
               dueAt
-<<<<<<< HEAD
-=======
               groupCategoryId
               gradeGroupStudentsIndividually
               allowedAttempts
@@ -93,7 +82,6 @@
               moderatedGrading: moderatedGradingEnabled
               postManually
               published
->>>>>>> aa91a358
             }
           }
         }
@@ -150,8 +138,6 @@
           latePolicyStatus
           missing
           userId
-<<<<<<< HEAD
-=======
         }
       }
     }
@@ -182,7 +168,6 @@
             htmlUrl(courseId: $courseId)
           }
           updatedAt
->>>>>>> aa91a358
         }
       }
     }
