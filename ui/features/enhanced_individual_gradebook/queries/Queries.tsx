/*
 * Copyright (C) 2023 - present Instructure, Inc.
 *
 * This file is part of Canvas.
 *
 * Canvas is free software: you can redistribute it and/or modify it under
 * the terms of the GNU Affero General Public License as published by the Free
 * Software Foundation, version 3 of the License.
 *
 * Canvas is distributed in the hope that it will be useful, but WITHOUT ANY
 * WARRANTY; without even the implied warranty of MERCHANTABILITY or FITNESS FOR
 * A PARTICULAR PURPOSE. See the GNU Affero General Public License for more
 * details.
 *
 * You should have received a copy of the GNU Affero General Public License along
 * with this program. If not, see <http://www.gnu.org/licenses/>.
 */

import gql from 'graphql-tag'

export const GRADEBOOK_QUERY = gql`
  query GradebookQuery($courseId: ID!) {
    course(id: $courseId) {
      enrollmentsConnection(
        filter: {
          states: [active, invited, completed]
          types: [StudentEnrollment, StudentViewEnrollment]
        }
      ) {
        nodes {
          user {
            id: _id
            name
            sortableName
          }
          courseSectionId
          state
        }
      }
      sectionsConnection {
        nodes {
          id: _id
          name
        }
      }
      submissionsConnection(
        filter: {states: [graded, pending_review, submitted, ungraded, unsubmitted]}
      ) {
        nodes {
          grade
          id: _id
          score
          assignmentId
          redoRequest
          submittedAt
          userId
          state
          gradingPeriodId
        }
      }
      assignmentGroupsConnection {
        nodes {
          id: _id
          name
          groupWeight
          rules {
            dropHighest
            dropLowest
          }
          sisId
          state
          position
          assignmentsConnection(filter: {gradingPeriodId: null}) {
            nodes {
              anonymizeStudents
              assignmentGroupId
              gradingType
              id: _id
              name
              omitFromFinalGrade
              pointsPossible
              submissionTypes
              dueAt
              groupCategoryId
              gradeGroupStudentsIndividually
              allowedAttempts
              anonymousGrading
              courseId
              gradesPublished
              htmlUrl
              moderatedGrading: moderatedGradingEnabled
              postManually
              published
              hasSubmittedSubmissions
              inClosedGradingPeriod
            }
          }
        }
      }
    }
  }
`

export const GRADEBOOK_STUDENT_QUERY = gql`
  query GradebookStudentQuery($courseId: ID!, $userIds: [ID!]) {
    course(id: $courseId) {
      usersConnection(
        filter: {
          enrollmentTypes: [StudentEnrollment, StudentViewEnrollment]
          enrollmentStates: [active, invited, completed]
          userIds: $userIds
        }
      ) {
        nodes {
          enrollments(courseId: $courseId) {
            id: _id
            grades {
              unpostedCurrentGrade
              unpostedCurrentScore
              unpostedFinalGrade
              unpostedFinalScore
            }
            section {
              id: _id
              name
            }
          }
          id: _id
          loginId
          name
        }
      }
      submissionsConnection(
        studentIds: $userIds
        filter: {states: [graded, pending_review, submitted, ungraded, unsubmitted]}
      ) {
        nodes {
          grade
          id: _id
          score
          enteredScore
          assignmentId
          submissionType
          submittedAt
          state
          proxySubmitter
          excused
          late
          latePolicyStatus
          missing
          userId
          cachedDueDate
          gradingPeriodId
          deductedPoints
          enteredGrade
          gradeMatchesCurrentSubmission
<<<<<<< HEAD
=======
          customGradeStatus
>>>>>>> 0612a5fd
        }
      }
    }
  }
`

export const GRADEBOOK_SUBMISSION_COMMENTS = gql`
  query GradebookSubmissionCommentsQuery($courseId: ID!, $submissionId: ID!) {
    submission(id: $submissionId) {
      commentsConnection {
        nodes {
          id: _id
          comment
          mediaObject {
            id: _id
            mediaDownloadUrl
          }
          attachments {
            id: _id
            displayName
            mimeClass
            url
          }
          author {
            name
            id: _id
            avatarUrl
            htmlUrl(courseId: $courseId)
          }
          updatedAt
        }
      }
    }
  }
`<|MERGE_RESOLUTION|>--- conflicted
+++ resolved
@@ -154,10 +154,7 @@
           deductedPoints
           enteredGrade
           gradeMatchesCurrentSubmission
-<<<<<<< HEAD
-=======
           customGradeStatus
->>>>>>> 0612a5fd
         }
       }
     }
