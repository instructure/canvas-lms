--- conflicted
+++ resolved
@@ -58,17 +58,9 @@
       const usageRights = {
         use_justification: usageData?.useJustification,
         legal_copyright: usageData?.legalCopyright || '',
-<<<<<<< HEAD
-      }
-
-      if (usageData.license) {
-        usageRights.license = usageData?.license
-      }
-=======
         license: usageData?.license || '',
       }
 
->>>>>>> 474bf526
       // Run API if a usageRight option is provided and there is a file/folder to update
       if (basicFileSystemData.length !== 0 && usageData?.useJustification) {
         await setUsageRights(basicFileSystemData, usageRights, ENV.context_id, contextType)
