/*
 * Copyright (C) 2023 - present Instructure, Inc.
 *
 * This file is part of Canvas.
 *
 * Canvas is free software: you can redistribute it and/or modify it under
 * the terms of the GNU Affero General Public License as published by the Free
 * Software Foundation, version 3 of the License.
 *
 * Canvas is distributed in the hope that it will be useful, but WITHOUT ANY
 * WARRANTY; without even the implied warranty of MERCHANTABILITY or FITNESS FOR
 * A PARTICULAR PURPOSE. See the GNU Affero General Public License for more
 * details.
 *
 * You should have received a copy of the GNU Affero General Public License along
 * with this program. If not, see <http://www.gnu.org/licenses/>.
 */

import React, {useCallback, useContext, useEffect, useState} from 'react'

import {useQuery, useMutation} from '@apollo/react-hooks'
import {DISCUSSION_TOPIC_QUERY} from '../../../graphql/Queries'
import {CREATE_DISCUSSION_TOPIC, UPDATE_DISCUSSION_TOPIC} from '../../../graphql/Mutations'
import LoadingIndicator from '@canvas/loading-indicator'
import {AlertManagerContext} from '@canvas/alerts/react/AlertManager'
import {useScope as useI18nScope} from '@canvas/i18n'
import DiscussionTopicForm from '../../components/DiscussionTopicForm/DiscussionTopicForm'
import {setUsageRights} from '../../util/setUsageRights'
import {getContextQuery} from '../../util/utils'
import {Flex} from '@instructure/ui-flex'
import {Heading} from '@instructure/ui-heading'
import {ScreenReaderContent} from '@instructure/ui-a11y-content'
import {IconCompleteSolid, IconUnpublishedLine} from '@instructure/ui-icons'
import {Pill} from '@instructure/ui-pill'
import {SavingDiscussionTopicOverlay} from '../../components/SavingDiscussionTopicOverlay/SavingDiscussionTopicOverlay'
import WithBreakpoints from '@canvas/with-breakpoints'
import {flushSync} from 'react-dom'
import TopNavPortalWithDefaults from '@canvas/top-navigation/react/TopNavPortalWithDefaults'

const I18n = useI18nScope('discussion_create')
const instUINavEnabled = () => window.ENV?.FEATURES?.instui_nav

function DiscussionTopicFormContainer({apolloClient, breakpoints}) {
  const {setOnFailure} = useContext(AlertManagerContext)
  const [usageRightData, setUsageRightData] = useState()
  const [isSubmitting, setIsSubmitting] = useState(false)
  const contextType = ENV.context_is_not_group ? 'Course' : 'Group'
  const {contextQueryToUse, contextQueryVariables} = getContextQuery(contextType)

  const [latestDiscussionContextType, setLatestDiscussionContextType] = useState(null)
  const [latestDiscussionTopicId, setLatestDiscussionTopicId] = useState(null)

  const navigateToDiscussionTopicEvent = useCallback(() => {
    navigateToDiscussionTopic(latestDiscussionContextType, latestDiscussionTopicId)
    // eslint-disable-next-line react-hooks/exhaustive-deps
  }, [latestDiscussionContextType, latestDiscussionTopicId])

  useEffect(() => {
    window.addEventListener('navigateToDiscussionTopic', navigateToDiscussionTopicEvent)

    return () => {
      window.removeEventListener('navigateToDiscussionTopic', navigateToDiscussionTopicEvent)
    }
    // eslint-disable-next-line react-hooks/exhaustive-deps
  }, [latestDiscussionContextType, latestDiscussionTopicId])

  const isAnnouncement = ENV?.DISCUSSION_TOPIC?.ATTRIBUTES?.is_announcement ?? false
  const shouldSaveMasteryPaths = ENV.CONDITIONAL_RELEASE_SERVICE_ENABLED && !isAnnouncement

  const {data: contextData, loading: courseIsLoading} = useQuery(contextQueryToUse, {
    variables: contextQueryVariables,
  })
  const currentContext = contextData?.legacyNode
  const currentDiscussionTopicId = ENV.DISCUSSION_TOPIC?.ATTRIBUTES?.id
  const isEditing = !!currentDiscussionTopicId
  const {data: topicData, loading: topicIsLoading} = useQuery(DISCUSSION_TOPIC_QUERY, {
    skip: !isEditing,
    variables: {
      discussionTopicId: currentDiscussionTopicId,
    },
  })
  const currentDiscussionTopic = topicData?.legacyNode
  const published = currentDiscussionTopic?.published ?? false

  // Use setUsageRights to save new usageRightsData
  const saveUsageRights = async (usageData, attachmentData) => {
    try {
      const basicFileSystemData = attachmentData ? [{id: attachmentData._id, type: 'File'}] : []
      const usageRights = {
        use_justification: usageData?.useJustification,
        legal_copyright: usageData?.legalCopyright || '',
        license: usageData?.license || '',
      }

      // Run API if a usageRight option is provided and there is a file/folder to update
      if (basicFileSystemData.length !== 0 && usageData?.useJustification) {
        await setUsageRights(basicFileSystemData, usageRights, ENV.context_id, contextType)
      }
    } catch (error) {
      setOnFailure(error)
    }
  }

  function navigateToDiscussionTopic(context_type, discussion_topic_id) {
    if (context_type === 'Course') {
      window.location.assign(`/courses/${ENV.context_id}/discussion_topics/${discussion_topic_id}`)
    } else if (context_type === 'Group') {
      window.location.assign(`/groups/${ENV.context_id}/discussion_topics/${discussion_topic_id}`)
    } else {
      setOnFailure(I18n.t('Invalid context type'))
    }
  }

  const handleFormSubmit = (formData, notifyUsers) => {
    const {usageRightsData, ...formDataWithoutUsageRights} = formData
    setUsageRightData(usageRightsData)
    if (isEditing) {
      updateDiscussionTopic({variables: {...formDataWithoutUsageRights, notifyUsers}})
    } else {
      createDiscussionTopic({variables: formDataWithoutUsageRights})
    }
  }

  const handleDiscussionTopicMutationCompletion = async discussionTopic => {
    const {_id: discussionTopicId, contextType: discussionContextType, attachment} = discussionTopic

    if (discussionTopicId && discussionContextType) {
      let shouldNavigateToDiscussionTopic = true

      try {
        if (ENV?.USAGE_RIGHTS_REQUIRED) {
          await saveUsageRights(usageRightData, attachment)
        }

        if (shouldSaveMasteryPaths && discussionTopic.assignment) {
          const {assignment} = discussionTopic

          const assignmentInfo = {
            id: assignment._id,
            grading_standard_id: assignment?.gradingStandard?.id,
            grading_type: assignment.gradingType,
            points_possible: assignment.pointsPossible,
            submission_types: 'discussion_topic',
          }

          shouldNavigateToDiscussionTopic = false
          flushSync(() => {
            setLatestDiscussionContextType(discussionContextType)
            setLatestDiscussionTopicId(discussionTopicId)
          })

          window.dispatchEvent(
            new CustomEvent('triggerMasteryPathsUpdateAssignment', {detail: {assignmentInfo}})
          )
          window.dispatchEvent(new CustomEvent('triggerMasteryPathsSave'))
        }
      } catch (error) {
        // Handle error on saving usage rights
        setOnFailure(error)
      } finally {
        // Always navigate to the discussion topic on a successful mutation
        // In some scenarios, like when saving mastery paths, we don't want to navigate unless it happens via event
        if (shouldNavigateToDiscussionTopic) {
          navigateToDiscussionTopic(discussionContextType, discussionTopicId)
        }
      }
    } else {
      setIsSubmitting(false)
      setOnFailure(I18n.t('Error with discussion topic'))
    }
  }

  const renderPublishStatusPill = () => {
    const pillProps = {
      color: published ? 'success' : undefined,
      renderIcon: published ? <IconCompleteSolid /> : <IconUnpublishedLine />,
    }

    return (
      <Pill data-testid="publish-status-pill" margin="small 0 0 0" variant="primary" {...pillProps}>
        {published ? I18n.t('Published') : I18n.t('Unpublished')}
      </Pill>
    )
  }

  const renderHeading = () => {
    const headerText = isAnnouncement ? I18n.t('Create Announcement') : I18n.t('Create Discussion')
    const titleContent = currentDiscussionTopic?.title ?? headerText

    const headerMargin = breakpoints.desktop ? '0 0 large 0' : '0 0 medium 0'
    return instUINavEnabled() ? (
      <Flex margin={headerMargin} direction="column" as="div">
        <Flex.Item margin="0" overflow="hidden">
          <Heading as="h1" level={breakpoints.ICEDesktop ? 'h1' : 'h2'} themeOverride={{h2FontWeight: 700}}>
            {titleContent}
          </Heading>
        </Flex.Item>
        {!isAnnouncement && (
          <Flex.Item margin="0" shouldShrink={true} overflowX="visible" overflowY="visible">
            {renderPublishStatusPill()}
          </Flex.Item>
        )}
      </Flex>
    ) : (
      <ScreenReaderContent>
        <h1>{titleContent}</h1>
      </ScreenReaderContent>
    )
  }

  const [createDiscussionTopic] = useMutation(CREATE_DISCUSSION_TOPIC, {
    onCompleted: completionData => {
      const newDiscussionTopic = completionData?.createDiscussionTopic?.discussionTopic
      const errors = completionData?.createDiscussionTopic?.errors

      if (errors) {
        setIsSubmitting(false)
        setOnFailure(errors.map(error => error.message).join(', '))
        return
      }

      handleDiscussionTopicMutationCompletion(newDiscussionTopic).catch(() => {
        setOnFailure(I18n.t('Error updating file usage rights'))
      })
    },
    onError: err => {
      const errMsg = (err?.graphQLErrors || []).map(error => error?.message).join(', ')
      setIsSubmitting(false)
      setOnFailure(errMsg || I18n.t('Error creating discussion topic'))
    },
  })

  const [updateDiscussionTopic] = useMutation(UPDATE_DISCUSSION_TOPIC, {
    onCompleted: completionData => {
      const {discussionTopic: updatedDiscussionTopic, errors} =
        completionData?.updateDiscussionTopic || {}

      if (!updatedDiscussionTopic && errors.length) {
        setIsSubmitting(false)

        // the current validation_error doesn't allow multiple error messages
        const message = errors[0]?.message

        setOnFailure(message || I18n.t('Error updating discussion topic'))
        return
      }

      handleDiscussionTopicMutationCompletion(updatedDiscussionTopic).catch(() => {
        setOnFailure(I18n.t('Error updating file usage rights'))
      })
    },
    onError: () => {
      setIsSubmitting(false)
      setOnFailure(I18n.t('Error updating discussion topic'))
    },
  })

  if (courseIsLoading || topicIsLoading) {
    return <LoadingIndicator />
  }

  const renderForm = () => {
    return (
      <DiscussionTopicForm
        isGroupContext={contextType === 'Group'}
        isEditing={isEditing}
        currentDiscussionTopic={currentDiscussionTopic}
        isStudent={ENV.current_user_is_student}
        assignmentGroups={currentContext?.assignmentGroups}
        sections={ENV.SECTION_LIST}
        groupCategories={currentContext?.groupSets || []}
        studentEnrollments={currentContext?.usersConnection?.nodes}
        apolloClient={apolloClient}
        onSubmit={handleFormSubmit}
        isSubmitting={isSubmitting}
        setIsSubmitting={setIsSubmitting}
        breakpoints={breakpoints}
      />
    )
  }

  const handleBreadCrumbSetter = ({getCrumbs, setCrumbs}) => {
    const discussionOrAnnouncement = isAnnouncement
      ? I18n.t('Announcements')
      : I18n.t('Discussions')
<<<<<<< HEAD
=======
    const discussionOrAnnouncementUrl= isAnnouncement ? 'announcements' : 'discussion_topics'
>>>>>>> d6e31a27
    const oldCrumbs = getCrumbs()
    const newCrumbs = [
      ...oldCrumbs,
      ...[
<<<<<<< HEAD
        {name: discussionOrAnnouncement, url: oldCrumbs[0].url + '/discussion_topics'},
=======
        {name: discussionOrAnnouncement, url: oldCrumbs[0].url + '/' + discussionOrAnnouncementUrl},
>>>>>>> d6e31a27
        {name: isEditing ? currentDiscussionTopic?.title : I18n.t('Create new') || '', url: ''},
      ],
    ]
    setCrumbs(newCrumbs)
  }

  return (
    <>
<<<<<<< HEAD
      <TopNavPortalWithDefaults getBreadCrumbSetter={handleBreadCrumbSetter} useTutorial={true} />
=======
      <TopNavPortalWithDefaults getBreadCrumbSetter={handleBreadCrumbSetter} />
>>>>>>> d6e31a27
      <Flex direction="column">
        <Flex.Item>{renderHeading()}</Flex.Item>
        {renderForm()}
        <SavingDiscussionTopicOverlay open={isSubmitting} />
      </Flex>
    </>
  )
}

export default WithBreakpoints(DiscussionTopicFormContainer)<|MERGE_RESOLUTION|>--- conflicted
+++ resolved
@@ -283,19 +283,12 @@
     const discussionOrAnnouncement = isAnnouncement
       ? I18n.t('Announcements')
       : I18n.t('Discussions')
-<<<<<<< HEAD
-=======
     const discussionOrAnnouncementUrl= isAnnouncement ? 'announcements' : 'discussion_topics'
->>>>>>> d6e31a27
     const oldCrumbs = getCrumbs()
     const newCrumbs = [
       ...oldCrumbs,
       ...[
-<<<<<<< HEAD
-        {name: discussionOrAnnouncement, url: oldCrumbs[0].url + '/discussion_topics'},
-=======
         {name: discussionOrAnnouncement, url: oldCrumbs[0].url + '/' + discussionOrAnnouncementUrl},
->>>>>>> d6e31a27
         {name: isEditing ? currentDiscussionTopic?.title : I18n.t('Create new') || '', url: ''},
       ],
     ]
@@ -304,11 +297,7 @@
 
   return (
     <>
-<<<<<<< HEAD
-      <TopNavPortalWithDefaults getBreadCrumbSetter={handleBreadCrumbSetter} useTutorial={true} />
-=======
       <TopNavPortalWithDefaults getBreadCrumbSetter={handleBreadCrumbSetter} />
->>>>>>> d6e31a27
       <Flex direction="column">
         <Flex.Item>{renderHeading()}</Flex.Item>
         {renderForm()}
