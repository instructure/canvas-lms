--- conflicted
+++ resolved
@@ -20,22 +20,13 @@
 
 import {useQuery, useMutation} from 'react-apollo'
 import {DISCUSSION_TOPIC_QUERY} from '../../../graphql/Queries'
-<<<<<<< HEAD
-import {CREATE_DISCUSSION_TOPIC} from '../../../graphql/Mutations'
-
-=======
 import {CREATE_DISCUSSION_TOPIC, UPDATE_DISCUSSION_TOPIC} from '../../../graphql/Mutations'
->>>>>>> 0612a5fd
 import LoadingIndicator from '@canvas/loading-indicator'
 import {AlertManagerContext} from '@canvas/alerts/react/AlertManager'
 import {useScope as useI18nScope} from '@canvas/i18n'
 import DiscussionTopicForm from '../../components/DiscussionTopicForm/DiscussionTopicForm'
 
-<<<<<<< HEAD
-import {getContextQuery} from '../../utils'
-=======
 import {getContextQuery} from '../../util/utils'
->>>>>>> 0612a5fd
 
 const I18n = useI18nScope('discussion_create')
 
@@ -147,10 +138,7 @@
         includeRepliesInFeed,
         locked,
         isAnnouncement,
-<<<<<<< HEAD
-=======
         groupCategoryId,
->>>>>>> 0612a5fd
       }) => {
         if (isEditing) {
           updateDiscussionTopic({
@@ -192,10 +180,7 @@
               podcastHasStudentPosts: includeRepliesInFeed,
               locked,
               isAnnouncement,
-<<<<<<< HEAD
-=======
               groupCategoryId: groupCategoryId || null,
->>>>>>> 0612a5fd
             },
           })
         }
