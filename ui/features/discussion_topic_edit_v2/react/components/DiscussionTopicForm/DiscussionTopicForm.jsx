--- conflicted
+++ resolved
@@ -83,11 +83,8 @@
 
 const I18n = useI18nScope('discussion_create')
 
-<<<<<<< HEAD
-=======
 const instUINavEnabled = () => window.ENV?.FEATURES?.instui_nav
 
->>>>>>> 4b37e285
 export const getAbGuidArray = event => {
   const {data} = event.data
 
@@ -111,11 +108,7 @@
   return true
 }
 
-<<<<<<< HEAD
-export default function DiscussionTopicForm({
-=======
 function DiscussionTopicForm({
->>>>>>> 4b37e285
   isEditing,
   currentDiscussionTopic,
   isStudent,
@@ -1084,53 +1077,7 @@
             </Alert>
           </View>
         )}
-<<<<<<< HEAD
-        {shouldShowAvailabilityOptions &&
-          (isGraded ? (
-            <View as="div" data-testid="assignment-settings-section">
-              <GradedDiscussionDueDatesContext.Provider value={assignmentDueDateContext}>
-                <GradedDiscussionOptions
-                  assignmentGroups={assignmentGroups}
-                  pointsPossible={pointsPossible}
-                  setPointsPossible={setPointsPossible}
-                  displayGradeAs={displayGradeAs}
-                  setDisplayGradeAs={setDisplayGradeAs}
-                  assignmentGroup={assignmentGroup}
-                  setAssignmentGroup={setAssignmentGroup}
-                  peerReviewAssignment={peerReviewAssignment}
-                  setPeerReviewAssignment={setPeerReviewAssignment}
-                  peerReviewsPerStudent={peerReviewsPerStudent}
-                  setPeerReviewsPerStudent={setPeerReviewsPerStudent}
-                  peerReviewDueDate={peerReviewDueDate}
-                  setPeerReviewDueDate={setPeerReviewDueDate}
-                  postToSis={postToSis}
-                  setPostToSis={setPostToSis}
-                  gradingSchemeId={gradingSchemeId}
-                  setGradingSchemeId={setGradingSchemeId}
-                  intraGroupPeerReviews={intraGroupPeerReviews}
-                  setIntraGroupPeerReviews={setIntraGroupPeerReviews}
-                  isCheckpoints={isCheckpoints && ENV.DISCUSSION_CHECKPOINTS_ENABLED}
-                />
-              </GradedDiscussionDueDatesContext.Provider>
-            </View>
-          ) : (
-            <NonGradedDateOptions
-              availableFrom={availableFrom}
-              setAvailableFrom={setAvailableFrom}
-              availableUntil={availableUntil}
-              setAvailableUntil={setAvailableUntil}
-              isGraded={isGraded}
-              setAvailabilityValidationMessages={setAvailabilityValidationMessages}
-              availabilityValidationMessages={availabilityValidationMessages}
-              inputWidth={inputWidth}
-              setDateInputRef={ref => {
-                dateInputRef.current = ref
-              }}
-            />
-          ))}
-=======
         {shouldShowAvailabilityOptions && renderAvailabilityOptions()}
->>>>>>> 4b37e285
         {(!isAnnouncement || !ENV.ASSIGNMENT_EDIT_PLACEMENT_NOT_ON_ANNOUNCEMENTS) &&
           ENV.context_is_not_group && (
             <div id="assignment_external_tools" data-testid="assignment-external-tools" />
