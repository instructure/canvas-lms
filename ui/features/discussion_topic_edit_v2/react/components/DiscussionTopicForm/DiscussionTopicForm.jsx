--- conflicted
+++ resolved
@@ -792,11 +792,7 @@
               setAttachmentToUpload={setAttachmentToUpload}
               attachmentToUpload={attachmentToUpload}
               responsiveQuerySizes={responsiveQuerySizes}
-<<<<<<< HEAD
-              isGradedDiscussion={!affectUserFileQuota}
-=======
               checkContextQuota={true}
->>>>>>> 2099f615
               canAttach={ENV.DISCUSSION_TOPIC?.PERMISSIONS.CAN_ATTACH}
             />
           )}
@@ -849,11 +845,7 @@
               discussionAnonymousState={discussionAnonymousState}
               setDiscussionAnonymousState={setDiscussionAnonymousState}
               isSelectDisabled={
-<<<<<<< HEAD
-                (isEditing && currentDiscussionTopic?.entryCounts?.repliesCount) || isGraded
-=======
                 (isEditing && currentDiscussionTopic?.entryCounts?.repliesCount > 0) || isGraded
->>>>>>> 2099f615
               }
               setIsGraded={setIsGraded}
               setIsGroupDiscussion={setIsGroupDiscussion}
@@ -863,11 +855,7 @@
             />
           )}
           <FormFieldGroup description="" rowSpacing="small">
-<<<<<<< HEAD
-            {shouldShowAnnouncementOnlyOptions && (
-=======
             {shouldShowAllowParticipantsToCommentOption && (
->>>>>>> 2099f615
               <Checkbox
                 label={I18n.t('Allow Participants to Comment')}
                 value="enable-participants-commenting"
@@ -1085,19 +1073,10 @@
                 )}
               </View>
             )}
-<<<<<<< HEAD
-            {!canGroupDiscussion && isEditing && (
-              <View display="block" data-testid="group-category-not-editable">
-                <Alert variant="warning" margin="small none small none">
-                  {I18n.t(
-                    'Students have already submitted to this discussion, so group settings cannot be changed.'
-                  )}
-=======
             {!canGroupDiscussion && isEditing && !isAnnouncement && currentDiscussionTopic?.entryCounts?.repliesCount > 0 && (
               <View display="block" data-testid="group-category-not-editable">
                 <Alert variant="warning" margin="small none small none">
                   {I18n.t('Students have already submitted to this discussion, so group settings cannot be changed.')}
->>>>>>> 2099f615
                 </Alert>
               </View>
             )}
@@ -1119,11 +1098,7 @@
       <div style={{display: selectedView === Views.MasteryPaths ? 'block' : 'none'}}>
         {ENV.CONDITIONAL_RELEASE_ENV && (
           <MasteryPathsReactWrapper
-<<<<<<< HEAD
-            type={I18n.t('discussion topic')}
-=======
             type="discussion topic"
->>>>>>> 2099f615
             env={ENV.CONDITIONAL_RELEASE_ENV}
           />
         )}
