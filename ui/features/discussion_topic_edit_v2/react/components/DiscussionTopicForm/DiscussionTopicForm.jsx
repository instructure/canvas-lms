--- conflicted
+++ resolved
@@ -220,8 +220,6 @@
   const [postToSis, setPostToSis] = useState(
     !!currentDiscussionTopic?.assignment?.postToSis || false
   )
-<<<<<<< HEAD
-=======
 
   const [gradingSchemeId, setGradingSchemeId] = useState(
     currentDiscussionTopic?.assignment?.gradingStandard?._id || undefined
@@ -231,7 +229,6 @@
     // intra_group_peer_reviews
     !!currentDiscussionTopic?.assignment?.peerReviews?.intraReviews || false
   )
->>>>>>> cdbe51e4
 
   const handleSettingUsageRightsData = data => {
     setUsageRightsErrorState(false)
