--- conflicted
+++ resolved
@@ -76,16 +76,9 @@
 } from '../../util/utils'
 import {MissingSectionsWarningModal} from '../MissingSectionsWarningModal/MissingSectionsWarningModal'
 import {flushSync} from 'react-dom'
-<<<<<<< HEAD
-import {SavingDiscussionTopicOverlay} from '../SavingDiscussionTopicOverlay/SavingDiscussionTopicOverlay'
-import {Heading} from '@instructure/ui-heading'
-import WithBreakpoints, {breakpointsShape} from '@canvas/with-breakpoints'
-import {ItemAssignToTrayWrapper} from '../DiscussionOptions/ItemAssignToTrayWrapper'
-=======
 import WithBreakpoints, {breakpointsShape} from '@canvas/with-breakpoints'
 import {ItemAssignToTrayWrapper} from '../DiscussionOptions/ItemAssignToTrayWrapper'
 import {SendEditNotificationModal} from '../SendEditNotificationModal'
->>>>>>> 19b70d1c
 
 const I18n = useI18nScope('discussion_create')
 
@@ -127,7 +120,6 @@
   apolloClient,
   isSubmitting,
   setIsSubmitting,
-  breakpoints,
 }) {
   const rceRef = useRef()
   const textInputRef = useRef()
@@ -300,10 +292,7 @@
     setImportantDates,
     pointsPossible,
     isGraded,
-<<<<<<< HEAD
-=======
     isCheckpoints,
->>>>>>> 19b70d1c
   }
   const [showGroupCategoryModal, setShowGroupCategoryModal] = useState(false)
 
@@ -460,12 +449,8 @@
     if (
       !isGraded &&
       !currentDiscussionTopic?.assignment &&
-<<<<<<< HEAD
-      ENV.FEATURES?.selective_release_ui_api
-=======
       ENV.FEATURES?.selective_release_ui_api &&
       !isAnnouncement
->>>>>>> 19b70d1c
     ) {
       delete payload.specificSections
       Object.assign(
@@ -479,13 +464,10 @@
       )
     }
 
-<<<<<<< HEAD
-=======
     const previousAnonymousState = !currentDiscussionTopic?.anonymousState
       ? 'off'
       : currentDiscussionTopic.anonymousState
 
->>>>>>> 19b70d1c
     // Additional properties for editing mode
     if (isEditing) {
       const editingPayload = {
@@ -561,11 +543,7 @@
     return false
   }
 
-<<<<<<< HEAD
-  const submitForm = shouldPublish => {
-=======
   const submitForm = (shouldPublish, shouldNotifyUsers = false) => {
->>>>>>> 19b70d1c
     if (shouldShowAvailabilityOptions) {
       const selectedAssignedTo = assignedInfoList.map(info => info.assignedList).flatMap(x => x)
       const isEveryoneOrEveryoneElseSelected = selectedAssignedTo.some(
@@ -651,30 +629,8 @@
     })
   }
 
-<<<<<<< HEAD
-  const renderHeading = () => {
-    const itemMargin = breakpoints.desktopOnly ? '0 0 large' : '0 0 medium'
-    const headerText = isAnnouncement ? I18n.t('Create Announcement') : I18n.t('Create Discussion')
-    const titleContent = title ?? headerText
-    return instUINavEnabled() ? (
-      <Flex direction="column" as="div">
-        <Flex.Item margin={itemMargin} overflow="hidden">
-          <Heading level="h1">{headerText}</Heading>
-        </Flex.Item>
-      </Flex>
-    ) : (
-      <ScreenReaderContent>
-        <h1>{titleContent}</h1>
-      </ScreenReaderContent>
-    )
-  }
-
-  const renderAvailabilityOptions = useCallback(() => {
-    if (isGraded) {
-=======
   const renderAvailabilityOptions = useCallback(() => {
     if (isGraded && !isAnnouncement) {
->>>>>>> 19b70d1c
       return (
         <View as="div" data-testid="assignment-settings-section">
           <DiscussionDueDatesContext.Provider value={assignmentDueDateContext}>
@@ -715,21 +671,6 @@
       )
     } else {
       return (
-<<<<<<< HEAD
-        <NonGradedDateOptions
-          availableFrom={availableFrom}
-          setAvailableFrom={setAvailableFrom}
-          availableUntil={availableUntil}
-          setAvailableUntil={setAvailableUntil}
-          isGraded={isGraded}
-          setAvailabilityValidationMessages={setAvailabilityValidationMessages}
-          availabilityValidationMessages={availabilityValidationMessages}
-          inputWidth={inputWidth}
-          setDateInputRef={ref => {
-            dateInputRef.current = ref
-          }}
-        />
-=======
         <View as="div" data-testid="non-graded-date-options">
           <NonGradedDateOptions
             availableFrom={availableFrom}
@@ -745,7 +686,6 @@
             }}
           />
         </View>
->>>>>>> 19b70d1c
       )
     }
   }, [
@@ -758,10 +698,7 @@
     displayGradeAs,
     gradingSchemeId,
     intraGroupPeerReviews,
-<<<<<<< HEAD
-=======
     isAnnouncement,
->>>>>>> 19b70d1c
     isCheckpoints,
     isGraded,
     peerReviewAssignment,
@@ -774,10 +711,6 @@
 
   return (
     <>
-<<<<<<< HEAD
-      {renderHeading()}
-=======
->>>>>>> 19b70d1c
       <FormFieldGroup description="" rowSpacing="small">
         {isUnpublishedAnnouncement && (
           <Alert variant={announcementAlertProps().variant}>{announcementAlertProps().text}</Alert>
