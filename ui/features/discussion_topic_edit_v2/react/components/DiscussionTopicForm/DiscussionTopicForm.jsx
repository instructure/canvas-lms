/*
 * Copyright (C) 2023 - present Instructure, Inc.
 *
 * This file is part of Canvas.
 *
 * Canvas is free software: you can redistribute it and/or modify it under
 * the terms of the GNU Affero General Public License as published by the Free
 * Software Foundation, version 3 of the License.
 *
 * Canvas is distributed in the hope that it will be useful, but WITHOUT ANY
 * WARRANTY; without even the implied warranty of MERCHANTABILITY or FITNESS FOR
 * A PARTICULAR PURPOSE. See the GNU Affero General Public License for more
 * details.
 *
 * You should have received a copy of the GNU Affero General Public License along
 * with this program. If not, see <http://www.gnu.org/licenses/>.
 */

import React, {useState, useRef, useEffect, useContext} from 'react'
import PropTypes from 'prop-types'
import AnonymousResponseSelector from '@canvas/discussions/react/components/AnonymousResponseSelector/AnonymousResponseSelector'
import {CreateOrEditSetModal} from '@canvas/groups/react/CreateOrEditSetModal'
import {useScope as useI18nScope} from '@canvas/i18n'

import {View} from '@instructure/ui-view'
import {Flex} from '@instructure/ui-flex'

import {TextInput} from '@instructure/ui-text-input'
import {FormFieldGroup} from '@instructure/ui-form-field'
import {Button} from '@instructure/ui-buttons'
import {IconAddLine, IconPublishSolid, IconUnpublishedLine} from '@instructure/ui-icons'
import {RadioInput, RadioInputGroup} from '@instructure/ui-radio-input'
import {Text} from '@instructure/ui-text'
import {Checkbox} from '@instructure/ui-checkbox'
import {SimpleSelect} from '@instructure/ui-simple-select'
import {DateTimeInput} from '@instructure/ui-date-time-input'
import CanvasMultiSelect from '@canvas/multi-select'
import CanvasRce from '@canvas/rce/react/CanvasRce'
import {Alert} from '@instructure/ui-alerts'
import {GradedDiscussionOptions} from '../GradedDiscussionOptions/GradedDiscussionOptions'
import {
  GradedDiscussionDueDatesContext,
  defaultEveryoneOption,
  defaultEveryoneElseOption,
  masteryPathsOption,
} from '../../util/constants'
import {nanoid} from 'nanoid'
import {AttachmentDisplay} from '@canvas/discussions/react/components/AttachmentDisplay/AttachmentDisplay'
import {responsiveQuerySizes} from '@canvas/discussions/react/utils'
import {UsageRightsContainer} from '../../containers/usageRights/UsageRightsContainer'
import {AlertManagerContext} from '@canvas/alerts/react/AlertManager'

import {addNewGroupCategoryToCache} from '../../util/utils'

const I18n = useI18nScope('discussion_create')

export default function DiscussionTopicForm({
  isEditing,
  currentDiscussionTopic,
  isStudent,
  assignmentGroups,
  sections,
  groupCategories,
  studentEnrollments,
  onSubmit,
  isGroupContext,
  apolloClient,
}) {
  const rceRef = useRef()
  const {setOnFailure} = useContext(AlertManagerContext)

  const isAnnouncement = ENV.DISCUSSION_TOPIC?.ATTRIBUTES?.is_announcement ?? false
  const isUnpublishedAnnouncement =
    isAnnouncement && !ENV.DISCUSSION_TOPIC?.ATTRIBUTES.course_published
  const isEditingAnnouncement = isAnnouncement && ENV.DISCUSSION_TOPIC?.ATTRIBUTES.id
  const published = currentDiscussionTopic?.published ?? false
  const announcementAlertProps = () => {
    if (isUnpublishedAnnouncement) {
      return {
        id: 'announcement-course-unpublished-alert',
        key: 'announcement-course-unpublished-alert',
        variant: 'warning',
        text: I18n.t(
          'Notifications will not be sent retroactively for announcements created before publishing your course or before the course start date. You may consider using the Delay Posting option and set to publish on a future date.'
        ),
      }
    } else if (isEditingAnnouncement) {
      return {
        id: 'announcement-no-notification-on-edit',
        key: 'announcement-no-notification-on-edit',
        variant: 'info',
        text: I18n.t(
          'Users do not receive updated notifications when editing an announcement. If you wish to have users notified of this update via their notification settings, you will need to create a new announcement.'
        ),
      }
    } else {
      return null
    }
  }

  const allSectionsOption = {_id: 'all', name: 'All Sections'}

  const inputWidth = '100%'

  const [title, setTitle] = useState(currentDiscussionTopic?.title || '')
  const [titleValidationMessages, setTitleValidationMessages] = useState([
    {text: '', type: 'success'},
  ])
  const [postToValidationMessages, setPostToValidationMessages] = useState([])

  const [rceContent, setRceContent] = useState(currentDiscussionTopic?.message || '')

  const [sectionIdsToPostTo, setSectionIdsToPostTo] = useState(
    currentDiscussionTopic?.courseSections && currentDiscussionTopic?.courseSections.length > 0
      ? currentDiscussionTopic?.courseSections.map(section => section._id)
      : ['all']
  )

  const [discussionAnonymousState, setDiscussionAnonymousState] = useState(
    currentDiscussionTopic?.anonymousState || 'off'
  )
  // default anonymousAuthorState to true, since it is the default selection for partial anonymity
  // otherwise, it is just ignored anyway
  const [anonymousAuthorState, setAnonymousAuthorState] = useState(
    currentDiscussionTopic?.isAnonymousAuthor || true
  )
  const [requireInitialPost, setRequireInitialPost] = useState(
    currentDiscussionTopic?.requireInitialPost || false
  )
  const [enablePodcastFeed, setEnablePodcastFeed] = useState(
    currentDiscussionTopic?.podcastEnabled || false
  )
  const [includeRepliesInFeed, setIncludeRepliesInFeed] = useState(
    currentDiscussionTopic?.podcastHasStudentPosts || false
  )
  const [isGraded, setIsGraded] = useState(!!currentDiscussionTopic?.assignment || false)
  const [allowLiking, setAllowLiking] = useState(currentDiscussionTopic?.allowRating || false)
  const [onlyGradersCanLike, setOnlyGradersCanLike] = useState(
    currentDiscussionTopic?.onlyGradersCanRate || false
  )
  const [addToTodo, setAddToTodo] = useState(!!currentDiscussionTopic?.todoDate || false)
  const [todoDate, setTodoDate] = useState(currentDiscussionTopic?.todoDate || null)
  const [isGroupDiscussion, setIsGroupDiscussion] = useState(
    !!currentDiscussionTopic?.groupSet || false
  )
  const [groupCategoryId, setGroupCategoryId] = useState(
    currentDiscussionTopic?.groupSet?._id || null
  )
  const [groupCategorySelectError, setGroupCategorySelectError] = useState([])
  const [delayPosting, setDelayPosting] = useState(
    (!!currentDiscussionTopic?.delayedPostAt && isAnnouncement) || false
  )
  const [locked, setLocked] = useState((currentDiscussionTopic.locked && isAnnouncement) || false)

  const [availableFrom, setAvailableFrom] = useState(currentDiscussionTopic?.delayedPostAt || null)
  const [availableUntil, setAvailableUntil] = useState(currentDiscussionTopic?.lockAt || null)
  const [willAnnouncementPostRightAway, setWillAnnouncementPostRightAway] = useState(true)
  const [availabilityValidationMessages, setAvailabilityValidationMessages] = useState([
    {text: '', type: 'success'},
  ])

  const [pointsPossible, setPointsPossible] = useState(
    currentDiscussionTopic?.assignment?.pointsPossible || 0
  )
  const [displayGradeAs, setDisplayGradeAs] = useState(
    currentDiscussionTopic?.assignment?.gradingType || 'points'
  )
  const [assignmentGroup, setAssignmentGroup] = useState(
    currentDiscussionTopic?.assignment?.assignmentGroup?._id || ''
  )
  const [peerReviewAssignment, setPeerReviewAssignment] = useState(() => {
    if (currentDiscussionTopic?.assignment?.peerReviews?.enabled) {
      return currentDiscussionTopic?.assignment?.peerReviews?.automaticReviews
        ? 'automatically'
        : 'manually'
    }
    return 'off'
  })

  const [peerReviewsPerStudent, setPeerReviewsPerStudent] = useState(
    currentDiscussionTopic?.assignment?.peerReviews?.count || 1
  )
  const [peerReviewDueDate, setPeerReviewDueDate] = useState(
    currentDiscussionTopic?.assignment?.peerReviews?.dueAt || ''
  )
  const [dueDateErrorMessages, setDueDateErrorMessages] = useState([])
  const [assignedInfoList, setAssignedInfoList] = useState([
    {
      dueDateId: nanoid(),
      assignedList: [defaultEveryoneOption.assetCode],
      dueDate: '',
      availableFrom: '',
      availableUntil: '',
    },
  ]) // Initialize with one object with a unique id

  const assignmentDueDateContext = {
    assignedInfoList,
    setAssignedInfoList,
    dueDateErrorMessages,
    setDueDateErrorMessages,
    studentEnrollments,
    sections,
    groups:
      groupCategories.find(groupCategory => groupCategory._id === groupCategoryId)?.groupsConnection
        ?.nodes || [],
    groupCategoryId,
  }
  const [showGroupCategoryModal, setShowGroupCategoryModal] = useState(false)

  const [attachment, setAttachment] = useState(currentDiscussionTopic?.attachment || null)
  const [attachmentToUpload, setAttachmentToUpload] = useState(false)
  const affectUserFileQuota = false

  const [usageRightsData, setUsageRightsData] = useState(
    currentDiscussionTopic?.attachment?.usageRights || {}
  )
  const [usageRightsErrorState, setUsageRightsErrorState] = useState(false)

<<<<<<< HEAD
  const [postToSis, setPostToSis] = useState(false)
=======
  const [postToSis, setPostToSis] = useState(
    !!currentDiscussionTopic?.assignment?.postToSis || false
  )
>>>>>>> 96ecb267

  const handleSettingUsageRightsData = data => {
    setUsageRightsErrorState(false)
    setUsageRightsData(data)
  }

  useEffect(() => {
<<<<<<< HEAD
    if (!isEditing || !currentDiscussionTopic) return

    setTitle(currentDiscussionTopic.title)
    setRceContent(currentDiscussionTopic.message)
    const sectionIds =
      currentDiscussionTopic.courseSections && currentDiscussionTopic.courseSections.length > 0
        ? currentDiscussionTopic.courseSections.map(section => section._id)
        : ['all']
    setSectionIdsToPostTo(sectionIds)
    setDiscussionAnonymousState(currentDiscussionTopic.anonymousState || 'off')
    setAnonymousAuthorState(currentDiscussionTopic.isAnonymousAuthor)
    setRequireInitialPost(currentDiscussionTopic.requireInitialPost)
    setEnablePodcastFeed(currentDiscussionTopic.podcastEnabled)
    setIncludeRepliesInFeed(currentDiscussionTopic.podcastHasStudentPosts)

    setAllowLiking(currentDiscussionTopic.allowRating)
    setOnlyGradersCanLike(currentDiscussionTopic.onlyGradersCanRate)
    setAddToTodo(!!currentDiscussionTopic.todoDate)
    setTodoDate(currentDiscussionTopic.todoDate)
    setIsGroupDiscussion(!!currentDiscussionTopic.groupSet)
    setGroupCategoryId(currentDiscussionTopic.groupSet?._id)

    setAvailableFrom(currentDiscussionTopic.delayedPostAt)
    setAvailableUntil(currentDiscussionTopic.lockAt)
    setDelayPosting(!!currentDiscussionTopic.delayedPostAt && isAnnouncement)
    setLocked(currentDiscussionTopic.locked && isAnnouncement)
    setAttachment(currentDiscussionTopic.attachment)
    setUsageRightsData(currentDiscussionTopic?.attachment?.usageRights)
    setIsGraded(!!currentDiscussionTopic?.assignment)
    setPostToSis(!!currentDiscussionTopic?.assignment?.postToSis)
    setPointsPossible(currentDiscussionTopic?.assignment?.pointsPossible)
    setAssignmentGroup(currentDiscussionTopic?.assignment?.assignmentGroup?._id)
  }, [isEditing, currentDiscussionTopic, discussionAnonymousState, isAnnouncement])

  useEffect(() => {
=======
>>>>>>> 96ecb267
    if (delayPosting) {
      const rightNow = new Date()
      const availableFromIntoDate = new Date(availableFrom)
      setWillAnnouncementPostRightAway(availableFromIntoDate <= rightNow)
    } else {
      setWillAnnouncementPostRightAway(true)
    }
  }, [availableFrom, delayPosting])

  useEffect(() => {
    if (!isGroupDiscussion) setGroupCategoryId(null)
  }, [isGroupDiscussion])

  const validateTitle = newTitle => {
    if (newTitle.length > 255) {
      setTitleValidationMessages([
        {text: I18n.t('Title must be less than 255 characters.'), type: 'error'},
      ])
      return false
    } else if (newTitle.length === 0) {
      setTitleValidationMessages([{text: I18n.t('Title must not be empty.'), type: 'error'}])
      return false
    } else {
      setTitleValidationMessages([{text: '', type: 'success'}])
      return true
    }
  }

  const validateAvailability = (newAvailableFrom, newAvailableUntil) => {
    if (newAvailableFrom === null || newAvailableUntil === null) {
      setAvailabilityValidationMessages([{text: '', type: 'success'}])
      return true
    } else if (newAvailableUntil < newAvailableFrom) {
      setAvailabilityValidationMessages([
        {text: I18n.t('Date must be after date available.'), type: 'error'},
      ])
      return false
    } else {
      setAvailabilityValidationMessages([{text: '', type: 'success'}])
      return true
    }
  }

  const validateSelectGroup = () => {
    if (!isGroupDiscussion) return true // if not a group discussion, no need to validate
    if (groupCategoryId) return true // if a group category is selected, validated

    // if not a group discussion and no group category is selected, show error
    setGroupCategorySelectError([{text: I18n.t('Please select a group category.'), type: 'error'}])
    return false
  }

  const validateUsageRights = () => {
    // if usage rights is not enabled or there are no attachments, there is no need to validate
    if (
      !ENV?.FEATURES?.usage_rights_discussion_topics ||
      !ENV?.USAGE_RIGHTS_REQUIRED ||
      !attachment
    ) {
      return true
    }

    if (usageRightsData?.useJustification) return true
    setOnFailure(I18n.t('You must set usage rights'))
    setUsageRightsErrorState(true)
    return false
  }

  const validatePostToSections = () => {
    // If the PostTo section is not available, no need to validate
    if (!(!isGraded && !isGroupDiscussion && !isGroupContext)) {
      return true
    }

    if (sectionIdsToPostTo.length === 0) {
      return false
    } else {
      return true
    }
  }

  const validateFormFields = () => {
    let isValid = true

    if (!validateTitle(title)) isValid = false
    if (!validateAvailability(availableFrom, availableUntil)) isValid = false
    if (!validateSelectGroup()) isValid = false
    if (!validateAssignToFields()) isValid = false
    if (!validateUsageRights()) isValid = false
    if (!validatePostToSections()) isValid = false

    return isValid
  }

  const validateAssignToFields = () => {
    // as validation is not required if not graded.
    if (!isGraded) return true

    const missingAssignToOptionError = {
      text: I18n.t('Please select at least one option.'),
      type: 'error',
    }

    // Validate each assignedInfo and collect errors.
    const errors = assignedInfoList.reduce((foundErrors, currentAssignedInfo) => {
      const isAssignedListInvalid =
        !currentAssignedInfo.assignedList ||
        !Array.isArray(currentAssignedInfo.assignedList) ||
        currentAssignedInfo.assignedList.length === 0

      if (isAssignedListInvalid) {
        foundErrors.push({
          dueDateId: currentAssignedInfo.dueDateId,
          message: missingAssignToOptionError,
        })
      }

      const illegalGroupCategoryError = {
        text: I18n.t('Groups can only be part of the actively selected group set.'),
        type: 'error',
      }

      const availableAssetCodes =
        groupCategories
          .find(groupCategory => groupCategory._id === groupCategoryId)
          ?.groupsConnection?.nodes.map(group => `group_${group._id}`) || []

      if (
        currentAssignedInfo.assignedList.filter(assetCode => {
          if (assetCode.includes('group')) {
            return !availableAssetCodes.includes(assetCode)
          } else {
            return false
          }
        }).length > 0
      ) {
        foundErrors.push({
          dueDateId: currentAssignedInfo.dueDateId,
          message: illegalGroupCategoryError,
        })
      }

      return foundErrors
    }, [])

    // If there are errors, set the error state and return false.
    if (errors.length > 0) {
      setDueDateErrorMessages(errors)
      return false
    }

    // All assignedLists are valid if no errors were found.
    return true
  }

  const prepareOverride = (
    overrideDueDate,
    overrideAvailableUntil,
    overrideAvailableFrom,
    overrideIds = {
      groupId: null,
      courseSectionId: null,
      studentIds: null,
      noopId: null,
    },
    overrideTitle = null
  ) => {
    return {
      dueAt: overrideDueDate || null,
      lockAt: overrideAvailableUntil || null,
      unlockAt: overrideAvailableFrom || null,
      groupId: overrideIds.groupIds || null,
      courseSectionId: overrideIds.courseSectionId || null,
      studentIds: overrideIds.studentIds || null,
      noopId: overrideIds.noopId || null,
      title: overrideTitle || null,
    }
  }

  const prepareAssignmentOverridesPayload = () => {
    const onlyVisibleToEveryone = assignedInfoList.every(
      info =>
        info.assignedList.length === 1 && info.assignedList[0] === defaultEveryoneOption.assetCode
    )

    if (onlyVisibleToEveryone) return null

    const preparedOverrides = []
    assignedInfoList.forEach(info => {
      const {assignedList} = info
      const studentIds = assignedList.filter(assetCode => assetCode.includes('user'))
      const sectionIds = assignedList.filter(assetCode => assetCode.includes('section'))
      const groupIds = assignedList.filter(assetCode => assetCode.includes('group'))

      // override for student ids
      if (studentIds.length > 0) {
        preparedOverrides.push(
          prepareOverride(
            info.dueDate || null,
            info.availableUntil || null,
            info.availableFrom || null,
            {
              studentIds:
                studentIds.length > 0 ? studentIds.map(id => id.split('_').reverse()[0]) : null,
            }
          )
        )
      }

      // override for section ids
      if (sectionIds.length > 0) {
        sectionIds.forEach(sectionId => {
          preparedOverrides.push(
            prepareOverride(
              info.dueDate || null,
              info.availableUntil || null,
              info.availableFrom || null,
              {
                courseSectionId: sectionId.split('_').reverse()[0] || null,
              }
            )
          )
        })
      }

      // override for group ids
      if (groupIds.length > 0) {
        groupIds.forEach(groupId => {
          preparedOverrides.push(
            prepareOverride(
              info.dueDate || null,
              info.availableUntil || null,
              info.availableFrom || null,
              {
                groupIds: groupId.split('_').reverse()[0] || null,
              }
            )
          )
        })
      }
    })

    const masteryPathOverride = assignedInfoList.find(info =>
      info.assignedList.includes(masteryPathsOption.assetCode)
    )

    if (masteryPathOverride) {
      preparedOverrides.push(
        prepareOverride(
          masteryPathOverride.dueDate || null,
          masteryPathOverride.availableUntil || null,
          masteryPathOverride.availableFrom || null,
          {
            noopId: '1',
          },
          masteryPathsOption.label
        )
      )
    }

    return preparedOverrides
  }

  const preparePeerReviewPayload = () => {
    return peerReviewAssignment === 'off'
      ? null
      : {
          automaticReviews: peerReviewAssignment === 'automatically',
          count: peerReviewsPerStudent,
          enabled: true,
          dueAt: peerReviewDueDate || null,
        }
  }

  const prepareAssignmentPayload = () => {
    // Return null immediately if the assignment is not graded
    if (!isGraded) return null

    const everyoneOverride =
      assignedInfoList.find(
        info =>
          info.assignedList.includes(defaultEveryoneOption.assetCode) ||
          info.assignedList.includes(defaultEveryoneElseOption.assetCode)
      ) || {}

    // Common payload properties for graded assignments
    let payload = {
      pointsPossible,
      postToSis,
      gradingType: displayGradeAs,
      assignmentGroupId: assignmentGroup || null,
      peerReviews: preparePeerReviewPayload(),
      assignmentOverrides: prepareAssignmentOverridesPayload(),
<<<<<<< HEAD
      groupCategoryId: isGroupDiscussion ? groupCategoryId : null,
=======
>>>>>>> 96ecb267
      dueAt: everyoneOverride.dueDate || null,
      lockAt: everyoneOverride.availableUntil || null,
      unlockAt: everyoneOverride.availableFrom || null,
      onlyVisibleToOverrides: assignedInfoList.every(
        info =>
          info.assignedList.length === 1 && info.assignedList[0] === defaultEveryoneOption.assetCode
      ),
    }
    // Additional properties for creation of a graded assignment
    if (!isEditing) {
      payload = {
        ...payload,
        courseId: ENV.context_id,
        name: title,
<<<<<<< HEAD
=======
        groupCategoryId: isGroupDiscussion ? groupCategoryId : null,
>>>>>>> 96ecb267
      }
    }
    return payload
  }

  const submitForm = shouldPublish => {
    if (validateFormFields()) {
      onSubmit({
        title,
        message: rceContent,
        sectionIdsToPostTo,
        discussionAnonymousState,
        anonymousAuthorState,
        requireInitialPost,
        enablePodcastFeed,
        includeRepliesInFeed,
        isGraded,
        allowLiking,
        onlyGradersCanLike,
        addToTodo,
        todoDate,
        isGroupDiscussion,
        groupCategoryId: isGroupDiscussion ? groupCategoryId : null,
        availableFrom,
        availableUntil,
        shouldPublish,
        locked,
        isAnnouncement,
        assignment: prepareAssignmentPayload(),
        attachment,
        usageRightsData,
      })
      return true
    }
    return false
  }

  const renderLabelWithPublishStatus = () => {
    const publishStatus = published ? (
      <Text color="success" weight="normal">
        <IconPublishSolid /> {I18n.t('Published')}
      </Text>
    ) : (
      <Text color="secondary" weight="normal">
        <IconUnpublishedLine /> {I18n.t('Not Published')}
      </Text>
    )

    return (
      <Flex justifyItems="space-between">
        <Flex.Item>{I18n.t('Topic Title')}</Flex.Item>
        {!isAnnouncement && isEditing && <Flex.Item>{publishStatus}</Flex.Item>}
      </Flex>
    )
  }

  const handlePostToSelect = value => {
    if (
      !sectionIdsToPostTo.includes(allSectionsOption._id) &&
      value.includes(allSectionsOption._id)
    ) {
      setSectionIdsToPostTo([allSectionsOption._id])
    } else if (
      sectionIdsToPostTo.includes(allSectionsOption._id) &&
      value.includes(allSectionsOption._id) &&
      value.length > 1
    ) {
      setSectionIdsToPostTo(value.filter(section_id => section_id !== allSectionsOption._id))
    } else {
      setSectionIdsToPostTo(value)
    }

    // Update Error message if no section is selected
    if (value.length === 0) {
      setPostToValidationMessages([{text: 'A section is required', type: 'error'}])
    } else {
      setPostToValidationMessages([])
    }
  }

  return (
    <>
      <FormFieldGroup description="" rowSpacing="small">
        {(isUnpublishedAnnouncement || isEditingAnnouncement) && (
          <Alert variant={announcementAlertProps().variant}>{announcementAlertProps().text}</Alert>
        )}
        <TextInput
          renderLabel={renderLabelWithPublishStatus()}
          type={I18n.t('text')}
          placeholder={I18n.t('Topic Title')}
          value={title}
          onChange={(_event, value) => {
            validateTitle(value)
            const newTitle = value.substring(0, 255)
            setTitle(newTitle)
          }}
          messages={titleValidationMessages}
          autoFocus={true}
          width={inputWidth}
        />
        <CanvasRce
          textareaId="discussion-topic-message-body"
          onFocus={() => {}}
          onBlur={() => {}}
          onInit={() => {}}
          ref={rceRef}
          onContentChange={setRceContent}
          editorOptions={{
            focus: false,
            plugins: [],
          }}
          height={300}
          defaultContent={isEditing ? currentDiscussionTopic?.message : ''}
          autosave={false}
        />
        <AttachmentDisplay
          attachment={attachment}
          setAttachment={setAttachment}
          setAttachmentToUpload={setAttachmentToUpload}
          attachmentToUpload={attachmentToUpload}
          responsiveQuerySizes={responsiveQuerySizes}
          isGradedDiscussion={!affectUserFileQuota}
          canAttach={ENV.DISCUSSION_TOPIC?.PERMISSIONS.CAN_ATTACH}
        />
        {!isGraded && !isGroupDiscussion && !isGroupContext && (
          <View display="block" padding="medium none">
            <CanvasMultiSelect
              data-testid="section-select"
              label={I18n.t('Post to')}
              messages={postToValidationMessages}
              assistiveText={I18n.t(
                'Select sections to post to. Type or use arrow keys to navigate. Multiple selections are allowed.'
              )}
              selectedOptionIds={sectionIdsToPostTo}
              onChange={handlePostToSelect}
              width={inputWidth}
            >
              {[allSectionsOption, ...sections].map(({_id: id, name: label}) => (
                <CanvasMultiSelect.Option
                  id={id}
                  value={`opt-${id}`}
                  key={id}
                  data-testid={`section-opt-${id}`}
                >
                  {label}
                </CanvasMultiSelect.Option>
              ))}
            </CanvasMultiSelect>
          </View>
        )}
        {ENV?.DISCUSSION_TOPIC?.PERMISSIONS?.CAN_ATTACH &&
          ENV?.FEATURES?.usage_rights_discussion_topics &&
          ENV?.USAGE_RIGHTS_REQUIRED &&
          ENV?.PERMISSIONS?.manage_files && (
            <Flex justifyItems="start" gap="small">
              <Flex.Item>{I18n.t('Set usage rights')}</Flex.Item>
              <Flex.Item>
                <UsageRightsContainer
                  contextType={(ENV?.context_type ?? '').toLocaleLowerCase()}
                  contextId={ENV?.context_id}
                  onSaveUsageRights={handleSettingUsageRightsData}
                  initialUsageRights={usageRightsData}
                  errorState={usageRightsErrorState}
                />
              </Flex.Item>
            </Flex>
          )}
        <Text size="large">{I18n.t('Options')}</Text>
        {!isGroupContext &&
          !isAnnouncement &&
          (ENV.DISCUSSION_TOPIC?.PERMISSIONS?.CAN_MODERATE ||
            ENV.allow_student_anonymous_discussion_topics) && (
            <View display="block" margin="medium 0">
              <RadioInputGroup
                name="anonymous"
                description={I18n.t('Anonymous Discussion')}
                value={discussionAnonymousState}
                onChange={(_event, value) => {
                  if (value !== 'off') {
                    setIsGraded(false)
                    setIsGroupDiscussion(false)
                    setGroupCategoryId(null)
                  }
                  setDiscussionAnonymousState(value)
                }}
                disabled={isEditing || isGraded}
              >
                <RadioInput
                  key="off"
                  value="off"
                  label={I18n.t(
                    'Off: student names and profile pictures will be visible to other members of this course'
                  )}
                />
                <RadioInput
                  key="partial_anonymity"
                  value="partial_anonymity"
                  label={I18n.t(
                    'Partial: students can choose to reveal their name and profile picture'
                  )}
                />
                <RadioInput
                  key="full_anonymity"
                  value="full_anonymity"
                  label={I18n.t('Full: student names and profile pictures will be hidden')}
                />
              </RadioInputGroup>
              {!isEditing && discussionAnonymousState === 'partial_anonymity' && isStudent && (
                <View display="block" margin="medium 0">
                  <AnonymousResponseSelector
                    username={ENV.current_user.display_name}
                    setAnonymousAuthorState={setAnonymousAuthorState}
                    discussionAnonymousState={discussionAnonymousState}
                  />
                </View>
              )}
            </View>
          )}
        <FormFieldGroup description="" rowSpacing="small">
          {isAnnouncement && !isGroupContext && (
            <Checkbox
              label={I18n.t('Delay Posting')}
              value="enable-delay-posting"
              checked={delayPosting}
              onChange={() => {
                setDelayPosting(!delayPosting)
                setAvailableFrom(null)
              }}
            />
          )}
          {delayPosting && !isGroupContext && (
            <DateTimeInput
              description={I18n.t('Post At')}
              prevMonthLabel={I18n.t('previous')}
              nextMonthLabel={I18n.t('next')}
              onChange={(_event, newDate) => setAvailableFrom(newDate)}
              value={availableFrom}
              invalidDateTimeMessage={I18n.t('Invalid date and time')}
              layout="columns"
              datePlaceholder={I18n.t('Select Date')}
              dateRenderLabel=""
              timeRenderLabel=""
            />
          )}
          {isAnnouncement && !isGroupContext && (
            <Checkbox
              label={I18n.t('Allow Participants to Comment')}
              value="enable-participants-commenting"
              checked={!locked}
              onChange={() => {
                setLocked(!locked)
                setRequireInitialPost(false)
              }}
            />
          )}
          {!isGroupContext && (
            <Checkbox
              data-testid="require-initial-post-checkbox"
              label={I18n.t('Participants must respond to the topic before viewing other replies')}
              value="must-respond-before-viewing-replies"
              checked={requireInitialPost}
              onChange={() => setRequireInitialPost(!requireInitialPost)}
              disabled={!(isAnnouncement === false || (isAnnouncement && !locked))}
            />
          )}

          <Checkbox
            label={I18n.t('Enable podcast feed')}
            value="enable-podcast-feed"
            checked={enablePodcastFeed}
            onChange={() => {
              setIncludeRepliesInFeed(!enablePodcastFeed && includeRepliesInFeed)
              setEnablePodcastFeed(!enablePodcastFeed)
            }}
          />
          {enablePodcastFeed && !isGroupContext && (
            <View display="block" padding="none none none large">
              <Checkbox
                label={I18n.t('Include student replies in podcast feed')}
                value="include-student-replies-in-podcast-feed"
                checked={includeRepliesInFeed}
                onChange={() => setIncludeRepliesInFeed(!includeRepliesInFeed)}
              />
            </View>
          )}
          {discussionAnonymousState === 'off' && !isAnnouncement && !isGroupContext && (
            <Checkbox
              data-testid="graded-checkbox"
              label={I18n.t('Graded')}
              value="graded"
              checked={isGraded}
              onChange={() => setIsGraded(!isGraded)}
              // disabled={sectionIdsToPostTo === [allSectionsOption._id]}
            />
          )}
          {!ENV.K5_HOMEROOM_COURSE && (
            <>
              <Checkbox
                label={I18n.t('Allow liking')}
                value="allow-liking"
                checked={allowLiking}
                onChange={() => {
                  setOnlyGradersCanLike(!allowLiking && onlyGradersCanLike)
                  setAllowLiking(!allowLiking)
                }}
              />
              {allowLiking && (
                <View display="block" padding="small none none large">
                  <FormFieldGroup description="" rowSpacing="small">
                    <Checkbox
                      label={I18n.t('Only graders can like')}
                      value="only-graders-can-like"
                      checked={onlyGradersCanLike}
                      onChange={() => setOnlyGradersCanLike(!onlyGradersCanLike)}
                    />
                  </FormFieldGroup>
                </View>
              )}
            </>
          )}
          {!isGraded &&
            !isAnnouncement &&
            ENV.DISCUSSION_TOPIC?.PERMISSIONS?.CAN_MANAGE_CONTENT &&
            ENV.STUDENT_PLANNER_ENABLED && (
              <Checkbox
                label={I18n.t('Add to student to-do')}
                value="add-to-student-to-do"
                checked={addToTodo}
                onChange={() => {
                  setTodoDate(!addToTodo ? todoDate : null)
                  setAddToTodo(!addToTodo)
                }}
              />
            )}
          {addToTodo && (
            <View display="block" padding="none none none large" data-testid="todo-date-section">
              <DateTimeInput
                description=""
                dateRenderLabel=""
                timeRenderLabel=""
                prevMonthLabel={I18n.t('previous')}
                nextMonthLabel={I18n.t('next')}
                onChange={(_event, newDate) => setTodoDate(newDate)}
                value={todoDate}
                invalidDateTimeMessage={I18n.t('Invalid date and time')}
                layout="columns"
              />
            </View>
          )}
          {discussionAnonymousState === 'off' && !isAnnouncement && !isGroupContext && (
            <Checkbox
              data-testid="group-discussion-checkbox"
              label={I18n.t('This is a Group Discussion')}
              value="group-discussion"
              checked={isGroupDiscussion}
              onChange={() => {
                setGroupCategoryId(!isGroupDiscussion ? '' : groupCategoryId)
                setIsGroupDiscussion(!isGroupDiscussion)
              }}
            />
          )}
          {discussionAnonymousState === 'off' && isGroupDiscussion && !isGroupContext && (
            <View display="block" padding="none none none large">
              <SimpleSelect
                renderLabel={I18n.t('Group Set')}
                defaultValue=""
                value={groupCategoryId}
                onChange={(_event, newChoice) => {
                  const value = newChoice.value
                  if (value === 'new-group-category') {
                    // new group category workflow here
                    setShowGroupCategoryModal(true)
                  } else {
                    setGroupCategoryId(value)
                    setGroupCategorySelectError([])
                  }
                }}
                messages={groupCategorySelectError}
                placeholder={I18n.t('Select a group category')}
                width={inputWidth}
              >
                {groupCategories.map(({_id: id, name: label}) => (
                  <SimpleSelect.Option
                    key={id}
                    id={`opt-${id}`}
                    value={id}
                    data-testid={`group-category-opt-${id}`}
                  >
                    {label}
                  </SimpleSelect.Option>
                ))}
                <SimpleSelect.Option
                  key="new-group-category"
                  id="opt-new-group-category"
                  value="new-group-category"
                  renderBeforeLabel={IconAddLine}
                  data-testid="group-category-opt-new-group-category"
                >
                  {I18n.t('New Group Category')}
                </SimpleSelect.Option>
              </SimpleSelect>

              {showGroupCategoryModal && (
                <CreateOrEditSetModal
                  closed={!showGroupCategoryModal}
                  onDismiss={newGroupCategory => {
                    setShowGroupCategoryModal(false)
                    if (!newGroupCategory) return
                    addNewGroupCategoryToCache(apolloClient.cache, newGroupCategory)
                    setGroupCategoryId(newGroupCategory.id)
                  }}
                  studentSectionCount={sections.length}
                  context={ENV.context_type.toLocaleLowerCase()}
                  contextId={ENV.context_id}
                  allowSelfSignup={ENV.allow_self_signup}
                />
              )}
            </View>
          )}
        </FormFieldGroup>
        {!isAnnouncement &&
          !isGroupContext &&
          (isGraded ? (
            <View as="div" data-testid="assignment-settings-section">
              <GradedDiscussionDueDatesContext.Provider value={assignmentDueDateContext}>
                <GradedDiscussionOptions
                  assignmentGroups={assignmentGroups}
                  pointsPossible={pointsPossible}
                  setPointsPossible={setPointsPossible}
                  displayGradeAs={displayGradeAs}
                  setDisplayGradeAs={setDisplayGradeAs}
                  assignmentGroup={assignmentGroup}
                  setAssignmentGroup={setAssignmentGroup}
                  peerReviewAssignment={peerReviewAssignment}
                  setPeerReviewAssignment={setPeerReviewAssignment}
                  peerReviewsPerStudent={peerReviewsPerStudent}
                  setPeerReviewsPerStudent={setPeerReviewsPerStudent}
                  peerReviewDueDate={peerReviewDueDate}
                  setPeerReviewDueDate={setPeerReviewDueDate}
                  postToSis={postToSis}
                  setPostToSis={setPostToSis}
                />
              </GradedDiscussionDueDatesContext.Provider>
            </View>
          ) : (
            <FormFieldGroup description="" width={inputWidth}>
              <DateTimeInput
                description={I18n.t('Available from')}
                dateRenderLabel=""
                timeRenderLabel=""
                prevMonthLabel={I18n.t('previous')}
                nextMonthLabel={I18n.t('next')}
                value={availableFrom}
                onChange={(_event, newAvailableFrom) => {
                  validateAvailability(newAvailableFrom, availableUntil)
                  setAvailableFrom(newAvailableFrom)
                }}
                datePlaceholder={I18n.t('Select Date')}
                invalidDateTimeMessage={I18n.t('Invalid date and time')}
                layout="columns"
              />
              <DateTimeInput
                description={I18n.t('Until')}
                dateRenderLabel=""
                timeRenderLabel=""
                prevMonthLabel={I18n.t('previous')}
                nextMonthLabel={I18n.t('next')}
                value={availableUntil}
                onChange={(_event, newAvailableUntil) => {
                  validateAvailability(availableFrom, newAvailableUntil)
                  setAvailableUntil(newAvailableUntil)
                }}
                datePlaceholder={I18n.t('Select Date')}
                invalidDateTimeMessage={I18n.t('Invalid date and time')}
                messages={availabilityValidationMessages}
                layout="columns"
              />
            </FormFieldGroup>
          ))}
        <View
          display="block"
          textAlign="end"
          borderWidth="small none none none"
          margin="xx-large none"
          padding="large none"
        >
          <Button
            type="button"
            color="secondary"
            onClick={() => {
              window.location.assign(ENV.CANCEL_TO)
            }}
          >
            {I18n.t('Cancel')}
          </Button>
          {/* discussion moderators viewing a new or still unpublished discussion */}
          {!isAnnouncement && ENV.DISCUSSION_TOPIC?.PERMISSIONS?.CAN_MODERATE && !published && (
            <Button
              type="submit"
              onClick={() => submitForm(true)}
              color="secondary"
              margin="xxx-small"
              data-testid="save-and-publish-button"
            >
              {I18n.t('Save and Publish')}
            </Button>
          )}
          {/* for announcements, show publish when the available until da */}
          {isAnnouncement ? (
            <Button
              type="submit"
              // we always process announcements as published.
              onClick={() => submitForm(true)}
              color="primary"
              margin="xxx-small"
              data-testid="announcement-submit-button"
            >
              {willAnnouncementPostRightAway ? I18n.t('Publish') : I18n.t('Save')}
            </Button>
          ) : (
            <Button
              type="submit"
              data-testid="save-button"
              // when editing, use the current published state, otherwise:
              // students will always save as published while for moderators in this case they
              // can save as unpublished
              onClick={() =>
                submitForm(isEditing ? published : !ENV.DISCUSSION_TOPIC?.PERMISSIONS?.CAN_MODERATE)
              }
              color="primary"
            >
              {I18n.t('Save')}
            </Button>
          )}
        </View>
      </FormFieldGroup>
    </>
  )
}

DiscussionTopicForm.propTypes = {
  assignmentGroups: PropTypes.arrayOf(PropTypes.object),
  isEditing: PropTypes.bool,
  currentDiscussionTopic: PropTypes.object,
  isStudent: PropTypes.bool,
  sections: PropTypes.arrayOf(PropTypes.object),
  groupCategories: PropTypes.arrayOf(PropTypes.object),
  studentEnrollments: PropTypes.arrayOf(PropTypes.object),
  onSubmit: PropTypes.func,
  isGroupContext: PropTypes.bool,
  apolloClient: PropTypes.object,
}

DiscussionTopicForm.defaultProps = {
  isEditing: false,
  currentDiscussionTopic: {},
  isStudent: false,
  sections: [],
  groupCategories: [],
  onSubmit: () => {},
}<|MERGE_RESOLUTION|>--- conflicted
+++ resolved
@@ -217,13 +217,9 @@
   )
   const [usageRightsErrorState, setUsageRightsErrorState] = useState(false)
 
-<<<<<<< HEAD
-  const [postToSis, setPostToSis] = useState(false)
-=======
   const [postToSis, setPostToSis] = useState(
     !!currentDiscussionTopic?.assignment?.postToSis || false
   )
->>>>>>> 96ecb267
 
   const handleSettingUsageRightsData = data => {
     setUsageRightsErrorState(false)
@@ -231,44 +227,6 @@
   }
 
   useEffect(() => {
-<<<<<<< HEAD
-    if (!isEditing || !currentDiscussionTopic) return
-
-    setTitle(currentDiscussionTopic.title)
-    setRceContent(currentDiscussionTopic.message)
-    const sectionIds =
-      currentDiscussionTopic.courseSections && currentDiscussionTopic.courseSections.length > 0
-        ? currentDiscussionTopic.courseSections.map(section => section._id)
-        : ['all']
-    setSectionIdsToPostTo(sectionIds)
-    setDiscussionAnonymousState(currentDiscussionTopic.anonymousState || 'off')
-    setAnonymousAuthorState(currentDiscussionTopic.isAnonymousAuthor)
-    setRequireInitialPost(currentDiscussionTopic.requireInitialPost)
-    setEnablePodcastFeed(currentDiscussionTopic.podcastEnabled)
-    setIncludeRepliesInFeed(currentDiscussionTopic.podcastHasStudentPosts)
-
-    setAllowLiking(currentDiscussionTopic.allowRating)
-    setOnlyGradersCanLike(currentDiscussionTopic.onlyGradersCanRate)
-    setAddToTodo(!!currentDiscussionTopic.todoDate)
-    setTodoDate(currentDiscussionTopic.todoDate)
-    setIsGroupDiscussion(!!currentDiscussionTopic.groupSet)
-    setGroupCategoryId(currentDiscussionTopic.groupSet?._id)
-
-    setAvailableFrom(currentDiscussionTopic.delayedPostAt)
-    setAvailableUntil(currentDiscussionTopic.lockAt)
-    setDelayPosting(!!currentDiscussionTopic.delayedPostAt && isAnnouncement)
-    setLocked(currentDiscussionTopic.locked && isAnnouncement)
-    setAttachment(currentDiscussionTopic.attachment)
-    setUsageRightsData(currentDiscussionTopic?.attachment?.usageRights)
-    setIsGraded(!!currentDiscussionTopic?.assignment)
-    setPostToSis(!!currentDiscussionTopic?.assignment?.postToSis)
-    setPointsPossible(currentDiscussionTopic?.assignment?.pointsPossible)
-    setAssignmentGroup(currentDiscussionTopic?.assignment?.assignmentGroup?._id)
-  }, [isEditing, currentDiscussionTopic, discussionAnonymousState, isAnnouncement])
-
-  useEffect(() => {
-=======
->>>>>>> 96ecb267
     if (delayPosting) {
       const rightNow = new Date()
       const availableFromIntoDate = new Date(availableFrom)
@@ -562,10 +520,6 @@
       assignmentGroupId: assignmentGroup || null,
       peerReviews: preparePeerReviewPayload(),
       assignmentOverrides: prepareAssignmentOverridesPayload(),
-<<<<<<< HEAD
-      groupCategoryId: isGroupDiscussion ? groupCategoryId : null,
-=======
->>>>>>> 96ecb267
       dueAt: everyoneOverride.dueDate || null,
       lockAt: everyoneOverride.availableUntil || null,
       unlockAt: everyoneOverride.availableFrom || null,
@@ -580,10 +534,7 @@
         ...payload,
         courseId: ENV.context_id,
         name: title,
-<<<<<<< HEAD
-=======
         groupCategoryId: isGroupDiscussion ? groupCategoryId : null,
->>>>>>> 96ecb267
       }
     }
     return payload
