--- conflicted
+++ resolved
@@ -38,15 +38,10 @@
 import CanvasRce from '@canvas/rce/react/CanvasRce'
 import {Alert} from '@instructure/ui-alerts'
 import {GradedDiscussionOptions} from '../GradedDiscussionOptions/GradedDiscussionOptions'
-<<<<<<< HEAD
-
-import {addNewGroupCategoryToCache} from '../../utils'
-=======
 import {GradedDiscussionDueDatesContext} from '../../util/constants'
 import {nanoid} from 'nanoid'
 
 import {addNewGroupCategoryToCache} from '../../util/utils'
->>>>>>> 0612a5fd
 
 const I18n = useI18nScope('discussion_create')
 
@@ -67,11 +62,7 @@
   const isUnpublishedAnnouncement =
     isAnnouncement && !ENV.DISCUSSION_TOPIC?.ATTRIBUTES.course_published
   const isEditingAnnouncement = isAnnouncement && ENV.DISCUSSION_TOPIC?.ATTRIBUTES.id
-<<<<<<< HEAD
-
-=======
   const published = currentDiscussionTopic?.published ?? false
->>>>>>> 0612a5fd
   const announcementAlertProps = () => {
     if (isUnpublishedAnnouncement) {
       return {
@@ -141,13 +132,8 @@
   const [peerReviewAssignment, setPeerReviewAssignment] = useState('off')
   const [peerReviewsPerStudent, setPeerReviewsPerStudent] = useState(1)
   const [peerReviewDueDate, setPeerReviewDueDate] = useState('')
-<<<<<<< HEAD
-  const [assignTo, setAssignTo] = useState('')
-  const [dueDate, setDueDate] = useState('')
-=======
   // This contains the list of assignment due dates / overrides. This default should be set to everyone in VICE-3866
   const [assignedInfoList, setAssignedInfoList] = useState([{dueDateId: nanoid()}]) // Initialize with one object with a unique id
->>>>>>> 0612a5fd
 
   const assignmentDueDateContext = {
     assignedInfoList,
@@ -182,11 +168,6 @@
     setAvailableUntil(currentDiscussionTopic.lockAt)
     setDelayPosting(!!currentDiscussionTopic.delayedPostAt && isAnnouncement)
     setLocked(currentDiscussionTopic.locked && isAnnouncement)
-<<<<<<< HEAD
-
-    setPublished(currentDiscussionTopic.published)
-  }, [isEditing, currentDiscussionTopic, discussionAnonymousState, isAnnouncement])
-=======
   }, [isEditing, currentDiscussionTopic, discussionAnonymousState, isAnnouncement])
 
   useEffect(() => {
@@ -198,7 +179,6 @@
       setWillAnnouncementPostRightAway(true)
     }
   }, [availableFrom, delayPosting])
->>>>>>> 0612a5fd
 
   const validateTitle = newTitle => {
     if (newTitle.length > 255) {
@@ -269,11 +249,7 @@
         groupCategoryId: isGroupDiscussion ? groupCategoryId : null,
         availableFrom,
         availableUntil,
-<<<<<<< HEAD
-        shouldPublish: isEditing ? published : shouldPublish,
-=======
         shouldPublish,
->>>>>>> 0612a5fd
         locked,
         isAnnouncement,
       })
@@ -634,27 +610,6 @@
           !isGroupContext &&
           (isGraded ? (
             <View as="div" data-testid="assignment-settings-section">
-<<<<<<< HEAD
-              <GradedDiscussionOptions
-                assignmentGroups={assignmentGroups}
-                pointsPossible={pointsPossible}
-                setPointsPossible={setPointsPossible}
-                displayGradeAs={displayGradeAs}
-                setDisplayGradeAs={setDisplayGradeAs}
-                assignmentGroup={assignmentGroup}
-                setAssignmentGroup={setAssignmentGroup}
-                peerReviewAssignment={peerReviewAssignment}
-                setPeerReviewAssignment={setPeerReviewAssignment}
-                peerReviewsPerStudent={peerReviewsPerStudent}
-                setPeerReviewsPerStudent={setPeerReviewsPerStudent}
-                peerReviewDueDate={peerReviewDueDate}
-                setPeerReviewDueDate={setPeerReviewDueDate}
-                assignTo={assignTo}
-                setAssignTo={setAssignTo}
-                dueDate={dueDate}
-                setDueDate={setDueDate}
-              />
-=======
               <GradedDiscussionDueDatesContext.Provider value={assignmentDueDateContext}>
                 <GradedDiscussionOptions
                   assignmentGroups={assignmentGroups}
@@ -672,7 +627,6 @@
                   setPeerReviewDueDate={setPeerReviewDueDate}
                 />
               </GradedDiscussionDueDatesContext.Provider>
->>>>>>> 0612a5fd
             </View>
           ) : (
             <FormFieldGroup description="" width={inputWidth}>
