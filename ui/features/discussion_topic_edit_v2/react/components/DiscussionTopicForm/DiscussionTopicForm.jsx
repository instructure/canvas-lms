--- conflicted
+++ resolved
@@ -1176,10 +1176,7 @@
               <Checkbox
                 data-testid="graded-checkbox"
                 data-pendo="graded-checkbox"
-<<<<<<< HEAD
-=======
                 data-action-state={isGraded ? 'disableGrades' : 'enableGrades'}
->>>>>>> 3b5eb382
                 label={I18n.t('Graded')}
                 value="graded"
                 inline={true}
@@ -1195,10 +1192,7 @@
                   <Checkbox
                     data-testid="checkpoints-checkbox"
                     data-pendo="checkpoints-checkbox"
-<<<<<<< HEAD
-=======
                     data-action-state={isCheckpoints ? 'disableCheckpoints' : 'enableCheckpoints'}
->>>>>>> 3b5eb382
                     label={I18n.t('Assign graded checkpoints')}
                     value="checkpoints"
                     inline={true}
