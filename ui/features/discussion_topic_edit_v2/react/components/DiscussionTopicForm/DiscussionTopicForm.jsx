/*
 * Copyright (C) 2023 - present Instructure, Inc.
 *
 * This file is part of Canvas.
 *
 * Canvas is free software: you can redistribute it and/or modify it under
 * the terms of the GNU Affero General Public License as published by the Free
 * Software Foundation, version 3 of the License.
 *
 * Canvas is distributed in the hope that it will be useful, but WITHOUT ANY
 * WARRANTY; without even the implied warranty of MERCHANTABILITY or FITNESS FOR
 * A PARTICULAR PURPOSE. See the GNU Affero General Public License for more
 * details.
 *
 * You should have received a copy of the GNU Affero General Public License along
 * with this program. If not, see <http://www.gnu.org/licenses/>.
 */

import React, {useState, useRef, useEffect, useContext} from 'react'
import PropTypes from 'prop-types'
import {CreateOrEditSetModal} from '@canvas/groups/react/CreateOrEditSetModal'
import {useScope as useI18nScope} from '@canvas/i18n'

import {View} from '@instructure/ui-view'
import {Flex} from '@instructure/ui-flex'
import {TextInput} from '@instructure/ui-text-input'
import {FormFieldGroup} from '@instructure/ui-form-field'
import {
  IconAddLine,
  IconPublishSolid,
  IconUnpublishedLine,
  IconInfoLine,
} from '@instructure/ui-icons'
import {Text} from '@instructure/ui-text'
import {Checkbox} from '@instructure/ui-checkbox'
import {Tooltip} from '@instructure/ui-tooltip'
import {SimpleSelect} from '@instructure/ui-simple-select'
import {DateTimeInput} from '@instructure/ui-date-time-input'
import CanvasMultiSelect from '@canvas/multi-select'
import CanvasRce from '@canvas/rce/react/CanvasRce'
import {Alert} from '@instructure/ui-alerts'
import theme from '@instructure/canvas-theme'
import {FormControlButtons} from './FormControlButtons'
import {GradedDiscussionOptions} from '../DiscussionOptions/GradedDiscussionOptions'
import {NonGradedDateOptions} from '../DiscussionOptions/NonGradedDateOptions'
import {AnonymousSelector} from '../DiscussionOptions/AnonymousSelector'
import {
  GradedDiscussionDueDatesContext,
  defaultEveryoneOption,
  defaultEveryoneElseOption,
  masteryPathsOption,
  useShouldShowContent,
  REPLY_TO_TOPIC,
  REPLY_TO_ENTRY,
} from '../../util/constants'

import {AttachmentDisplay} from '@canvas/discussions/react/components/AttachmentDisplay/AttachmentDisplay'
import {responsiveQuerySizes} from '@canvas/discussions/react/utils'
import {UsageRightsContainer} from '../../containers/usageRights/UsageRightsContainer'
import {AlertManagerContext} from '@canvas/alerts/react/AlertManager'
import {ScreenReaderContent} from '@instructure/ui-a11y-content'

import {prepareAssignmentPayload, prepareCheckpointsPayload} from '../../util/payloadPreparations'
import {validateTitle, validateFormFields} from '../../util/formValidation'

import AssignmentExternalTools from '@canvas/assignments/react/AssignmentExternalTools'

import {
  addNewGroupCategoryToCache,
  buildAssignmentOverrides,
  buildDefaultAssignmentOverride,
} from '../../util/utils'
import {MissingSectionsWarningModal} from '../MissingSectionsWarningModal/MissingSectionsWarningModal'
import {flushSync} from 'react-dom'
import {SavingDiscussionTopicOverlay} from '../SavingDiscussionTopicOverlay/SavingDiscussionTopicOverlay'

const I18n = useI18nScope('discussion_create')

export const getAbGuidArray = event => {
  const {data} = event.data

  return Array.isArray(data) ? data : [data]
}

export const isGuidDataValid = event => {
  if (event?.data?.subject !== 'assignment.set_ab_guid') {
    return false
  }

  const abGuidArray = getAbGuidArray(event)

  const regexPattern =
    /^[0-9A-Fa-f]{8}-[0-9A-Fa-f]{4}-[0-9A-Fa-f]{4}-[0-9A-Fa-f]{4}-[0-9A-Fa-f]{12}$/

  if (abGuidArray.find(abGuid => !regexPattern.test(abGuid))) {
    return false
  }

  return true
}

export default function DiscussionTopicForm({
  isEditing,
  currentDiscussionTopic,
  isStudent,
  assignmentGroups,
  sections,
  groupCategories,
  studentEnrollments,
  onSubmit,
  isGroupContext,
  apolloClient,
  isSubmitting,
  setIsSubmitting,
}) {
  const rceRef = useRef()
  const textInputRef = useRef()
  const sectionInputRef = useRef()
  const dateInputRef = useRef()
  const groupOptionsRef = useRef()
  const gradedDiscussionRef = useRef()
  const {setOnFailure} = useContext(AlertManagerContext)

  const isAnnouncement = ENV?.DISCUSSION_TOPIC?.ATTRIBUTES?.is_announcement ?? false
  const isUnpublishedAnnouncement =
    isAnnouncement && !ENV.DISCUSSION_TOPIC?.ATTRIBUTES.course_published
  const isEditingAnnouncement = isAnnouncement && ENV?.DISCUSSION_TOPIC?.ATTRIBUTES.id
  const published = currentDiscussionTopic?.published ?? false

  const announcementAlertProps = () => {
    if (isUnpublishedAnnouncement) {
      return {
        id: 'announcement-course-unpublished-alert',
        key: 'announcement-course-unpublished-alert',
        variant: 'warning',
        text: I18n.t(
          'Notifications will not be sent retroactively for announcements created before publishing your course or before the course start date. You may consider using the Delay Posting option and set to publish on a future date.'
        ),
      }
    } else if (isEditingAnnouncement) {
      return {
        id: 'announcement-no-notification-on-edit',
        key: 'announcement-no-notification-on-edit',
        variant: 'info',
        text: I18n.t(
          'Users do not receive updated notifications when editing an announcement. If you wish to have users notified of this update via their notification settings, you will need to create a new announcement.'
        ),
      }
    } else {
      return null
    }
  }

  const allSectionsOption = {id: 'all', name: 'All Sections'}

  const checkpointsToolTipText = I18n.t(
    'Checkpoints can be set to have different due dates and point values for the initial response and the subsequent replies.'
  )

  const inputWidth = '100%'

  const [title, setTitle] = useState(currentDiscussionTopic?.title || '')
  const [titleValidationMessages, setTitleValidationMessages] = useState([
    {text: '', type: 'success'},
  ])
  const [postToValidationMessages, setPostToValidationMessages] = useState([])

  const [rceContent, setRceContent] = useState(currentDiscussionTopic?.message || '')

  const [sectionIdsToPostTo, setSectionIdsToPostTo] = useState(
    currentDiscussionTopic?.courseSections && currentDiscussionTopic?.courseSections.length > 0
      ? currentDiscussionTopic?.courseSections.map(section => section._id)
      : ['all']
  )

  const [discussionAnonymousState, setDiscussionAnonymousState] = useState(
    currentDiscussionTopic?.anonymousState || 'off'
  )
  // default anonymousAuthorState to true, since it is the default selection for partial anonymity
  // otherwise, it is just ignored anyway
  const [anonymousAuthorState, setAnonymousAuthorState] = useState(
    currentDiscussionTopic?.isAnonymousAuthor || true
  )
  const [requireInitialPost, setRequireInitialPost] = useState(
    currentDiscussionTopic?.requireInitialPost || false
  )
  const [enablePodcastFeed, setEnablePodcastFeed] = useState(
    currentDiscussionTopic?.podcastEnabled || false
  )
  const [includeRepliesInFeed, setIncludeRepliesInFeed] = useState(
    currentDiscussionTopic?.podcastHasStudentPosts || false
  )
  const [isGraded, setIsGraded] = useState(!!currentDiscussionTopic?.assignment || false)

  const [allowLiking, setAllowLiking] = useState(currentDiscussionTopic?.allowRating || false)
  const [onlyGradersCanLike, setOnlyGradersCanLike] = useState(
    currentDiscussionTopic?.onlyGradersCanRate || false
  )
  const [addToTodo, setAddToTodo] = useState(!!currentDiscussionTopic?.todoDate || false)
  const [todoDate, setTodoDate] = useState(currentDiscussionTopic?.todoDate || null)
  const [isGroupDiscussion, setIsGroupDiscussion] = useState(
    !!currentDiscussionTopic?.groupSet || false
  )
  const [groupCategoryId, setGroupCategoryId] = useState(
    currentDiscussionTopic?.groupSet?._id || null
  )
  const [groupCategorySelectError, setGroupCategorySelectError] = useState([])
  const [delayPosting, setDelayPosting] = useState(
    (!!currentDiscussionTopic?.delayedPostAt && isAnnouncement) || false
  )
  const [locked, setLocked] = useState((currentDiscussionTopic.locked && isAnnouncement) || false)

  const [availableFrom, setAvailableFrom] = useState(currentDiscussionTopic?.delayedPostAt || null)
  const [availableUntil, setAvailableUntil] = useState(currentDiscussionTopic?.lockAt || null)
  const [willAnnouncementPostRightAway, setWillAnnouncementPostRightAway] = useState(true)
  const [availabilityValidationMessages, setAvailabilityValidationMessages] = useState([
    {text: '', type: 'success'},
  ])

  const [pointsPossible, setPointsPossible] = useState(
    currentDiscussionTopic?.assignment?.pointsPossible || 0
  )
  const [displayGradeAs, setDisplayGradeAs] = useState(
    currentDiscussionTopic?.assignment?.gradingType || 'points'
  )
  const [assignmentGroup, setAssignmentGroup] = useState(
    currentDiscussionTopic?.assignment?.assignmentGroup?._id || ''
  )
  const [peerReviewAssignment, setPeerReviewAssignment] = useState(() => {
    if (currentDiscussionTopic?.assignment?.peerReviews?.enabled) {
      return currentDiscussionTopic?.assignment?.peerReviews?.automaticReviews
        ? 'automatically'
        : 'manually'
    }
    return 'off'
  })

  const [peerReviewsPerStudent, setPeerReviewsPerStudent] = useState(
    currentDiscussionTopic?.assignment?.peerReviews?.count || 1
  )
  const [peerReviewDueDate, setPeerReviewDueDate] = useState(
    currentDiscussionTopic?.assignment?.peerReviews?.dueAt || ''
  )
  const [assignedInfoList, setAssignedInfoList] = useState(
    isEditing
      ? buildAssignmentOverrides(currentDiscussionTopic?.assignment)
      : buildDefaultAssignmentOverride()
  )

  const [gradedDiscussionRefMap, setGradedDiscussionRefMap] = useState(new Map())

  const [importantDates, setImportantDates] = useState(
    currentDiscussionTopic?.assignment?.importantDates || false
  )

<<<<<<< HEAD
=======
  const [abGuid, setAbGuid] = useState(null)

>>>>>>> be06df91
  // Checkpoints states
  const [isCheckpoints, setIsCheckpoints] = useState(
    currentDiscussionTopic?.assignment?.hasSubAssignments || false
  )
  const getCheckpointsPointsPossible = checkpointLabel => {
    const checkpoint = currentDiscussionTopic?.assignment?.checkpoints?.find(
      c => c.tag === checkpointLabel
    )
    return checkpoint ? checkpoint.pointsPossible : 0
  }
  const [pointsPossibleReplyToTopic, setPointsPossibleReplyToTopic] = useState(
    getCheckpointsPointsPossible(REPLY_TO_TOPIC)
  )
  const [pointsPossibleReplyToEntry, setPointsPossibleReplyToEntry] = useState(
    getCheckpointsPointsPossible(REPLY_TO_ENTRY)
  )
  const [replyToEntryRequiredCount, setReplyToEntryRequiredCount] = useState(
    currentDiscussionTopic?.replyToEntryRequiredCount || 1
  )

  const assignmentDueDateContext = {
    assignedInfoList,
    setAssignedInfoList,
    studentEnrollments,
    sections,
    groups:
      groupCategories.find(groupCategory => groupCategory._id === groupCategoryId)?.groupsConnection
        ?.nodes || [],
    groupCategoryId,
    gradedDiscussionRefMap,
    setGradedDiscussionRefMap,
    pointsPossibleReplyToTopic,
    setPointsPossibleReplyToTopic,
    pointsPossibleReplyToEntry,
    setPointsPossibleReplyToEntry,
    replyToEntryRequiredCount,
    setReplyToEntryRequiredCount,
    title,
    assignmentID: currentDiscussionTopic?.assignment?._id || null,
    importantDates,
    setImportantDates,
    pointsPossible,
  }
  const [showGroupCategoryModal, setShowGroupCategoryModal] = useState(false)

  const [attachment, setAttachment] = useState(currentDiscussionTopic?.attachment || null)
  const [attachmentToUpload, setAttachmentToUpload] = useState(false)
  const affectUserFileQuota = false

  const [usageRightsData, setUsageRightsData] = useState(
    currentDiscussionTopic?.attachment?.usageRights || {}
  )
  const [usageRightsErrorState, setUsageRightsErrorState] = useState(false)

  const [postToSis, setPostToSis] = useState(
    !!currentDiscussionTopic?.assignment?.postToSis || false
  )

  const [gradingSchemeId, setGradingSchemeId] = useState(
    currentDiscussionTopic?.assignment?.gradingStandard?._id || undefined
  )

  const [intraGroupPeerReviews, setIntraGroupPeerReviews] = useState(
    // intra_group_peer_reviews
    !!currentDiscussionTopic?.assignment?.peerReviews?.intraReviews || false
  )

  const [lastShouldPublish, setLastShouldPublish] = useState(false)
  const [missingSections, setMissingSections] = useState([])
  const [shouldShowMissingSectionsWarning, setShouldShowMissingSectionsWarning] = useState(false)

  const handleSettingUsageRightsData = data => {
    setUsageRightsErrorState(false)
    setUsageRightsData(data)
  }

  useEffect(() => {
    if (delayPosting) {
      const rightNow = new Date()
      const availableFromIntoDate = new Date(availableFrom)
      setWillAnnouncementPostRightAway(availableFromIntoDate <= rightNow)
    } else {
      setWillAnnouncementPostRightAway(true)
    }
  }, [availableFrom, delayPosting])

  useEffect(() => {
    if (!isGroupDiscussion) setGroupCategoryId(null)
  }, [isGroupDiscussion])

  const setAbGuidPostMessageListener = event => {
    const validatedAbGuid = isGuidDataValid(event)
    if (validatedAbGuid) {
      setAbGuid(getAbGuidArray(event))
    }
  }

  useEffect(() => {
    window.addEventListener('message', setAbGuidPostMessageListener)

    if (document.querySelector('#assignment_external_tools') && ENV.context_is_not_group) {
      AssignmentExternalTools.attach(
        document.querySelector('#assignment_external_tools'),
        'assignment_edit',
        parseInt(ENV.context_id, 10),
        parseInt(currentDiscussionTopic?.assignment?._id, 10)
      )
    }
    // eslint-disable-next-line react-hooks/exhaustive-deps
  }, [])

  const {
    shouldShowTodoSettings,
    shouldShowPostToSectionOption,
    shouldShowAnonymousOptions,
    shouldShowAnnouncementOnlyOptions,
    shouldShowGroupOptions,
    shouldShowGradedDiscussionOptions,
    shouldShowUsageRightsOption,
    shouldShowLikingOption,
    shouldShowPartialAnonymousSelector,
    shouldShowAvailabilityOptions,
    shouldShowSaveAndPublishButton,
    shouldShowPodcastFeedOption,
    shouldShowCheckpointsOptions,
  } = useShouldShowContent(
    isGraded,
    isAnnouncement,
    isGroupDiscussion,
    isGroupContext,
    discussionAnonymousState,
    isEditing,
    isStudent,
    published
  )

  const canGroupDiscussion = !isEditing || currentDiscussionTopic?.canGroup || false

  const createSubmitPayload = shouldPublish => {
    const payload = {
      // Static payload properties
      title,
      message: rceContent,
      podcastEnabled: enablePodcastFeed,
      podcastHasStudentPosts: includeRepliesInFeed,
      published: shouldPublish,
      isAnnouncement,
      fileId: attachment?._id,
      delayedPostAt: availableFrom,
      lockAt: availableUntil,
      // Conditional payload properties
      assignment: prepareAssignmentPayload(
        abGuid,
        isEditing,
        title,
        pointsPossible,
        displayGradeAs,
        assignmentGroup,
        gradingSchemeId,
        isGraded,
        assignedInfoList,
        defaultEveryoneOption,
        defaultEveryoneElseOption,
        postToSis,
        peerReviewAssignment,
        peerReviewsPerStudent,
        peerReviewDueDate,
        intraGroupPeerReviews,
        masteryPathsOption,
        importantDates,
        isCheckpoints,
        currentDiscussionTopic?.assignment
      ),
      checkpoints: prepareCheckpointsPayload(
        pointsPossibleReplyToTopic,
        pointsPossibleReplyToEntry,
        replyToEntryRequiredCount,
        isCheckpoints
      ),
      groupCategoryId: isGroupDiscussion ? groupCategoryId : null,
      specificSections: shouldShowPostToSectionOption ? sectionIdsToPostTo.join() : 'all',
      locked: shouldShowAnnouncementOnlyOptions ? locked : false,
      // we allow requireInitial posts for group discussions created from the course,
      // just not from discussions created from within the group context directly
      requireInitialPost: ENV.context_is_not_group ? requireInitialPost : false,
      todoDate: addToTodo ? todoDate : null,
      allowRating: shouldShowLikingOption ? allowLiking : false,
      onlyGradersCanRate: shouldShowLikingOption ? onlyGradersCanLike : false,
      ...(shouldShowUsageRightsOption && {usageRightsData}),
    }

    // Additional properties for editing mode
    if (isEditing) {
      const editingPayload = {
        ...payload,
        discussionTopicId: currentDiscussionTopic._id,
        published: shouldPublish,
        removeAttachment: !attachment?._id,
      }

      if (currentDiscussionTopic?.assignment?.hasSubAssignments && isGraded) {
        editingPayload.setCheckpoints = isCheckpoints
      }

      return editingPayload
    }

    // Properties for creation mode
    return {
      ...payload,
      contextId: ENV.context_id,
      contextType: ENV.context_is_not_group ? 'Course' : 'Group',
      published: shouldPublish,
      isAnonymousAuthor:
        shouldShowAnonymousOptions && discussionAnonymousState !== 'off'
          ? anonymousAuthorState
          : false,
      anonymousState: shouldShowAnonymousOptions ? discussionAnonymousState : 'off',
    }
  }

  const continueSubmitForm = shouldPublish => {
    setTimeout(() => {
      setIsSubmitting(true)
    }, 0)

    if (
      validateFormFields(
        title,
        availableFrom,
        availableUntil,
        isGraded,
        textInputRef,
        sectionInputRef,
        groupOptionsRef,
        dateInputRef,
        gradedDiscussionRef,
        gradedDiscussionRefMap,
        attachment,
        usageRightsData,
        setUsageRightsErrorState,
        setOnFailure,
        isGroupDiscussion,
        groupCategoryId,
        setGroupCategorySelectError,
        setTitleValidationMessages,
        setAvailabilityValidationMessages,
        shouldShowPostToSectionOption,
        sectionIdsToPostTo
      )
    ) {
      const payload = createSubmitPayload(shouldPublish)
      onSubmit(payload)
      return true
    }

    setTimeout(() => {
      setIsSubmitting(false)
    }, 0)

    return false
  }

  const submitForm = shouldPublish => {
    if (shouldShowAvailabilityOptions && isGraded) {
      const selectedAssignedTo = assignedInfoList.map(info => info.assignedList).flatMap(x => x)
      const isEveryoneOrEveryoneElseSelected = selectedAssignedTo.some(
        assignedTo =>
          assignedTo === defaultEveryoneOption.assetCode ||
          assignedTo === defaultEveryoneElseOption.assetCode
      )

      if (!isEveryoneOrEveryoneElseSelected) {
        const selectedSectionIds = selectedAssignedTo
          .filter(assignedTo => String(assignedTo).startsWith('course_section_'))
          .map(assignedTo => assignedTo.split('_')[2])

        const missingSectionObjs = sections.filter(
          section => !selectedSectionIds.includes(section.id)
        )

        if (missingSectionObjs.length > 0) {
          setLastShouldPublish(shouldPublish)
          setMissingSections(missingSectionObjs)
          setShouldShowMissingSectionsWarning(true)

          return false
        }
      }
    }

    return continueSubmitForm(shouldPublish)
  }

  const renderLabelWithPublishStatus = () => {
    const publishStatus = published ? (
      <Text color="success" weight="normal">
        <IconPublishSolid /> {I18n.t('Published')}
      </Text>
    ) : (
      <Text color="secondary" weight="normal">
        <IconUnpublishedLine /> {I18n.t('Not Published')}
      </Text>
    )

    return (
      <Flex justifyItems="space-between">
        <Flex.Item>{I18n.t('Topic Title')}</Flex.Item>
        {!isAnnouncement && <Flex.Item>{publishStatus}</Flex.Item>}
      </Flex>
    )
  }

  const handlePostToSelect = value => {
    if (
      !sectionIdsToPostTo.includes(allSectionsOption.id) &&
      value.includes(allSectionsOption.id)
    ) {
      setSectionIdsToPostTo([allSectionsOption.id])
    } else if (
      sectionIdsToPostTo.includes(allSectionsOption.id) &&
      value.includes(allSectionsOption.id) &&
      value.length > 1
    ) {
      setSectionIdsToPostTo(value.filter(section_id => section_id !== allSectionsOption.id))
    } else {
      setSectionIdsToPostTo(value)
    }

    // Update Error message if no section is selected
    if (value.length === 0) {
      setPostToValidationMessages([{text: 'A section is required', type: 'error'}])
    } else {
      setPostToValidationMessages([])
    }
  }

  const closeMissingSectionsWarningModal = () => {
    // If we don't do this, the focus will not go to the correct field if there is a validation error.
    flushSync(() => {
      setShouldShowMissingSectionsWarning(false)
      setMissingSections([])
    })
  }

  return (
    <>
      <ScreenReaderContent>
        {title ? (
          <h1>{title}</h1>
        ) : (
          <h1>{isAnnouncement ? I18n.t('New Announcement') : I18n.t('New Discussion')}</h1>
        )}
      </ScreenReaderContent>
      <FormFieldGroup description="" rowSpacing="small">
        {(isUnpublishedAnnouncement || isEditingAnnouncement) && (
          <Alert variant={announcementAlertProps().variant}>{announcementAlertProps().text}</Alert>
        )}
        <TextInput
          renderLabel={renderLabelWithPublishStatus()}
          type={I18n.t('text')}
          placeholder={I18n.t('Topic Title')}
          value={title}
          ref={textInputRef}
          onChange={(_event, value) => {
            validateTitle(value, setTitleValidationMessages)
            const newTitle = value.substring(0, 255)
            setTitle(newTitle)
          }}
          messages={titleValidationMessages}
          autoFocus={true}
          width={inputWidth}
        />
        <CanvasRce
          textareaId="discussion-topic-message-body"
          onFocus={() => {}}
          onBlur={() => {}}
          onInit={() => {}}
          ref={rceRef}
          onContentChange={setRceContent}
          editorOptions={{
            focus: false,
            plugins: [],
          }}
          height={300}
          defaultContent={isEditing ? currentDiscussionTopic?.message : ''}
          autosave={false}
          resourceType={isAnnouncement ? 'announcement.body' : 'discussion_topic.body'}
          resourceId={currentDiscussionTopic?._id}
        />
        {ENV.DISCUSSION_TOPIC.PERMISSIONS.CAN_ATTACH && (
          <AttachmentDisplay
            attachment={attachment}
            setAttachment={setAttachment}
            setAttachmentToUpload={setAttachmentToUpload}
            attachmentToUpload={attachmentToUpload}
            responsiveQuerySizes={responsiveQuerySizes}
            isGradedDiscussion={!affectUserFileQuota}
            canAttach={ENV.DISCUSSION_TOPIC?.PERMISSIONS.CAN_ATTACH}
          />
        )}
        {shouldShowPostToSectionOption && (
          <View display="block" padding="medium none">
            <CanvasMultiSelect
              data-testid="section-select"
              label={I18n.t('Post to')}
              messages={postToValidationMessages}
              assistiveText={I18n.t(
                'Select sections to post to. Type or use arrow keys to navigate. Multiple selections are allowed.'
              )}
              selectedOptionIds={sectionIdsToPostTo}
              onChange={handlePostToSelect}
              width={inputWidth}
              setInputRef={ref => {
                sectionInputRef.current = ref
              }}
            >
              {[allSectionsOption, ...sections].map(({id, name: label}) => (
                <CanvasMultiSelect.Option
                  id={id}
                  value={`opt-${id}`}
                  key={id}
                  data-testid={`section-opt-${id}`}
                >
                  {label}
                </CanvasMultiSelect.Option>
              ))}
            </CanvasMultiSelect>
          </View>
        )}
        {shouldShowUsageRightsOption && (
          <Flex justifyItems="start" gap="small">
            <Flex.Item>{I18n.t('Set usage rights')}</Flex.Item>
            <Flex.Item>
              <UsageRightsContainer
                contextType={(ENV?.context_type ?? '').toLocaleLowerCase()}
                contextId={ENV?.context_id}
                onSaveUsageRights={handleSettingUsageRightsData}
                initialUsageRights={usageRightsData}
                errorState={usageRightsErrorState}
              />
            </Flex.Item>
          </Flex>
        )}
        <Text size="large">{I18n.t('Options')}</Text>
        {shouldShowAnonymousOptions && (
          <AnonymousSelector
            discussionAnonymousState={discussionAnonymousState}
            setDiscussionAnonymousState={setDiscussionAnonymousState}
            isEditing={isEditing}
            isGraded={isGraded}
            setIsGraded={setIsGraded}
            setIsGroupDiscussion={setIsGroupDiscussion}
            setGroupCategoryId={setGroupCategoryId}
            shouldShowPartialAnonymousSelector={shouldShowPartialAnonymousSelector}
            setAnonymousAuthorState={setAnonymousAuthorState}
          />
        )}
        <FormFieldGroup description="" rowSpacing="small">
          {shouldShowAnnouncementOnlyOptions && (
            <Checkbox
              label={I18n.t('Delay Posting')}
              value="enable-delay-posting"
              checked={delayPosting}
              onChange={() => {
                setDelayPosting(!delayPosting)
                setAvailableFrom(null)
              }}
            />
          )}
          {delayPosting && shouldShowAnnouncementOnlyOptions && (
            <DateTimeInput
              timezone={ENV.TIMEZONE}
              description={I18n.t('Post At')}
              prevMonthLabel={I18n.t('previous')}
              nextMonthLabel={I18n.t('next')}
              onChange={(_event, newDate) => setAvailableFrom(newDate)}
              value={availableFrom}
              invalidDateTimeMessage={I18n.t('Invalid date and time')}
              layout="columns"
              datePlaceholder={I18n.t('Select Date')}
              dateRenderLabel={I18n.t('Date')}
              timeRenderLabel={I18n.t('Time')}
            />
          )}
          {shouldShowAnnouncementOnlyOptions && (
            <Checkbox
              label={I18n.t('Allow Participants to Comment')}
              value="enable-participants-commenting"
              checked={!locked}
              onChange={() => {
                setLocked(!locked)
                setRequireInitialPost(false)
              }}
            />
          )}
          {!isGroupContext && (
            <Checkbox
              data-testid="require-initial-post-checkbox"
              label={I18n.t('Participants must respond to the topic before viewing other replies')}
              value="must-respond-before-viewing-replies"
              checked={requireInitialPost}
              onChange={() => setRequireInitialPost(!requireInitialPost)}
              disabled={!(isAnnouncement === false || (isAnnouncement && !locked))}
            />
          )}

          {shouldShowPodcastFeedOption && (
            <Checkbox
              label={I18n.t('Enable podcast feed')}
              value="enable-podcast-feed"
              checked={enablePodcastFeed}
              onChange={() => {
                setIncludeRepliesInFeed(!enablePodcastFeed && includeRepliesInFeed)
                setEnablePodcastFeed(!enablePodcastFeed)
              }}
            />
          )}
          {enablePodcastFeed && !isGroupContext && (
            <View display="block" padding="none none none large">
              <Checkbox
                label={I18n.t('Include student replies in podcast feed')}
                value="include-student-replies-in-podcast-feed"
                checked={includeRepliesInFeed}
                onChange={() => setIncludeRepliesInFeed(!includeRepliesInFeed)}
              />
            </View>
          )}
          {shouldShowGradedDiscussionOptions && (
            <Checkbox
              data-testid="graded-checkbox"
              label={I18n.t('Graded')}
              value="graded"
              checked={isGraded}
              onChange={() => setIsGraded(!isGraded)}
              // disabled={sectionIdsToPostTo === [allSectionsOption._id]}
            />
          )}
          {shouldShowCheckpointsOptions && (
            <>
              <View display="inline-block">
                <Checkbox
                  data-testid="checkpoints-checkbox"
                  label={I18n.t('Assign graded checkpoints')}
                  value="checkpoints"
                  checked={isCheckpoints}
                  onChange={() => setIsCheckpoints(!isCheckpoints)}
                />
              </View>
              <Tooltip renderTip={checkpointsToolTipText} on={['hover', 'focus']} color="primary">
                <div
                  style={{display: 'inline-block', marginLeft: theme.spacing.xxSmall}}
                  // eslint-disable-next-line jsx-a11y/no-noninteractive-tabindex
                  tabIndex="0"
                >
                  <IconInfoLine />
                  <ScreenReaderContent>{checkpointsToolTipText}</ScreenReaderContent>
                </div>
              </Tooltip>
            </>
          )}
          {shouldShowLikingOption && (
            <>
              <Checkbox
                label={I18n.t('Allow liking')}
                value="allow-liking"
                checked={allowLiking}
                onChange={() => {
                  setOnlyGradersCanLike(!allowLiking && onlyGradersCanLike)
                  setAllowLiking(!allowLiking)
                }}
              />
              {allowLiking && (
                <View display="block" padding="small none none large">
                  <FormFieldGroup description="" rowSpacing="small">
                    <Checkbox
                      label={I18n.t('Only graders can like')}
                      value="only-graders-can-like"
                      checked={onlyGradersCanLike}
                      onChange={() => setOnlyGradersCanLike(!onlyGradersCanLike)}
                    />
                  </FormFieldGroup>
                </View>
              )}
            </>
          )}
          {shouldShowTodoSettings && (
            <>
              <Checkbox
                label={I18n.t('Add to student to-do')}
                value="add-to-student-to-do"
                checked={addToTodo}
                onChange={() => {
                  setTodoDate(!addToTodo ? todoDate : null)
                  setAddToTodo(!addToTodo)
                }}
              />
              {addToTodo && (
                <View
                  display="block"
                  padding="none none none large"
                  data-testid="todo-date-section"
                  margin="small 0 0 0"
                >
                  <DateTimeInput
                    timezone={ENV.TIMEZONE}
                    description=""
                    dateRenderLabel={I18n.t('Date')}
                    timeRenderLabel={I18n.t('Time')}
                    prevMonthLabel={I18n.t('previous')}
                    nextMonthLabel={I18n.t('next')}
                    onChange={(_event, newDate) => setTodoDate(newDate)}
                    value={todoDate}
                    invalidDateTimeMessage={I18n.t('Invalid date and time')}
                    layout="columns"
                  />
                </View>
              )}
            </>
          )}
          {shouldShowGroupOptions && (
            <Checkbox
              data-testid="group-discussion-checkbox"
              label={I18n.t('This is a Group Discussion')}
              value="group-discussion"
              checked={isGroupDiscussion}
              onChange={() => {
                setGroupCategoryId(!isGroupDiscussion ? '' : groupCategoryId)
                setIsGroupDiscussion(!isGroupDiscussion)
              }}
              disabled={!canGroupDiscussion}
            />
          )}
          {shouldShowGroupOptions && isGroupDiscussion && (
            <View display="block" padding="none none none large">
              <SimpleSelect
                renderLabel={I18n.t('Group Set')}
                defaultValue=""
                value={groupCategoryId}
                onChange={(_event, newChoice) => {
                  const value = newChoice.value
                  if (value === 'new-group-category') {
                    // new group category workflow here
                    setShowGroupCategoryModal(true)
                  } else {
                    setGroupCategoryId(value)
                    setGroupCategorySelectError([])
                  }
                }}
                messages={groupCategorySelectError}
                placeholder={I18n.t('Select a group category')}
                width={inputWidth}
                disabled={!canGroupDiscussion}
                inputRef={ref => {
                  groupOptionsRef.current = ref
                }}
              >
                {groupCategories.map(({_id: id, name: label}) => (
                  <SimpleSelect.Option
                    key={id}
                    id={`opt-${id}`}
                    value={id}
                    data-testid={`group-category-opt-${id}`}
                  >
                    {label}
                  </SimpleSelect.Option>
                ))}
                <SimpleSelect.Option
                  key="new-group-category"
                  id="opt-new-group-category"
                  value="new-group-category"
                  renderBeforeLabel={IconAddLine}
                  data-testid="group-category-opt-new-group-category"
                >
                  {I18n.t('New Group Category')}
                </SimpleSelect.Option>
              </SimpleSelect>

              {showGroupCategoryModal && (
                <CreateOrEditSetModal
                  closed={!showGroupCategoryModal}
                  onDismiss={newGroupCategory => {
                    setShowGroupCategoryModal(false)
                    if (!newGroupCategory) return
                    addNewGroupCategoryToCache(apolloClient.cache, newGroupCategory)
                    setGroupCategoryId(newGroupCategory.id)
                  }}
                  studentSectionCount={sections.length}
                  context={ENV.context_type.toLocaleLowerCase()}
                  contextId={ENV.context_id}
                  allowSelfSignup={ENV.allow_self_signup}
                />
              )}
            </View>
          )}
          {!canGroupDiscussion && isEditing && (
            <View display="block" data-testid="group-category-not-editable">
              <Alert variant="warning" margin="small none small none">
                {I18n.t(
                  'Students have already submitted to this discussion, so group settings cannot be changed.'
                )}
              </Alert>
            </View>
          )}
        </FormFieldGroup>
        {discussionAnonymousState.includes('anonymity') && !isEditing && (
          <View width="580px" display="block" data-testid="groups_grading_not_allowed">
            <Alert variant="info" margin="small">
              {I18n.t('Grading and Groups are not supported in Anonymous Discussions.')}
            </Alert>
          </View>
        )}
        {shouldShowAvailabilityOptions &&
          (isGraded ? (
            <View as="div" data-testid="assignment-settings-section">
              <GradedDiscussionDueDatesContext.Provider value={assignmentDueDateContext}>
                <GradedDiscussionOptions
                  assignmentGroups={assignmentGroups}
                  pointsPossible={pointsPossible}
                  setPointsPossible={setPointsPossible}
                  displayGradeAs={displayGradeAs}
                  setDisplayGradeAs={setDisplayGradeAs}
                  assignmentGroup={assignmentGroup}
                  setAssignmentGroup={setAssignmentGroup}
                  peerReviewAssignment={peerReviewAssignment}
                  setPeerReviewAssignment={setPeerReviewAssignment}
                  peerReviewsPerStudent={peerReviewsPerStudent}
                  setPeerReviewsPerStudent={setPeerReviewsPerStudent}
                  peerReviewDueDate={peerReviewDueDate}
                  setPeerReviewDueDate={setPeerReviewDueDate}
                  postToSis={postToSis}
                  setPostToSis={setPostToSis}
                  gradingSchemeId={gradingSchemeId}
                  setGradingSchemeId={setGradingSchemeId}
                  intraGroupPeerReviews={intraGroupPeerReviews}
                  setIntraGroupPeerReviews={setIntraGroupPeerReviews}
                  isCheckpoints={isCheckpoints && ENV.DISCUSSION_CHECKPOINTS_ENABLED}
                />
              </GradedDiscussionDueDatesContext.Provider>
            </View>
          ) : (
            <NonGradedDateOptions
              availableFrom={availableFrom}
              setAvailableFrom={setAvailableFrom}
              availableUntil={availableUntil}
              setAvailableUntil={setAvailableUntil}
              isGraded={isGraded}
              setAvailabilityValidationMessages={setAvailabilityValidationMessages}
              availabilityValidationMessages={availabilityValidationMessages}
              inputWidth={inputWidth}
              setDateInputRef={ref => {
                dateInputRef.current = ref
              }}
            />
          ))}
        {(!isAnnouncement || !ENV.ASSIGNMENT_EDIT_PLACEMENT_NOT_ON_ANNOUNCEMENTS) &&
          ENV.context_is_not_group && (
            <div id="assignment_external_tools" data-testid="assignment-external-tools" />
          )}
        <FormControlButtons
          isAnnouncement={isAnnouncement}
          isEditing={isEditing}
          published={published}
          shouldShowSaveAndPublishButton={shouldShowSaveAndPublishButton}
          submitForm={submitForm}
          isSubmitting={isSubmitting}
          willAnnouncementPostRightAway={willAnnouncementPostRightAway}
        />
      </FormFieldGroup>
      {shouldShowMissingSectionsWarning && (
        <MissingSectionsWarningModal
          sections={missingSections}
          onClose={closeMissingSectionsWarningModal}
          onContinue={() => {
            closeMissingSectionsWarningModal()
            continueSubmitForm(lastShouldPublish)
          }}
        />
      )}
      <SavingDiscussionTopicOverlay open={isSubmitting} />
    </>
  )
}

DiscussionTopicForm.propTypes = {
  assignmentGroups: PropTypes.arrayOf(PropTypes.object),
  isEditing: PropTypes.bool,
  currentDiscussionTopic: PropTypes.object,
  isStudent: PropTypes.bool,
  sections: PropTypes.arrayOf(PropTypes.object),
  groupCategories: PropTypes.arrayOf(PropTypes.object),
  studentEnrollments: PropTypes.arrayOf(PropTypes.object),
  onSubmit: PropTypes.func,
  isGroupContext: PropTypes.bool,
  apolloClient: PropTypes.object,
  isSubmitting: PropTypes.bool,
  setIsSubmitting: PropTypes.func,
}

DiscussionTopicForm.defaultProps = {
  isEditing: false,
  currentDiscussionTopic: {},
  isStudent: false,
  sections: [],
  groupCategories: [],
  onSubmit: () => {},
  isSubmitting: false,
  setIsSubmitting: () => {},
}<|MERGE_RESOLUTION|>--- conflicted
+++ resolved
@@ -253,11 +253,8 @@
     currentDiscussionTopic?.assignment?.importantDates || false
   )
 
-<<<<<<< HEAD
-=======
   const [abGuid, setAbGuid] = useState(null)
 
->>>>>>> be06df91
   // Checkpoints states
   const [isCheckpoints, setIsCheckpoints] = useState(
     currentDiscussionTopic?.assignment?.hasSubAssignments || false
