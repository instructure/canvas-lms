--- conflicted
+++ resolved
@@ -791,11 +791,7 @@
               setAttachmentToUpload={setAttachmentToUpload}
               attachmentToUpload={attachmentToUpload}
               responsiveQuerySizes={responsiveQuerySizes}
-<<<<<<< HEAD
-              isGradedDiscussion={!affectUserFileQuota}
-=======
               checkContextQuota={true}
->>>>>>> 4f488e94
               canAttach={ENV.DISCUSSION_TOPIC?.PERMISSIONS.CAN_ATTACH}
             />
           )}
@@ -848,11 +844,7 @@
               discussionAnonymousState={discussionAnonymousState}
               setDiscussionAnonymousState={setDiscussionAnonymousState}
               isSelectDisabled={
-<<<<<<< HEAD
-                (isEditing && currentDiscussionTopic?.entryCounts?.repliesCount) || isGraded
-=======
                 (isEditing && currentDiscussionTopic?.entryCounts?.repliesCount > 0) || isGraded
->>>>>>> 4f488e94
               }
               setIsGraded={setIsGraded}
               setIsGroupDiscussion={setIsGroupDiscussion}
@@ -1079,19 +1071,10 @@
                 )}
               </View>
             )}
-<<<<<<< HEAD
-            {!canGroupDiscussion && isEditing && (
-              <View display="block" data-testid="group-category-not-editable">
-                <Alert variant="warning" margin="small none small none">
-                  {I18n.t(
-                    'Students have already submitted to this discussion, so group settings cannot be changed.'
-                  )}
-=======
             {!canGroupDiscussion && isEditing && !isAnnouncement && currentDiscussionTopic?.entryCounts?.repliesCount > 0 && (
               <View display="block" data-testid="group-category-not-editable">
                 <Alert variant="warning" margin="small none small none">
                   {I18n.t('Students have already submitted to this discussion, so group settings cannot be changed.')}
->>>>>>> 4f488e94
                 </Alert>
               </View>
             )}
@@ -1113,11 +1096,7 @@
       <div style={{display: selectedView === Views.MasteryPaths ? 'block' : 'none'}}>
         {ENV.CONDITIONAL_RELEASE_ENV && (
           <MasteryPathsReactWrapper
-<<<<<<< HEAD
-            type={I18n.t('discussion topic')}
-=======
             type="discussion topic"
->>>>>>> 4f488e94
             env={ENV.CONDITIONAL_RELEASE_ENV}
           />
         )}
