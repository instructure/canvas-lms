/*
 * Copyright (C) 2023 - present Instructure, Inc.
 *
 * This file is part of Canvas.
 *
 * Canvas is free software: you can redistribute it and/or modify it under
 * the terms of the GNU Affero General Public License as published by the Free
 * Software Foundation, version 3 of the License.
 *
 * Canvas is distributed in the hope that it will be useful, but WITHOUT ANY
 * WARRANTY; without even the implied warranty of MERCHANTABILITY or FITNESS FOR
 * A PARTICULAR PURPOSE. See the GNU Affero General Public License for more
 * details.
 *
 * You should have received a copy of the GNU Affero General Public License along
 * with this program. If not, see <http://www.gnu.org/licenses/>.
 */

import React, {useState, useRef, useEffect, useContext, useCallback} from 'react'
import PropTypes from 'prop-types'
import {CreateOrEditSetModal} from '@canvas/groups/react/CreateOrEditSetModal'
import {useScope as useI18nScope} from '@canvas/i18n'

import {View} from '@instructure/ui-view'
import {Flex} from '@instructure/ui-flex'
import {TextInput} from '@instructure/ui-text-input'
import {FormFieldGroup} from '@instructure/ui-form-field'
import {
  IconAddLine,
  IconPublishSolid,
  IconUnpublishedLine,
  IconInfoLine,
} from '@instructure/ui-icons'
import {Text} from '@instructure/ui-text'
import {Checkbox} from '@instructure/ui-checkbox'
import {Tooltip} from '@instructure/ui-tooltip'
import {SimpleSelect} from '@instructure/ui-simple-select'
import {DateTimeInput} from '@instructure/ui-date-time-input'
import CanvasMultiSelect from '@canvas/multi-select'
import CanvasRce from '@canvas/rce/react/CanvasRce'
import {Alert} from '@instructure/ui-alerts'
import theme from '@instructure/canvas-theme'
import {FormControlButtons} from './FormControlButtons'
import {GradedDiscussionOptions} from '../DiscussionOptions/GradedDiscussionOptions'
import {NonGradedDateOptions} from '../DiscussionOptions/NonGradedDateOptions'
import {AnonymousSelector} from '../DiscussionOptions/AnonymousSelector'
import {
  DiscussionDueDatesContext,
  defaultEveryoneOption,
  defaultEveryoneElseOption,
  masteryPathsOption,
  useShouldShowContent,
  REPLY_TO_TOPIC,
  REPLY_TO_ENTRY,
} from '../../util/constants'

import {AttachmentDisplay} from '@canvas/discussions/react/components/AttachmentDisplay/AttachmentDisplay'
import {responsiveQuerySizes} from '@canvas/discussions/react/utils'
import {UsageRightsContainer} from '../../containers/usageRights/UsageRightsContainer'
import {AlertManagerContext} from '@canvas/alerts/react/AlertManager'
import {ScreenReaderContent} from '@instructure/ui-a11y-content'

import {
  prepareAssignmentPayload,
  prepareCheckpointsPayload,
  prepareUngradedDiscussionOverridesPayload,
} from '../../util/payloadPreparations'
import {validateTitle, validateFormFields} from '../../util/formValidation'

import AssignmentExternalTools from '@canvas/assignments/react/AssignmentExternalTools'

import {
  addNewGroupCategoryToCache,
  buildAssignmentOverrides,
  buildDefaultAssignmentOverride,
} from '../../util/utils'
import {MissingSectionsWarningModal} from '../MissingSectionsWarningModal/MissingSectionsWarningModal'
import {flushSync} from 'react-dom'
import WithBreakpoints, {breakpointsShape} from '@canvas/with-breakpoints'
import {ItemAssignToTrayWrapper} from '../DiscussionOptions/ItemAssignToTrayWrapper'
import {SendEditNotificationModal} from '../SendEditNotificationModal'
import {Views, DiscussionTopicFormViewSelector} from './DiscussionTopicFormViewSelector'
import {MasteryPathsReactWrapper} from '@canvas/conditional-release-editor/react/MasteryPathsReactWrapper'
import {showPostToSisFlashAlert} from '@canvas/due-dates/util/differentiatedModulesUtil'

const I18n = useI18nScope('discussion_create')

const instUINavEnabled = () => window.ENV?.FEATURES?.instui_nav

export const getAbGuidArray = event => {
  const {data} = event.data

  return Array.isArray(data) ? data : [data]
}

export const isGuidDataValid = event => {
  if (event?.data?.subject !== 'assignment.set_ab_guid') {
    return false
  }

  const abGuidArray = getAbGuidArray(event)

  const regexPattern =
    /^[0-9A-Fa-f]{8}-[0-9A-Fa-f]{4}-[0-9A-Fa-f]{4}-[0-9A-Fa-f]{4}-[0-9A-Fa-f]{12}$/

  if (abGuidArray.find(abGuid => !regexPattern.test(abGuid))) {
    return false
  }

  return true
}

function DiscussionTopicForm({
  isEditing,
  currentDiscussionTopic,
  isStudent,
  assignmentGroups,
  sections,
  groupCategories,
  studentEnrollments,
  onSubmit,
  isGroupContext,
  apolloClient,
  isSubmitting,
  setIsSubmitting,
  breakpoints,
}) {
  const rceRef = useRef()
  const textInputRef = useRef()
  const sectionInputRef = useRef()
  const dateInputRef = useRef()
  const groupOptionsRef = useRef()
  const gradedDiscussionRef = useRef()
  const shouldForceFocusAfterRenderRef = useRef(false)
  const postToSisForCards = useRef(!!currentDiscussionTopic?.assignment?.postToSis || false)
  const {setOnFailure} = useContext(AlertManagerContext)

  const isAnnouncement = ENV?.DISCUSSION_TOPIC?.ATTRIBUTES?.is_announcement ?? false
  const isUnpublishedAnnouncement =
    isAnnouncement && !ENV.DISCUSSION_TOPIC?.ATTRIBUTES.course_published
  const published = currentDiscussionTopic?.published ?? false

  const announcementAlertProps = () => {
    if (isUnpublishedAnnouncement) {
      return {
        id: 'announcement-course-unpublished-alert',
        key: 'announcement-course-unpublished-alert',
        variant: 'warning',
        text: I18n.t(
          'Notifications will not be sent retroactively for announcements created before publishing your course or before the course start date. You may consider using the Available from option and set to publish on a future date.'
        ),
      }
    } else {
      return null
    }
  }

  const allSectionsOption = {id: 'all', name: 'All Sections'}

  const checkpointsToolTipText = I18n.t(
    'Checkpoints can be set to have different due dates and point values for the initial response and the subsequent replies.'
  )

  const inputWidth = '100%'

  const initialSelectedView = window.location.hash.includes('mastery-paths-editor')
    ? Views.MasteryPaths
    : Views.Details
  const [selectedView, setSelectedView] = useState(initialSelectedView)

  const [title, setTitle] = useState(currentDiscussionTopic?.title || '')
  const [titleValidationMessages, setTitleValidationMessages] = useState([
    {text: '', type: 'success'},
  ])

  const [postToValidationMessages, setPostToValidationMessages] = useState([])

  const [rceContent, setRceContent] = useState(currentDiscussionTopic?.message || '')

  const [sectionIdsToPostTo, setSectionIdsToPostTo] = useState(
    currentDiscussionTopic?.courseSections && currentDiscussionTopic?.courseSections.length > 0
      ? currentDiscussionTopic?.courseSections.map(section => section._id)
      : ['all']
  )

  const [discussionAnonymousState, setDiscussionAnonymousState] = useState(
    currentDiscussionTopic?.anonymousState || 'off'
  )
  // default anonymousAuthorState to true, since it is the default selection for partial anonymity
  // otherwise, it is just ignored anyway
  const [anonymousAuthorState, setAnonymousAuthorState] = useState(
    currentDiscussionTopic?.isAnonymousAuthor || true
  )
  const [isThreaded, setIsThreaded] = useState(
    currentDiscussionTopic?.discussionType === 'threaded' ||
      (currentDiscussionTopic?.discussionType === 'side_comment' &&
        ENV?.DISCUSSION_TOPIC?.ATTRIBUTES?.has_threaded_replies) ||
      Object.keys(currentDiscussionTopic).length === 0
  )
  const [requireInitialPost, setRequireInitialPost] = useState(
    currentDiscussionTopic?.requireInitialPost || false
  )
  const [enablePodcastFeed, setEnablePodcastFeed] = useState(
    currentDiscussionTopic?.podcastEnabled || false
  )
  const [includeRepliesInFeed, setIncludeRepliesInFeed] = useState(
    currentDiscussionTopic?.podcastHasStudentPosts || false
  )
  const [isGraded, setIsGraded] = useState(!!currentDiscussionTopic?.assignment || false)

  const [allowLiking, setAllowLiking] = useState(currentDiscussionTopic?.allowRating || false)
  const [onlyGradersCanLike, setOnlyGradersCanLike] = useState(
    currentDiscussionTopic?.onlyGradersCanRate || false
  )
  const [addToTodo, setAddToTodo] = useState(!!currentDiscussionTopic?.todoDate || false)
  const [todoDate, setTodoDate] = useState(currentDiscussionTopic?.todoDate || null)
  const [isGroupDiscussion, setIsGroupDiscussion] = useState(
    !!currentDiscussionTopic?.groupSet || false
  )
  const [groupCategoryId, setGroupCategoryId] = useState(
    currentDiscussionTopic?.groupSet?._id || null
  )
  const [groupCategorySelectError, setGroupCategorySelectError] = useState([])
  const [locked, setLocked] = useState((currentDiscussionTopic.locked && isAnnouncement) || false)

  const [availableFrom, setAvailableFrom] = useState(currentDiscussionTopic?.delayedPostAt || null)
  const [availableUntil, setAvailableUntil] = useState(currentDiscussionTopic?.lockAt || null)
  const [willAnnouncementPostRightAway, setWillAnnouncementPostRightAway] = useState(true)
  const [availabilityValidationMessages, setAvailabilityValidationMessages] = useState([
    {text: '', type: 'success'},
  ])

  const [pointsPossible, setPointsPossible] = useState(
    currentDiscussionTopic?.assignment?.pointsPossible || 0
  )
  const [displayGradeAs, setDisplayGradeAs] = useState(
    currentDiscussionTopic?.assignment?.gradingType || 'points'
  )
  const [assignmentGroup, setAssignmentGroup] = useState(
    currentDiscussionTopic?.assignment?.assignmentGroup?._id || ''
  )
  const [peerReviewAssignment, setPeerReviewAssignment] = useState(() => {
    if (currentDiscussionTopic?.assignment?.peerReviews?.enabled) {
      return currentDiscussionTopic?.assignment?.peerReviews?.automaticReviews
        ? 'automatically'
        : 'manually'
    }
    return 'off'
  })

  const [peerReviewsPerStudent, setPeerReviewsPerStudent] = useState(
    currentDiscussionTopic?.assignment?.peerReviews?.count || 1
  )
  const [peerReviewDueDate, setPeerReviewDueDate] = useState(
    currentDiscussionTopic?.assignment?.peerReviews?.dueAt || ''
  )
  const [assignedInfoList, setAssignedInfoList] = useState(
    isEditing ? buildAssignmentOverrides(currentDiscussionTopic) : buildDefaultAssignmentOverride()
  )

  const [gradedDiscussionRefMap, setGradedDiscussionRefMap] = useState(new Map())

  const [importantDates, setImportantDates] = useState(
    currentDiscussionTopic?.assignment?.importantDates || false
  )

  const [abGuid, setAbGuid] = useState(null)

  // Checkpoints states
  const [isCheckpoints, setIsCheckpoints] = useState(
    currentDiscussionTopic?.assignment?.hasSubAssignments || false
  )
  const getCheckpointsPointsPossible = checkpointLabel => {
    const checkpoint = currentDiscussionTopic?.assignment?.checkpoints?.find(
      c => c.tag === checkpointLabel
    )
    return checkpoint ? checkpoint.pointsPossible : 0
  }
  const [pointsPossibleReplyToTopic, setPointsPossibleReplyToTopic] = useState(
    getCheckpointsPointsPossible(REPLY_TO_TOPIC)
  )
  const [pointsPossibleReplyToEntry, setPointsPossibleReplyToEntry] = useState(
    getCheckpointsPointsPossible(REPLY_TO_ENTRY)
  )
  const [replyToEntryRequiredCount, setReplyToEntryRequiredCount] = useState(
    currentDiscussionTopic?.replyToEntryRequiredCount || 1
  )

  const [showGroupCategoryModal, setShowGroupCategoryModal] = useState(false)

  const [attachment, setAttachment] = useState(currentDiscussionTopic?.attachment || null)
  const [attachmentToUpload, setAttachmentToUpload] = useState(false)

  const [usageRightsData, setUsageRightsData] = useState(
    currentDiscussionTopic?.attachment?.usageRights || {}
  )
  const [usageRightsErrorState, setUsageRightsErrorState] = useState(false)

  const [postToSis, setPostToSis] = useState(
    !!currentDiscussionTopic?.assignment?.postToSis || false
  )

  const [gradingSchemeId, setGradingSchemeId] = useState(
    currentDiscussionTopic?.assignment?.gradingStandard?._id || undefined
  )

  const [intraGroupPeerReviews, setIntraGroupPeerReviews] = useState(
    // intra_group_peer_reviews
    !!currentDiscussionTopic?.assignment?.peerReviews?.intraReviews || false
  )

  const [lastShouldPublish, setLastShouldPublish] = useState(false)
  const [missingSections, setMissingSections] = useState([])
  const [shouldShowMissingSectionsWarning, setShouldShowMissingSectionsWarning] = useState(false)

  const [showEditAnnouncementModal, setShowEditAnnouncementModal] = useState(false)
  const [shouldPublish, setShouldPublish] = useState(false)

  const [groupDiscussionErrors, setGroupDiscussionErrors] = useState([])

  const handleSettingUsageRightsData = data => {
    setUsageRightsErrorState(false)
    setUsageRightsData(data)
  }

<<<<<<< HEAD
  const hasGroupOverrides = () => assignedInfoList.some(info => info.assignedList.find(assetCode => assetCode.includes('group')) !== undefined)
 
=======
  const hasGroupOverrides = () =>
    assignedInfoList.some(
      info => info.assignedList.find(assetCode => assetCode.includes('group')) !== undefined
    )

>>>>>>> 37d6122c
  const assignmentDueDateContext = {
    assignedInfoList,
    setAssignedInfoList,
    studentEnrollments,
    sections,
    groups:
      groupCategories.find(groupCategory => groupCategory._id === groupCategoryId)?.groupsConnection
        ?.nodes || [],
    groupCategoryId,
    gradedDiscussionRefMap,
    setGradedDiscussionRefMap,
    pointsPossibleReplyToTopic,
    setPointsPossibleReplyToTopic,
    pointsPossibleReplyToEntry,
    setPointsPossibleReplyToEntry,
    replyToEntryRequiredCount,
    setReplyToEntryRequiredCount,
    title,
    assignmentID: currentDiscussionTopic?.assignment?._id || null,
    importantDates,
    setImportantDates,
    pointsPossible,
    isGraded,
    isCheckpoints,
    postToSis: ENV.FEATURES.selective_release_edit_page ? postToSisForCards.current : postToSis,
  }

  useEffect(() => {
    // Expects to force the focus the errors on re-render once
    if (
      shouldForceFocusAfterRenderRef.current &&
      ENV.FEATURES.selective_release_ui_api &&
      ENV.FEATURES.selective_release_edit_page
    ) {
      const sectionViewRef = document.getElementById(
        'manage-assign-to-container'
      )?.reactComponentInstance
      if (sectionViewRef?.focusErrors()) {
        shouldForceFocusAfterRenderRef.current = false
      }
    }
  })

  useEffect(() => {
    if (isAnnouncement && availableFrom) {
      const rightNow = new Date()
      const availableFromIntoDate = new Date(availableFrom)
      setWillAnnouncementPostRightAway(availableFromIntoDate <= rightNow)
    } else {
      setWillAnnouncementPostRightAway(true)
    }
  }, [availableFrom, isAnnouncement])

  useEffect(() => {
    if (!isGroupDiscussion) setGroupCategoryId(null)
  }, [isGroupDiscussion])

  const setAbGuidPostMessageListener = event => {
    const validatedAbGuid = isGuidDataValid(event)
    if (validatedAbGuid) {
      setAbGuid(getAbGuidArray(event))
    }
  }

  useEffect(() => {
    window.addEventListener('message', setAbGuidPostMessageListener)

    if (document.querySelector('#assignment_external_tools') && ENV.context_is_not_group) {
      AssignmentExternalTools.attach(
        document.querySelector('#assignment_external_tools'),
        'assignment_edit',
        parseInt(ENV.context_id, 10),
        parseInt(currentDiscussionTopic?.assignment?._id, 10)
      )
    }
    // eslint-disable-next-line react-hooks/exhaustive-deps
  }, [])

  useEffect(() => {
    const assignmentInfo = {
      id: null,
      grading_standard_id: gradingSchemeId,
      grading_type: displayGradeAs,
      points_possible: pointsPossible,
      submission_types: 'discussion_topic',
    }

    window.dispatchEvent(
      new CustomEvent('triggerMasteryPathsUpdateAssignment', {detail: {assignmentInfo}})
    )
  }, [gradingSchemeId, displayGradeAs, pointsPossible, isGraded])

  const {
    shouldShowTodoSettings,
    shouldShowPostToSectionOption,
    shouldShowAnonymousOptions,
    shouldShowAnnouncementOnlyOptions,
    shouldShowGroupOptions,
    shouldShowGradedDiscussionOptions,
    shouldShowUsageRightsOption,
    shouldShowLikingOption,
    shouldShowPartialAnonymousSelector,
    shouldShowAvailabilityOptions,
    shouldShowSaveAndPublishButton,
    shouldShowPodcastFeedOption,
    shouldShowCheckpointsOptions,
    shouldShowAssignToForUngradedDiscussions,
    shouldShowAllowParticipantsToCommentOption,
  } = useShouldShowContent(
    isGraded,
    isAnnouncement,
    isGroupDiscussion,
    isGroupContext,
    discussionAnonymousState,
    isEditing,
    isStudent,
    published
  )

  const canGroupDiscussion = !isEditing || currentDiscussionTopic?.canGroup || false

  const createSubmitPayload = shouldPublish => {
    const payload = {
      // Static payload properties
      title,
      message: rceContent,
      podcastEnabled: enablePodcastFeed,
      discussionType: isThreaded ? 'threaded' : 'not_threaded',
      podcastHasStudentPosts: includeRepliesInFeed,
      published: shouldPublish,
      isAnnouncement,
      fileId: attachment?._id,
      delayedPostAt: availableFrom,
      lockAt: availableUntil,
      // Conditional payload properties
      assignment: prepareAssignmentPayload(
        abGuid,
        isEditing,
        title,
        pointsPossible,
        displayGradeAs,
        assignmentGroup,
        gradingSchemeId,
        isGraded,
        assignedInfoList,
        defaultEveryoneOption,
        defaultEveryoneElseOption,
        postToSis,
        peerReviewAssignment,
        peerReviewsPerStudent,
        peerReviewDueDate,
        intraGroupPeerReviews,
        masteryPathsOption,
        importantDates,
        isCheckpoints,
        currentDiscussionTopic?.assignment
      ),
      checkpoints: prepareCheckpointsPayload(
        assignedInfoList,
        pointsPossibleReplyToTopic,
        pointsPossibleReplyToEntry,
        replyToEntryRequiredCount,
        isCheckpoints
      ),
      groupCategoryId: isGroupDiscussion ? groupCategoryId : null,
      specificSections: shouldShowPostToSectionOption ? sectionIdsToPostTo.join() : 'all',
      locked: shouldShowAnnouncementOnlyOptions ? locked : false,
      // we allow requireInitial posts for group discussions created from the course,
      // just not from discussions created from within the group context directly
      requireInitialPost: ENV.context_is_not_group ? requireInitialPost : false,
      todoDate: addToTodo ? todoDate : null,
      allowRating: shouldShowLikingOption ? allowLiking : false,
      onlyGradersCanRate: shouldShowLikingOption ? onlyGradersCanLike : false,
      ...(shouldShowUsageRightsOption && {usageRightsData}),
    }

<<<<<<< HEAD
    if (!isGraded && ENV.FEATURES?.selective_release_ui_api && !isAnnouncement && ENV.context_type !== 'Group') {
=======
    if (
      !isGraded &&
      ENV.FEATURES?.selective_release_ui_api &&
      !isAnnouncement &&
      ENV.context_type !== 'Group' &&
      !isGroupDiscussion
    ) {
>>>>>>> 37d6122c
      delete payload.specificSections
      Object.assign(
        payload,
        prepareUngradedDiscussionOverridesPayload(
          assignedInfoList,
          defaultEveryoneOption,
          defaultEveryoneElseOption,
          masteryPathsOption
        )
      )
    }

    const previousAnonymousState = !currentDiscussionTopic?.anonymousState
      ? 'off'
      : currentDiscussionTopic.anonymousState

    // Additional properties for editing mode
    if (isEditing) {
      const editingPayload = {
        ...payload,
        discussionTopicId: currentDiscussionTopic._id,
        published: shouldPublish,
        removeAttachment: !attachment?._id,
        ...(previousAnonymousState !== discussionAnonymousState && {
          anonymousState: discussionAnonymousState,
        }),
      }

      if (currentDiscussionTopic?.assignment?.hasSubAssignments && isGraded) {
        editingPayload.setCheckpoints = isCheckpoints
      }

      return editingPayload
    }

    // Properties for creation mode
    return {
      ...payload,
      contextId: ENV.context_id,
      contextType: ENV.context_is_not_group ? 'Course' : 'Group',
      published: shouldPublish,
      isAnonymousAuthor:
        shouldShowAnonymousOptions && discussionAnonymousState !== 'off'
          ? anonymousAuthorState
          : false,
      anonymousState: shouldShowAnonymousOptions ? discussionAnonymousState : 'off',
    }
  }

  const continueSubmitForm = (shouldPublish, shouldNotifyUsers = false) => {
    setTimeout(() => {
      postToSisForCards.current = postToSis
      setIsSubmitting(true)
    }, 0)

    let formIsValid = validateFormFields(
      title,
      availableFrom,
      availableUntil,
      isGraded,
      textInputRef,
      sectionInputRef,
      groupOptionsRef,
      dateInputRef,
      gradedDiscussionRef,
      gradedDiscussionRefMap,
      attachment,
      usageRightsData,
      setUsageRightsErrorState,
      setOnFailure,
      isGroupDiscussion,
      groupCategoryId,
      setGroupCategorySelectError,
      setTitleValidationMessages,
      setAvailabilityValidationMessages,
      shouldShowPostToSectionOption,
      sectionIdsToPostTo,
      assignedInfoList,
      postToSis,
      showPostToSisFlashAlert('manage-assign-to', !ENV.FEATURES.selective_release_edit_page)
    )
    let hasAfterRenderIssue = false
    let sectionViewRef = null

    if (
      // Not validate override dates for announcements or ungraded group discussions
      !(isAnnouncement || (isGroupDiscussion && !isGraded) || ENV?.context_type == 'Group') &&
      ENV.FEATURES.selective_release_ui_api &&
      ENV.FEATURES.selective_release_edit_page
    ) {
      sectionViewRef = document.getElementById('manage-assign-to-container')?.reactComponentInstance
      const aDueDateMissing = assignedInfoList.some(assignee => !assignee.dueDate)
      const postToSisEnabled = isGraded && postToSis && ENV.DUE_DATE_REQUIRED_FOR_ACCOUNT
      // Runs custom validation for all cards with the current post to sis selection without re-renders
      formIsValid =
        formIsValid && sectionViewRef?.allCardsValidCustom({dueDateRequired: postToSisEnabled})
      // If hasAfterRenderIssue is true, a useEffect hook will be responsible to run the focus logic
      hasAfterRenderIssue = postToSisEnabled && aDueDateMissing
    }

    if (formIsValid) {
      const payload = createSubmitPayload(shouldPublish)
      onSubmit(payload, shouldNotifyUsers)
      return true
    }

    setTimeout(() => {
      if (ENV.FEATURES.selective_release_ui_api && ENV.FEATURES.selective_release_edit_page) {
        if (!formIsValid) {
          // If there are errors visible already don't force the focus
          if (hasAfterRenderIssue) {
            shouldForceFocusAfterRenderRef.current = true
          } else {
            // Focus errors that are already visible
            sectionViewRef?.focusErrors()
          }
        }
      }
      setIsSubmitting(false)
    }, 0)

    return false
  }

  const submitForm = (shouldPublish, shouldNotifyUsers = false) => {
    if (shouldShowAvailabilityOptions) {
      const selectedAssignedTo = assignedInfoList.map(info => info.assignedList).flatMap(x => x)
      const isEveryoneOrEveryoneElseSelected = selectedAssignedTo.some(
        assignedTo =>
          assignedTo === defaultEveryoneOption.assetCode ||
          assignedTo === defaultEveryoneElseOption.assetCode
      )

      if (!isEveryoneOrEveryoneElseSelected) {
        const selectedSectionIds = selectedAssignedTo
          .filter(assignedTo => String(assignedTo).startsWith('course_section_'))
          .map(assignedTo => assignedTo.split('_')[2])

        const missingSectionObjs = sections.filter(
          section => !selectedSectionIds.includes(section.id)
        )

        if (missingSectionObjs.length > 0 && isGraded) {
          setLastShouldPublish(shouldPublish)
          setMissingSections(missingSectionObjs)
          setShouldShowMissingSectionsWarning(true)

          return false
        }
      }
    }

    return continueSubmitForm(shouldPublish, shouldNotifyUsers)
  }

  const renderLabelWithPublishStatus = () => {
    if (instUINavEnabled()) {
      return <></>
    }

    const publishStatus = published ? (
      <Text color="success" weight="normal">
        <IconPublishSolid /> {I18n.t('Published')}
      </Text>
    ) : (
      <Text color="secondary" weight="normal">
        <IconUnpublishedLine /> {I18n.t('Not Published')}
      </Text>
    )

    return (
      <Flex justifyItems="space-between">
        <Flex.Item>{I18n.t('Topic Title')}</Flex.Item>
        {!isAnnouncement && <Flex.Item>{publishStatus}</Flex.Item>}
      </Flex>
    )
  }

  const handlePostToSelect = value => {
    if (
      !sectionIdsToPostTo.includes(allSectionsOption.id) &&
      value.includes(allSectionsOption.id)
    ) {
      setSectionIdsToPostTo([allSectionsOption.id])
    } else if (
      sectionIdsToPostTo.includes(allSectionsOption.id) &&
      value.includes(allSectionsOption.id) &&
      value.length > 1
    ) {
      setSectionIdsToPostTo(value.filter(section_id => section_id !== allSectionsOption.id))
    } else {
      setSectionIdsToPostTo(value)
    }

    // Update Error message if no section is selected
    if (value.length === 0) {
      setPostToValidationMessages([{text: 'A section is required', type: 'error'}])
    } else {
      setPostToValidationMessages([])
    }
  }

  const closeMissingSectionsWarningModal = () => {
    // If we don't do this, the focus will not go to the correct field if there is a validation error.
    flushSync(() => {
      setShouldShowMissingSectionsWarning(false)
      setMissingSections([])
    })
  }

  const renderAvailabilityOptions = useCallback(() => {
    if (isGraded && !isAnnouncement) {
      return (
        <View as="div" data-testid="assignment-settings-section">
          <DiscussionDueDatesContext.Provider value={assignmentDueDateContext}>
            <GradedDiscussionOptions
              assignmentGroups={assignmentGroups}
              pointsPossible={pointsPossible}
              setPointsPossible={setPointsPossible}
              displayGradeAs={displayGradeAs}
              setDisplayGradeAs={setDisplayGradeAs}
              assignmentGroup={assignmentGroup}
              setAssignmentGroup={setAssignmentGroup}
              peerReviewAssignment={peerReviewAssignment}
              setPeerReviewAssignment={setPeerReviewAssignment}
              peerReviewsPerStudent={peerReviewsPerStudent}
              setPeerReviewsPerStudent={setPeerReviewsPerStudent}
              peerReviewDueDate={peerReviewDueDate}
              setPeerReviewDueDate={setPeerReviewDueDate}
              postToSis={postToSis}
              setPostToSis={setPostToSis}
              gradingSchemeId={gradingSchemeId}
              setGradingSchemeId={setGradingSchemeId}
              intraGroupPeerReviews={intraGroupPeerReviews}
              setIntraGroupPeerReviews={setIntraGroupPeerReviews}
              isCheckpoints={isCheckpoints && ENV.DISCUSSION_CHECKPOINTS_ENABLED}
              canManageAssignTo={ENV.DISCUSSION_TOPIC?.PERMISSIONS?.CAN_MANAGE_ASSIGN_TO_GRADED}
            />
          </DiscussionDueDatesContext.Provider>
        </View>
      )
    } else if (shouldShowAssignToForUngradedDiscussions && !isGroupDiscussion) {
      return (
        <View as="div" data-testid="assignment-settings-section">
          <Text weight="bold">{I18n.t('Assign Access')}</Text>
          <DiscussionDueDatesContext.Provider value={assignmentDueDateContext}>
            <ItemAssignToTrayWrapper />
          </DiscussionDueDatesContext.Provider>
        </View>
      )
    } else {
      return (
        <View as="div" data-testid="non-graded-date-options">
          <NonGradedDateOptions
            availableFrom={availableFrom}
            setAvailableFrom={setAvailableFrom}
            availableUntil={availableUntil}
            setAvailableUntil={setAvailableUntil}
            isGraded={isGraded}
            setAvailabilityValidationMessages={setAvailabilityValidationMessages}
            availabilityValidationMessages={availabilityValidationMessages}
            inputWidth={inputWidth}
            setDateInputRef={ref => {
              dateInputRef.current = ref
            }}
          />
        </View>
      )
    }
    // eslint-disable-next-line react-hooks/exhaustive-deps
  }, [
    assignmentDueDateContext,
    assignmentGroup,
    assignmentGroups,
    availabilityValidationMessages,
    availableFrom,
    availableUntil,
    displayGradeAs,
    gradingSchemeId,
    intraGroupPeerReviews,
    isAnnouncement,
    isCheckpoints,
    isGraded,
    peerReviewAssignment,
    peerReviewDueDate,
    peerReviewsPerStudent,
    pointsPossible,
    postToSis,
    shouldShowAssignToForUngradedDiscussions,
  ])

  return (
    <>
      <DiscussionTopicFormViewSelector
        selectedView={selectedView}
        setSelectedView={setSelectedView}
        breakpoints={breakpoints}
        shouldMasteryPathsBeVisible={ENV.CONDITIONAL_RELEASE_SERVICE_ENABLED && !isAnnouncement}
        shouldMasteryPathsBeEnabled={isGraded}
      />
      <div style={{display: selectedView === Views.Details ? 'block' : 'none'}}>
        <FormFieldGroup description="" rowSpacing="small">
          {isUnpublishedAnnouncement && (
            <Alert variant={announcementAlertProps().variant}>
              {announcementAlertProps().text}
            </Alert>
          )}
          <TextInput
            renderLabel={renderLabelWithPublishStatus()}
            type={I18n.t('text')}
            placeholder={I18n.t('Topic Title')}
            value={title}
            ref={textInputRef}
            onChange={(_event, value) => {
              validateTitle(value, setTitleValidationMessages)
              const newTitle = value.substring(0, 255)
              setTitle(newTitle)
            }}
            messages={titleValidationMessages}
            autoFocus={true}
            width={inputWidth}
          />
          <View>
            <span className="discussions-editor">
              <CanvasRce
                textareaId="discussion-topic-message-body"
                onFocus={() => {}}
                onBlur={() => {}}
                onInit={() => {}}
                ref={rceRef}
                onContentChange={setRceContent}
                editorOptions={{
                  focus: false,
                  plugins: [],
                }}
                height={300}
                defaultContent={isEditing ? currentDiscussionTopic?.message : ''}
                autosave={false}
                resourceType={isAnnouncement ? 'announcement.body' : 'discussion_topic.body'}
                resourceId={currentDiscussionTopic?._id}
              />
            </span>
          </View>
          {ENV.DISCUSSION_TOPIC.PERMISSIONS.CAN_ATTACH && (
            <AttachmentDisplay
              attachment={attachment}
              setAttachment={setAttachment}
              setAttachmentToUpload={setAttachmentToUpload}
              attachmentToUpload={attachmentToUpload}
              responsiveQuerySizes={responsiveQuerySizes}
              checkContextQuota={true}
              canAttach={ENV.DISCUSSION_TOPIC?.PERMISSIONS.CAN_ATTACH}
            />
          )}
          {shouldShowPostToSectionOption && !shouldShowAssignToForUngradedDiscussions && (
            <View display="block" padding="medium none">
              <CanvasMultiSelect
                data-testid="section-select"
                label={I18n.t('Post to')}
                messages={postToValidationMessages}
                assistiveText={I18n.t(
                  'Select sections to post to. Type or use arrow keys to navigate. Multiple selections are allowed.'
                )}
                selectedOptionIds={sectionIdsToPostTo}
                onChange={handlePostToSelect}
                width={inputWidth}
                setInputRef={ref => {
                  sectionInputRef.current = ref
                }}
              >
                {[allSectionsOption, ...sections].map(({id, name: label}) => (
                  <CanvasMultiSelect.Option
                    id={id}
                    value={`opt-${id}`}
                    key={id}
                    data-testid={`section-opt-${id}`}
                  >
                    {label}
                  </CanvasMultiSelect.Option>
                ))}
              </CanvasMultiSelect>
            </View>
          )}
          {shouldShowUsageRightsOption && (
            <Flex justifyItems="start" gap="small">
              <Flex.Item>{I18n.t('Set usage rights')}</Flex.Item>
              <Flex.Item>
                <UsageRightsContainer
                  contextType={(ENV?.context_type ?? '').toLocaleLowerCase()}
                  contextId={ENV?.context_id}
                  onSaveUsageRights={handleSettingUsageRightsData}
                  initialUsageRights={usageRightsData}
                  errorState={usageRightsErrorState}
                />
              </Flex.Item>
            </Flex>
          )}
          <Text size="large">{I18n.t('Options')}</Text>
          {shouldShowAnonymousOptions && (
            <AnonymousSelector
              discussionAnonymousState={discussionAnonymousState}
              setDiscussionAnonymousState={setDiscussionAnonymousState}
              isSelectDisabled={
                (isEditing && currentDiscussionTopic?.entryCounts?.repliesCount > 0) || isGraded
              }
              setIsGraded={setIsGraded}
              setIsGroupDiscussion={setIsGroupDiscussion}
              setGroupCategoryId={setGroupCategoryId}
              shouldShowPartialAnonymousSelector={shouldShowPartialAnonymousSelector}
              setAnonymousAuthorState={setAnonymousAuthorState}
            />
          )}
          <FormFieldGroup description="" rowSpacing="small">
            {shouldShowAllowParticipantsToCommentOption && (
              <Checkbox
                label={I18n.t('Allow Participants to Comment')}
                value="enable-participants-commenting"
                checked={!locked}
                onChange={() => {
                  setLocked(!locked)
                  setRequireInitialPost(false)
                }}
              />
            )}

            {!isStudent && (
              <Checkbox
                data-testid="disallow_threaded_replies"
                label={I18n.t('Disallow threaded replies')}
                value="disallow-threaded-replies"
                checked={!isThreaded}
                onChange={() => {
                  setIsThreaded(!isThreaded)
                }}
                disabled={isCheckpoints || ENV?.DISCUSSION_TOPIC?.ATTRIBUTES?.has_threaded_replies}
              />
            )}

            {!isGroupContext && !isAnnouncement && (
              <Checkbox
                data-testid="require-initial-post-checkbox"
                label={I18n.t(
                  'Participants must respond to the topic before viewing other replies'
                )}
                value="must-respond-before-viewing-replies"
                checked={requireInitialPost}
                onChange={() => setRequireInitialPost(!requireInitialPost)}
              />
            )}

            {shouldShowPodcastFeedOption && (
              <Checkbox
                label={I18n.t('Enable podcast feed')}
                value="enable-podcast-feed"
                checked={enablePodcastFeed}
                onChange={() => {
                  setIncludeRepliesInFeed(!enablePodcastFeed && includeRepliesInFeed)
                  setEnablePodcastFeed(!enablePodcastFeed)
                }}
              />
            )}
            {enablePodcastFeed && !isGroupContext && (
              <View display="block" padding="none none none large">
                <Checkbox
                  label={I18n.t('Include student replies in podcast feed')}
                  value="include-student-replies-in-podcast-feed"
                  checked={includeRepliesInFeed}
                  onChange={() => setIncludeRepliesInFeed(!includeRepliesInFeed)}
                />
              </View>
            )}
            {shouldShowGradedDiscussionOptions && (
              <Checkbox
                data-testid="graded-checkbox"
                label={I18n.t('Graded')}
                value="graded"
                checked={isGraded}
                onChange={() => {
                  if (isGraded) {
                    setIsCheckpoints(false)
                  }
                  setIsGraded(!isGraded)
                }}
                // disabled={sectionIdsToPostTo === [allSectionsOption._id]}
              />
            )}
            {shouldShowCheckpointsOptions && (
              <>
                <View display="inline-block">
                  <Checkbox
                    data-testid="checkpoints-checkbox"
                    label={I18n.t('Assign graded checkpoints')}
                    value="checkpoints"
                    checked={isCheckpoints}
                    onChange={() => {
                      setIsCheckpoints(!isCheckpoints)
                      setIsThreaded(true)
                    }}
                  />
                </View>
                <Tooltip renderTip={checkpointsToolTipText} on={['hover', 'focus']} color="primary">
                  <div
                    style={{display: 'inline-block', marginLeft: theme.spacing.xxSmall}}
                    // eslint-disable-next-line jsx-a11y/no-noninteractive-tabindex
                    tabIndex="0"
                  >
                    <IconInfoLine />
                    <ScreenReaderContent>{checkpointsToolTipText}</ScreenReaderContent>
                  </div>
                </Tooltip>
              </>
            )}
            {shouldShowLikingOption && (
              <>
                <Checkbox
                  label={I18n.t('Allow liking')}
                  value="allow-liking"
                  checked={allowLiking}
                  onChange={() => {
                    setOnlyGradersCanLike(!allowLiking && onlyGradersCanLike)
                    setAllowLiking(!allowLiking)
                  }}
                />
                {allowLiking && (
                  <View display="block" padding="small none none large">
                    <FormFieldGroup description="" rowSpacing="small">
                      <Checkbox
                        label={I18n.t('Only graders can like')}
                        value="only-graders-can-like"
                        checked={onlyGradersCanLike}
                        onChange={() => setOnlyGradersCanLike(!onlyGradersCanLike)}
                      />
                    </FormFieldGroup>
                  </View>
                )}
              </>
            )}
            {shouldShowTodoSettings && (
              <>
                <Checkbox
                  label={I18n.t('Add to student to-do')}
                  value="add-to-student-to-do"
                  checked={addToTodo}
                  onChange={() => {
                    setTodoDate(!addToTodo ? todoDate : null)
                    setAddToTodo(!addToTodo)
                  }}
                />
                {addToTodo && (
                  <View
                    display="block"
                    padding="none none none large"
                    data-testid="todo-date-section"
                    margin="small 0 0 0"
                  >
                    <DateTimeInput
                      timezone={ENV.TIMEZONE}
                      description=""
                      dateRenderLabel={I18n.t('Date')}
                      timeRenderLabel={I18n.t('Time')}
                      prevMonthLabel={I18n.t('previous')}
                      nextMonthLabel={I18n.t('next')}
                      onChange={(_event, newDate) => setTodoDate(newDate)}
                      value={todoDate}
                      invalidDateTimeMessage={I18n.t('Invalid date and time')}
                      layout="columns"
                      allowNonStepInput={true}
                    />
                  </View>
                )}
              </>
            )}
            {shouldShowGroupOptions && (
<<<<<<< HEAD
                <Checkbox
                  id="has_group_category"
                  data-testid="group-discussion-checkbox"
                  label={I18n.t('This is a Group Discussion')}
                  value="group-discussion"
                  checked={isGroupDiscussion}
                  messages={groupDiscussionErrors}
                  onChange={() => {
                    if (ENV.FEATURES.selective_release_edit_page && hasGroupOverrides()) {
                      setGroupDiscussionErrors([{type: 'error', text: I18n.t('You must remove any groups from the Assign Access section to change this setting.')}])
                      return;
                    }
                    setGroupCategoryId(!isGroupDiscussion ? '' : groupCategoryId)
                    setIsGroupDiscussion(!isGroupDiscussion)
                  }}
                  disabled={!canGroupDiscussion}
                />
=======
              <Checkbox
                id="has_group_category"
                data-testid="group-discussion-checkbox"
                label={I18n.t('This is a Group Discussion')}
                value="group-discussion"
                checked={isGroupDiscussion}
                messages={groupDiscussionErrors}
                onChange={() => {
                  if (ENV.FEATURES.selective_release_edit_page && hasGroupOverrides()) {
                    setGroupDiscussionErrors([
                      {
                        type: 'error',
                        text: I18n.t(
                          'You must remove any groups from the Assign Access section to change this setting.'
                        ),
                      },
                    ])
                    return
                  }
                  setGroupCategoryId(!isGroupDiscussion ? '' : groupCategoryId)
                  setIsGroupDiscussion(!isGroupDiscussion)
                }}
                disabled={!canGroupDiscussion}
              />
>>>>>>> 37d6122c
            )}
            {shouldShowGroupOptions && isGroupDiscussion && (
              <View display="block" padding="none none none large">
                <SimpleSelect
                  id="discussion_group_category_id"
                  renderLabel={I18n.t('Group Set')}
                  defaultValue=""
                  value={groupCategoryId}
                  onChange={(_event, newChoice) => {
<<<<<<< HEAD
                    if(ENV.FEATURES.selective_release_edit_page && hasGroupOverrides()) {
                      setGroupCategorySelectError([{type: 'error', text: I18n.t('You must remove any groups belonging to %{groupCategory} from the Assign Access section before you can change to another Group Set.', {groupCategory: groupCategories.find(groupCategory => groupCategory._id === groupCategoryId)?.name})}])
                      return
                    };
=======
                    if (ENV.FEATURES.selective_release_edit_page && hasGroupOverrides()) {
                      setGroupCategorySelectError([
                        {
                          type: 'error',
                          text: I18n.t(
                            'You must remove any groups belonging to %{groupCategory} from the Assign Access section before you can change to another Group Set.',
                            {
                              groupCategory: groupCategories.find(
                                groupCategory => groupCategory._id === groupCategoryId
                              )?.name,
                            }
                          ),
                        },
                      ])
                      return
                    }
>>>>>>> 37d6122c
                    const value = newChoice.value
                    if (value === 'new-group-category') {
                      // new group category workflow here
                      setShowGroupCategoryModal(true)
                    } else {
                      setGroupCategoryId(value)
                      setGroupCategorySelectError([])
                    }
                  }}
                  messages={groupCategorySelectError}
                  placeholder={I18n.t('Select a group category')}
                  width={inputWidth}
                  disabled={!canGroupDiscussion}
                  inputRef={ref => {
                    groupOptionsRef.current = ref
                  }}
                >
                  {groupCategories.map(({_id: id, name: label}) => (
                    <SimpleSelect.Option
                      key={id}
                      id={`opt-${id}`}
                      value={id}
                      data-testid={`group-category-opt-${id}`}
                    >
                      {label}
                    </SimpleSelect.Option>
                  ))}
                  <SimpleSelect.Option
                    key="new-group-category"
                    id="opt-new-group-category"
                    value="new-group-category"
                    renderBeforeLabel={IconAddLine}
                    data-testid="group-category-opt-new-group-category"
                  >
                    {I18n.t('New Group Category')}
                  </SimpleSelect.Option>
                </SimpleSelect>

                {showGroupCategoryModal && (
                  <CreateOrEditSetModal
                    closed={!showGroupCategoryModal}
                    onDismiss={newGroupCategory => {
                      setShowGroupCategoryModal(false)
                      if (!newGroupCategory) return
                      addNewGroupCategoryToCache(apolloClient.cache, newGroupCategory)
                      setGroupCategoryId(newGroupCategory.id)
                    }}
                    studentSectionCount={sections.length}
                    context={ENV.context_type.toLocaleLowerCase()}
                    contextId={ENV.context_id}
                    allowSelfSignup={ENV.allow_self_signup}
                  />
                )}
              </View>
            )}
            {!canGroupDiscussion &&
              isEditing &&
              !isAnnouncement &&
              currentDiscussionTopic?.entryCounts?.repliesCount > 0 && (
                <View display="block" data-testid="group-category-not-editable">
                  <Alert variant="warning" margin="small none small none">
                    {I18n.t(
                      'Students have already submitted to this discussion, so group settings cannot be changed.'
                    )}
                  </Alert>
                </View>
              )}
          </FormFieldGroup>
          {discussionAnonymousState.includes('anonymity') && !isEditing && (
            <View width="580px" display="block" data-testid="groups_grading_not_allowed">
              <Alert variant="info" margin="small">
                {I18n.t('Grading and Groups are not supported in Anonymous Discussions.')}
              </Alert>
            </View>
          )}
          {shouldShowAvailabilityOptions && renderAvailabilityOptions()}
          {(!isAnnouncement || !ENV.ASSIGNMENT_EDIT_PLACEMENT_NOT_ON_ANNOUNCEMENTS) &&
            ENV.context_is_not_group && (
              <div id="assignment_external_tools" data-testid="assignment-external-tools" />
            )}
        </FormFieldGroup>
      </div>
      <div style={{display: selectedView === Views.MasteryPaths ? 'block' : 'none'}}>
        {ENV.CONDITIONAL_RELEASE_ENV && (
          <MasteryPathsReactWrapper type="discussion topic" env={ENV.CONDITIONAL_RELEASE_ENV} />
        )}
      </div>
      <FormFieldGroup description="" rowSpacing="small">
        <FormControlButtons
          isAnnouncement={isAnnouncement}
          isEditing={isEditing}
          published={published}
          shouldShowSaveAndPublishButton={shouldShowSaveAndPublishButton}
          submitForm={publish => {
            if (isAnnouncement && isEditing) {
              // remember publish value for SendEditNotificationModal later
              setShowEditAnnouncementModal(true)
              setShouldPublish(publish)
            } else {
              submitForm(publish)
            }
          }}
          isSubmitting={isSubmitting}
          willAnnouncementPostRightAway={willAnnouncementPostRightAway}
        />
      </FormFieldGroup>
      {shouldShowMissingSectionsWarning && (
        <MissingSectionsWarningModal
          sections={missingSections}
          onClose={closeMissingSectionsWarningModal}
          onContinue={() => {
            closeMissingSectionsWarningModal()
            continueSubmitForm(lastShouldPublish)
          }}
        />
      )}
      {showEditAnnouncementModal && (
        <SendEditNotificationModal
          onClose={() => setShowEditAnnouncementModal(false)}
          submitForm={shouldNotify => {
            submitForm(shouldPublish, shouldNotify)
          }}
        />
      )}
    </>
  )
}

DiscussionTopicForm.propTypes = {
  assignmentGroups: PropTypes.arrayOf(PropTypes.object),
  isEditing: PropTypes.bool,
  currentDiscussionTopic: PropTypes.object,
  isStudent: PropTypes.bool,
  sections: PropTypes.arrayOf(PropTypes.object),
  groupCategories: PropTypes.arrayOf(PropTypes.object),
  studentEnrollments: PropTypes.arrayOf(PropTypes.object),
  onSubmit: PropTypes.func,
  isGroupContext: PropTypes.bool,
  apolloClient: PropTypes.object,
  isSubmitting: PropTypes.bool,
  setIsSubmitting: PropTypes.func,
  breakpoints: breakpointsShape,
}

DiscussionTopicForm.defaultProps = {
  isEditing: false,
  currentDiscussionTopic: {},
  isStudent: false,
  sections: [],
  groupCategories: [],
  onSubmit: () => {},
  isSubmitting: false,
  setIsSubmitting: () => {},
}

export default WithBreakpoints(DiscussionTopicForm)<|MERGE_RESOLUTION|>--- conflicted
+++ resolved
@@ -323,16 +323,11 @@
     setUsageRightsData(data)
   }
 
-<<<<<<< HEAD
-  const hasGroupOverrides = () => assignedInfoList.some(info => info.assignedList.find(assetCode => assetCode.includes('group')) !== undefined)
- 
-=======
   const hasGroupOverrides = () =>
     assignedInfoList.some(
       info => info.assignedList.find(assetCode => assetCode.includes('group')) !== undefined
     )
 
->>>>>>> 37d6122c
   const assignmentDueDateContext = {
     assignedInfoList,
     setAssignedInfoList,
@@ -509,9 +504,6 @@
       ...(shouldShowUsageRightsOption && {usageRightsData}),
     }
 
-<<<<<<< HEAD
-    if (!isGraded && ENV.FEATURES?.selective_release_ui_api && !isAnnouncement && ENV.context_type !== 'Group') {
-=======
     if (
       !isGraded &&
       ENV.FEATURES?.selective_release_ui_api &&
@@ -519,7 +511,6 @@
       ENV.context_type !== 'Group' &&
       !isGroupDiscussion
     ) {
->>>>>>> 37d6122c
       delete payload.specificSections
       Object.assign(
         payload,
@@ -1093,25 +1084,6 @@
               </>
             )}
             {shouldShowGroupOptions && (
-<<<<<<< HEAD
-                <Checkbox
-                  id="has_group_category"
-                  data-testid="group-discussion-checkbox"
-                  label={I18n.t('This is a Group Discussion')}
-                  value="group-discussion"
-                  checked={isGroupDiscussion}
-                  messages={groupDiscussionErrors}
-                  onChange={() => {
-                    if (ENV.FEATURES.selective_release_edit_page && hasGroupOverrides()) {
-                      setGroupDiscussionErrors([{type: 'error', text: I18n.t('You must remove any groups from the Assign Access section to change this setting.')}])
-                      return;
-                    }
-                    setGroupCategoryId(!isGroupDiscussion ? '' : groupCategoryId)
-                    setIsGroupDiscussion(!isGroupDiscussion)
-                  }}
-                  disabled={!canGroupDiscussion}
-                />
-=======
               <Checkbox
                 id="has_group_category"
                 data-testid="group-discussion-checkbox"
@@ -1136,7 +1108,6 @@
                 }}
                 disabled={!canGroupDiscussion}
               />
->>>>>>> 37d6122c
             )}
             {shouldShowGroupOptions && isGroupDiscussion && (
               <View display="block" padding="none none none large">
@@ -1146,12 +1117,6 @@
                   defaultValue=""
                   value={groupCategoryId}
                   onChange={(_event, newChoice) => {
-<<<<<<< HEAD
-                    if(ENV.FEATURES.selective_release_edit_page && hasGroupOverrides()) {
-                      setGroupCategorySelectError([{type: 'error', text: I18n.t('You must remove any groups belonging to %{groupCategory} from the Assign Access section before you can change to another Group Set.', {groupCategory: groupCategories.find(groupCategory => groupCategory._id === groupCategoryId)?.name})}])
-                      return
-                    };
-=======
                     if (ENV.FEATURES.selective_release_edit_page && hasGroupOverrides()) {
                       setGroupCategorySelectError([
                         {
@@ -1168,7 +1133,6 @@
                       ])
                       return
                     }
->>>>>>> 37d6122c
                     const value = newChoice.value
                     if (value === 'new-group-category') {
                       // new group category workflow here
