/*
 * Copyright (C) 2023 - present Instructure, Inc.
 *
 * This file is part of Canvas.
 *
 * Canvas is free software: you can redistribute it and/or modify it under
 * the terms of the GNU Affero General Public License as published by the Free
 * Software Foundation, version 3 of the License.
 *
 * Canvas is distributed in the hope that it will be useful, but WITHOUT ANY
 * WARRANTY; without even the implied warranty of MERCHANTABILITY or FITNESS FOR
 * A PARTICULAR PURPOSE. See the GNU Affero General Public License for more
 * details.
 *
 * You should have received a copy of the GNU Affero General Public License along
 * with this program. If not, see <http://www.gnu.org/licenses/>.
 */

import React, {useState, useRef, useEffect, useContext, useCallback} from 'react'
import PropTypes from 'prop-types'
import {CreateOrEditSetModal} from '@canvas/groups/react/CreateOrEditSetModal'
import {useScope as useI18nScope} from '@canvas/i18n'

import {View} from '@instructure/ui-view'
import {Flex} from '@instructure/ui-flex'
import {TextInput} from '@instructure/ui-text-input'
import {FormFieldGroup} from '@instructure/ui-form-field'
import {
  IconAddLine,
  IconPublishSolid,
  IconUnpublishedLine,
  IconInfoLine,
} from '@instructure/ui-icons'
import {Text} from '@instructure/ui-text'
import {Checkbox} from '@instructure/ui-checkbox'
import {Tooltip} from '@instructure/ui-tooltip'
import {SimpleSelect} from '@instructure/ui-simple-select'
import {DateTimeInput} from '@instructure/ui-date-time-input'
import CanvasMultiSelect from '@canvas/multi-select'
import CanvasRce from '@canvas/rce/react/CanvasRce'
import {Alert} from '@instructure/ui-alerts'
import theme from '@instructure/canvas-theme'
import {FormControlButtons} from './FormControlButtons'
import {GradedDiscussionOptions} from '../DiscussionOptions/GradedDiscussionOptions'
import {NonGradedDateOptions} from '../DiscussionOptions/NonGradedDateOptions'
import {AnonymousSelector} from '../DiscussionOptions/AnonymousSelector'
import {
  DiscussionDueDatesContext,
  defaultEveryoneOption,
  defaultEveryoneElseOption,
  masteryPathsOption,
  useShouldShowContent,
  REPLY_TO_TOPIC,
  REPLY_TO_ENTRY,
} from '../../util/constants'

import {AttachmentDisplay} from '@canvas/discussions/react/components/AttachmentDisplay/AttachmentDisplay'
import {responsiveQuerySizes} from '@canvas/discussions/react/utils'
import {UsageRightsContainer} from '../../containers/usageRights/UsageRightsContainer'
import {AlertManagerContext} from '@canvas/alerts/react/AlertManager'
import {ScreenReaderContent} from '@instructure/ui-a11y-content'

import {
  prepareAssignmentPayload,
  prepareCheckpointsPayload,
  prepareUngradedDiscussionOverridesPayload,
} from '../../util/payloadPreparations'
import {validateTitle, validateFormFields} from '../../util/formValidation'

import AssignmentExternalTools from '@canvas/assignments/react/AssignmentExternalTools'

import {
  addNewGroupCategoryToCache,
  buildAssignmentOverrides,
  buildDefaultAssignmentOverride,
} from '../../util/utils'
import {MissingSectionsWarningModal} from '../MissingSectionsWarningModal/MissingSectionsWarningModal'
import {flushSync} from 'react-dom'
import WithBreakpoints, {breakpointsShape} from '@canvas/with-breakpoints'
import {ItemAssignToTrayWrapper} from '../DiscussionOptions/ItemAssignToTrayWrapper'
import {SendEditNotificationModal} from '../SendEditNotificationModal'
import {Views, DiscussionTopicFormViewSelector} from './DiscussionTopicFormViewSelector'
import {MasteryPathsReactWrapper} from '@canvas/conditional-release-editor/react/MasteryPathsReactWrapper'
import {showPostToSisFlashAlert} from '@canvas/due-dates/util/differentiatedModulesUtil'

const I18n = useI18nScope('discussion_create')

const instUINavEnabled = () => window.ENV?.FEATURES?.instui_nav

export const getAbGuidArray = event => {
  const {data} = event.data

  return Array.isArray(data) ? data : [data]
}

export const isGuidDataValid = event => {
  if (event?.data?.subject !== 'assignment.set_ab_guid') {
    return false
  }

  const abGuidArray = getAbGuidArray(event)

  const regexPattern =
    /^[0-9A-Fa-f]{8}-[0-9A-Fa-f]{4}-[0-9A-Fa-f]{4}-[0-9A-Fa-f]{4}-[0-9A-Fa-f]{12}$/

  if (abGuidArray.find(abGuid => !regexPattern.test(abGuid))) {
    return false
  }

  return true
}

function DiscussionTopicForm({
  isEditing,
  currentDiscussionTopic,
  isStudent,
  assignmentGroups,
  sections,
  groupCategories,
  studentEnrollments,
  onSubmit,
  isGroupContext,
  apolloClient,
  isSubmitting,
  setIsSubmitting,
  breakpoints,
}) {
  const rceRef = useRef()
  const textInputRef = useRef()
  const sectionInputRef = useRef()
  const dateInputRef = useRef()
  const groupOptionsRef = useRef()
  const gradedDiscussionRef = useRef()
  const shouldForceFocusAfterRenderRef = useRef(false)
  const postToSisForCards = useRef(!!currentDiscussionTopic?.assignment?.postToSis || false)
  const {setOnFailure} = useContext(AlertManagerContext)

  const isAnnouncement = ENV?.DISCUSSION_TOPIC?.ATTRIBUTES?.is_announcement ?? false
  const isUnpublishedAnnouncement =
    isAnnouncement && !ENV.DISCUSSION_TOPIC?.ATTRIBUTES.course_published
  const published = currentDiscussionTopic?.published ?? false
  const shouldMasteryPathsBeVisible = ENV.CONDITIONAL_RELEASE_SERVICE_ENABLED && !isAnnouncement

  const announcementAlertProps = () => {
    if (isUnpublishedAnnouncement) {
      return {
        id: 'announcement-course-unpublished-alert',
        key: 'announcement-course-unpublished-alert',
        variant: 'warning',
        text: I18n.t(
          'Notifications will not be sent retroactively for announcements created before publishing your course or before the course start date. You may consider using the Available from option and set to publish on a future date.'
        ),
      }
    } else {
      return null
    }
  }

  const allSectionsOption = {id: 'all', name: 'All Sections'}

  const checkpointsToolTipText = I18n.t(
    'Checkpoints can be set to have different due dates and point values for the initial response and the subsequent replies.'
  )

  const inputWidth = '100%'

  const initialSelectedView = window.location.hash.includes('mastery-paths-editor')
    ? Views.MasteryPaths
    : Views.Details

  const [selectedView, setSelectedView] = useState(initialSelectedView)

  const [title, setTitle] = useState(currentDiscussionTopic?.title || '')
  const [titleValidationMessages, setTitleValidationMessages] = useState([
    {text: '', type: 'success'},
  ])

  const [postToValidationMessages, setPostToValidationMessages] = useState([])

  const [rceContent, setRceContent] = useState(currentDiscussionTopic?.message || '')

  const isRceContentChanged = () => {
    const originalContent = new DOMParser().parseFromString(
      currentDiscussionTopic?.message || '',
      'text/html'
    ).body.innerHTML
    const newContent = new DOMParser().parseFromString(rceContent, 'text/html').body.innerHTML

    return originalContent !== newContent
  }

  let sectionsDefault = []
  if (
    !currentDiscussionTopic?.isSectionSpecific ||
    currentDiscussionTopic?.courseSections?.length > 0
  ) {
    sectionsDefault =
      currentDiscussionTopic?.courseSections?.length > 0
        ? currentDiscussionTopic.courseSections.map(section => section._id)
        : ['all']
  }

  const [sectionIdsToPostTo, setSectionIdsToPostTo] = useState(sectionsDefault)

  const [discussionAnonymousState, setDiscussionAnonymousState] = useState(
    currentDiscussionTopic?.anonymousState || 'off'
  )
  // default anonymousAuthorState to true, since it is the default selection for partial anonymity
  // otherwise, it is just ignored anyway
  const [anonymousAuthorState, setAnonymousAuthorState] = useState(
    currentDiscussionTopic?.isAnonymousAuthor || true
  )
  const [isThreaded, setIsThreaded] = useState(
    currentDiscussionTopic?.discussionType === 'threaded' ||
      (currentDiscussionTopic?.discussionType === 'side_comment' &&
        ENV?.DISCUSSION_TOPIC?.ATTRIBUTES?.has_threaded_replies) ||
      Object.keys(currentDiscussionTopic).length === 0
  )
  const [requireInitialPost, setRequireInitialPost] = useState(
    currentDiscussionTopic?.requireInitialPost || false
  )
  const [enablePodcastFeed, setEnablePodcastFeed] = useState(
    currentDiscussionTopic?.podcastEnabled || false
  )
  const [includeRepliesInFeed, setIncludeRepliesInFeed] = useState(
    currentDiscussionTopic?.podcastHasStudentPosts || false
  )
  const [isGraded, setIsGraded] = useState(!!currentDiscussionTopic?.assignment || false)

  const [allowLiking, setAllowLiking] = useState(currentDiscussionTopic?.allowRating || false)
  const [onlyGradersCanLike, setOnlyGradersCanLike] = useState(
    currentDiscussionTopic?.onlyGradersCanRate || false
  )
  const [addToTodo, setAddToTodo] = useState(!!currentDiscussionTopic?.todoDate || false)
  const [todoDate, setTodoDate] = useState(currentDiscussionTopic?.todoDate || null)
  const [addToStudentToDoDateRef, setAddToStudentToDoDateRef] = useState()
  const [addToStudentToDoTimeRef, setAddToStudentToDoTimeRef] = useState()

  const [isGroupDiscussion, setIsGroupDiscussion] = useState(
    !!currentDiscussionTopic?.groupSet || false
  )
  const [groupCategoryId, setGroupCategoryId] = useState(
    currentDiscussionTopic?.groupSet?._id || null
  )
  const [groupCategorySelectError, setGroupCategorySelectError] = useState([])
  const [locked, setLocked] = useState(
    isAnnouncement ? currentDiscussionTopic.locked ?? !ENV.CREATE_ANNOUNCEMENTS_UNLOCKED : false
  )
  const [availableFrom, setAvailableFrom] = useState(currentDiscussionTopic?.delayedPostAt || null)
  const [availableUntil, setAvailableUntil] = useState(currentDiscussionTopic?.lockAt || null)
  const [willAnnouncementPostRightAway, setWillAnnouncementPostRightAway] = useState(true)
  const [availabilityValidationMessages, setAvailabilityValidationMessages] = useState([
    {text: '', type: 'success'},
  ])

  const [pointsPossible, setPointsPossible] = useState(
    currentDiscussionTopic?.assignment?.pointsPossible || 0
  )
  const [displayGradeAs, setDisplayGradeAs] = useState(
    currentDiscussionTopic?.assignment?.gradingType || 'points'
  )
  const [assignmentGroup, setAssignmentGroup] = useState(
    currentDiscussionTopic?.assignment?.assignmentGroup?._id || ''
  )
  const [peerReviewAssignment, setPeerReviewAssignment] = useState(() => {
    if (currentDiscussionTopic?.assignment?.peerReviews?.enabled) {
      return currentDiscussionTopic?.assignment?.peerReviews?.automaticReviews
        ? 'automatically'
        : 'manually'
    }
    return 'off'
  })

  const [peerReviewsPerStudent, setPeerReviewsPerStudent] = useState(
    currentDiscussionTopic?.assignment?.peerReviews?.count || 1
  )
  const [peerReviewDueDate, setPeerReviewDueDate] = useState(
    currentDiscussionTopic?.assignment?.peerReviews?.dueAt || ''
  )
  const [assignedInfoList, setAssignedInfoList] = useState(
    isEditing ? buildAssignmentOverrides(currentDiscussionTopic) : buildDefaultAssignmentOverride()
  )

  const [gradedDiscussionRefMap, setGradedDiscussionRefMap] = useState(new Map())

  const [importantDates, setImportantDates] = useState(
    currentDiscussionTopic?.assignment?.importantDates || false
  )

  const [abGuid, setAbGuid] = useState(null)

  // Checkpoints states
  const [isCheckpoints, setIsCheckpoints] = useState(
    (currentDiscussionTopic?.assignment?.hasSubAssignments && ENV.DISCUSSION_CHECKPOINTS_ENABLED) ||
      false
  )

  const getCheckpointsPointsPossible = checkpointLabel => {
    const checkpoint = currentDiscussionTopic?.assignment?.checkpoints?.find(
      c => c.tag === checkpointLabel
    )
    return checkpoint ? checkpoint.pointsPossible : 0
  }
  const [pointsPossibleReplyToTopic, setPointsPossibleReplyToTopic] = useState(
    getCheckpointsPointsPossible(REPLY_TO_TOPIC)
  )
  const [pointsPossibleReplyToEntry, setPointsPossibleReplyToEntry] = useState(
    getCheckpointsPointsPossible(REPLY_TO_ENTRY)
  )
  const [replyToEntryRequiredCount, setReplyToEntryRequiredCount] = useState(
    currentDiscussionTopic?.replyToEntryRequiredCount || 1
  )

  const [showGroupCategoryModal, setShowGroupCategoryModal] = useState(false)

  const [attachment, setAttachment] = useState(currentDiscussionTopic?.attachment || null)
  const [attachmentToUpload, setAttachmentToUpload] = useState(false)

  const [usageRightsData, setUsageRightsData] = useState(
    currentDiscussionTopic?.attachment?.usageRights || {}
  )
  const [usageRightsErrorState, setUsageRightsErrorState] = useState(false)

  const [postToSis, setPostToSis] = useState(
    !!currentDiscussionTopic?.assignment?.postToSis || false
  )

  const [gradingSchemeId, setGradingSchemeId] = useState(
    currentDiscussionTopic?.assignment?.gradingStandard?._id || undefined
  )

  const [intraGroupPeerReviews, setIntraGroupPeerReviews] = useState(
    // intra_group_peer_reviews
    !!currentDiscussionTopic?.assignment?.peerReviews?.intraReviews || false
  )

  const [lastShouldPublish, setLastShouldPublish] = useState(false)
  const [shouldShowMissingSectionsWarning, setShouldShowMissingSectionsWarning] = useState(false)

  const [showEditAnnouncementModal, setShowEditAnnouncementModal] = useState(false)
  const [shouldPublish, setShouldPublish] = useState(false)

  const [groupDiscussionErrors, setGroupDiscussionErrors] = useState([])

  const handleSettingUsageRightsData = data => {
    setUsageRightsErrorState(false)
    setUsageRightsData(data)
  }
  const hasGroupOverrides = () =>
    assignedInfoList.some(
      info => info.assignedList.find(assetCode => assetCode.includes('group')) !== undefined
    )
  const assignmentDueDateContext = {
    assignedInfoList,
    setAssignedInfoList,
    studentEnrollments,
    sections,
    groups:
      groupCategories.find(groupCategory => groupCategory._id === groupCategoryId)?.groups || [],
    groupCategoryId,
    gradedDiscussionRefMap,
    setGradedDiscussionRefMap,
    pointsPossibleReplyToTopic,
    setPointsPossibleReplyToTopic,
    pointsPossibleReplyToEntry,
    setPointsPossibleReplyToEntry,
    replyToEntryRequiredCount,
    setReplyToEntryRequiredCount,
    title,
    assignmentID: currentDiscussionTopic?.assignment?._id || null,
    importantDates,
    setImportantDates,
    pointsPossible,
    isGraded,
    isCheckpoints,
    postToSis: ENV.FEATURES.selective_release_edit_page ? postToSisForCards.current : postToSis,
  }

  useEffect(() => {
    // Expects to force the focus the errors on re-render once
    if (
      shouldForceFocusAfterRenderRef.current &&
      ENV.FEATURES.selective_release_ui_api &&
      ENV.FEATURES.selective_release_edit_page
    ) {
      const sectionViewRef = document.getElementById(
        'manage-assign-to-container'
      )?.reactComponentInstance
      if (sectionViewRef?.focusErrors()) {
        shouldForceFocusAfterRenderRef.current = false
      }
    }
  })

  useEffect(() => {
    if (isAnnouncement && availableFrom) {
      const rightNow = new Date()
      const availableFromIntoDate = new Date(availableFrom)
      setWillAnnouncementPostRightAway(availableFromIntoDate <= rightNow)
    } else {
      setWillAnnouncementPostRightAway(true)
    }
  }, [availableFrom, isAnnouncement])

  useEffect(() => {
    if (!isGroupDiscussion) setGroupCategoryId(null)
  }, [isGroupDiscussion])

  const setAbGuidPostMessageListener = event => {
    const validatedAbGuid = isGuidDataValid(event)
    if (validatedAbGuid) {
      setAbGuid(getAbGuidArray(event))
    }
  }

  useEffect(() => {
    window.addEventListener('message', setAbGuidPostMessageListener)

    if (document.querySelector('#assignment_external_tools') && ENV.context_is_not_group) {
      AssignmentExternalTools.attach(
        document.querySelector('#assignment_external_tools'),
        'assignment_edit',
        parseInt(ENV.context_id, 10),
        parseInt(currentDiscussionTopic?.assignment?._id, 10)
      )
    }
    // eslint-disable-next-line react-hooks/exhaustive-deps
  }, [])

  useEffect(() => {
    const assignmentInfo = {
      id: null,
      grading_standard_id: gradingSchemeId,
      grading_type: displayGradeAs,
      points_possible: pointsPossible,
      submission_types: 'discussion_topic',
    }

    window.dispatchEvent(
      new CustomEvent('triggerMasteryPathsUpdateAssignment', {detail: {assignmentInfo}})
    )
  }, [gradingSchemeId, displayGradeAs, pointsPossible, isGraded])

  useEffect(() => {
    if (isCheckpoints) {
      setIsGroupDiscussion(false)
      setGroupCategoryId(null)
    }
  }, [isCheckpoints])

  addToStudentToDoDateRef?.setAttribute('data-testid', 'add-to-student-to-do-date')
  addToStudentToDoTimeRef?.setAttribute('data-testid', 'add-to-student-to-do-time')

  const {
    shouldShowTodoSettings,
    shouldShowPostToSectionOption,
    shouldShowAnonymousOptions,
    shouldShowAnnouncementOnlyOptions,
    shouldShowGroupOptions,
    shouldShowGradedDiscussionOptions,
    shouldShowUsageRightsOption,
    shouldShowLikingOption,
    shouldShowPartialAnonymousSelector,
    shouldShowAvailabilityOptions,
    shouldShowSaveAndPublishButton,
    shouldShowPodcastFeedOption,
    shouldShowCheckpointsOptions,
    shouldShowAssignToForUngradedDiscussions,
    shouldShowAllowParticipantsToCommentOption,
  } = useShouldShowContent(
    isGraded,
    isAnnouncement,
    isGroupDiscussion,
    isGroupContext,
    discussionAnonymousState,
    isEditing,
    isStudent,
    published,
    isCheckpoints
  )

  const canGroupDiscussion = !isEditing || currentDiscussionTopic?.canGroup || false

  const createSubmitPayload = shouldPublish => {
    let message = currentDiscussionTopic?.message

    if (isRceContentChanged()) {
      message = rceContent
    }

    const payload = {
      // Static payload properties
      title,
      message,
      podcastEnabled: enablePodcastFeed,
      discussionType: isThreaded ? 'threaded' : 'not_threaded',
      podcastHasStudentPosts: includeRepliesInFeed,
      published: shouldPublish,
      isAnnouncement,
      fileId: attachment?._id,
      delayedPostAt: availableFrom,
      lockAt: availableUntil,
      // Conditional payload properties
      assignment: prepareAssignmentPayload(
        abGuid,
        isEditing,
        title,
        pointsPossible,
        displayGradeAs,
        assignmentGroup,
        gradingSchemeId,
        isGraded,
        assignedInfoList,
        defaultEveryoneOption,
        defaultEveryoneElseOption,
        postToSis,
        peerReviewAssignment,
        peerReviewsPerStudent,
        peerReviewDueDate,
        intraGroupPeerReviews,
        masteryPathsOption,
        importantDates,
        isCheckpoints,
        currentDiscussionTopic?.assignment
      ),
      checkpoints: prepareCheckpointsPayload(
        assignedInfoList,
        pointsPossibleReplyToTopic,
        pointsPossibleReplyToEntry,
        replyToEntryRequiredCount,
        isCheckpoints
      ),
      groupCategoryId: isGroupDiscussion ? groupCategoryId : null,
      specificSections: shouldShowPostToSectionOption ? sectionIdsToPostTo.join() : 'all',
      locked: shouldShowAnnouncementOnlyOptions ? locked : false,
      // we allow requireInitial posts for group discussions created from the course,
      // just not from discussions created from within the group context directly
      requireInitialPost: ENV.context_is_not_group ? requireInitialPost : false,
      todoDate: addToTodo ? todoDate : null,
      allowRating: shouldShowLikingOption ? allowLiking : false,
      onlyGradersCanRate: shouldShowLikingOption ? onlyGradersCanLike : false,
      ...(shouldShowUsageRightsOption && {usageRightsData}),
    }

    if (
      !isGraded &&
      ENV.FEATURES?.selective_release_ui_api &&
      !isAnnouncement &&
      ENV.context_type !== 'Group' &&
      !isGroupDiscussion
    ) {
      delete payload.specificSections
      Object.assign(
        payload,
        prepareUngradedDiscussionOverridesPayload(
          assignedInfoList,
          defaultEveryoneOption,
          defaultEveryoneElseOption,
          masteryPathsOption
        )
      )
    } else if (
      isGraded &&
      ENV.FEATURES?.selective_release_ui_api &&
      !isGroupDiscussion &&
      ENV.context_type !== 'Group'
    ) {
      // Well, its fairly lame to call prepUngraded inside if isGraded, but availableUntil/From is ignored by selective release, so we need to fetch it somehow.
      const {delayedPostAt, lockAt} = prepareUngradedDiscussionOverridesPayload(
        assignedInfoList,
        defaultEveryoneOption,
        defaultEveryoneElseOption,
        masteryPathsOption
      )
      Object.assign(payload, {delayedPostAt, lockAt})
    }

    const previousAnonymousState = !currentDiscussionTopic?.anonymousState
      ? 'off'
      : currentDiscussionTopic.anonymousState

    // Additional properties for editing mode
    if (isEditing) {
      const editingPayload = {
        ...payload,
        discussionTopicId: currentDiscussionTopic._id,
        published: shouldPublish,
        removeAttachment: !attachment?._id,
        ...(previousAnonymousState !== discussionAnonymousState && {
          anonymousState: discussionAnonymousState,
        }),
      }

      if (currentDiscussionTopic?.assignment?.hasSubAssignments && isGraded) {
        editingPayload.setCheckpoints = isCheckpoints
      }

      return editingPayload
    }

    // Properties for creation mode
    return {
      ...payload,
      contextId: ENV.context_id,
      contextType: ENV.context_is_not_group ? 'Course' : 'Group',
      published: shouldPublish,
      isAnonymousAuthor:
        shouldShowAnonymousOptions && discussionAnonymousState !== 'off'
          ? anonymousAuthorState
          : false,
      anonymousState: shouldShowAnonymousOptions ? discussionAnonymousState : 'off',
    }
  }

  const validateForm = () =>
    validateFormFields(
      title,
      availableFrom,
      availableUntil,
      isGraded,
      textInputRef,
      sectionInputRef,
      groupOptionsRef,
      dateInputRef,
      gradedDiscussionRef,
      gradedDiscussionRefMap,
      attachment,
      usageRightsData,
      setUsageRightsErrorState,
      setOnFailure,
      isGroupDiscussion,
      groupCategoryId,
      setGroupCategorySelectError,
      setTitleValidationMessages,
      setAvailabilityValidationMessages,
      shouldShowPostToSectionOption,
      sectionIdsToPostTo,
      assignedInfoList,
      postToSis,
      showPostToSisFlashAlert('manage-assign-to', !ENV.FEATURES.selective_release_edit_page)
    )

  const continueSubmitForm = (shouldPublish, shouldNotifyUsers = false) => {
    setTimeout(() => {
      postToSisForCards.current = postToSis
      setIsSubmitting(true)
    }, 0)

    let formIsValid = validateForm()
    let hasAfterRenderIssue = false
    let sectionViewRef = null

    if (
      // Not validate override dates for announcements or ungraded group discussions
      !(isAnnouncement || (isGroupDiscussion && !isGraded) || ENV?.context_type === 'Group') &&
      ENV.FEATURES.selective_release_ui_api &&
      ENV.FEATURES.selective_release_edit_page
    ) {
      const aDueDateMissing = assignedInfoList.some(assignee => !assignee.dueDate)
      const postToSisEnabled = isGraded && postToSis && ENV.DUE_DATE_REQUIRED_FOR_ACCOUNT

      const isPacedDiscussion = ENV?.DISCUSSION_TOPIC?.ATTRIBUTES?.in_paced_course
      if (!isPacedDiscussion) {
        sectionViewRef = document.getElementById(
          'manage-assign-to-container'
        )?.reactComponentInstance
        // Runs custom validation for all cards with the current post to sis selection without re-renders
        formIsValid =
          formIsValid && sectionViewRef?.allCardsValidCustom({dueDateRequired: postToSisEnabled})
      }

      // If hasAfterRenderIssue is true, a useEffect hook will be responsible to run the focus logic
      hasAfterRenderIssue = postToSisEnabled && aDueDateMissing
    }

    if (formIsValid) {
      const payload = createSubmitPayload(shouldPublish)
      onSubmit(payload, shouldNotifyUsers)
      return true
    }

    setTimeout(() => {
      if (ENV.FEATURES.selective_release_ui_api && ENV.FEATURES.selective_release_edit_page) {
        if (!formIsValid) {
          // If there are errors visible already don't force the focus
          if (hasAfterRenderIssue) {
            shouldForceFocusAfterRenderRef.current = true
          } else {
            // Focus errors that are already visible
            sectionViewRef?.focusErrors()
          }
        }
      }
      setIsSubmitting(false)
    }, 0)

    return false
  }

  const submitForm = (shouldPublish, shouldNotifyUsers = false) => {
    if (shouldShowAvailabilityOptions) {
      const selectedAssignedTo = assignedInfoList.map(info => info.assignedList).flatMap(x => x)
      const isEveryoneOrEveryoneElseSelected = selectedAssignedTo.some(
        assignedTo =>
          assignedTo === defaultEveryoneOption.assetCode ||
          assignedTo === defaultEveryoneElseOption.assetCode ||
          assignedTo == `course_${ENV.context_id}`
      )

      if (!isEveryoneOrEveryoneElseSelected) {
        const selectedSectionIds = selectedAssignedTo
          .filter(assignedTo => String(assignedTo).startsWith('course_section_'))
          .map(assignedTo => assignedTo.split('_')[2])

        const missingSectionObjs = sections.filter(
          section => !selectedSectionIds.includes(section.id)
        )

        if (missingSectionObjs.length > 0 && isGraded) {
          setLastShouldPublish(shouldPublish)
          setShouldShowMissingSectionsWarning(true)

          return false
        }
      }
    }

    return continueSubmitForm(shouldPublish, shouldNotifyUsers)
  }

  const getPublishStatus = () => {
    return published ? (
      <Text color="success" weight="normal">
        <IconPublishSolid /> {I18n.t('Published')}
      </Text>
    ) : (
      <Text color="secondary" weight="normal">
        <IconUnpublishedLine /> {I18n.t('Not Published')}
      </Text>
    )
  }

  const renderLabelWithPublishStatus = () => {
    return (
      <Flex justifyItems="space-between">
        <Flex.Item>{I18n.t('Topic Title')}</Flex.Item>
        {!isAnnouncement && !instUINavEnabled() && <Flex.Item>{getPublishStatus()}</Flex.Item>}
      </Flex>
    )
  }

  const handlePostToSelect = value => {
    if (
      !sectionIdsToPostTo.includes(allSectionsOption.id) &&
      value.includes(allSectionsOption.id)
    ) {
      setSectionIdsToPostTo([allSectionsOption.id])
    } else if (
      sectionIdsToPostTo.includes(allSectionsOption.id) &&
      value.includes(allSectionsOption.id) &&
      value.length > 1
    ) {
      setSectionIdsToPostTo(value.filter(section_id => section_id !== allSectionsOption.id))
    } else {
      setSectionIdsToPostTo(value)
    }

    // Update Error message if no section is selected
    if (value.length === 0) {
      setPostToValidationMessages([{text: 'A section is required', type: 'error'}])
    } else {
      setPostToValidationMessages([])
    }
  }

  const closeMissingSectionsWarningModal = () => {
    // If we don't do this, the focus will not go to the correct field if there is a validation error.
    flushSync(() => {
      setShouldShowMissingSectionsWarning(false)
    })
  }

  const renderAvailabilityOptions = useCallback(() => {
    if (isGraded && !isAnnouncement) {
      return (
        <View as="div" data-testid="assignment-settings-section">
          <DiscussionDueDatesContext.Provider value={assignmentDueDateContext}>
            <GradedDiscussionOptions
              assignmentGroups={assignmentGroups}
              pointsPossible={pointsPossible}
              setPointsPossible={setPointsPossible}
              displayGradeAs={displayGradeAs}
              setDisplayGradeAs={setDisplayGradeAs}
              assignmentGroup={assignmentGroup}
              setAssignmentGroup={setAssignmentGroup}
              peerReviewAssignment={peerReviewAssignment}
              setPeerReviewAssignment={setPeerReviewAssignment}
              peerReviewsPerStudent={peerReviewsPerStudent}
              setPeerReviewsPerStudent={setPeerReviewsPerStudent}
              peerReviewDueDate={peerReviewDueDate}
              setPeerReviewDueDate={setPeerReviewDueDate}
              postToSis={postToSis}
              setPostToSis={setPostToSis}
              gradingSchemeId={gradingSchemeId}
              setGradingSchemeId={setGradingSchemeId}
              intraGroupPeerReviews={intraGroupPeerReviews}
              setIntraGroupPeerReviews={setIntraGroupPeerReviews}
              isCheckpoints={isCheckpoints && ENV.DISCUSSION_CHECKPOINTS_ENABLED}
              canManageAssignTo={ENV.DISCUSSION_TOPIC?.PERMISSIONS?.CAN_MANAGE_ASSIGN_TO_GRADED}
            />
          </DiscussionDueDatesContext.Provider>
        </View>
      )
    } else if (!isGroupDiscussion && !isAnnouncement && ENV.FEATURES?.selective_release_ui_api) {
      return (
        <View as="div" data-testid="assignment-settings-section">
          <Text weight="bold">{I18n.t('Assign Access')}</Text>
          <DiscussionDueDatesContext.Provider value={assignmentDueDateContext}>
            <ItemAssignToTrayWrapper />
          </DiscussionDueDatesContext.Provider>
        </View>
      )
    } else {
      return (
        <View as="div" data-testid="non-graded-date-options">
          <NonGradedDateOptions
            availableFrom={availableFrom}
            setAvailableFrom={setAvailableFrom}
            availableUntil={availableUntil}
            setAvailableUntil={setAvailableUntil}
            isAnnouncement={isAnnouncement}
            isGraded={isGraded}
            setAvailabilityValidationMessages={setAvailabilityValidationMessages}
            availabilityValidationMessages={availabilityValidationMessages}
            inputWidth={inputWidth}
            setDateInputRef={ref => {
              dateInputRef.current = ref
            }}
          />
        </View>
      )
    }
    // eslint-disable-next-line react-hooks/exhaustive-deps
  }, [
    assignmentDueDateContext,
    assignmentGroup,
    assignmentGroups,
    availabilityValidationMessages,
    availableFrom,
    availableUntil,
    displayGradeAs,
    gradingSchemeId,
    intraGroupPeerReviews,
    isAnnouncement,
    isCheckpoints,
    isGraded,
    peerReviewAssignment,
    peerReviewDueDate,
    peerReviewsPerStudent,
    pointsPossible,
    postToSis,
    shouldShowAssignToForUngradedDiscussions,
  ])

  const renderDiscussionTopicFormViewSelector = () => {
    return (
      <DiscussionTopicFormViewSelector
        selectedView={selectedView}
        setSelectedView={setSelectedView}
        breakpoints={breakpoints}
        shouldMasteryPathsBeVisible={shouldMasteryPathsBeVisible}
        shouldMasteryPathsBeEnabled={isGraded}
      />
    )
  }

<<<<<<< HEAD
=======
  const renderAllowParticipantsToComment = useCallback(() => {
    if (!isAnnouncement) return
    if (!shouldShowAllowParticipantsToCommentOption) {
      return (
        <Tooltip renderTip={I18n.t('This setting is locked in course settings')}>
          <Checkbox
            label={I18n.t('Allow Participants to Comment')}
            value="enable-participants-commenting"
            inline={true}
            checked={false}
            disabled={true}
          />
        </Tooltip>
      )
    } else {
      return (
        <Checkbox
          label={I18n.t('Allow Participants to Comment')}
          value="enable-participants-commenting"
          inline={true}
          checked={!locked}
          onChange={e => {
            setLocked(!locked)
            setRequireInitialPost(false)
            e.target.checked === false && setIsThreaded(true)
          }}
        />
      )
    }
  }, [isAnnouncement, locked, shouldShowAllowParticipantsToCommentOption])

>>>>>>> cafde123
  return (
    <>
      {((shouldMasteryPathsBeVisible && instUINavEnabled()) || !instUINavEnabled()) &&
        renderDiscussionTopicFormViewSelector()}
      <View
        margin={breakpoints.mobileOnly ? 'mediumSmall 0 0 0' : '0'}
        display={selectedView === Views.Details ? 'block' : 'none'}
      >
        <FormFieldGroup description="" rowSpacing="small">
          {isUnpublishedAnnouncement && (
            <Alert variant={announcementAlertProps().variant}>
              {announcementAlertProps().text}
            </Alert>
          )}
          <TextInput
            data-testid="discussion-topic-title"
            renderLabel={renderLabelWithPublishStatus()}
            type={I18n.t('text')}
            placeholder={I18n.t('Topic Title')}
            value={title}
            ref={textInputRef}
            onChange={(_event, value) => {
              validateTitle(value, setTitleValidationMessages)
              const newTitle = value.substring(0, 255)
              setTitle(newTitle)
            }}
            messages={titleValidationMessages}
            autoFocus={true}
            width={inputWidth}
          />
          <View>
            <span className="discussions-editor">
              <CanvasRce
                textareaId="discussion-topic-message-body"
                onFocus={() => {}}
                onBlur={() => {}}
                onInit={() => {}}
                ref={rceRef}
                onContentChange={setRceContent}
                editorOptions={{
                  focus: false,
                  plugins: [],
                }}
                height={300}
                defaultContent={isEditing ? currentDiscussionTopic?.message : ''}
                autosave={false}
                resourceType={isAnnouncement ? 'announcement.body' : 'discussion_topic.body'}
                resourceId={currentDiscussionTopic?._id}
              />
            </span>
          </View>
          {ENV.DISCUSSION_TOPIC.PERMISSIONS.CAN_ATTACH && (
            <AttachmentDisplay
              attachment={attachment}
              setAttachment={setAttachment}
              setAttachmentToUpload={setAttachmentToUpload}
              attachmentToUpload={attachmentToUpload}
              responsiveQuerySizes={responsiveQuerySizes}
              checkContextQuota={true}
              canAttach={ENV.DISCUSSION_TOPIC?.PERMISSIONS.CAN_ATTACH}
            />
          )}
          {shouldShowPostToSectionOption && !shouldShowAssignToForUngradedDiscussions && (
            <View display="block" padding="medium none">
              <CanvasMultiSelect
                data-testid="section-select"
                label={I18n.t('Post to')}
                messages={postToValidationMessages}
                assistiveText={I18n.t(
                  'Select sections to post to. Type or use arrow keys to navigate. Multiple selections are allowed.'
                )}
                selectedOptionIds={sectionIdsToPostTo}
                onChange={handlePostToSelect}
                width={inputWidth}
                setInputRef={ref => {
                  sectionInputRef.current = ref
                }}
              >
                {[allSectionsOption, ...sections].map(({id, name: label}) => (
                  <CanvasMultiSelect.Option
                    id={id}
                    value={`opt-${id}`}
                    key={id}
                    data-testid={`section-opt-${id}`}
                  >
                    {label}
                  </CanvasMultiSelect.Option>
                ))}
              </CanvasMultiSelect>
            </View>
          )}
          {shouldShowUsageRightsOption && (
            <Flex justifyItems="start" gap="small">
              <Flex.Item>{I18n.t('Set usage rights')}</Flex.Item>
              <Flex.Item>
                <UsageRightsContainer
                  contextType={(ENV?.context_type ?? '').toLocaleLowerCase()}
                  contextId={ENV?.context_id}
                  onSaveUsageRights={handleSettingUsageRightsData}
                  initialUsageRights={usageRightsData}
                  errorState={usageRightsErrorState}
                />
              </Flex.Item>
            </Flex>
          )}
          <Text size="large">{I18n.t('Options')}</Text>
          {shouldShowAnonymousOptions && (
            <AnonymousSelector
              discussionAnonymousState={discussionAnonymousState}
              setDiscussionAnonymousState={setDiscussionAnonymousState}
              isSelectDisabled={
                (isEditing && currentDiscussionTopic?.entryCounts?.repliesCount > 0) || isGraded
              }
              setIsGraded={setIsGraded}
              setIsGroupDiscussion={setIsGroupDiscussion}
              setGroupCategoryId={setGroupCategoryId}
              shouldShowPartialAnonymousSelector={shouldShowPartialAnonymousSelector}
              setAnonymousAuthorState={setAnonymousAuthorState}
            />
          )}
          <FormFieldGroup description="" rowSpacing="small">
            {renderAllowParticipantsToComment()}
            {!isStudent && (!isAnnouncement || (isAnnouncement && !locked)) && (
              <View display="inline-block" padding={isAnnouncement ? '0 0 0 medium' : '0'}>
                <Checkbox
                  data-testid="disallow_threaded_replies"
                  label={I18n.t('Disallow threaded replies')}
                  value="disallow-threaded-replies"
                  inline={true}
                  checked={!locked && !isThreaded}
                  onChange={() => {
                    setIsThreaded(!isThreaded)
                  }}
                  disabled={
                    isCheckpoints ||
                    ENV?.DISCUSSION_TOPIC?.ATTRIBUTES?.has_threaded_replies ||
                    (!shouldShowAllowParticipantsToCommentOption && isAnnouncement) ||
                    locked
                  }
                />
              </View>
            )}

<<<<<<< HEAD
            {!isGroupContext && (
              <Checkbox
                data-testid="require-initial-post-checkbox"
                label={I18n.t(
                  'Participants must respond to the topic before viewing other replies'
                )}
                value="must-respond-before-viewing-replies"
                inline={true}
                checked={requireInitialPost}
                onChange={() => setRequireInitialPost(!requireInitialPost)}
                disabled={isAnnouncement && locked}
              />
=======
            {((!isGroupContext && !isAnnouncement) || (isAnnouncement && !locked)) && (
              <View display="inline-block" padding={isAnnouncement ? '0 0 0 medium' : '0'}>
                <Checkbox
                  data-testid="require-initial-post-checkbox"
                  label={I18n.t(
                    'Participants must respond to the topic before viewing other replies'
                  )}
                  value="must-respond-before-viewing-replies"
                  inline={true}
                  checked={requireInitialPost}
                  onChange={() => setRequireInitialPost(!requireInitialPost)}
                />
              </View>
>>>>>>> cafde123
            )}

            {shouldShowPodcastFeedOption && (
              <Checkbox
                label={I18n.t('Enable podcast feed')}
                value="enable-podcast-feed"
                inline={true}
                checked={enablePodcastFeed}
                onChange={() => {
                  setIncludeRepliesInFeed(!enablePodcastFeed && includeRepliesInFeed)
                  setEnablePodcastFeed(!enablePodcastFeed)
                }}
              />
            )}
            {enablePodcastFeed && !isGroupContext && (
              <View display="block" padding="none none none medium">
                <Checkbox
                  label={I18n.t('Include student replies in podcast feed')}
                  value="include-student-replies-in-podcast-feed"
                  inline={true}
                  checked={includeRepliesInFeed}
                  onChange={() => setIncludeRepliesInFeed(!includeRepliesInFeed)}
                />
              </View>
            )}
            {shouldShowGradedDiscussionOptions && (
              <Checkbox
                data-testid="graded-checkbox"
                label={I18n.t('Graded')}
                value="graded"
                inline={true}
                checked={isGraded}
                onChange={() => {
                  if (isGraded) {
                    setIsCheckpoints(false)
                  }
                  setIsGraded(!isGraded)
                }}
                // disabled={sectionIdsToPostTo === [allSectionsOption._id]}
              />
            )}
            {shouldShowCheckpointsOptions && (
              <>
                <View display="inline-block" padding="0 0 0 medium">
                  <Checkbox
                    data-testid="checkpoints-checkbox"
                    label={I18n.t('Assign graded checkpoints')}
                    value="checkpoints"
                    inline={true}
                    checked={isCheckpoints}
                    onChange={() => {
                      setIsCheckpoints(!isCheckpoints)
                      setIsThreaded(true)
                    }}
                  />
                </View>
                <Tooltip renderTip={checkpointsToolTipText} on={['hover', 'focus']} color="primary">
                  <div
                    style={{display: 'inline-block', marginLeft: theme.spacing.xxSmall}}
                    // eslint-disable-next-line jsx-a11y/no-noninteractive-tabindex
                    tabIndex="0"
                  >
                    <IconInfoLine color="primary" />
                    <ScreenReaderContent>{checkpointsToolTipText}</ScreenReaderContent>
                  </div>
                </Tooltip>
              </>
            )}
            {shouldShowLikingOption && (
              <>
                <Checkbox
                  label={I18n.t('Allow liking')}
                  value="allow-liking"
                  inline={true}
                  checked={allowLiking}
                  onChange={() => {
                    setOnlyGradersCanLike(!allowLiking && onlyGradersCanLike)
                    setAllowLiking(!allowLiking)
                  }}
                />
                {allowLiking && (
                  <View display="block" padding="small none none medium">
                    <FormFieldGroup description="" rowSpacing="small">
                      <Checkbox
                        label={I18n.t('Only graders can like')}
                        value="only-graders-can-like"
                        inline={true}
                        checked={onlyGradersCanLike}
                        onChange={() => setOnlyGradersCanLike(!onlyGradersCanLike)}
                      />
                    </FormFieldGroup>
                  </View>
                )}
              </>
            )}
            {shouldShowTodoSettings && (
              <>
                <Checkbox
                  label={I18n.t('Add to student to-do')}
                  value="add-to-student-to-do"
                  inline={true}
                  checked={addToTodo}
                  onChange={() => {
                    setTodoDate(!addToTodo ? todoDate : null)
                    setAddToTodo(!addToTodo)
                  }}
                />
                {addToTodo && (
                  <View
                    display="block"
                    padding="none none none medium"
                    data-testid="todo-date-section"
                    margin="small 0 0 0"
                  >
                    <DateTimeInput
                      timezone={ENV.TIMEZONE}
                      description=""
                      dateRenderLabel={I18n.t('Date')}
                      timeRenderLabel={I18n.t('Time')}
                      prevMonthLabel={I18n.t('previous')}
                      nextMonthLabel={I18n.t('next')}
                      onChange={(_event, newDate) => setTodoDate(newDate)}
                      value={todoDate}
                      invalidDateTimeMessage={I18n.t('Invalid date and time')}
                      layout="columns"
                      allowNonStepInput={true}
                      dateInputRef={ref => {
                        setAddToStudentToDoDateRef(ref)
                      }}
                      timeInputRef={ref => {
                        setAddToStudentToDoTimeRef(ref)
                      }}
                    />
                  </View>
                )}
              </>
            )}
            {shouldShowGroupOptions && (
              <Checkbox
                id="has_group_category"
                data-testid="group-discussion-checkbox"
                label={I18n.t('This is a Group Discussion')}
                value="group-discussion"
                inline={true}
                checked={isGroupDiscussion}
                messages={groupDiscussionErrors}
                onChange={() => {
                  if (ENV.FEATURES.selective_release_edit_page && hasGroupOverrides()) {
                    setGroupDiscussionErrors([
                      {
                        type: 'error',
                        text: I18n.t(
                          'You must remove any groups from the Assign Access section to change this setting.'
                        ),
                      },
                    ])
                    return
                  }
                  setGroupCategoryId(!isGroupDiscussion ? '' : groupCategoryId)
                  setIsGroupDiscussion(!isGroupDiscussion)
                }}
                disabled={!canGroupDiscussion}
              />
            )}
            {shouldShowGroupOptions && isGroupDiscussion && (
              <View display="block" padding="none none none medium">
                <SimpleSelect
                  data-testid="select-discussion-group-category"
                  id="discussion_group_category_id"
                  renderLabel={I18n.t('Group Set')}
                  defaultValue=""
                  value={groupCategoryId}
                  onChange={(_event, newChoice) => {
                    if (ENV.FEATURES.selective_release_edit_page && hasGroupOverrides()) {
                      setGroupCategorySelectError([
                        {
                          type: 'error',
                          text: I18n.t(
                            'You must remove any groups belonging to %{groupCategory} from the Assign Access section before you can change to another Group Set.',
                            {
                              groupCategory: groupCategories.find(
                                groupCategory => groupCategory._id === groupCategoryId
                              )?.name,
                            }
                          ),
                        },
                      ])
                      return
                    }
                    const value = newChoice.value
                    if (value === 'new-group-category') {
                      // new group category workflow here
                      setShowGroupCategoryModal(true)
                    } else {
                      setGroupCategoryId(value)
                      setGroupCategorySelectError([])
                    }
                  }}
                  messages={groupCategorySelectError}
                  placeholder={I18n.t('Select a group category')}
                  width={inputWidth}
                  disabled={!canGroupDiscussion}
                  inputRef={ref => {
                    groupOptionsRef.current = ref
                  }}
                >
                  {groupCategories.map(({_id: id, name: label}) => (
                    <SimpleSelect.Option
                      key={id}
                      id={`opt-${id}`}
                      value={id}
                      data-testid={`group-category-opt-${id}`}
                    >
                      {label}
                    </SimpleSelect.Option>
                  ))}
                  <SimpleSelect.Option
                    key="new-group-category"
                    id="opt-new-group-category"
                    value="new-group-category"
                    renderBeforeLabel={IconAddLine}
                    data-testid="group-category-opt-new-group-category"
                  >
                    {I18n.t('New Group Category')}
                  </SimpleSelect.Option>
                </SimpleSelect>

                {showGroupCategoryModal && (
                  <CreateOrEditSetModal
                    closed={!showGroupCategoryModal}
                    onDismiss={newGroupCategory => {
                      setShowGroupCategoryModal(false)
                      if (!newGroupCategory) return
                      addNewGroupCategoryToCache(apolloClient.cache, newGroupCategory)
                      setGroupCategoryId(newGroupCategory.id)
                    }}
                    studentSectionCount={sections.length}
                    context={ENV.context_type.toLocaleLowerCase()}
                    contextId={ENV.context_id}
                    allowSelfSignup={ENV.allow_self_signup}
                  />
                )}
              </View>
            )}
            {!canGroupDiscussion &&
              isEditing &&
              !isAnnouncement &&
              currentDiscussionTopic?.entryCounts?.repliesCount > 0 && (
                <View display="block" data-testid="group-category-not-editable">
                  <Alert variant="warning" margin="small none small none">
                    {I18n.t(
                      'Students have already submitted to this discussion, so group settings cannot be changed.'
                    )}
                  </Alert>
                </View>
              )}
          </FormFieldGroup>
          {discussionAnonymousState.includes('anonymity') && !isEditing && (
            <View width="580px" display="block" data-testid="groups_grading_not_allowed">
              <Alert variant="info" margin="small">
                {I18n.t('Grading and Groups are not supported in Anonymous Discussions.')}
              </Alert>
            </View>
          )}
          {shouldShowAvailabilityOptions && renderAvailabilityOptions()}
          {(!isAnnouncement || !ENV.ASSIGNMENT_EDIT_PLACEMENT_NOT_ON_ANNOUNCEMENTS) &&
            ENV.context_is_not_group && (
              <div id="assignment_external_tools" data-testid="assignment-external-tools" />
            )}
        </FormFieldGroup>
      </View>
      <div style={{display: selectedView === Views.MasteryPaths ? 'block' : 'none'}}>
        {ENV.CONDITIONAL_RELEASE_ENV && (
          <MasteryPathsReactWrapper type="discussion topic" env={ENV.CONDITIONAL_RELEASE_ENV} />
        )}
      </div>
      <FormFieldGroup description="" rowSpacing="small">
        <FormControlButtons
          isAnnouncement={isAnnouncement}
          isEditing={isEditing}
          published={published}
          shouldShowSaveAndPublishButton={shouldShowSaveAndPublishButton}
          submitForm={publish => {
            if (isAnnouncement && isEditing) {
              handlePostToSelect(sectionIdsToPostTo)
              if (!validateForm()) return
              // remember publish value for SendEditNotificationModal later
              setShowEditAnnouncementModal(true)
              setShouldPublish(publish)
            } else {
              submitForm(publish)
            }
          }}
          isSubmitting={isSubmitting}
          willAnnouncementPostRightAway={willAnnouncementPostRightAway}
          breakpoints={breakpoints}
        />
      </FormFieldGroup>
      {shouldShowMissingSectionsWarning && (
        <MissingSectionsWarningModal
          onClose={closeMissingSectionsWarningModal}
          onContinue={() => {
            closeMissingSectionsWarningModal()
            continueSubmitForm(lastShouldPublish)
          }}
        />
      )}
      {showEditAnnouncementModal && (
        <SendEditNotificationModal
          onClose={() => setShowEditAnnouncementModal(false)}
          submitForm={shouldNotify => {
            submitForm(shouldPublish, shouldNotify)
          }}
        />
      )}
    </>
  )
}

DiscussionTopicForm.propTypes = {
  assignmentGroups: PropTypes.arrayOf(PropTypes.object),
  isEditing: PropTypes.bool,
  currentDiscussionTopic: PropTypes.object,
  isStudent: PropTypes.bool,
  sections: PropTypes.arrayOf(PropTypes.object),
  groupCategories: PropTypes.arrayOf(PropTypes.object),
  studentEnrollments: PropTypes.arrayOf(PropTypes.object),
  onSubmit: PropTypes.func,
  isGroupContext: PropTypes.bool,
  apolloClient: PropTypes.object,
  isSubmitting: PropTypes.bool,
  setIsSubmitting: PropTypes.func,
  breakpoints: breakpointsShape,
}

DiscussionTopicForm.defaultProps = {
  isEditing: false,
  currentDiscussionTopic: {},
  isStudent: false,
  sections: [],
  groupCategories: [],
  onSubmit: () => {},
  isSubmitting: false,
  setIsSubmitting: () => {},
}

export default WithBreakpoints(DiscussionTopicForm)<|MERGE_RESOLUTION|>--- conflicted
+++ resolved
@@ -874,8 +874,6 @@
     )
   }
 
-<<<<<<< HEAD
-=======
   const renderAllowParticipantsToComment = useCallback(() => {
     if (!isAnnouncement) return
     if (!shouldShowAllowParticipantsToCommentOption) {
@@ -907,7 +905,6 @@
     }
   }, [isAnnouncement, locked, shouldShowAllowParticipantsToCommentOption])
 
->>>>>>> cafde123
   return (
     <>
       {((shouldMasteryPathsBeVisible && instUINavEnabled()) || !instUINavEnabled()) &&
@@ -1051,20 +1048,6 @@
               </View>
             )}
 
-<<<<<<< HEAD
-            {!isGroupContext && (
-              <Checkbox
-                data-testid="require-initial-post-checkbox"
-                label={I18n.t(
-                  'Participants must respond to the topic before viewing other replies'
-                )}
-                value="must-respond-before-viewing-replies"
-                inline={true}
-                checked={requireInitialPost}
-                onChange={() => setRequireInitialPost(!requireInitialPost)}
-                disabled={isAnnouncement && locked}
-              />
-=======
             {((!isGroupContext && !isAnnouncement) || (isAnnouncement && !locked)) && (
               <View display="inline-block" padding={isAnnouncement ? '0 0 0 medium' : '0'}>
                 <Checkbox
@@ -1078,7 +1061,6 @@
                   onChange={() => setRequireInitialPost(!requireInitialPost)}
                 />
               </View>
->>>>>>> cafde123
             )}
 
             {shouldShowPodcastFeedOption && (
