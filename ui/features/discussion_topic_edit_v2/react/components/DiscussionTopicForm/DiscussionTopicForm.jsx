--- conflicted
+++ resolved
@@ -378,11 +378,7 @@
 
   useEffect(() => {
     // Expects to force the focus the errors on re-render once
-<<<<<<< HEAD
-    if (shouldForceFocusAfterRenderRef.current && ENV.FEATURES.selective_release_ui_api) {
-=======
     if (shouldForceFocusAfterRenderRef.current) {
->>>>>>> 0539a086
       const sectionViewRef = document.getElementById(
         'manage-assign-to-container',
       )?.reactComponentInstance
@@ -657,12 +653,7 @@
 
     if (
       // Not validate override dates for announcements or ungraded group discussions
-<<<<<<< HEAD
-      !(isAnnouncement || (isGroupDiscussion && !isGraded) || ENV?.context_type === 'Group') &&
-      ENV.FEATURES.selective_release_ui_api
-=======
       !(isAnnouncement || (isGroupDiscussion && !isGraded) || ENV?.context_type === 'Group')
->>>>>>> 0539a086
     ) {
       const aDueDateMissing = assignedInfoList.some(assignee => !assignee.dueDate)
       const postToSisEnabled = isGraded && postToSis && ENV.DUE_DATE_REQUIRED_FOR_ACCOUNT
@@ -688,17 +679,6 @@
     }
 
     setTimeout(() => {
-<<<<<<< HEAD
-      if (ENV.FEATURES.selective_release_ui_api) {
-        if (!formIsValid) {
-          // If there are errors visible already don't force the focus
-          if (hasAfterRenderIssue) {
-            shouldForceFocusAfterRenderRef.current = true
-          } else {
-            // Focus errors that are already visible
-            sectionViewRef?.focusErrors()
-          }
-=======
       if (!formIsValid) {
         // If there are errors visible already don't force the focus
         if (hasAfterRenderIssue) {
@@ -706,7 +686,6 @@
         } else {
           // Focus errors that are already visible
           sectionViewRef?.focusErrors()
->>>>>>> 0539a086
         }
       }
       setIsSubmitting(false)
