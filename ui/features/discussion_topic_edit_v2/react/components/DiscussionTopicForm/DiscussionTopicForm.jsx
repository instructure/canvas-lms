--- conflicted
+++ resolved
@@ -210,13 +210,10 @@
     setLocked(currentDiscussionTopic.locked && isAnnouncement)
     setAttachment(currentDiscussionTopic.attachment)
     setUsageRightsData(currentDiscussionTopic?.attachment?.usageRights)
-<<<<<<< HEAD
-=======
     setIsGraded(!!currentDiscussionTopic?.assignment)
     setPostToSis(!!currentDiscussionTopic?.assignment?.postToSis)
     setPointsPossible(currentDiscussionTopic?.assignment?.pointsPossible)
     setAssignmentGroup(currentDiscussionTopic?.assignment?.assignmentGroup?._id)
->>>>>>> 0cb031ce
   }, [isEditing, currentDiscussionTopic, discussionAnonymousState, isAnnouncement])
 
   useEffect(() => {
@@ -481,18 +478,6 @@
   }
 
   const prepareAssignmentPayload = () => {
-<<<<<<< HEAD
-    return isGraded
-      ? {
-          courseId: ENV.context_id,
-          name: title,
-          pointsPossible,
-          gradingType: displayGradeAs,
-          assignmentGroupId: assignmentGroup || null,
-          peerReviews: preparePeerReviewPayload(),
-        }
-      : null
-=======
     // Return null immediately if the assignment is not graded
     if (!isGraded) return null
 
@@ -529,7 +514,6 @@
       }
     }
     return payload
->>>>>>> 0cb031ce
   }
 
   const submitForm = shouldPublish => {
