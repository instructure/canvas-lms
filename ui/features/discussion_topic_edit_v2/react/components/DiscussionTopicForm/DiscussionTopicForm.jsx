--- conflicted
+++ resolved
@@ -514,10 +514,7 @@
     shouldShowAssignToForUngradedDiscussions,
     shouldShowAllowParticipantsToCommentOption,
     shouldShowSuppressAssignmentOption,
-<<<<<<< HEAD
-=======
     groupContextType,
->>>>>>> a5dbccb1
   } = useShouldShowContent(
     isGraded,
     isAnnouncement,
