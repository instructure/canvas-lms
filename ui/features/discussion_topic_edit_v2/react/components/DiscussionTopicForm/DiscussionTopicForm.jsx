--- conflicted
+++ resolved
@@ -95,7 +95,6 @@
   const dateInputRef = useRef()
   const groupOptionsRef = useRef()
   const gradedDiscussionRef = useRef()
-  const replyToEntryRequiredRef = useRef()
   const {setOnFailure} = useContext(AlertManagerContext)
 
   const isAnnouncement = ENV?.DISCUSSION_TOPIC?.ATTRIBUTES?.is_announcement ?? false
@@ -226,19 +225,6 @@
 
   const [gradedDiscussionRefMap, setGradedDiscussionRefMap] = useState(new Map())
 
-<<<<<<< HEAD
-  // Checkpoints - add initial states once checkpoint mutation has been edited
-  const [isCheckpoints, setIsCheckpoints] = useState(
-    !!currentDiscussionTopic?.assignment?.checkpoints || false
-  )
-  const [pointsPossibleReplyToTopic, setPointsPossibleReplyToTopic] = useState(0)
-  const [pointsPossibleReplyToEntry, setPointsPossibleReplyToEntry] = useState(0)
-  const [replyToEntryRequiredCount, setReplyToEntryRequiredCount] = useState(1)
-
-  const setReplyToEntryRequiredRef = (ref) => {
-    replyToEntryRequiredRef.current = ref
-  }
-=======
   // Checkpoints states
   const [isCheckpoints, setIsCheckpoints] = useState(
     currentDiscussionTopic?.assignment?.hasSubAssignments || false
@@ -258,7 +244,6 @@
   const [replyToEntryRequiredCount, setReplyToEntryRequiredCount] = useState(
     currentDiscussionTopic?.replyToEntryRequiredCount || 1
   )
->>>>>>> 68d85f52
 
   const assignmentDueDateContext = {
     assignedInfoList,
@@ -277,10 +262,6 @@
     setPointsPossibleReplyToEntry,
     replyToEntryRequiredCount,
     setReplyToEntryRequiredCount,
-<<<<<<< HEAD
-    setReplyToEntryRequiredRef,
-=======
->>>>>>> 68d85f52
     title,
     assignmentID: currentDiscussionTopic?.assignment?._id || null,
     importantDates: currentDiscussionTopic?.assignment?.importantDates || false,
@@ -468,12 +449,6 @@
         setAvailabilityValidationMessages,
         shouldShowPostToSectionOption,
         sectionIdsToPostTo,
-<<<<<<< HEAD
-        isCheckpoints,
-        replyToEntryRequiredCount,
-        replyToEntryRequiredRef,
-=======
->>>>>>> 68d85f52
       )
     ) {
       const payload = createSubmitPayload(shouldPublish)
