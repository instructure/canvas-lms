--- conflicted
+++ resolved
@@ -18,10 +18,6 @@
 
 import {useScope as createI18nScope} from '@canvas/i18n'
 import React from 'react'
-<<<<<<< HEAD
-import {useScope as createI18nScope} from '@canvas/i18n'
-=======
->>>>>>> 51db239a
 
 import {assignLocation} from '@canvas/util/globalUtils'
 import type {Breakpoints} from '@canvas/with-breakpoints'
