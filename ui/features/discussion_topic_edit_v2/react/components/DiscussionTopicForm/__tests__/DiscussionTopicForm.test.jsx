--- conflicted
+++ resolved
@@ -59,11 +59,8 @@
         PERMISSIONS: {
           CAN_ATTACH: true,
           CAN_MODERATE: true,
-<<<<<<< HEAD
-=======
           CAN_CREATE_ASSIGNMENT: true,
           CAN_SET_GROUP: true,
->>>>>>> db6a4b12
         },
         ATTRIBUTES: {},
       },
@@ -84,7 +81,6 @@
 
     expect(document.queryByTestId('graded-checkbox')).toBeTruthy()
     expect(document.queryByTestId('group-discussion-checkbox')).toBeTruthy()
-<<<<<<< HEAD
   })
 
   it('renders expected default teacher discussion options', () => {
@@ -111,34 +107,6 @@
     expect(document.queryByLabelText('Allow Participants to Comment')).not.toBeInTheDocument()
   })
 
-=======
-  })
-
-  it('renders expected default teacher discussion options', () => {
-    window.ENV.DISCUSSION_TOPIC.PERMISSIONS.CAN_MODERATE = true
-    window.ENV.DISCUSSION_TOPIC.PERMISSIONS.CAN_MANAGE_CONTENT = true
-
-    const document = setup()
-    // Default teacher options in order top to bottom
-    expect(document.getByText('Topic Title')).toBeInTheDocument()
-    expect(document.queryByText('Attach')).toBeTruthy()
-    expect(document.queryByTestId('section-select')).toBeTruthy()
-    expect(document.queryAllByText('Anonymous Discussion')).toBeTruthy()
-    expect(document.queryByTestId('require-initial-post-checkbox')).toBeTruthy()
-    expect(document.queryByLabelText('Enable podcast feed')).toBeInTheDocument()
-    expect(document.queryByTestId('graded-checkbox')).toBeTruthy()
-    expect(document.queryByLabelText('Allow liking')).toBeInTheDocument()
-    expect(document.queryByLabelText('Add to student to-do')).toBeInTheDocument()
-    expect(document.queryByTestId('group-discussion-checkbox')).toBeTruthy()
-    expect(document.queryAllByText('Available from')).toBeTruthy()
-    expect(document.queryAllByText('Until')).toBeTruthy()
-
-    // Hides announcement options
-    expect(document.queryByLabelText('Delay Posting')).not.toBeInTheDocument()
-    expect(document.queryByLabelText('Allow Participants to Comment')).not.toBeInTheDocument()
-  })
-
->>>>>>> db6a4b12
   it('renders expected default teacher announcement options', () => {
     window.ENV.DISCUSSION_TOPIC.PERMISSIONS.CAN_MODERATE = true
     window.ENV.DISCUSSION_TOPIC.PERMISSIONS.CAN_MANAGE_CONTENT = true
@@ -422,8 +390,6 @@
 
       expect(document.queryByTestId('save-and-publish-button')).toBeFalsy()
     })
-<<<<<<< HEAD
-=======
 
     it('displays a warning when a user can not edit group category', () => {
       const document = setup({
@@ -444,6 +410,5 @@
 
       expect(document.queryByTestId('group-category-not-editable')).toBeFalsy()
     })
->>>>>>> db6a4b12
   })
 })