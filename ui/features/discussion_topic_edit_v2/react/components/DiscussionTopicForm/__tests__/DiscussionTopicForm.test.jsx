--- conflicted
+++ resolved
@@ -414,25 +414,17 @@
 
     it('displays the checkpoints checkbox when the Graded option is selected and discussion checkpoints flag is on', () => {
       const {queryByTestId, getByLabelText} = setup()
-<<<<<<< HEAD
+
       expect(queryByTestId('checkpoints-checkbox')).not.toBeInTheDocument()
+
       getByLabelText('Graded').click()
-=======
-
-      expect(queryByTestId('checkpoints-checkbox')).not.toBeInTheDocument()
-
-      getByLabelText('Graded').click()
-
->>>>>>> 2017494a
+
       expect(queryByTestId('checkpoints-checkbox')).toBeInTheDocument()
     })
 
     it('does not display the checkpoints checkbox when the Graded option is not selected and discussion checkpoints flag is on', () => {
       const {queryByTestId} = setup()
-<<<<<<< HEAD
-=======
-
->>>>>>> 2017494a
+
       expect(queryByTestId('checkpoints-checkbox')).not.toBeInTheDocument()
     })
 
@@ -440,13 +432,9 @@
       window.ENV.DISCUSSION_CHECKPOINTS_ENABLED = false
 
       const {queryByTestId, getByLabelText} = setup()
-<<<<<<< HEAD
+
       getByLabelText('Graded').click()
-=======
-
-      getByLabelText('Graded').click()
-
->>>>>>> 2017494a
+
       expect(queryByTestId('checkpoints-checkbox')).not.toBeInTheDocument()
     })
   })
@@ -454,69 +442,38 @@
   describe('Checkpoints', () => {
     it('toggles the checkpoints checkbox when clicked', () => {
       const {getByTestId, getByLabelText} = setup()
-<<<<<<< HEAD
+
       getByLabelText('Graded').click()
+
       const checkbox = getByTestId('checkpoints-checkbox')
       checkbox.click()
       expect(checkbox.checked).toBe(true)
-=======
-
-      getByLabelText('Graded').click()
-
-      const checkbox = getByTestId('checkpoints-checkbox')
-      checkbox.click()
-      expect(checkbox.checked).toBe(true)
-
->>>>>>> 2017494a
+
       checkbox.click()
       expect(checkbox.checked).toBe(false)
     })
     describe('Checkpoints Settings', () => {
       it('increments and decrements the checkpoints settings points possible reply to topic fields', () => {
         const {getByTestId, getByLabelText} = setup()
-<<<<<<< HEAD
+
         getByLabelText('Graded').click()
+
         const checkbox = getByTestId('checkpoints-checkbox')
         checkbox.click()
+
         const numberInputReplyToTopic = getByTestId('points-possible-input-reply-to-topic')
         expect(numberInputReplyToTopic.value).toBe('0')
+
         fireEvent.click(numberInputReplyToTopic)
+
         fireEvent.keyDown(numberInputReplyToTopic, {keyCode: 38})
         expect(numberInputReplyToTopic.value).toBe('1')
-=======
-
-        getByLabelText('Graded').click()
-
-        const checkbox = getByTestId('checkpoints-checkbox')
-        checkbox.click()
-
-        const numberInputReplyToTopic = getByTestId('points-possible-input-reply-to-topic')
-        expect(numberInputReplyToTopic.value).toBe('0')
-
-        fireEvent.click(numberInputReplyToTopic)
-
-        fireEvent.keyDown(numberInputReplyToTopic, {keyCode: 38})
-        expect(numberInputReplyToTopic.value).toBe('1')
-
->>>>>>> 2017494a
+
         fireEvent.keyDown(numberInputReplyToTopic, {keyCode: 40})
         expect(numberInputReplyToTopic.value).toBe('0')
       })
       it('increments and decrements the checkpoints settings points possible reply to entry fields', () => {
         const {getByTestId, getByLabelText} = setup()
-<<<<<<< HEAD
-        getByLabelText('Graded').click()
-        const checkbox = getByTestId('checkpoints-checkbox')
-        checkbox.click()
-        const numberInputReplyToEntry = getByTestId('points-possible-input-reply-to-entry')
-        expect(numberInputReplyToEntry.value).toBe('0')
-        fireEvent.click(numberInputReplyToEntry)
-        fireEvent.keyDown(numberInputReplyToEntry, {keyCode: 38})
-        expect(numberInputReplyToEntry.value).toBe('1')
-        fireEvent.keyDown(numberInputReplyToEntry, {keyCode: 40})
-        expect(numberInputReplyToEntry.value).toBe('0')
-      })
-=======
 
         getByLabelText('Graded').click()
 
@@ -593,7 +550,6 @@
 
         expect(onSubmit).toHaveBeenCalled()
       })
->>>>>>> 2017494a
     })
   })
 })