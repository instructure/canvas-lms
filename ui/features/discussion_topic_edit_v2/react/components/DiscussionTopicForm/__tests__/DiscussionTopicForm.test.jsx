// @vitest-environment jsdom
/*
 * Copyright (C) 2023 - present Instructure, Inc.
 *
 * This file is part of Canvas.
 *
 * Canvas is free software: you can redistribute it and/or modify it under
 * the terms of the GNU Affero General Public License as published by the Free
 * Software Foundation, version 3 of the License.
 *
 * Canvas is distributed in the hope that it will be useful, but WITHOUT ANY
 * WARRANTY; without even the implied warranty of MERCHANTABILITY or FITNESS FOR
 * A PARTICULAR PURPOSE. See the GNU Affero General Public License for more
 * details.
 *
 * You should have received a copy of the GNU Affero General Public License along
 * with this program. If not, see <http://www.gnu.org/licenses/>.
 */

import {render, waitFor, fireEvent} from '@testing-library/react'
import userEvent from '@testing-library/user-event'
import React from 'react'
import DiscussionTopicForm, {isGuidDataValid, getAbGuidArray} from '../DiscussionTopicForm'
import {DiscussionTopic} from '../../../../graphql/DiscussionTopic'
import {Assignment} from '../../../../graphql/Assignment'
import {GroupSet} from '../../../../graphql/GroupSet'
import {REPLY_TO_TOPIC, REPLY_TO_ENTRY} from '../../../util/constants'

jest.mock('@canvas/rce/react/CanvasRce')

describe('DiscussionTopicForm', () => {
  const setup = ({
    isEditing = false,
    currentDiscussionTopic = {},
    assignmentGroups = [],
    isStudent = false,
    sections = [],
    groupCategories = [],
    onSubmit = () => {},
    isGroupContext = false,
  } = {}) => {
    return render(
      <DiscussionTopicForm
        assignmentGroups={assignmentGroups}
        isEditing={isEditing}
        currentDiscussionTopic={currentDiscussionTopic}
        isStudent={isStudent}
        sections={sections}
        groupCategories={groupCategories}
        onSubmit={onSubmit}
        apolloClient={null}
        studentEnrollments={[]}
        isGroupContext={isGroupContext}
      />
    )
  }

  beforeEach(() => {
    window.ENV = {
      DISCUSSION_TOPIC: {
        PERMISSIONS: {
          CAN_ATTACH: true,
          CAN_MODERATE: true,
          CAN_CREATE_ASSIGNMENT: true,
          CAN_SET_GROUP: true,
        },
        ATTRIBUTES: {},
      },
      FEATURES: {},
      PERMISSIONS: {},
      allow_student_anonymous_discussion_topics: false,
      USAGE_RIGHTS_REQUIRED: false,
      K5_HOMEROOM_COURSE: false,
      current_user: {},
      STUDENT_PLANNER_ENABLED: true,
      DISCUSSION_CHECKPOINTS_ENABLED: true,
      ASSIGNMENT_EDIT_PLACEMENT_NOT_ON_ANNOUNCEMENTS: false,
      context_is_not_group: true,
    }
  })

  it('renders', () => {
    const document = setup()
    expect(document.getByText('Topic Title')).toBeInTheDocument()
    expect(document.queryByText('Attach')).toBeTruthy()

    expect(document.queryByTestId('graded-checkbox')).toBeTruthy()
    expect(document.queryByTestId('group-discussion-checkbox')).toBeTruthy()
  })

  it('renders expected default teacher discussion options', () => {
    window.ENV.DISCUSSION_TOPIC.PERMISSIONS.CAN_MODERATE = true
    window.ENV.DISCUSSION_TOPIC.PERMISSIONS.CAN_MANAGE_CONTENT = true

    const document = setup()
    // Default teacher options in order top to bottom
    expect(document.getByText('Topic Title')).toBeInTheDocument()
    expect(document.queryByText('Attach')).toBeTruthy()
    expect(document.queryByTestId('section-select')).toBeTruthy()
    expect(document.queryAllByText('Anonymous Discussion')).toBeTruthy()
    expect(document.queryByTestId('require-initial-post-checkbox')).toBeTruthy()
    expect(document.queryByLabelText('Enable podcast feed')).toBeInTheDocument()
    expect(document.queryByTestId('graded-checkbox')).toBeTruthy()
    expect(document.queryByLabelText('Allow liking')).toBeInTheDocument()
    expect(document.queryByLabelText('Add to student to-do')).toBeInTheDocument()
    expect(document.queryByTestId('group-discussion-checkbox')).toBeTruthy()
    expect(document.queryAllByText('Available from')).toBeTruthy()
    expect(document.queryAllByText('Until')).toBeTruthy()

    // Hides announcement options
    expect(document.queryByLabelText('Delay Posting')).not.toBeInTheDocument()
    expect(document.queryByLabelText('Allow Participants to Comment')).not.toBeInTheDocument()
  })

  it('renders expected default teacher announcement options', () => {
    window.ENV.DISCUSSION_TOPIC.PERMISSIONS.CAN_MODERATE = true
    window.ENV.DISCUSSION_TOPIC.PERMISSIONS.CAN_MANAGE_CONTENT = true
    window.ENV.DISCUSSION_TOPIC.ATTRIBUTES.is_announcement = true

    const document = setup()
    // Default teacher options in order top to bottom
    expect(document.getByText('Topic Title')).toBeInTheDocument()
    expect(document.queryByText('Attach')).toBeTruthy()
    expect(document.queryByTestId('section-select')).toBeTruthy()
    expect(document.queryByLabelText('Delay Posting')).toBeInTheDocument()
    expect(document.queryByLabelText('Allow Participants to Comment')).toBeInTheDocument()
    expect(document.queryByTestId('require-initial-post-checkbox')).toBeTruthy()
    expect(document.queryByLabelText('Enable podcast feed')).toBeInTheDocument()
    expect(document.queryByLabelText('Allow liking')).toBeInTheDocument()

    // Hides discussion only options
    expect(document.queryByLabelText('Add to student to-do')).not.toBeInTheDocument()
    expect(document.queryByText('Anonymous Discussion')).not.toBeTruthy()
    expect(document.queryByTestId('graded-checkbox')).not.toBeTruthy()
    expect(document.queryByTestId('group-discussion-checkbox')).not.toBeTruthy()
    expect(document.queryByText('Available from')).not.toBeTruthy()
    expect(document.queryByText('Until')).not.toBeTruthy()
  })

  describe('assignment edit placement', () => {
    it('renders if the discussion is not an announcement', () => {
      const {queryByTestId} = setup()
      expect(queryByTestId('assignment-external-tools')).toBeInTheDocument()
    })

    it('renders if it is an announcement and the assignment edit placement not on announcements FF is off', () => {
      window.ENV.DISCUSSION_TOPIC.ATTRIBUTES = {
        is_announcement: true,
      }
      const {queryByTestId} = setup()
      expect(queryByTestId('assignment-external-tools')).toBeInTheDocument()
    })

    it('does not render if it is an announcement and the assignment edit placement not on announcements FF is on', () => {
      window.ENV.DISCUSSION_TOPIC.ATTRIBUTES = {
        is_announcement: true,
      }
      window.ENV.ASSIGNMENT_EDIT_PLACEMENT_NOT_ON_ANNOUNCEMENTS = true
      const {queryByTestId} = setup()
      expect(queryByTestId('assignment-external-tools')).not.toBeInTheDocument()
    })

    it('does not render if the context is not a course', () => {
      ENV.context_is_not_group = false
      const {queryByTestId} = setup()
      expect(queryByTestId('assignment-external-tools')).not.toBeInTheDocument()
    })
  })

  describe('publish indicator', () => {
    it('does not show the publish indicator when editing an announcement', () => {
      window.ENV.DISCUSSION_TOPIC.ATTRIBUTES = {
        id: 88,
        is_announcement: true,
        course_published: false,
      }

      const {queryByText} = setup({
        isEditing: true,
        currentDiscussionTopic: DiscussionTopic.mock({published: false}),
      })

      // Verifies that the publish indicator is not in the document
      expect(queryByText('Published')).not.toBeInTheDocument()
      expect(queryByText('Not Published')).not.toBeInTheDocument()
    })

    it('displays the publish indicator with the text `Not Published` when not editing', () => {
      const {queryByText} = setup({isEditing: false})

      // Verifies that the publish indicator with the text Not Published is in the document
      expect(queryByText('Not Published')).toBeInTheDocument()
    })

    it('displays publish indicator correctly', () => {
      const {getByText} = setup({
        isEditing: true,
        currentDiscussionTopic: DiscussionTopic.mock({published: true}),
      })

      // Verifies that the publish indicator displays "Published"
      expect(getByText('Published')).toBeInTheDocument()
    })

    it('displays unpublished indicator correctly', () => {
      const {getByText} = setup({
        isEditing: true,
        currentDiscussionTopic: DiscussionTopic.mock({published: false}),
      })

      // Verifies that the publish indicator displays "Not Published"
      expect(getByText('Not Published')).toBeInTheDocument()
    })
  })

  describe('Announcement Alerts', () => {
    it('shows an alert when creating an announcement in an unpublished course', () => {
      window.ENV.DISCUSSION_TOPIC.ATTRIBUTES = {
        is_announcement: true,
        course_published: false,
      }

      const document = setup()
      expect(
        document.getByText(
          'Notifications will not be sent retroactively for announcements created before publishing your course or before the course start date. You may consider using the Delay Posting option and set to publish on a future date.'
        )
      ).toBeInTheDocument()
    })

    it('shows an alert when editing an announcement in an published course', () => {
      window.ENV.DISCUSSION_TOPIC.ATTRIBUTES = {
        id: 5000,
        is_announcement: true,
        course_published: true,
      }

      const document = setup()
      expect(
        document.getByText(
          'Users do not receive updated notifications when editing an announcement. If you wish to have users notified of this update via their notification settings, you will need to create a new announcement.'
        )
      ).toBeInTheDocument()
    })

    it('shows the unpublished alert when editing an announcement in an unpublished course', () => {
      window.ENV.DISCUSSION_TOPIC.ATTRIBUTES = {
        id: 88,
        is_announcement: true,
        course_published: false,
      }

      const document = setup()
      expect(
        document.getByText(
          'Notifications will not be sent retroactively for announcements created before publishing your course or before the course start date. You may consider using the Delay Posting option and set to publish on a future date.'
        )
      ).toBeInTheDocument()
    })
  })

  describe('Title entry', () => {
    it('shows empty title reminder', () => {
      const {getByText, getByPlaceholderText} = setup()
      getByPlaceholderText('Topic Title').focus()
      getByText('Save').click()
      expect(getByText('Title must not be empty.')).toBeInTheDocument()
    })

    it('submits only with non-empty title', () => {
      const onSubmit = jest.fn()
      const {getByText, getByPlaceholderText} = setup({onSubmit})
      const saveButton = getByText('Save')
      saveButton.click()
      expect(onSubmit).not.toHaveBeenCalled()
      fireEvent.input(getByPlaceholderText('Topic Title'), {target: {value: 'a title'}})
      saveButton.click()
      expect(onSubmit).toHaveBeenCalled()
    })

    it('shows too-long title reminder', async () => {
      const {getByText, getByLabelText} = setup()
      const titleInput = getByLabelText(/Topic Title/)
      fireEvent.input(titleInput, {target: {value: 'A'.repeat(260)}})
      await userEvent.type(titleInput, 'A')
      await waitFor(() =>
        expect(getByText('Title must be less than 255 characters.')).toBeInTheDocument()
      )
    })
  })

  describe('Revealing/hiding options', () => {
    it('shows AnonymousResponseSelector when Anonymity selector is partial', async () => {
      window.ENV.current_user.display_name = 'Student Name'
      const document = setup({
        currentDiscussionTopic: DiscussionTopic.mock({anonymousState: 'partial_anonymity'}),
        isStudent: true,
      })

      expect(document.queryByText('Replying as')).toBeTruthy()
    })

    it('does not show AnonymousResponseSelector when Anonymity selector is full', async () => {
      window.ENV.current_user.display_name = 'Student Name'
      const document = setup({
        currentDiscussionTopic: DiscussionTopic.mock({anonymousState: 'full_anonymity'}),
        isStudent: true,
      })

      expect(document.queryByText('Replying as')).toBeFalsy()
    })

    it('hides group and graded discussion options when Fully/Partially Anonymous', () => {
      const document = setup({
        currentDiscussionTopic: DiscussionTopic.mock({anonymousState: 'full_anonymity'}),
      })

      expect(document.queryByTestId('graded-checkbox')).toBeFalsy()
      expect(document.queryByTestId('group-discussion-checkbox')).toBeFalsy()
    })

    it('hides post to section, student ToDo, and ungraded options when Graded', () => {
      ENV = {
        STUDENT_PLANNER_ENABLED: true,
        DISCUSSION_TOPIC: {
          PERMISSIONS: {
            CAN_MANAGE_CONTENT: true,
            CAN_CREATE_ASSIGNMENT: true,
          },
        },
      }
      Object.assign(window.ENV, ENV)

      const {queryByText, queryByTestId, getByLabelText, queryByLabelText} = setup()
      expect(queryByLabelText('Add to student to-do')).toBeInTheDocument()
      queryByLabelText('Add to student to-do').click()
      expect(queryByTestId('todo-date-section')).toBeInTheDocument()
      expect(queryByText('All Sections')).toBeInTheDocument()
      expect(queryByTestId('assignment-settings-section')).not.toBeInTheDocument()
      getByLabelText('Graded').click()
      expect(queryByLabelText('Add to student to-do')).not.toBeInTheDocument()
      expect(queryByTestId('todo-date-section')).not.toBeInTheDocument()
      expect(queryByLabelText('Post to')).not.toBeInTheDocument()
      expect(queryByTestId('assignment-settings-section')).toBeInTheDocument()
    })

    it('does not display AttachButton when CAN_ATTACH is false', () => {
      window.ENV.DISCUSSION_TOPIC.PERMISSIONS.CAN_ATTACH = false
      const document = setup()

      expect(document.queryByText('Attach')).toBeFalsy()
    })

    it('shows AnonymousOptions when conditions are met', () => {
      window.ENV.DISCUSSION_TOPIC.ATTRIBUTES.is_announcement = false
      window.ENV.DISCUSSION_TOPIC.PERMISSIONS.CAN_MODERATE = true

      const document = setup({isGroupContext: false})
      expect(document.queryAllByText('Anonymous Discussion')).toBeTruthy()
    })

    it('shows AnonymousOptions when students are explicitly allowed are met', () => {
      window.ENV.DISCUSSION_TOPIC.ATTRIBUTES.is_announcement = false
      window.ENV.DISCUSSION_TOPIC.PERMISSIONS.CAN_MODERATE = false
      window.ENV.allow_student_anonymous_discussion_topics = true

      const document = setup({isGroupContext: false})
      expect(document.queryAllByText('Anonymous Discussion')).toBeTruthy()
    })

    it('does not Show AnonymousOptions when in group context', () => {
      window.ENV.DISCUSSION_TOPIC.ATTRIBUTES.is_announcement = false
      window.ENV.DISCUSSION_TOPIC.PERMISSIONS.CAN_MODERATE = false

      const document = setup({isGroupContext: false})
      expect(document.queryByText('Anonymous Discussion')).toBeFalsy()
    })

    it('does not show usageRights when not enabled', () => {
      window.ENV.DISCUSSION_TOPIC.PERMISSIONS.CAN_ATTACH = true
      window.ENV.FEATURES.usage_rights_discussion_topics = true
      window.ENV.USAGE_RIGHTS_REQUIRED = false
      window.ENV.PERMISSIONS.manage_files = true

      const document = setup()
      expect(document.queryByText('Set usage rights')).toBeFalsy()
    })

    it('shows usageRights when enabled', () => {
      window.ENV.DISCUSSION_TOPIC.PERMISSIONS.CAN_ATTACH = true
      window.ENV.FEATURES.usage_rights_discussion_topics = true
      window.ENV.USAGE_RIGHTS_REQUIRED = true
      window.ENV.PERMISSIONS.manage_files = true

      const document = setup()
      expect(document.queryByText('Set usage rights')).toBeTruthy()
    })

    it('does not show liking options when in K5_homeRoom', () => {
      window.ENV.K5_HOMEROOM_COURSE = true

      const document = setup()
      expect(document.queryByText('Allow liking')).toBeFalsy()
    })

    it('shows liking options when not in K5_homeRoom', () => {
      window.ENV.K5_HOMEROOM_COURSE = false

      const document = setup()
      expect(document.queryByText('Allow liking')).toBeTruthy()
    })

    it('shows save and publish when not published', () => {
      const document = setup({
        currentDiscussionTopic: DiscussionTopic.mock({published: false}),
      })

      expect(document.queryByTestId('save-and-publish-button')).toBeTruthy()
    })

    it('does not show save and publish when published', () => {
      const document = setup({
        currentDiscussionTopic: DiscussionTopic.mock({published: true}),
      })

      expect(document.queryByTestId('save-and-publish-button')).toBeFalsy()
    })

    it('displays a warning when a user can not edit group category', () => {
      const document = setup({
        groupCategories: [{_id: '1', name: 'Mutant Power Training Group 1'}],
        isEditing: true,
        currentDiscussionTopic: DiscussionTopic.mock({groupSet: GroupSet.mock(), canGroup: false}),
      })

      expect(document.queryByTestId('group-category-not-editable')).toBeTruthy()
    })

    it('does not display a warning when a user can edit group category', () => {
      const document = setup({
        groupCategories: [{_id: '1', name: 'Mutant Power Training Group 1'}],
        isEditing: true,
        currentDiscussionTopic: DiscussionTopic.mock({groupSet: GroupSet.mock(), canGroup: true}),
      })

      expect(document.queryByTestId('group-category-not-editable')).toBeFalsy()
    })

    it('displays the checkpoints checkbox when the Graded option is selected and discussion checkpoints flag is on', () => {
      const {queryByTestId, getByLabelText} = setup()

      expect(queryByTestId('checkpoints-checkbox')).not.toBeInTheDocument()

      getByLabelText('Graded').click()

      expect(queryByTestId('checkpoints-checkbox')).toBeInTheDocument()
    })

    it('does not display the checkpoints checkbox when the Graded option is not selected and discussion checkpoints flag is on', () => {
      const {queryByTestId} = setup()

      expect(queryByTestId('checkpoints-checkbox')).not.toBeInTheDocument()
    })

    it('does not display the checkpoints checkbox when the discussion checkpoints flag is off', () => {
      window.ENV.DISCUSSION_CHECKPOINTS_ENABLED = false

      const {queryByTestId, getByLabelText} = setup()

      getByLabelText('Graded').click()

      expect(queryByTestId('checkpoints-checkbox')).not.toBeInTheDocument()
    })
  })

  describe('Graded', () => {
    it('does not allow the automatic peer review per student input to go below 1', () => {
      const {getByTestId, getByLabelText} = setup()

      getByLabelText('Graded').click()
      getByLabelText('Automatically assign').click()
      const automaticReviewsInput = getByTestId('peer-review-count-input')
      expect(automaticReviewsInput.value).toBe('1')

      fireEvent.click(automaticReviewsInput)

      fireEvent.keyDown(automaticReviewsInput, {keyCode: 40})
      expect(automaticReviewsInput.value).toBe('1')
    })
<<<<<<< HEAD

    describe('Checkpoints', () => {
      it('toggles the checkpoints checkbox when clicked', () => {
        const {getByTestId, getByLabelText} = setup()
=======

    describe('validate abGuid for Mastery Connect', () => {
      it('returns the ab_guid array from the event data', () => {
        setup()

        const mockEvent = {
          data: {
            subject: 'assignment.set_ab_guid',
            data: ['1E20776E-7053-11DF-8EBF-BE719DFF4B22', '1E20776E-7053-0000-0000-BE719DFF4B22'],
          },
        }
>>>>>>> be06df91

        expect(getAbGuidArray(mockEvent)).toEqual([
          '1E20776E-7053-11DF-8EBF-BE719DFF4B22',
          '1E20776E-7053-0000-0000-BE719DFF4B22',
        ])
      })

<<<<<<< HEAD
        const checkbox = getByTestId('checkpoints-checkbox')
        checkbox.click()
        expect(checkbox.checked).toBe(true)

        checkbox.click()
        expect(checkbox.checked).toBe(false)
      })
      it('renders the checkpoints checkbox as selected when there are existing checkpoints', () => {
        const {getByTestId} = setup({
          currentDiscussionTopic: DiscussionTopic.mock({
            assignment: Assignment.mock({hasSubAssignments: true}),
          }),
        })
        const checkbox = getByTestId('checkpoints-checkbox')
        expect(checkbox.checked).toBe(true)
      })
      describe('Checkpoints Settings', () => {
        let getByTestId, getByLabelText

        const setupCheckpoints = setupFunction => {
          const discussionTopicSetup = setupFunction

          getByTestId = discussionTopicSetup.getByTestId
          getByLabelText = discussionTopicSetup.getByLabelText

          getByLabelText('Graded').click()

          const checkbox = getByTestId('checkpoints-checkbox')
          checkbox.click()
        }

        it('increments and decrements the checkpoints settings points possible reply to topic fields', () => {
          setupCheckpoints(setup())

          const numberInputReplyToTopic = getByTestId('points-possible-input-reply-to-topic')
          expect(numberInputReplyToTopic.value).toBe('0')

          fireEvent.click(numberInputReplyToTopic)

          fireEvent.keyDown(numberInputReplyToTopic, {keyCode: 38})
          expect(numberInputReplyToTopic.value).toBe('1')

          fireEvent.keyDown(numberInputReplyToTopic, {keyCode: 40})
          expect(numberInputReplyToTopic.value).toBe('0')
        })
        it('increments and decrements the checkpoints settings points possible reply to entry fields', () => {
          setupCheckpoints(setup())

          const numberInputReplyToEntry = getByTestId('points-possible-input-reply-to-entry')
          expect(numberInputReplyToEntry.value).toBe('0')

          fireEvent.click(numberInputReplyToEntry)

          fireEvent.keyDown(numberInputReplyToEntry, {keyCode: 38})
          expect(numberInputReplyToEntry.value).toBe('1')

          fireEvent.keyDown(numberInputReplyToEntry, {keyCode: 40})
          expect(numberInputReplyToEntry.value).toBe('0')
        })
        describe('Additional Replies Required', () => {
          it('increments and decrements the checkpoints settings additional replies required entry field', () => {
            setupCheckpoints(setup())

            const numberInputReplyToEntryRequiredCount = getByTestId(
              'reply-to-entry-required-count'
            )
            expect(numberInputReplyToEntryRequiredCount.value).toBe('1')

            fireEvent.click(numberInputReplyToEntryRequiredCount)

            fireEvent.keyDown(numberInputReplyToEntryRequiredCount, {keyCode: 38})
            expect(numberInputReplyToEntryRequiredCount.value).toBe('2')

            fireEvent.keyDown(numberInputReplyToEntryRequiredCount, {keyCode: 40})
            expect(numberInputReplyToEntryRequiredCount.value).toBe('1')
          })
          it('does not allow incrementing or decrementing if required count is not in the allowed range', () => {
            setupCheckpoints(setup())

            const numberInputReplyToEntryRequiredCount = getByTestId(
              'reply-to-entry-required-count'
            )
            expect(numberInputReplyToEntryRequiredCount.value).toBe('1')

            fireEvent.click(numberInputReplyToEntryRequiredCount)

            fireEvent.keyDown(numberInputReplyToEntryRequiredCount, {keyCode: 40})
            expect(numberInputReplyToEntryRequiredCount.value).toBe('1')

            fireEvent.change(numberInputReplyToEntryRequiredCount, {target: {value: '10'}})

            fireEvent.keyDown(numberInputReplyToEntryRequiredCount, {keyCode: 38})
            expect(numberInputReplyToEntryRequiredCount.value).toBe('10')
          })
          it('allows input to be changed if the required count falls within the allowed range', () => {
            setupCheckpoints(setup())

            const numberInputReplyToEntryRequiredCount = getByTestId(
              'reply-to-entry-required-count'
            )
            expect(numberInputReplyToEntryRequiredCount.value).toBe('1')

            fireEvent.change(numberInputReplyToEntryRequiredCount, {target: {value: '6'}})
            expect(numberInputReplyToEntryRequiredCount.value).toBe('6')
          })
          it('does not allow input to be changed if the required count falls outside the allowed range', () => {
            setupCheckpoints(setup())

            const numberInputReplyToEntryRequiredCount = getByTestId(
              'reply-to-entry-required-count'
            )
            expect(numberInputReplyToEntryRequiredCount.value).toBe('1')

            fireEvent.change(numberInputReplyToEntryRequiredCount, {target: {value: '11'}})
            expect(numberInputReplyToEntryRequiredCount.value).toBe('1')

            fireEvent.change(numberInputReplyToEntryRequiredCount, {target: {value: '0'}})
            expect(numberInputReplyToEntryRequiredCount.value).toBe('1')
          })
          it('reverts to minimum required count value if user has backspaced and leaves the input field', () => {
            setupCheckpoints(setup())

            const numberInputReplyToEntryRequiredCount = getByTestId(
              'reply-to-entry-required-count'
            )
            expect(numberInputReplyToEntryRequiredCount.value).toBe('1')

            fireEvent.change(numberInputReplyToEntryRequiredCount, {target: {value: ''}})
            expect(numberInputReplyToEntryRequiredCount.value).toBe('0')

            fireEvent.blur(numberInputReplyToEntryRequiredCount)
            expect(numberInputReplyToEntryRequiredCount.value).toBe('1')
          })
        })
=======
      it('isGuidDataValid returns true if ab_guid format and subject are correct', () => {
        setup()

        const mockEvent = {
          data: {
            subject: 'assignment.set_ab_guid',
            data: ['1E20776E-7053-11DF-8EBF-BE719DFF4B22'],
          },
        }

        expect(isGuidDataValid(mockEvent)).toEqual(true)
      })

      it('isGuidDataValid returns false if subject is not assignment.set_ab_guid', () => {
        setup()

        const mockEvent = {
          data: {
            subject: 'not right subject',
            data: ['1E20776E-7053-11DF-8EBF-BE719DFF4B22'],
          },
        }

        expect(isGuidDataValid(mockEvent)).toBe(false)
      })

      it('isGuidDataValid returns false if at least one of the ab_guids in the array is not formatted correctly', () => {
        setup()

        const mockEvent = {
          data: {
            subject: 'assignment.set_ab_guid',
            data: ['not right format', '1E20776E-7053-11DF-8EBF-BE719DFF4B22'],
          },
        }

        expect(isGuidDataValid(mockEvent)).toBe(false)
      })
    })

    describe('Checkpoints', () => {
      it('toggles the checkpoints checkbox when clicked', () => {
        const {getByTestId, getByLabelText} = setup()

        getByLabelText('Graded').click()

        const checkbox = getByTestId('checkpoints-checkbox')
        checkbox.click()
        expect(checkbox.checked).toBe(true)

        checkbox.click()
        expect(checkbox.checked).toBe(false)
      })
      it('renders the checkpoints checkbox as selected when there are existing checkpoints', () => {
        const {getByTestId} = setup({
          currentDiscussionTopic: DiscussionTopic.mock({
            assignment: Assignment.mock({hasSubAssignments: true}),
          }),
        })
        const checkbox = getByTestId('checkpoints-checkbox')
        expect(checkbox.checked).toBe(true)
      })
      describe('Checkpoints Settings', () => {
        let getByTestId, getByLabelText

        const setupCheckpoints = setupFunction => {
          const discussionTopicSetup = setupFunction

          getByTestId = discussionTopicSetup.getByTestId
          getByLabelText = discussionTopicSetup.getByLabelText

          getByLabelText('Graded').click()

          const checkbox = getByTestId('checkpoints-checkbox')
          checkbox.click()
        }

        it('increments and decrements the checkpoints settings points possible reply to topic fields', () => {
          setupCheckpoints(setup())

          const numberInputReplyToTopic = getByTestId('points-possible-input-reply-to-topic')
          expect(numberInputReplyToTopic.value).toBe('0')

          fireEvent.click(numberInputReplyToTopic)

          fireEvent.keyDown(numberInputReplyToTopic, {keyCode: 38})
          expect(numberInputReplyToTopic.value).toBe('1')

          fireEvent.keyDown(numberInputReplyToTopic, {keyCode: 40})
          expect(numberInputReplyToTopic.value).toBe('0')
        })
        it('increments and decrements the checkpoints settings points possible reply to entry fields', () => {
          setupCheckpoints(setup())

          const numberInputReplyToEntry = getByTestId('points-possible-input-reply-to-entry')
          expect(numberInputReplyToEntry.value).toBe('0')

          fireEvent.click(numberInputReplyToEntry)

          fireEvent.keyDown(numberInputReplyToEntry, {keyCode: 38})
          expect(numberInputReplyToEntry.value).toBe('1')

          fireEvent.keyDown(numberInputReplyToEntry, {keyCode: 40})
          expect(numberInputReplyToEntry.value).toBe('0')
        })
        describe('Additional Replies Required', () => {
          it('increments and decrements the checkpoints settings additional replies required entry field', () => {
            setupCheckpoints(setup())

            const numberInputReplyToEntryRequiredCount = getByTestId(
              'reply-to-entry-required-count'
            )
            expect(numberInputReplyToEntryRequiredCount.value).toBe('1')

            fireEvent.click(numberInputReplyToEntryRequiredCount)

            fireEvent.keyDown(numberInputReplyToEntryRequiredCount, {keyCode: 38})
            expect(numberInputReplyToEntryRequiredCount.value).toBe('2')

            fireEvent.keyDown(numberInputReplyToEntryRequiredCount, {keyCode: 40})
            expect(numberInputReplyToEntryRequiredCount.value).toBe('1')
          })
          it('does not allow incrementing or decrementing if required count is not in the allowed range', () => {
            setupCheckpoints(setup())

            const numberInputReplyToEntryRequiredCount = getByTestId(
              'reply-to-entry-required-count'
            )
            expect(numberInputReplyToEntryRequiredCount.value).toBe('1')

            fireEvent.click(numberInputReplyToEntryRequiredCount)

            fireEvent.keyDown(numberInputReplyToEntryRequiredCount, {keyCode: 40})
            expect(numberInputReplyToEntryRequiredCount.value).toBe('1')

            fireEvent.change(numberInputReplyToEntryRequiredCount, {target: {value: '10'}})

            fireEvent.keyDown(numberInputReplyToEntryRequiredCount, {keyCode: 38})
            expect(numberInputReplyToEntryRequiredCount.value).toBe('10')
          })
          it('allows input to be changed if the required count falls within the allowed range', () => {
            setupCheckpoints(setup())

            const numberInputReplyToEntryRequiredCount = getByTestId(
              'reply-to-entry-required-count'
            )
            expect(numberInputReplyToEntryRequiredCount.value).toBe('1')

            fireEvent.change(numberInputReplyToEntryRequiredCount, {target: {value: '6'}})
            expect(numberInputReplyToEntryRequiredCount.value).toBe('6')
          })
          it('does not allow input to be changed if the required count falls outside the allowed range', () => {
            setupCheckpoints(setup())

            const numberInputReplyToEntryRequiredCount = getByTestId(
              'reply-to-entry-required-count'
            )
            expect(numberInputReplyToEntryRequiredCount.value).toBe('1')

            fireEvent.change(numberInputReplyToEntryRequiredCount, {target: {value: '11'}})
            expect(numberInputReplyToEntryRequiredCount.value).toBe('1')

            fireEvent.change(numberInputReplyToEntryRequiredCount, {target: {value: '0'}})
            expect(numberInputReplyToEntryRequiredCount.value).toBe('1')
          })
          it('reverts to minimum required count value if user has backspaced and leaves the input field', () => {
            setupCheckpoints(setup())

            const numberInputReplyToEntryRequiredCount = getByTestId(
              'reply-to-entry-required-count'
            )
            expect(numberInputReplyToEntryRequiredCount.value).toBe('1')

            fireEvent.change(numberInputReplyToEntryRequiredCount, {target: {value: ''}})
            expect(numberInputReplyToEntryRequiredCount.value).toBe('0')

            fireEvent.blur(numberInputReplyToEntryRequiredCount)
            expect(numberInputReplyToEntryRequiredCount.value).toBe('1')
          })
        })
>>>>>>> be06df91
        it('sets the correct checkpoint settings values when there are existing checkpoints', () => {
          const {getByTestId} = setup({
            currentDiscussionTopic: DiscussionTopic.mock({
              replyToEntryRequiredCount: 5,
              assignment: Assignment.mock({
                hasSubAssignments: true,
                checkpoints: [
                  {
                    dueAt: null,
                    name: 'checkpoint discussion',
                    onlyVisibleToOverrides: false,
                    pointsPossible: 6,
                    tag: REPLY_TO_TOPIC,
                  },
                  {
                    dueAt: null,
                    name: 'checkpoint discussion',
                    onlyVisibleToOverrides: false,
                    pointsPossible: 7,
                    tag: REPLY_TO_ENTRY,
                  },
                ],
              }),
            }),
          })

          const numberInputReplyToTopic = getByTestId('points-possible-input-reply-to-topic')
          expect(numberInputReplyToTopic.value).toBe('6')
          const numberInputReplyToEntry = getByTestId('points-possible-input-reply-to-entry')
          expect(numberInputReplyToEntry.value).toBe('7')
          const numberInputAdditionalRepliesRequired = getByTestId('reply-to-entry-required-count')
          expect(numberInputAdditionalRepliesRequired.value).toBe('5')
        })
      })
    })
  })
})<|MERGE_RESOLUTION|>--- conflicted
+++ resolved
@@ -487,12 +487,6 @@
       fireEvent.keyDown(automaticReviewsInput, {keyCode: 40})
       expect(automaticReviewsInput.value).toBe('1')
     })
-<<<<<<< HEAD
-
-    describe('Checkpoints', () => {
-      it('toggles the checkpoints checkbox when clicked', () => {
-        const {getByTestId, getByLabelText} = setup()
-=======
 
     describe('validate abGuid for Mastery Connect', () => {
       it('returns the ab_guid array from the event data', () => {
@@ -504,7 +498,6 @@
             data: ['1E20776E-7053-11DF-8EBF-BE719DFF4B22', '1E20776E-7053-0000-0000-BE719DFF4B22'],
           },
         }
->>>>>>> be06df91
 
         expect(getAbGuidArray(mockEvent)).toEqual([
           '1E20776E-7053-11DF-8EBF-BE719DFF4B22',
@@ -512,7 +505,52 @@
         ])
       })
 
-<<<<<<< HEAD
+      it('isGuidDataValid returns true if ab_guid format and subject are correct', () => {
+        setup()
+
+        const mockEvent = {
+          data: {
+            subject: 'assignment.set_ab_guid',
+            data: ['1E20776E-7053-11DF-8EBF-BE719DFF4B22'],
+          },
+        }
+
+        expect(isGuidDataValid(mockEvent)).toEqual(true)
+      })
+
+      it('isGuidDataValid returns false if subject is not assignment.set_ab_guid', () => {
+        setup()
+
+        const mockEvent = {
+          data: {
+            subject: 'not right subject',
+            data: ['1E20776E-7053-11DF-8EBF-BE719DFF4B22'],
+          },
+        }
+
+        expect(isGuidDataValid(mockEvent)).toBe(false)
+      })
+
+      it('isGuidDataValid returns false if at least one of the ab_guids in the array is not formatted correctly', () => {
+        setup()
+
+        const mockEvent = {
+          data: {
+            subject: 'assignment.set_ab_guid',
+            data: ['not right format', '1E20776E-7053-11DF-8EBF-BE719DFF4B22'],
+          },
+        }
+
+        expect(isGuidDataValid(mockEvent)).toBe(false)
+      })
+    })
+
+    describe('Checkpoints', () => {
+      it('toggles the checkpoints checkbox when clicked', () => {
+        const {getByTestId, getByLabelText} = setup()
+
+        getByLabelText('Graded').click()
+
         const checkbox = getByTestId('checkpoints-checkbox')
         checkbox.click()
         expect(checkbox.checked).toBe(true)
@@ -647,188 +685,6 @@
             expect(numberInputReplyToEntryRequiredCount.value).toBe('1')
           })
         })
-=======
-      it('isGuidDataValid returns true if ab_guid format and subject are correct', () => {
-        setup()
-
-        const mockEvent = {
-          data: {
-            subject: 'assignment.set_ab_guid',
-            data: ['1E20776E-7053-11DF-8EBF-BE719DFF4B22'],
-          },
-        }
-
-        expect(isGuidDataValid(mockEvent)).toEqual(true)
-      })
-
-      it('isGuidDataValid returns false if subject is not assignment.set_ab_guid', () => {
-        setup()
-
-        const mockEvent = {
-          data: {
-            subject: 'not right subject',
-            data: ['1E20776E-7053-11DF-8EBF-BE719DFF4B22'],
-          },
-        }
-
-        expect(isGuidDataValid(mockEvent)).toBe(false)
-      })
-
-      it('isGuidDataValid returns false if at least one of the ab_guids in the array is not formatted correctly', () => {
-        setup()
-
-        const mockEvent = {
-          data: {
-            subject: 'assignment.set_ab_guid',
-            data: ['not right format', '1E20776E-7053-11DF-8EBF-BE719DFF4B22'],
-          },
-        }
-
-        expect(isGuidDataValid(mockEvent)).toBe(false)
-      })
-    })
-
-    describe('Checkpoints', () => {
-      it('toggles the checkpoints checkbox when clicked', () => {
-        const {getByTestId, getByLabelText} = setup()
-
-        getByLabelText('Graded').click()
-
-        const checkbox = getByTestId('checkpoints-checkbox')
-        checkbox.click()
-        expect(checkbox.checked).toBe(true)
-
-        checkbox.click()
-        expect(checkbox.checked).toBe(false)
-      })
-      it('renders the checkpoints checkbox as selected when there are existing checkpoints', () => {
-        const {getByTestId} = setup({
-          currentDiscussionTopic: DiscussionTopic.mock({
-            assignment: Assignment.mock({hasSubAssignments: true}),
-          }),
-        })
-        const checkbox = getByTestId('checkpoints-checkbox')
-        expect(checkbox.checked).toBe(true)
-      })
-      describe('Checkpoints Settings', () => {
-        let getByTestId, getByLabelText
-
-        const setupCheckpoints = setupFunction => {
-          const discussionTopicSetup = setupFunction
-
-          getByTestId = discussionTopicSetup.getByTestId
-          getByLabelText = discussionTopicSetup.getByLabelText
-
-          getByLabelText('Graded').click()
-
-          const checkbox = getByTestId('checkpoints-checkbox')
-          checkbox.click()
-        }
-
-        it('increments and decrements the checkpoints settings points possible reply to topic fields', () => {
-          setupCheckpoints(setup())
-
-          const numberInputReplyToTopic = getByTestId('points-possible-input-reply-to-topic')
-          expect(numberInputReplyToTopic.value).toBe('0')
-
-          fireEvent.click(numberInputReplyToTopic)
-
-          fireEvent.keyDown(numberInputReplyToTopic, {keyCode: 38})
-          expect(numberInputReplyToTopic.value).toBe('1')
-
-          fireEvent.keyDown(numberInputReplyToTopic, {keyCode: 40})
-          expect(numberInputReplyToTopic.value).toBe('0')
-        })
-        it('increments and decrements the checkpoints settings points possible reply to entry fields', () => {
-          setupCheckpoints(setup())
-
-          const numberInputReplyToEntry = getByTestId('points-possible-input-reply-to-entry')
-          expect(numberInputReplyToEntry.value).toBe('0')
-
-          fireEvent.click(numberInputReplyToEntry)
-
-          fireEvent.keyDown(numberInputReplyToEntry, {keyCode: 38})
-          expect(numberInputReplyToEntry.value).toBe('1')
-
-          fireEvent.keyDown(numberInputReplyToEntry, {keyCode: 40})
-          expect(numberInputReplyToEntry.value).toBe('0')
-        })
-        describe('Additional Replies Required', () => {
-          it('increments and decrements the checkpoints settings additional replies required entry field', () => {
-            setupCheckpoints(setup())
-
-            const numberInputReplyToEntryRequiredCount = getByTestId(
-              'reply-to-entry-required-count'
-            )
-            expect(numberInputReplyToEntryRequiredCount.value).toBe('1')
-
-            fireEvent.click(numberInputReplyToEntryRequiredCount)
-
-            fireEvent.keyDown(numberInputReplyToEntryRequiredCount, {keyCode: 38})
-            expect(numberInputReplyToEntryRequiredCount.value).toBe('2')
-
-            fireEvent.keyDown(numberInputReplyToEntryRequiredCount, {keyCode: 40})
-            expect(numberInputReplyToEntryRequiredCount.value).toBe('1')
-          })
-          it('does not allow incrementing or decrementing if required count is not in the allowed range', () => {
-            setupCheckpoints(setup())
-
-            const numberInputReplyToEntryRequiredCount = getByTestId(
-              'reply-to-entry-required-count'
-            )
-            expect(numberInputReplyToEntryRequiredCount.value).toBe('1')
-
-            fireEvent.click(numberInputReplyToEntryRequiredCount)
-
-            fireEvent.keyDown(numberInputReplyToEntryRequiredCount, {keyCode: 40})
-            expect(numberInputReplyToEntryRequiredCount.value).toBe('1')
-
-            fireEvent.change(numberInputReplyToEntryRequiredCount, {target: {value: '10'}})
-
-            fireEvent.keyDown(numberInputReplyToEntryRequiredCount, {keyCode: 38})
-            expect(numberInputReplyToEntryRequiredCount.value).toBe('10')
-          })
-          it('allows input to be changed if the required count falls within the allowed range', () => {
-            setupCheckpoints(setup())
-
-            const numberInputReplyToEntryRequiredCount = getByTestId(
-              'reply-to-entry-required-count'
-            )
-            expect(numberInputReplyToEntryRequiredCount.value).toBe('1')
-
-            fireEvent.change(numberInputReplyToEntryRequiredCount, {target: {value: '6'}})
-            expect(numberInputReplyToEntryRequiredCount.value).toBe('6')
-          })
-          it('does not allow input to be changed if the required count falls outside the allowed range', () => {
-            setupCheckpoints(setup())
-
-            const numberInputReplyToEntryRequiredCount = getByTestId(
-              'reply-to-entry-required-count'
-            )
-            expect(numberInputReplyToEntryRequiredCount.value).toBe('1')
-
-            fireEvent.change(numberInputReplyToEntryRequiredCount, {target: {value: '11'}})
-            expect(numberInputReplyToEntryRequiredCount.value).toBe('1')
-
-            fireEvent.change(numberInputReplyToEntryRequiredCount, {target: {value: '0'}})
-            expect(numberInputReplyToEntryRequiredCount.value).toBe('1')
-          })
-          it('reverts to minimum required count value if user has backspaced and leaves the input field', () => {
-            setupCheckpoints(setup())
-
-            const numberInputReplyToEntryRequiredCount = getByTestId(
-              'reply-to-entry-required-count'
-            )
-            expect(numberInputReplyToEntryRequiredCount.value).toBe('1')
-
-            fireEvent.change(numberInputReplyToEntryRequiredCount, {target: {value: ''}})
-            expect(numberInputReplyToEntryRequiredCount.value).toBe('0')
-
-            fireEvent.blur(numberInputReplyToEntryRequiredCount)
-            expect(numberInputReplyToEntryRequiredCount.value).toBe('1')
-          })
-        })
->>>>>>> be06df91
         it('sets the correct checkpoint settings values when there are existing checkpoints', () => {
           const {getByTestId} = setup({
             currentDiscussionTopic: DiscussionTopic.mock({
