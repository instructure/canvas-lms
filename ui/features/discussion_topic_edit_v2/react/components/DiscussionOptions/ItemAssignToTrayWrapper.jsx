--- conflicted
+++ resolved
@@ -34,10 +34,7 @@
     setImportantDates,
     pointsPossible,
     isGraded,
-<<<<<<< HEAD
-=======
     isCheckpoints,
->>>>>>> 19b70d1c
   } = useContext(DiscussionDueDatesContext)
 
   const [overrides, setOverrides] = useState([])
@@ -196,10 +193,7 @@
       importantDates={importantDates}
       defaultSectionId={DEFAULT_SECTION_ID}
       supportDueDates={isGraded}
-<<<<<<< HEAD
-=======
       isCheckpointed={isCheckpoints}
->>>>>>> 19b70d1c
     />
   )
 }
