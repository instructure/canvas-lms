--- conflicted
+++ resolved
@@ -127,13 +127,8 @@
     const outputObj = {
       dueDateId: inputObj.rowKey || inputObj.stagedOverrideId || null,
       assignedList: [],
-<<<<<<< HEAD
-      replyToTopicDueDate: inputObj.reply_to_topic_due_at_overridden ? inputObj.reply_to_topic_due_at : null,
-      requiredRepliesDueDate: inputObj.required_replies_due_at_overridden ? inputObj.required_replies_due_at : null,
-=======
       replyToTopicDueDate: inputObj.reply_to_topic_due_at || null,
       requiredRepliesDueDate: inputObj.required_replies_due_at || null,
->>>>>>> 2099f615
       dueDate: inputObj.due_at ? inputObj.due_at : null,
       availableFrom: inputObj.unlock_at || null,
       availableUntil: inputObj.lock_at || null,
