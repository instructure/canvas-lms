/*
 * Copyright (C) 2024 - present Instructure, Inc.
 *
 * This file is part of Canvas.
 *
 * Canvas is free software: you can redistribute it and/or modify it under
 * the terms of the GNU Affero General Public License as published by the Free
 * Software Foundation, version 3 of the License.
 *
 * Canvas is distributed in the hope that it will be useful, but WITHOUT ANY
 * WARRANTY; without even the implied warranty of MERCHANTABILITY or FITNESS FOR
 * A PARTICULAR PURPOSE. See the GNU Affero General Public License for more
 * details.
 *
 * You should have received a copy of the GNU Affero General Public License along
 * with this program. If not, see <http://www.gnu.org/licenses/>.
 */

import React, {useContext, useEffect, useState} from 'react'
import {DiscussionDueDatesContext} from '../../util/constants'
import DifferentiatedModulesSection from '@canvas/due-dates/react/DifferentiatedModulesSection'
import LoadingIndicator from '@canvas/loading-indicator'

const DEFAULT_SECTION_ID = '0'

export const ItemAssignToTrayWrapper = () => {
  const {
    assignedInfoList,
    setAssignedInfoList,
    title,
    assignmentID,
    importantDates,
    setImportantDates,
    pointsPossible,
    isGraded,
    isCheckpoints,
    postToSis,
<<<<<<< HEAD
=======
    groupCategoryId,
>>>>>>> 4f488e94
  } = useContext(DiscussionDueDatesContext)

  const [overrides, setOverrides] = useState([])
  const [loading, setLoading] = useState(true)

  // Make sure assignedInfoList is updated
  useEffect(() => {
    if (assignedInfoList.length > 0) {
      const newOverrides = assignedInfoList.map(convertToOverrideObject)
      setOverrides(newOverrides)
    }
    setLoading(false)
  }, [assignedInfoList])

  // Convert the assignedInfoList to the expected shape for the DifferentiatedModulesSection
  function convertToOverrideObject(inputObj) {
    const outputObj = {
      due_at: inputObj.dueDate || null,
      lock_at: inputObj.availableUntil || null,
      unlock_at: inputObj.availableFrom || null,
      reply_to_topic_due_at: inputObj.replyToTopicDueDate || null,
      required_replies_due_at: inputObj.requiredRepliesDueDate || null,
      due_at_overridden: true,
      all_day: false,
      all_day_date: null,
      unlock_at_overridden: true,
      reply_to_topic_due_at_overridden: true,
      required_replies_due_at_overridden: true,
      lock_at_overridden: true,
      unassign_item: inputObj.unassignItem || false,
      id: inputObj.dueDateId,
      noop_id: null,
      stagedOverrideId: inputObj.stagedOverrideId || null,
      rowKey: inputObj.rowKey || null,
      replyToEntryOverrideId: inputObj.replyToEntryOverrideId || null,
      replyToTopicOverrideId: inputObj.replyToTopicOverrideId || null,
    }

    // Add context_module_id and context_module_name fields if they exist on inputObj
    if (inputObj.context_module_id) {
      outputObj.context_module_id = inputObj.context_module_id
    }
    if (inputObj.context_module_name) {
      outputObj.context_module_name = inputObj.context_module_name
    }

    let courseSectionId = null
    const studentIds = []
    const groupIds = []

    inputObj.assignedList.forEach(item => {
      if (item === 'everyone') {
        courseSectionId = DEFAULT_SECTION_ID
        return
      }

      if (item === 'mastery_paths') {
        outputObj.noop_id = '1'
        return
      }

      // Find the last underscore in the string and split by it
      const lastUnderscoreIndex = item.lastIndexOf('_')
      const type = item.substring(0, lastUnderscoreIndex)
      const id = item.substring(lastUnderscoreIndex + 1)

      if (type === 'course_section') {
        courseSectionId = id
      } else if (type === 'user') {
        studentIds.push(id)
      } else if (type === 'group') {
        outputObj.group_id = id
      } else if (type === 'course') {
        outputObj.course_id = id
      }
    })

    if (courseSectionId) {
      outputObj.course_section_id = courseSectionId
    }
    if (studentIds.length > 0) {
      outputObj.student_ids = studentIds
    }

    return outputObj
  }

  function convertToAssignedInfoListObject(inputObj) {
    const outputObj = {
      dueDateId: inputObj.rowKey || inputObj.stagedOverrideId || null,
      assignedList: [],
<<<<<<< HEAD
      replyToTopicDueDate: inputObj.reply_to_topic_due_at_overridden ? inputObj.reply_to_topic_due_at : null,
      requiredRepliesDueDate: inputObj.required_replies_due_at_overridden ? inputObj.required_replies_due_at : null,
=======
      replyToTopicDueDate: inputObj.reply_to_topic_due_at || null,
      requiredRepliesDueDate: inputObj.required_replies_due_at || null,
>>>>>>> 4f488e94
      dueDate: inputObj.due_at ? inputObj.due_at : null,
      availableFrom: inputObj.unlock_at || null,
      availableUntil: inputObj.lock_at || null,
      unassignItem: inputObj.unassign_item || false,
      context_module_id: inputObj.context_module_id || null,
      context_module_name: inputObj.context_module_name || null,
      stagedOverrideId: inputObj.stagedOverrideId || null,
      rowKey: inputObj.rowKey || null,
      replyToEntryOverrideId: inputObj.replyToEntryOverrideId || null,
      replyToTopicOverrideId: inputObj.replyToTopicOverrideId || null,
    }

    if (inputObj.noop_id === '1') {
      outputObj.assignedList.push('mastery_paths')
    } else if (inputObj.course_section_id) {
      if (inputObj.course_section_id === '0') {
        outputObj.assignedList.push('everyone')
      } else {
        outputObj.assignedList.push('course_section_' + inputObj.course_section_id)
      }
    } else if (inputObj.student_ids) {
      inputObj.student_ids.forEach(id => {
        outputObj.assignedList.push('user_' + id)
      })
    } else if (inputObj.course_id) {
      outputObj.assignedList.push('course_' + inputObj.course_id)
    } else if (inputObj.group_id) {
      outputObj.assignedList.push('group_' + inputObj.group_id)
    }

    if (
      !inputObj.course_section_id &&
      !inputObj.course_id &&
      !inputObj.student_ids &&
      !inputObj.noop_id &&
      !inputObj.group_id
    ) {
      outputObj.assignedList.push('everyone')
    }

    return outputObj
  }

  const onSync = (assigneeInfoUpdateOverrides, newImportantDatesValue) => {
    if (assigneeInfoUpdateOverrides) {
      const outputArray = []
      assigneeInfoUpdateOverrides.forEach(inputObj => {
        const outputObj = convertToAssignedInfoListObject(inputObj)
        outputArray.push(outputObj)
      })
      // convert overrides to the expected assignedInfoList shape
      // Then Set the assignedInfoList
      setAssignedInfoList(outputArray)
    }
    setImportantDates(newImportantDatesValue)
  }

  if (loading) {
    return <LoadingIndicator />
  }

  return (
    <DifferentiatedModulesSection
      onSync={onSync}
      overrides={overrides}
      assignmentId={assignmentID}
      getAssignmentName={() => title}
      getPointsPossible={() => pointsPossible}
      getGroupCategoryId={() => groupCategoryId}
      type="discussion"
      importantDates={importantDates}
      defaultSectionId={DEFAULT_SECTION_ID}
      supportDueDates={isGraded}
      isCheckpointed={isCheckpoints}
      postToSIS={postToSis}
    />
  )
}

ItemAssignToTrayWrapper.propTypes = {}

ItemAssignToTrayWrapper.defaultProps = {}<|MERGE_RESOLUTION|>--- conflicted
+++ resolved
@@ -35,10 +35,7 @@
     isGraded,
     isCheckpoints,
     postToSis,
-<<<<<<< HEAD
-=======
     groupCategoryId,
->>>>>>> 4f488e94
   } = useContext(DiscussionDueDatesContext)
 
   const [overrides, setOverrides] = useState([])
@@ -130,13 +127,8 @@
     const outputObj = {
       dueDateId: inputObj.rowKey || inputObj.stagedOverrideId || null,
       assignedList: [],
-<<<<<<< HEAD
-      replyToTopicDueDate: inputObj.reply_to_topic_due_at_overridden ? inputObj.reply_to_topic_due_at : null,
-      requiredRepliesDueDate: inputObj.required_replies_due_at_overridden ? inputObj.required_replies_due_at : null,
-=======
       replyToTopicDueDate: inputObj.reply_to_topic_due_at || null,
       requiredRepliesDueDate: inputObj.required_replies_due_at || null,
->>>>>>> 4f488e94
       dueDate: inputObj.due_at ? inputObj.due_at : null,
       availableFrom: inputObj.unlock_at || null,
       availableUntil: inputObj.lock_at || null,
