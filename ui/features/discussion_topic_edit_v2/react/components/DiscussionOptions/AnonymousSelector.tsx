/*
 * Copyright (C) 2024 - present Instructure, Inc.
 *
 * This file is part of Canvas.
 *
 * Canvas is free software: you can redistribute it and/or modify it under
 * the terms of the GNU Affero General Public License as published by the Free
 * Software Foundation, version 3 of the License.
 *
 * Canvas is distributed in the hope that it will be useful, but WITHOUT ANY
 * WARRANTY; without even the implied warranty of MERCHANTABILITY or FITNESS FOR
 * A PARTICULAR PURPOSE. See the GNU Affero General Public License for more
 * details.
 *
 * You should have received a copy of the GNU Affero General Public License along
 * with this program. If not, see <http://www.gnu.org/licenses/>.
 */

import React from 'react'
import {useScope as createI18nScope} from '@canvas/i18n'

import theme from '@instructure/canvas-theme'
<<<<<<< HEAD
import {IconInfoLine} from '@instructure/ui-icons'
import {ScreenReaderContent} from '@instructure/ui-a11y-content'
import {Text} from '@instructure/ui-text'
=======
import {Heading} from '@instructure/ui-heading'
import {IconInfoLine} from '@instructure/ui-icons'
import {ScreenReaderContent} from '@instructure/ui-a11y-content'
>>>>>>> c345be2d
import {Tooltip} from '@instructure/ui-tooltip'
import {View} from '@instructure/ui-view'
import {RadioInput, RadioInputGroup} from '@instructure/ui-radio-input'

import AnonymousResponseSelector from '@canvas/discussions/react/components/AnonymousResponseSelector/AnonymousResponseSelector'

const I18n = createI18nScope('discussion_create')

type Props = {
  discussionAnonymousState: string
  setDiscussionAnonymousState: (value: string) => void
  isSelectDisabled: boolean
  setIsGraded: (value: boolean) => void
  setIsGroupDiscussion: (value: boolean) => void
  setGroupCategoryId: (value: string | null) => void
  shouldShowPartialAnonymousSelector: boolean
  setAnonymousAuthorState: (value: boolean) => void
}

export const AnonymousSelector = ({
  discussionAnonymousState,
  setDiscussionAnonymousState,
  isSelectDisabled,
  setIsGraded,
  setIsGroupDiscussion,
  setGroupCategoryId,
  shouldShowPartialAnonymousSelector,
  setAnonymousAuthorState,
}: Props) => {
  return (
    <View display="block" margin="medium 0">
      {/* Title should not be read by screen readers as "dimmed", single inputs are disabled instead */}
      <RadioInputGroup
        name="anonymous"
        description={
          <>
            <View display="inline-block">
<<<<<<< HEAD
              <Text>{I18n.t('Anonymous Discussion')}</Text>
=======
              <Heading level="h4">{I18n.t('Anonymous Discussion')}</Heading>
>>>>>>> c345be2d
            </View>
            <Tooltip
              renderTip={I18n.t('Grading and Groups are not supported in Anonymous Discussions.')}
              placement="top"
              on={['hover', 'focus']}
              color="primary"
            >
              <div
                style={{display: 'inline-block', marginLeft: theme.spacing.xxSmall}}
                // eslint-disable-next-line jsx-a11y/no-noninteractive-tabindex
                tabIndex={0}
              >
                <IconInfoLine data-testid="groups_grading_not_allowed" />
                <ScreenReaderContent>
                  {I18n.t('Grading and Groups are not supported in Anonymous Discussions.')}
                </ScreenReaderContent>
              </div>
            </Tooltip>
          </>
        }
        value={discussionAnonymousState}
        onChange={(_event, value) => {
          if (value !== 'off') {
            setIsGraded(false)
            setIsGroupDiscussion(false)
            setGroupCategoryId(null)
          }
          setDiscussionAnonymousState(value)
        }}
        data-testid="anonymous-discussion-options"
      >
        <RadioInput
          key="off"
          value="off"
          label={I18n.t(
            'Off: student names and profile pictures will be visible to other members of this course',
          )}
          disabled={isSelectDisabled}
        />
        <RadioInput
          key="partial_anonymity"
          value="partial_anonymity"
          label={I18n.t('Partial: students can choose to reveal their name and profile picture')}
          disabled={isSelectDisabled}
        />
        <RadioInput
          key="full_anonymity"
          value="full_anonymity"
          label={I18n.t('Full: student names and profile pictures will be hidden')}
          disabled={isSelectDisabled}
        />
      </RadioInputGroup>
      {shouldShowPartialAnonymousSelector && (
        <View display="block" margin="medium 0">
          <AnonymousResponseSelector
            username={ENV.current_user.display_name}
            setAnonymousAuthorState={setAnonymousAuthorState}
            discussionAnonymousState={discussionAnonymousState}
          />
        </View>
      )}
    </View>
  )
}<|MERGE_RESOLUTION|>--- conflicted
+++ resolved
@@ -20,15 +20,9 @@
 import {useScope as createI18nScope} from '@canvas/i18n'
 
 import theme from '@instructure/canvas-theme'
-<<<<<<< HEAD
-import {IconInfoLine} from '@instructure/ui-icons'
-import {ScreenReaderContent} from '@instructure/ui-a11y-content'
-import {Text} from '@instructure/ui-text'
-=======
 import {Heading} from '@instructure/ui-heading'
 import {IconInfoLine} from '@instructure/ui-icons'
 import {ScreenReaderContent} from '@instructure/ui-a11y-content'
->>>>>>> c345be2d
 import {Tooltip} from '@instructure/ui-tooltip'
 import {View} from '@instructure/ui-view'
 import {RadioInput, RadioInputGroup} from '@instructure/ui-radio-input'
@@ -66,11 +60,7 @@
         description={
           <>
             <View display="inline-block">
-<<<<<<< HEAD
-              <Text>{I18n.t('Anonymous Discussion')}</Text>
-=======
               <Heading level="h4">{I18n.t('Anonymous Discussion')}</Heading>
->>>>>>> c345be2d
             </View>
             <Tooltip
               renderTip={I18n.t('Grading and Groups are not supported in Anonymous Discussions.')}
