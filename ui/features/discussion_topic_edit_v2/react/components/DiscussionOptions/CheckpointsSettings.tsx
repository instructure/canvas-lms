--- conflicted
+++ resolved
@@ -19,25 +19,17 @@
 import {useScope as useI18nScope} from '@canvas/i18n'
 import {Text} from '@instructure/ui-text'
 import {View} from '@instructure/ui-view'
-<<<<<<< HEAD
-import {DiscussionTopicNumberInput} from './DiscussionTopicNumberInput'
-=======
 import {NumberInput} from '@instructure/ui-number-input'
 import {Tooltip} from '@instructure/ui-tooltip'
 import {IconInfoLine} from '@instructure/ui-icons'
 import theme from '@instructure/canvas-theme'
 import {ScreenReaderContent} from '@instructure/ui-a11y-content'
 import {PointsPossible} from './PointsPossible'
->>>>>>> 5aaae7d3
 import {
   GradedDiscussionDueDatesContext,
   minimumReplyToEntryRequiredCount,
   maximumReplyToEntryRequiredCount,
 } from '../../util/constants'
-<<<<<<< HEAD
-import type {FormMessage} from '@instructure/ui-form-field'
-=======
->>>>>>> 5aaae7d3
 
 const I18n = useI18nScope('discussion_create')
 
@@ -57,26 +49,7 @@
     setPointsPossibleReplyToEntry,
     replyToEntryRequiredCount,
     setReplyToEntryRequiredCount,
-<<<<<<< HEAD
-    setReplyToEntryRequiredRef,
-=======
->>>>>>> 5aaae7d3
   } = useContext(GradedDiscussionDueDatesContext)
-
-  const validateReplyToEntryRequiredCountMessage = () => {
-    if (
-      replyToEntryRequiredCount >= minimumReplyToEntryRequiredCount &&
-      replyToEntryRequiredCount <= maximumReplyToEntryRequiredCount
-    ) {
-      return []
-    }
-    return [
-      {
-        text: I18n.t('This number must be between 1 and 10'),
-        type: 'error',
-      },
-    ] as FormMessage[]
-  }
 
   return (
     <>
@@ -84,31 +57,6 @@
         <Text size="large">{I18n.t('Checkpoint Settings')}</Text>
       </View>
       <View as="div" margin="0 0 medium 0">
-<<<<<<< HEAD
-        <DiscussionTopicNumberInput
-          numberInput={pointsPossibleReplyToTopic}
-          setNumberInput={setPointsPossibleReplyToTopic}
-          numberInputLabel={I18n.t('Points Possible: Reply to Topic')}
-          numberInputDataTestId="points-possible-input-reply-to-topic"
-        />
-      </View>
-      <View as="div" margin="0 0 medium 0">
-        <DiscussionTopicNumberInput
-          numberInput={replyToEntryRequiredCount}
-          setNumberInput={setReplyToEntryRequiredCount}
-          numberInputLabel={I18n.t('Additional Replies Required')}
-          numberInputDataTestId="reply-to-entry-required-count"
-          messages={validateReplyToEntryRequiredCountMessage()}
-          setRef={setReplyToEntryRequiredRef}
-        />
-      </View>
-      <View as="div" margin="0 0 medium 0">
-        <DiscussionTopicNumberInput
-          numberInput={pointsPossibleReplyToEntry}
-          setNumberInput={setPointsPossibleReplyToEntry}
-          numberInputLabel={I18n.t('Points Possible: Additional Replies')}
-          numberInputDataTestId="points-possible-input-reply-to-entry"
-=======
         <PointsPossible
           pointsPossible={pointsPossibleReplyToTopic}
           setPointsPossible={setPointsPossibleReplyToTopic}
@@ -178,7 +126,6 @@
           setPointsPossible={setPointsPossibleReplyToEntry}
           pointsPossibleLabel={I18n.t('Points Possible: Additional Replies')}
           pointsPossibleDataTestId="points-possible-input-reply-to-entry"
->>>>>>> 5aaae7d3
         />
       </View>
       <View as="div" margin="0 0 medium 0">
