/*
 * Copyright (C) 2023 - present Instructure, Inc.
 *
 * This file is part of Canvas.
 *
 * Canvas is free software: you can redistribute it and/or modify it under
 * the terms of the GNU Affero General Public License as published by the Free
 * Software Foundation, version 3 of the License.
 *
 * Canvas is distributed in the hope that it will be useful, but WITHOUT ANY
 * WARRANTY; without even the implied warranty of MERCHANTABILITY or FITNESS FOR
 * A PARTICULAR PURPOSE. See the GNU Affero General Public License for more
 * details.
 *
 * You should have received a copy of the GNU Affero General Public License along
 * with this program. If not, see <http://www.gnu.org/licenses/>.
 */

import React, {useState, useRef, useMemo, useEffect, useCallback} from 'react'
import PropTypes from 'prop-types'
import {useScope as useI18nScope} from '@canvas/i18n'
import {Tag} from '@instructure/ui-tag'
import {Alert} from '@instructure/ui-alerts'
import {Select} from '@instructure/ui-select'
import {IconCheckSolid} from '@instructure/ui-icons'

const I18n = useI18nScope('discussion_create')
const liveRegion = () => document.getElementById('flash_screenreader_holder')

export const AssignedTo = ({
  initialAssignedToInformation,
  availableAssignToOptions,
  onOptionSelect,
  errorMessage,
  onOptionDismiss,
}) => {
  const [selectedOptionAssetCode, setSelectedOptionAssetCode] = useState(
    initialAssignedToInformation
  )
  const [isShowingOptions, setIsShowingOptions] = useState(false)
  const [highlightedOptionAssetCode, setHighlightedOptionAssetCode] = useState(null)
  const [announcement, setAnnouncement] = useState(null)
  const inputRef = useRef(null)

  // This is the value that is visible in the search input
  const [inputValue, setInputValue] = useState('')
  // This is the value that is used to filter out the available options
  const [currentFilterInput, setCurrentFilterInput] = useState('')

  const [activeOptions, setActiveOptions] = useState(
    Object.values(availableAssignToOptions)
      .flat()
      .find(option => initialAssignedToInformation.includes(option.assetCode)) || []
  )

  // Add the checkmark icon to the selected options
  const addIconToOption = (option, isSelected) => ({
    ...option,
    renderBeforeLabel: <IconCheckSolid style={{opacity: isSelected ? 1 : 0}} />,
  })

  const getOptionByAssetCode = useCallback(
    assetCode => {
      const returnOption = Object.values(availableAssignToOptions)
        .flat()
        .find(o => o?.assetCode === assetCode)

      if (returnOption) return returnOption

      return activeOptions.find(o => o?.assetCode === assetCode) || {}
    },
    // eslint-disable-next-line react-hooks/exhaustive-deps
    [availableAssignToOptions]
  )

  const [activeOptions, setActiveOptions] = useState(
    Object.values(availableAssignToOptions)
      .flat()
      .find(option => initialAssignedToInformation.includes(option.assetCode)) || []
  )

  // filterOptions only occur based on user input.
  const filteredOptions = useMemo(() => {
    return Object.keys(availableAssignToOptions).reduce((visibleOptions, groupName) => {
      const options = availableAssignToOptions[groupName]

      visibleOptions[groupName] = options
        .filter(
          option =>
            !currentFilterInput ||
            option.label.toLowerCase().includes(currentFilterInput.toLowerCase())
        )
        .map(option => addIconToOption(option, selectedOptionAssetCode.includes(option.assetCode)))

      return visibleOptions
    }, {})
  }, [currentFilterInput, availableAssignToOptions, selectedOptionAssetCode])

<<<<<<< HEAD
  const getOptionByAssetCode = useCallback(
    assetCode => {
      const returnOption = Object.values(availableAssignToOptions)
        .flat()
        .find(o => o?.assetCode === assetCode)

      if (returnOption) return returnOption

      return activeOptions.find(o => o?.assetCode === assetCode) || {}
    },
    // eslint-disable-next-line react-hooks/exhaustive-deps
    [availableAssignToOptions]
  )

  useEffect(() => {
    setActiveOptions(selectedOptionAssetCode.map(assetCode => getOptionByAssetCode(assetCode)))
    // eslint-disable-next-line react-hooks/exhaustive-deps
  }, [selectedOptionAssetCode])
=======
  // For screen-reader users, we want to announce when the available options change
  useEffect(() => {
    setAnnouncement(
      `${currentFilterInput}. ${I18n.t('%{optionCount} options available.', {
        optionCount: filteredOptions.length,
      })}`
    )
    // eslint-disable-next-line react-hooks/exhaustive-deps
  }, [filteredOptions])

  const getDefaultHighlightedOption = () => {
    const defaultOptions = Object.values(filteredOptions).flat()
    return defaultOptions.length > 0 ? defaultOptions[0].assetCode : null
  }
>>>>>>> 0cb031ce

  // Highlight the default item
  useEffect(() => {
    setHighlightedOptionAssetCode(getDefaultHighlightedOption())

    // eslint-disable-next-line react-hooks/exhaustive-deps
  }, [currentFilterInput, filteredOptions])

  useEffect(() => {
    setActiveOptions(selectedOptionAssetCode.map(assetCode => getOptionByAssetCode(assetCode)))
    // eslint-disable-next-line react-hooks/exhaustive-deps
  }, [selectedOptionAssetCode])

  // Might rely on id
  const handleOptionSelected = assetCode => {
    setSelectedOptionAssetCode(prev => [...prev, assetCode])
    onOptionSelect(assetCode) // Notify parent
  }

  const handleBlur = () => {
    setHighlightedOptionAssetCode(null)
  }

  // Don't highlight groups
  const handleHighlightOption = (event, {id: assetCode}) => {
    event.persist()
    const option = getOptionByAssetCode(assetCode)
    if (!option) return
    setHighlightedOptionAssetCode(assetCode)
    if (!selectedOptionAssetCode.includes(assetCode)) setInputValue(option.label)

    // Announce the option that is highlighted
    setAnnouncement(option.label)
  }

  const handleSelectOption = (event, {id: assetCode}) => {
    const option = getOptionByAssetCode(assetCode)
    if (!option) return

    // Check if the option is already selected
    if (selectedOptionAssetCode.includes(assetCode)) {
      return
    }

    handleOptionSelected(assetCode)
    setInputValue('')
    setCurrentFilterInput('')
    setIsShowingOptions(false)
    setAnnouncement(I18n.t('%{optionName} selected. List collapsed.', {optionName: option.label}))
  }

  // Changes that occur when the user types in the input
  const handleInputChange = event => {
    const value = event.target.value
    // Any time input is typed, the filter should change
    setCurrentFilterInput(value)
    setInputValue(value)
    setIsShowingOptions(true)
  }

  const handleShowOptions = () => {
    setIsShowingOptions(true)
  }

  const handleHideOptions = () => {
    setIsShowingOptions(false)
  }

  const dismissTag = (e, tagAssetCode) => {
    e.stopPropagation()
    e.preventDefault()
    const optionBeingRemoved = getOptionByAssetCode(tagAssetCode)
    const newSelection = selectedOptionAssetCode.filter(assetCode => assetCode !== tagAssetCode)
    setSelectedOptionAssetCode(newSelection)
    setHighlightedOptionAssetCode(null)
    onOptionDismiss(tagAssetCode) // Notify parent
    setAnnouncement(
      I18n.t('%{optionName} selection has been removed', {optionName: optionBeingRemoved.label})
    )
    inputRef.current.focus()
  }

  const handleKeyDown = event => {
    const BACKSPACE_KEY_CODE = 8

    // when backspace key is pressed
    if (
      inputValue === '' &&
      selectedOptionAssetCode.length > 0 &&
      event.keyCode === BACKSPACE_KEY_CODE
    ) {
      // remove last selected option, if input has no entered text
      const lastSelectedTagAssetCode = selectedOptionAssetCode[selectedOptionAssetCode.length - 1]
      const optionBeingRemoved = getOptionByAssetCode(lastSelectedTagAssetCode)
      setHighlightedOptionAssetCode(null)
      setSelectedOptionAssetCode(prevSelectedOptionId => prevSelectedOptionId.slice(0, -1))
      onOptionDismiss(lastSelectedTagAssetCode)
      setAnnouncement(
        I18n.t('%{optionName} selection has been removed', {optionName: optionBeingRemoved.label})
      )
    }
  }

  const renderTags = () => {
    return selectedOptionAssetCode.map((assetCode, index) => (
      <Tag
        dismissible={true}
        key={assetCode}
        title={I18n.t('Remove %{optionName}', {optionName: getOptionByAssetCode(assetCode).label})}
        text={getOptionByAssetCode(assetCode).label}
        margin={index > 0 ? 'xxx-small 0 xxx-small xx-small' : 'xxx-small 0'}
        onClick={e => dismissTag(e, assetCode)}
      />
    ))
  }

  const renderGroups = () => {
    return Object.keys(filteredOptions).map(key => {
      if (!filteredOptions[key]?.length) return null
      return (
        <Select.Group key={key} renderLabel={key}>
          {filteredOptions[key].map(option => {
            return (
              <Select.Option
                id={option.assetCode}
                key={option.assetCode}
                isHighlighted={option.assetCode === highlightedOptionAssetCode}
                data-testid="assign-to-select-option"
                renderBeforeLabel={option.renderBeforeLabel}
              >
                {option.label}
              </Select.Option>
            )
          })}
        </Select.Group>
      )
    })
  }

  return (
    <>
      <Select
        renderLabel={I18n.t('Assign To')}
        assistiveText={I18n.t(
          'Type or use arrow keys to navigate options. Multiple selections allowed.'
        )}
        inputValue={inputValue}
        isShowingOptions={isShowingOptions}
        inputRef={ref => {
          inputRef.current = ref
        }}
        onBlur={handleBlur}
        onInputChange={handleInputChange}
        onRequestShowOptions={handleShowOptions}
        onRequestHideOptions={handleHideOptions}
        onRequestHighlightOption={handleHighlightOption}
        onRequestSelectOption={handleSelectOption}
        renderBeforeInput={selectedOptionAssetCode.length > 0 ? renderTags() : null}
        messages={errorMessage}
        onKeyDown={handleKeyDown}
        data-testid="assign-to-select"
      >
        {renderGroups()}
      </Select>
      {/* This condition allows tests that don't have the flash_screenreader_holder to run without having to mock the live region */}
      {liveRegion() && (
        <Alert liveRegion={liveRegion} liveRegionPoliteness="assertive" screenReaderOnly={true}>
          {announcement}
        </Alert>
      )}
    </>
  )
}

AssignedTo.propTypes = {
  initialAssignedToInformation: PropTypes.arrayOf(PropTypes.string),
  onOptionSelect: PropTypes.func,
  availableAssignToOptions: PropTypes.objectOf(
    PropTypes.arrayOf(
      PropTypes.shape({
        assetCode: PropTypes.string.isRequired,
        label: PropTypes.string.isRequired,
      })
    )
  ).isRequired,
  errorMessage: PropTypes.array,
  onOptionDismiss: PropTypes.func,
}

AssignedTo.defaultProps = {
  initialAssignedToInformation: [],
  availableAssignToOptions: {
    'Master Paths': [],
    'Course Sections': [],
    Students: [],
  },
  errorMessage: [],
  onOptionSelect: () => {},
  onOptionDismiss: () => {},
}<|MERGE_RESOLUTION|>--- conflicted
+++ resolved
@@ -73,12 +73,6 @@
     [availableAssignToOptions]
   )
 
-  const [activeOptions, setActiveOptions] = useState(
-    Object.values(availableAssignToOptions)
-      .flat()
-      .find(option => initialAssignedToInformation.includes(option.assetCode)) || []
-  )
-
   // filterOptions only occur based on user input.
   const filteredOptions = useMemo(() => {
     return Object.keys(availableAssignToOptions).reduce((visibleOptions, groupName) => {
@@ -96,26 +90,6 @@
     }, {})
   }, [currentFilterInput, availableAssignToOptions, selectedOptionAssetCode])
 
-<<<<<<< HEAD
-  const getOptionByAssetCode = useCallback(
-    assetCode => {
-      const returnOption = Object.values(availableAssignToOptions)
-        .flat()
-        .find(o => o?.assetCode === assetCode)
-
-      if (returnOption) return returnOption
-
-      return activeOptions.find(o => o?.assetCode === assetCode) || {}
-    },
-    // eslint-disable-next-line react-hooks/exhaustive-deps
-    [availableAssignToOptions]
-  )
-
-  useEffect(() => {
-    setActiveOptions(selectedOptionAssetCode.map(assetCode => getOptionByAssetCode(assetCode)))
-    // eslint-disable-next-line react-hooks/exhaustive-deps
-  }, [selectedOptionAssetCode])
-=======
   // For screen-reader users, we want to announce when the available options change
   useEffect(() => {
     setAnnouncement(
@@ -130,7 +104,6 @@
     const defaultOptions = Object.values(filteredOptions).flat()
     return defaultOptions.length > 0 ? defaultOptions[0].assetCode : null
   }
->>>>>>> 0cb031ce
 
   // Highlight the default item
   useEffect(() => {
