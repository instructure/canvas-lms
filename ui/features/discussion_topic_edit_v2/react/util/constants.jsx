--- conflicted
+++ resolved
@@ -100,11 +100,6 @@
       ENV.allow_student_anonymous_discussion_topics)
 
   const shouldShowViewSettings = ENV.DISCUSSION_TOPIC?.PERMISSIONS?.CAN_MODERATE && !isAnnouncement
-<<<<<<< HEAD
-
-  const shouldShowAnnouncementOnlyOptions = isAnnouncement && !isGroupContext
-=======
->>>>>>> 142422de
 
   const shouldShowGroupOptions =
     !isAnnouncement && !isGroupContext && ENV.DISCUSSION_TOPIC.PERMISSIONS.CAN_SET_GROUP
@@ -142,8 +137,6 @@
 
   const shouldShowSuppressAssignmentOption = isGraded && ENV.SETTINGS.suppress_assignments
 
-  const shouldShowSuppressAssignmentOption = isGraded && ENV.SETTINGS.suppress_assignments
-
   return {
     shouldShowTodoSettings,
     shouldShowPostToSectionOption,
@@ -161,9 +154,6 @@
     shouldShowAssignToForUngradedDiscussions,
     shouldShowAllowParticipantsToCommentOption,
     shouldShowSuppressAssignmentOption,
-<<<<<<< HEAD
-=======
     groupContextType,
->>>>>>> 142422de
   }
 }