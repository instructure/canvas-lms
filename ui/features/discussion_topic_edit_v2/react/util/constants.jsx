/*
 * Copyright (C) 2023 - present Instructure, Inc.
 *
 * This file is part of Canvas.
 *
 * Canvas is free software: you can redistribute it and/or modify it under
 * the terms of the GNU Affero General Public License as published by the Free
 * Software Foundation, version 3 of the License.
 *
 * Canvas is distributed in the hope that it will be useful, but WITHOUT ANY
 * WARRANTY; without even the implied warranty of MERCHANTABILITY or FITNESS FOR
 * A PARTICULAR PURPOSE. See the GNU Affero General Public License for more
 * details.
 *
 * You should have received a copy of the GNU Affero General Public License along
 * with this program. If not, see <http://www.gnu.org/licenses/>.
 */
import React from 'react'
import {useScope as useI18nScope} from '@canvas/i18n'

const I18n = useI18nScope('discussion_create')

export const defaultEveryoneOption = {
  assetCode: 'everyone',
  label: I18n.t('Everyone'),
}
export const defaultEveryoneElseOption = {
  assetCode: 'everyone',
  label: I18n.t('Everyone else'),
}

export const masteryPathsOption = {
  assetCode: 'mastery_paths',
  label: I18n.t('Mastery Paths'),
}

const GradedDiscussionDueDateDefaultValues = {
  assignedInfoList: [],
  setAssignedInfoList: () => {},
  studentEnrollments: [],
  sections: [],
  groups: [],
  gradedDiscussionRefMap: new Map(),
  setGradedDiscussionRefMap: () => {},
  pointsPossibleReplyToTopic: 0,
  setPointsPossibleReplyToTopic: () => {},
  pointsPossibleReplyToEntry: 0,
  setPointsPossibleReplyToEntry: () => {},
<<<<<<< HEAD
=======
  replyToEntryRequiredCount: 1,
  setReplyToEntryRequiredCount: () => {},
  setReplyToEntryRequiredRef: () => {},
>>>>>>> 2017494a
}

export const GradedDiscussionDueDatesContext = React.createContext(
  GradedDiscussionDueDateDefaultValues
)

export const ASSIGNMENT_OVERRIDE_GRAPHQL_TYPENAMES = {
  ADHOC: 'AdhocStudents',
  SECTION: 'Section',
  GROUP: 'Group',
}

<<<<<<< HEAD
=======
export const minimumReplyToEntryRequiredCount = 1
export const maximumReplyToEntryRequiredCount = 10

>>>>>>> 2017494a
export const useShouldShowContent = (
  isGraded,
  isAnnouncement,
  isGroupDiscussion,
  isGroupContext,
  discussionAnonymousState,
  isEditing,
  isStudent,
  published
) => {
  const shouldShowTodoSettings =
    !isGraded &&
    !isAnnouncement &&
    ENV.DISCUSSION_TOPIC?.PERMISSIONS?.CAN_MANAGE_CONTENT &&
    ENV.STUDENT_PLANNER_ENABLED

  const shouldShowPostToSectionOption = !isGraded && !isGroupDiscussion && !isGroupContext

  const shouldShowAnonymousOptions =
    !isGroupContext &&
    !isAnnouncement &&
    (ENV.DISCUSSION_TOPIC?.PERMISSIONS?.CAN_MODERATE ||
      ENV.allow_student_anonymous_discussion_topics)

  const shouldShowAnnouncementOnlyOptions = isAnnouncement && !isGroupContext

  const shouldShowGroupOptions =
    discussionAnonymousState === 'off' &&
    !isAnnouncement &&
    !isGroupContext &&
    ENV.DISCUSSION_TOPIC.PERMISSIONS.CAN_SET_GROUP

  const shouldShowGradedDiscussionOptions =
    discussionAnonymousState === 'off' &&
    !isAnnouncement &&
    !isGroupContext &&
    ENV.DISCUSSION_TOPIC.PERMISSIONS.CAN_CREATE_ASSIGNMENT

  const shouldShowUsageRightsOption =
    ENV?.DISCUSSION_TOPIC?.PERMISSIONS?.CAN_ATTACH &&
    ENV?.FEATURES?.usage_rights_discussion_topics &&
    ENV?.USAGE_RIGHTS_REQUIRED &&
    ENV?.PERMISSIONS?.manage_files

  const shouldShowLikingOption = !ENV.K5_HOMEROOM_COURSE

  const shouldShowPartialAnonymousSelector =
    !isEditing && discussionAnonymousState === 'partial_anonymity' && isStudent

  const shouldShowAvailabilityOptions = !isAnnouncement && !isGroupContext

  /* discussion moderators viewing a new or still unpublished discussion */
  const shouldShowSaveAndPublishButton =
    !isAnnouncement && ENV.DISCUSSION_TOPIC?.PERMISSIONS?.CAN_MODERATE && !published

  const shouldShowPodcastFeedOption =
    ENV.DISCUSSION_TOPIC?.PERMISSIONS?.CAN_MODERATE && !ENV.K5_HOMEROOM_COURSE

  const shouldShowCheckpointsOptions = isGraded && ENV.DISCUSSION_CHECKPOINTS_ENABLED

  return {
    shouldShowTodoSettings,
    shouldShowPostToSectionOption,
    shouldShowAnonymousOptions,
    shouldShowAnnouncementOnlyOptions,
    shouldShowGroupOptions,
    shouldShowGradedDiscussionOptions,
    shouldShowUsageRightsOption,
    shouldShowLikingOption,
    shouldShowPartialAnonymousSelector,
    shouldShowAvailabilityOptions,
    shouldShowSaveAndPublishButton,
    shouldShowPodcastFeedOption,
    shouldShowCheckpointsOptions,
  }
}<|MERGE_RESOLUTION|>--- conflicted
+++ resolved
@@ -46,12 +46,9 @@
   setPointsPossibleReplyToTopic: () => {},
   pointsPossibleReplyToEntry: 0,
   setPointsPossibleReplyToEntry: () => {},
-<<<<<<< HEAD
-=======
   replyToEntryRequiredCount: 1,
   setReplyToEntryRequiredCount: () => {},
   setReplyToEntryRequiredRef: () => {},
->>>>>>> 2017494a
 }
 
 export const GradedDiscussionDueDatesContext = React.createContext(
@@ -64,12 +61,9 @@
   GROUP: 'Group',
 }
 
-<<<<<<< HEAD
-=======
 export const minimumReplyToEntryRequiredCount = 1
 export const maximumReplyToEntryRequiredCount = 10
 
->>>>>>> 2017494a
 export const useShouldShowContent = (
   isGraded,
   isAnnouncement,
