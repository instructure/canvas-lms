--- conflicted
+++ resolved
@@ -90,14 +90,7 @@
     ENV.STUDENT_PLANNER_ENABLED
 
   const shouldShowPostToSectionOption =
-<<<<<<< HEAD
-    !isGraded &&
-    !isGroupDiscussion &&
-    !isGroupContext &&
-    isAnnouncement
-=======
     !isGraded && !isGroupDiscussion && !isGroupContext && isAnnouncement
->>>>>>> 7fab6966
 
   const shouldShowAnonymousOptions =
     !isGroupContext &&
@@ -146,13 +139,7 @@
     isGraded && ENV.DISCUSSION_CHECKPOINTS_ENABLED && !ENV.RESTRICT_QUANTITATIVE_DATA
 
   const shouldShowAssignToForUngradedDiscussions =
-<<<<<<< HEAD
-    !isAnnouncement &&
-    !isGraded &&
-    ENV.DISCUSSION_TOPIC?.PERMISSIONS?.CAN_MANAGE_ASSIGN_TO_UNGRADED
-=======
     !isAnnouncement && !isGraded && ENV.DISCUSSION_TOPIC?.PERMISSIONS?.CAN_MANAGE_ASSIGN_TO_UNGRADED
->>>>>>> 7fab6966
 
   const shouldShowAllowParticipantsToCommentOption =
     !ENV?.ANNOUNCEMENTS_COMMENTS_DISABLED && shouldShowAnnouncementOnlyOptions
