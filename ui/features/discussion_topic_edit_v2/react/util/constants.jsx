/*
 * Copyright (C) 2023 - present Instructure, Inc.
 *
 * This file is part of Canvas.
 *
 * Canvas is free software: you can redistribute it and/or modify it under
 * the terms of the GNU Affero General Public License as published by the Free
 * Software Foundation, version 3 of the License.
 *
 * Canvas is distributed in the hope that it will be useful, but WITHOUT ANY
 * WARRANTY; without even the implied warranty of MERCHANTABILITY or FITNESS FOR
 * A PARTICULAR PURPOSE. See the GNU Affero General Public License for more
 * details.
 *
 * You should have received a copy of the GNU Affero General Public License along
 * with this program. If not, see <http://www.gnu.org/licenses/>.
 */
import React from 'react'
import {useScope as useI18nScope} from '@canvas/i18n'

const I18n = useI18nScope('discussion_create')

export const defaultEveryoneOption = {
  assetCode: 'everyone',
  label: I18n.t('Everyone'),
}
export const defaultEveryoneElseOption = {
  assetCode: 'everyone',
  label: I18n.t('Everyone else'),
}

export const masteryPathsOption = {
  assetCode: 'mastery_paths',
  label: I18n.t('Mastery Paths'),
}

const DiscussionDueDateDefaultValues = {
  assignedInfoList: [],
  setAssignedInfoList: () => {},
  studentEnrollments: [],
  sections: [],
  groups: [],
  gradedDiscussionRefMap: new Map(),
  setGradedDiscussionRefMap: () => {},
  pointsPossibleReplyToTopic: 0,
  setPointsPossibleReplyToTopic: points => {},
  pointsPossibleReplyToEntry: 0,
  setPointsPossibleReplyToEntry: points => {},
  replyToEntryRequiredCount: 1,
  setReplyToEntryRequiredCount: count => {},
  importantDates: false,
  setImportantDates: newImportantDatesValue => {},
}

export const DiscussionDueDatesContext = React.createContext(DiscussionDueDateDefaultValues)

export const ASSIGNMENT_OVERRIDE_GRAPHQL_TYPENAMES = {
  ADHOC: 'AdhocStudents',
  SECTION: 'Section',
  GROUP: 'Group',
  COURSE: 'Course',
}

export const minimumReplyToEntryRequiredCount = 1
export const maximumReplyToEntryRequiredCount = 10

export const REPLY_TO_TOPIC = 'reply_to_topic'
export const REPLY_TO_ENTRY = 'reply_to_entry'

export const useShouldShowContent = (
  isGraded,
  isAnnouncement,
  isGroupDiscussion,
  isGroupContext,
  discussionAnonymousState,
  isEditing,
  isStudent,
  published
) => {
  const shouldShowTodoSettings =
    !isGraded &&
    !isAnnouncement &&
    ENV.DISCUSSION_TOPIC?.PERMISSIONS?.CAN_MANAGE_CONTENT &&
    ENV.STUDENT_PLANNER_ENABLED

  const shouldShowPostToSectionOption =
    !isGraded &&
    !isGroupDiscussion &&
    !isGroupContext &&
<<<<<<< HEAD
    !(ENV.FEATURES.selective_release_ui_api && !isAnnouncement)
=======
    !(ENV.FEATURES?.selective_release_ui_api && !isAnnouncement)
>>>>>>> 19b70d1c

  const shouldShowAnonymousOptions =
    !isGroupContext &&
    !isAnnouncement &&
    (ENV.DISCUSSION_TOPIC?.PERMISSIONS?.CAN_MODERATE ||
      ENV.allow_student_anonymous_discussion_topics)

  const shouldShowAnnouncementOnlyOptions = isAnnouncement && !isGroupContext

  const shouldShowGroupOptions =
    discussionAnonymousState === 'off' &&
    !isAnnouncement &&
    !isGroupContext &&
    ENV.DISCUSSION_TOPIC.PERMISSIONS.CAN_SET_GROUP

  const shouldShowGradedDiscussionOptions =
    discussionAnonymousState === 'off' &&
    !isAnnouncement &&
    !isGroupContext &&
    ENV.DISCUSSION_TOPIC.PERMISSIONS.CAN_CREATE_ASSIGNMENT

  const shouldShowUsageRightsOption =
    ENV?.DISCUSSION_TOPIC?.PERMISSIONS?.CAN_ATTACH &&
    ENV?.FEATURES?.usage_rights_discussion_topics &&
    ENV?.USAGE_RIGHTS_REQUIRED &&
    ENV?.PERMISSIONS?.manage_files

  const shouldShowLikingOption = !ENV.K5_HOMEROOM_COURSE

  const shouldShowPartialAnonymousSelector =
    !isEditing && discussionAnonymousState === 'partial_anonymity' && isStudent

  const shouldShowAvailabilityOptions = !isGroupContext

  /* discussion moderators viewing a new or still unpublished discussion */
  const shouldShowSaveAndPublishButton =
    !isAnnouncement && ENV.DISCUSSION_TOPIC?.PERMISSIONS?.CAN_MODERATE && !published

  const shouldShowPodcastFeedOption =
    ENV.DISCUSSION_TOPIC?.PERMISSIONS?.CAN_MODERATE && !ENV.K5_HOMEROOM_COURSE

  const shouldShowCheckpointsOptions = isGraded && ENV.DISCUSSION_CHECKPOINTS_ENABLED

  const canCreateGradedDiscussion =
    !isEditing && ENV?.DISCUSSION_TOPIC?.PERMISSIONS?.CAN_CREATE_ASSIGNMENT
  const canEditDiscussionAssignment =
    isEditing && ENV?.DISCUSSION_TOPIC?.PERMISSIONS?.CAN_UPDATE_ASSIGNMENT

  const shouldShowAssignToForUngradedDiscussions =
    !isAnnouncement &&
    !isGraded &&
    ENV.FEATURES?.selective_release_ui_api &&
    ENV.DISCUSSION_TOPIC?.PERMISSIONS?.CAN_MANAGE_ASSIGN_TO_UNGRADED

  return {
    shouldShowTodoSettings,
    shouldShowPostToSectionOption,
    shouldShowAnonymousOptions,
    shouldShowAnnouncementOnlyOptions,
    shouldShowGroupOptions,
    shouldShowGradedDiscussionOptions,
    shouldShowUsageRightsOption,
    shouldShowLikingOption,
    shouldShowPartialAnonymousSelector,
    shouldShowAvailabilityOptions,
    shouldShowSaveAndPublishButton,
    shouldShowPodcastFeedOption,
    shouldShowCheckpointsOptions,
    shouldShowAssignToForUngradedDiscussions,
  }
}<|MERGE_RESOLUTION|>--- conflicted
+++ resolved
@@ -87,11 +87,7 @@
     !isGraded &&
     !isGroupDiscussion &&
     !isGroupContext &&
-<<<<<<< HEAD
-    !(ENV.FEATURES.selective_release_ui_api && !isAnnouncement)
-=======
     !(ENV.FEATURES?.selective_release_ui_api && !isAnnouncement)
->>>>>>> 19b70d1c
 
   const shouldShowAnonymousOptions =
     !isGroupContext &&
