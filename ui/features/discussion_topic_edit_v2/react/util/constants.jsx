--- conflicted
+++ resolved
@@ -45,16 +45,9 @@
   pointsPossibleReplyToTopic: 0,
   setPointsPossibleReplyToTopic: (points) => {},
   pointsPossibleReplyToEntry: 0,
-<<<<<<< HEAD
-  setPointsPossibleReplyToEntry: () => {},
-  replyToEntryRequiredCount: 1,
-  setReplyToEntryRequiredCount: () => {},
-  setReplyToEntryRequiredRef: () => {},
-=======
   setPointsPossibleReplyToEntry: (points) => {},
   replyToEntryRequiredCount: 1,
   setReplyToEntryRequiredCount: (count) => {},
->>>>>>> 5aaae7d3
 }
 
 export const GradedDiscussionDueDatesContext = React.createContext(
@@ -70,12 +63,9 @@
 export const minimumReplyToEntryRequiredCount = 1
 export const maximumReplyToEntryRequiredCount = 10
 
-<<<<<<< HEAD
-=======
 export const REPLY_TO_TOPIC = 'reply_to_topic'
 export const REPLY_TO_ENTRY = 'reply_to_entry'
 
->>>>>>> 5aaae7d3
 export const useShouldShowContent = (
   isGraded,
   isAnnouncement,
