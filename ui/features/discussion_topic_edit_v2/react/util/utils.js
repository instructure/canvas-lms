--- conflicted
+++ resolved
@@ -48,13 +48,8 @@
       cache.readQuery({
         query: contextQueryToUse,
         variables: contextQueryVariables,
-<<<<<<< HEAD
-      })
-    )
-=======
       }),
     ),
->>>>>>> 4b8c5dea
   )
 
   const relevantGroupCategoryData = {
