--- conflicted
+++ resolved
@@ -109,12 +109,8 @@
     obj.assignedList.some(item => item.includes('course') && !item.includes('section'))
   )
   // When this is true, then we do not have a everyone/everyone else option
-<<<<<<< HEAD
-  if (assignment.onlyVisibleToOverrides || !assignment.visibleToEveryone) return overrides
-=======
   if (assignment.onlyVisibleToOverrides || !assignment.visibleToEveryone || hasCourseOverride)
     return overrides
->>>>>>> 9ecbc393
 
   overrides.push({
     dueDateId: nanoid(),
