/*
 * Copyright (C) 2023 - present Instructure, Inc.
 *
 * This file is part of Canvas.
 *
 * Canvas is free software: you can redistribute it and/or modify it under
 * the terms of the GNU Affero General Public License as published by the Free
 * Software Foundation, version 3 of the License.
 *
 * Canvas is distributed in the hope that it will be useful, but WITHOUT ANY
 * WARRANTY; without even the implied warranty of MERCHANTABILITY or FITNESS FOR
 * A PARTICULAR PURPOSE. See the GNU Affero General Public License for more
 * details.
 *
 * You should have received a copy of the GNU Affero General Public License along
 * with this program. If not, see <http://www.gnu.org/licenses/>.
 */

import {arrayOf, bool, shape, string} from 'prop-types'
import {Section} from './Section'
import gql from 'graphql-tag'
import {GroupSet} from './GroupSet'

export const DiscussionTopic = {
  fragment: gql`
    fragment DiscussionTopic on Discussion {
      _id
      id
      title
      message
      requireInitialPost
      podcastEnabled
      podcastHasStudentPosts
      isSectionSpecific
      isAnnouncement
      anonymousState
      allowRating
      todoDate
      onlyGradersCanRate
      delayedPostAt
      lockAt
      locked
<<<<<<< HEAD
=======
      published
>>>>>>> 82f3398e
      courseSections {
        ...Section
      }
      groupSet {
        ...GroupSet
      }
    }
    ${Section.fragment}
    ${GroupSet.fragment}
  `,

  shape: shape({
    _id: string,
    id: string,
    title: string,
    message: string,
    requireInitialPost: bool,
    podcastEnabled: bool,
    podcastHasStudentPosts: bool,
    isSectionSpecific: bool,
    isAnnouncement: bool,
    anonymousState: string,
    allowRating: bool,
    todoDate: string,
    onlyGradersCanRate: bool,
    delayedPostAt: string,
    lockAt: string,
    published: bool,
    courseSections: arrayOf(Section.shape),
    groupSet: GroupSet.shape,
  }),

  mock: ({
    _id = '4',
    id = 'A83Ndbd3D9',
    title = 'X-Men Powers Discussion',
    message = 'This is a Discussion Topic Message',
    requireInitialPost = false,
    podcastEnabled = true,
    podcastHasStudentPosts = true,
    isSectionSpecific = false,
    isAnnouncement = false,
    anonymousState = null,
    allowRating = true,
    todoDate = '2023-08-12T23:59:00-06:00',
    onlyGradersCanRate = false,
    delayedPostAt = null,
    lockAt = null,
    published = true,
    courseSections = [Section.mock()],
    groupSet = GroupSet.mock(),
  } = {}) => ({
    _id,
    id,
    title,
    message,
    requireInitialPost,
    podcastEnabled,
    podcastHasStudentPosts,
    isSectionSpecific,
    isAnnouncement,
    anonymousState,
    allowRating,
    todoDate,
    onlyGradersCanRate,
    delayedPostAt,
    lockAt,
    published,
    courseSections,
    groupSet,
    __typename: 'Discussion',
  }),
}<|MERGE_RESOLUTION|>--- conflicted
+++ resolved
@@ -40,10 +40,7 @@
       delayedPostAt
       lockAt
       locked
-<<<<<<< HEAD
-=======
       published
->>>>>>> 82f3398e
       courseSections {
         ...Section
       }
