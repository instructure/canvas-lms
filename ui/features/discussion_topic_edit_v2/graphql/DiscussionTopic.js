--- conflicted
+++ resolved
@@ -21,11 +21,7 @@
 import gql from 'graphql-tag'
 import {Attachment} from './Attachment'
 import {GroupSet} from './GroupSet'
-<<<<<<< HEAD
-import {AssignmentGroup} from './AssignmentGroup'
-=======
 import {Assignment} from './Assignment'
->>>>>>> 96ecb267
 
 export const DiscussionTopic = {
   fragment: gql`
@@ -57,23 +53,11 @@
         ...Attachment
       }
       assignment {
-<<<<<<< HEAD
-        assignmentGroup {
-          ...AssignmentGroup
-        }
-        postToSis
-        pointsPossible
-      }
-    }
-    ${Attachment.fragment}
-    ${AssignmentGroup.fragment}
-=======
         ...Assignment
       }
     }
     ${Attachment.fragment}
     ${Assignment.fragment}
->>>>>>> 96ecb267
     ${Section.fragment}
     ${GroupSet.fragment}
   `,
