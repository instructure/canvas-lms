/*
 * Copyright (C) 2023 - present Instructure, Inc.
 *
 * This file is part of Canvas.
 *
 * Canvas is free software: you can redistribute it and/or modify it under
 * the terms of the GNU Affero General Public License as published by the Free
 * Software Foundation, version 3 of the License.
 *
 * Canvas is distributed in the hope that it will be useful, but WITHOUT ANY
 * WARRANTY; without even the implied warranty of MERCHANTABILITY or FITNESS FOR
 * A PARTICULAR PURPOSE. See the GNU Affero General Public License for more
 * details.
 *
 * You should have received a copy of the GNU Affero General Public License along
 * with this program. If not, see <http://www.gnu.org/licenses/>.
 */

import {arrayOf, bool, shape, string, number} from 'prop-types'
import {Section} from './Section'
import gql from 'graphql-tag'
import {Attachment} from './Attachment'
import {GroupSet} from './GroupSet'
import {Assignment} from './Assignment'
import {AssignmentOverride} from './AssignmentOverride'

export const DiscussionTopic = {
  fragment: gql`
    fragment DiscussionTopic on Discussion {
      _id
      id
      title
      message
      requireInitialPost
      podcastEnabled
      podcastHasStudentPosts
      isSectionSpecific
      isAnnouncement
      anonymousState
      allowRating
      todoDate
      onlyGradersCanRate
      delayedPostAt
      lockAt
      locked
      published
      canGroup
      replyToEntryRequiredCount
      visibleToEveryone
      onlyVisibleToOverrides
      courseSections {
        ...Section
      }
      groupSet {
        ...GroupSet
      }
      attachment {
        ...Attachment
      }
      assignment {
        ...Assignment
      }
      ungradedDiscussionOverrides {
        nodes {
          ...AssignmentOverride
        }
      }
<<<<<<< HEAD
=======
      entryCounts {
        repliesCount
      }
>>>>>>> 19b70d1c
    }
    ${Attachment.fragment}
    ${Assignment.fragment}
    ${Section.fragment}
    ${GroupSet.fragment}
    ${AssignmentOverride.fragment}
  `,

  shape: shape({
    _id: string,
    id: string,
    title: string,
    message: string,
    requireInitialPost: bool,
    podcastEnabled: bool,
    podcastHasStudentPosts: bool,
    isSectionSpecific: bool,
    isAnnouncement: bool,
    anonymousState: string,
    allowRating: bool,
    todoDate: string,
    onlyGradersCanRate: bool,
    delayedPostAt: string,
    lockAt: string,
    published: bool,
    replyToEntryRequiredCount: number,
    visibleToEveryone: bool,
    onlyVisibleToOverrides: bool,
    courseSections: arrayOf(Section.shape),
    groupSet: GroupSet.shape,
    attachment: Attachment.shape,
    assignment: Assignment.shape,
    canGroup: bool,
    ungradedDiscussionOverrides: AssignmentOverride.shape(),
  }),

  mock: ({
    _id = '4',
    id = 'A83Ndbd3D9',
    title = 'X-Men Powers Discussion',
    message = 'This is a Discussion Topic Message',
    requireInitialPost = false,
    podcastEnabled = true,
    podcastHasStudentPosts = true,
    isSectionSpecific = false,
    isAnnouncement = false,
    anonymousState = null,
    allowRating = true,
    todoDate = '2023-08-12T23:59:00-06:00',
    onlyGradersCanRate = false,
    delayedPostAt = null,
    lockAt = null,
    published = true,
    replyToEntryRequiredCount = 1,
    visibleToEveryone = false,
    onlyVisibleToOverrides = false,
    courseSections = [Section.mock()],
    groupSet = GroupSet.mock(),
    attachment = Attachment.mock(),
    assignment = null,
    canGroup = false,
    ungradedDiscussionOverrides = null,
  } = {}) => ({
    _id,
    id,
    title,
    message,
    requireInitialPost,
    podcastEnabled,
    podcastHasStudentPosts,
    isSectionSpecific,
    isAnnouncement,
    anonymousState,
    allowRating,
    todoDate,
    onlyGradersCanRate,
    delayedPostAt,
    lockAt,
    published,
    replyToEntryRequiredCount,
    visibleToEveryone,
    onlyVisibleToOverrides,
    courseSections,
    groupSet,
    attachment,
    assignment,
    canGroup,
    ungradedDiscussionOverrides,
    __typename: 'Discussion',
  }),
}<|MERGE_RESOLUTION|>--- conflicted
+++ resolved
@@ -65,12 +65,9 @@
           ...AssignmentOverride
         }
       }
-<<<<<<< HEAD
-=======
       entryCounts {
         repliesCount
       }
->>>>>>> 19b70d1c
     }
     ${Attachment.fragment}
     ${Assignment.fragment}
