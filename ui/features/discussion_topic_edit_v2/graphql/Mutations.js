/*
 * Copyright (C) 2023 - present Instructure, Inc.
 *
 * This file is part of Canvas.
 *
 * Canvas is free software: you can redistribute it and/or modify it under
 * the terms of the GNU Affero General Public License as published by the Free
 * Software Foundation, version 3 of the License.
 *
 * Canvas is distributed in the hope that it will be useful, but WITHOUT ANY
 * WARRANTY; without even the implied warranty of MERCHANTABILITY or FITNESS FOR
 * A PARTICULAR PURPOSE. See the GNU Affero General Public License for more
 * details.
 *
 * You should have received a copy of the GNU Affero General Public License along
 * with this program. If not, see <http://www.gnu.org/licenses/>.
 */

import {Error} from '../../../shared/graphql/Error'
import gql from 'graphql-tag'
import {Attachment} from './Attachment'

export const CREATE_DISCUSSION_TOPIC = gql`
  mutation CreateDiscussionTopic(
    $contextId: ID!
    $contextType: String!
    $title: String
    $message: String
    $published: Boolean
    $requireInitialPost: Boolean
    $anonymousState: String
    $delayedPostAt: DateTime
    $lockAt: DateTime
    $isAnonymousAuthor: Boolean
    $allowRating: Boolean
    $onlyGradersCanRate: Boolean
    $todoDate: DateTime
    $podcastEnabled: Boolean
    $podcastHasStudentPosts: Boolean
    $locked: Boolean
    $isAnnouncement: Boolean
    $specificSections: String
    $groupCategoryId: ID
<<<<<<< HEAD
    $assignment: AssignmentCreateOrUpdate
=======
    $assignment: AssignmentCreate
>>>>>>> ad43e8f4
    $fileId: ID
  ) {
    createDiscussionTopic(
      input: {
        contextId: $contextId
        contextType: $contextType
        title: $title
        message: $message
        published: $published
        requireInitialPost: $requireInitialPost
        anonymousState: $anonymousState
        delayedPostAt: $delayedPostAt
        lockAt: $lockAt
        isAnonymousAuthor: $isAnonymousAuthor
        allowRating: $allowRating
        onlyGradersCanRate: $onlyGradersCanRate
        todoDate: $todoDate
        podcastEnabled: $podcastEnabled
        podcastHasStudentPosts: $podcastHasStudentPosts
        locked: $locked
        isAnnouncement: $isAnnouncement
        specificSections: $specificSections
        groupCategoryId: $groupCategoryId
        assignment: $assignment
        fileId: $fileId
      }
    ) {
      discussionTopic {
        _id
        contextType
        title
        message
        published
        requireInitialPost
        anonymousState
        delayedPostAt
        lockAt
        isAnonymousAuthor
        allowRating
        onlyGradersCanRate
        todoDate
        podcastEnabled
        podcastHasStudentPosts
        isAnnouncement
        assignment {
          _id
          name
          pointsPossible
          gradingType
          assignmentGroupId
          canDuplicate
          canUnpublish
          courseId
          description
          dueAt
          groupCategoryId
          id
          published
          restrictQuantitativeData
          sisId
          state
          peerReviews {
            automaticReviews
            count
            dueAt
            enabled
          }
        }
        attachment {
          ...Attachment
        }
      }
      errors {
        ...Error
      }
    }
  }
  ${Attachment.fragment}
  ${Error.fragment}
`

export const UPDATE_DISCUSSION_TOPIC = gql`
  mutation UpdateDiscussionTopic(
    $discussionTopicId: ID!
    $title: String
    $message: String
    $published: Boolean
    $requireInitialPost: Boolean
    $delayedPostAt: DateTime
    $lockAt: DateTime
    $allowRating: Boolean
    $onlyGradersCanRate: Boolean
    $todoDate: DateTime
    $podcastEnabled: Boolean
    $podcastHasStudentPosts: Boolean
    $locked: Boolean
    $specificSections: String
    $fileId: ID
    $removeAttachment: Boolean
  ) {
    updateDiscussionTopic(
      input: {
        discussionTopicId: $discussionTopicId
        title: $title
        message: $message
        published: $published
        requireInitialPost: $requireInitialPost
        delayedPostAt: $delayedPostAt
        lockAt: $lockAt
        allowRating: $allowRating
        onlyGradersCanRate: $onlyGradersCanRate
        todoDate: $todoDate
        podcastEnabled: $podcastEnabled
        podcastHasStudentPosts: $podcastHasStudentPosts
        locked: $locked
        specificSections: $specificSections
        fileId: $fileId
        removeAttachment: $removeAttachment
      }
    ) {
      discussionTopic {
        _id
        contextType
        title
        message
        published
        requireInitialPost
        anonymousState
        delayedPostAt
        lockAt
        isAnonymousAuthor
        allowRating
        onlyGradersCanRate
        todoDate
        podcastEnabled
        podcastHasStudentPosts
        isAnnouncement
        attachment {
          ...Attachment
        }
      }
      errors {
        ...Error
      }
    }
  }
  ${Attachment.fragment}
  ${Error.fragment}
`

export const CREATE_GROUP_CATEGORY = gql`
  mutation CreateGroupCategory(
    $contextId: ID!
    $contextType: String!
    $name: String
    $selfSignup: String
    $numberOfGroups: Int
    $numberOfStudentsPerGroup: Int
    $autoLeader: String
    $randomlyAssignBySection: Boolean
    $randomlyAssignSynchronously: Boolean
  ) {
    createGroupCategory(
      input: {
        contextId: $contextId
        contextType: $contextType
        name: $name
        selfSignup: $selfSignup
        numberOfGroups: $numberOfGroups
        numberOfStudentsPerGroup: $numberOfStudentsPerGroup
        autoLeader: $autoLeader
        randomlyAssignBySection: $randomlyAssignBySection
        randomlyAssignSynchronously: $randomlyAssignSynchronously
      }
    ) {
      groupCategory {
        _id
        id
      }
      errors {
        ...Error
      }
    }
  }
  ${Error.fragment}
`<|MERGE_RESOLUTION|>--- conflicted
+++ resolved
@@ -41,11 +41,7 @@
     $isAnnouncement: Boolean
     $specificSections: String
     $groupCategoryId: ID
-<<<<<<< HEAD
-    $assignment: AssignmentCreateOrUpdate
-=======
     $assignment: AssignmentCreate
->>>>>>> ad43e8f4
     $fileId: ID
   ) {
     createDiscussionTopic(
