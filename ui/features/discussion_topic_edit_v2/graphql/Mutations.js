/*
 * Copyright (C) 2023 - present Instructure, Inc.
 *
 * This file is part of Canvas.
 *
 * Canvas is free software: you can redistribute it and/or modify it under
 * the terms of the GNU Affero General Public License as published by the Free
 * Software Foundation, version 3 of the License.
 *
 * Canvas is distributed in the hope that it will be useful, but WITHOUT ANY
 * WARRANTY; without even the implied warranty of MERCHANTABILITY or FITNESS FOR
 * A PARTICULAR PURPOSE. See the GNU Affero General Public License for more
 * details.
 *
 * You should have received a copy of the GNU Affero General Public License along
 * with this program. If not, see <http://www.gnu.org/licenses/>.
 */

import {Error} from '../../../shared/graphql/Error'
import gql from 'graphql-tag'
import {Attachment} from './Attachment'

export const CREATE_DISCUSSION_TOPIC = gql`
  mutation CreateDiscussionTopic(
    $contextId: ID!
    $contextType: String!
    $title: String
    $message: String
    $published: Boolean
    $requireInitialPost: Boolean
    $anonymousState: String
    $delayedPostAt: DateTime
    $lockAt: DateTime
    $isAnonymousAuthor: Boolean
    $allowRating: Boolean
    $onlyGradersCanRate: Boolean
    $todoDate: DateTime
    $podcastEnabled: Boolean
    $podcastHasStudentPosts: Boolean
    $locked: Boolean
    $isAnnouncement: Boolean
    $specificSections: String
    $groupCategoryId: ID
<<<<<<< HEAD
    $assignment: AssignmentCreateOrUpdate
=======
    $assignment: AssignmentCreate
>>>>>>> 418ffca1
    $fileId: ID
  ) {
    createDiscussionTopic(
      input: {
        contextId: $contextId
        contextType: $contextType
        title: $title
        message: $message
        published: $published
        requireInitialPost: $requireInitialPost
        anonymousState: $anonymousState
        delayedPostAt: $delayedPostAt
        lockAt: $lockAt
        isAnonymousAuthor: $isAnonymousAuthor
        allowRating: $allowRating
        onlyGradersCanRate: $onlyGradersCanRate
        todoDate: $todoDate
        podcastEnabled: $podcastEnabled
        podcastHasStudentPosts: $podcastHasStudentPosts
        locked: $locked
        isAnnouncement: $isAnnouncement
        specificSections: $specificSections
        groupCategoryId: $groupCategoryId
        assignment: $assignment
        fileId: $fileId
      }
    ) {
      discussionTopic {
        _id
        contextType
        title
        message
        published
        requireInitialPost
        anonymousState
        delayedPostAt
        lockAt
        isAnonymousAuthor
        allowRating
        onlyGradersCanRate
        todoDate
        podcastEnabled
        podcastHasStudentPosts
        isAnnouncement
        assignment {
          _id
          name
          pointsPossible
          gradingType
          assignmentGroupId
          canDuplicate
          canUnpublish
          courseId
          description
          dueAt
          groupCategoryId
          id
          published
          restrictQuantitativeData
          sisId
          state
          peerReviews {
            automaticReviews
            count
            dueAt
            enabled
          }
        }
        attachment {
          ...Attachment
        }
      }
      errors {
        ...Error
      }
    }
  }
  ${Attachment.fragment}
  ${Error.fragment}
`

export const UPDATE_DISCUSSION_TOPIC = gql`
  mutation UpdateDiscussionTopic(
    $discussionTopicId: ID!
    $title: String
    $message: String
    $published: Boolean
    $requireInitialPost: Boolean
    $delayedPostAt: DateTime
    $lockAt: DateTime
    $allowRating: Boolean
    $onlyGradersCanRate: Boolean
    $todoDate: DateTime
    $podcastEnabled: Boolean
    $podcastHasStudentPosts: Boolean
    $locked: Boolean
    $specificSections: String
    $fileId: ID
    $removeAttachment: Boolean
  ) {
    updateDiscussionTopic(
      input: {
        discussionTopicId: $discussionTopicId
        title: $title
        message: $message
        published: $published
        requireInitialPost: $requireInitialPost
        delayedPostAt: $delayedPostAt
        lockAt: $lockAt
        allowRating: $allowRating
        onlyGradersCanRate: $onlyGradersCanRate
        todoDate: $todoDate
        podcastEnabled: $podcastEnabled
        podcastHasStudentPosts: $podcastHasStudentPosts
        locked: $locked
        specificSections: $specificSections
        fileId: $fileId
        removeAttachment: $removeAttachment
      }
    ) {
      discussionTopic {
        _id
        contextType
        title
        message
        published
        requireInitialPost
        anonymousState
        delayedPostAt
        lockAt
        isAnonymousAuthor
        allowRating
        onlyGradersCanRate
        todoDate
        podcastEnabled
        podcastHasStudentPosts
        isAnnouncement
        attachment {
          ...Attachment
        }
      }
      errors {
        ...Error
      }
    }
  }
  ${Attachment.fragment}
  ${Error.fragment}
`

export const CREATE_GROUP_CATEGORY = gql`
  mutation CreateGroupCategory(
    $contextId: ID!
    $contextType: String!
    $name: String
    $selfSignup: String
    $numberOfGroups: Int
    $numberOfStudentsPerGroup: Int
    $autoLeader: String
    $randomlyAssignBySection: Boolean
    $randomlyAssignSynchronously: Boolean
  ) {
    createGroupCategory(
      input: {
        contextId: $contextId
        contextType: $contextType
        name: $name
        selfSignup: $selfSignup
        numberOfGroups: $numberOfGroups
        numberOfStudentsPerGroup: $numberOfStudentsPerGroup
        autoLeader: $autoLeader
        randomlyAssignBySection: $randomlyAssignBySection
        randomlyAssignSynchronously: $randomlyAssignSynchronously
      }
    ) {
      groupCategory {
        _id
        id
      }
      errors {
        ...Error
      }
    }
  }
  ${Error.fragment}
`<|MERGE_RESOLUTION|>--- conflicted
+++ resolved
@@ -41,11 +41,7 @@
     $isAnnouncement: Boolean
     $specificSections: String
     $groupCategoryId: ID
-<<<<<<< HEAD
-    $assignment: AssignmentCreateOrUpdate
-=======
     $assignment: AssignmentCreate
->>>>>>> 418ffca1
     $fileId: ID
   ) {
     createDiscussionTopic(
