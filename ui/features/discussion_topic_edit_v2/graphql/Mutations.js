/*
 * Copyright (C) 2023 - present Instructure, Inc.
 *
 * This file is part of Canvas.
 *
 * Canvas is free software: you can redistribute it and/or modify it under
 * the terms of the GNU Affero General Public License as published by the Free
 * Software Foundation, version 3 of the License.
 *
 * Canvas is distributed in the hope that it will be useful, but WITHOUT ANY
 * WARRANTY; without even the implied warranty of MERCHANTABILITY or FITNESS FOR
 * A PARTICULAR PURPOSE. See the GNU Affero General Public License for more
 * details.
 *
 * You should have received a copy of the GNU Affero General Public License along
 * with this program. If not, see <http://www.gnu.org/licenses/>.
 */

import {Error} from '../../../shared/graphql/Error'
import gql from 'graphql-tag'

export const CREATE_DISCUSSION_TOPIC = gql`
  mutation CreateDiscussionTopic(
    $contextId: ID!
    $contextType: String!
    $title: String
    $message: String
    $published: Boolean
    $requireInitialPost: Boolean
    $anonymousState: String
    $delayedPostAt: DateTime
    $lockAt: DateTime
    $isAnonymousAuthor: Boolean
    $allowRating: Boolean
    $onlyGradersCanRate: Boolean
    $todoDate: DateTime
<<<<<<< HEAD
=======
    $podcastEnabled: Boolean
    $podcastHasStudentPosts: Boolean
    $locked: Boolean
    $isAnnouncement: Boolean
    $specificSections: String
>>>>>>> a5918370
  ) {
    createDiscussionTopic(
      input: {
        contextId: $contextId
        contextType: $contextType
        title: $title
        message: $message
        published: $published
        requireInitialPost: $requireInitialPost
        anonymousState: $anonymousState
        delayedPostAt: $delayedPostAt
        lockAt: $lockAt
        isAnonymousAuthor: $isAnonymousAuthor
        allowRating: $allowRating
        onlyGradersCanRate: $onlyGradersCanRate
        todoDate: $todoDate
<<<<<<< HEAD
=======
        podcastEnabled: $podcastEnabled
        podcastHasStudentPosts: $podcastHasStudentPosts
        locked: $locked
        isAnnouncement: $isAnnouncement
        specificSections: $specificSections
>>>>>>> a5918370
      }
    ) {
      discussionTopic {
        _id
        contextType
        title
        message
        published
        requireInitialPost
        anonymousState
        delayedPostAt
        lockAt
        isAnonymousAuthor
        allowRating
        onlyGradersCanRate
        todoDate
<<<<<<< HEAD
=======
        podcastEnabled
        podcastHasStudentPosts
        isAnnouncement
>>>>>>> a5918370
      }
      errors {
        ...Error
      }
    }
  }
  ${Error.fragment}
`

export const CREATE_GROUP_CATEGORY = gql`
  mutation CreateGroupCategory(
    $contextId: ID!
    $contextType: String!
    $name: String
    $selfSignup: String
    $numberOfGroups: Int
    $numberOfStudentsPerGroup: Int
    $autoLeader: String
    $randomlyAssignBySection: Boolean
    $randomlyAssignSynchronously: Boolean
  ) {
    createGroupCategory(
      input: {
        contextId: $contextId
        contextType: $contextType
        name: $name
        selfSignup: $selfSignup
        numberOfGroups: $numberOfGroups
        numberOfStudentsPerGroup: $numberOfStudentsPerGroup
        autoLeader: $autoLeader
        randomlyAssignBySection: $randomlyAssignBySection
        randomlyAssignSynchronously: $randomlyAssignSynchronously
      }
    ) {
      groupCategory {
        _id
        id
      }
      errors {
        ...Error
      }
    }
  }
  ${Error.fragment}
`<|MERGE_RESOLUTION|>--- conflicted
+++ resolved
@@ -34,14 +34,11 @@
     $allowRating: Boolean
     $onlyGradersCanRate: Boolean
     $todoDate: DateTime
-<<<<<<< HEAD
-=======
     $podcastEnabled: Boolean
     $podcastHasStudentPosts: Boolean
     $locked: Boolean
     $isAnnouncement: Boolean
     $specificSections: String
->>>>>>> a5918370
   ) {
     createDiscussionTopic(
       input: {
@@ -58,14 +55,11 @@
         allowRating: $allowRating
         onlyGradersCanRate: $onlyGradersCanRate
         todoDate: $todoDate
-<<<<<<< HEAD
-=======
         podcastEnabled: $podcastEnabled
         podcastHasStudentPosts: $podcastHasStudentPosts
         locked: $locked
         isAnnouncement: $isAnnouncement
         specificSections: $specificSections
->>>>>>> a5918370
       }
     ) {
       discussionTopic {
@@ -82,12 +76,9 @@
         allowRating
         onlyGradersCanRate
         todoDate
-<<<<<<< HEAD
-=======
         podcastEnabled
         podcastHasStudentPosts
         isAnnouncement
->>>>>>> a5918370
       }
       errors {
         ...Error
