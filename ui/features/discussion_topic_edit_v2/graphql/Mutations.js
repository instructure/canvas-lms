/*
 * Copyright (C) 2023 - present Instructure, Inc.
 *
 * This file is part of Canvas.
 *
 * Canvas is free software: you can redistribute it and/or modify it under
 * the terms of the GNU Affero General Public License as published by the Free
 * Software Foundation, version 3 of the License.
 *
 * Canvas is distributed in the hope that it will be useful, but WITHOUT ANY
 * WARRANTY; without even the implied warranty of MERCHANTABILITY or FITNESS FOR
 * A PARTICULAR PURPOSE. See the GNU Affero General Public License for more
 * details.
 *
 * You should have received a copy of the GNU Affero General Public License along
 * with this program. If not, see <http://www.gnu.org/licenses/>.
 */

import {Error} from '../../../shared/graphql/Error'
import gql from 'graphql-tag'
import {Attachment} from './Attachment'

export const CREATE_DISCUSSION_TOPIC = gql`
  mutation CreateDiscussionTopic(
    $contextId: ID!
    $contextType: String!
    $title: String
    $message: String
    $published: Boolean
    $requireInitialPost: Boolean
    $anonymousState: String
    $delayedPostAt: DateTime
    $lockAt: DateTime
    $isAnonymousAuthor: Boolean
    $allowRating: Boolean
    $onlyGradersCanRate: Boolean
    $todoDate: DateTime
    $podcastEnabled: Boolean
    $podcastHasStudentPosts: Boolean
    $locked: Boolean
    $isAnnouncement: Boolean
    $specificSections: String
    $groupCategoryId: ID
<<<<<<< HEAD
=======
    $assignment: AssignmentCreateOrUpdate
    $fileId: ID
>>>>>>> 8ef1940f
  ) {
    createDiscussionTopic(
      input: {
        contextId: $contextId
        contextType: $contextType
        title: $title
        message: $message
        published: $published
        requireInitialPost: $requireInitialPost
        anonymousState: $anonymousState
        delayedPostAt: $delayedPostAt
        lockAt: $lockAt
        isAnonymousAuthor: $isAnonymousAuthor
        allowRating: $allowRating
        onlyGradersCanRate: $onlyGradersCanRate
        todoDate: $todoDate
        podcastEnabled: $podcastEnabled
        podcastHasStudentPosts: $podcastHasStudentPosts
        locked: $locked
        isAnnouncement: $isAnnouncement
        specificSections: $specificSections
        groupCategoryId: $groupCategoryId
<<<<<<< HEAD
      }
    ) {
      discussionTopic {
        _id
        contextType
        title
        message
        published
        requireInitialPost
        anonymousState
        delayedPostAt
        lockAt
        isAnonymousAuthor
        allowRating
        onlyGradersCanRate
        todoDate
        podcastEnabled
        podcastHasStudentPosts
        isAnnouncement
      }
      errors {
        ...Error
      }
    }
  }
  ${Error.fragment}
`

export const UPDATE_DISCUSSION_TOPIC = gql`
  mutation UpdateDiscussionTopic(
    $discussionTopicId: ID!
    $title: String
    $message: String
    $published: Boolean
    $requireInitialPost: Boolean
    $delayedPostAt: DateTime
    $lockAt: DateTime
    $allowRating: Boolean
    $onlyGradersCanRate: Boolean
    $todoDate: DateTime
    $podcastEnabled: Boolean
    $podcastHasStudentPosts: Boolean
    $locked: Boolean
    $specificSections: String
  ) {
    updateDiscussionTopic(
      input: {
        discussionTopicId: $discussionTopicId
        title: $title
        message: $message
        published: $published
        requireInitialPost: $requireInitialPost
        delayedPostAt: $delayedPostAt
        lockAt: $lockAt
        allowRating: $allowRating
        onlyGradersCanRate: $onlyGradersCanRate
        todoDate: $todoDate
        podcastEnabled: $podcastEnabled
        podcastHasStudentPosts: $podcastHasStudentPosts
        locked: $locked
        specificSections: $specificSections
=======
        assignment: $assignment
        fileId: $fileId
>>>>>>> 8ef1940f
      }
    ) {
      discussionTopic {
        _id
        contextType
        title
        message
        published
        requireInitialPost
        anonymousState
        delayedPostAt
        lockAt
        isAnonymousAuthor
        allowRating
        onlyGradersCanRate
        todoDate
        podcastEnabled
        podcastHasStudentPosts
        isAnnouncement
        assignment {
          _id
          name
          pointsPossible
          gradingType
          assignmentGroupId
          canDuplicate
          canUnpublish
          courseId
          description
          dueAt
          groupCategoryId
          id
          published
          restrictQuantitativeData
          sisId
          state
          peerReviews {
            automaticReviews
            count
            dueAt
            enabled
          }
        }
        attachment {
          ...Attachment
        }
      }
      errors {
        ...Error
      }
    }
  }
  ${Attachment.fragment}
  ${Error.fragment}
`

export const UPDATE_DISCUSSION_TOPIC = gql`
  mutation UpdateDiscussionTopic(
    $discussionTopicId: ID!
    $title: String
    $message: String
    $published: Boolean
    $requireInitialPost: Boolean
    $delayedPostAt: DateTime
    $lockAt: DateTime
    $allowRating: Boolean
    $onlyGradersCanRate: Boolean
    $todoDate: DateTime
    $podcastEnabled: Boolean
    $podcastHasStudentPosts: Boolean
    $locked: Boolean
    $specificSections: String
    $fileId: ID
    $removeAttachment: Boolean
  ) {
    updateDiscussionTopic(
      input: {
        discussionTopicId: $discussionTopicId
        title: $title
        message: $message
        published: $published
        requireInitialPost: $requireInitialPost
        delayedPostAt: $delayedPostAt
        lockAt: $lockAt
        allowRating: $allowRating
        onlyGradersCanRate: $onlyGradersCanRate
        todoDate: $todoDate
        podcastEnabled: $podcastEnabled
        podcastHasStudentPosts: $podcastHasStudentPosts
        locked: $locked
        specificSections: $specificSections
        fileId: $fileId
        removeAttachment: $removeAttachment
      }
    ) {
      discussionTopic {
        _id
        contextType
        title
        message
        published
        requireInitialPost
        anonymousState
        delayedPostAt
        lockAt
        isAnonymousAuthor
        allowRating
        onlyGradersCanRate
        todoDate
        podcastEnabled
        podcastHasStudentPosts
        isAnnouncement
        attachment {
          ...Attachment
        }
      }
      errors {
        ...Error
      }
    }
  }
  ${Attachment.fragment}
  ${Error.fragment}
`

export const CREATE_GROUP_CATEGORY = gql`
  mutation CreateGroupCategory(
    $contextId: ID!
    $contextType: String!
    $name: String
    $selfSignup: String
    $numberOfGroups: Int
    $numberOfStudentsPerGroup: Int
    $autoLeader: String
    $randomlyAssignBySection: Boolean
    $randomlyAssignSynchronously: Boolean
  ) {
    createGroupCategory(
      input: {
        contextId: $contextId
        contextType: $contextType
        name: $name
        selfSignup: $selfSignup
        numberOfGroups: $numberOfGroups
        numberOfStudentsPerGroup: $numberOfStudentsPerGroup
        autoLeader: $autoLeader
        randomlyAssignBySection: $randomlyAssignBySection
        randomlyAssignSynchronously: $randomlyAssignSynchronously
      }
    ) {
      groupCategory {
        _id
        id
      }
      errors {
        ...Error
      }
    }
  }
  ${Error.fragment}
`<|MERGE_RESOLUTION|>--- conflicted
+++ resolved
@@ -41,11 +41,8 @@
     $isAnnouncement: Boolean
     $specificSections: String
     $groupCategoryId: ID
-<<<<<<< HEAD
-=======
     $assignment: AssignmentCreateOrUpdate
     $fileId: ID
->>>>>>> 8ef1940f
   ) {
     createDiscussionTopic(
       input: {
@@ -68,72 +65,8 @@
         isAnnouncement: $isAnnouncement
         specificSections: $specificSections
         groupCategoryId: $groupCategoryId
-<<<<<<< HEAD
-      }
-    ) {
-      discussionTopic {
-        _id
-        contextType
-        title
-        message
-        published
-        requireInitialPost
-        anonymousState
-        delayedPostAt
-        lockAt
-        isAnonymousAuthor
-        allowRating
-        onlyGradersCanRate
-        todoDate
-        podcastEnabled
-        podcastHasStudentPosts
-        isAnnouncement
-      }
-      errors {
-        ...Error
-      }
-    }
-  }
-  ${Error.fragment}
-`
-
-export const UPDATE_DISCUSSION_TOPIC = gql`
-  mutation UpdateDiscussionTopic(
-    $discussionTopicId: ID!
-    $title: String
-    $message: String
-    $published: Boolean
-    $requireInitialPost: Boolean
-    $delayedPostAt: DateTime
-    $lockAt: DateTime
-    $allowRating: Boolean
-    $onlyGradersCanRate: Boolean
-    $todoDate: DateTime
-    $podcastEnabled: Boolean
-    $podcastHasStudentPosts: Boolean
-    $locked: Boolean
-    $specificSections: String
-  ) {
-    updateDiscussionTopic(
-      input: {
-        discussionTopicId: $discussionTopicId
-        title: $title
-        message: $message
-        published: $published
-        requireInitialPost: $requireInitialPost
-        delayedPostAt: $delayedPostAt
-        lockAt: $lockAt
-        allowRating: $allowRating
-        onlyGradersCanRate: $onlyGradersCanRate
-        todoDate: $todoDate
-        podcastEnabled: $podcastEnabled
-        podcastHasStudentPosts: $podcastHasStudentPosts
-        locked: $locked
-        specificSections: $specificSections
-=======
         assignment: $assignment
         fileId: $fileId
->>>>>>> 8ef1940f
       }
     ) {
       discussionTopic {
