/*
 * Copyright (C) 2023 - present Instructure, Inc.
 *
 * This file is part of Canvas.
 *
 * Canvas is free software: you can redistribute it and/or modify it under
 * the terms of the GNU Affero General Public License as published by the Free
 * Software Foundation, version 3 of the License.
 *
 * Canvas is distributed in the hope that it will be useful, but WITHOUT ANY
 * WARRANTY; without even the implied warranty of MERCHANTABILITY or FITNESS FOR
 * A PARTICULAR PURPOSE. See the GNU Affero General Public License for more
 * details.
 *
 * You should have received a copy of the GNU Affero General Public License along
 * with this program. If not, see <http://www.gnu.org/licenses/>.
 */

import {Error} from '../../../shared/graphql/Error'
import gql from 'graphql-tag'

export const CREATE_DISCUSSION_TOPIC = gql`
  mutation CreateDiscussionTopic(
    $contextId: ID!
    $contextType: String!
    $title: String
    $message: String
    $published: Boolean
    $requireInitialPost: Boolean
    $anonymousState: String
    $delayedPostAt: DateTime
    $lockAt: DateTime
    $isAnonymousAuthor: Boolean
    $allowRating: Boolean
    $onlyGradersCanRate: Boolean
    $todoDate: DateTime
    $podcastEnabled: Boolean
    $podcastHasStudentPosts: Boolean
    $locked: Boolean
    $isAnnouncement: Boolean
    $specificSections: String
<<<<<<< HEAD
=======
    $groupCategoryId: ID
>>>>>>> 82f3398e
  ) {
    createDiscussionTopic(
      input: {
        contextId: $contextId
        contextType: $contextType
        title: $title
        message: $message
        published: $published
        requireInitialPost: $requireInitialPost
        anonymousState: $anonymousState
        delayedPostAt: $delayedPostAt
        lockAt: $lockAt
        isAnonymousAuthor: $isAnonymousAuthor
        allowRating: $allowRating
        onlyGradersCanRate: $onlyGradersCanRate
        todoDate: $todoDate
        podcastEnabled: $podcastEnabled
        podcastHasStudentPosts: $podcastHasStudentPosts
        locked: $locked
        isAnnouncement: $isAnnouncement
        specificSections: $specificSections
<<<<<<< HEAD
=======
        groupCategoryId: $groupCategoryId
>>>>>>> 82f3398e
      }
    ) {
      discussionTopic {
        _id
        contextType
        title
        message
        published
        requireInitialPost
        anonymousState
        delayedPostAt
        lockAt
        isAnonymousAuthor
        allowRating
        onlyGradersCanRate
        todoDate
        podcastEnabled
        podcastHasStudentPosts
        isAnnouncement
<<<<<<< HEAD
=======
      }
      errors {
        ...Error
      }
    }
  }
  ${Error.fragment}
`

export const UPDATE_DISCUSSION_TOPIC = gql`
  mutation UpdateDiscussionTopic(
    $discussionTopicId: ID!
    $title: String
    $message: String
    $published: Boolean
    $requireInitialPost: Boolean
    $delayedPostAt: DateTime
    $lockAt: DateTime
    $allowRating: Boolean
    $onlyGradersCanRate: Boolean
    $todoDate: DateTime
    $podcastEnabled: Boolean
    $podcastHasStudentPosts: Boolean
    $locked: Boolean
    $specificSections: String
  ) {
    updateDiscussionTopic(
      input: {
        discussionTopicId: $discussionTopicId
        title: $title
        message: $message
        published: $published
        requireInitialPost: $requireInitialPost
        delayedPostAt: $delayedPostAt
        lockAt: $lockAt
        allowRating: $allowRating
        onlyGradersCanRate: $onlyGradersCanRate
        todoDate: $todoDate
        podcastEnabled: $podcastEnabled
        podcastHasStudentPosts: $podcastHasStudentPosts
        locked: $locked
        specificSections: $specificSections
      }
    ) {
      discussionTopic {
        _id
        contextType
        title
        message
        published
        requireInitialPost
        anonymousState
        delayedPostAt
        lockAt
        isAnonymousAuthor
        allowRating
        onlyGradersCanRate
        todoDate
        podcastEnabled
        podcastHasStudentPosts
        isAnnouncement
>>>>>>> 82f3398e
      }
      errors {
        ...Error
      }
    }
  }
  ${Error.fragment}
`

export const CREATE_GROUP_CATEGORY = gql`
  mutation CreateGroupCategory(
    $contextId: ID!
    $contextType: String!
    $name: String
    $selfSignup: String
    $numberOfGroups: Int
    $numberOfStudentsPerGroup: Int
    $autoLeader: String
    $randomlyAssignBySection: Boolean
    $randomlyAssignSynchronously: Boolean
  ) {
    createGroupCategory(
      input: {
        contextId: $contextId
        contextType: $contextType
        name: $name
        selfSignup: $selfSignup
        numberOfGroups: $numberOfGroups
        numberOfStudentsPerGroup: $numberOfStudentsPerGroup
        autoLeader: $autoLeader
        randomlyAssignBySection: $randomlyAssignBySection
        randomlyAssignSynchronously: $randomlyAssignSynchronously
      }
    ) {
      groupCategory {
        _id
        id
      }
      errors {
        ...Error
      }
    }
  }
  ${Error.fragment}
`<|MERGE_RESOLUTION|>--- conflicted
+++ resolved
@@ -39,10 +39,7 @@
     $locked: Boolean
     $isAnnouncement: Boolean
     $specificSections: String
-<<<<<<< HEAD
-=======
     $groupCategoryId: ID
->>>>>>> 82f3398e
   ) {
     createDiscussionTopic(
       input: {
@@ -64,10 +61,7 @@
         locked: $locked
         isAnnouncement: $isAnnouncement
         specificSections: $specificSections
-<<<<<<< HEAD
-=======
         groupCategoryId: $groupCategoryId
->>>>>>> 82f3398e
       }
     ) {
       discussionTopic {
@@ -87,8 +81,6 @@
         podcastEnabled
         podcastHasStudentPosts
         isAnnouncement
-<<<<<<< HEAD
-=======
       }
       errors {
         ...Error
@@ -150,7 +142,6 @@
         podcastEnabled
         podcastHasStudentPosts
         isAnnouncement
->>>>>>> 82f3398e
       }
       errors {
         ...Error
