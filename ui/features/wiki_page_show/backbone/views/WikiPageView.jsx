//
// Copyright (C) 2013 - present Instructure, Inc.
//
// This file is part of Canvas.
//
// Canvas is free software: you can redistribute it and/or modify it under
// the terms of the GNU Affero General Public License as published by the Free
// Software Foundation, version 3 of the License.
//
// Canvas is distributed in the hope that it will be useful, but WITHOUT ANY
// WARRANTY; without even the implied warranty of MERCHANTABILITY or FITNESS FOR
// A PARTICULAR PURPOSE. See the GNU Affero General Public License for more
// details.
//
// You should have received a copy of the GNU Affero General Public License along
// with this program. If not, see <http://www.gnu.org/licenses/>.

import React from 'react'
import ReactDOM from 'react-dom'
import $ from 'jquery'
import 'jquery-scroll-to-visible'
import * as tz from '@instructure/moment-utils'
import {datetimeString} from '@canvas/datetime/date-functions'
import {clone, each} from 'lodash'
import Backbone from '@canvas/backbone'
import template from '../../jst/WikiPage.handlebars'
import StickyHeaderMixin from '@canvas/wiki/backbone/views/StickyHeaderMixin'
import WikiPageDeleteDialog from '@canvas/wiki/backbone/views/WikiPageDeleteDialog'
import WikiPageReloadView from '@canvas/wiki/backbone/views/WikiPageReloadView'
import renderChooseEditorModal from '@canvas/block-editor/react/renderChooseEditorModal'
import PublishButtonView from '@canvas/publish-button-view'
import {useScope as useI18nScope} from '@canvas/i18n'
import htmlEscape from '@instructure/html-escape'
import {publish} from 'jquery-tinypubsub'
import '@canvas/modules/jquery/prerequisites_lookup'
import lockExplanation from '@canvas/content-locks/jquery/lock_reason'
import DirectShareUserModal from '@canvas/direct-sharing/react/components/DirectShareUserModal'
import DirectShareCourseTray from '@canvas/direct-sharing/react/components/DirectShareCourseTray'
import {renderFrontPagePill} from '@canvas/wiki/react/renderFrontPagePill'
import ItemAssignToManager from '@canvas/context-modules/differentiated-modules/react/Item/ItemAssignToManager'
<<<<<<< HEAD
import doFetchApi from "@canvas/do-fetch-api-effect";
=======
import doFetchApi from '@canvas/do-fetch-api-effect'
>>>>>>> f06b510f

const I18n = useI18nScope('pages')

export default class WikiPageView extends Backbone.View {
  static initClass() {
    this.mixin(StickyHeaderMixin)

    this.prototype.template = template

    this.prototype.els = {
      '.publish-button': '$publishButton',
      '.header-bar-outer-container': '$headerBarOuterContainer',
      '.page-changed-alert': '$pageChangedAlert',
      '.al-trigger': '$gearMenu',
    }

    this.prototype.events = {
      'click .delete_page': 'deleteWikiPage',
      'click .edit-wiki': 'openChooseEditorModalMaybe',
      'keyclick .edit-wiki': 'openChooseEditorModalMaybe',
      'click .use-as-front-page-menu-item': 'useAsFrontPage',
      'click .unset-as-front-page-menu-item': 'unsetAsFrontPage',
      'click .direct-share-send-to-menu-item': 'openSendTo',
      'click .direct-share-copy-to-menu-item': 'openCopyTo',
      'click .assign-to-button': 'onAssign',
    }

    this.optionProperty('modules_path')
    this.optionProperty('wiki_pages_path')
    this.optionProperty('wiki_page_edit_path')
    this.optionProperty('wiki_page_history_path')
    this.optionProperty('WIKI_RIGHTS')
    this.optionProperty('PAGE_RIGHTS')
    this.optionProperty('course_id')
    this.optionProperty('course_home')
    this.optionProperty('course_title')
    this.optionProperty('display_show_all_pages')
  }

  initialize() {
    this.model.on('change', () => this.render())
    super.initialize(...arguments)
    if (!this.WIKI_RIGHTS) this.WIKI_RIGHTS = {}
    return this.PAGE_RIGHTS || (this.PAGE_RIGHTS = {})
  }

  render() {
    // detach elements to preserve data/events
    if (this.publishButtonView != null) {
      this.publishButtonView.$el.detach()
    }
    if (this.$sequenceFooter != null) {
      this.$sequenceFooter.detach()
    }

    super.render(...arguments)

    if (this.model.get('locked_for_user')) {
      const lock_info = this.model.get('lock_info')
      $('.lock_explanation').html(htmlEscape(lockExplanation(lock_info, 'page')))
      if (lock_info.context_module && lock_info.context_module.id) {
        const prerequisites_lookup = `${ENV.MODULES_PATH}/${
          lock_info.context_module.id
        }/prerequisites/wiki_page_${this.model.get('page_id')}`
        $('<a id="module_prerequisites_lookup_link" style="display: none;">')
          .attr('x-canvaslms-trusted-url', prerequisites_lookup)
          .appendTo($('.lock_explanation'))
        INST.lookupPrerequisites()
      }
    }

    // attach/re-attach the publish button
    if (!this.publishButtonView) {
      this.publishButtonView = new PublishButtonView({model: this.model})
      this.model.view = this
    }
    this.publishButtonView.$el.appendTo(this.$publishButton)
    this.publishButtonView.render()

    // Attach the immersive reader button if enabled
    const immersive_reader_mount_point = document.getElementById('immersive_reader_mount_point')
    const immersive_reader_mobile_mount_point = document.getElementById(
      'immersive_reader_mobile_mount_point'
    )
    if (immersive_reader_mount_point || immersive_reader_mobile_mount_point) {
      import(
        /* webpackChunkName: "[request]" */
        '@canvas/immersive-reader/ImmersiveReader'
      )
        .then(({initializeReaderButton}) => {
          const content = () => document.querySelector('.show-content').innerHTML
          const title = document.querySelector('.page-title').textContent

          if (immersive_reader_mount_point) {
            initializeReaderButton(immersive_reader_mount_point, {content, title})
          }

          if (immersive_reader_mobile_mount_point) {
            initializeReaderButton(immersive_reader_mobile_mount_point, {
              content,
              title,
            })
          }
        })
        .catch(e => {
          console.log('Error loading immersive readers.', e) // eslint-disable-line no-console
        })
    }

    // Fixes issue when using anchors IDs scroll. Sometimes the browsers can't find the element
    // due it is not loaded yet.
    if (window.location?.hash !== '') {
      window.location.href = window.location.hash
    }

    // Adds class if a LTI iframe is embed in content
    const ltisEmbedded = $('.show-content iframe.lti-embed')
    if (ltisEmbedded.length > 0) {
      $('.show-content').addClass('lti-content')
      ltisEmbedded.each(function () {
        $(this).closest('p').addClass('lti-embed-container')
      })
    }

    // attach/re-attach the sequence footer (if this is a course, but not the home page)
    if (!this.$sequenceFooter && !this.course_home && !!this.course_id) {
      if (!this.$sequenceFooter) this.$sequenceFooter = $('<div></div>').hide()
      this.$sequenceFooter.moduleSequenceFooter({
        courseID: this.course_id,
        assetType: 'Page',
        assetID: this.model.get('url'),
        onFetchSuccess: () => {
          $('.module-sequence-footer-content').append($('#mark-as-done-container'))
          $('#mark-as-done-container').css({float: 'right', 'margin-right': '4px'})
        },
      })
    } else if (this.$sequenceFooter != null) {
      this.$sequenceFooter.msfAnimation(false)
    }
    if (this.$sequenceFooter) this.$sequenceFooter.appendTo($('#module_navigation_target'))

    this.maybeRenderBlockEditorContent()
  }

  async openChooseEditorModalMaybe(e) {
    if (
      this.model.get('body') === null &&
      !this.model.get('block_editor_attributes')?.blocks &&
      ENV.FEATURES?.BLOCK_EDITOR
    ) {
      if (window.ENV.text_editor_preference == null) {
        renderChooseEditorModal(e, async editor => {
          if (editor === 'block_editor') {
            await doFetchApi({
              path: `/courses/${this.course_id}/pages/${this.model.get('url')}/create_block_editor`,
              method: 'PUT',
            })
          }
          window.location.href = `${window.location.href.split('?')[0]}/edit?editor=${editor}`
        })
      } else if (window.ENV.text_editor_preference === 'block_editor') {
<<<<<<< HEAD
        e.preventDefault();
=======
        e.preventDefault()
>>>>>>> f06b510f
        await doFetchApi({
          path: `/courses/${this.course_id}/pages/${this.model.get('url')}/create_block_editor`,
          method: 'PUT',
        })
        window.location.href = `${window.location.href.split('?')[0]}/edit${
          window.location.href.split('?')[1] ? `?${window.location.href.split('?')[1]}` : ''
        }`
      }
    }
  }

  navigateToLinkAnchor() {
    const anchor_name = window.location.hash.replace(/^#/, '')
    if (anchor_name.length) {
      let $anchor = $(`#wiki_page_show .user_content #${anchor_name}`)
      if (!$anchor.length) {
        $anchor = $(`#wiki_page_show .user_content a[name='${anchor_name}']`)
      }
      if ($anchor.length) {
        $('html, body').scrollToVisible($anchor)
      }
    }
  }

  maybeRenderBlockEditorContent() {
    if (
      this.model.get('editor') === 'block_editor' &&
      this.model.get('block_editor_attributes')?.blocks
    ) {
      import('@canvas/block-editor')
        .then(({renderBlockEditorView}) => {
          const container = document.getElementById('block-editor-content')
          container.classList.add('block-editor-view')
          const content = this.model.get('block_editor_attributes')
          renderBlockEditorView(content, container)
        })
        .catch(e => {
          // eslint-disable-next-line no-alert
          window.alert('Error loading block editor content')
        })
    }
  }

  afterRender() {
    super.afterRender(...arguments)
    this.navigateToLinkAnchor()
    this.reloadView = new WikiPageReloadView({
      el: this.$pageChangedAlert,
      model: this.model,
      interval: 150000,
      reloadMessage: I18n.t(
        'reload_viewing_page',
        'This page has changed since you started viewing it. *Reload*',
        {wrapper: '<a class="reload" href="#">$1</a>'}
      ),
    })
    this.reloadView.on('changed', () => this.$headerBarOuterContainer.addClass('page-changed'))
    this.reloadView.on('reload', () => this.render())
    this.reloadView.pollForChanges()

    renderFrontPagePill(this.$el[0], {
      margin: 'small',
      children: this.toJSON().frontPageText,
    })

    return publish('userContent/change')
  }

  deleteWikiPage(ev) {
    if (ev != null) {
      ev.preventDefault()
    }
    if (!this.model.get('deletable')) return

    const deleteDialog = new WikiPageDeleteDialog({
      model: this.model,
      wiki_pages_path: this.wiki_pages_path,
    })
    return deleteDialog.open()
  }

  unsetAsFrontPage(ev) {
    if (ev != null) {
      ev.preventDefault()
    }

    return this.model.unsetFrontPage(() =>
      $('#wiki_page_show .page-toolbar .buttons .al-trigger').focus()
    )
  }

  useAsFrontPage(ev) {
    if (ev != null) {
      ev.preventDefault()
    }
    if (!this.model.get('published')) return

    return this.model.setFrontPage(() =>
      $('#wiki_page_show .page-toolbar .buttons .al-trigger').focus()
    )
  }

  openSendTo(ev, open = true) {
    if (ev) ev.preventDefault()
    ReactDOM.render(
      <DirectShareUserModal
        open={open}
        sourceCourseId={this.course_id}
        contentShare={{content_type: 'page', content_id: this.model.id}}
        onDismiss={() => {
          this.openSendTo(null, false)
          this.$gearMenu.focus()
        }}
      />,
      document.getElementById('direct-share-mount-point')
    )
  }

  openCopyTo(ev, open = true) {
    if (ev) ev.preventDefault()
    ReactDOM.render(
      <DirectShareCourseTray
        open={open}
        sourceCourseId={this.course_id}
        contentSelection={{pages: [this.model.id]}}
        onDismiss={() => {
          this.openCopyTo(null, false)
          this.$gearMenu.focus()
        }}
      />,
      document.getElementById('direct-share-mount-point')
    )
  }

  onAssign(e) {
    if (e) e.preventDefault()
    this.renderItemAssignToTray(true)
  }

  renderItemAssignToTray(open) {
    // not supported in group contexts
    if (!this.course_id) {
      return
    }
    const returnFocusTo = document.querySelector('.assign-to-button')
    const mountPoint = document.getElementById('assign-to-mount-point')
    const onTrayClose = () => {
      this.renderItemAssignToTray(false, returnFocusTo)
      returnFocusTo.focus()
    }
    const onTrayExited = () => ReactDOM.unmountComponentAtNode(mountPoint)

    ReactDOM.render(
      <ItemAssignToManager
        open={open}
        onClose={onTrayClose}
        onDismiss={onTrayClose}
        onExited={onTrayExited}
        iconType="page"
        itemType="page"
        locale={ENV.LOCALE || 'en'}
        timezone={ENV.TIMEZONE || 'UTC'}
        courseId={this.course_id}
        itemName={this.model.get('title')}
        itemContentId={this.model.get('page_id')}
        removeDueDateInput={true}
      />,
      mountPoint
    )
  }

  toJSON() {
    const json = super.toJSON(...arguments)
    json.page_id = this.model.get('page_id')
    if (this.model.get('editor') === 'block_editor') {
      json.body = '<div id="block-editor-content"/>' // this is where the BlockEditorView will be rendered
    }
    json.modules_path = this.modules_path
    json.wiki_pages_path = this.wiki_pages_path
    json.wiki_page_edit_path = this.wiki_page_edit_path
    json.wiki_page_history_path = this.wiki_page_history_path
    json.course_home = this.course_home
    json.course_title = this.course_title
    json.CAN = {
      VIEW_ALL_PAGES: !!this.display_show_all_pages || !!this.WIKI_RIGHTS.manage,
      VIEW_PAGES: !!this.WIKI_RIGHTS.read,
      PUBLISH: !!this.WIKI_RIGHTS.publish_page,
      VIEW_UNPUBLISHED: !!this.WIKI_RIGHTS.manage || !!this.WIKI_RIGHTS.view_unpublished_items,
      UPDATE_CONTENT: !!this.PAGE_RIGHTS.update || !!this.PAGE_RIGHTS.update_content,
      DELETE: !!this.PAGE_RIGHTS.delete && !this.course_home,
      READ_REVISIONS: !!this.PAGE_RIGHTS.read_revisions,
      UPDATE: !!this.WIKI_RIGHTS.update,
      MANAGE_ASSIGN_TO: !!this.WIKI_RIGHTS.manage_assign_to,
    }
    json.CAN.DIRECT_SHARE = !!ENV.DIRECT_SHARE_ENABLED
    json.CAN.ACCESS_GEAR_MENU = json.CAN.DELETE || json.CAN.READ_REVISIONS || json.CAN.DIRECT_SHARE
    json.CAN.VIEW_TOOLBAR =
      json.course_home ||
      json.CAN.VIEW_ALL_PAGES ||
      json.CAN.PUBLISH ||
      json.CAN.UPDATE_CONTENT ||
      json.CAN.ACCESS_GEAR_MENU
    json.recent_announcements_enabled = !!ENV.SHOW_ANNOUNCEMENTS
    json.explicit_latex_typesetting = !!ENV.FEATURES?.explicit_latex_typesetting
    json.show_assign_to = !!ENV.FEATURES?.selective_release_ui_api && !!this.course_id

    if (json.lock_info) {
      json.lock_info = clone(json.lock_info)
    }
    if (json.lock_info != null ? json.lock_info.unlock_at : undefined) {
      json.lock_info.unlock_at =
        tz.parse(json.lock_info.unlock_at) < new Date()
          ? null
          : datetimeString(json.lock_info.unlock_at)
    }

    if (json.is_master_course_child_content && json.restricted_by_master_course) {
      json.cannot_delete_by_master_course = true
      json.cannot_edit_by_master_course = json.master_course_restrictions.content
    }

    json.wiki_page_menu_tools = ENV.wiki_page_menu_tools
    each(json.wiki_page_menu_tools, tool => {
      tool.url = `${tool.base_url}&pages[]=${this.model.get('page_id')}`
    })
    json.frontPageText = ENV.K5_SUBJECT_COURSE ? I18n.t('Subject Home') : I18n.t('Front Page')
    return json
  }
}
WikiPageView.initClass()<|MERGE_RESOLUTION|>--- conflicted
+++ resolved
@@ -38,11 +38,7 @@
 import DirectShareCourseTray from '@canvas/direct-sharing/react/components/DirectShareCourseTray'
 import {renderFrontPagePill} from '@canvas/wiki/react/renderFrontPagePill'
 import ItemAssignToManager from '@canvas/context-modules/differentiated-modules/react/Item/ItemAssignToManager'
-<<<<<<< HEAD
-import doFetchApi from "@canvas/do-fetch-api-effect";
-=======
 import doFetchApi from '@canvas/do-fetch-api-effect'
->>>>>>> f06b510f
 
 const I18n = useI18nScope('pages')
 
@@ -204,11 +200,7 @@
           window.location.href = `${window.location.href.split('?')[0]}/edit?editor=${editor}`
         })
       } else if (window.ENV.text_editor_preference === 'block_editor') {
-<<<<<<< HEAD
-        e.preventDefault();
-=======
         e.preventDefault()
->>>>>>> f06b510f
         await doFetchApi({
           path: `/courses/${this.course_id}/pages/${this.model.get('url')}/create_block_editor`,
           method: 'PUT',
