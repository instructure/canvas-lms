//
// Copyright (C) 2013 - present Instructure, Inc.
//
// This file is part of Canvas.
//
// Canvas is free software: you can redistribute it and/or modify it under
// the terms of the GNU Affero General Public License as published by the Free
// Software Foundation, version 3 of the License.
//
// Canvas is distributed in the hope that it will be useful, but WITHOUT ANY
// WARRANTY; without even the implied warranty of MERCHANTABILITY or FITNESS FOR
// A PARTICULAR PURPOSE. See the GNU Affero General Public License for more
// details.
//
// You should have received a copy of the GNU Affero General Public License along
// with this program. If not, see <http://www.gnu.org/licenses/>.

import React from 'react'
import ReactDOM from 'react-dom'
import $ from 'jquery'
import 'jquery-scroll-to-visible'
import * as tz from '@instructure/moment-utils'
import {datetimeString} from '@canvas/datetime/date-functions'
import {clone, each} from 'lodash'
import Backbone from '@canvas/backbone'
import template from '../../jst/WikiPage.handlebars'
import StickyHeaderMixin from '@canvas/wiki/backbone/views/StickyHeaderMixin'
import WikiPageDeleteDialog from '@canvas/wiki/backbone/views/WikiPageDeleteDialog'
import WikiPageReloadView from '@canvas/wiki/backbone/views/WikiPageReloadView'
import renderChooseEditorModal from '@canvas/block-editor/react/renderChooseEditorModal'
import PublishButtonView from '@canvas/publish-button-view'
import {useScope as createI18nScope} from '@canvas/i18n'
import htmlEscape from '@instructure/html-escape'
import {publish} from 'jquery-tinypubsub'
import '@canvas/modules/jquery/prerequisites_lookup'
import lockExplanation from '@canvas/content-locks/jquery/lock_reason'
import DirectShareUserModal from '@canvas/direct-sharing/react/components/DirectShareUserModal'
import DirectShareCourseTray from '@canvas/direct-sharing/react/components/DirectShareCourseTray'
import {renderFrontPagePill} from '@canvas/wiki/react/renderFrontPagePill'
import ItemAssignToManager from '@canvas/context-modules/differentiated-modules/react/Item/ItemAssignToManager'

const I18n = createI18nScope('pages')

export default class WikiPageView extends Backbone.View {
  static initClass() {
    this.mixin(StickyHeaderMixin)

    this.prototype.template = template

    this.prototype.els = {
      '.publish-button': '$publishButton',
      '.header-bar-outer-container': '$headerBarOuterContainer',
      '.page-changed-alert': '$pageChangedAlert',
      '.al-trigger': '$gearMenu',
    }

    this.prototype.events = {
      'click .delete_page': 'deleteWikiPage',
      'click .edit-wiki': 'openChooseEditorModalMaybe',
      'keyclick .edit-wiki': 'openChooseEditorModalMaybe',
      'click .use-as-front-page-menu-item': 'useAsFrontPage',
      'click .unset-as-front-page-menu-item': 'unsetAsFrontPage',
      'click .direct-share-send-to-menu-item': 'openSendTo',
      'click .direct-share-copy-to-menu-item': 'openCopyTo',
      'click .assign-to-button': 'onAssign',
    }

    this.optionProperty('modules_path')
    this.optionProperty('wiki_pages_path')
    this.optionProperty('wiki_page_edit_path')
    this.optionProperty('wiki_page_history_path')
    this.optionProperty('WIKI_RIGHTS')
    this.optionProperty('PAGE_RIGHTS')
    this.optionProperty('course_id')
    this.optionProperty('course_home')
    this.optionProperty('course_title')
    this.optionProperty('display_show_all_pages')
  }

  initialize() {
    this.model.on('change', () => this.render())
    super.initialize(...arguments)
    if (!this.WIKI_RIGHTS) this.WIKI_RIGHTS = {}
    return this.PAGE_RIGHTS || (this.PAGE_RIGHTS = {})
  }

  render() {
    // detach elements to preserve data/events
    if (this.publishButtonView != null) {
      this.publishButtonView.$el.detach()
    }
    if (this.$sequenceFooter != null) {
      this.$sequenceFooter.detach()
    }

    super.render(...arguments)

    if (this.model.get('locked_for_user')) {
      const lock_info = this.model.get('lock_info')
      $('.lock_explanation').html(htmlEscape(lockExplanation(lock_info, 'page')))
      if (lock_info.context_module && lock_info.context_module.id) {
        const prerequisites_lookup = `${ENV.MODULES_PATH}/${
          lock_info.context_module.id
        }/prerequisites/wiki_page_${this.model.get('page_id')}`
        $('<a id="module_prerequisites_lookup_link" style="display: none;">')
          .attr('x-canvaslms-trusted-url', prerequisites_lookup)
          .appendTo($('.lock_explanation'))
        INST.lookupPrerequisites()
      }
    }

    // attach/re-attach the publish button
    if (!this.publishButtonView) {
      this.publishButtonView = new PublishButtonView({model: this.model})
      this.model.view = this
    }
    this.publishButtonView.$el.appendTo(this.$publishButton)
    this.publishButtonView.render()

    // Attach the immersive reader button if enabled
    const immersive_reader_mount_point = document.getElementById('immersive_reader_mount_point')
    const immersive_reader_mobile_mount_point = document.getElementById(
      'immersive_reader_mobile_mount_point',
    )
    if (immersive_reader_mount_point || immersive_reader_mobile_mount_point) {
      import(
        /* webpackChunkName: "[request]" */
        '@canvas/immersive-reader/ImmersiveReader'
      )
        .then(({initializeReaderButton}) => {
          const content = () => document.querySelector('.show-content').innerHTML
          const title = document.querySelector('.page-title').textContent

          if (immersive_reader_mount_point) {
            initializeReaderButton(immersive_reader_mount_point, {content, title})
          }

          if (immersive_reader_mobile_mount_point) {
            initializeReaderButton(immersive_reader_mobile_mount_point, {
              content,
              title,
            })
          }
        })
        .catch(e => {
<<<<<<< HEAD
          console.log('Error loading immersive readers.', e)  
=======
          console.log('Error loading immersive readers.', e)
>>>>>>> 51db239a
        })
    }

    // Fixes issue when using anchors IDs scroll. Sometimes the browsers can't find the element
    // due it is not loaded yet.
    if (window.location?.hash !== '') {
      window.location.href = window.location.hash
    }

    // Adds class if a LTI iframe is embed in content
    const ltisEmbedded = $('.show-content iframe.lti-embed')
    if (ltisEmbedded.length > 0) {
      $('.show-content').addClass('lti-content')
      ltisEmbedded.each(function () {
        $(this).closest('p').addClass('lti-embed-container')
      })
    }

    // attach/re-attach the sequence footer (if this is a course, but not the home page)
    if (!this.$sequenceFooter && !this.course_home && !!this.course_id) {
      if (!this.$sequenceFooter) this.$sequenceFooter = $('<div></div>').hide()
      this.$sequenceFooter.moduleSequenceFooter({
        courseID: this.course_id,
        assetType: 'Page',
        assetID: this.model.get('url'),
        onFetchSuccess: () => {
          $('.module-sequence-footer-content').append($('#mark-as-done-container'))
          $('#mark-as-done-container').css({float: 'right', 'margin-right': '4px'})
        },
      })
    } else if (this.$sequenceFooter != null) {
      this.$sequenceFooter.msfAnimation(false)
    }
    if (this.$sequenceFooter) this.$sequenceFooter.appendTo($('#module_navigation_target'))

    this.maybeRenderBlockEditorContent()
  }

  async openChooseEditorModalMaybe(e) {
    if (
      this.model.get('body') === null &&
      !this.model.get('block_editor_attributes')?.blocks &&
      ENV.FEATURES?.BLOCK_EDITOR
    ) {
      if (window.ENV.text_editor_preference == null) {
        renderChooseEditorModal(e, async editor => {
          window.location.href = `${window.location.href.split('?')[0]}/edit?editor=${editor}`
        })
      } else if (window.ENV.text_editor_preference === 'block_editor') {
        e.preventDefault()
        window.location.href = `${window.location.href.split('?')[0]}/edit${
          window.location.href.split('?')[1] ? `?${window.location.href.split('?')[1]}` : ''
        }`
      }
    }
  }

  navigateToLinkAnchor() {
    const anchor_name = window.location.hash.replace(/^#/, '')
    if (anchor_name.length) {
      let $anchor = $(`#wiki_page_show .user_content #${anchor_name}`)
      if (!$anchor.length) {
        $anchor = $(`#wiki_page_show .user_content a[name='${anchor_name}']`)
      }
      if ($anchor.length) {
        $('html, body').scrollToVisible($anchor)
      }
    }
  }

  maybeRenderBlockEditorContent() {
    if (
      this.model.get('editor') === 'block_editor' &&
      this.model.get('block_editor_attributes')?.blocks
    ) {
      import('@canvas/block-editor')
        .then(({renderBlockEditorView}) => {
          const container = document.getElementById('block-editor-content')
          container.classList.add('block-editor-view')
          const content = this.model.get('block_editor_attributes')
          renderBlockEditorView(content, container)
        })
        .catch(() => {
<<<<<<< HEAD
           
=======
>>>>>>> 51db239a
          window.alert('Error loading block editor content')
        })
    }
  }

  afterRender() {
    super.afterRender(...arguments)
    this.navigateToLinkAnchor()
    this.reloadView = new WikiPageReloadView({
      el: this.$pageChangedAlert,
      model: this.model,
      interval: 150000,
      reloadMessage: I18n.t(
        'reload_viewing_page',
        'This page has changed since you started viewing it. *Reload*',
        {wrapper: '<a class="reload" href="#">$1</a>'},
      ),
    })
    this.reloadView.on('changed', () => this.$headerBarOuterContainer.addClass('page-changed'))
    this.reloadView.on('reload', () => this.render())
    this.reloadView.pollForChanges()

    renderFrontPagePill(this.$el[0], {
      margin: 'small',
      children: this.toJSON().frontPageText,
    })

    return publish('userContent/change')
  }

  deleteWikiPage(ev) {
    if (ev != null) {
      ev.preventDefault()
    }
    if (!this.model.get('deletable')) return

    const deleteDialog = new WikiPageDeleteDialog({
      model: this.model,
      wiki_pages_path: this.wiki_pages_path,
    })
    return deleteDialog.open()
  }

  unsetAsFrontPage(ev) {
    if (ev != null) {
      ev.preventDefault()
    }

    return this.model.unsetFrontPage(() =>
      $('#wiki_page_show .page-toolbar .buttons .al-trigger').focus(),
    )
  }

  useAsFrontPage(ev) {
    if (ev != null) {
      ev.preventDefault()
    }
    if (!this.model.get('published')) return

    return this.model.setFrontPage(() =>
      $('#wiki_page_show .page-toolbar .buttons .al-trigger').focus(),
    )
  }

  openSendTo(ev, open = true) {
    if (ev) ev.preventDefault()
<<<<<<< HEAD
     
=======

>>>>>>> 51db239a
    ReactDOM.render(
      <DirectShareUserModal
        open={open}
        sourceCourseId={this.course_id}
        contentShare={{content_type: 'page', content_id: this.model.id}}
        onDismiss={() => {
          this.openSendTo(null, false)
          this.$gearMenu.focus()
        }}
      />,
      document.getElementById('direct-share-mount-point'),
    )
  }

  openCopyTo(ev, open = true) {
    if (ev) ev.preventDefault()
<<<<<<< HEAD
     
=======

>>>>>>> 51db239a
    ReactDOM.render(
      <DirectShareCourseTray
        open={open}
        sourceCourseId={this.course_id}
        contentSelection={{pages: [this.model.id]}}
        onDismiss={() => {
          this.openCopyTo(null, false)
          this.$gearMenu.focus()
        }}
      />,
      document.getElementById('direct-share-mount-point'),
    )
  }

  onAssign(e) {
    if (e) e.preventDefault()
    this.renderItemAssignToTray(true)
  }

  renderItemAssignToTray(open) {
    // not supported in group contexts
    if (!this.course_id) {
      return
    }
    const returnFocusTo = document.querySelector('.assign-to-button')
    const mountPoint = document.getElementById('assign-to-mount-point')
    const onTrayClose = () => {
      this.renderItemAssignToTray(false, returnFocusTo)
      returnFocusTo.focus()
    }
    const onTrayExited = () => ReactDOM.unmountComponentAtNode(mountPoint)

<<<<<<< HEAD
     
=======
>>>>>>> 51db239a
    ReactDOM.render(
      <ItemAssignToManager
        open={open}
        onClose={onTrayClose}
        onDismiss={onTrayClose}
        onExited={onTrayExited}
        iconType="page"
        itemType="page"
        locale={ENV.LOCALE || 'en'}
        timezone={ENV.TIMEZONE || 'UTC'}
        courseId={this.course_id}
        itemName={this.model.get('title')}
        itemContentId={this.model.get('page_id')}
        removeDueDateInput={true}
      />,
      mountPoint,
    )
  }

  toJSON() {
    const json = super.toJSON(...arguments)
    json.page_id = this.model.get('page_id')
    if (this.model.get('editor') === 'block_editor') {
      json.body = '<div id="block-editor-content"/>' // this is where the BlockEditorView will be rendered
    }
    json.modules_path = this.modules_path
    json.wiki_pages_path = this.wiki_pages_path
    json.wiki_page_edit_path = this.wiki_page_edit_path
    json.wiki_page_history_path = this.wiki_page_history_path
    json.course_home = this.course_home
    json.course_title = this.course_title
    json.CAN = {
      VIEW_ALL_PAGES: !!this.display_show_all_pages || !!this.WIKI_RIGHTS.manage,
      VIEW_PAGES: !!this.WIKI_RIGHTS.read,
      PUBLISH: !!this.WIKI_RIGHTS.publish_page,
      VIEW_UNPUBLISHED: !!this.WIKI_RIGHTS.manage || !!this.WIKI_RIGHTS.view_unpublished_items,
      UPDATE_CONTENT: !!this.PAGE_RIGHTS.update || !!this.PAGE_RIGHTS.update_content,
      DELETE: !!this.PAGE_RIGHTS.delete && !this.course_home,
      READ_REVISIONS: !!this.PAGE_RIGHTS.read_revisions,
      UPDATE: !!this.WIKI_RIGHTS.update,
      MANAGE_ASSIGN_TO: !!this.WIKI_RIGHTS.manage_assign_to,
    }
    json.CAN.DIRECT_SHARE = !!ENV.DIRECT_SHARE_ENABLED
    json.CAN.ACCESS_GEAR_MENU = json.CAN.DELETE || json.CAN.READ_REVISIONS || json.CAN.DIRECT_SHARE
    json.CAN.VIEW_TOOLBAR =
      json.course_home ||
      json.CAN.VIEW_ALL_PAGES ||
      json.CAN.PUBLISH ||
      json.CAN.UPDATE_CONTENT ||
      json.CAN.ACCESS_GEAR_MENU
    json.recent_announcements_enabled = !!ENV.SHOW_ANNOUNCEMENTS
    json.explicit_latex_typesetting = !!ENV.FEATURES?.explicit_latex_typesetting
    json.show_assign_to = !!ENV.FEATURES?.selective_release_ui_api && !!this.course_id

    if (json.lock_info) {
      json.lock_info = clone(json.lock_info)
    }
    if (json.lock_info != null ? json.lock_info.unlock_at : undefined) {
      json.lock_info.unlock_at =
        tz.parse(json.lock_info.unlock_at) < new Date()
          ? null
          : datetimeString(json.lock_info.unlock_at)
    }

    if (json.is_master_course_child_content && json.restricted_by_master_course) {
      json.cannot_delete_by_master_course = true
      json.cannot_edit_by_master_course = json.master_course_restrictions.content
    }

    json.wiki_page_menu_tools = ENV.wiki_page_menu_tools
    each(json.wiki_page_menu_tools, tool => {
      tool.url = `${tool.base_url}&pages[]=${this.model.get('page_id')}`
    })
    json.frontPageText = ENV.K5_SUBJECT_COURSE ? I18n.t('Subject Home') : I18n.t('Front Page')
    json.IS = {
      HORIZON_COURSE: ENV?.horizon_course,
    }
    return json
  }
}
WikiPageView.initClass()<|MERGE_RESOLUTION|>--- conflicted
+++ resolved
@@ -143,11 +143,7 @@
           }
         })
         .catch(e => {
-<<<<<<< HEAD
-          console.log('Error loading immersive readers.', e)  
-=======
           console.log('Error loading immersive readers.', e)
->>>>>>> 51db239a
         })
     }
 
@@ -231,10 +227,6 @@
           renderBlockEditorView(content, container)
         })
         .catch(() => {
-<<<<<<< HEAD
-           
-=======
->>>>>>> 51db239a
           window.alert('Error loading block editor content')
         })
     }
@@ -301,11 +293,7 @@
 
   openSendTo(ev, open = true) {
     if (ev) ev.preventDefault()
-<<<<<<< HEAD
-     
-=======
-
->>>>>>> 51db239a
+
     ReactDOM.render(
       <DirectShareUserModal
         open={open}
@@ -322,11 +310,7 @@
 
   openCopyTo(ev, open = true) {
     if (ev) ev.preventDefault()
-<<<<<<< HEAD
-     
-=======
-
->>>>>>> 51db239a
+
     ReactDOM.render(
       <DirectShareCourseTray
         open={open}
@@ -359,10 +343,6 @@
     }
     const onTrayExited = () => ReactDOM.unmountComponentAtNode(mountPoint)
 
-<<<<<<< HEAD
-     
-=======
->>>>>>> 51db239a
     ReactDOM.render(
       <ItemAssignToManager
         open={open}
