//
// Copyright (C) 2013 - present Instructure, Inc.
//
// This file is part of Canvas.
//
// Canvas is free software: you can redistribute it and/or modify it under
// the terms of the GNU Affero General Public License as published by the Free
// Software Foundation, version 3 of the License.
//
// Canvas is distributed in the hope that it will be useful, but WITHOUT ANY
// WARRANTY; without even the implied warranty of MERCHANTABILITY or FITNESS FOR
// A PARTICULAR PURPOSE. See the GNU Affero General Public License for more
// details.
//
// You should have received a copy of the GNU Affero General Public License along
// with this program. If not, see <http://www.gnu.org/licenses/>.

import React from 'react'
import ReactDOM from 'react-dom'
import $ from 'jquery'
import 'jquery-scroll-to-visible'
<<<<<<< HEAD
import * as tz from '@canvas/datetime'
=======
import * as tz from '@instructure/moment-utils'
>>>>>>> 4b37e285
import {datetimeString} from '@canvas/datetime/date-functions'
import {clone, each} from 'lodash'
import Backbone from '@canvas/backbone'
import template from '../../jst/WikiPage.handlebars'
import StickyHeaderMixin from '@canvas/wiki/backbone/views/StickyHeaderMixin'
import WikiPageDeleteDialog from '@canvas/wiki/backbone/views/WikiPageDeleteDialog'
import WikiPageReloadView from '@canvas/wiki/backbone/views/WikiPageReloadView'
import PublishButtonView from '@canvas/publish-button-view'
import {useScope as useI18nScope} from '@canvas/i18n'
import htmlEscape from '@instructure/html-escape'
import {publish} from 'jquery-tinypubsub'
import '@canvas/modules/jquery/prerequisites_lookup'
import '../../jquery/content_locks'
import DirectShareUserModal from '@canvas/direct-sharing/react/components/DirectShareUserModal'
import DirectShareCourseTray from '@canvas/direct-sharing/react/components/DirectShareCourseTray'
import {renderFrontPagePill} from '@canvas/wiki/react/renderFrontPagePill'
import ItemAssignToTray from '@canvas/context-modules/differentiated-modules/react/Item/ItemAssignToTray'

const I18n = useI18nScope('pages')

export default class WikiPageView extends Backbone.View {
  static initClass() {
    this.mixin(StickyHeaderMixin)

    this.prototype.template = template

    this.prototype.els = {
      '.publish-button': '$publishButton',
      '.header-bar-outer-container': '$headerBarOuterContainer',
      '.page-changed-alert': '$pageChangedAlert',
      '.al-trigger': '$gearMenu',
    }

    this.prototype.events = {
      'click .delete_page': 'deleteWikiPage',
      'click .use-as-front-page-menu-item': 'useAsFrontPage',
      'click .unset-as-front-page-menu-item': 'unsetAsFrontPage',
      'click .direct-share-send-to-menu-item': 'openSendTo',
      'click .direct-share-copy-to-menu-item': 'openCopyTo',
      'click .assign-to-button': 'onAssign',
    }

    this.optionProperty('modules_path')
    this.optionProperty('wiki_pages_path')
    this.optionProperty('wiki_page_edit_path')
    this.optionProperty('wiki_page_history_path')
    this.optionProperty('WIKI_RIGHTS')
    this.optionProperty('PAGE_RIGHTS')
    this.optionProperty('course_id')
    this.optionProperty('course_home')
    this.optionProperty('course_title')
    this.optionProperty('display_show_all_pages')
  }

  initialize() {
    this.model.on('change', () => this.render())
    super.initialize(...arguments)
    if (!this.WIKI_RIGHTS) this.WIKI_RIGHTS = {}
    return this.PAGE_RIGHTS || (this.PAGE_RIGHTS = {})
  }

  render() {
    // detach elements to preserve data/events
    if (this.publishButtonView != null) {
      this.publishButtonView.$el.detach()
    }
    if (this.$sequenceFooter != null) {
      this.$sequenceFooter.detach()
    }

    super.render(...arguments)

    if (this.model.get('locked_for_user')) {
      const lock_info = this.model.get('lock_info')
      $('.lock_explanation').html(htmlEscape(INST.lockExplanation(lock_info, 'page')))
      if (lock_info.context_module && lock_info.context_module.id) {
        const prerequisites_lookup = `${ENV.MODULES_PATH}/${
          lock_info.context_module.id
        }/prerequisites/wiki_page_${this.model.get('page_id')}`
        $('<a id="module_prerequisites_lookup_link" style="display: none;">')
          .attr('x-canvaslms-trusted-url', prerequisites_lookup)
          .appendTo($('.lock_explanation'))
        INST.lookupPrerequisites()
      }
    }

    // attach/re-attach the publish button
    if (!this.publishButtonView) {
      this.publishButtonView = new PublishButtonView({model: this.model})
      this.model.view = this
    }
    this.publishButtonView.$el.appendTo(this.$publishButton)
    this.publishButtonView.render()

    // Attach the immersive reader button if enabled
    const immersive_reader_mount_point = document.getElementById('immersive_reader_mount_point')
    const immersive_reader_mobile_mount_point = document.getElementById(
      'immersive_reader_mobile_mount_point'
    )
    if (immersive_reader_mount_point || immersive_reader_mobile_mount_point) {
      import(
        /* webpackChunkName: "[request]" */
        '@canvas/immersive-reader/ImmersiveReader'
      )
        .then(({initializeReaderButton}) => {
          const content = () => document.querySelector('.show-content').innerHTML
          const title = document.querySelector('.page-title').textContent

          if (immersive_reader_mount_point) {
            initializeReaderButton(immersive_reader_mount_point, {content, title})
          }

          if (immersive_reader_mobile_mount_point) {
            initializeReaderButton(immersive_reader_mobile_mount_point, {
              content,
              title,
            })
          }
        })
        .catch(e => {
          console.log('Error loading immersive readers.', e) // eslint-disable-line no-console
        })
    }

    // Fixes issue when using anchors IDs scroll. Sometimes the browsers can't find the element
    // due it is not loaded yet.
    if (window.location?.hash !== '') {
      window.location.href = window.location.hash
    }

    // Adds class if a LTI iframe is embed in content
    const ltisEmbedded = $('.show-content iframe.lti-embed')
    if (ltisEmbedded.length > 0) {
      $('.show-content').addClass('lti-content')
      ltisEmbedded.each(function () {
        $(this).closest('p').addClass('lti-embed-container')
      })
    }

    // attach/re-attach the sequence footer (if this is a course, but not the home page)
    if (!this.$sequenceFooter && !this.course_home && !!this.course_id) {
      if (!this.$sequenceFooter) this.$sequenceFooter = $('<div></div>').hide()
      this.$sequenceFooter.moduleSequenceFooter({
        courseID: this.course_id,
        assetType: 'Page',
        assetID: this.model.get('url'),
        onFetchSuccess: () => {
          $('.module-sequence-footer-content').append($('#mark-as-done-container'))
          $('#mark-as-done-container').css({float: 'right', 'margin-right': '4px'})
        },
      })
    } else if (this.$sequenceFooter != null) {
      this.$sequenceFooter.msfAnimation(false)
    }
    if (this.$sequenceFooter) return this.$sequenceFooter.appendTo($('#module_navigation_target'))
  }

  navigateToLinkAnchor() {
    const anchor_name = window.location.hash.replace(/^#/, '')
    if (anchor_name.length) {
      let $anchor = $(`#wiki_page_show .user_content #${anchor_name}`)
      if (!$anchor.length) {
        $anchor = $(`#wiki_page_show .user_content a[name='${anchor_name}']`)
      }
      if ($anchor.length) {
        $('html, body').scrollToVisible($anchor)
      }
    }
  }

  afterRender() {
    super.afterRender(...arguments)
    this.navigateToLinkAnchor()
    this.reloadView = new WikiPageReloadView({
      el: this.$pageChangedAlert,
      model: this.model,
      interval: 150000,
      reloadMessage: I18n.t(
        'reload_viewing_page',
        'This page has changed since you started viewing it. *Reload*',
        {wrapper: '<a class="reload" href="#">$1</a>'}
      ),
    })
    this.reloadView.on('changed', () => this.$headerBarOuterContainer.addClass('page-changed'))
    this.reloadView.on('reload', () => this.render())
    this.reloadView.pollForChanges()

    renderFrontPagePill(this.$el[0], {
      margin: 'small',
      children: this.toJSON().frontPageText,
    })

    return publish('userContent/change')
  }

  deleteWikiPage(ev) {
    if (ev != null) {
      ev.preventDefault()
    }
    if (!this.model.get('deletable')) return

    const deleteDialog = new WikiPageDeleteDialog({
      model: this.model,
      wiki_pages_path: this.wiki_pages_path,
    })
    return deleteDialog.open()
  }

  unsetAsFrontPage(ev) {
    if (ev != null) {
      ev.preventDefault()
    }

    return this.model.unsetFrontPage(() =>
      $('#wiki_page_show .page-toolbar .buttons .al-trigger').focus()
    )
  }

  useAsFrontPage(ev) {
    if (ev != null) {
      ev.preventDefault()
    }
    if (!this.model.get('published')) return

    return this.model.setFrontPage(() =>
      $('#wiki_page_show .page-toolbar .buttons .al-trigger').focus()
    )
  }

  openSendTo(ev, open = true) {
    if (ev) ev.preventDefault()
    ReactDOM.render(
      <DirectShareUserModal
        open={open}
        sourceCourseId={this.course_id}
        contentShare={{content_type: 'page', content_id: this.model.id}}
        onDismiss={() => {
          this.openSendTo(null, false)
          this.$gearMenu.focus()
        }}
      />,
      document.getElementById('direct-share-mount-point')
    )
  }

  openCopyTo(ev, open = true) {
    if (ev) ev.preventDefault()
    ReactDOM.render(
      <DirectShareCourseTray
        open={open}
        sourceCourseId={this.course_id}
        contentSelection={{pages: [this.model.id]}}
        onDismiss={() => {
          this.openCopyTo(null, false)
          this.$gearMenu.focus()
        }}
      />,
      document.getElementById('direct-share-mount-point')
    )
  }

  onAssign(e) {
    if (e) e.preventDefault()
    this.renderItemAssignToTray(true)
  }

  renderItemAssignToTray(open) {
    // not supported in group contexts
    if (!this.course_id) {
      return
    }
    const returnFocusTo = document.querySelector('.assign-to-button')
    const mountPoint = document.getElementById('assign-to-mount-point')
    const onTrayClose = () => {
      this.renderItemAssignToTray(false, returnFocusTo)
      returnFocusTo.focus()
    }
    const onTrayExited = () => ReactDOM.unmountComponentAtNode(mountPoint)

    ReactDOM.render(
      <ItemAssignToTray
        open={open}
        onClose={onTrayClose}
        onDismiss={onTrayClose}
        onExited={onTrayExited}
        iconType="page"
        itemType="page"
        locale={ENV.LOCALE || 'en'}
        timezone={ENV.TIMEZONE || 'UTC'}
        courseId={this.course_id}
        itemName={this.model.get('title')}
        itemContentId={this.model.get('page_id')}
        removeDueDateInput={true}
      />,
      mountPoint
    )
  }

  toJSON() {
    const json = super.toJSON(...arguments)
    json.page_id = this.model.get('page_id')
    json.modules_path = this.modules_path
    json.wiki_pages_path = this.wiki_pages_path
    json.wiki_page_edit_path = this.wiki_page_edit_path
    json.wiki_page_history_path = this.wiki_page_history_path
    json.course_home = this.course_home
    json.course_title = this.course_title
    json.CAN = {
      VIEW_ALL_PAGES: !!this.display_show_all_pages || !!this.WIKI_RIGHTS.manage,
      VIEW_PAGES: !!this.WIKI_RIGHTS.read,
      PUBLISH: !!this.WIKI_RIGHTS.publish_page,
      VIEW_UNPUBLISHED: !!this.WIKI_RIGHTS.manage || !!this.WIKI_RIGHTS.view_unpublished_items,
      UPDATE_CONTENT: !!this.PAGE_RIGHTS.update || !!this.PAGE_RIGHTS.update_content,
      DELETE: !!this.PAGE_RIGHTS.delete && !this.course_home,
      READ_REVISIONS: !!this.PAGE_RIGHTS.read_revisions,
      UPDATE: !!this.WIKI_RIGHTS.update,
<<<<<<< HEAD
=======
      MANAGE_ASSIGN_TO: !!this.WIKI_RIGHTS.manage_assign_to,
>>>>>>> 4b37e285
    }
    json.CAN.DIRECT_SHARE = !!ENV.DIRECT_SHARE_ENABLED
    json.CAN.ACCESS_GEAR_MENU = json.CAN.DELETE || json.CAN.READ_REVISIONS || json.CAN.DIRECT_SHARE
    json.CAN.VIEW_TOOLBAR =
      json.course_home ||
      json.CAN.VIEW_ALL_PAGES ||
      json.CAN.PUBLISH ||
      json.CAN.UPDATE_CONTENT ||
      json.CAN.ACCESS_GEAR_MENU
    json.recent_announcements_enabled = !!ENV.SHOW_ANNOUNCEMENTS
    json.explicit_latex_typesetting = !!ENV.FEATURES?.explicit_latex_typesetting
    json.show_assign_to = !!ENV.FEATURES.selective_release_ui_api && !!this.course_id

    if (json.lock_info) {
      json.lock_info = clone(json.lock_info)
    }
    if (json.lock_info != null ? json.lock_info.unlock_at : undefined) {
      json.lock_info.unlock_at =
        tz.parse(json.lock_info.unlock_at) < new Date()
          ? null
          : datetimeString(json.lock_info.unlock_at)
    }

    if (json.is_master_course_child_content && json.restricted_by_master_course) {
      json.cannot_delete_by_master_course = true
      json.cannot_edit_by_master_course = json.master_course_restrictions.content
    }

    json.wiki_page_menu_tools = ENV.wiki_page_menu_tools
    each(json.wiki_page_menu_tools, tool => {
      tool.url = `${tool.base_url}&pages[]=${this.model.get('page_id')}`
    })
    json.frontPageText = ENV.K5_SUBJECT_COURSE ? I18n.t('Subject Home') : I18n.t('Front Page')
    return json
  }
}
WikiPageView.initClass()<|MERGE_RESOLUTION|>--- conflicted
+++ resolved
@@ -19,11 +19,7 @@
 import ReactDOM from 'react-dom'
 import $ from 'jquery'
 import 'jquery-scroll-to-visible'
-<<<<<<< HEAD
-import * as tz from '@canvas/datetime'
-=======
 import * as tz from '@instructure/moment-utils'
->>>>>>> 4b37e285
 import {datetimeString} from '@canvas/datetime/date-functions'
 import {clone, each} from 'lodash'
 import Backbone from '@canvas/backbone'
@@ -340,10 +336,7 @@
       DELETE: !!this.PAGE_RIGHTS.delete && !this.course_home,
       READ_REVISIONS: !!this.PAGE_RIGHTS.read_revisions,
       UPDATE: !!this.WIKI_RIGHTS.update,
-<<<<<<< HEAD
-=======
       MANAGE_ASSIGN_TO: !!this.WIKI_RIGHTS.manage_assign_to,
->>>>>>> 4b37e285
     }
     json.CAN.DIRECT_SHARE = !!ENV.DIRECT_SHARE_ENABLED
     json.CAN.ACCESS_GEAR_MENU = json.CAN.DELETE || json.CAN.READ_REVISIONS || json.CAN.DIRECT_SHARE
