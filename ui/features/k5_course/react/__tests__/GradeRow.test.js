/*
 * Copyright (C) 2021 - present Instructure, Inc.
 *
 * This file is part of Canvas.
 *
 * Canvas is free software: you can redistribute it and/or modify it under
 * the terms of the GNU Affero General Public License as published by the Free
 * Software Foundation, version 3 of the License.
 *
 * Canvas is distributed in the hope that it will be useful, but WITHOUT ANY
 * WARRANTY; without even the implied warranty of MERCHANTABILITY or FITNESS FOR
 * A PARTICULAR PURPOSE. See the GNU Affero General Public License for more
 * details.
 *
 * You should have received a copy of the GNU Affero General Public License along
 * with this program. If not, see <http://www.gnu.org/licenses/>.
 */

import React from 'react'
import {render} from '@testing-library/react'
import {GradeRow} from '../GradeRow'

const dtf = new Intl.DateTimeFormat('en', {
  // MMM D, YYYY h:mma
  weekday: 'short',
  month: 'short',
  day: 'numeric',
  year: 'numeric',
  hour: 'numeric',
  minute: 'numeric',
<<<<<<< HEAD
  timeZone: ENV.TIMEZONE
=======
  timeZone: ENV.TIMEZONE,
>>>>>>> c4055bd5
})

const dateFormatter = d => dtf.format(d instanceof Date ? d : new Date(d))

describe('GradeRow', () => {
  const getProps = (overrides = {}) => ({
    id: '3',
    assignmentName: 'Essay #2',
    url: 'http://localhost:3000/courses/30/assignments/3',
    dueDate: '2020-04-18T05:59:59Z',
    assignmentGroupName: 'Essays',
    assignmentGroupId: '5',
    pointsPossible: 5,
    gradingType: 'points',
    score: 5,
    grade: '5',
    submissionDate: '2020-03-18T05:59:59Z',
    unread: false,
    late: false,
    excused: false,
    missing: false,
    hasComments: false,
    currentUserId: '1',
    dateFormatter,
<<<<<<< HEAD
    ...overrides
=======
    ...overrides,
>>>>>>> c4055bd5
  })

  it('renders assignment title as a link', () => {
    const {getByText} = render(
      <table>
        <tbody>{GradeRow({...getProps()})}</tbody>
      </table>
    )
    const title = getByText('Essay #2')
    expect(title).toBeInTheDocument()
    expect(title.href).toBe('http://localhost:3000/courses/30/assignments/3')
  })

  describe('unread badge', () => {
    it('is rendered when unread is true', () => {
      const {getByText} = render(
        <table>
          <tbody>{GradeRow({...getProps({unread: true})})}</tbody>
        </table>
      )
      expect(getByText('New grade for Essay #2')).toBeInTheDocument()
    })

    it('is not present when unread is false', () => {
      const {getByText, queryByText} = render(
        <table>
          <tbody>{GradeRow({...getProps()})}</tbody>
        </table>
      )
      expect(getByText('Essay #2')).toBeInTheDocument()
      expect(queryByText('New grade for Essay #2')).not.toBeInTheDocument()
    })
  })

  describe('score column', () => {
    it('shows 5 out of 5 for points gradingType', () => {
      const {getByText} = render(
        <table>
          <tbody>{GradeRow({...getProps()})}</tbody>
        </table>
      )
      expect(getByText('5 pts')).toBeInTheDocument()
      expect(getByText('Out of 5 pts')).toBeInTheDocument()
    })

    it('shows — pts for ungraded assignment with points gradingType', () => {
      const {getByText} = render(
        <table>
          <tbody>
            {GradeRow({
              ...getProps({
                grade: null,
                score: null,
              }),
            })}
          </tbody>
        </table>
      )
      expect(getByText('— pts')).toBeInTheDocument()
      expect(getByText('Out of 5 pts')).toBeInTheDocument()
    })

    it('shows -- with some alt text for not_graded gradingType', () => {
      const {queryByText, getByText} = render(
        <table>
          <tbody>
            {GradeRow({
              ...getProps({
                gradingType: 'not_graded',
                grade: null,
                score: null,
                pointsPossible: null,
              }),
            })}
          </tbody>
        </table>
      )
      ;['—', 'Out of', 'pts'].forEach(t => {
        expect(queryByText(t, {exact: false})).not.toBeInTheDocument()
      })
      expect(getByText('--')).toBeInTheDocument()
      expect(getByText('Ungraded assignment')).toBeInTheDocument()
    })

    it('shows grade GPA for gpa_scale gradingType', () => {
      const {getByText} = render(
        <table>
          <tbody>
            {GradeRow({
              ...getProps({
                gradingType: 'gpa_scale',
                grade: 'A',
              }),
            })}
          </tbody>
        </table>
      )
      expect(getByText('A GPA')).toBeInTheDocument()
    })

    it('shows grade for letter_grade gradingType', () => {
      const {getByText} = render(
        <table>
          <tbody>
            {GradeRow({
              ...getProps({
                gradingType: 'letter_grade',
                grade: 'A',
              }),
            })}
          </tbody>
        </table>
      )
      expect(getByText('A')).toBeInTheDocument()
    })

    it('shows score percent for percent gradingType', () => {
      const {getByText} = render(
        <table>
          <tbody>
            {GradeRow({
              ...getProps({
                gradingType: 'percent',
                grade: '75%',
                score: 7.5,
                pointsPossible: 10,
              }),
            })}
          </tbody>
        </table>
      )
      expect(getByText('75%')).toBeInTheDocument()
    })

    it('shows check icon for passing grade in pass_fail gradingType', () => {
      const {getByText} = render(
        <table>
          <tbody>
            {GradeRow({
              ...getProps({
                gradingType: 'pass_fail',
                grade: 'complete',
              }),
            })}
          </tbody>
        </table>
      )
      expect(getByText('Complete')).toBeInTheDocument()
    })

    it('shows x icon for failing grade in pass_fail gradingType', () => {
      const {getByText} = render(
        <table>
          <tbody>
            {GradeRow({
              ...getProps({
                gradingType: 'pass_fail',
                grade: 'incomplete',
                score: 0,
              }),
            })}
          </tbody>
        </table>
      )
      expect(getByText('Incomplete')).toBeInTheDocument()
    })

    it('shows dash for ungraded assignment in pass_fail gradingType', () => {
      const {getByText} = render(
        <table>
          <tbody>
            {GradeRow({
              ...getProps({
                gradingType: 'pass_fail',
                grade: null,
                score: null,
              }),
            })}
          </tbody>
        </table>
      )
      expect(getByText('Not graded')).toBeInTheDocument()
      expect(getByText('—')).toBeInTheDocument()
    })

    it('shows excused if excused is true', () => {
      const {getByText} = render(
        <table>
          <tbody>
            {GradeRow({
              ...getProps({
                excused: true,
                grade: null,
                score: null,
              }),
            })}
          </tbody>
        </table>
      )
      expect(getByText('Excused')).toBeInTheDocument()
    })

    it('shows a feedback link if hasComments is true', () => {
      const {getByRole} = render(
        <table>
          <tbody>{GradeRow({...getProps({hasComments: true})})}</tbody>
        </table>
      )
      const link = getByRole('link', {name: 'View feedback'})
      expect(link).toBeInTheDocument()
      expect(link.href).toBe('http://localhost:3000/courses/30/assignments/3/submissions/1')
    })

    it('does not render the feedback link if no comments exist', () => {
      const {queryByText} = render(
        <table>
          <tbody>{GradeRow({...getProps()})}</tbody>
        </table>
      )
      expect(queryByText('View feedback')).not.toBeInTheDocument()
    })
  })

  describe('assignment status', () => {
    it('shows missing if missing is true', () => {
      const {getByText} = render(
        <table>
          <tbody>
            {GradeRow({
              ...getProps({
                missing: true,
                grade: null,
                points: null,
                submissionDate: null,
              }),
            })}
          </tbody>
        </table>
      )
      expect(getByText('Missing')).toBeInTheDocument()
    })

    it('shows submitted with date if submitted on-time', () => {
      const {getByText} = render(
        <table>
          <tbody>{GradeRow({...getProps()})}</tbody>
        </table>
      )
      expect(getByText(`Submitted ${dateFormatter('2020-03-18T05:59:59Z')}`)).toBeInTheDocument()
    })

    it('shows late if marked as late but not submitted', () => {
      const {getByText} = render(
        <table>
          <tbody>
            {GradeRow({
              ...getProps({
                late: true,
                submissionDate: null,
              }),
            })}
          </tbody>
        </table>
      )
      expect(getByText('Late')).toBeInTheDocument()
    })

    it('shows late with submission date if submitted late', () => {
      const {getByText} = render(
        <table>
          <tbody>
            {GradeRow({
              ...getProps({
                late: true,
                submissionDate: '2020-05-18T05:59:59Z',
              }),
            })}
          </tbody>
        </table>
      )
      expect(getByText(`Late ${dateFormatter('2020-05-18T05:59:59Z')}`)).toBeInTheDocument()
    })
  })
})<|MERGE_RESOLUTION|>--- conflicted
+++ resolved
@@ -28,11 +28,7 @@
   year: 'numeric',
   hour: 'numeric',
   minute: 'numeric',
-<<<<<<< HEAD
-  timeZone: ENV.TIMEZONE
-=======
   timeZone: ENV.TIMEZONE,
->>>>>>> c4055bd5
 })
 
 const dateFormatter = d => dtf.format(d instanceof Date ? d : new Date(d))
@@ -57,11 +53,7 @@
     hasComments: false,
     currentUserId: '1',
     dateFormatter,
-<<<<<<< HEAD
-    ...overrides
-=======
     ...overrides,
->>>>>>> c4055bd5
   })
 
   it('renders assignment title as a link', () => {
