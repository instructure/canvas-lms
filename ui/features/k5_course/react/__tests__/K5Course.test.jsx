--- conflicted
+++ resolved
@@ -22,12 +22,8 @@
 import {act, render, waitFor} from '@testing-library/react'
 import fetchMock from 'fetch-mock'
 import React from 'react'
-<<<<<<< HEAD
-import $ from 'jquery'
-=======
 import {http, HttpResponse} from 'msw'
 import {setupServer} from 'msw/node'
->>>>>>> e6b3b88b
 import {K5Course} from '../K5Course'
 import {
   MOCK_ASSIGNMENT_GROUPS,
@@ -201,10 +197,6 @@
   return studentViewBarContainer
 }
 
-<<<<<<< HEAD
-beforeEach(() => {
-  moxios.install()
-=======
 const server = setupServer()
 
 beforeAll(() => {
@@ -216,7 +208,6 @@
 })
 
 beforeEach(() => {
->>>>>>> e6b3b88b
   fetchMock.get(FETCH_IMPORTANT_INFO_URL, MOCK_COURSE_SYLLABUS)
   fetchMock.get(FETCH_APPS_URL, MOCK_COURSE_APPS)
   fetchMock.get(FETCH_TABS_URL, MOCK_COURSE_TABS)
@@ -226,46 +217,12 @@
   fetchMock.get(ANNOUNEMENTS_URL_REGEX, [])
   fetchMock.get(GROUPS_URL, MOCK_GROUPS)
 
-<<<<<<< HEAD
-  // Mock jQuery AJAX for the Groups URL (used by Backbone)
-  jest.spyOn($, 'ajax').mockImplementation(options => {
-    const url = typeof options === 'string' ? options : options.url
-
-    if (url === GROUPS_URL) {
-      // Create a jQuery Deferred-like object
-      const deferred = $.Deferred()
-
-      // Simulate successful response
-      setTimeout(() => {
-        const response = MOCK_GROUPS
-        if (typeof options === 'object' && options.success) {
-          options.success(response, 'success', {
-            getResponseHeader: () => null,
-            getAllResponseHeaders: () => '',
-          })
-        }
-        deferred.resolve(response, 'success', {
-          getResponseHeader: () => null,
-          getAllResponseHeaders: () => '',
-        })
-      }, 0)
-
-      return deferred.promise()
-    }
-
-    // Let other requests through - return a rejected deferred
-    const deferred = $.Deferred()
-    deferred.reject(new Error('Unmocked AJAX request'))
-    return deferred.promise()
-  })
-=======
   // Mock the Groups URL with MSW (used by Backbone)
   server.use(
     http.get('/api/v1/courses/30/groups', () => {
       return HttpResponse.json(MOCK_GROUPS)
     }),
   )
->>>>>>> e6b3b88b
 
   global.ENV = defaultEnv
   document.body.appendChild(createModulesPartial())
@@ -281,11 +238,7 @@
 
   localStorage.clear()
   fetchMock.restore()
-<<<<<<< HEAD
-  $.ajax.mockRestore()
-=======
   server.resetHandlers()
->>>>>>> e6b3b88b
   window.location.hash = ''
 })
 
