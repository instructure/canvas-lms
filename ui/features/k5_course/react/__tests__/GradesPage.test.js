--- conflicted
+++ resolved
@@ -52,11 +52,7 @@
   year: 'numeric',
   hour: 'numeric',
   minute: 'numeric',
-<<<<<<< HEAD
-  timeZone: ENV.TIMEZONE
-=======
   timeZone: ENV.TIMEZONE,
->>>>>>> bb7bdd27
 })
 
 const dateFormatter = d => dtf.format(d instanceof Date ? d : new Date(d))
