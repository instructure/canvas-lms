--- conflicted
+++ resolved
@@ -290,11 +290,11 @@
   studentViewPath,
   canReadAsAdmin,
   courseContext,
-  parentSupportEnabled,
   observerList,
   currentUser,
   handleChangeObservedUser,
-  showingMobileNav
+  showingMobileNav,
+  showObserverOptions
 }) {
   const buttonProps = {
     id: 'manage-subject-btn',
@@ -303,8 +303,7 @@
     renderIcon: <IconEditSolid />
   }
   const altText = I18n.t('Manage Subject: %{courseContext}', {courseContext})
-  const showObserverOptions =
-    parentSupportEnabled && shouldShowObserverOptions(observerList, currentUser)
+
   const collapseManageButton = showingMobileNav && showObserverOptions
   const sideItemsWidth = '200px'
 
@@ -378,11 +377,11 @@
   studentViewPath: PropTypes.string.isRequired,
   canReadAsAdmin: PropTypes.bool.isRequired,
   courseContext: PropTypes.string.isRequired,
-  parentSupportEnabled: PropTypes.bool.isRequired,
   observerList: ObserverListShape.isRequired,
   handleChangeObservedUser: PropTypes.func.isRequired,
   currentUser: PropTypes.object.isRequired,
-  showingMobileNav: PropTypes.bool.isRequired
+  showingMobileNav: PropTypes.bool.isRequired,
+  showObserverOptions: PropTypes.bool.isRequired
 }
 
 export function K5Course({
@@ -449,13 +448,9 @@
   const tabsPaddingRef = useRef(null)
   const [modulesExist, setModulesExist] = useState(true)
   const [windowSize, setWindowSize] = useState(() => getWindowSize())
-<<<<<<< HEAD
-  const [observedUserId, setObservedUserId] = useState(null)
-=======
   const [observedUserId, setObservedUserId] = useState(initialObservedId)
   const showObserverOptions =
     parentSupportEnabled && shouldShowObserverOptions(observerList, currentUser)
->>>>>>> ca77b053
   useEffect(() => {
     modulesRef.current = document.getElementById('k5-modules-container')
     contentRef.current.appendChild(modulesRef.current)
@@ -529,6 +524,7 @@
           currentUser={currentUser}
           handleChangeObservedUser={setObservedUserId}
           showingMobileNav={showingMobileNav}
+          showObserverOptions={showObserverOptions}
         />
         <CourseHeaderHero
           name={name}
@@ -616,6 +612,7 @@
             userIsCourseAdmin={canReadAsAdmin}
             showLearningMasteryGradebook={showLearningMasteryGradebook}
             outcomeProficiency={outcomeProficiency}
+            observedUserId={showObserverOptions ? observedUserId : null}
           />
         )}
         <ResourcesPage
