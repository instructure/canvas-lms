--- conflicted
+++ resolved
@@ -50,10 +50,6 @@
   }
 
   renderAlert(message, container, variant) {
-<<<<<<< HEAD
-     
-=======
->>>>>>> 51db239a
     ReactDOM.render(
       <Alert
         variant={variant}
