--- conflicted
+++ resolved
@@ -50,10 +50,6 @@
   }
 
   renderAlert(message, container, variant) {
-<<<<<<< HEAD
-     
-=======
->>>>>>> 4b8c5dea
     ReactDOM.render(
       <Alert
         variant={variant}
