//
// Copyright (C) 2012 - present Instructure, Inc.
//
// This file is part of Canvas.
//
// Canvas is free software: you can redistribute it and/or modify it under
// the terms of the GNU Affero General Public License as published by the Free
// Software Foundation, version 3 of the License.
//
// Canvas is distributed in the hope that it will be useful, but WITHOUT ANY
// WARRANTY; without even the implied warranty of MERCHANTABILITY or FITNESS FOR
// A PARTICULAR PURPOSE. See the GNU Affero General Public License for more
// details.
//
// You should have received a copy of the GNU Affero General Public License along
// with this program. If not, see <http://www.gnu.org/licenses/>.
//

import $ from 'jquery'
import addLinkRow from '../../jst/addLinkRow.handlebars'
import AvatarWidget from '@canvas/avatar-dialog-view'
import Backbone from '@canvas/backbone'
import '@canvas/jquery/jquery.instructure_forms'
import {useScope as createI18nScope} from '@canvas/i18n'
import {showConfirmationDialog} from '@canvas/feature-flags/react/ConfirmationDialog'
import React from 'react'
import ReactDOM from 'react-dom'
import {Alert} from '@instructure/ui-alerts'

const I18n = createI18nScope('user_profile')

export default class ProfileShow extends Backbone.View {
  static initClass() {
    this.prototype.el = document.body

    this.prototype.events = {
      'click [data-event]': 'handleDeclarativeClick',
      'submit #edit_profile_form': 'validateForm',
      'click #report_avatar_link': 'reportAvatarLink',
      'click #remove_avatar_link': 'removeAvatarLink',
    }

    this.prototype.attemptedDependencyLoads = 0
  }

  initialize() {
    super.initialize(...arguments)
    this.displayAlertOnSave()
    return new AvatarWidget('.profile-link')
  }

  renderAlert(message, container, variant) {
<<<<<<< HEAD
    // eslint-disable-next-line no-restricted-properties
=======
     
>>>>>>> 1c55606d
    ReactDOM.render(
      <Alert
        variant={variant}
        liveRegionPoliteness="assertive"
        liveRegion={() => document.getElementById('flash_screenreader_holder')}
        margin="small"
        timeout={5000}
      >
        {message}
      </Alert>,
      this.$el.find(container)[0]
    )
  }

  displayAlertOnSave() {
    const saveSuccessContainer = '#profile_alert_holder_success'
    const saveFailedContainer = '#profile_alert_holder_failed'
    const saveSuccessDiv = this.$el.find(saveSuccessContainer)
    const saveFailedDiv = this.$el.find(saveFailedContainer)

    if (saveSuccessDiv.length > 0) {
      this.renderAlert(
        I18n.t('Profile has been saved successfully'),
        saveSuccessContainer,
        'success'
      )
    } else if (saveFailedDiv.length > 0) {
      this.renderAlert(I18n.t('Profile save was unsuccessful'), saveFailedContainer, 'error')
    }
  }

  async removeAvatarLink(e) {
    e.preventDefault()
    const link = $(e.currentTarget)
    const result = await showConfirmationDialog({
      label: I18n.t('Confirm Removal'),
      body: I18n.t("Are you sure you want to remove this user's profile picture?"),
    })
    if (!result) {
      return
    }
    $.ajaxJSON(
      link.attr('href'),
      'PUT',
      {'avatar[state]': 'none'},
      _data => {
        $.flashMessage(I18n.t('The profile picture has been removed.'))
        $('.avatar').css('background-image', 'url()')
        link.remove()
      },
      _data => $.flashError(I18n.t('Failed to remove the image, please try again.'))
    )
  }

  async reportAvatarLink(e) {
    e.preventDefault()
    const link = $(e.currentTarget)
    const result = await showConfirmationDialog({
      label: I18n.t('Report Profile Picture'),
      body: I18n.t(
        'Reported profile pictures will be sent to administrators for review. You will not be able to undo this action.'
      ),
    })
    if (!result) {
      return
    }
    $.ajaxJSON(
      link.attr('href'),
      'POST',
      {},
      _data => {
        $.flashMessage(I18n.t('The profile picture has been reported.'))
        link.remove()
      },
      _data => $.flashError(I18n.t('Failed to report the image, please try again.'))
    )
  }

  handleDeclarativeClick(event) {
    event.preventDefault()
    const $target = $(event.currentTarget)
    const method = $target.data('event')
    if (typeof this[method] === 'function') return this[method](event, $target)
  }

  // #
  // first run initializes some stuff, then is reassigned
  // to a showEditForm
  editProfile() {
    this.initEdit()
    return (this.editProfile = this.showEditForm)
  }

  showEditForm() {
    this.$el.addClass('editing').removeClass('not-editing')
    const elementToFocus =
      document.querySelector('#name_input') || document.querySelector('#profile_bio')
    return elementToFocus.focus()
  }

  initEdit() {
    if (this.options.links && this.options.links.length) {
      for (const {title, url} of this.options.links) {
        this.addLinkField(null, null, title, url)
      }
    } else {
      this.addLinkField()
      this.addLinkField()
    }

    return this.showEditForm()
  }

  cancelEditProfile() {
    return this.$el.addClass('not-editing').removeClass('editing')
  }

  // #
  // Event handler that can also be called manually.
  // When called manually, it will focus the first input in the new row
  addLinkField(event, $el, title = '', url = '') {
    if (this.$linkFields == null) {
      this.$linkFields = this.$('#profile_link_fields')
    }
    const $row = $(addLinkRow({title, url}))
    this.$linkFields.append($row)

    // focus if called from the "add row" button
    if (event != null) {
      event.preventDefault()
      return $row.find('input:first').focus()
    }
  }

  removeLinkRow(event, $el) {
    const $parentRow = $el.parents('tr')
    let $toFocus = $parentRow.prev().find('.remove_link_row')
    if ($toFocus.length === 0) {
      $toFocus = $('#profile_bio')
    }

    $parentRow.remove()
    return $toFocus.focus()
  }

  validateForm(event) {
    const validations = {
      property_validations: {
        'user_profile[title]': function (value) {
          if (value && value.length > 255) {
            return I18n.t('profile_title_too_long', 'Title is too long')
          }
        },
        'user_profile[pronunciation]': function (value) {
          if (value && value.length > 255) {
            return I18n.t('profile_pronuciation_too_long', 'Name pronunciation is too long')
          }
        },
        'user_profile[bio]': function (value) {
          if (value && value.length > 65536) {
            return I18n.t('profile_bio_too_long', 'Bio is too long')
          }
        },
        'link_urls[]': function (input) {
          if (Array.isArray(input)) {
            for (const url of input) {
              if (url && /\s/.test(url)) {
                return I18n.t('invalid_url', 'Invalid URL')
              }
            }
          } else if (input && /\s/.test(input)) {
            return I18n.t('invalid_url', 'Invalid URL')
          }
        },
      },
    }
    if (!$(event.target).validateForm(validations)) {
      return event.preventDefault()
    }
  }
}
ProfileShow.initClass()<|MERGE_RESOLUTION|>--- conflicted
+++ resolved
@@ -50,11 +50,7 @@
   }
 
   renderAlert(message, container, variant) {
-<<<<<<< HEAD
-    // eslint-disable-next-line no-restricted-properties
-=======
      
->>>>>>> 1c55606d
     ReactDOM.render(
       <Alert
         variant={variant}
