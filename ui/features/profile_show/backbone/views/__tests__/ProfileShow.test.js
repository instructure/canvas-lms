/*
 * Copyright (C) 2024 - present Instructure, Inc.
 *
 * This file is part of Canvas.
 *
 * Canvas is free software: you can redistribute it and/or modify it under
 * the terms of the GNU Affero General Public License as published by the Free
 * Software Foundation, version 3 of the License.
 *
 * Canvas is distributed in the hope that it will be useful, but WITHOUT ANY
 * WARRANTY; without even the implied warranty of MERCHANTABILITY or FITNESS FOR
 * A PARTICULAR PURPOSE. See the GNU Affero General Public License for more
 * details.
 *
 * You should have received a copy of the GNU Affero General Public License along
 * with this program. If not, see <http://www.gnu.org/licenses/>.
 */

import ProfileShow from '../ProfileShow'
import $ from 'jquery'
import 'jquery-migrate'

describe('ProfileShow', () => {
  let view
  let container

  beforeEach(() => {
    container = document.createElement('div')
    document.body.appendChild(container)

    container.innerHTML = `
      <div class="profile-link" data-testid="profile-link"></div>
      <textarea id="profile_bio" data-testid="profile-bio"></textarea>
      <table id="profile_link_fields">
        <input type="text" name="link_urls[]" data-testid="link-url-input" />
      </table>
    `

    view = new ProfileShow()
  })

  afterEach(() => {
    container.remove()
  })

  // Skip accessibility test for now since we need to update the assertions utility
  it.skip('should be accessible', done => {
    expect(true).toBe(true)
    done()
  })

  describe('link management', () => {
    it('manages focus when removing links', () => {
      // Arrange
      view.addLinkField()
      const $row1 = $('#profile_link_fields tr:last-child')
      view.addLinkField()
      const $row2 = $('#profile_link_fields tr:last-child')

      // Act & Assert - Remove second row
      view.removeLinkRow(null, $row2.find('.remove_link_row'))
      expect(document.activeElement).toBe($row1.find('.remove_link_row')[0])

      // Act & Assert - Remove first row
      view.removeLinkRow(null, $row1.find('.remove_link_row'))
      expect(document.activeElement).toBe(document.querySelector('#profile_bio'))
    })
  })

  describe('form focus management', () => {
    it('focuses name input when available and edit is clicked', () => {
      // Arrange
      const nameInput = document.createElement('input')
      nameInput.id = 'name_input'
      container.appendChild(nameInput)

      // Act
      view.showEditForm()

      // Assert
      expect(document.activeElement).toBe(nameInput)
    })

    it('focuses bio textarea when name input is not available and edit is clicked', () => {
      // Act
      view.showEditForm()

      // Assert
      expect(document.activeElement).toBe(document.querySelector('#profile_bio'))
    })
  })

  describe('form validation', () => {
    beforeEach(() => {
      container.innerHTML = `
        <form id="profile_form">
          <input id="user_short_name" name="user[short_name]" value="John Doe" />
          <input id="profile_title" name="user_profile[title]" />
          <textarea id="profile_bio" name="user_profile[bio]"></textarea>
          <table id="profile_link_fields">
            <input id="profile_link" type="text" name="link_urls[]" />
          </table>
        </form>
      `
    })

<<<<<<< HEAD
=======
    describe('name', () => {
      describe('valid input', () => {
        it('succeeds', () => {
          // Arrange
          const form = document.querySelector('#profile_form')
          const preventDefault = jest.fn()

          // Act & Assert
          view.validateForm({preventDefault, target: form})
          expect(preventDefault).not.toHaveBeenCalled()
        })
      })

      describe('invalid input', () => {
        it('fails', () => {
          // Arrange
          const form = document.querySelector('#profile_form')
          const nameInput = document.querySelector('#user_short_name')
          nameInput.value = ''
          const preventDefault = jest.fn()

          // Act & Assert
          view.validateForm({preventDefault, target: form})
          expect(preventDefault).toHaveBeenCalled()
        })
      })

      describe('input field is not in the DOM', () => {
        it('succeeds', () => {
          // Arrange
          const form = document.querySelector('#profile_form')
          const nameInput = document.querySelector('#user_short_name')
          nameInput.remove()
          const preventDefault = jest.fn()

          // Act & Assert
          view.validateForm({preventDefault, target: form})
          expect(preventDefault).not.toHaveBeenCalled()
        })
      })
    })

>>>>>>> e948ce31
    it('validates title input length', () => {
      // Arrange
      const form = document.querySelector('#profile_form')
      const titleInput = document.querySelector('#profile_title')
      const preventDefault = jest.fn()

      // Act & Assert - Valid input
      titleInput.value = 'a'.repeat(255)
      view.validateForm({preventDefault, target: form})
      expect(preventDefault).not.toHaveBeenCalled()

      // Act & Assert - Invalid input
      titleInput.value = 'a'.repeat(256)
      view.validateForm({preventDefault, target: form})
      expect(preventDefault).toHaveBeenCalled()
    })

    it('validates bio input length', () => {
      // Arrange
      const form = document.querySelector('#profile_form')
      const bioInput = document.querySelector('#profile_bio')
      const preventDefault = jest.fn()

      // Act & Assert - Valid input
      bioInput.value = 'a'.repeat(65536)
      view.validateForm({preventDefault, target: form})
      expect(preventDefault).not.toHaveBeenCalled()

      // Act & Assert - Invalid input
      bioInput.value = 'a'.repeat(65537)
      view.validateForm({preventDefault, target: form})
      expect(preventDefault).toHaveBeenCalled()
    })

    it('validates URL has no spaces', () => {
      // Arrange
      const form = document.querySelector('#profile_form')
      const linkInput = document.querySelector('#profile_link')
      const preventDefault = jest.fn()

      // Act & Assert - Valid input
      linkInput.value = 'yahoo'
      view.validateForm({preventDefault, target: form})
      expect(preventDefault).not.toHaveBeenCalled()

      // Act & Assert - Invalid input
      linkInput.value = 'ya hoo'
      view.validateForm({preventDefault, target: form})
      expect(preventDefault).toHaveBeenCalled()
    })
  })

  describe('profile update notifications', () => {
    it('shows success message when success container is present', () => {
      // Arrange
      container.innerHTML = '<div id="profile_alert_holder_success"></div>'
      view = new ProfileShow()

      // Assert
      expect(document.querySelector('#profile_alert_holder_success').textContent).toBe(
        'Profile has been saved successfully',
      )
    })

    it('shows failure message when failed container is present', () => {
      // Arrange
      container.innerHTML = '<div id="profile_alert_holder_failed"></div>'
      view = new ProfileShow()

      // Assert
      expect(document.querySelector('#profile_alert_holder_failed').textContent).toBe(
        'Profile save was unsuccessful',
      )
    })
  })
})<|MERGE_RESOLUTION|>--- conflicted
+++ resolved
@@ -104,8 +104,6 @@
       `
     })
 
-<<<<<<< HEAD
-=======
     describe('name', () => {
       describe('valid input', () => {
         it('succeeds', () => {
@@ -148,7 +146,6 @@
       })
     })
 
->>>>>>> e948ce31
     it('validates title input length', () => {
       // Arrange
       const form = document.querySelector('#profile_form')
