/*
 * Copyright (C) 2023 - present Instructure, Inc.
 *
 * This file is part of Canvas.
 *
 * Canvas is free software: you can redistribute it and/or modify it under
 * the terms of the GNU Affero General Public License as published by the Free
 * Software Foundation, version 3 of the License.
 *
 * Canvas is distributed in the hope that it will be useful, but WITHOUT ANY
 * WARRANTY; without even the implied warranty of MERCHANTABILITY or FITNESS FOR
 * A PARTICULAR PURPOSE. See the GNU Affero General Public License for more
 * details.
 *
 * You should have received a copy of the GNU Affero General Public License along
 * with this program. If not, see <http://www.gnu.org/licenses/>.
 */

import gql from 'graphql-tag'
import {executeQuery} from '@canvas/query/graphql'
import type {
  RubricQueryResponse,
  DeleteRubricQueryResponse,
  DuplicateRubricQueryResponse,
} from '../types/Rubric'
import getCookie from '@instructure/get-cookie'
import qs from 'qs'
import type {RubricCriterion} from '@canvas/rubrics/react/types/rubric'

const COURSE_RUBRICS_QUERY = gql`
  query CourseRubricsQuery($courseId: ID!) {
    course(id: $courseId) {
      rubricsConnection {
        nodes {
          id: _id
          buttonDisplay
          criteriaCount
          criteria {
            id: _id
            ratings {
              description
              longDescription
              points
            }
            points
            longDescription
            description
          }
<<<<<<< HEAD
=======
          hasRubricAssociations
>>>>>>> f80453be
          hidePoints
          pointsPossible
          ratingOrder
          title
          workflowState
        }
      }
    }
  }
`

const ACCOUNT_RUBRICS_QUERY = gql`
  query AccountRubricsQuery($accountId: ID!) {
    account(id: $accountId) {
      rubricsConnection {
        nodes {
          id: _id
          buttonDisplay
          criteriaCount
          criteria {
            id: _id
            ratings {
              description
              longDescription
              points
            }
            points
            longDescription
            description
          }
<<<<<<< HEAD
=======
          hasRubricAssociations
>>>>>>> f80453be
          hidePoints
          pointsPossible
          ratingOrder
          title
          workflowState
        }
      }
    }
  }
`

type AccountRubricsQueryVariables = {
  accountId: string
  courseId?: never
}

type CourseRubricsQueryVariables = {
  accountId?: never
  courseId: string
}

type CourseRubricQueryResponse = {
  course: RubricQueryResponse
}

type AccountRubricQueryResponse = {
  account: RubricQueryResponse
}

type DeleteRubricProps = {
  id?: string
  accountId?: string
  courseId?: string
}

type DuplicateRubricProps = {
  id?: string
  accountId?: string
  courseId?: string
  title: string
  hidePoints?: boolean
  criteria?: RubricCriterion[]
  pointsPossible: number
<<<<<<< HEAD
  buttonDisplay: string
  ratingOrder: string
=======
  buttonDisplay?: string
  ratingOrder?: string
>>>>>>> f80453be
}

export type FetchRubricVariables = AccountRubricsQueryVariables | CourseRubricsQueryVariables

export const fetchCourseRubrics = async (queryVariables: FetchRubricVariables) => {
  const {course} = await executeQuery<CourseRubricQueryResponse>(
    COURSE_RUBRICS_QUERY,
    queryVariables
  )
  return course
}

export const fetchAccountRubrics = async (queryVariables: FetchRubricVariables) => {
  const {account} = await executeQuery<AccountRubricQueryResponse>(
    ACCOUNT_RUBRICS_QUERY,
    queryVariables
  )
  return account
}

export const deleteRubric = async ({
  id,
  accountId,
  courseId,
}: DeleteRubricProps): Promise<DeleteRubricQueryResponse> => {
  const urlPrefix = accountId ? `/accounts/${accountId}` : `/courses/${courseId}`
  const url = `${urlPrefix}/rubrics/${id ?? ''}`
  const method = 'DELETE'

  const response = await fetch(url, {
    method,
    headers: {
      'X-CSRF-Token': getCookie('_csrf_token'),
      'Content-Type': 'application/x-www-form-urlencoded; charset=UTF-8',
    },
    body: qs.stringify({
      _method: method,
      rubric: {
        id,
      },
    }),
  })

  if (!response.ok) {
    throw new Error(`Failed to delete rubric: ${response.statusText}`)
  }

  const {rubric: deletedRubric, error} = await response.json()

  if (error) {
    throw new Error(`Failed to delete rubric`)
  }

  return deletedRubric
}

export const duplicateRubric = async ({
  title,
  hidePoints,
  accountId,
  courseId,
  criteria,
  ratingOrder,
  buttonDisplay,
}: DuplicateRubricProps): Promise<DuplicateRubricQueryResponse> => {
  const urlPrefix = accountId ? `/accounts/${accountId}` : `/courses/${courseId}`
  const url = `${urlPrefix}/rubrics/`
  const method = 'POST'

  const duplicateCriteria = criteria?.map(criterion => {
    return {
      id: criterion.id,
      description: criterion.description,
      long_description: criterion.longDescription,
      points: criterion.points,
      learning_outcome_id: criterion.learningOutcomeId,
      ratings: criterion.ratings.map(rating => ({
        description: rating.description,
        long_description: rating.longDescription,
        points: rating.points,
        id: rating.id,
      })),
    }
  })

  const response = await fetch(url, {
    method,
    headers: {
      'X-CSRF-Token': getCookie('_csrf_token'),
      'Content-Type': 'application/x-www-form-urlencoded; charset=UTF-8',
    },
    body: qs.stringify({
      _method: method,
      rubric: {
        title: title + ' Copy',
        hide_points: hidePoints,
        criteria: duplicateCriteria,
        button_display: buttonDisplay,
        rating_order: ratingOrder,
      },
      rubric_association: {
        association_id: accountId ?? courseId,
        association_type: accountId ? 'Account' : 'Course',
      },
    }),
  })

  if (!response.ok) {
    throw new Error(`Failed to duplicate rubric: ${response.statusText}`)
  }

  const {rubric: duplicatedRubric, error} = await response.json()

  if (error) {
    throw new Error(`Failed to duplicate rubric`)
  }

  return duplicatedRubric
}<|MERGE_RESOLUTION|>--- conflicted
+++ resolved
@@ -46,10 +46,7 @@
             longDescription
             description
           }
-<<<<<<< HEAD
-=======
           hasRubricAssociations
->>>>>>> f80453be
           hidePoints
           pointsPossible
           ratingOrder
@@ -80,10 +77,7 @@
             longDescription
             description
           }
-<<<<<<< HEAD
-=======
           hasRubricAssociations
->>>>>>> f80453be
           hidePoints
           pointsPossible
           ratingOrder
@@ -127,13 +121,8 @@
   hidePoints?: boolean
   criteria?: RubricCriterion[]
   pointsPossible: number
-<<<<<<< HEAD
-  buttonDisplay: string
-  ratingOrder: string
-=======
   buttonDisplay?: string
   ratingOrder?: string
->>>>>>> f80453be
 }
 
 export type FetchRubricVariables = AccountRubricsQueryVariables | CourseRubricsQueryVariables
