/*
 * Copyright (C) 2023 - present Instructure, Inc.
 *
 * This file is part of Canvas.
 *
 * Canvas is free software: you can redistribute it and/or modify it under
 * the terms of the GNU Affero General Public License as published by the Free
 * Software Foundation, version 3 of the License.
 *
 * Canvas is distributed in the hope that it will be useful, but WITHOUT ANY
 * WARRANTY; without even the implied warranty of MERCHANTABILITY or FITNESS FOR
 * A PARTICULAR PURPOSE. See the GNU Affero General Public License for more
 * details.
 *
 * You should have received a copy of the GNU Affero General Public License along
 * with this program. If not, see <http://www.gnu.org/licenses/>.
 */

import React, {useEffect} from 'react'
import {Portal} from '@instructure/ui-portal'
import {RubricForm} from '@canvas/rubrics/react/RubricForm'
import {RubricBreadcrumbs} from '../components/RubricBreadcrumbs'
import {useNavigate, useParams} from 'react-router-dom'

export const Component = () => {
  const [breadcrumbMountPoint] = React.useState(
    document.querySelector('.ic-app-crumbs-enhanced-rubrics'),
  )

  const navigate = useNavigate()
  const {rubricId, accountId, courseId} = useParams()
  const navigateUrl = accountId ? `/accounts/${accountId}/rubrics` : `/courses/${courseId}/rubrics`
  const canManageRubrics = ENV.PERMISSIONS?.manage_rubrics

  useEffect(() => {
    if (breadcrumbMountPoint) {
      breadcrumbMountPoint.innerHTML = ''
    }
  }, [breadcrumbMountPoint])

  useEffect(() => {
    if (!canManageRubrics) {
      navigate(navigateUrl)
    }
  }, [canManageRubrics, navigate, navigateUrl])

  const [rubricTitle, setRubricTitle] = React.useState('')

  const mountPoint: HTMLElement | null = document.querySelector('#content')
  if (!mountPoint) {
    return null
  }

  // @ts-expect-error
  const breadCrumbs = [...ENV.breadcrumbs]
  breadCrumbs.push({name: rubricTitle, url: ''})

  return (
    <>
      <Portal open={true} mountNode={breadcrumbMountPoint}>
        <RubricBreadcrumbs breadcrumbs={breadCrumbs} />
      </Portal>
      <Portal open={true} mountNode={mountPoint}>
        <RubricForm
          rubricId={rubricId}
          accountId={accountId}
          courseId={courseId}
          // @ts-expect-error
          canManageRubrics={ENV.PERMISSIONS?.manage_rubrics}
          // @ts-expect-error
          criterionUseRangeEnabled={ENV.FEATURES.rubric_criterion_range}
          rootOutcomeGroup={ENV.ROOT_OUTCOME_GROUP}
          // @ts-expect-error
          showAdditionalOptions={ENV.enhanced_rubric_assignments_enabled}
<<<<<<< HEAD
          criteriaViaLlm={false}
=======
          aiRubricsEnabled={false}
>>>>>>> e54868b5
          onLoadRubric={title => setRubricTitle(title)}
          onCancel={() => navigate(navigateUrl)}
          onSaveRubric={() => navigate(navigateUrl)}
        />
      </Portal>
    </>
  )
}<|MERGE_RESOLUTION|>--- conflicted
+++ resolved
@@ -72,11 +72,7 @@
           rootOutcomeGroup={ENV.ROOT_OUTCOME_GROUP}
           // @ts-expect-error
           showAdditionalOptions={ENV.enhanced_rubric_assignments_enabled}
-<<<<<<< HEAD
-          criteriaViaLlm={false}
-=======
           aiRubricsEnabled={false}
->>>>>>> e54868b5
           onLoadRubric={title => setRubricTitle(title)}
           onCancel={() => navigate(navigateUrl)}
           onSaveRubric={() => navigate(navigateUrl)}
