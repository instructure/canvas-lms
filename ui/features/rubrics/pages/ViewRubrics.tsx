/*
 * Copyright (C) 2023 - present Instructure, Inc.
 *
 * This file is part of Canvas.
 *
 * Canvas is free software: you can redistribute it and/or modify it under
 * the terms of the GNU Affero General Public License as published by the Free
 * Software Foundation, version 3 of the License.
 *
 * Canvas is distributed in the hope that it will be useful, but WITHOUT ANY
 * WARRANTY; without even the implied warranty of MERCHANTABILITY or FITNESS FOR
 * A PARTICULAR PURPOSE. See the GNU Affero General Public License for more
 * details.
 *
 * You should have received a copy of the GNU Affero General Public License along
 * with this program. If not, see <http://www.gnu.org/licenses/>.
 */

import React from 'react'
import {Portal} from '@instructure/ui-portal'
import {ViewRubrics} from '../components/ViewRubrics'
import {ApolloProvider, createClient} from '@canvas/apollo'
import {RubricBreadcrumbs} from '../components/RubricBreadcrumbs'

export const Component = () => {
  const [breadcrumbMountPoint] = React.useState(
    document.querySelector('.ic-app-crumbs-enhanced-rubrics')
  )

  React.useEffect(() => {
    if (breadcrumbMountPoint) {
      breadcrumbMountPoint.innerHTML = ''
    }
  }, [breadcrumbMountPoint])

  const mountPoint: HTMLElement | null = document.querySelector('#content')
  if (!mountPoint) {
    return null
  }

  return (
    <>
      <Portal open={true} mountNode={breadcrumbMountPoint}>
        <RubricBreadcrumbs breadcrumbs={ENV.breadcrumbs} />
      </Portal>
      <Portal open={true} mountNode={mountPoint}>
        <ApolloProvider client={createClient()}>
<<<<<<< HEAD
          <ViewRubrics />
=======
          <ViewRubrics canManageRubrics={ENV.PERMISSIONS?.manage_rubrics} />
>>>>>>> 3a2a498e
        </ApolloProvider>
      </Portal>
    </>
  )
}<|MERGE_RESOLUTION|>--- conflicted
+++ resolved
@@ -45,11 +45,7 @@
       </Portal>
       <Portal open={true} mountNode={mountPoint}>
         <ApolloProvider client={createClient()}>
-<<<<<<< HEAD
-          <ViewRubrics />
-=======
           <ViewRubrics canManageRubrics={ENV.PERMISSIONS?.manage_rubrics} />
->>>>>>> 3a2a498e
         </ApolloProvider>
       </Portal>
     </>
