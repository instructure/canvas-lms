/*
 * Copyright (C) 2023 - present Instructure, Inc.
 *
 * This file is part of Canvas.
 *
 * Canvas is free software: you can redistribute it and/or modify it under
 * the terms of the GNU Affero General Public License as published by the Free
 * Software Foundation, version 3 of the License.
 *
 * Canvas is distributed in the hope that it will be useful, but WITHOUT ANY
 * WARRANTY; without even the implied warranty of MERCHANTABILITY or FITNESS FOR
 * A PARTICULAR PURPOSE. See the GNU Affero General Public License for more
 * details.
 *
 * You should have received a copy of the GNU Affero General Public License along
 * with this program. If not, see <http://www.gnu.org/licenses/>.
 */

import React, {useRef, useState} from 'react'
import {useParams} from 'react-router-dom'
import {useScope as useI18nScope} from '@canvas/i18n'
import ProficiencyTable from '@canvas/rubrics/react/components/ProficiencyTable'
import {Portal} from '@instructure/ui-portal'
import {Tabs} from '@instructure/ui-tabs'
import {ViewRubrics} from '../components/ViewRubrics'
import {ApolloProvider, createClient} from '@canvas/apollo'
import {RubricBreadcrumbs} from '../components/RubricBreadcrumbs'
import {Heading} from '@instructure/ui-heading'
import {View} from '@instructure/ui-view'

const I18n = useI18nScope('ViewRubrics')

export const Component = () => {
  const [breadcrumbMountPoint] = React.useState(
    document.querySelector('.ic-app-crumbs-enhanced-rubrics')
  )
  const {accountId} = useParams()

  React.useEffect(() => {
    if (breadcrumbMountPoint) {
      breadcrumbMountPoint.innerHTML = ''
    }
  }, [breadcrumbMountPoint])

  const mountPoint: HTMLElement | null = document.querySelector('#content')
  if (!mountPoint) {
    return null
  }

  const showTabbedView = () => {
    return (
      ENV.FEATURES.non_scoring_rubrics &&
      ENV.PERMISSIONS?.manage_outcomes &&
      !ENV.FEATURES.account_level_mastery_scales
    )
  }

  return (
    <>
      <Portal open={true} mountNode={breadcrumbMountPoint}>
        <RubricBreadcrumbs breadcrumbs={ENV.breadcrumbs} />
      </Portal>
      <Portal open={true} mountNode={mountPoint}>
        <ApolloProvider client={createClient()}>
<<<<<<< HEAD
          <ViewRubrics canManageRubrics={ENV.PERMISSIONS?.manage_rubrics} />
=======
          {!!accountId && showTabbedView() ? (
            <>
              <Heading level="h1" themeOverride={{h1FontWeight: 700}} margin="medium 0 large 0">
                {I18n.t('Rubrics')}
              </Heading>
              <TabbedView accountId={accountId} />
            </>
          ) : (
            <ViewRubrics canManageRubrics={ENV.PERMISSIONS?.manage_rubrics} />
          )}
>>>>>>> 19b70d1c
        </ApolloProvider>
      </Portal>
    </>
  )
}

type TabbedViewProps = {
  accountId: string
}
const TabbedView = ({accountId}: TabbedViewProps) => {
  const [tab, setTab] = useState('tab-panel-rubrics')
  const masteryTab = useRef<HTMLElement>()

  const handleTabChange = (id?: string) => {
    setTab(id ?? 'tab-panel-rubrics')
  }

  const focusMasteryTab = () => {
    if (masteryTab.current) masteryTab.current.focus()
  }

  return (
    <Tabs onRequestTabChange={(_event: any, {id}) => handleTabChange(id)}>
      <Tabs.Panel
        renderTitle={I18n.t('Account Rubrics')}
        id="tab-panel-rubrics"
        isSelected={tab === 'tab-panel-rubrics'}
      >
        <View as="div" margin="small 0 0 0">
          <ViewRubrics canManageRubrics={ENV.PERMISSIONS?.manage_rubrics} showHeader={false} />
        </View>
      </Tabs.Panel>
      <Tabs.Panel
        renderTitle={I18n.t('Learning Mastery')}
        id="tab-panel-mastery"
        isSelected={tab === 'tab-panel-mastery'}
        elementRef={ref => {
          if (ref instanceof HTMLElement) {
            masteryTab.current = ref
          }
        }}
      >
        <ProficiencyTable focusTab={focusMasteryTab} accountId={accountId} />
      </Tabs.Panel>
    </Tabs>
  )
}<|MERGE_RESOLUTION|>--- conflicted
+++ resolved
@@ -62,9 +62,6 @@
       </Portal>
       <Portal open={true} mountNode={mountPoint}>
         <ApolloProvider client={createClient()}>
-<<<<<<< HEAD
-          <ViewRubrics canManageRubrics={ENV.PERMISSIONS?.manage_rubrics} />
-=======
           {!!accountId && showTabbedView() ? (
             <>
               <Heading level="h1" themeOverride={{h1FontWeight: 700}} margin="medium 0 large 0">
@@ -75,7 +72,6 @@
           ) : (
             <ViewRubrics canManageRubrics={ENV.PERMISSIONS?.manage_rubrics} />
           )}
->>>>>>> 19b70d1c
         </ApolloProvider>
       </Portal>
     </>
