/*
 * Copyright (C) 2024 - present Instructure, Inc.
 *
 * This file is part of Canvas.
 *
 * Canvas is free software: you can redistribute it and/or modify it under
 * the terms of the GNU Affero General Public License as published by the Free
 * Software Foundation, version 3 of the License.
 *
 * Canvas is distributed in the hope that it will be useful, but WITHOUT ANY
 * WARRANTY; without even the implied warranty of MERCHANTABILITY or FITNESS FOR
 * A PARTICULAR PURPOSE. See the GNU Affero General Public License for more
 * details.
 *
 * You should have received a copy of the GNU Affero General Public License along
 * with this program. If not, see <http://www.gnu.org/licenses/>.
 */

import type {RubricCriterion} from '@canvas/rubrics/react/types/rubric'

export type RubricFormProps = {
  id?: string
  title: string
  hidePoints: boolean
  accountId?: string
  courseId?: string
  criteria: RubricCriterion[]
  pointsPossible: number
<<<<<<< HEAD
=======
  buttonDisplay: string
  ratingOrder: string
  unassessed: boolean
>>>>>>> e0cb78f8
}<|MERGE_RESOLUTION|>--- conflicted
+++ resolved
@@ -26,10 +26,7 @@
   courseId?: string
   criteria: RubricCriterion[]
   pointsPossible: number
-<<<<<<< HEAD
-=======
   buttonDisplay: string
   ratingOrder: string
   unassessed: boolean
->>>>>>> e0cb78f8
 }