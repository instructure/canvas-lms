--- conflicted
+++ resolved
@@ -26,10 +26,7 @@
   courseId?: string
   criteria: RubricCriterion[]
   pointsPossible: number
-<<<<<<< HEAD
-=======
   buttonDisplay: string
   ratingOrder: string
   unassessed: boolean
->>>>>>> 2a5b008b
 }