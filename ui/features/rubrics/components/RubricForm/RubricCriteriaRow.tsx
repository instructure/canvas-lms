--- conflicted
+++ resolved
@@ -41,24 +41,18 @@
 type RubricCriteriaRowProps = {
   criterion: RubricCriterion
   rowIndex: number
-<<<<<<< HEAD
-=======
   unassessed: boolean
   onDeleteCriterion: () => void
   onDuplicateCriterion: () => void
->>>>>>> 2a5b008b
   onEditCriterion: () => void
 }
 
 export const RubricCriteriaRow = ({
   criterion,
   rowIndex,
-<<<<<<< HEAD
-=======
   unassessed,
   onDeleteCriterion,
   onDuplicateCriterion,
->>>>>>> 2a5b008b
   onEditCriterion,
 }: RubricCriteriaRowProps) => {
   const {description, longDescription, points} = criterion
@@ -66,13 +60,6 @@
   return (
     <>
       <Flex data-testid="rubric-criteria-row">
-<<<<<<< HEAD
-        <Flex.Item align="start" shouldShrink={true}>
-          <Text weight="bold" data-testid="rubric-criteria-row-index">
-            {rowIndex}.
-          </Text>
-        </Flex.Item>
-=======
         <Flex.Item align="start" draggable={unassessed}>
           <View as="div" cursor="pointer">
             <IconDragHandleLine />
@@ -85,7 +72,6 @@
             </Text>
           </View>
         </Flex.Item>
->>>>>>> 2a5b008b
         <Flex.Item margin="0 small" align="start" shouldGrow={true} shouldShrink={true}>
           <View as="div">
             <Tag
@@ -124,42 +110,6 @@
               {possibleString(points)}
             </Text>
           </Pill>
-<<<<<<< HEAD
-          <IconButton
-            withBackground={false}
-            withBorder={false}
-            screenReaderLabel={I18n.t('Move Criterion')}
-            size="small"
-          >
-            <IconDragHandleLine />
-          </IconButton>
-          <IconButton
-            withBackground={false}
-            withBorder={false}
-            screenReaderLabel={I18n.t('Edit Criterion')}
-            onClick={onEditCriterion}
-            size="small"
-            data-testid="rubric-criteria-row-edit-button"
-          >
-            <IconEditLine />
-          </IconButton>
-          <IconButton
-            withBackground={false}
-            withBorder={false}
-            screenReaderLabel={I18n.t('Delete Criterion')}
-            size="small"
-          >
-            <IconTrashLine />
-          </IconButton>
-          <IconButton
-            withBackground={false}
-            withBorder={false}
-            screenReaderLabel={I18n.t('Duplicate Criterion')}
-            size="small"
-          >
-            <IconDuplicateLine />
-          </IconButton>
-=======
           <View as="span" margin="0 0 0 medium">
             <IconButton
               withBackground={false}
@@ -205,7 +155,6 @@
               </IconButton>
             </View>
           )}
->>>>>>> 2a5b008b
         </Flex.Item>
       </Flex>
       <RatingScaleAccordion ratings={criterion.ratings} />
@@ -222,15 +171,11 @@
   const [ratingsOpen, setRatingsOpen] = useState(false)
 
   return (
-<<<<<<< HEAD
-    <View as="div" padding="medium 0 0 medium" themeOverride={{paddingMedium: '1.5rem'}}>
-=======
     <View
       as="div"
       padding="medium 0 0 large"
       themeOverride={{paddingMedium: '1.5rem', paddingLarge: '3.35rem'}}
     >
->>>>>>> 2a5b008b
       <View
         as="button"
         cursor="pointer"
@@ -282,11 +227,7 @@
   return (
     <View
       as="div"
-<<<<<<< HEAD
-      margin="small 0 0 0"
-=======
       margin="small 0 0 xx-small"
->>>>>>> 2a5b008b
       themeOverride={{marginSmall: spacing}}
       data-testid="rating-scale-accordion-item"
     >
