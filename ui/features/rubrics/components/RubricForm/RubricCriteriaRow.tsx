--- conflicted
+++ resolved
@@ -88,18 +88,10 @@
                       <Tag
                         text={
                           <AccessibleContent alt="Remove outcome">
-<<<<<<< HEAD
-                            <Text>{outcome?.displayName}</Text>
-                          </AccessibleContent>
-                        }
-                        size="small"
-                        onClick={() => {}}
-=======
                             <Text>{outcome?.displayName || outcome?.title}</Text>
                           </AccessibleContent>
                         }
                         size="small"
->>>>>>> a67fedcf
                         themeOverride={{
                           defaultBackground: 'white',
                           defaultBorderColor: 'rgb(3, 116, 181)',
@@ -108,11 +100,6 @@
                         data-testid="rubric-criteria-row-outcome-tag"
                       />
                     </View>
-<<<<<<< HEAD
-                    <View as="div" margin="small 0 0 0" data-testid="rubric-criteria-outcome-title">
-                      <Text weight="bold">{outcome?.title}</Text>
-                    </View>
-=======
                     {outcome?.displayName && (
                       <View
                         as="div"
@@ -122,7 +109,6 @@
                         <Text weight="bold">{outcome?.title}</Text>
                       </View>
                     )}
->>>>>>> a67fedcf
                     <View
                       as="div"
                       margin="small 0 0 0"
