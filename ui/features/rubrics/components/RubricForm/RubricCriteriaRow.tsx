/*
 * Copyright (C) 2023 - present Instructure, Inc.
 *
 * This file is part of Canvas.
 *
 * Canvas is free software: you can redistribute it and/or modify it under
 * the terms of the GNU Affero General Public License as published by the Free
 * Software Foundation, version 3 of the License.
 *
 * Canvas is distributed in the hope that it will be useful, but WITHOUT ANY
 * WARRANTY; without even the implied warranty of MERCHANTABILITY or FITNESS FOR
 * A PARTICULAR PURPOSE. See the GNU Affero General Public License for more
 * details.
 *
 * You should have received a copy of the GNU Affero General Public License along
 * with this program. If not, see <http://www.gnu.org/licenses/>.
 */

import React, {useState} from 'react'
import {useScope as useI18nScope} from '@canvas/i18n'
import type {RubricCriterion, RubricRating} from '@canvas/rubrics/react/types/rubric'
import {possibleString, possibleStringRange} from '@canvas/rubrics/react/Points'
import {OutcomeTag, escapeNewLineText, rangingFrom} from '@canvas/rubrics/react/RubricAssessment'
import {AccessibleContent} from '@instructure/ui-a11y-content'
import {Flex} from '@instructure/ui-flex'
import {Tag} from '@instructure/ui-tag'
import {Text} from '@instructure/ui-text'
import {ToggleDetails} from '@instructure/ui-toggle-details'
import {View} from '@instructure/ui-view'
import {Pill} from '@instructure/ui-pill'
import {Tooltip} from '@instructure/ui-tooltip'
import {IconButton} from '@instructure/ui-buttons'
import {
  IconDragHandleLine,
  IconDuplicateLine,
  IconEditLine,
  IconOutcomesLine,
  IconTrashLine,
  IconLockLine,
} from '@instructure/ui-icons'
import {Draggable} from 'react-beautiful-dnd'
import './drag-and-drop/styles.css'

const I18n = useI18nScope('rubrics-criteria-row')

type RubricCriteriaRowProps = {
  criterion: RubricCriterion
  rowIndex: number
  unassessed: boolean
  onDeleteCriterion: () => void
  onDuplicateCriterion: () => void
  onEditCriterion: () => void
}

export const RubricCriteriaRow = ({
  criterion,
  rowIndex,
  unassessed,
  onDeleteCriterion,
  onDuplicateCriterion,
  onEditCriterion,
}: RubricCriteriaRowProps) => {
  const {description, longDescription, outcome, learningOutcomeId, points, masteryPoints} =
    criterion

  return (
    <Draggable draggableId={criterion.id || Date.now().toString()} index={rowIndex - 1}>
      {(provided, snapshot) => {
        return (
          <div
            ref={provided.innerRef}
            className={snapshot.isDragging ? 'draggable dragging' : 'draggable'}
            {...provided.draggableProps}
          >
            <Flex data-testid="rubric-criteria-row">
              <Flex.Item align="start">
                <div className="drag-handle" {...provided.dragHandleProps}>
                  <IconDragHandleLine />
                </div>
              </Flex.Item>
              <Flex.Item align="start" shouldShrink={true}>
                <View as="div" margin="xxx-small 0 0 small" themeOverride={{marginSmall: '1.5rem'}}>
                  <Text weight="bold" data-testid="rubric-criteria-row-index">
                    {rowIndex}.
                  </Text>
                </View>
              </Flex.Item>
              <Flex.Item margin="0 small" align="start" shouldGrow={true} shouldShrink={true}>
                {learningOutcomeId ? (
                  <>
                    <View as="div">
                      <OutcomeTag displayName={criterion.description} />
                      <Tooltip
                        renderTip={I18n.t("An outcome can't be edited")}
                        data-testid={`outcome-tooltip-${criterion.id}`}
                      >
                        <IconLockLine
                          style={{marginLeft: 12}}
                          data-testid={`outcome-lock-icon-${criterion.id}`}
                        />
                      </Tooltip>
                    </View>
                    {outcome?.displayName && (
                      <View
                        as="div"
                        margin="small 0 0 0"
                        data-testid="rubric-criteria-outcome-subtitle"
                      >
                        <Text weight="bold">{outcome?.displayName}</Text>
                      </View>
                    )}
                    <View
                      as="div"
                      margin="small 0 0 0"
                      data-testid="rubric-criteria-row-description"
                    >
                      {/* html sanitized by server */}
                      <Text dangerouslySetInnerHTML={{__html: longDescription ?? ''}} />
<<<<<<< HEAD
=======
                    </View>
                    <View as="div" margin="small 0 0 0" data-testid="rubric-criteria-row-threshold">
                      <Text>
                        {I18n.t('Threshold: %{threshold}', {
                          threshold: possibleString(masteryPoints),
                        })}
                      </Text>
>>>>>>> 2099f615
                    </View>
                  </>
                ) : (
                  <>
                    <View
                      as="div"
                      margin="xxx-small 0 0 0"
                      data-testid="rubric-criteria-row-description"
                    >
                      <Text weight="bold">{description}</Text>
                    </View>
                    <View as="div" data-testid="rubric-criteria-row-long-description">
                      <Text>{longDescription}</Text>
                    </View>
                  </>
                )}
              </Flex.Item>
              <Flex.Item align="start">
                <Pill
                  color="info"
                  disabled={true}
                  themeOverride={{
                    background: 'rgb(3, 116, 181)',
                    infoColor: 'white',
                  }}
                >
                  <Text data-testid="rubric-criteria-row-points" size="x-small">
                    {possibleString(points)}
                  </Text>
                </Pill>
                <View as="span" margin="0 0 0 medium">
                  <IconButton
                    withBackground={false}
                    withBorder={false}
                    screenReaderLabel={
                      learningOutcomeId
                        ? I18n.t('View Outcome Criterion')
                        : I18n.t('Edit Criterion')
                    }
                    onClick={onEditCriterion}
                    size="small"
                    themeOverride={{smallHeight: '18px'}}
                    data-testid="rubric-criteria-row-edit-button"
                  >
                    {learningOutcomeId ? <IconOutcomesLine /> : <IconEditLine />}
                  </IconButton>
                </View>

                {unassessed && (
                  <View as="span" margin="0 0 0 medium">
                    <IconButton
                      withBackground={false}
                      withBorder={false}
                      screenReaderLabel={I18n.t('Delete Criterion')}
                      onClick={onDeleteCriterion}
                      size="small"
                      themeOverride={{smallHeight: '18px'}}
                      data-testid="rubric-criteria-row-delete-button"
                    >
                      <IconTrashLine />
                    </IconButton>
                  </View>
                )}

                {unassessed && (
                  <View as="span" margin="0 0 0 medium">
                    <IconButton
                      withBackground={false}
                      withBorder={false}
                      screenReaderLabel={I18n.t('Duplicate Criterion')}
                      onClick={onDuplicateCriterion}
                      size="small"
                      themeOverride={{smallHeight: '18px'}}
                      data-testid="rubric-criteria-row-duplicate-button"
                    >
                      <IconDuplicateLine />
                    </IconButton>
                  </View>
                )}
              </Flex.Item>
            </Flex>
            <RatingScaleAccordion
              ratings={criterion.ratings}
              criterionUseRange={criterion.criterionUseRange}
            />
            <View
              as="hr"
              margin="medium 0 medium 0"
              className={
                snapshot.isDragging
                  ? 'draggable dragging rubric-divider'
                  : 'draggable rubric-divider'
              }
            />
          </div>
        )
      }}
    </Draggable>
  )
}

type RatingScaleAccordionProps = {
  ratings: RubricRating[]
  criterionUseRange: boolean
}
const RatingScaleAccordion = ({ratings, criterionUseRange}: RatingScaleAccordionProps) => {
  const [ratingsOpen, setRatingsOpen] = useState(false)

  return (
    <View
      as="div"
      padding="small 0 0 large"
      themeOverride={{paddingMedium: '1.5rem', paddingLarge: '3.35rem'}}
    >
      <ToggleDetails
        data-testid="criterion-row-rating-accordion"
        summary={`${I18n.t('Rating Scale: %{ratingsLength}', {ratingsLength: ratings.length})}`}
      >
        {ratings.map((rating, index) => {
          const scale = ratings.length - (index + 1)
          const spacing = index === 0 ? '1.5rem' : '2.25rem'
          const min = criterionUseRange ? rangingFrom(ratings, index) : undefined
          return (
            <RatingScaleAccordionItem
              rating={rating}
              // eslint-disable-next-line react/no-array-index-key
              key={`rating-scale-item-${rating.id}-${index}`}
              scale={scale}
              spacing={spacing}
              min={min}
            />
          )
        })}
      </ToggleDetails>
    </View>
  )
}

type RatingScaleAccordionItemProps = {
  rating: RubricRating
  scale: number
  spacing: string
  min?: number
}
const RatingScaleAccordionItem = ({rating, scale, spacing, min}: RatingScaleAccordionItemProps) => {
  return (
    <View
      as="div"
      margin="small 0 0 xx-small"
      themeOverride={{marginSmall: spacing}}
      data-testid="rating-scale-accordion-item"
    >
      <Flex>
        <Flex.Item align="start">
          <View
            as="div"
            width="2.25rem"
            margin="0 0 0 small"
            themeOverride={{marginSmall: '0.25rem'}}
          >
            <Text width="0.75rem">{scale}</Text>
          </View>
        </Flex.Item>
        <Flex.Item align="start">
          <View as="div" width="7.063rem">
            <View as="div" maxWidth="5.563rem">
              <Text>{rating.description}</Text>
            </View>
          </View>
        </Flex.Item>
        <Flex.Item shouldShrink={true} shouldGrow={true} align="start">
          <View as="div">
            <Text
              dangerouslySetInnerHTML={escapeNewLineText(rating.longDescription)}
              themeOverride={{paragraphMargin: 0}}
            />
          </View>
        </Flex.Item>
        <Flex.Item align="start">
          <View as="div" margin="0 0 0 medium" themeOverride={{marginMedium: '1.5rem'}}>
            <Text>
              {min != null
                ? possibleStringRange(min, rating.points)
                : possibleString(rating.points)}
            </Text>
          </View>
        </Flex.Item>
      </Flex>
    </View>
  )
}<|MERGE_RESOLUTION|>--- conflicted
+++ resolved
@@ -116,8 +116,6 @@
                     >
                       {/* html sanitized by server */}
                       <Text dangerouslySetInnerHTML={{__html: longDescription ?? ''}} />
-<<<<<<< HEAD
-=======
                     </View>
                     <View as="div" margin="small 0 0 0" data-testid="rubric-criteria-row-threshold">
                       <Text>
@@ -125,7 +123,6 @@
                           threshold: possibleString(masteryPoints),
                         })}
                       </Text>
->>>>>>> 2099f615
                     </View>
                   </>
                 ) : (
