/*
 * Copyright (C) 2023 - present Instructure, Inc.
 *
 * This file is part of Canvas.
 *
 * Canvas is free software: you can redistribute it and/or modify it under
 * the terms of the GNU Affero General Public License as published by the Free
 * Software Foundation, version 3 of the License.
 *
 * Canvas is distributed in the hope that it will be useful, but WITHOUT ANY
 * WARRANTY; without even the implied warranty of MERCHANTABILITY or FITNESS FOR
 * A PARTICULAR PURPOSE. See the GNU Affero General Public License for more
 * details.
 *
 * You should have received a copy of the GNU Affero General Public License along
 * with this program. If not, see <http://www.gnu.org/licenses/>.
 */

import React from 'react'
import Router from 'react-router'
import {BrowserRouter} from 'react-router-dom'
import {fireEvent, render} from '@testing-library/react'
import {QueryProvider, queryClient} from '@canvas/query'
import {RubricForm} from '../index'
import {RUBRICS_QUERY_RESPONSE} from './fixtures'
import * as RubricFormQueries from '../../../queries/RubricFormQueries'

jest.mock('react-router', () => ({
  ...jest.requireActual('react-router'),
  useParams: jest.fn(),
}))

const saveRubricMock = jest.fn()
jest.mock('../../../queries/RubricFormQueries', () => ({
  ...jest.requireActual('../../../queries/RubricFormQueries'),
  saveRubric: () => saveRubricMock,
}))

describe('RubricForm Tests', () => {
  beforeEach(() => {
    jest.spyOn(Router, 'useParams').mockReturnValue({accountId: '1'})
  })

  afterEach(() => {
    jest.resetAllMocks()
  })

  const renderComponent = () => {
    return render(
      <QueryProvider>
        <BrowserRouter>
          <RubricForm />
        </BrowserRouter>
      </QueryProvider>
    )
  }

  const getSRAlert = () => document.querySelector('#flash_screenreader_holder')?.textContent

  describe('without rubricId', () => {
    it('loads rubric data and populates appropriate fields', () => {
      queryClient.setQueryData(['fetch-rubric-1'], RUBRICS_QUERY_RESPONSE)

      const {getByTestId, getByText} = renderComponent()
      expect(getByText('Create New Rubric')).toBeInTheDocument()
      expect(getByTestId('rubric-form-title')).toHaveValue('')
      expect(getByTestId('rubric-hide-points-select')).toBeInTheDocument()
      expect(getByTestId('rubric-rating-order-select')).toBeInTheDocument()
<<<<<<< HEAD
=======
      expect(getByTestId('save-as-draft-button')).toBeInTheDocument()
>>>>>>> f80453be
    })
  })

  describe('with rubricId', () => {
    beforeEach(() => {
      jest.spyOn(Router, 'useParams').mockReturnValue({rubricId: '1'})
    })

    afterEach(() => {
      jest.resetAllMocks()
    })

    it('loads rubric data and populates appropriate fields', () => {
      queryClient.setQueryData(['fetch-rubric-1'], RUBRICS_QUERY_RESPONSE)

      const {getByTestId} = renderComponent()
      expect(getByTestId('rubric-form-title')).toHaveValue('Rubric 1')
    })
  })

  describe('save rubric', () => {
    beforeEach(() => {
      jest.spyOn(Router, 'useParams').mockReturnValue({accountId: '1'})
    })

    afterEach(() => {
      jest.resetAllMocks()
    })

    it('save button is disabled when title is empty', () => {
      const {getByTestId} = renderComponent()
      expect(getByTestId('save-rubric-button')).toBeDisabled()
    })

    it('save button is disabled when title is whitespace', () => {
      const {getByTestId} = renderComponent()
      const titleInput = getByTestId('rubric-form-title')
      fireEvent.change(titleInput, {target: {value: ' '}})
      expect(getByTestId('save-rubric-button')).toBeDisabled()
    })

    it('save button is enabled when title is not empty', () => {
      const {getByTestId} = renderComponent()
      const titleInput = getByTestId('rubric-form-title')
      fireEvent.change(titleInput, {target: {value: 'Rubric 1'}})
      expect(getByTestId('save-rubric-button')).toBeEnabled()
    })

    it('will navigate back to /rubrics after successfully saving', async () => {
      jest.spyOn(RubricFormQueries, 'saveRubric').mockImplementation(() =>
        Promise.resolve({
          id: '1',
          title: 'Rubric 1',
          pointsPossible: 10,
          buttonDisplay: 'numeric',
          ratingOrder: 'descending',
          unassessed: true,
<<<<<<< HEAD
=======
          hasRubricAssociations: false,
>>>>>>> f80453be
        })
      )
      const {getByTestId} = renderComponent()
      const titleInput = getByTestId('rubric-form-title')
      fireEvent.change(titleInput, {target: {value: 'Rubric 1'}})
      fireEvent.click(getByTestId('save-rubric-button'))

      await new Promise(resolve => setTimeout(resolve, 0))
      expect(getSRAlert()).toEqual('Rubric saved successfully')
    })

    it('does not display save as draft button if rubric has associations', () => {
      jest.spyOn(Router, 'useParams').mockReturnValue({accountId: '1', rubricId: '1'})

      queryClient.setQueryData(['fetch-rubric-1'], {
        ...RUBRICS_QUERY_RESPONSE,
        hasRubricAssociations: true,
      })

      const {queryByTestId} = renderComponent()
      expect(queryByTestId('save-as-draft-button')).toBeNull()
    })
  })

  describe('rubric criteria', () => {
    beforeEach(() => {
      jest.spyOn(Router, 'useParams').mockReturnValue({rubricId: '1'})
    })

    it('renders all criteria rows for a rubric', () => {
      queryClient.setQueryData(['fetch-rubric-1'], RUBRICS_QUERY_RESPONSE)

      const {criteria = []} = RUBRICS_QUERY_RESPONSE

      const {queryAllByTestId} = renderComponent()
      const criteriaRows = queryAllByTestId('rubric-criteria-row')
      const criteriaRowDescriptions = queryAllByTestId('rubric-criteria-row-description')
      const criteriaRowLongDescriptions = queryAllByTestId('rubric-criteria-row-long-description')
      const criteriaRowPoints = queryAllByTestId('rubric-criteria-row-points')
      const criteriaRowIndexes = queryAllByTestId('rubric-criteria-row-index')
      expect(criteriaRows.length).toEqual(2)
      expect(criteriaRowDescriptions[0]).toHaveTextContent(criteria[0].description)
      expect(criteriaRowDescriptions[1]).toHaveTextContent(criteria[1].description)
      expect(criteriaRowLongDescriptions[0]).toHaveTextContent(criteria[0].longDescription)
      expect(criteriaRowLongDescriptions[1]).toHaveTextContent(criteria[1].longDescription)
      expect(criteriaRowPoints[0]).toHaveTextContent(criteria[0].points.toString())
      expect(criteriaRowPoints[1]).toHaveTextContent(criteria[1].points.toString())
      expect(criteriaRowIndexes[0]).toHaveTextContent('1.')
      expect(criteriaRowIndexes[1]).toHaveTextContent('2')
    })

    it('renders the criterion ratings accordion button', () => {
      queryClient.setQueryData(['fetch-rubric-1'], RUBRICS_QUERY_RESPONSE)

      const {criteria = []} = RUBRICS_QUERY_RESPONSE

      const {queryAllByTestId} = renderComponent()
      const ratingScaleAccordion = queryAllByTestId('criterion-row-rating-accordion')
      expect(ratingScaleAccordion.length).toEqual(2)
      expect(ratingScaleAccordion[0]).toHaveTextContent(
        `Rating Scale: ${criteria[0].ratings.length}`
      )
      expect(ratingScaleAccordion[1]).toHaveTextContent(
        `Rating Scale: ${criteria[0].ratings.length}`
      )
    })

    it('renders the criterion ratings accordion items when button is clicked', () => {
      queryClient.setQueryData(['fetch-rubric-1'], RUBRICS_QUERY_RESPONSE)

      const {criteria = []} = RUBRICS_QUERY_RESPONSE

      const {queryAllByTestId} = renderComponent()
      const ratingScaleAccordion = queryAllByTestId('criterion-row-rating-accordion')
      fireEvent.click(ratingScaleAccordion[0])
      const ratingScaleAccordionItems = queryAllByTestId('rating-scale-accordion-item')
      expect(ratingScaleAccordionItems.length).toEqual(criteria[0].ratings.length)
    })

    it('does not render the criterion ratings accordion items when accordion is closed', () => {
      queryClient.setQueryData(['fetch-rubric-1'], RUBRICS_QUERY_RESPONSE)

      const {queryAllByTestId} = renderComponent()
      const ratingScaleAccordion = queryAllByTestId('criterion-row-rating-accordion')
      fireEvent.click(ratingScaleAccordion[0])
      fireEvent.click(ratingScaleAccordion[0])

      const ratingScaleAccordionItems = queryAllByTestId('rating-scale-accordion-item')
      expect(ratingScaleAccordionItems.length).toEqual(0)
    })

    describe('criterion modal', () => {
      it('opens the criterion modal when the add criterion button is clicked', async () => {
        queryClient.setQueryData(['fetch-rubric-1'], RUBRICS_QUERY_RESPONSE)

        const {getByTestId, queryByTestId} = renderComponent()
        expect(queryByTestId('rubric-criterion-modal')).toBeNull()
        fireEvent.click(getByTestId('add-criterion-button'))

        await new Promise(resolve => setTimeout(resolve, 0))
        expect(getByTestId('rubric-criterion-modal')).toBeInTheDocument()
      })

      it('does not save new criterion when the cancel button is clicked', async () => {
        queryClient.setQueryData(['fetch-rubric-1'], RUBRICS_QUERY_RESPONSE)

        const {getByTestId, queryAllByTestId} = renderComponent()
        fireEvent.click(getByTestId('add-criterion-button'))
        await new Promise(resolve => setTimeout(resolve, 0))
        expect(getByTestId('rubric-criterion-modal')).toBeInTheDocument()
        fireEvent.change(getByTestId('rubric-criterion-description'), {
          target: {value: 'New Criterion Test'},
        })
        fireEvent.click(getByTestId('rubric-criterion-cancel'))
        expect(queryAllByTestId('rubric-criteria-row').length).toEqual(2)
      })

      it('saves new criterion when the save button is clicked', async () => {
        queryClient.setQueryData(['fetch-rubric-1'], RUBRICS_QUERY_RESPONSE)

        const {getByTestId, queryAllByTestId} = renderComponent()
        expect(queryAllByTestId('rubric-criteria-row').length).toEqual(2)

        fireEvent.click(getByTestId('add-criterion-button'))
        await new Promise(resolve => setTimeout(resolve, 0))
        expect(getByTestId('rubric-criterion-modal')).toBeInTheDocument()
        fireEvent.change(getByTestId('rubric-criterion-description'), {
          target: {value: 'New Criterion Test'},
        })
        fireEvent.click(getByTestId('rubric-criterion-save'))

        expect(queryAllByTestId('rubric-criteria-row').length).toEqual(3)
        const criteriaRowDescriptions = queryAllByTestId('rubric-criteria-row-description')
        expect(criteriaRowDescriptions[2]).toHaveTextContent('New Criterion Test')
      })

      it('updates existing criterion when the save button is clicked', async () => {
        queryClient.setQueryData(['fetch-rubric-1'], RUBRICS_QUERY_RESPONSE)

        const {getByTestId, queryAllByTestId} = renderComponent()
        expect(queryAllByTestId('rubric-criteria-row').length).toEqual(2)

        fireEvent.click(queryAllByTestId('rubric-criteria-row-edit-button')[0])
        await new Promise(resolve => setTimeout(resolve, 0))
        expect(getByTestId('rubric-criterion-modal')).toBeInTheDocument()
        fireEvent.change(getByTestId('rubric-criterion-description'), {
          target: {value: 'Updated Criterion Test'},
        })
        fireEvent.click(getByTestId('rubric-criterion-save'))

        expect(queryAllByTestId('rubric-criteria-row').length).toEqual(2)
        const criteriaRowDescriptions = queryAllByTestId('rubric-criteria-row-description')
        expect(criteriaRowDescriptions[0]).toHaveTextContent('Updated Criterion Test')
      })

      it('does not update existing criterion when the cancel button is clicked', async () => {
        queryClient.setQueryData(['fetch-rubric-1'], RUBRICS_QUERY_RESPONSE)

        const {getByTestId, queryAllByTestId} = renderComponent()
        expect(queryAllByTestId('rubric-criteria-row').length).toEqual(2)

        fireEvent.click(queryAllByTestId('rubric-criteria-row-edit-button')[0])
        await new Promise(resolve => setTimeout(resolve, 0))
        expect(getByTestId('rubric-criterion-modal')).toBeInTheDocument()
        fireEvent.change(getByTestId('rubric-criterion-description'), {
          target: {value: 'Updated Criterion Test'},
        })
        fireEvent.click(getByTestId('rubric-criterion-cancel'))

        expect(queryAllByTestId('rubric-criteria-row').length).toEqual(2)
        const criteriaRowDescriptions = queryAllByTestId('rubric-criteria-row-description')
        expect(criteriaRowDescriptions[0]).not.toHaveTextContent('Updated Criterion Test')
      })
    })
  })

  describe('assessed rubrics', () => {
    beforeEach(() => {
      jest.spyOn(Router, 'useParams').mockReturnValue({rubricId: '1'})
    })

    afterEach(() => {
      jest.resetAllMocks()
    })

    it('only renders text inputs for an assessed rubric', () => {
      const rubricQueryResponse = {...RUBRICS_QUERY_RESPONSE, unassessed: false}
      queryClient.setQueryData(['fetch-rubric-1'], rubricQueryResponse)

      const {getByTestId, queryByTestId, queryAllByTestId} = renderComponent()
      expect(getByTestId('rubric-form-title')).toHaveValue('Rubric 1')
      expect(queryByTestId('rubric-hide-points-select')).toBeNull()
      expect(queryByTestId('rubric-rating-order-select')).toBeNull()
      expect(queryByTestId('add-criterion-button')).toBeNull()
      expect(queryAllByTestId('rubric-criteria-row-delete-button')).toHaveLength(0)
      expect(queryAllByTestId('rubric-criteria-row-duplicate-button')).toHaveLength(0)
    })
  })
})<|MERGE_RESOLUTION|>--- conflicted
+++ resolved
@@ -66,10 +66,7 @@
       expect(getByTestId('rubric-form-title')).toHaveValue('')
       expect(getByTestId('rubric-hide-points-select')).toBeInTheDocument()
       expect(getByTestId('rubric-rating-order-select')).toBeInTheDocument()
-<<<<<<< HEAD
-=======
       expect(getByTestId('save-as-draft-button')).toBeInTheDocument()
->>>>>>> f80453be
     })
   })
 
@@ -127,10 +124,7 @@
           buttonDisplay: 'numeric',
           ratingOrder: 'descending',
           unassessed: true,
-<<<<<<< HEAD
-=======
           hasRubricAssociations: false,
->>>>>>> f80453be
         })
       )
       const {getByTestId} = renderComponent()
