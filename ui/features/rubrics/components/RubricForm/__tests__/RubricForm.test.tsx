/*
 * Copyright (C) 2023 - present Instructure, Inc.
 *
 * This file is part of Canvas.
 *
 * Canvas is free software: you can redistribute it and/or modify it under
 * the terms of the GNU Affero General Public License as published by the Free
 * Software Foundation, version 3 of the License.
 *
 * Canvas is distributed in the hope that it will be useful, but WITHOUT ANY
 * WARRANTY; without even the implied warranty of MERCHANTABILITY or FITNESS FOR
 * A PARTICULAR PURPOSE. See the GNU Affero General Public License for more
 * details.
 *
 * You should have received a copy of the GNU Affero General Public License along
 * with this program. If not, see <http://www.gnu.org/licenses/>.
 */

import React from 'react'
import Router from 'react-router'
import {BrowserRouter} from 'react-router-dom'
<<<<<<< HEAD
import {fireEvent, render} from '@testing-library/react'
=======
import {fireEvent, render, waitFor} from '@testing-library/react'
>>>>>>> 9d21a3c2
import {QueryProvider, queryClient} from '@canvas/query'
import {RubricForm} from '../index'
import {RUBRICS_QUERY_RESPONSE} from './fixtures'
import * as RubricFormQueries from '../../../queries/RubricFormQueries'

jest.mock('react-router', () => ({
  ...jest.requireActual('react-router'),
  useParams: jest.fn(),
}))

const saveRubricMock = jest.fn()
jest.mock('../../../queries/RubricFormQueries', () => ({
  ...jest.requireActual('../../../queries/RubricFormQueries'),
  saveRubric: () => saveRubricMock,
}))

describe('RubricForm Tests', () => {
  beforeEach(() => {
    jest.spyOn(Router, 'useParams').mockReturnValue({accountId: '1'})
  })

  afterEach(() => {
    jest.resetAllMocks()
  })

  const renderComponent = () => {
    return render(
      <QueryProvider>
        <BrowserRouter>
          <RubricForm />
        </BrowserRouter>
      </QueryProvider>
    )
  }

  const getSRAlert = () => document.querySelector('#flash_screenreader_holder')?.textContent

  describe('without rubricId', () => {
    it('loads rubric data and populates appropriate fields', () => {
      queryClient.setQueryData(['fetch-rubric-1'], RUBRICS_QUERY_RESPONSE)

      const {getByTestId, getByText} = renderComponent()
      expect(getByText('Create New Rubric')).toBeInTheDocument()
      expect(getByTestId('rubric-form-title')).toHaveValue('')
    })
  })

  describe('with rubricId', () => {
    beforeEach(() => {
      jest.spyOn(Router, 'useParams').mockReturnValue({rubricId: '1'})
    })

    afterEach(() => {
      jest.resetAllMocks()
    })

    it('loads rubric data and populates appropriate fields', () => {
      queryClient.setQueryData(['fetch-rubric-1'], RUBRICS_QUERY_RESPONSE)

      const {getByTestId} = renderComponent()
      expect(getByTestId('rubric-form-title')).toHaveValue('Rubric 1')
    })
  })

  describe('save rubric', () => {
    beforeEach(() => {
      jest.spyOn(Router, 'useParams').mockReturnValue({accountId: '1'})
    })

    afterEach(() => {
      jest.resetAllMocks()
    })

    it('save button is disabled when title is empty', () => {
      const {getByTestId} = renderComponent()
      expect(getByTestId('save-rubric-button')).toBeDisabled()
    })

    it('save button is disabled when title is whitespace', () => {
      const {getByTestId} = renderComponent()
      const titleInput = getByTestId('rubric-form-title')
      fireEvent.change(titleInput, {target: {value: ' '}})
      expect(getByTestId('save-rubric-button')).toBeDisabled()
    })

    it('save button is enabled when title is not empty', () => {
      const {getByTestId} = renderComponent()
      const titleInput = getByTestId('rubric-form-title')
      fireEvent.change(titleInput, {target: {value: 'Rubric 1'}})
      expect(getByTestId('save-rubric-button')).toBeEnabled()
    })

    it('will navigate back to /rubrics after successfully saving', async () => {
      jest
        .spyOn(RubricFormQueries, 'saveRubric')
<<<<<<< HEAD
        .mockImplementation(() => Promise.resolve({id: '1', title: 'Rubric 1'}))
=======
        .mockImplementation(() => Promise.resolve({id: '1', title: 'Rubric 1', pointsPossible: 10}))
>>>>>>> 9d21a3c2
      const {getByTestId} = renderComponent()
      const titleInput = getByTestId('rubric-form-title')
      fireEvent.change(titleInput, {target: {value: 'Rubric 1'}})
      fireEvent.click(getByTestId('save-rubric-button'))
<<<<<<< HEAD

      await new Promise(resolve => setTimeout(resolve, 0))
      expect(getSRAlert()).toEqual('Rubric saved successfully')
=======

      await new Promise(resolve => setTimeout(resolve, 0))
      expect(getSRAlert()).toEqual('Rubric saved successfully')
    })
  })

  describe('rubric criteria', () => {
    beforeEach(() => {
      jest.spyOn(Router, 'useParams').mockReturnValue({rubricId: '1'})
    })

    it('renders all criteria rows for a rubric', () => {
      queryClient.setQueryData(['fetch-rubric-1'], RUBRICS_QUERY_RESPONSE)

      const {criteria = []} = RUBRICS_QUERY_RESPONSE

      const {queryAllByTestId} = renderComponent()
      const criteriaRows = queryAllByTestId('rubric-criteria-row')
      const criteriaRowDescriptions = queryAllByTestId('rubric-criteria-row-description')
      const criteriaRowLongDescriptions = queryAllByTestId('rubric-criteria-row-long-description')
      const criteriaRowPoints = queryAllByTestId('rubric-criteria-row-points')
      const criteriaRowIndexes = queryAllByTestId('rubric-criteria-row-index')
      expect(criteriaRows.length).toEqual(2)
      expect(criteriaRowDescriptions[0]).toHaveTextContent(criteria[0].description)
      expect(criteriaRowDescriptions[1]).toHaveTextContent(criteria[1].description)
      expect(criteriaRowLongDescriptions[0]).toHaveTextContent(criteria[0].longDescription)
      expect(criteriaRowLongDescriptions[1]).toHaveTextContent(criteria[1].longDescription)
      expect(criteriaRowPoints[0]).toHaveTextContent(criteria[0].points.toString())
      expect(criteriaRowPoints[1]).toHaveTextContent(criteria[1].points.toString())
      expect(criteriaRowIndexes[0]).toHaveTextContent('1.')
      expect(criteriaRowIndexes[1]).toHaveTextContent('2')
    })

    it('renders the criterion ratings accordion button', () => {
      queryClient.setQueryData(['fetch-rubric-1'], RUBRICS_QUERY_RESPONSE)

      const {criteria = []} = RUBRICS_QUERY_RESPONSE

      const {queryAllByTestId} = renderComponent()
      const ratingScaleAccordion = queryAllByTestId('criterion-row-rating-accordion')
      expect(ratingScaleAccordion.length).toEqual(2)
      expect(ratingScaleAccordion[0]).toHaveTextContent(
        `Rating Scale: ${criteria[0].ratings.length}`
      )
      expect(ratingScaleAccordion[1]).toHaveTextContent(
        `Rating Scale: ${criteria[0].ratings.length}`
      )
    })

    it('renders the criterion ratings accordion items when button is clicked', () => {
      queryClient.setQueryData(['fetch-rubric-1'], RUBRICS_QUERY_RESPONSE)

      const {criteria = []} = RUBRICS_QUERY_RESPONSE

      const {queryAllByTestId} = renderComponent()
      const ratingScaleAccordion = queryAllByTestId('criterion-row-rating-accordion')
      fireEvent.click(ratingScaleAccordion[0])
      const ratingScaleAccordionItems = queryAllByTestId('rating-scale-accordion-item')
      expect(ratingScaleAccordionItems.length).toEqual(criteria[0].ratings.length)
    })

    it('does not render the criterion ratings accordion items when accordion is closed', () => {
      queryClient.setQueryData(['fetch-rubric-1'], RUBRICS_QUERY_RESPONSE)

      const {queryAllByTestId} = renderComponent()
      const ratingScaleAccordion = queryAllByTestId('criterion-row-rating-accordion')
      fireEvent.click(ratingScaleAccordion[0])
      fireEvent.click(ratingScaleAccordion[0])

      const ratingScaleAccordionItems = queryAllByTestId('rating-scale-accordion-item')
      expect(ratingScaleAccordionItems.length).toEqual(0)
    })

    describe('criterion modal', () => {
      it('opens the criterion modal when the add criterion button is clicked', async () => {
        queryClient.setQueryData(['fetch-rubric-1'], RUBRICS_QUERY_RESPONSE)

        const {getByTestId, queryByTestId} = renderComponent()
        expect(queryByTestId('rubric-criterion-modal')).toBeNull()
        fireEvent.click(getByTestId('add-criterion-button'))

        await new Promise(resolve => setTimeout(resolve, 0))
        expect(getByTestId('rubric-criterion-modal')).toBeInTheDocument()
      })

      it('does not save new criterion when the cancel button is clicked', async () => {
        queryClient.setQueryData(['fetch-rubric-1'], RUBRICS_QUERY_RESPONSE)

        const {getByTestId, queryAllByTestId} = renderComponent()
        fireEvent.click(getByTestId('add-criterion-button'))
        await new Promise(resolve => setTimeout(resolve, 0))
        expect(getByTestId('rubric-criterion-modal')).toBeInTheDocument()
        fireEvent.change(getByTestId('rubric-criterion-description'), {
          target: {value: 'New Criterion Test'},
        })
        fireEvent.click(getByTestId('rubric-criterion-cancel'))
        expect(queryAllByTestId('rubric-criteria-row').length).toEqual(2)
      })

      it('saves new criterion when the save button is clicked', async () => {
        queryClient.setQueryData(['fetch-rubric-1'], RUBRICS_QUERY_RESPONSE)

        const {getByTestId, queryAllByTestId} = renderComponent()
        expect(queryAllByTestId('rubric-criteria-row').length).toEqual(2)

        fireEvent.click(getByTestId('add-criterion-button'))
        await new Promise(resolve => setTimeout(resolve, 0))
        expect(getByTestId('rubric-criterion-modal')).toBeInTheDocument()
        fireEvent.change(getByTestId('rubric-criterion-description'), {
          target: {value: 'New Criterion Test'},
        })
        fireEvent.click(getByTestId('rubric-criterion-save'))

        expect(queryAllByTestId('rubric-criteria-row').length).toEqual(3)
        const criteriaRowDescriptions = queryAllByTestId('rubric-criteria-row-description')
        expect(criteriaRowDescriptions[2]).toHaveTextContent('New Criterion Test')
      })

      it('updates existing criterion when the save button is clicked', async () => {
        queryClient.setQueryData(['fetch-rubric-1'], RUBRICS_QUERY_RESPONSE)

        const {getByTestId, queryAllByTestId} = renderComponent()
        expect(queryAllByTestId('rubric-criteria-row').length).toEqual(2)

        fireEvent.click(queryAllByTestId('rubric-criteria-row-edit-button')[0])
        await new Promise(resolve => setTimeout(resolve, 0))
        expect(getByTestId('rubric-criterion-modal')).toBeInTheDocument()
        fireEvent.change(getByTestId('rubric-criterion-description'), {
          target: {value: 'Updated Criterion Test'},
        })
        fireEvent.click(getByTestId('rubric-criterion-save'))

        expect(queryAllByTestId('rubric-criteria-row').length).toEqual(2)
        const criteriaRowDescriptions = queryAllByTestId('rubric-criteria-row-description')
        expect(criteriaRowDescriptions[0]).toHaveTextContent('Updated Criterion Test')
      })

      it('does not update existing criterion when the cancel button is clicked', async () => {
        queryClient.setQueryData(['fetch-rubric-1'], RUBRICS_QUERY_RESPONSE)

        const {getByTestId, queryAllByTestId} = renderComponent()
        expect(queryAllByTestId('rubric-criteria-row').length).toEqual(2)

        fireEvent.click(queryAllByTestId('rubric-criteria-row-edit-button')[0])
        await new Promise(resolve => setTimeout(resolve, 0))
        expect(getByTestId('rubric-criterion-modal')).toBeInTheDocument()
        fireEvent.change(getByTestId('rubric-criterion-description'), {
          target: {value: 'Updated Criterion Test'},
        })
        fireEvent.click(getByTestId('rubric-criterion-cancel'))

        expect(queryAllByTestId('rubric-criteria-row').length).toEqual(2)
        const criteriaRowDescriptions = queryAllByTestId('rubric-criteria-row-description')
        expect(criteriaRowDescriptions[0]).not.toHaveTextContent('Updated Criterion Test')
      })
>>>>>>> 9d21a3c2
    })
  })
})<|MERGE_RESOLUTION|>--- conflicted
+++ resolved
@@ -19,11 +19,7 @@
 import React from 'react'
 import Router from 'react-router'
 import {BrowserRouter} from 'react-router-dom'
-<<<<<<< HEAD
-import {fireEvent, render} from '@testing-library/react'
-=======
 import {fireEvent, render, waitFor} from '@testing-library/react'
->>>>>>> 9d21a3c2
 import {QueryProvider, queryClient} from '@canvas/query'
 import {RubricForm} from '../index'
 import {RUBRICS_QUERY_RESPONSE} from './fixtures'
@@ -119,20 +115,11 @@
     it('will navigate back to /rubrics after successfully saving', async () => {
       jest
         .spyOn(RubricFormQueries, 'saveRubric')
-<<<<<<< HEAD
-        .mockImplementation(() => Promise.resolve({id: '1', title: 'Rubric 1'}))
-=======
         .mockImplementation(() => Promise.resolve({id: '1', title: 'Rubric 1', pointsPossible: 10}))
->>>>>>> 9d21a3c2
       const {getByTestId} = renderComponent()
       const titleInput = getByTestId('rubric-form-title')
       fireEvent.change(titleInput, {target: {value: 'Rubric 1'}})
       fireEvent.click(getByTestId('save-rubric-button'))
-<<<<<<< HEAD
-
-      await new Promise(resolve => setTimeout(resolve, 0))
-      expect(getSRAlert()).toEqual('Rubric saved successfully')
-=======
 
       await new Promise(resolve => setTimeout(resolve, 0))
       expect(getSRAlert()).toEqual('Rubric saved successfully')
@@ -288,7 +275,6 @@
         const criteriaRowDescriptions = queryAllByTestId('rubric-criteria-row-description')
         expect(criteriaRowDescriptions[0]).not.toHaveTextContent('Updated Criterion Test')
       })
->>>>>>> 9d21a3c2
     })
   })
 })