--- conflicted
+++ resolved
@@ -213,8 +213,6 @@
 
       expect(queryByTestId('enable-range-checkbox')).toBeNull()
     })
-<<<<<<< HEAD
-=======
 
     it('should allow for decimal ratings', () => {
       const ratings = [
@@ -260,7 +258,6 @@
       expect(totalRatingPoints[2].value).toEqual('8')
       expect(totalRatingPoints[3].value).toEqual('4')
     })
->>>>>>> a8262229
   })
 
   describe('Save and Cancel Tests', () => {
