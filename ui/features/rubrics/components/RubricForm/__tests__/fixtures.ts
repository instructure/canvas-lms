/*
 * Copyright (C) 2024 - present Instructure, Inc.
 *
 * This file is part of Canvas.
 *
 * Canvas is free software: you can redistribute it and/or modify it under
 * the terms of the GNU Affero General Public License as published by the Free
 * Software Foundation, version 3 of the License.
 *
 * Canvas is distributed in the hope that it will be useful, but WITHOUT ANY
 * WARRANTY; without even the implied warranty of MERCHANTABILITY or FITNESS FOR
 * A PARTICULAR PURPOSE. See the GNU Affero General Public License for more
 * details.
 *
 * You should have received a copy of the GNU Affero General Public License along
 * with this program. If not, see <http://www.gnu.org/licenses/>.
 */

import type {Rubric} from '@canvas/rubrics/react/types/rubric'

export const RUBRICS_QUERY_RESPONSE: Rubric = {
  id: '1',
  title: 'Rubric 1',
  criteriaCount: 2,
  locations: [],
  pointsPossible: 10,
  workflowState: 'active',
<<<<<<< HEAD
=======
  buttonDisplay: 'numeric',
  ratingOrder: 'ascending',
>>>>>>> 2a5b008b
  criteria: [
    {
      id: '1',
      points: 5,
      description: 'Criterion 1',
      longDescription: 'Long description for criterion 1',
      ignoreForScoring: false,
      masteryPoints: 3,
      criterionUseRange: false,
      ratings: [
        {
          id: '1',
          description: 'Rating 1',
          longDescription: 'Long description for rating 1',
          points: 5,
        },
        {
          id: '2',
          description: 'Rating 2',
          longDescription: 'Long description for rating 2',
          points: 0,
        },
      ],
    },
    {
      id: '2',
      points: 5,
      description: 'Criterion 2',
      longDescription: 'Long description for criterion 2',
      ignoreForScoring: false,
      masteryPoints: 3,
      criterionUseRange: false,
      ratings: [
        {
          id: '1',
          description: 'Rating 1',
          longDescription: 'Long description for rating 1',
          points: 5,
        },
        {
          id: '2',
          description: 'Rating 2',
          longDescription: 'Long description for rating 2',
          points: 0,
        },
      ],
    },
  ],
}<|MERGE_RESOLUTION|>--- conflicted
+++ resolved
@@ -25,11 +25,8 @@
   locations: [],
   pointsPossible: 10,
   workflowState: 'active',
-<<<<<<< HEAD
-=======
   buttonDisplay: 'numeric',
   ratingOrder: 'ascending',
->>>>>>> 2a5b008b
   criteria: [
     {
       id: '1',
