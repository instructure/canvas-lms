/*
 * Copyright (C) 2024 - present Instructure, Inc.
 *
 * This file is part of Canvas.
 *
 * Canvas is free software: you can redistribute it and/or modify it under
 * the terms of the GNU Affero General Public License as published by the Free
 * Software Foundation, version 3 of the License.
 *
 * Canvas is distributed in the hope that it will be useful, but WITHOUT ANY
 * WARRANTY; without even the implied warranty of MERCHANTABILITY or FITNESS FOR
 * A PARTICULAR PURPOSE. See the GNU Affero General Public License for more
 * details.
 *
 * You should have received a copy of the GNU Affero General Public License along
 * with this program. If not, see <http://www.gnu.org/licenses/>.
 */

import React, {useEffect, useState} from 'react'
import {useScope as useI18nScope} from '@canvas/i18n'
import type {RubricCriterion, RubricRating} from '@canvas/rubrics/react/types/rubric'
import {ScreenReaderContent} from '@instructure/ui-a11y-content'
import {Button, CloseButton, IconButton} from '@instructure/ui-buttons'
import {Checkbox} from '@instructure/ui-checkbox'
import {Flex} from '@instructure/ui-flex'
import {Heading} from '@instructure/ui-heading'
import {IconDragHandleLine, IconPlusLine, IconTrashLine} from '@instructure/ui-icons'
import {Modal} from '@instructure/ui-modal'
import {NumberInput} from '@instructure/ui-number-input'
import {TextInput} from '@instructure/ui-text-input'
import {Text} from '@instructure/ui-text'
import {View} from '@instructure/ui-view'
import type {FormMessage} from '@instructure/ui-form-field'
import {TextArea} from '@instructure/ui-text-area'
import {DragDropContext as DragAndDrop, Droppable, Draggable} from 'react-beautiful-dnd'
import type {DropResult} from 'react-beautiful-dnd'

const I18n = useI18nScope('rubrics-criterion-modal')

export const DEFAULT_RUBRIC_RATINGS: RubricRating[] = [
  {
    id: '1',
    points: 4,
    description: I18n.t('Exceeds'),
    longDescription: '',
  },
  {
    id: '2',
    points: 3,
    description: I18n.t('Mastery'),
    longDescription: '',
  },
  {
    id: '3',
    points: 2,
    description: I18n.t('Near'),
    longDescription: '',
  },
  {
    id: '4',
    points: 1,
    description: I18n.t('Below'),
    longDescription: '',
  },
  {
    id: '5',
    points: 0,
    description: I18n.t('No Evidence'),
    longDescription: '',
  },
]

type ReorderProps = {
  list: RubricRating[]
  startIndex: number
  endIndex: number
}

export const reorder = ({list, startIndex, endIndex}: ReorderProps) => {
  const result = Array.from(list)
  const resultCopy = JSON.parse(JSON.stringify(list))

  const [removed] = result.splice(startIndex, 1)
  result.splice(endIndex, 0, removed)

  result.forEach((item, index) => {
    item.points = resultCopy[index].points
  })

  return result
}

export type CriterionModalProps = {
  criterion?: RubricCriterion
  isOpen: boolean
  unassessed: boolean
  onSave: (criterion: RubricCriterion) => void
  onDismiss: () => void
}
export const CriterionModal = ({
  criterion,
  isOpen,
  unassessed,
  onDismiss,
  onSave,
}: CriterionModalProps) => {
  const [ratings, setRatings] = useState<RubricRating[]>([])
  const [criterionDescription, setCriterionDescription] = useState('')
  const [criterionLongDescription, setCriterionLongDescription] = useState('')
  const [criterionUseRange, setCriterionUseRange] = useState(false)
  const [savingCriterion, setSavingCriterion] = useState(false)
  const [dragging, setDragging] = useState(false)
  const [checkValidation, setCheckValidation] = useState(false)

  const addRating = (index: number) => {
    const isFirstIndex = index === 0
    const isLastIndex = index === ratings.length
    const points = isFirstIndex
      ? ratings[0].points + 1
      : isLastIndex
      ? Math.max(ratings[index - 1].points - 1, 0)
      : Math.round((ratings[index].points + ratings[index - 1].points) / 2)

    const newRating = {
      id: Date.now().toString(),
      points,
      description: '',
      longDescription: '',
    }
    const newRatings = [...ratings]
    newRatings.splice(index, 0, newRating)
    setRatings(newRatings)
  }

  const removeRating = (index: number) => {
    const newRatings = [...ratings]
    newRatings.splice(index, 1)
    setRatings(newRatings)
  }

  const {
    description: existingDescription,
    longDescription: existingLongDescription,
    ratings: existingRatings,
    criterionUseRange: existingCriterionUseRange,
  } = criterion ?? {}

  const modalTitle = existingDescription ? I18n.t('Edit Criterion') : I18n.t('Create New Criterion')

  useEffect(() => {
    if (isOpen) {
      setCriterionDescription(existingDescription ?? '')
      setCriterionLongDescription(existingLongDescription ?? '')
      setCriterionUseRange(existingCriterionUseRange ?? false)
      const defaultRatings = JSON.parse(JSON.stringify(DEFAULT_RUBRIC_RATINGS))
      setRatings(existingRatings ?? defaultRatings)
      setSavingCriterion(false)
      setCheckValidation(false)
    }
  }, [
    existingCriterionUseRange,
    existingDescription,
    existingLongDescription,
    existingRatings,
    isOpen,
  ])

  const updateRating = (index: number, rating: RubricRating) => {
    const newRatings = [...ratings]
    newRatings[index] = rating

    setRatings(newRatings)
  }

  const reorderRatings = () => {
    const newRatings = [...ratings]

    const ratingPoints = newRatings.map(r => ({points: r.points, id: r.id}))
    const ratingNameAndDescription = newRatings.map(r => ({
      description: r.description,
      longDescription: r.longDescription,
    }))

    const ratingPointsReordered = ratingPoints.sort((a, b) => b.points - a.points)

    const finalRatings: RubricRating[] = ratingPointsReordered.map((r, index) => {
      return {
        id: r.id,
        points: r.points,
        description: ratingNameAndDescription[index].description,
        longDescription: ratingNameAndDescription[index].longDescription,
      }
    })

    setRatings(finalRatings)
  }

  const handleDragStart = () => {
    setDragging(true)
  }

  const handleDragEnd = (result: DropResult) => {
    const {source, destination} = result
    if (!destination) {
      return
    }

    const reorderedItems = reorder({
      list: ratings,
      startIndex: source.index,
      endIndex: destination.index,
    })
    setRatings(reorderedItems)
    setDragging(false)
  }

  const saveChanges = async () => {
    setCheckValidation(true)

    if (savingCriterion || !isValid()) {
      return
    }

    setSavingCriterion(true)
    const newCriterion: RubricCriterion = {
      id: criterion?.id ?? Date.now().toString(),
      description: criterionDescription,
      longDescription: criterionLongDescription,
      ratings,
      points: Math.max(...ratings.map(r => r.points), 0),
      criterionUseRange: criterionUseRange ?? false,
      ignoreForScoring: criterion?.ignoreForScoring ?? false,
      masteryPoints: criterion?.masteryPoints ?? 0,
      learningOutcomeId: criterion?.learningOutcomeId ?? undefined,
    }

    onSave(newCriterion)
  }

  const isValid = () => {
    return (
      criterionDescription.trim().length > 0 && ratings.every(r => r.description.trim().length > 0)
    )
  }

  const criterionDescriptionErrorMessage: FormMessage[] =
    !criterionDescription.trim().length && checkValidation
      ? [{text: 'Criteria Name Required', type: 'error'}]
      : []

  const maxRatingPoints = ratings.length ? Math.max(...ratings.map(r => r.points), 0) : '--'

  return (
    <Modal
      open={isOpen}
      onDismiss={onDismiss}
      width="66.5rem"
      height="45.125rem"
      label={I18n.t('Rubric Criterion Modal')}
      shouldCloseOnDocumentClick={false}
      data-testid="rubric-criterion-modal"
    >
      <Modal.Header>
        <CloseButton placement="end" offset="small" onClick={onDismiss} screenReaderLabel="Close" />
        <Heading>{modalTitle}</Heading>
      </Modal.Header>
      <Modal.Body>
        <View as="div" margin="0">
          <Flex alignItems="start">
            <View as="span" margin="0 small 0 0" themeOverride={{marginSmall: '1rem'}}>
              <TextInput
                renderLabel={I18n.t('Criterion Name')}
                placeholder={I18n.t('Enter the name')}
                display="inline-block"
                width="20.75rem"
                value={criterionDescription ?? ''}
                messages={criterionDescriptionErrorMessage}
                onChange={(e, value) => setCriterionDescription(value)}
                data-testid="rubric-criterion-name-input"
              />
            </View>
            <View as="span">
              <TextInput
                renderLabel={I18n.t('Criterion Description')}
                placeholder={I18n.t('Enter the description')}
                display="inline-block"
                width="41.75rem"
                value={criterionLongDescription ?? ''}
                onChange={(e, value) => setCriterionLongDescription(value)}
                data-testid="rubric-criterion-description-input"
              />
            </View>
          </Flex>
        </View>

        <View as="div" margin="medium 0 0 0" themeOverride={{marginMedium: '1.25rem'}}>
          <Flex>
            <Flex.Item shouldGrow={true}>
              {unassessed && (
                <Checkbox
                  label="Enable Range"
                  checked={criterionUseRange}
                  onChange={e => setCriterionUseRange(e.target.checked)}
                  data-testid="enable-range-checkbox"
                />
              )}
            </Flex.Item>
            <Flex.Item>
              <Heading
                level="h2"
                as="h2"
                themeOverride={{h2FontWeight: 700, h2FontSize: '22px', lineHeight: '1.75rem'}}
              >
                {maxRatingPoints} {I18n.t('Points Possible')}
              </Heading>
            </Flex.Item>
          </Flex>
        </View>

        <View as="div" margin="medium 0 0 0" themeOverride={{marginMedium: '1.25rem'}}>
          <Flex>
            <Flex.Item>
              <View as="div" width="4.125rem">
                {I18n.t('Display')}
              </View>
            </Flex.Item>
            <Flex.Item>
              <View as="div" width={criterionUseRange ? '12.375rem' : '8.875rem'}>
                {criterionUseRange ? I18n.t('Point Range') : I18n.t('Points')}
              </View>
            </Flex.Item>
            <Flex.Item>
              <View as="div" width="8.875rem">
                {I18n.t('Rating Name')}
              </View>
            </Flex.Item>
            <Flex.Item>
              <View as="div" margin="0 0 0 small" themeOverride={{marginSmall: '1rem'}}>
                {I18n.t('Rating Description')}
              </View>
            </Flex.Item>
          </Flex>
        </View>

        <View as="div" position="relative">
          <DragVerticalLineBreak criterionUseRange={criterionUseRange} />
          <DragAndDrop onDragStart={handleDragStart} onDragEnd={handleDragEnd}>
            <Droppable droppableId="droppable-id">
              {provided => {
                return (
                  <div ref={provided.innerRef} {...provided.droppableProps}>
                    {ratings.map((rating, index) => {
                      const scale = ratings.length - (index + 1)
                      const nextRating = ratings[index + 1]
                      const rangeStart = nextRating ? nextRating.points + 0.1 : undefined

                      return (
                        // eslint-disable-next-line react/no-array-index-key
                        <View as="div" key={`rating-row-${rating.id}-${index}`}>
                          <AddRatingRow
                            onClick={() => addRating(index)}
                            unassessed={unassessed}
                            isDragging={dragging}
                          />
                          <RatingRow
                            index={index}
                            checkValidation={checkValidation}
                            rating={rating}
                            scale={scale}
                            showRemoveButton={ratings.length > 1}
                            criterionUseRange={criterionUseRange}
                            rangeStart={rangeStart}
                            unassessed={unassessed}
                            onRemove={() => removeRating(index)}
                            onChange={updatedRating => updateRating(index, updatedRating)}
                            onPointsBlur={reorderRatings}
                          />
                        </View>
                      )
                    })}
                    <AddRatingRow
                      onClick={() => addRating(ratings.length)}
                      unassessed={unassessed}
                      isDragging={dragging}
                    />
                    {provided.placeholder}
                  </div>
                )
              }}
            </Droppable>
          </DragAndDrop>
        </View>
      </Modal.Body>
      <Modal.Footer>
        <Flex width="100%">
          <Flex.Item shouldShrink={true} shouldGrow={true}>
            {/* <Checkbox label={I18n.t('Save this rating scale as default')} value="medium" /> */}
          </Flex.Item>
          <Flex.Item>
            <Button
              margin="0 x-small 0 0"
              onClick={onDismiss}
              data-testid="rubric-criterion-cancel"
            >
              {I18n.t('Cancel')}
            </Button>
          </Flex.Item>
          <Flex.Item>
            <Button
              color="primary"
              type="submit"
              disabled={savingCriterion}
              onClick={() => saveChanges()}
              data-testid="rubric-criterion-save"
            >
              {I18n.t('Save Criterion')}
            </Button>
          </Flex.Item>
        </Flex>
      </Modal.Footer>
    </Modal>
  )
}

type RatingRowProps = {
  checkValidation: boolean
  criterionUseRange: boolean
  index: number
  rangeStart?: number
  rating: RubricRating
  scale: number
  showRemoveButton: boolean
  unassessed: boolean
  onChange: (rating: RubricRating) => void
  onRemove: () => void
  onPointsBlur: () => void
}
const RatingRow = ({
  checkValidation,
  criterionUseRange,
  rangeStart,
  index,
  rating,
  scale,
  showRemoveButton,
  unassessed,
  onChange,
  onRemove,
  onPointsBlur,
}: RatingRowProps) => {
  function setRatingForm<K extends keyof RubricRating>(key: K, value: RubricRating[K]) {
    onChange({...rating, [key]: value})
  }

  const setNumber = (value: number) => {
    if (Number.isNaN(value)) return 0

    return value < 0 ? 0 : value > 100 ? 100 : value
  }

  const errorMessage: FormMessage[] =
    !rating.description.trim().length && checkValidation
      ? [{text: 'Rating Name Required', type: 'error'}]
      : []

  return (
    <Flex>
      <Flex.Item align="start">
        <Flex>
          <Flex.Item align="start">
<<<<<<< HEAD
            <View as="div" width="4.125rem">
              <TextInput
                renderLabel={<ScreenReaderContent>{I18n.t('Rating Display')}</ScreenReaderContent>}
                display="inline-block"
                width="3.125rem"
                disabled={true}
                textAlign="center"
                value={scale.toString()}
                onChange={() => {}}
                data-testid="rating-scale"
              />
=======
            <View as="div" width="4.125rem" margin="x-small 0 0 0">
              <View margin="0 0 0 medium">
                <Text aria-label={I18n.t('Rating Display')} data-testid="rating-scale">
                  {scale.toString()}
                </Text>
              </View>
>>>>>>> c0c653e9
            </View>
          </Flex.Item>
          <Flex.Item align="start">
            <View as="div" width={criterionUseRange ? '9.375rem' : '5.938rem'}>
              <Flex alignItems="end" height="2.375rem">
                {criterionUseRange && (
                  <Flex.Item width="3.438rem" textAlign="end" margin="0 0 x-small 0">
                    <View as="span" margin="0 small 0 0">
                      {rangeStart ? `${rangeStart} to ` : `--`}
                    </View>
                  </Flex.Item>
                )}
                {unassessed ? (
                  <Flex.Item>
                    <NumberInput
                      renderLabel={
                        <ScreenReaderContent>{I18n.t('Rating Points')}</ScreenReaderContent>
                      }
                      value={rating.points}
                      onIncrement={() => setRatingForm('points', setNumber(rating.points + 1))}
                      onDecrement={() => setRatingForm('points', setNumber(rating.points - 1))}
                      onChange={(e, value) =>
                        setRatingForm('points', setNumber(Number(value ?? 0)))
                      }
                      data-testid="rating-points"
                      width="4.938rem"
                      onBlur={onPointsBlur}
                    />
                  </Flex.Item>
                ) : (
                  <Flex.Item margin="0 0 x-small 0">
                    <View as="span" data-testid="rating-points-assessed">
                      {rating.points}
                    </View>
                  </Flex.Item>
                )}
              </Flex>
            </View>
          </Flex.Item>
        </Flex>
      </Flex.Item>

      <div style={{width: '100%'}}>
        <Draggable draggableId={rating.id || Date.now().toString()} index={index}>
          {provided => {
            return (
              <div ref={provided.innerRef} {...provided.draggableProps}>
                <Flex>
                  <Flex.Item align="start" draggable={unassessed} data-testid="rating-drag-handle">
                    <View
                      as="div"
                      width="3rem"
                      textAlign="center"
                      cursor="pointer"
                      margin="xx-small 0 0 0"
                    >
                      <div className="drag-handle" {...provided.dragHandleProps}>
                        <IconDragHandleLine />
                      </div>
                    </View>
                  </Flex.Item>
                  <Flex.Item align="start">
                    <View as="div" width="8.875rem">
                      <TextInput
                        renderLabel={
                          <ScreenReaderContent>{I18n.t('Rating Name')}</ScreenReaderContent>
                        }
                        display="inline-block"
                        value={rating.description ?? ''}
                        onChange={(e, value) => setRatingForm('description', value)}
                        data-testid="rating-name"
                        messages={errorMessage}
                      />
                    </View>
                  </Flex.Item>
                  <Flex.Item shouldGrow={true} shouldShrink={true} align="start">
                    <View as="div" margin="0 small" themeOverride={{marginSmall: '1rem'}}>
                      <TextArea
                        label={
                          <ScreenReaderContent>{I18n.t('Rating Description')}</ScreenReaderContent>
                        }
                        value={rating.longDescription ?? ''}
                        width="100%"
                        height="2.25rem"
                        maxHeight="6.75rem"
                        onChange={e => setRatingForm('longDescription', e.target.value)}
                        data-testid="rating-description"
                      />
                    </View>
                  </Flex.Item>
                  {unassessed && (
                    <Flex.Item align="start">
                      <View as="div" width="2.375rem">
                        {showRemoveButton && (
                          <IconButton
                            screenReaderLabel={I18n.t('Remove %{ratingName} Rating', {
                              ratingName: rating.description,
                            })}
                            onClick={onRemove}
                            data-testid="remove-rating"
                          >
                            <IconTrashLine />
                          </IconButton>
                        )}
                      </View>
                    </Flex.Item>
                  )}
                </Flex>
              </div>
            )
          }}
        </Draggable>
      </div>
    </Flex>
  )
}

type AddRatingRowProps = {
  unassessed: boolean
  onClick: () => void
  isDragging: boolean
}
const AddRatingRow = ({unassessed, onClick, isDragging}: AddRatingRowProps) => {
  const [isHovered, setIsHovered] = useState(false)

  return (
    <View
      as="div"
      data-testid="add-rating-row"
      textAlign="center"
      margin="0"
      height="1.688rem"
      width="100%"
      tabIndex={0}
      position="relative"
      onKeyDown={e => {
        if (e.key === 'Enter' || e.key === ' ') {
          e.preventDefault()
          onClick()
        }
      }}
      label="Add New Rating"
      onFocus={() => setIsHovered(true)}
      onMouseOver={() => setIsHovered(true)}
      onMouseLeave={() => setIsHovered(false)}
    >
      {isHovered && unassessed && !isDragging && (
        <View as="div" cursor="pointer" onClick={onClick} onBlur={() => setIsHovered(false)}>
          <IconButton
            screenReaderLabel={I18n.t('Add new rating')}
            shape="circle"
            size="small"
            color="primary"
            themeOverride={{smallHeight: '1.5rem'}}
          >
            <IconPlusLine />
          </IconButton>
          <div
            style={{
              border: 'none',
              borderTop: '0.125rem solid var(--ic-brand-primary)',
              width: '100%',
              height: '0.063rem',
              margin: '-0.75rem 0 0 0',
            }}
          />
        </View>
      )}
    </View>
  )
}

type DragVerticalLineBreakProps = {
  criterionUseRange: boolean
}
const DragVerticalLineBreak = ({criterionUseRange}: DragVerticalLineBreakProps) => {
  return (
    <div
      style={{
        position: 'absolute',
        width: '1px',
        height: 'auto',
        backgroundColor: '#C7CDD1',
        left: criterionUseRange ? '13.75rem' : '10.313rem',
        top: '1.688rem',
        bottom: '1.688rem',
      }}
    />
  )
}<|MERGE_RESOLUTION|>--- conflicted
+++ resolved
@@ -468,26 +468,12 @@
       <Flex.Item align="start">
         <Flex>
           <Flex.Item align="start">
-<<<<<<< HEAD
-            <View as="div" width="4.125rem">
-              <TextInput
-                renderLabel={<ScreenReaderContent>{I18n.t('Rating Display')}</ScreenReaderContent>}
-                display="inline-block"
-                width="3.125rem"
-                disabled={true}
-                textAlign="center"
-                value={scale.toString()}
-                onChange={() => {}}
-                data-testid="rating-scale"
-              />
-=======
             <View as="div" width="4.125rem" margin="x-small 0 0 0">
               <View margin="0 0 0 medium">
                 <Text aria-label={I18n.t('Rating Display')} data-testid="rating-scale">
                   {scale.toString()}
                 </Text>
               </View>
->>>>>>> c0c653e9
             </View>
           </Flex.Item>
           <Flex.Item align="start">
