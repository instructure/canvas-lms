/*
 * Copyright (C) 2023 - present Instructure, Inc.
 *
 * This file is part of Canvas.
 *
 * Canvas is free software: you can redistribute it and/or modify it under
 * the terms of the GNU Affero General Public License as published by the Free
 * Software Foundation, version 3 of the License.
 *
 * Canvas is distributed in the hope that it will be useful, but WITHOUT ANY
 * WARRANTY; without even the implied warranty of MERCHANTABILITY or FITNESS FOR
 * A PARTICULAR PURPOSE. See the GNU Affero General Public License for more
 * details.
 *
 * You should have received a copy of the GNU Affero General Public License along
 * with this program. If not, see <http://www.gnu.org/licenses/>.
 */

import React, {useEffect, useRef, useState} from 'react'
import {useNavigate, useParams} from 'react-router-dom'
import {showFlashSuccess} from '@canvas/alerts/react/FlashAlert'
import {useScope as useI18nScope} from '@canvas/i18n'
import getLiveRegion from '@canvas/instui-bindings/react/liveRegion'
import LoadingIndicator from '@canvas/loading-indicator/react'
import {useQuery, useMutation, queryClient} from '@canvas/query'
import type {RubricAssessmentData, RubricCriterion} from '@canvas/rubrics/react/types/rubric'
import {Alert} from '@instructure/ui-alerts'
import {View} from '@instructure/ui-view'
import {TextInput} from '@instructure/ui-text-input'
import {Heading} from '@instructure/ui-heading'
import {Text} from '@instructure/ui-text'
import {SimpleSelect} from '@instructure/ui-simple-select'
import {Flex} from '@instructure/ui-flex'
<<<<<<< HEAD
import {
  IconEyeLine,
  IconTableLeftHeaderSolid,
  IconTableRowPropertiesSolid,
  IconTableTopHeaderSolid,
} from '@instructure/ui-icons'
=======
import {IconEyeLine} from '@instructure/ui-icons'
>>>>>>> de91dde6
import {Button} from '@instructure/ui-buttons'
import {Link} from '@instructure/ui-link'
import {RubricCriteriaRow} from './RubricCriteriaRow'
import {NewCriteriaRow} from './NewCriteriaRow'
import {fetchRubric, saveRubric, type RubricQueryResponse} from '../../queries/RubricFormQueries'
import type {RubricFormProps} from '../../types/RubricForm'
import {CriterionModal} from './CriterionModal'
import {RubricAssessmentTray} from '@canvas/rubrics/react/RubricAssessment'

const I18n = useI18nScope('rubrics-form')

const {Option: SimpleSelectOption} = SimpleSelect

const defaultRubricForm: RubricFormProps = {
  title: '',
  hasRubricAssociations: false,
  hidePoints: false,
  criteria: [],
  pointsPossible: 0,
  buttonDisplay: 'numeric',
  ratingOrder: 'descending',
  unassessed: true,
<<<<<<< HEAD
=======
  workflowState: 'active',
>>>>>>> de91dde6
}

const translateRubricData = (fields: RubricQueryResponse): RubricFormProps => {
  return {
    id: fields.id,
    title: fields.title ?? '',
    hasRubricAssociations: fields.hasRubricAssociations ?? false,
    hidePoints: fields.hidePoints ?? false,
    criteria: fields.criteria ?? [],
    pointsPossible: fields.pointsPossible ?? 0,
    buttonDisplay: fields.buttonDisplay ?? 'numeric',
    ratingOrder: fields.ratingOrder ?? 'descending',
    unassessed: fields.unassessed ?? true,
<<<<<<< HEAD
=======
    workflowState: fields.workflowState ?? 'active',
>>>>>>> de91dde6
  }
}

export const RubricForm = () => {
  const {rubricId, accountId, courseId} = useParams()
  const navigate = useNavigate()
  const navigateUrl = accountId ? `/accounts/${accountId}/rubrics` : `/courses/${courseId}/rubrics`
  const [rubricForm, setRubricForm] = useState<RubricFormProps>({
    ...defaultRubricForm,
    accountId,
    courseId,
  })

  const [selectedCriterion, setSelectedCriterion] = useState<RubricCriterion>()
  const [isCriterionModalOpen, setIsCriterionModalOpen] = useState(false)
  const [isPreviewTrayOpen, setIsPreviewTrayOpen] = useState(false)

  const header = rubricId ? I18n.t('Edit Rubric') : I18n.t('Create New Rubric')

  const {data, isLoading} = useQuery({
    queryKey: [`fetch-rubric-${rubricId}`],
    queryFn: async () => fetchRubric(rubricId),
    enabled: !!rubricId,
  })

  const {
    isLoading: saveLoading,
    isSuccess: saveSuccess,
    isError: saveError,
    mutate,
  } = useMutation({
    mutationFn: async () => saveRubric(rubricForm),
    mutationKey: ['save-rubric'],
    onSuccess: async () => {
      showFlashSuccess(I18n.t('Rubric saved successfully'))()
      const queryKey = accountId ? `accountRubrics-${accountId}` : `courseRubrics-${courseId}`
      await queryClient.invalidateQueries([`fetch-rubric-${rubricId}`], {}, {cancelRefetch: true})
      await queryClient.invalidateQueries([queryKey], undefined, {cancelRefetch: true})
    },
  })

  const setRubricFormField = <K extends keyof RubricFormProps>(
    key: K,
    value: RubricFormProps[K]
  ) => {
    setRubricForm(prevState => ({...prevState, [key]: value}))
  }

  const formValid = () => {
    // Add more form validation here
    return rubricForm.title.trim().length > 0
  }

  const openCriterionModal = (criterion?: RubricCriterion) => {
    setSelectedCriterion(criterion)
    setIsCriterionModalOpen(true)
  }

  const duplicateCriterion = (criterion: RubricCriterion) => {
    const newCriterion = {...criterion, id: ``}
    setSelectedCriterion(newCriterion)
    setIsCriterionModalOpen(true)
  }

  const deleteCriterion = (criterion: RubricCriterion) => {
    const criteria = rubricForm.criteria.filter(c => c.id !== criterion.id)
    const newPointsPossible = criteria.reduce((acc, c) => acc + c.points, 0)
    setRubricFormField('pointsPossible', newPointsPossible)
    setRubricFormField('criteria', criteria)
  }

  const handleSaveCriterion = (updatedCriteria: RubricCriterion) => {
    const criteria = [...rubricForm.criteria]

    const criterionIndexToUpdate = criteria.findIndex(c => c.id === updatedCriteria.id)

    if (criterionIndexToUpdate < 0) {
      criteria.push(updatedCriteria)
    } else {
      criteria[criterionIndexToUpdate] = updatedCriteria
    }

    const newPointsPossible = criteria.reduce((acc, c) => acc + c.points, 0)
    setRubricFormField('pointsPossible', newPointsPossible)
    setRubricFormField('criteria', criteria)
    setIsCriterionModalOpen(false)
  }

  const handleSaveAsDraft = () => {
    setRubricFormField('workflowState', 'draft')
    mutate()
  }

  const handleSave = () => {
    setRubricFormField('workflowState', 'active')
    mutate()
  }

  useEffect(() => {
    if (data) {
      const rubricFormData = translateRubricData(data)
      setRubricForm({...rubricFormData, accountId, courseId})
    }
  }, [accountId, courseId, data])

  useEffect(() => {
    if (saveSuccess) {
      navigate(navigateUrl)
    }
  }, [navigate, navigateUrl, saveSuccess])

  const [distanceToBottom, setDistanceToBottom] = useState<number>(0)
  const containerRef = useRef<HTMLElement>()

  useEffect(() => {
    const calculateDistance = () => {
      if (containerRef.current) {
        const rect = (containerRef.current as HTMLElement).getBoundingClientRect()
        const distance = window.innerHeight - rect.bottom
        setDistanceToBottom(distance)
      }
    }

    calculateDistance()
  }, [containerRef, isLoading])

  if (isLoading && !!rubricId) {
    return <LoadingIndicator />
  }

  return (
    <View as="div">
      <Flex
        height={`${distanceToBottom}px`}
        as="div"
        direction="column"
        elementRef={elRef => {
          if (elRef instanceof HTMLElement) {
            containerRef.current = elRef
          }
        }}
        style={{minHeight: '100%'}}
      >
        <Flex.Item>
          {saveError && (
            <Alert
              variant="error"
              liveRegionPoliteness="polite"
              isLiveRegionAtomic={true}
              liveRegion={getLiveRegion}
              timeout={3000}
            >
              <Text weight="bold">{I18n.t('There was an error saving the rubric.')}</Text>
            </Alert>
          )}
        </Flex.Item>

        <Flex.Item>
          <Heading level="h1" as="h1" themeOverride={{h1FontWeight: 700}}>
            {header}
          </Heading>
        </Flex.Item>

        {!rubricForm.unassessed && (
          <Flex.Item>
            <Alert variant="info" margin="medium 0 0 0">
              {I18n.t(
                'Editing is limited for this rubric as it has already been used for grading.'
              )}
            </Alert>
          </Flex.Item>
        )}

        <Flex.Item>
          <Flex margin="large 0 0 0">
            <Flex.Item shouldGrow={true} shouldShrink={true}>
              <TextInput
                data-testid="rubric-form-title"
                renderLabel={I18n.t('Rubric Name')}
                onChange={e => setRubricFormField('title', e.target.value)}
                value={rubricForm.title}
              />
            </Flex.Item>
            {rubricForm.unassessed && (
              <>
                <Flex.Item margin="0 0 0 small">
                  <RubricHidePointsSelect
                    hidePoints={rubricForm.hidePoints}
                    onChangeHidePoints={hidePoints => setRubricFormField('hidePoints', hidePoints)}
                  />
                </Flex.Item>
                <Flex.Item margin="0 0 0 small">
                  <RubricRatingOrderSelect
                    ratingOrder={rubricForm.ratingOrder}
                    onChangeOrder={ratingOrder => setRubricFormField('ratingOrder', ratingOrder)}
                  />
                </Flex.Item>
              </>
            )}
          </Flex>

          <View as="div" margin="large 0 large 0">
            <Flex>
              <Flex.Item shouldGrow={true}>
                <Heading
                  level="h2"
                  as="h2"
                  themeOverride={{h2FontWeight: 700, h2FontSize: '22px', lineHeight: '1.75rem'}}
                >
                  {I18n.t('Criteria Builder')}
                </Heading>
              </Flex.Item>
              <Flex.Item>
                <Heading
                  level="h2"
                  as="h2"
                  themeOverride={{h2FontWeight: 700, h2FontSize: '22px', lineHeight: '1.75rem'}}
                >
                  {rubricForm.pointsPossible} {I18n.t('Points Possible')}
                </Heading>
              </Flex.Item>
            </Flex>
          </View>
<<<<<<< HEAD
        </Flex.Item>

        <Flex.Item shouldGrow={true} shouldShrink={true} as="main">
          <View as="div" margin="0 0 small 0">
            {rubricForm.criteria.map((criterion, index) => (
              <RubricCriteriaRow
                key={criterion.id}
                criterion={criterion}
                rowIndex={index + 1}
                unassessed={rubricForm.unassessed}
                onDeleteCriterion={() => deleteCriterion(criterion)}
                onDuplicateCriterion={() => duplicateCriterion(criterion)}
                onEditCriterion={() => openCriterionModal(criterion)}
              />
            ))}

            {rubricForm.unassessed && (
              <NewCriteriaRow
                rowIndex={rubricForm.criteria.length + 1}
                onEditCriterion={() => openCriterionModal()}
              />
            )}
          </View>
        </Flex.Item>

        <Flex.Item as="footer" height="75px">
          <View as="hr" margin="0 0 small 0" />

=======
        </Flex.Item>

        <Flex.Item shouldGrow={true} shouldShrink={true} as="main">
          <View as="div" margin="0 0 small 0">
            {rubricForm.criteria.map((criterion, index) => (
              <RubricCriteriaRow
                key={criterion.id}
                criterion={criterion}
                rowIndex={index + 1}
                unassessed={rubricForm.unassessed}
                onDeleteCriterion={() => deleteCriterion(criterion)}
                onDuplicateCriterion={() => duplicateCriterion(criterion)}
                onEditCriterion={() => openCriterionModal(criterion)}
              />
            ))}

            {rubricForm.unassessed && (
              <NewCriteriaRow
                rowIndex={rubricForm.criteria.length + 1}
                onEditCriterion={() => openCriterionModal()}
              />
            )}
          </View>
        </Flex.Item>

        <Flex.Item as="footer" height="75px">
          <View as="hr" margin="0 0 small 0" />

>>>>>>> de91dde6
          <Flex justifyItems="end" margin="0 0 medium 0">
            <Flex.Item margin="0 medium 0 0">
              <Button onClick={() => navigate(navigateUrl)}>{I18n.t('Cancel')}</Button>

<<<<<<< HEAD
              <Button
                margin="0 0 0 small"
                color="primary"
                onClick={() => mutate()}
                disabled={saveLoading || !formValid()}
                data-testid="save-rubric-button"
              >
                {I18n.t('Save Rubric')}
              </Button>
            </Flex.Item>
            <Flex.Item>
              <View
                as="div"
                padding="0 0 0 medium"
                borderWidth="none none none medium"
                height="2.375rem"
              >
                <Link as="button" isWithinText={false} margin="x-small 0 0 0">
=======
              {!rubricForm.hasRubricAssociations && (
                <Button
                  margin="0 0 0 small"
                  disabled={saveLoading || !formValid()}
                  onClick={handleSaveAsDraft}
                  data-testid="save-as-draft-button"
                >
                  {I18n.t('Save as Draft')}
                </Button>
              )}

              <Button
                margin="0 0 0 small"
                color="primary"
                onClick={handleSave}
                disabled={saveLoading || !formValid()}
                data-testid="save-rubric-button"
              >
                {I18n.t('Save Rubric')}
              </Button>
            </Flex.Item>
            <Flex.Item>
              <View
                as="div"
                padding="0 0 0 medium"
                borderWidth="none none none medium"
                height="2.375rem"
              >
                <Link
                  as="button"
                  isWithinText={false}
                  margin="x-small 0 0 0"
                  onClick={() => setIsPreviewTrayOpen(true)}
                >
>>>>>>> de91dde6
                  <IconEyeLine /> {I18n.t('Preview Rubric')}
                </Link>
              </View>
            </Flex.Item>
          </Flex>
        </Flex.Item>
      </Flex>

      <CriterionModal
        criterion={selectedCriterion}
        isOpen={isCriterionModalOpen}
        unassessed={rubricForm.unassessed}
        onDismiss={() => setIsCriterionModalOpen(false)}
        onSave={(updatedCriteria: RubricCriterion) => handleSaveCriterion(updatedCriteria)}
      />
      <RubricAssessmentTray
        isOpen={isPreviewTrayOpen}
        isPreviewMode={true}
        rubric={rubricForm}
        rubricAssessmentData={[]}
        onDismiss={() => setIsPreviewTrayOpen(false)}
      />
    </View>
  )
}

type RubricHidePointsSelectProps = {
  hidePoints: boolean
  onChangeHidePoints: (hidePoints: boolean) => void
}
const RubricHidePointsSelect = ({hidePoints, onChangeHidePoints}: RubricHidePointsSelectProps) => {
  const onChange = (value?: string | number) => {
    onChangeHidePoints(value === 'unscored')
  }

  return (
    <SimpleSelect
      renderLabel={I18n.t('Type')}
      width="10.563rem"
      value={hidePoints ? 'unscored' : 'scored'}
      onChange={(e, {value}) => onChange(value)}
      data-testid="rubric-hide-points-select"
    >
      <SimpleSelectOption id="scoredOption" value="scored">
        {I18n.t('Scored')}
      </SimpleSelectOption>
      <SimpleSelectOption id="unscoredOption" value="unscored">
        {I18n.t('Unscored')}
      </SimpleSelectOption>
    </SimpleSelect>
  )
}

type RubricRatingOrderSelectProps = {
  ratingOrder: string
  onChangeOrder: (ratingOrder: string) => void
}

const RubricRatingOrderSelect = ({ratingOrder, onChangeOrder}: RubricRatingOrderSelectProps) => {
  const onChange = (value: string) => {
    onChangeOrder(value)
  }

  return (
    <SimpleSelect
      renderLabel={I18n.t('Rating Order')}
      width="10.563rem"
      value={ratingOrder}
      onChange={(e, {value}) => onChange(value !== undefined ? value.toString() : '')}
      data-testid="rubric-rating-order-select"
    >
      <SimpleSelectOption id="highToLowOption" value="descending">
        {I18n.t('High < Low')}
      </SimpleSelectOption>
      <SimpleSelectOption id="lowToHighOption" value="ascending">
        {I18n.t('Low < High')}
      </SimpleSelectOption>
    </SimpleSelect>
  )
}<|MERGE_RESOLUTION|>--- conflicted
+++ resolved
@@ -31,16 +31,7 @@
 import {Text} from '@instructure/ui-text'
 import {SimpleSelect} from '@instructure/ui-simple-select'
 import {Flex} from '@instructure/ui-flex'
-<<<<<<< HEAD
-import {
-  IconEyeLine,
-  IconTableLeftHeaderSolid,
-  IconTableRowPropertiesSolid,
-  IconTableTopHeaderSolid,
-} from '@instructure/ui-icons'
-=======
 import {IconEyeLine} from '@instructure/ui-icons'
->>>>>>> de91dde6
 import {Button} from '@instructure/ui-buttons'
 import {Link} from '@instructure/ui-link'
 import {RubricCriteriaRow} from './RubricCriteriaRow'
@@ -63,10 +54,7 @@
   buttonDisplay: 'numeric',
   ratingOrder: 'descending',
   unassessed: true,
-<<<<<<< HEAD
-=======
   workflowState: 'active',
->>>>>>> de91dde6
 }
 
 const translateRubricData = (fields: RubricQueryResponse): RubricFormProps => {
@@ -80,10 +68,7 @@
     buttonDisplay: fields.buttonDisplay ?? 'numeric',
     ratingOrder: fields.ratingOrder ?? 'descending',
     unassessed: fields.unassessed ?? true,
-<<<<<<< HEAD
-=======
     workflowState: fields.workflowState ?? 'active',
->>>>>>> de91dde6
   }
 }
 
@@ -307,7 +292,6 @@
               </Flex.Item>
             </Flex>
           </View>
-<<<<<<< HEAD
         </Flex.Item>
 
         <Flex.Item shouldGrow={true} shouldShrink={true} as="main">
@@ -336,60 +320,10 @@
         <Flex.Item as="footer" height="75px">
           <View as="hr" margin="0 0 small 0" />
 
-=======
-        </Flex.Item>
-
-        <Flex.Item shouldGrow={true} shouldShrink={true} as="main">
-          <View as="div" margin="0 0 small 0">
-            {rubricForm.criteria.map((criterion, index) => (
-              <RubricCriteriaRow
-                key={criterion.id}
-                criterion={criterion}
-                rowIndex={index + 1}
-                unassessed={rubricForm.unassessed}
-                onDeleteCriterion={() => deleteCriterion(criterion)}
-                onDuplicateCriterion={() => duplicateCriterion(criterion)}
-                onEditCriterion={() => openCriterionModal(criterion)}
-              />
-            ))}
-
-            {rubricForm.unassessed && (
-              <NewCriteriaRow
-                rowIndex={rubricForm.criteria.length + 1}
-                onEditCriterion={() => openCriterionModal()}
-              />
-            )}
-          </View>
-        </Flex.Item>
-
-        <Flex.Item as="footer" height="75px">
-          <View as="hr" margin="0 0 small 0" />
-
->>>>>>> de91dde6
           <Flex justifyItems="end" margin="0 0 medium 0">
             <Flex.Item margin="0 medium 0 0">
               <Button onClick={() => navigate(navigateUrl)}>{I18n.t('Cancel')}</Button>
 
-<<<<<<< HEAD
-              <Button
-                margin="0 0 0 small"
-                color="primary"
-                onClick={() => mutate()}
-                disabled={saveLoading || !formValid()}
-                data-testid="save-rubric-button"
-              >
-                {I18n.t('Save Rubric')}
-              </Button>
-            </Flex.Item>
-            <Flex.Item>
-              <View
-                as="div"
-                padding="0 0 0 medium"
-                borderWidth="none none none medium"
-                height="2.375rem"
-              >
-                <Link as="button" isWithinText={false} margin="x-small 0 0 0">
-=======
               {!rubricForm.hasRubricAssociations && (
                 <Button
                   margin="0 0 0 small"
@@ -424,7 +358,6 @@
                   margin="x-small 0 0 0"
                   onClick={() => setIsPreviewTrayOpen(true)}
                 >
->>>>>>> de91dde6
                   <IconEyeLine /> {I18n.t('Preview Rubric')}
                 </Link>
               </View>
