/*
 * Copyright (C) 2023 - present Instructure, Inc.
 *
 * This file is part of Canvas.
 *
 * Canvas is free software: you can redistribute it and/or modify it under
 * the terms of the GNU Affero General Public License as published by the Free
 * Software Foundation, version 3 of the License.
 *
 * Canvas is distributed in the hope that it will be useful, but WITHOUT ANY
 * WARRANTY; without even the implied warranty of MERCHANTABILITY or FITNESS FOR
 * A PARTICULAR PURPOSE. See the GNU Affero General Public License for more
 * details.
 *
 * You should have received a copy of the GNU Affero General Public License along
 * with this program. If not, see <http://www.gnu.org/licenses/>.
 */

import React, {useEffect, useRef, useState} from 'react'
import {useNavigate, useParams} from 'react-router-dom'
import {showFlashSuccess, showFlashError} from '@canvas/alerts/react/FlashAlert'
import {useScope as useI18nScope} from '@canvas/i18n'
import getLiveRegion from '@canvas/instui-bindings/react/liveRegion'
import LoadingIndicator from '@canvas/loading-indicator/react'
import {useQuery, useMutation, queryClient} from '@canvas/query'
import type {RubricCriterion} from '@canvas/rubrics/react/types/rubric'
import {Alert} from '@instructure/ui-alerts'
import {View} from '@instructure/ui-view'
import {TextInput} from '@instructure/ui-text-input'
import {Heading} from '@instructure/ui-heading'
import {Text} from '@instructure/ui-text'
import {SimpleSelect} from '@instructure/ui-simple-select'
import {Flex} from '@instructure/ui-flex'
import {IconEyeLine} from '@instructure/ui-icons'
import {Button} from '@instructure/ui-buttons'
import {Link} from '@instructure/ui-link'
import {RubricCriteriaRow} from './RubricCriteriaRow'
import {NewCriteriaRow} from './NewCriteriaRow'
import {fetchRubric, saveRubric, type RubricQueryResponse} from '../../queries/RubricFormQueries'
import type {RubricFormProps} from '../../types/RubricForm'
import {CriterionModal} from './CriterionModal'
import {DragDropContext as DragAndDrop, Droppable} from 'react-beautiful-dnd'
import type {DropResult} from 'react-beautiful-dnd'
import {OutcomeCriterionModal} from './OutcomeCriterionModal'
import {RubricAssessmentTray} from '@canvas/rubrics/react/RubricAssessment'
import FindDialog from '@canvas/outcomes/backbone/views/FindDialog'
import OutcomeGroup from '@canvas/outcomes/backbone/models/OutcomeGroup'
import type {GroupOutcome} from '@canvas/global/env/EnvCommon'

const I18n = useI18nScope('rubrics-form')

const {Option: SimpleSelectOption} = SimpleSelect

const defaultRubricForm: RubricFormProps = {
  title: '',
  hasRubricAssociations: false,
  hidePoints: false,
  criteria: [],
  pointsPossible: 0,
  buttonDisplay: 'numeric',
  ratingOrder: 'descending',
  unassessed: true,
  workflowState: 'active',
  freeFormCriterionComments: false,
}

const translateRubricData = (fields: RubricQueryResponse): RubricFormProps => {
  return {
    id: fields.id,
    title: fields.title ?? '',
    hasRubricAssociations: fields.hasRubricAssociations ?? false,
    hidePoints: fields.hidePoints ?? false,
    criteria: fields.criteria ?? [],
    pointsPossible: fields.pointsPossible ?? 0,
    buttonDisplay: fields.buttonDisplay ?? 'numeric',
    ratingOrder: fields.ratingOrder ?? 'descending',
    unassessed: fields.unassessed ?? true,
    workflowState: fields.workflowState ?? 'active',
    freeFormCriterionComments: fields.freeFormCriterionComments ?? false, // Add the missing property here
  }
}

type ReorderProps = {
  list: RubricCriterion[]
  startIndex: number
  endIndex: number
}

export const reorder = ({list, startIndex, endIndex}: ReorderProps) => {
  const result = Array.from(list)
  const [removed] = result.splice(startIndex, 1)
  result.splice(endIndex, 0, removed)

  return result
}

const stripPTags = (htmlString: string) => {
  return htmlString.replace(/^<p>(.*)<\/p>$/, '$1')
}

type RubricFormComponentProp = {
  rootOutcomeGroup: GroupOutcome
<<<<<<< HEAD
  onLoadRubric?: (rubricTitle: string) => void
}

export const RubricForm = ({rootOutcomeGroup, onLoadRubric}: RubricFormComponentProp) => {
=======
  canManageRubrics?: boolean
  onLoadRubric?: (rubricTitle: string) => void
}

export const RubricForm = ({
  canManageRubrics = false,
  rootOutcomeGroup,
  onLoadRubric,
}: RubricFormComponentProp) => {
>>>>>>> 4b37e285
  const {rubricId, accountId, courseId} = useParams()
  const navigate = useNavigate()
  const navigateUrl = accountId ? `/accounts/${accountId}/rubrics` : `/courses/${courseId}/rubrics`
  const [rubricForm, setRubricForm] = useState<RubricFormProps>({
    ...defaultRubricForm,
    accountId,
    courseId,
  })

  const [selectedCriterion, setSelectedCriterion] = useState<RubricCriterion>()
  const [isCriterionModalOpen, setIsCriterionModalOpen] = useState(false)
  const [isOutcomeCriterionModalOpen, setIsOutcomeCriterionModalOpen] = useState(false)
  const [isPreviewTrayOpen, setIsPreviewTrayOpen] = useState(false)
  const [outcomeDialog, setOutcomeDialog] = useState<FindDialog | null>(null)
  const [outcomeDialogOpen, setOutcomeDialogOpen] = useState(false)

  const header = rubricId ? I18n.t('Edit Rubric') : I18n.t('Create New Rubric')

  const {data, isLoading} = useQuery({
    queryKey: [`fetch-rubric-${rubricId}`],
    queryFn: async () => fetchRubric(rubricId),
    enabled: !!rubricId && canManageRubrics,
  })

  const {
    isLoading: saveLoading,
    isSuccess: saveSuccess,
    isError: saveError,
    mutate,
  } = useMutation({
    mutationFn: async () => saveRubric(rubricForm),
    mutationKey: ['save-rubric'],
    onSuccess: async () => {
      showFlashSuccess(I18n.t('Rubric saved successfully'))()
      const queryKey = accountId ? `accountRubrics-${accountId}` : `courseRubrics-${courseId}`
      await queryClient.invalidateQueries([`fetch-rubric-${rubricId}`], {}, {cancelRefetch: true})
      await queryClient.invalidateQueries([queryKey], undefined, {cancelRefetch: true})
      await queryClient.invalidateQueries([`rubric-preview-${rubricId}`], {}, {cancelRefetch: true})
    },
  })

  const setRubricFormField = <K extends keyof RubricFormProps>(
    key: K,
    value: RubricFormProps[K]
  ) => {
    setRubricForm(prevState => ({...prevState, [key]: value}))
  }

  const formValid = () => {
    return rubricForm.title.trim().length > 0 && rubricForm.criteria.length > 0
  }

  const openCriterionModal = (criterion?: RubricCriterion) => {
    setSelectedCriterion(criterion)
    if (criterion?.learningOutcomeId) {
      setIsOutcomeCriterionModalOpen(true)
    } else {
      setIsCriterionModalOpen(true)
    }
  }

  const duplicateCriterion = (criterion: RubricCriterion) => {
    const newCriterion = {...criterion, id: ``}
    setSelectedCriterion(newCriterion)
    setIsCriterionModalOpen(true)
  }

  const deleteCriterion = (criterion: RubricCriterion) => {
    const criteria = rubricForm.criteria.filter(c => c.id !== criterion.id)
    const newPointsPossible = criteria.reduce((acc, c) => acc + c.points, 0)
    setRubricFormField('pointsPossible', newPointsPossible)
    setRubricFormField('criteria', criteria)
  }

  const handleSaveCriterion = (updatedCriteria: RubricCriterion) => {
    const criteria = [...rubricForm.criteria]

    const criterionIndexToUpdate = criteria.findIndex(c => c.id === updatedCriteria.id)

    if (criterionIndexToUpdate < 0) {
      criteria.push(updatedCriteria)
    } else {
      criteria[criterionIndexToUpdate] = updatedCriteria
    }

    const newPointsPossible = criteria.reduce((acc, c) => acc + c.points, 0)
    setRubricFormField('pointsPossible', newPointsPossible)
    setRubricFormField('criteria', criteria)
    setIsCriterionModalOpen(false)
    setIsOutcomeCriterionModalOpen(false)
  }

  const handleSaveAsDraft = () => {
    setRubricFormField('workflowState', 'draft')
    mutate()
  }

  const handleSave = () => {
    setRubricFormField('workflowState', 'active')
    mutate()
  }

  const handleDragEnd = (result: DropResult) => {
    const {source, destination} = result
    if (!destination) {
      return
    }

    const reorderedItems = reorder({
      list: rubricForm.criteria,
      startIndex: source.index,
      endIndex: destination.index,
    })

    const newRubricFormProps = {
      ...rubricForm,
      criteria: reorderedItems,
    }

    setRubricForm(newRubricFormProps)
  }

  const handleAddOutcome = () => {
    setOutcomeDialogOpen(true)
  }

  useEffect(() => {
    if (outcomeDialogOpen) {
      const dialog = new FindDialog({
        title: I18n.t('Find Outcome'),
        selectedGroup: new OutcomeGroup(rootOutcomeGroup),
        useForScoring: true,
        shouldImport: false,
        disableGroupImport: true,
        rootOutcomeGroup: new OutcomeGroup(rootOutcomeGroup),
        url: '/outcomes/find_dialog',
      })
      setOutcomeDialog(dialog)
      outcomeDialog?.show()
      ;(dialog as any).on('import', (outcomeData: any) => {
        const newOutcomeCriteria = {
          id: Date.now().toString(),
          points: outcomeData.attributes.points_possible,
          description: stripPTags(outcomeData.attributes.description),
          longDescription: '',
          outcome: {
            displayName: outcomeData.attributes.display_name,
            title: outcomeData.outcomeLink.outcome.title,
          },
          ignoreForScoring: false,
          masteryPoints: outcomeData.attributes.mastery_points,
          criterionUseRange: false,
          ratings: outcomeData.attributes.ratings,
          learningOutcomeId: outcomeData.outcomeLink.outcome.id,
        }
        const criteria = [...rubricForm.criteria]
        // Check if the outcome has already been added to this rubric
        const hasDuplicateLearningOutcomeId = criteria.some(
          criterion => criterion.learningOutcomeId === newOutcomeCriteria.learningOutcomeId
        )

        if (hasDuplicateLearningOutcomeId) {
          showFlashError(
            I18n.t('This Outcome has not been added as it already exists in this rubric.')
          )()

          return
        }
        criteria.push(newOutcomeCriteria)

        const newPointsPossible = criteria.reduce((acc, c) => acc + c.points, 0)
        setRubricFormField('pointsPossible', newPointsPossible)
        setRubricFormField('criteria', criteria)
        dialog.cleanup()
      })
      setOutcomeDialogOpen(false)
    }
  }, [outcomeDialog, outcomeDialogOpen, rootOutcomeGroup, rubricForm.criteria])

  useEffect(() => {
    if (!rubricId) {
      onLoadRubric?.(I18n.t('Create'))
      return
    }

    if (data) {
      const rubricFormData = translateRubricData(data)
      setRubricForm({...rubricFormData, accountId, courseId})
      onLoadRubric?.(rubricFormData.title)
    }
  }, [accountId, courseId, data, rubricId, onLoadRubric])

  useEffect(() => {
    if (saveSuccess) {
      navigate(navigateUrl)
    }
  }, [navigate, navigateUrl, saveSuccess])

  const [distanceToBottom, setDistanceToBottom] = useState<number>(0)
  const containerRef = useRef<HTMLElement>()

  useEffect(() => {
    const calculateDistance = () => {
      if (containerRef.current) {
        const rect = (containerRef.current as HTMLElement).getBoundingClientRect()
        const distance = window.innerHeight - rect.bottom
        setDistanceToBottom(distance)
      }
    }

    calculateDistance()
  }, [containerRef, isLoading])

  useEffect(() => {
    if (!canManageRubrics) {
      navigate(navigateUrl)
    }
  }, [canManageRubrics, navigate, navigateUrl])

  if (isLoading && !!rubricId) {
    return <LoadingIndicator />
  }

  return (
    <View as="div">
      <Flex
        height={`${distanceToBottom}px`}
        as="div"
        direction="column"
        elementRef={elRef => {
          if (elRef instanceof HTMLElement) {
            containerRef.current = elRef
          }
        }}
        style={{minHeight: '100%'}}
      >
        <Flex.Item>
          {saveError && (
            <Alert
              variant="error"
              liveRegionPoliteness="polite"
              isLiveRegionAtomic={true}
              liveRegion={getLiveRegion}
              timeout={3000}
            >
              <Text weight="bold">{I18n.t('There was an error saving the rubric.')}</Text>
            </Alert>
          )}
        </Flex.Item>

        <Flex.Item>
          <Heading level="h1" as="h1" themeOverride={{h1FontWeight: 700}}>
            {header}
          </Heading>
        </Flex.Item>

        {!rubricForm.unassessed && (
          <Flex.Item>
            <Alert variant="info" margin="medium 0 0 0">
              {I18n.t(
                'Editing is limited for this rubric as it has already been used for grading.'
              )}
            </Alert>
          </Flex.Item>
        )}

        <Flex.Item>
          <Flex margin="large 0 0 0">
            <Flex.Item shouldGrow={true} shouldShrink={true}>
              <TextInput
                data-testid="rubric-form-title"
                renderLabel={I18n.t('Rubric Name')}
                onChange={e => setRubricFormField('title', e.target.value)}
                value={rubricForm.title}
              />
            </Flex.Item>
            {rubricForm.unassessed && (
              <>
                {/* <Flex.Item margin="0 0 0 small">
                  <RubricHidePointsSelect
                    hidePoints={rubricForm.hidePoints}
                    onChangeHidePoints={hidePoints => setRubricFormField('hidePoints', hidePoints)}
                  />
                </Flex.Item> */}
                <Flex.Item margin="0 0 0 small">
                  <RubricRatingOrderSelect
                    ratingOrder={rubricForm.ratingOrder}
                    onChangeOrder={ratingOrder => setRubricFormField('ratingOrder', ratingOrder)}
                  />
                </Flex.Item>
              </>
            )}
          </Flex>

          <View as="div" margin="large 0 large 0">
            <Flex>
              <Flex.Item shouldGrow={true}>
                <Heading
                  level="h2"
                  as="h2"
                  themeOverride={{h2FontWeight: 700, h2FontSize: '22px', lineHeight: '1.75rem'}}
                >
                  {I18n.t('Criteria Builder')}
                </Heading>
              </Flex.Item>
              <Flex.Item>
                <Heading
                  level="h2"
                  as="h2"
                  themeOverride={{h2FontWeight: 700, h2FontSize: '22px', lineHeight: '1.75rem'}}
                >
                  {rubricForm.pointsPossible} {I18n.t('Points Possible')}
                </Heading>
              </Flex.Item>
            </Flex>
          </View>
        </Flex.Item>

        <Flex.Item shouldGrow={true} shouldShrink={true} as="main" padding="xx-small">
          <View as="div" margin="0 0 small 0">
            <DragAndDrop onDragEnd={handleDragEnd}>
              <Droppable droppableId="droppable-id">
                {provided => {
                  return (
                    <div ref={provided.innerRef} {...provided.droppableProps}>
                      {rubricForm.criteria.map((criterion, index) => {
                        return (
                          <RubricCriteriaRow
                            key={criterion.id}
                            criterion={criterion}
                            rowIndex={index + 1}
                            unassessed={rubricForm.unassessed}
                            onDeleteCriterion={() => deleteCriterion(criterion)}
                            onDuplicateCriterion={() => duplicateCriterion(criterion)}
                            onEditCriterion={() => openCriterionModal(criterion)}
                          />
                        )
                      })}
                      {provided.placeholder}
                    </div>
                  )
                }}
              </Droppable>
            </DragAndDrop>
            {rubricForm.unassessed && (
              <NewCriteriaRow
                rowIndex={rubricForm.criteria.length + 1}
                onEditCriterion={() => openCriterionModal()}
                onAddOutcome={handleAddOutcome}
              />
            )}
          </View>
        </Flex.Item>

        <Flex.Item as="footer" height="75px">
          <View as="hr" margin="0 0 small 0" />

          <Flex justifyItems="end" margin="0 0 medium 0">
            <Flex.Item margin="0 medium 0 0">
              <Button onClick={() => navigate(navigateUrl)}>{I18n.t('Cancel')}</Button>

              {!rubricForm.hasRubricAssociations && (
                <Button
                  margin="0 0 0 small"
                  disabled={saveLoading || !formValid()}
                  onClick={handleSaveAsDraft}
                  data-testid="save-as-draft-button"
                >
                  {I18n.t('Save as Draft')}
                </Button>
              )}

              <Button
                margin="0 0 0 small"
                color="primary"
                onClick={handleSave}
                disabled={saveLoading || !formValid()}
                data-testid="save-rubric-button"
              >
                {I18n.t('Save Rubric')}
              </Button>
            </Flex.Item>
            <Flex.Item>
              <View
                as="div"
                padding="0 0 0 medium"
                borderWidth="none none none medium"
                height="2.375rem"
              >
                <Link
                  as="button"
                  isWithinText={false}
                  margin="x-small 0 0 0"
                  onClick={() => setIsPreviewTrayOpen(true)}
                >
                  <IconEyeLine /> {I18n.t('Preview Rubric')}
                </Link>
              </View>
            </Flex.Item>
          </Flex>
        </Flex.Item>
      </Flex>

      <CriterionModal
        criterion={selectedCriterion}
        isOpen={isCriterionModalOpen}
        unassessed={rubricForm.unassessed}
        onDismiss={() => setIsCriterionModalOpen(false)}
        onSave={(updatedCriteria: RubricCriterion) => handleSaveCriterion(updatedCriteria)}
      />
      <OutcomeCriterionModal
        criterion={selectedCriterion}
        isOpen={isOutcomeCriterionModalOpen}
        onDismiss={() => setIsOutcomeCriterionModalOpen(false)}
        onSave={(updatedCriteria: RubricCriterion) => handleSaveCriterion(updatedCriteria)}
      />
      <RubricAssessmentTray
        isOpen={isPreviewTrayOpen}
        isPreviewMode={false}
        rubric={rubricForm}
        rubricAssessmentData={[]}
        onDismiss={() => setIsPreviewTrayOpen(false)}
      />
    </View>
  )
}

type RubricHidePointsSelectProps = {
  hidePoints: boolean
  onChangeHidePoints: (hidePoints: boolean) => void
}
const RubricHidePointsSelect = ({hidePoints, onChangeHidePoints}: RubricHidePointsSelectProps) => {
  const onChange = (value?: string | number) => {
    onChangeHidePoints(value === 'unscored')
  }

  return (
    <SimpleSelect
      renderLabel={I18n.t('Type')}
      width="10.563rem"
      value={hidePoints ? 'unscored' : 'scored'}
      onChange={(e, {value}) => onChange(value)}
      data-testid="rubric-hide-points-select"
    >
      <SimpleSelectOption id="scoredOption" value="scored">
        {I18n.t('Scored')}
      </SimpleSelectOption>
      <SimpleSelectOption id="unscoredOption" value="unscored">
        {I18n.t('Unscored')}
      </SimpleSelectOption>
    </SimpleSelect>
  )
}

type RubricRatingOrderSelectProps = {
  ratingOrder: string
  onChangeOrder: (ratingOrder: string) => void
}

const RubricRatingOrderSelect = ({ratingOrder, onChangeOrder}: RubricRatingOrderSelectProps) => {
  const onChange = (value: string) => {
    onChangeOrder(value)
  }

  return (
    <SimpleSelect
      renderLabel={I18n.t('Rating Order')}
      width="10.563rem"
      value={ratingOrder}
      onChange={(e, {value}) => onChange(value !== undefined ? value.toString() : '')}
      data-testid="rubric-rating-order-select"
    >
      <SimpleSelectOption id="highToLowOption" value="descending">
        {I18n.t('High < Low')}
      </SimpleSelectOption>
      <SimpleSelectOption id="lowToHighOption" value="ascending">
        {I18n.t('Low < High')}
      </SimpleSelectOption>
    </SimpleSelect>
  )
}<|MERGE_RESOLUTION|>--- conflicted
+++ resolved
@@ -100,12 +100,6 @@
 
 type RubricFormComponentProp = {
   rootOutcomeGroup: GroupOutcome
-<<<<<<< HEAD
-  onLoadRubric?: (rubricTitle: string) => void
-}
-
-export const RubricForm = ({rootOutcomeGroup, onLoadRubric}: RubricFormComponentProp) => {
-=======
   canManageRubrics?: boolean
   onLoadRubric?: (rubricTitle: string) => void
 }
@@ -115,7 +109,6 @@
   rootOutcomeGroup,
   onLoadRubric,
 }: RubricFormComponentProp) => {
->>>>>>> 4b37e285
   const {rubricId, accountId, courseId} = useParams()
   const navigate = useNavigate()
   const navigateUrl = accountId ? `/accounts/${accountId}/rubrics` : `/courses/${courseId}/rubrics`
