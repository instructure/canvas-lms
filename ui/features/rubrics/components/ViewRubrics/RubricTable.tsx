--- conflicted
+++ resolved
@@ -160,23 +160,6 @@
               )}
             </Cell>
             <Cell data-testid={`rubric-options-${rubric.id}`}>
-<<<<<<< HEAD
-              <RubricPopover
-                id={rubric.id}
-                title={rubric.title}
-                accountId={accountId}
-                courseId={courseId}
-                hidePoints={rubric.hidePoints}
-                criteria={rubric.criteria}
-                pointsPossible={rubric.pointsPossible}
-                buttonDisplay={rubric.buttonDisplay}
-                ratingOrder={rubric.ratingOrder}
-                freeFormCriterionComments={rubric.freeFormCriterionComments}
-                hasRubricAssociations={rubric.hasRubricAssociations}
-                onArchiveRubricChange={() => handleArchiveRubricChange(rubric.id)}
-                active={active}
-              />
-=======
               {canManageRubrics && (
                 <RubricPopover
                   id={rubric.id}
@@ -194,7 +177,6 @@
                   active={active}
                 />
               )}
->>>>>>> 3a2a498e
             </Cell>
           </Row>
         ))}
