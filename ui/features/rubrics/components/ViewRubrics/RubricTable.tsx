--- conflicted
+++ resolved
@@ -16,11 +16,7 @@
  * with this program. If not, see <http://www.gnu.org/licenses/>.
  */
 
-<<<<<<< HEAD
-import React from 'react'
-=======
 import React, {useState} from 'react'
->>>>>>> de91dde6
 import {useNavigate, useParams} from 'react-router-dom'
 import {useScope as useI18nScope} from '@canvas/i18n'
 import type {Rubric} from '@canvas/rubrics/react/types/rubric'
@@ -42,8 +38,6 @@
 export const RubricTable = ({rubrics}: RubricTableProps) => {
   const navigate = useNavigate()
   const {accountId, courseId} = useParams()
-<<<<<<< HEAD
-=======
   const [sortDirection, setSortDirection] = useState<'ascending' | 'descending' | 'none'>('none')
   const [sortedColumn, setSortedColumn] = useState<string>() // Track the column being sorted
 
@@ -81,7 +75,6 @@
       return a.id.localeCompare(b.id)
     }
   })
->>>>>>> de91dde6
 
   return (
     <Table caption="Set text-align for columns">
@@ -157,10 +150,7 @@
                 pointsPossible={rubric.pointsPossible}
                 buttonDisplay={rubric.buttonDisplay}
                 ratingOrder={rubric.ratingOrder}
-<<<<<<< HEAD
-=======
                 hasRubricAssociations={rubric.hasRubricAssociations}
->>>>>>> de91dde6
               />
             </Cell>
           </Row>
