--- conflicted
+++ resolved
@@ -56,16 +56,10 @@
 
 export type ViewRubricsProps = {
   canManageRubrics?: boolean
-<<<<<<< HEAD
-}
-
-export const ViewRubrics = ({canManageRubrics = false}: ViewRubricsProps) => {
-=======
   showHeader?: boolean
 }
 
 export const ViewRubrics = ({canManageRubrics = false, showHeader = true}: ViewRubricsProps) => {
->>>>>>> 19b70d1c
   const navigate = useNavigate()
   const {accountId, courseId} = useParams()
   const isAccount = !!accountId
