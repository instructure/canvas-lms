--- conflicted
+++ resolved
@@ -94,10 +94,7 @@
         workflowState: curr.workflowState,
         buttonDisplay: curr.buttonDisplay,
         criteria: curr.criteria,
-<<<<<<< HEAD
-=======
         hasRubricAssociations: curr.hasRubricAssociations,
->>>>>>> f80453be
       }
 
       const activeStates = ['active', 'draft']
