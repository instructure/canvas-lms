--- conflicted
+++ resolved
@@ -469,81 +469,8 @@
               />
             )}
           </View>
-<<<<<<< HEAD
-        </Tabs.Panel>
-      </Tabs>
-
-      {canImportExportRubrics && (
-        <div
-          id="enhanced-rubric-builder-footer"
-          style={{backgroundColor: colors.contrasts.white1010}}
-        >
-          <View
-            as="div"
-            margin="small large"
-            themeOverride={{marginLarge: '48px', marginSmall: '12px'}}
-          >
-            <Flex justifyItems="end">
-              <Flex.Item margin="0 medium 0 0">
-                <Button
-                  onClick={() => setSelectedRubricIds([])}
-                  data-testid="cancel-select-mode-button"
-                >
-                  {I18n.t('Cancel')}
-                </Button>
-              </Flex.Item>
-
-              <Flex.Item margin="0 medium 0 0">
-                <Button
-                  color="primary"
-                  // @ts-expect-error
-                  renderIcon={IconDownloadLine}
-                  data-testid="download-rubrics"
-                  disabled={selectedRubricIds.length === 0}
-                  onClick={handleDownloadRubrics}
-                >
-                  {I18n.t('Download Selected Rubrics')}
-                </Button>
-              </Flex.Item>
-            </Flex>
-          </View>
-        </div>
-      )}
-
-      <RubricAssessmentTray
-        isLoading={isLoadingPreview}
-        isOpen={isPreviewTrayOpen}
-        isPreviewMode={false}
-        rubric={rubricPreview}
-        rubricAssessmentData={[]}
-        onDismiss={() => {
-          setRubricIdForPreview(undefined)
-          setIsPreviewTrayOpen(false)
-        }}
-      />
-
-      <UsedLocationsModal
-        isLoading={loadingUsedLocations}
-        fetchUsedLocations={executeFetchLocations}
-        itemId={rubricIdForLocations}
-        isOpen={!!rubricIdForLocations}
-        onClose={handleLocationsUsedModalClose}
-      />
-
-      {canImportExportRubrics && (
-        <ImportRubric
-          accountId={accountId}
-          courseId={courseId}
-          isTrayOpen={importTrayIsOpen}
-          handleImportSuccess={handleImportSuccess}
-          handleTrayClose={() => setImportTrayIsOpen(false)}
-        />
-      )}
-    </View>
-=======
         )
       }}
     />
->>>>>>> 1acb383e
   )
 }