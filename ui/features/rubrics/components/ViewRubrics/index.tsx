--- conflicted
+++ resolved
@@ -30,15 +30,9 @@
 import {TextInput} from '@instructure/ui-text-input'
 import {View} from '@instructure/ui-view'
 import {RubricTable} from './RubricTable'
-<<<<<<< HEAD
-import {RubricQueryResponse} from '../../types/Rubric'
-import {
-  FetchRubricVariables,
-=======
 import type {RubricQueryResponse} from '../../types/Rubric'
 import {
   type FetchRubricVariables,
->>>>>>> 0cb031ce
   fetchAccountRubrics,
   fetchCourseRubrics,
 } from '../../queries/ViewRubricQueries'
