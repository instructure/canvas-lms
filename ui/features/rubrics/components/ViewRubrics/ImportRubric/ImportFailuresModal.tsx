--- conflicted
+++ resolved
@@ -69,10 +69,6 @@
         </View>
         {/* @ts-expect-error */}
         {fileNames.map((fileName, i) => (
-<<<<<<< HEAD
-           
-=======
->>>>>>> 4b8c5dea
           <View as="div" margin="x-small 0 0" key={`${fileName}-${i}`}>
             <Text weight="bold">{fileName}</Text>
           </View>
