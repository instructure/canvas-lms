--- conflicted
+++ resolved
@@ -50,10 +50,7 @@
       },
     ],
     hidePoints: false,
-<<<<<<< HEAD
-=======
     hasRubricAssociations: false,
->>>>>>> de91dde6
     pointsPossible: 5,
     ratingOrder: 'ascending',
     buttonDisplay: 'points',
@@ -113,10 +110,7 @@
       },
     ],
     hidePoints: false,
-<<<<<<< HEAD
-=======
     hasRubricAssociations: false,
->>>>>>> de91dde6
     pointsPossible: 10,
     ratingOrder: 'ascending',
     buttonDisplay: 'points',
@@ -199,10 +193,7 @@
       },
     ],
     hidePoints: false,
-<<<<<<< HEAD
-=======
     hasRubricAssociations: true,
->>>>>>> de91dde6
     pointsPossible: 15,
     ratingOrder: 'ascending',
     buttonDisplay: 'points',
