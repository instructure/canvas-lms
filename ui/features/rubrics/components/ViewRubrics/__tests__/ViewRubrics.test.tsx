/*
 * Copyright (C) 2023 - present Instructure, Inc.
 *
 * This file is part of Canvas.
 *
 * Canvas is free software: you can redistribute it and/or modify it under
 * the terms of the GNU Affero General Public License as published by the Free
 * Software Foundation, version 3 of the License.
 *
 * Canvas is distributed in the hope that it will be useful, but WITHOUT ANY
 * WARRANTY; without even the implied warranty of MERCHANTABILITY or FITNESS FOR
 * A PARTICULAR PURPOSE. See the GNU Affero General Public License for more
 * details.
 *
 * You should have received a copy of the GNU Affero General Public License along
 * with this program. If not, see <http://www.gnu.org/licenses/>.
 */

import React from 'react'
import Router from 'react-router'
import {BrowserRouter} from 'react-router-dom'
import {render} from '@testing-library/react'
import {QueryProvider, queryClient} from '@canvas/query'
import {ViewRubrics} from '../index'
import {RUBRICS_QUERY_RESPONSE} from './fixtures'

jest.mock('react-router', () => ({
  ...jest.requireActual('react-router'),
  useParams: jest.fn(),
}))

describe('ViewRubrics Tests', () => {
  const renderComponent = () => {
    return render(
      <QueryProvider>
        <BrowserRouter>
          <ViewRubrics />
        </BrowserRouter>
      </QueryProvider>
    )
  }

  describe('account level rubrics', () => {
    beforeAll(() => {
      jest.spyOn(Router, 'useParams').mockReturnValue({accountId: '1'})
    })

    it('renders the ViewRubrics component with all rubric data split rubrics by workflow state', () => {
      queryClient.setQueryData(['accountRubrics-1'], RUBRICS_QUERY_RESPONSE)
      const {getByTestId, getByText} = renderComponent()

      // total rubrics length per workflow state + header row
      expect(getByTestId('saved-rubrics-panel').querySelectorAll('tr').length).toEqual(3)

      expect(getByTestId('rubric-title-1')).toHaveTextContent('Rubric 1')
      expect(getByTestId('rubric-points-1')).toHaveTextContent('5')
      expect(getByTestId('rubric-criterion-count-1')).toHaveTextContent('1')
      expect(getByTestId('rubric-locations-1')).toHaveTextContent('-')

      expect(getByTestId('rubric-title-3')).toHaveTextContent('Rubric 3')
      expect(getByTestId('rubric-points-3')).toHaveTextContent('15')
      expect(getByTestId('rubric-criterion-count-3')).toHaveTextContent('3')
      expect(getByTestId('rubric-locations-3')).toHaveTextContent('-')

      const archivedRubricsTab = getByText('Archived')
      archivedRubricsTab.click()

      expect(getByTestId('archived-rubrics-table').querySelectorAll('tr').length).toEqual(2)

      expect(getByTestId('rubric-title-2')).toHaveTextContent('Rubric 2')
      expect(getByTestId('rubric-points-2')).toHaveTextContent('10')
      expect(getByTestId('rubric-criterion-count-2')).toHaveTextContent('2')
      expect(getByTestId('rubric-locations-2')).toHaveTextContent('-')
    })

    it('renders a popover menu with access to the rubric edit modal', () => {
      const mockNavigate = jest.fn()
      jest.spyOn(Router, 'useNavigate').mockReturnValue(mockNavigate)

      queryClient.setQueryData(['accountRubrics-1'], RUBRICS_QUERY_RESPONSE)
      const {getByTestId} = renderComponent()

      const popover = getByTestId('rubric-options-1-button')
      popover.click()
      const editButton = getByTestId('edit-rubric-button')
      editButton.click()

      expect(Router.useNavigate).toHaveBeenCalledWith()
      expect(Router.useNavigate).toHaveReturnedWith(expect.any(Function))
    })
<<<<<<< HEAD
=======

    it('renders a popover menu with access to the rubric duplicate modal', () => {
      queryClient.setQueryData(['accountRubrics-1'], RUBRICS_QUERY_RESPONSE)
      const {getByTestId} = renderComponent()

      const popover = getByTestId('rubric-options-1-button')
      popover.click()
      const duplicateButton = getByTestId('duplicate-rubric-button')
      duplicateButton.click()

      expect(getByTestId('duplicate-rubric-modal')).toBeInTheDocument()
    })

    it('renders a popover menu with access to the rubric delete modal', () => {
      queryClient.setQueryData(['accountRubrics-1'], RUBRICS_QUERY_RESPONSE)
      const {getByTestId} = renderComponent()

      const popover = getByTestId('rubric-options-1-button')
      popover.click()
      const deleteButton = getByTestId('delete-rubric-button')
      deleteButton.click()

      expect(getByTestId('delete-rubric-modal')).toBeInTheDocument()
    })
>>>>>>> 2a5b008b
  })

  describe('course level rubrics', () => {
    beforeAll(() => {
      jest.spyOn(Router, 'useParams').mockReturnValue({courseId: '1'})
    })
    it('renders the ViewRubrics component with split rubrics by workflow state', () => {
      queryClient.setQueryData(['courseRubrics-1'], RUBRICS_QUERY_RESPONSE)
      const {getByTestId, getByText} = renderComponent()

      // total rubrics length per workflow state + header row
      expect(getByTestId('saved-rubrics-table').querySelectorAll('tr').length).toEqual(3)

      expect(getByTestId('rubric-title-1')).toHaveTextContent('Rubric 1')
      expect(getByTestId('rubric-points-1')).toHaveTextContent('5')
      expect(getByTestId('rubric-criterion-count-1')).toHaveTextContent('1')
      expect(getByTestId('rubric-locations-1')).toHaveTextContent('-')

      expect(getByTestId('rubric-title-3')).toHaveTextContent('Rubric 3')
      expect(getByTestId('rubric-points-3')).toHaveTextContent('15')
      expect(getByTestId('rubric-criterion-count-3')).toHaveTextContent('3')
      expect(getByTestId('rubric-locations-3')).toHaveTextContent('-')

      const archivedRubricsTab = getByText('Archived')
      archivedRubricsTab.click()

      expect(getByTestId('archived-rubrics-table').querySelectorAll('tr').length).toEqual(2)

      expect(getByTestId('rubric-title-2')).toHaveTextContent('Rubric 2')
      expect(getByTestId('rubric-points-2')).toHaveTextContent('10')
      expect(getByTestId('rubric-criterion-count-2')).toHaveTextContent('2')
      expect(getByTestId('rubric-locations-2')).toHaveTextContent('-')
    })

    it('renders a popover menu with access to the rubric edit modal', () => {
      const mockNavigate = jest.fn()
      jest.spyOn(Router, 'useNavigate').mockReturnValue(mockNavigate)

      queryClient.setQueryData(['courseRubrics-1'], RUBRICS_QUERY_RESPONSE)
      const {getByTestId} = renderComponent()

      const popover = getByTestId('rubric-options-1-button')
      popover.click()
      const editButton = getByTestId('edit-rubric-button')
      editButton.click()

      expect(Router.useNavigate).toHaveBeenCalledWith()
      expect(Router.useNavigate).toHaveReturnedWith(expect.any(Function))
    })
<<<<<<< HEAD
=======

    it('renders a popover menu with access to the rubric duplicate modal', () => {
      queryClient.setQueryData(['courseRubrics-1'], RUBRICS_QUERY_RESPONSE)
      const {getByTestId} = renderComponent()

      const popover = getByTestId('rubric-options-1-button')
      popover.click()
      const duplicateButton = getByTestId('duplicate-rubric-button')
      duplicateButton.click()

      expect(getByTestId('duplicate-rubric-modal')).toBeInTheDocument()
    })

    it('renders a popover menu with access to the rubric delete modal', () => {
      queryClient.setQueryData(['courseRubrics-1'], RUBRICS_QUERY_RESPONSE)
      const {getByTestId} = renderComponent()

      const popover = getByTestId('rubric-options-1-button')
      popover.click()
      const deleteButton = getByTestId('delete-rubric-button')
      deleteButton.click()

      expect(getByTestId('delete-rubric-modal')).toBeInTheDocument()
    })
>>>>>>> 2a5b008b
  })
})<|MERGE_RESOLUTION|>--- conflicted
+++ resolved
@@ -88,8 +88,6 @@
       expect(Router.useNavigate).toHaveBeenCalledWith()
       expect(Router.useNavigate).toHaveReturnedWith(expect.any(Function))
     })
-<<<<<<< HEAD
-=======
 
     it('renders a popover menu with access to the rubric duplicate modal', () => {
       queryClient.setQueryData(['accountRubrics-1'], RUBRICS_QUERY_RESPONSE)
@@ -114,7 +112,6 @@
 
       expect(getByTestId('delete-rubric-modal')).toBeInTheDocument()
     })
->>>>>>> 2a5b008b
   })
 
   describe('course level rubrics', () => {
@@ -164,8 +161,6 @@
       expect(Router.useNavigate).toHaveBeenCalledWith()
       expect(Router.useNavigate).toHaveReturnedWith(expect.any(Function))
     })
-<<<<<<< HEAD
-=======
 
     it('renders a popover menu with access to the rubric duplicate modal', () => {
       queryClient.setQueryData(['courseRubrics-1'], RUBRICS_QUERY_RESPONSE)
@@ -190,6 +185,5 @@
 
       expect(getByTestId('delete-rubric-modal')).toBeInTheDocument()
     })
->>>>>>> 2a5b008b
   })
 })