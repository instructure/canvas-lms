--- conflicted
+++ resolved
@@ -19,11 +19,7 @@
 import React from 'react'
 import Router from 'react-router'
 import {BrowserRouter} from 'react-router-dom'
-<<<<<<< HEAD
-import {fireEvent, render} from '@testing-library/react'
-=======
 import {fireEvent, render, waitFor} from '@testing-library/react'
->>>>>>> 8d19f9d4
 import {QueryProvider, queryClient} from '@canvas/query'
 import {ViewRubrics} from '../index'
 import {RUBRICS_QUERY_RESPONSE, RUBRIC_PREVIEW_QUERY_RESPONSE} from './fixtures'
@@ -60,28 +56,16 @@
       expect(getByTestId('rubric-points-0')).toHaveTextContent('5')
       expect(getByTestId('rubric-criterion-count-0')).toHaveTextContent('1')
       expect(getByTestId('rubric-locations-0')).toHaveTextContent('-')
-<<<<<<< HEAD
-
-      expect(getByTestId('rubric-title-1')).toHaveTextContent('Rubric 3')
-      expect(getByTestId('rubric-points-1')).toHaveTextContent('15')
-      expect(getByTestId('rubric-criterion-count-1')).toHaveTextContent('3')
-      expect(getByTestId('rubric-locations-1')).toHaveTextContent('-')
-=======
->>>>>>> 8d19f9d4
-
-      expect(getByTestId('rubric-title-1')).toHaveTextContent('Rubric 3')
-      expect(getByTestId('rubric-points-1')).toHaveTextContent('15')
-      expect(getByTestId('rubric-criterion-count-1')).toHaveTextContent('3')
-<<<<<<< HEAD
-      expect(getByTestId('rubric-locations-1')).toHaveTextContent('-')
-=======
-      expect(getByTestId('rubric-locations-1')).toHaveTextContent('courses and assignments')
 
       expect(getByTestId('rubric-title-1')).toHaveTextContent('Rubric 3')
       expect(getByTestId('rubric-points-1')).toHaveTextContent('15')
       expect(getByTestId('rubric-criterion-count-1')).toHaveTextContent('3')
       expect(getByTestId('rubric-locations-1')).toHaveTextContent('courses and assignments')
->>>>>>> 8d19f9d4
+
+      expect(getByTestId('rubric-title-1')).toHaveTextContent('Rubric 3')
+      expect(getByTestId('rubric-points-1')).toHaveTextContent('15')
+      expect(getByTestId('rubric-criterion-count-1')).toHaveTextContent('3')
+      expect(getByTestId('rubric-locations-1')).toHaveTextContent('courses and assignments')
 
       const archivedRubricsTab = getByText('Archived')
       archivedRubricsTab.click()
@@ -223,8 +207,6 @@
         expect(getByTestId('rubric-criterion-count-0')).toHaveTextContent(sortedCriterion[1])
         expect(getByTestId('rubric-criterion-count-1')).toHaveTextContent(sortedCriterion[0])
       })
-<<<<<<< HEAD
-=======
 
       it('sorts rubrics by Location Used in ascending order', () => {
         queryClient.setQueryData(['accountRubrics-1'], RUBRICS_QUERY_RESPONSE)
@@ -265,7 +247,6 @@
         expect(queryByText('Rubric 2')).toBeNull()
         expect(queryByText('Rubric 3')).toBeNull()
       })
->>>>>>> 8d19f9d4
     })
   })
 
@@ -284,28 +265,16 @@
       expect(getByTestId('rubric-points-0')).toHaveTextContent('5')
       expect(getByTestId('rubric-criterion-count-0')).toHaveTextContent('1')
       expect(getByTestId('rubric-locations-0')).toHaveTextContent('-')
-<<<<<<< HEAD
-
-      expect(getByTestId('rubric-title-1')).toHaveTextContent('Rubric 3')
-      expect(getByTestId('rubric-points-1')).toHaveTextContent('15')
-      expect(getByTestId('rubric-criterion-count-1')).toHaveTextContent('3')
-      expect(getByTestId('rubric-locations-1')).toHaveTextContent('-')
-=======
->>>>>>> 8d19f9d4
-
-      expect(getByTestId('rubric-title-1')).toHaveTextContent('Rubric 3')
-      expect(getByTestId('rubric-points-1')).toHaveTextContent('15')
-      expect(getByTestId('rubric-criterion-count-1')).toHaveTextContent('3')
-<<<<<<< HEAD
-      expect(getByTestId('rubric-locations-1')).toHaveTextContent('-')
-=======
-      expect(getByTestId('rubric-locations-1')).toHaveTextContent('courses and assignments')
 
       expect(getByTestId('rubric-title-1')).toHaveTextContent('Rubric 3')
       expect(getByTestId('rubric-points-1')).toHaveTextContent('15')
       expect(getByTestId('rubric-criterion-count-1')).toHaveTextContent('3')
       expect(getByTestId('rubric-locations-1')).toHaveTextContent('courses and assignments')
->>>>>>> 8d19f9d4
+
+      expect(getByTestId('rubric-title-1')).toHaveTextContent('Rubric 3')
+      expect(getByTestId('rubric-points-1')).toHaveTextContent('15')
+      expect(getByTestId('rubric-criterion-count-1')).toHaveTextContent('3')
+      expect(getByTestId('rubric-locations-1')).toHaveTextContent('courses and assignments')
 
       const archivedRubricsTab = getByText('Archived')
       archivedRubricsTab.click()
@@ -447,8 +416,6 @@
         expect(getByTestId('rubric-criterion-count-0')).toHaveTextContent(sortedCriterion[1])
         expect(getByTestId('rubric-criterion-count-1')).toHaveTextContent(sortedCriterion[0])
       })
-<<<<<<< HEAD
-=======
 
       it('sorts rubrics by Location Used in ascending order', () => {
         queryClient.setQueryData(['courseRubrics-1'], RUBRICS_QUERY_RESPONSE)
@@ -523,7 +490,6 @@
       expect(queryByText('Rubric 1')).not.toBeNull()
       expect(queryByText('Rubric 2')).toBeNull()
       expect(queryByText('Rubric 3')).toBeNull()
->>>>>>> 8d19f9d4
     })
   })
 })