--- conflicted
+++ resolved
@@ -58,11 +58,7 @@
     doFetchApi({
       method: 'PUT',
       path: `/api/v1/jobs2/unstuck`,
-<<<<<<< HEAD
-      params: {[type]: name}
-=======
       params: {[type]: name},
->>>>>>> bb7bdd27
     })
       .then(({json}) => {
         if (json.status === 'OK') {
