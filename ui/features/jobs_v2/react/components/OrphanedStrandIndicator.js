/*
 * Copyright (C) 2022 - present Instructure, Inc.
 *
 * This file is part of Canvas.
 *
 * Canvas is free software: you can redistribute it and/or modify it under
 * the terms of the GNU Affero General Public License as published by the Free
 * Software Foundation, version 3 of the License.
 *
 * Canvas is distributed in the hope that it will be useful, but WITHOUT ANY
 * WARRANTY; without even the implied warranty of MERCHANTABILITY or FITNESS FOR
 * A PARTICULAR PURPOSE. See the GNU Affero General Public License for more
 * details.
 *
 * You should have received a copy of the GNU Affero General Public License along
 * with this program. If not, see <http://www.gnu.org/licenses/>.
 */

import {useScope as useI18nScope} from '@canvas/i18n'
import React, {useState} from 'react'
import {Tooltip} from '@instructure/ui-tooltip'
import {IconWarningSolid} from '@instructure/ui-icons'
import {View} from '@instructure/ui-view'
import {Button, IconButton} from '@instructure/ui-buttons'
import CanvasModal from '@canvas/instui-bindings/react/Modal'
import {Spinner} from '@instructure/ui-spinner'
import doFetchApi from '@canvas/do-fetch-api-effect'
import {Text} from '@instructure/ui-text'
import {Alert} from '@instructure/ui-alerts'

const I18n = useI18nScope('jobs_v2')

export default function OrphanedStrandIndicator({name, type, onComplete}) {
  const [modalOpen, setModalOpen] = useState(false)
  const [loading, setLoading] = useState(false)
  const [error, setError] = useState()
  const [blocked, setBlocked] = useState(false)

  let tipLabel =
    type === 'strand'
      ? I18n.t('Strand "%{name}" has no next_in_strand.', {name})
      : I18n.t('Singleton "%{name}" has no next_in_strand.', {name})
  if (ENV?.manage_jobs) {
    tipLabel += ' ' + I18n.t('Click to fix')
  }

  const actionLabel =
    type === 'strand'
      ? I18n.t('Unblock strand "%{name}"', {name})
      : I18n.t('Unblock singleton "%{name}"', {name})

  const onClose = () => setModalOpen(false)

  const onSubmit = () => {
    setError(null)
    setBlocked(false)
    setLoading(true)
    doFetchApi({
      method: 'PUT',
      path: `/api/v1/jobs2/unstuck`,
<<<<<<< HEAD
      params: {[type]: name}
=======
      params: {[type]: name},
>>>>>>> c4055bd5
    })
      .then(({json}) => {
        if (json.status === 'OK') {
          onComplete(json)
          setLoading(false)
          setModalOpen(false)
        } else if (json.status === 'blocked') {
          setLoading(false)
          setBlocked(true)
        }
      })
      .catch(e => {
        setLoading(false)
        setError(e)
      })
  }

  const LoadingFeedback = () => {
    if (loading) {
      return (
        <View as="div" margin="medium 0 0 0">
          <Spinner size="small" renderTitle={I18n.t('Working')} />
        </View>
      )
    }
    return null
  }

  const Footer = () => {
    return (
      <>
        <Button
          interaction={loading ? 'disabled' : 'enabled'}
          onClick={onClose}
          margin="0 x-small 0 0"
        >
          {I18n.t('Cancel')}
        </Button>
        <Button interaction={loading ? 'disabled' : 'enabled'} color="primary" onClick={onSubmit}>
          {I18n.t('Unblock')}
        </Button>
      </>
    )
  }

  return (
    <>
      <Tooltip as="span" renderTip={tipLabel}>
        <View margin="0 x-small 0 0">
          {ENV?.manage_jobs ? (
            <IconButton screenReaderLabel={actionLabel} onClick={() => setModalOpen(true)}>
              <IconWarningSolid color="warning" />
            </IconButton>
          ) : (
            <IconWarningSolid color="warning" />
          )}
        </View>
      </Tooltip>
      <CanvasModal
        open={modalOpen}
        padding="large"
        onDismiss={onClose}
        label={actionLabel}
        footer={<Footer />}
        shouldCloseOnDocumentClick={false}
      >
        {error && <Alert variant="error">{I18n.t('Failed to unblock strand/singleton')}</Alert>}
        {blocked && (
          <Alert variant="warning">
            {I18n.t('Strand or singleton is blocked by the shard migrator')}
          </Alert>
        )}
        <Text>
          {I18n.t(
            'This will set next_in_strand on the appropriate number of jobs to unblock the strand or singleton.'
          )}
        </Text>
        <LoadingFeedback />
      </CanvasModal>
    </>
  )
}<|MERGE_RESOLUTION|>--- conflicted
+++ resolved
@@ -58,11 +58,7 @@
     doFetchApi({
       method: 'PUT',
       path: `/api/v1/jobs2/unstuck`,
-<<<<<<< HEAD
-      params: {[type]: name}
-=======
       params: {[type]: name},
->>>>>>> c4055bd5
     })
       .then(({json}) => {
         if (json.status === 'OK') {
