/*
 * Copyright (C) 2022 - present Instructure, Inc.
 *
 * This file is part of Canvas.
 *
 * Canvas is free software: you can redistribute it and/or modify it under
 * the terms of the GNU Affero General Public License as published by the Free
 * Software Foundation, version 3 of the License.
 *
 * Canvas is distributed in the hope that it will be useful, but WITHOUT ANY
 * WARRANTY; without even the implied warranty of MERCHANTABILITY or FITNESS FOR
 * A PARTICULAR PURPOSE. See the GNU Affero General Public License for more
 * details.
 *
 * You should have received a copy of the GNU Affero General Public License along
 * with this program. If not, see <http://www.gnu.org/licenses/>.
 */

import {useScope as useI18nScope} from '@canvas/i18n'
import React, {useState} from 'react'
import DateOptionsModal from './DateOptionsModal'
import {RadioInput, RadioInputGroup} from '@instructure/ui-radio-input'
import {FormFieldGroup} from '@instructure/ui-form-field'
import {ScreenReaderContent, PresentationContent} from '@instructure/ui-a11y-content'
import {Flex} from '@instructure/ui-flex'
import {SimpleSelect} from '@instructure/ui-simple-select'
import {ToggleButton, IconButton} from '@instructure/ui-buttons'
import {Tooltip} from '@instructure/ui-tooltip'
import {Text} from '@instructure/ui-text'
import {
  IconPlaySolid,
  IconPauseSolid,
  IconCalendarClockLine,
  IconCalendarClockSolid,
<<<<<<< HEAD
=======
  IconAnalyticsSolid,
>>>>>>> 31fbffe1
} from '@instructure/ui-icons'

const I18n = useI18nScope('jobs_v2')

export default function JobsHeader({
  jobBucket,
  onChangeBucket,
  jobGroup,
  onChangeGroup,
  jobScope,
  onChangeScope,
  autoRefresh,
  onChangeAutoRefresh,
  startDate,
  endDate,
  timeZone,
  onChangeDateOptions,
}) {
  const [dateModalOpen, setDateModalOpen] = useState(false)

  return (
    <Flex wrap="wrap">
      <Flex.Item>
        <FormFieldGroup
          description={<ScreenReaderContent>{I18n.t('Job category')}</ScreenReaderContent>}
        >
          <RadioInputGroup
            name="job_bucket"
            value={jobBucket}
            onChange={onChangeBucket}
            description=""
            variant="toggle"
          >
            <RadioInput label={I18n.t('Running')} value="running" />
            <RadioInput label={I18n.t('Queued')} value="queued" />
            <RadioInput label={I18n.t('Future')} value="future" />
            <RadioInput label={I18n.t('Failed')} value="failed" context="warning" />
          </RadioInputGroup>
        </FormFieldGroup>
      </Flex.Item>
      <Flex.Item margin="0 medium">
        <Text color="secondary"> | </Text>
      </Flex.Item>
      <Flex.Item>
        <FormFieldGroup
          description={<ScreenReaderContent>{I18n.t('Job grouping')}</ScreenReaderContent>}
        >
          <RadioInputGroup
            name="job_group"
            value={jobGroup}
            onChange={onChangeGroup}
            description=""
            variant="toggle"
          >
            <RadioInput label={I18n.t('Tag')} value="tag" />
            <RadioInput label={I18n.t('Strand')} value="strand" />
            <RadioInput label={I18n.t('Singleton')} value="singleton" />
          </RadioInputGroup>
        </FormFieldGroup>
      </Flex.Item>
      <Flex.Item margin="0 medium">
        <Text color="secondary"> | </Text>
      </Flex.Item>
      <Flex.Item align="end" margin="0 x-small x-small 0">
        <PresentationContent>
          <strong>{I18n.t('Scope:')}</strong>
        </PresentationContent>
      </Flex.Item>
      <Flex.Item align="end" shouldGrow={true}>
        <SimpleSelect
          renderLabel={<ScreenReaderContent>{I18n.t('Scope')}</ScreenReaderContent>}
          onChange={onChangeScope}
          value={ENV.jobs_scope_filter[jobScope]}
        >
          {Object.entries(ENV.jobs_scope_filter).map(([key, value]) => {
            return (
              <SimpleSelect.Option id={key} key={key} value={value}>
                {value}
              </SimpleSelect.Option>
            )
          })}
        </SimpleSelect>
      </Flex.Item>
      <Flex.Item margin="0 0 0 xx-small">
        <Tooltip
          renderTip={
            startDate || endDate ? I18n.t('Date filter is in effect') : I18n.t('Date/Time options')
          }
          on={['hover', 'focus']}
        >
          <IconButton
            withBorder={false}
            withBackground={false}
            screenReaderLabel={I18n.t('Date/Time options')}
            onClick={() => setDateModalOpen(true)}
          >
            {startDate || endDate ? (
              <IconCalendarClockSolid color="alert" />
            ) : (
              <IconCalendarClockLine />
            )}
          </IconButton>
        </Tooltip>
        <DateOptionsModal
          open={dateModalOpen}
          startDate={startDate}
          endDate={endDate}
          timeZone={timeZone}
          onSave={onChangeDateOptions}
          onClose={() => setDateModalOpen(false)}
        />
      </Flex.Item>
      <Flex.Item>
        <Tooltip renderTip={I18n.t('Job Stats')}>
          <IconButton
            withBackground={false}
            withBorder={false}
            screenReaderLabel={I18n.t('Job Stats')}
            href="/job_stats"
          >
            <IconAnalyticsSolid />
          </IconButton>
        </Tooltip>
      </Flex.Item>
      <Flex.Item>
        <ToggleButton
          status={autoRefresh ? 'pressed' : 'unpressed'}
          color={autoRefresh ? 'primary' : 'secondary'}
          renderIcon={autoRefresh ? IconPauseSolid : IconPlaySolid}
          screenReaderLabel={
            autoRefresh ? I18n.t('Pause auto-refresh') : I18n.t('Start auto-refresh')
          }
          renderTooltipContent={
            autoRefresh ? I18n.t('Pause auto-refresh') : I18n.t('Start auto-refresh')
          }
          onClick={onChangeAutoRefresh}
        />
      </Flex.Item>
    </Flex>
  )
}<|MERGE_RESOLUTION|>--- conflicted
+++ resolved
@@ -32,10 +32,7 @@
   IconPauseSolid,
   IconCalendarClockLine,
   IconCalendarClockSolid,
-<<<<<<< HEAD
-=======
   IconAnalyticsSolid,
->>>>>>> 31fbffe1
 } from '@instructure/ui-icons'
 
 const I18n = useI18nScope('jobs_v2')
