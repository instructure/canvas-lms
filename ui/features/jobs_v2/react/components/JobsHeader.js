/*
 * Copyright (C) 2022 - present Instructure, Inc.
 *
 * This file is part of Canvas.
 *
 * Canvas is free software: you can redistribute it and/or modify it under
 * the terms of the GNU Affero General Public License as published by the Free
 * Software Foundation, version 3 of the License.
 *
 * Canvas is distributed in the hope that it will be useful, but WITHOUT ANY
 * WARRANTY; without even the implied warranty of MERCHANTABILITY or FITNESS FOR
 * A PARTICULAR PURPOSE. See the GNU Affero General Public License for more
 * details.
 *
 * You should have received a copy of the GNU Affero General Public License along
 * with this program. If not, see <http://www.gnu.org/licenses/>.
 */

import {useScope as useI18nScope} from '@canvas/i18n'
import React, {useState} from 'react'
import DateOptionsModal from './DateOptionsModal'
import {RadioInput, RadioInputGroup} from '@instructure/ui-radio-input'
import {FormFieldGroup} from '@instructure/ui-form-field'
import {ScreenReaderContent, PresentationContent} from '@instructure/ui-a11y-content'
import {Flex} from '@instructure/ui-flex'
import {SimpleSelect} from '@instructure/ui-simple-select'
<<<<<<< HEAD
import {ToggleButton} from '@instructure/ui-buttons'
import {View} from '@instructure/ui-view'
import {Text} from '@instructure/ui-text'
import {IconPlaySolid, IconPauseSolid} from '@instructure/ui-icons'
=======
import {ToggleButton, IconButton} from '@instructure/ui-buttons'
import {Tooltip} from '@instructure/ui-tooltip'
import {Text} from '@instructure/ui-text'
import {
  IconPlaySolid,
  IconPauseSolid,
  IconCalendarClockLine,
  IconCalendarClockSolid
} from '@instructure/ui-icons'
>>>>>>> b7feed5f

const I18n = useI18nScope('jobs_v2')

export default function JobsHeader({
  jobBucket,
  onChangeBucket,
  jobGroup,
  onChangeGroup,
  jobScope,
  onChangeScope,
  autoRefresh,
<<<<<<< HEAD
  onChangeAutoRefresh
}) {
=======
  onChangeAutoRefresh,
  startDate,
  endDate,
  timeZone,
  onChangeDateOptions
}) {
  const [dateModalOpen, setDateModalOpen] = useState(false)

>>>>>>> b7feed5f
  return (
    <Flex wrap="wrap">
      <Flex.Item>
        <FormFieldGroup
          description={<ScreenReaderContent>{I18n.t('Job category')}</ScreenReaderContent>}
        >
          <RadioInputGroup
            name="job_bucket"
            value={jobBucket}
            onChange={onChangeBucket}
            description=""
            variant="toggle"
          >
            <RadioInput label={I18n.t('Running')} value="running" />
            <RadioInput label={I18n.t('Queued')} value="queued" />
            <RadioInput label={I18n.t('Future')} value="future" />
            <RadioInput label={I18n.t('Failed')} value="failed" context="warning" />
          </RadioInputGroup>
        </FormFieldGroup>
      </Flex.Item>
<<<<<<< HEAD
      <Flex.Item margin="0 large">
=======
      <Flex.Item margin="0 medium">
>>>>>>> b7feed5f
        <Text color="secondary"> | </Text>
      </Flex.Item>
      <Flex.Item>
        <FormFieldGroup
          description={<ScreenReaderContent>{I18n.t('Job grouping')}</ScreenReaderContent>}
        >
          <RadioInputGroup
            name="job_group"
            value={jobGroup}
            onChange={onChangeGroup}
            description=""
            variant="toggle"
          >
            <RadioInput label={I18n.t('Tag')} value="tag" />
            <RadioInput label={I18n.t('Strand')} value="strand" />
            <RadioInput label={I18n.t('Singleton')} value="singleton" />
          </RadioInputGroup>
        </FormFieldGroup>
      </Flex.Item>
<<<<<<< HEAD
      <Flex.Item margin="0 large">
=======
      <Flex.Item margin="0 medium">
>>>>>>> b7feed5f
        <Text color="secondary"> | </Text>
      </Flex.Item>
      <Flex.Item align="end" margin="0 x-small x-small 0">
        <PresentationContent>
          <strong>{I18n.t('Scope:')}</strong>
        </PresentationContent>
      </Flex.Item>
      <Flex.Item align="end" shouldGrow>
        <SimpleSelect
          renderLabel={<ScreenReaderContent>{I18n.t('Scope')}</ScreenReaderContent>}
          onChange={onChangeScope}
          value={ENV.jobs_scope_filter[jobScope]}
        >
          {Object.entries(ENV.jobs_scope_filter).map(([key, value]) => {
            return (
              <SimpleSelect.Option id={key} key={key} value={value}>
                {value}
              </SimpleSelect.Option>
            )
          })}
        </SimpleSelect>
      </Flex.Item>
<<<<<<< HEAD
      <Flex.Item>
        <View padding="small">
          <ToggleButton
            status={autoRefresh ? 'pressed' : 'unpressed'}
            color={autoRefresh ? 'primary' : 'secondary'}
            renderIcon={autoRefresh ? IconPauseSolid : IconPlaySolid}
            screenReaderLabel={
              autoRefresh ? I18n.t('Pause auto-refresh') : I18n.t('Start auto-refresh')
            }
            renderTooltipContent={
              autoRefresh ? I18n.t('Pause auto-refresh') : I18n.t('Start auto-refresh')
            }
            onClick={onChangeAutoRefresh}
          />
        </View>
=======
      <Flex.Item margin="0 xx-small">
        <Tooltip
          renderTip={
            startDate || endDate ? I18n.t('Date filter is in effect') : I18n.t('Date/Time options')
          }
          on={['hover', 'focus']}
        >
          <IconButton
            withBorder={false}
            withBackground={false}
            screenReaderLabel={I18n.t('Date/Time options')}
            onClick={() => setDateModalOpen(true)}
          >
            {startDate || endDate ? (
              <IconCalendarClockSolid color="alert" />
            ) : (
              <IconCalendarClockLine />
            )}
          </IconButton>
        </Tooltip>
        <DateOptionsModal
          open={dateModalOpen}
          startDate={startDate}
          endDate={endDate}
          timeZone={timeZone}
          onSave={onChangeDateOptions}
          onClose={() => setDateModalOpen(false)}
        />
      </Flex.Item>
      <Flex.Item>
        <ToggleButton
          status={autoRefresh ? 'pressed' : 'unpressed'}
          color={autoRefresh ? 'primary' : 'secondary'}
          renderIcon={autoRefresh ? IconPauseSolid : IconPlaySolid}
          screenReaderLabel={
            autoRefresh ? I18n.t('Pause auto-refresh') : I18n.t('Start auto-refresh')
          }
          renderTooltipContent={
            autoRefresh ? I18n.t('Pause auto-refresh') : I18n.t('Start auto-refresh')
          }
          onClick={onChangeAutoRefresh}
        />
>>>>>>> b7feed5f
      </Flex.Item>
    </Flex>
  )
}<|MERGE_RESOLUTION|>--- conflicted
+++ resolved
@@ -24,12 +24,6 @@
 import {ScreenReaderContent, PresentationContent} from '@instructure/ui-a11y-content'
 import {Flex} from '@instructure/ui-flex'
 import {SimpleSelect} from '@instructure/ui-simple-select'
-<<<<<<< HEAD
-import {ToggleButton} from '@instructure/ui-buttons'
-import {View} from '@instructure/ui-view'
-import {Text} from '@instructure/ui-text'
-import {IconPlaySolid, IconPauseSolid} from '@instructure/ui-icons'
-=======
 import {ToggleButton, IconButton} from '@instructure/ui-buttons'
 import {Tooltip} from '@instructure/ui-tooltip'
 import {Text} from '@instructure/ui-text'
@@ -39,7 +33,6 @@
   IconCalendarClockLine,
   IconCalendarClockSolid
 } from '@instructure/ui-icons'
->>>>>>> b7feed5f
 
 const I18n = useI18nScope('jobs_v2')
 
@@ -51,10 +44,6 @@
   jobScope,
   onChangeScope,
   autoRefresh,
-<<<<<<< HEAD
-  onChangeAutoRefresh
-}) {
-=======
   onChangeAutoRefresh,
   startDate,
   endDate,
@@ -63,7 +52,6 @@
 }) {
   const [dateModalOpen, setDateModalOpen] = useState(false)
 
->>>>>>> b7feed5f
   return (
     <Flex wrap="wrap">
       <Flex.Item>
@@ -84,11 +72,7 @@
           </RadioInputGroup>
         </FormFieldGroup>
       </Flex.Item>
-<<<<<<< HEAD
-      <Flex.Item margin="0 large">
-=======
       <Flex.Item margin="0 medium">
->>>>>>> b7feed5f
         <Text color="secondary"> | </Text>
       </Flex.Item>
       <Flex.Item>
@@ -108,11 +92,7 @@
           </RadioInputGroup>
         </FormFieldGroup>
       </Flex.Item>
-<<<<<<< HEAD
-      <Flex.Item margin="0 large">
-=======
       <Flex.Item margin="0 medium">
->>>>>>> b7feed5f
         <Text color="secondary"> | </Text>
       </Flex.Item>
       <Flex.Item align="end" margin="0 x-small x-small 0">
@@ -135,23 +115,6 @@
           })}
         </SimpleSelect>
       </Flex.Item>
-<<<<<<< HEAD
-      <Flex.Item>
-        <View padding="small">
-          <ToggleButton
-            status={autoRefresh ? 'pressed' : 'unpressed'}
-            color={autoRefresh ? 'primary' : 'secondary'}
-            renderIcon={autoRefresh ? IconPauseSolid : IconPlaySolid}
-            screenReaderLabel={
-              autoRefresh ? I18n.t('Pause auto-refresh') : I18n.t('Start auto-refresh')
-            }
-            renderTooltipContent={
-              autoRefresh ? I18n.t('Pause auto-refresh') : I18n.t('Start auto-refresh')
-            }
-            onClick={onChangeAutoRefresh}
-          />
-        </View>
-=======
       <Flex.Item margin="0 xx-small">
         <Tooltip
           renderTip={
@@ -194,7 +157,6 @@
           }
           onClick={onChangeAutoRefresh}
         />
->>>>>>> b7feed5f
       </Flex.Item>
     </Flex>
   )
