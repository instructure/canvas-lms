/*
 * Copyright (C) 2022 - present Instructure, Inc.
 *
 * This file is part of Canvas.
 *
 * Canvas is free software: you can redistribute it and/or modify it under
 * the terms of the GNU Affero General Public License as published by the Free
 * Software Foundation, version 3 of the License.
 *
 * Canvas is distributed in the hope that it will be useful, but WITHOUT ANY
 * WARRANTY; without even the implied warranty of MERCHANTABILITY or FITNESS FOR
 * A PARTICULAR PURPOSE. See the GNU Affero General Public License for more
 * details.
 *
 * You should have received a copy of the GNU Affero General Public License along
 * with this program. If not, see <http://www.gnu.org/licenses/>.
 */

import {useScope as useI18nScope} from '@canvas/i18n'
import {Table} from '@instructure/ui-table'
import React, {useCallback} from 'react'
import {Flex} from '@instructure/ui-flex'
import {Responsive} from '@instructure/ui-responsive'
import {IconCopyLine} from '@instructure/ui-icons'
import {IconButton} from '@instructure/ui-buttons'
import {Link} from '@instructure/ui-link'
import {Tooltip} from '@instructure/ui-tooltip'
import {Text} from '@instructure/ui-text'
import {TruncateText} from '@instructure/ui-truncate-text'
import {InfoColumn, InfoColumnHeader} from './InfoColumn'
import SortColumnHeader from './SortColumnHeader'

const I18n = useI18nScope('jobs_v2')

function copyToClipboardTruncatedValue(value) {
  const copyToClipboardAction = () => {
    navigator.clipboard.writeText(value)
  }

  if (!value) {
    return <Text color="secondary">-</Text>
  }

  return (
    <div className="copy-button-container">
      <Flex>
        <Flex.Item shouldGrow shouldShrink>
          <TruncateText>
            <Tooltip renderTip={value}>{value}</Tooltip>
          </TruncateText>
        </Flex.Item>
        <Flex.Item>
          <div className="copy-button-container-cell">
            <IconButton
              size="small"
              onClick={copyToClipboardAction}
              screenReaderLabel={I18n.t('Copy')}
            >
              <IconCopyLine />
            </IconButton>
          </div>
        </Flex.Item>
      </Flex>
    </div>
  )
}

<<<<<<< HEAD
export default function JobsTable({bucket, jobs, caption, sortColumn, onClickJob, onClickHeader}) {
=======
export default function JobsTable({
  bucket,
  jobs,
  caption,
  sortColumn,
  onClickJob,
  onClickHeader,
  timeZone
}) {
>>>>>>> b7feed5f
  const renderJobRow = useCallback(
    job => {
      return (
        <Table.Row key={job.id}>
          <Table.RowHeader>
            <Link onClick={() => onClickJob(job)}>{job.id}</Link>
          </Table.RowHeader>
          <Table.Cell>{copyToClipboardTruncatedValue(job.tag)}</Table.Cell>
<<<<<<< HEAD
          <Table.Cell>
            {copyToClipboardTruncatedValue(job.strand)}
            {copyToClipboardTruncatedValue(job.singleton)}
          </Table.Cell>
          <Table.Cell>
            {job.attempts} / {job.max_attempts}
          </Table.Cell>
          <Table.Cell>{job.priority}</Table.Cell>
=======
>>>>>>> b7feed5f
          <Table.Cell>
            {copyToClipboardTruncatedValue(job.strand)}
            {copyToClipboardTruncatedValue(job.singleton)}
          </Table.Cell>
          <Table.Cell>
            {job.attempts} / {job.max_attempts}
          </Table.Cell>
          <Table.Cell>{job.priority}</Table.Cell>
          <Table.Cell>
            <InfoColumn timeZone={timeZone} bucket={bucket} info={job.info} />
          </Table.Cell>
        </Table.Row>
      )
    },
    [bucket, onClickJob, timeZone]
  )

  const renderColHeader = useCallback(
    (attr, content, {sortable, width} = {}) => {
      if (typeof sortable === 'undefined' || sortable) {
        return (
          <Table.ColHeader id={attr} width={width}>
            <SortColumnHeader
              bucket={bucket}
              attr={attr}
              content={content}
              sortColumn={sortColumn}
              onClickHeader={onClickHeader}
            />
          </Table.ColHeader>
        )
      } else {
        return (
          <Table.ColHeader id={attr} width={width}>
            {content}
          </Table.ColHeader>
        )
      }
    },
    [bucket, sortColumn, onClickHeader]
  )

  return (
    <div>
      <Responsive
        query={{
          small: {maxWidth: '719px'},
          large: {minWidth: '720px'}
        }}
        props={{
          small: {layout: 'stacked'},
          large: {layout: 'fixed'}
        }}
      >
        {props => (
          <Table caption={caption} {...props}>
            <Table.Head>
              <Table.Row>
                {renderColHeader('id', I18n.t('ID'), {width: '8rem'})}
                {renderColHeader('tag', I18n.t('Tag'))}
                {renderColHeader('strand_singleton', I18n.t('Strand / Singleton'))}
                {renderColHeader('attempt', I18n.t('Attempt'), {sortable: false, width: '5rem'})}
                {renderColHeader('priority', I18n.t('Priority'), {sortable: false, width: '5rem'})}
<<<<<<< HEAD
                {renderColHeader('info', <InfoColumnHeader bucket={bucket} />, {width: '10rem'})}
=======
                {renderColHeader('info', <InfoColumnHeader bucket={bucket} />, {width: '11rem'})}
>>>>>>> b7feed5f
              </Table.Row>
            </Table.Head>
            <Table.Body>
              {jobs.map(job => {
                return renderJobRow(job)
              })}
            </Table.Body>
          </Table>
        )}
      </Responsive>
    </div>
  )
}<|MERGE_RESOLUTION|>--- conflicted
+++ resolved
@@ -65,9 +65,6 @@
   )
 }
 
-<<<<<<< HEAD
-export default function JobsTable({bucket, jobs, caption, sortColumn, onClickJob, onClickHeader}) {
-=======
 export default function JobsTable({
   bucket,
   jobs,
@@ -77,7 +74,6 @@
   onClickHeader,
   timeZone
 }) {
->>>>>>> b7feed5f
   const renderJobRow = useCallback(
     job => {
       return (
@@ -86,17 +82,6 @@
             <Link onClick={() => onClickJob(job)}>{job.id}</Link>
           </Table.RowHeader>
           <Table.Cell>{copyToClipboardTruncatedValue(job.tag)}</Table.Cell>
-<<<<<<< HEAD
-          <Table.Cell>
-            {copyToClipboardTruncatedValue(job.strand)}
-            {copyToClipboardTruncatedValue(job.singleton)}
-          </Table.Cell>
-          <Table.Cell>
-            {job.attempts} / {job.max_attempts}
-          </Table.Cell>
-          <Table.Cell>{job.priority}</Table.Cell>
-=======
->>>>>>> b7feed5f
           <Table.Cell>
             {copyToClipboardTruncatedValue(job.strand)}
             {copyToClipboardTruncatedValue(job.singleton)}
@@ -160,11 +145,7 @@
                 {renderColHeader('strand_singleton', I18n.t('Strand / Singleton'))}
                 {renderColHeader('attempt', I18n.t('Attempt'), {sortable: false, width: '5rem'})}
                 {renderColHeader('priority', I18n.t('Priority'), {sortable: false, width: '5rem'})}
-<<<<<<< HEAD
-                {renderColHeader('info', <InfoColumnHeader bucket={bucket} />, {width: '10rem'})}
-=======
                 {renderColHeader('info', <InfoColumnHeader bucket={bucket} />, {width: '11rem'})}
->>>>>>> b7feed5f
               </Table.Row>
             </Table.Head>
             <Table.Body>
