--- conflicted
+++ resolved
@@ -82,43 +82,6 @@
     is_valid_user: !!ENV.current_user_id
   })
 
-<<<<<<< HEAD
-// Attach the immersive reader button if enabled
-const immersive_reader_mount_point = document.getElementById('immersive_reader_mount_point')
-const immersive_reader_mobile_mount_point = document.getElementById(
-  'immersive_reader_mobile_mount_point'
-)
-if (immersive_reader_mount_point || immersive_reader_mobile_mount_point) {
-  import('@canvas/immersive-reader/ImmersiveReader')
-    .then(ImmersiveReader => {
-      const courseSyllabusText = document.querySelector('#course_syllabus').innerHTML
-      const title = I18n.t('Course Syllabus')
-      let content
-
-      // We display a default message in #course_syllabus_details when the user
-      // hasn't set any text in the syllabus.
-      if ($.trim(courseSyllabusText)) {
-        content = courseSyllabusText
-      } else {
-        content = document.querySelector('#course_syllabus_details').innerHTML
-      }
-
-      if (immersive_reader_mount_point) {
-        ImmersiveReader.initializeReaderButton(immersive_reader_mount_point, {content, title})
-      }
-
-      if (immersive_reader_mobile_mount_point) {
-        ImmersiveReader.initializeReaderButton(immersive_reader_mobile_mount_point, {
-          content,
-          title
-        })
-      }
-    })
-    .catch(e => {
-      console.log('Error loading immersive readers.', e) // eslint-disable-line no-console
-    })
-}
-=======
   // Attach the immersive reader button if enabled
   const immersive_reader_mount_point = document.getElementById('immersive_reader_mount_point')
   const immersive_reader_mobile_mount_point = document.getElementById(
@@ -154,7 +117,6 @@
         console.log('Error loading immersive readers.', e) // eslint-disable-line no-console
       })
   }
->>>>>>> dedb2821
 
   // When all of the fetches have completed, render the view and bind behaviors
   $.when
