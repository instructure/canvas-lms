--- conflicted
+++ resolved
@@ -30,23 +30,6 @@
 
 const I18n = useI18nScope('syllabus')
 
-<<<<<<< HEAD
-// Setup the collections
-const collections = [
-  new SyllabusCalendarEventsCollection([ENV.context_asset_string], 'event'),
-  new SyllabusCalendarEventsCollection([ENV.context_asset_string], 'assignment')
-]
-
-// Don't show appointment groups for non-logged in users
-if (ENV.current_user_id) {
-  collections.push(
-    new SyllabusAppointmentGroupsCollection([ENV.context_asset_string], 'reservable')
-  )
-  collections.push(
-    new SyllabusAppointmentGroupsCollection([ENV.context_asset_string], 'manageable')
-  )
-}
-=======
 let collections = []
 let deferreds
 // If we're in a paced course, we're not showing the assignments
@@ -67,7 +50,6 @@
       new SyllabusAppointmentGroupsCollection([ENV.context_asset_string], 'manageable')
     )
   }
->>>>>>> b7feed5f
 
   collections.push(new SyllabusPlannerCollection([ENV.context_asset_string]))
 
