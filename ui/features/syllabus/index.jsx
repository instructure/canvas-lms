/*
 * Copyright (C) 2011 - present Instructure, Inc.
 *
 * This file is part of Canvas.
 *
 * Canvas is free software: you can redistribute it and/or modify it under
 * the terms of the GNU Affero General Public License as published by the Free
 * Software Foundation, version 3 of the License.
 *
 * Canvas is distributed in the hope that it will be useful, but WITHOUT ANY
 * WARRANTY; without even the implied warranty of MERCHANTABILITY or FITNESS FOR
 * A PARTICULAR PURPOSE. See the GNU Affero General Public License for more
 * details.
 *
 * You should have received a copy of the GNU Affero General Public License along
 * with this program. If not, see <http://www.gnu.org/licenses/>.
 */

import React from 'react'
import ReactDOM from 'react-dom'
import {useScope as createI18nScope} from '@canvas/i18n'
import $ from 'jquery'
import {map} from 'lodash'
import SyllabusBehaviors from '@canvas/syllabus/backbone/behaviors/SyllabusBehaviors'
import SyllabusCollection from './backbone/collections/SyllabusCollection'
import SyllabusCalendarEventsCollection from './backbone/collections/SyllabusCalendarEventsCollection'
import SyllabusAppointmentGroupsCollection from './backbone/collections/SyllabusAppointmentGroupsCollection'
import SyllabusPlannerCollection from './backbone/collections/SyllabusPlannerCollection'
import SyllabusView from './backbone/views/SyllabusView'
import {attachImmersiveReaderButton} from './util/utils'
import ready from '@instructure/ready'
import {View} from '@instructure/ui-view'
import {Spinner} from '@instructure/ui-spinner'

const I18n = createI18nScope('syllabus')

const immersive_reader_mount_point = () => document.getElementById('immersive_reader_mount_point')
const immersive_reader_mobile_mount_point = () =>
  document.getElementById('immersive_reader_mobile_mount_point')
const showCourseSummary = !!document.getElementById('syllabusContainer')

let collections = []
let deferreds

// If we're in a paced course, we're not showing the assignments
// so skip retrieving them.
// Also, ensure 'Show Course Summary' is checked otherwise don't bother.
if (!(ENV.IN_PACED_COURSE && !ENV.current_user_is_student) && showCourseSummary) {
  // Setup the collections
  collections = [
    new SyllabusCalendarEventsCollection([ENV.context_asset_string], 'event'),
    new SyllabusCalendarEventsCollection([ENV.context_asset_string], 'assignment'),
    new SyllabusCalendarEventsCollection([ENV.context_asset_string], 'sub_assignment'),
  ]

  // Don't show appointment groups for non-logged in users
  if (ENV.current_user_id) {
    collections.push(
      new SyllabusAppointmentGroupsCollection([ENV.context_asset_string], 'reservable')
    )
    collections.push(
      new SyllabusAppointmentGroupsCollection([ENV.context_asset_string], 'manageable')
    )
  }

  collections.push(new SyllabusPlannerCollection([ENV.context_asset_string]))

  // Perform a fetch on each collection
  //   The fetch continues fetching until no next link is returned
  deferreds = map(collections, collection => {
    const deferred = $.Deferred()

    const error = () => deferred.reject()

    const success = () => {
      if (collection.canFetch('next')) {
        return collection.fetch({page: 'next', success, error})
      } else {
        return deferred.resolve()
      }
    }

    collection.fetch({
      data: {
        per_page: ENV.SYLLABUS_PER_PAGE || 50,
      },
      success,
      error,
    })

    return deferred
  })
}

ready(() => {
  // Attach the immersive reader button if enabled
  const activeMountPoints = [
    immersive_reader_mount_point(),
    immersive_reader_mobile_mount_point(),
  ].filter(node => !!node)

  if (activeMountPoints.length > 0) {
    attachImmersiveReaderButton(activeMountPoints)
  }

  // Finish early if we don't need show summary content
  if (!showCourseSummary) {
    SyllabusBehaviors.bindToEditSyllabus(false)
    return
  }

  let view
  if (ENV.IN_PACED_COURSE && !ENV.current_user_is_student) {
    renderCoursePacingNotice()
  } else {
    // Create the aggregation collection and view
    const acollection = new SyllabusCollection(collections)
    view = new SyllabusView({
      el: '#syllabusTableBody',
      collection: acollection,
      can_read: ENV.CAN_READ,
      is_valid_user: !!ENV.current_user_id,
    })
  }

  // When all of the fetches have completed, render the view and bind behaviors
  if (view) {
    $.when
      .apply(this, deferreds)
      .then(() => {
        view.render()
        SyllabusBehaviors.bindToSyllabus()
      })
      .fail(() => {})
  }

  // Add the loading indicator now that the collections are fetching
  const node = document.querySelector('#loading_indicator')
  if (node instanceof HTMLElement) {
<<<<<<< HEAD
    // eslint-disable-next-line no-restricted-properties
=======
     
>>>>>>> 1c55606d
    ReactDOM.render(
      <View padding="x-small" textAlign="center" as="div" display="block">
        <Spinner delay={300} size="x-small" renderTitle={() => I18n.t('Loading')} />
      </View>,
      node
    )
  }

  // Binding to the mini calendar must take place after sidebar initializes,
  // so this must be done on dom ready
  SyllabusBehaviors.bindToEditSyllabus(true)
  SyllabusBehaviors.bindToMiniCalendar()
})

function renderCoursePacingNotice() {
  const contextInfo = ENV.context_asset_string.split('_')
  const courseId = contextInfo[0] === 'course' ? contextInfo[1] : undefined
  const $mountPoint = document.getElementById('syllabusContainer')
  if ($mountPoint) {
    // replace the table with the notice
    import(/* webpackChunkName: "[request]" */ '@canvas/due-dates/react/CoursePacingNotice')
      .then(CoursePacingNoticeModule => {
        const renderNotice = CoursePacingNoticeModule.renderCoursePacingNotice
        renderNotice($mountPoint, courseId)
      })
      .catch(ex => {
         
        console.error('Falied loading CoursePacingNotice', ex)
      })
  }
}<|MERGE_RESOLUTION|>--- conflicted
+++ resolved
@@ -137,11 +137,7 @@
   // Add the loading indicator now that the collections are fetching
   const node = document.querySelector('#loading_indicator')
   if (node instanceof HTMLElement) {
-<<<<<<< HEAD
-    // eslint-disable-next-line no-restricted-properties
-=======
      
->>>>>>> 1c55606d
     ReactDOM.render(
       <View padding="x-small" textAlign="center" as="div" display="block">
         <Spinner delay={300} size="x-small" renderTitle={() => I18n.t('Loading')} />
