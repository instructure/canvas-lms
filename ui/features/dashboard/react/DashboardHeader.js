/*
 * Copyright (C) 2017 - present Instructure, Inc.
 *
 * This file is part of Canvas.
 *
 * Canvas is free software: you can redistribute it and/or modify it under
 * the terms of the GNU Affero General Public License as published by the Free
 * Software Foundation, version 3 of the License.
 *
 * Canvas is distributed in the hope that it will be useful, but WITHOUT ANY
 * WARRANTY; without even the implied warranty of MERCHANTABILITY or FITNESS FOR
 * A PARTICULAR PURPOSE. See the GNU Affero General Public License for more
 * details.
 *
 * You should have received a copy of the GNU Affero General Public License along
 * with this program. If not, see <http://www.gnu.org/licenses/>.
 */

import React from 'react'
import ReactDOM from 'react-dom'
import {useScope as useI18nScope} from '@canvas/i18n'
import axios from '@canvas/axios'
import classnames from 'classnames'
import {bool, func, string, object, oneOf} from 'prop-types'
import {
  initializePlanner,
  loadPlannerDashboard,
  reloadPlannerForObserver,
  renderToDoSidebar,
  responsiviser,
} from '@instructure/canvas-planner'
import {asAxios, getPrefetchedXHR} from '@instructure/js-utils'
import {showFlashAlert, showFlashError} from '@canvas/alerts/react/FlashAlert'
import apiUserContent from '@canvas/util/jquery/apiUserContent'
import DashboardOptionsMenu from './DashboardOptionsMenu'
import {CardDashboardLoader} from '@canvas/dashboard-card'
import $ from 'jquery'
import '@canvas/jquery/jquery.disableWhileLoading'
import {CreateCourseModal} from '@canvas/create-course-modal/react/CreateCourseModal'
import ObserverOptions from '@canvas/observer-picker'
import {savedObservedId} from '@canvas/observer-picker/ObserverGetObservee'
import {fetchShowK5Dashboard} from '@canvas/observer-picker/react/utils'
import {View} from '@instructure/ui-view'

const I18n = useI18nScope('dashboard')

const [show, hide] = ['block', 'none'].map(displayVal => id => {
  const el = document.getElementById(id)
  if (el) el.style.display = displayVal
})

<<<<<<< HEAD
const observerMode = () =>
  ENV.current_user_roles?.includes('observer')
=======
const observerMode = () => ENV.current_user_roles?.includes('observer')
>>>>>>> 16101d78

/**
 * This component renders the header and the to do sidebar for the user
 * dashboard and loads the current dashboard.
 */
class DashboardHeader extends React.Component {
  static propTypes = {
    dashboard_view: string,
    planner_enabled: bool.isRequired,
    screenReaderFlashMessage: func,
    allowElementaryDashboard: bool,
    env: object,
    loadDashboardSidebar: func,
    responsiveSize: oneOf(['small', 'medium', 'large']),
  }

  static defaultProps = {
    dashboard_view: 'cards',
    screenReaderFlashMessage: () => {},
    env: {},
    loadDashboardSidebar,
    responsiveSize: 'large',
  }

  constructor(...args) {
    super(...args)
    this.cardDashboardLoader = new CardDashboardLoader()
    this.planner_init_promise = undefined
    this.plannerLoaded = false
    if (this.props.planner_enabled) {
      // setup observing another user?
      let observedUser
      if (observerMode() && ENV.OBSERVED_USERS_LIST.length > 0) {
        const storedObservedUserId = savedObservedId(ENV.current_user.id)
        const {id, name, avatar_url} =
          ENV.OBSERVED_USERS_LIST.find(u => u.id === storedObservedUserId) ||
          ENV.OBSERVED_USERS_LIST[0]
        observedUser = id === ENV.current_user_id ? null : {id, name, avatarUrl: avatar_url}
      }

      this.planner_init_promise = initializePlanner({
        changeDashboardView: this.changeDashboard,
        getActiveApp: this.getActiveApp,
        flashError: message => showFlashAlert({message, type: 'error'}),
        flashMessage: message => showFlashAlert({message, type: 'info'}),
        srFlashMessage: this.props.screenReaderFlashMessage,
        convertApiUserContent: apiUserContent.convert,
        dateTimeFormatters: {
          dateString: $.dateString,
          timeString: $.timeString,
          datetimeString: $.datetimeString,
        },
        externalFallbackFocusable: this.menuButtonFocusable,
        observedUser,
        env: this.props.env,
      })
    }
  }

  state = {
    currentDashboard: ['cards', 'activity', this.props.planner_enabled && 'planner']
      .filter(Boolean)
      .includes(this.props.dashboard_view)
      ? this.props.dashboard_view
      : 'cards',
    loadedViews: [],
    selectedObserveeId: null,
  }

  componentDidMount() {
    this.showDashboard(this.state.currentDashboard)
  }

  ready = () => {
    if (this.props.planner_enabled) {
      return this.planner_init_promise
    } else {
      return Promise.resolve()
    }
  }

  getActiveApp = () => this.state.currentDashboard

  resetClasses(newDashboard) {
    if (newDashboard === 'planner') {
      document.body.classList.add('dashboard-is-planner')
    } else {
      document.body.classList.remove('dashboard-is-planner')
    }
  }

  loadPlannerComponent() {
    loadPlannerDashboard()
  }

  loadCardDashboard(observedUserId) {
    // I put this in so I can spy on the imported function in a spec :'(
    this.cardDashboardLoader.loadCardDashboard(undefined, observedUserId)
  }

  loadStreamItemDashboard(observedUserId) {
    // populates the stream items via ajax when the toggle is switched
    const streamItemsUrl =
      observedUserId && observerMode()
        ? `/dashboard/stream_items?observed_user_id=${observedUserId}`
        : '/dashboard/stream_items'

    const $dashboardActivity = $('#dashboard-activity')
    // don't do anything if it is already populated and user isn't an observer
    if (!observerMode() && $dashboardActivity.text().trim()) return

    // unbind any existing callbacks on stream item dashboard
    if (this.streamItemDashboard) {
      this.streamItemDashboard.undelegateEvents()
      this.streamItemDashboard = undefined
    }

    const promiseToGetCode = import('../backbone/views/DashboardView')
    const promiseToGetHtml = axios.get(streamItemsUrl)
    $dashboardActivity.show().disableWhileLoading(
      Promise.all([promiseToGetCode, promiseToGetHtml])
        .then(([{default: DashboardView}, axiosResponse]) => {
          // xsslint safeString.property data
          $dashboardActivity.html(axiosResponse.data)
          this.streamItemDashboard = new DashboardView()
        })
        .catch(showFlashError(I18n.t('Failed to load recent activity')))
    )
  }

  loadDashboard(newView) {
    // if user is an observer, wait until we have an id to load
    // (this might be the observer's id, and is available as soon as the observer picker loads)
    if (observerMode() && !this.state.selectedObserveeId) return
    if (this.state.loadedViews.includes(newView)) return

    if (newView === 'planner' && this.props.planner_enabled) {
      this.planner_init_promise
        .then(() => {
          if (!this.plannerLoaded) {
            this.loadPlannerComponent()
            this.plannerLoaded = true
          }
        })
        .catch(_ex => {
          showFlashAlert({message: I18n.t('Failed initializing dashboard'), type: 'error'})
        })
    } else if (newView === 'cards') {
      this.loadCardDashboard(this.state.selectedObserveeId)
    } else if (newView === 'activity') {
      this.loadStreamItemDashboard(this.state.selectedObserveeId)
    }

    // also load the sidebar if we need to
    // (no sidebar is shown in planner dashboard)
    if (newView !== 'planner' && !this.sidebarHasLoaded) {
      this.props.loadDashboardSidebar(this.state.selectedObserveeId)
      this.sidebarHasLoaded = true
    }

    this.setState((state, _props) => {
      return {loadedViews: state.loadedViews.concat(newView)}
    })
  }

  saveDashboardView(newView) {
    axios
      .put('/dashboard/view', {
        dashboard_view: newView,
      })
      .catch(() => {
        showFlashError(I18n.t('Failed to save dashboard selection'))()
      })
  }

  saveElementaryPreference(disabled) {
    return axios
      .put('/api/v1/users/self/settings', {
        elementary_dashboard_disabled: disabled,
      })
      .then(() => window.location.reload())
      .catch(showFlashError(I18n.t('Failed to save dashboard selection')))
  }

  handleChangeObservedUser(id) {
    if (id !== this.state.selectedObserveeId) {
      fetchShowK5Dashboard(id)
        .then(isK5User => {
          if (!isK5User) {
            this.reloadDashboardForObserver(id)
            if (this.props.planner_enabled) {
              this.planner_init_promise
                .then(() => {
                  reloadPlannerForObserver(id)
                })
                .catch(() => {
                  // ignore. handled elsewhere
                })
            }
          } else {
            window.location.reload()
          }
        })
        .catch(err => showFlashError(I18n.t('Unable to switch students'))(err))
    }
  }

  changeDashboard = newView => {
    if (newView === 'elementary') {
      this.switchToElementary()
    } else {
      this.saveDashboardView(newView)
      this.switchDashboard(newView)
    }
    return this.ready()
  }

  switchDashboard = newView => {
    this.showDashboard(newView)
    this.setState({currentDashboard: newView})
  }

  switchToElementary = () => {
    this.saveElementaryPreference(false)
  }

  showDashboard = newView => {
    this.resetClasses(newView)
    const elements = {
      planner: ['dashboard-planner', 'dashboard-planner-header', 'dashboard-planner-header-aux'],
      activity: ['dashboard-activity', 'right-side-wrapper'],
      cards: ['DashboardCard_Container', 'right-side-wrapper'],
    }
    this.loadDashboard(newView)

    // hide the elements not part of this view
    Object.keys(elements)
      .filter(k => k !== newView)
      .forEach(k => elements[k].forEach(hide))

    // show the ones that are
    elements[newView].forEach(show)
  }

  reloadDashboardForObserver = userId => {
    this.sidebarHasLoaded = false
    this.setState({selectedObserveeId: userId, loadedViews: []}, () => {
      this.cardDashboardLoader = new CardDashboardLoader()
      this.loadDashboard(this.state.currentDashboard)
    })
  }

  render() {
    const canEnableElementaryDashboard =
      this.props.allowElementaryDashboard &&
      (!observerMode() || this.state.selectedObserveeId === ENV.current_user_id)
    return (
      <div className={classnames(this.props.responsiveSize, 'ic-Dashboard-header__layout')}>
        <h1 className="ic-Dashboard-header__title">
          <span className="hidden-phone">{I18n.t('Dashboard')}</span>
        </h1>
        <div className="ic-Dashboard-header__actions">
          {observerMode() && (
            <View as="div" maxWidth="16em" margin="0 small">
              <ObserverOptions
                currentUser={ENV.current_user}
                currentUserRoles={ENV.current_user_roles}
                observedUsersList={ENV.OBSERVED_USERS_LIST}
                canAddObservee={ENV.CAN_ADD_OBSERVEE}
                handleChangeObservedUser={id => this.handleChangeObservedUser(id)}
              />
            </View>
          )}
          {this.props.planner_enabled && (
            <div
              id="dashboard-planner-header"
              className="CanvasPlanner__HeaderContainer"
              style={{display: this.state.currentDashboard === 'planner' ? 'block' : 'none'}}
            />
          )}
          <div id="DashboardOptionsMenu_Container">
            <DashboardOptionsMenu
              view={this.state.currentDashboard}
              planner_enabled={this.props.planner_enabled}
              onDashboardChange={this.changeDashboard}
              menuButtonRef={ref => {
                this.menuButtonFocusable = ref
              }}
              canEnableElementaryDashboard={canEnableElementaryDashboard}
            />
          </div>
          {this.props.planner_enabled && <div id="dashboard-planner-header-aux" />}
        </div>
      </div>
    )
  }
}

export {DashboardHeader}
export default responsiviser()(DashboardHeader)

// extract this out to a property so tests can override it and not have to mock
// out the timers in every single test.
function loadDashboardSidebar(observedUserId) {
  const dashboardSidebarUrl =
    observedUserId && observerMode()
      ? `/dashboard-sidebar?observed_user_id=${observedUserId}`
      : '/dashboard-sidebar'

  const rightSide = $('#right-side')
  const promiseToGetNewCourseForm = import('../jquery/util/newCourseForm')
  const promiseToGetHtml =
    asAxios(getPrefetchedXHR(dashboardSidebarUrl), 'text') || axios.get(dashboardSidebarUrl)

  rightSide.disableWhileLoading(
    Promise.all([promiseToGetNewCourseForm, promiseToGetHtml]).then(response => {
      const newCourseForm = response[0].default
      const html = response[1].data
      // inject the erb html we got from the server
      rightSide.html(html)
      newCourseForm()

      // the injected html has a .Sidebar__TodoListContainer element in it,
      // render the canvas-planner ToDo list into it
      const container = document.querySelector('.Sidebar__TodoListContainer')
      if (container) renderToDoSidebar(container)

      const startButton = document.getElementById('start_new_course')
      const modalContainer = document.getElementById('create_course_modal_container')
      if (startButton && modalContainer && ENV.FEATURES?.create_course_subaccount_picker) {
        startButton.addEventListener('click', () => {
          ReactDOM.render(
            <CreateCourseModal
              isModalOpen={true}
              setModalOpen={isOpen => {
                if (!isOpen) ReactDOM.unmountComponentAtNode(modalContainer)
              }}
              permissions={ENV.CREATE_COURSES_PERMISSIONS.PERMISSION}
              restrictToMCCAccount={ENV.CREATE_COURSES_PERMISSIONS.RESTRICT_TO_MCC_ACCOUNT}
              isK5User={false} // can't be k5 user if classic dashboard is showing
            />,
            modalContainer
          )
        })
      }
    })
  )
}<|MERGE_RESOLUTION|>--- conflicted
+++ resolved
@@ -49,12 +49,7 @@
   if (el) el.style.display = displayVal
 })
 
-<<<<<<< HEAD
-const observerMode = () =>
-  ENV.current_user_roles?.includes('observer')
-=======
 const observerMode = () => ENV.current_user_roles?.includes('observer')
->>>>>>> 16101d78
 
 /**
  * This component renders the header and the to do sidebar for the user
