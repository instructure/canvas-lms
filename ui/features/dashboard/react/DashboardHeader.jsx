/*
 * Copyright (C) 2017 - present Instructure, Inc.
 *
 * This file is part of Canvas.
 *
 * Canvas is free software: you can redistribute it and/or modify it under
 * the terms of the GNU Affero General Public License as published by the Free
 * Software Foundation, version 3 of the License.
 *
 * Canvas is distributed in the hope that it will be useful, but WITHOUT ANY
 * WARRANTY; without even the implied warranty of MERCHANTABILITY or FITNESS FOR
 * A PARTICULAR PURPOSE. See the GNU Affero General Public License for more
 * details.
 *
 * You should have received a copy of the GNU Affero General Public License along
 * with this program. If not, see <http://www.gnu.org/licenses/>.
 */

import React from 'react'
import ReactDOM from 'react-dom'
import {useScope as useI18nScope} from '@canvas/i18n'
import axios from '@canvas/axios'
import classnames from 'classnames'
import {bool, func, string, object, oneOf, arrayOf} from 'prop-types'
import {
  initializePlanner,
  loadPlannerDashboard,
  reloadPlannerForObserver,
  renderToDoSidebar,
  responsiviser,
} from '@canvas/planner'
import {asAxios, getPrefetchedXHR} from '@canvas/util/xhr'
import {showFlashAlert, showFlashError} from '@canvas/alerts/react/FlashAlert'
import apiUserContent from '@canvas/util/jquery/apiUserContent'
import DashboardOptionsMenu from './DashboardOptionsMenu'
import {CardDashboardLoader} from '@canvas/dashboard-card'
import $ from 'jquery'
import '@canvas/jquery/jquery.disableWhileLoading'
import {CreateCourseModal} from '@canvas/create-course-modal/react/CreateCourseModal'
import ObserverOptions from '@canvas/observer-picker'
import {savedObservedId} from '@canvas/observer-picker/ObserverGetObservee'
import {fetchShowK5Dashboard} from '@canvas/observer-picker/react/utils'
import {View} from '@instructure/ui-view'
import {Heading} from '@instructure/ui-heading'
import {Flex} from '@instructure/ui-flex'
import {Button} from '@instructure/ui-buttons'
import {dateString, datetimeString, timeString} from '@canvas/datetime/date-functions'

const I18n = useI18nScope('dashboard')

const [show, hide] = ['block', 'none'].map(displayVal => id => {
  const el = document.getElementById(id)
  if (el) el.style.display = displayVal
})

export const observerMode = () => ENV.current_user_roles?.includes('observer')

/**
 * This component renders the header and the to do sidebar for the user
 * dashboard and loads the current dashboard.
 */
class DashboardHeader extends React.Component {
  static propTypes = {
    dashboard_view: string,
    planner_enabled: bool.isRequired,
    screenReaderFlashMessage: func,
    allowElementaryDashboard: bool,
    env: object,
    loadDashboardSidebar: func,
    responsiveSize: oneOf(['small', 'medium', 'large']),
    startNewCourseVisible: bool,
    viewGradesUrl: string,
    preloadedCards: arrayOf(object) || null, // Card[]
<<<<<<< HEAD
=======
    refetchDashboardCards: func || null,
>>>>>>> e1aaee22
  }

  static defaultProps = {
    dashboard_view: 'cards',
    screenReaderFlashMessage: () => {},
    env: {},
    loadDashboardSidebar,
    responsiveSize: 'large',
  }

  constructor(...args) {
    super(...args)
    this.cardDashboardLoader = new CardDashboardLoader()
    this.planner_init_promise = undefined
    this.plannerLoaded = false
    if (this.props.planner_enabled) {
      // setup observing another user?
      let observedUser
      if (observerMode() && ENV.OBSERVED_USERS_LIST.length > 0) {
        const storedObservedUserId = savedObservedId(ENV.current_user.id)
        const {id, name, avatar_url} =
          ENV.OBSERVED_USERS_LIST.find(u => u.id === storedObservedUserId) ||
          ENV.OBSERVED_USERS_LIST[0]
        observedUser = id === ENV.current_user_id ? null : {id, name, avatarUrl: avatar_url}
      }

      this.planner_init_promise = initializePlanner({
        changeDashboardView: this.changeDashboard,
        getActiveApp: this.getActiveApp,
        flashError: message => showFlashAlert({message, type: 'error'}),
        flashMessage: message => showFlashAlert({message, type: 'info'}),
        srFlashMessage: this.props.screenReaderFlashMessage,
        convertApiUserContent: apiUserContent.convert,
        dateTimeFormatters: {
          dateString,
          timeString,
          datetimeString,
        },
        externalFallbackFocusable: this.menuButtonFocusable,
        observedUser,
        env: this.props.env,
      })
    }
  }

  state = {
    currentDashboard: ['cards', 'activity', this.props.planner_enabled && 'planner']
      .filter(Boolean)
      .includes(this.props.dashboard_view)
      ? this.props.dashboard_view
      : 'cards',
    loadedViews: [],
    selectedObserveeId: null,
  }

  componentDidMount() {
    this.showDashboard(this.state.currentDashboard)
  }

  ready = () => {
    if (this.props.planner_enabled) {
      return this.planner_init_promise
    } else {
      return Promise.resolve()
    }
  }

  getActiveApp = () => this.state.currentDashboard

  resetClasses(newDashboard) {
    if (newDashboard === 'planner') {
      document.body.classList.add('dashboard-is-planner')
    } else {
      document.body.classList.remove('dashboard-is-planner')
    }
  }

  loadPlannerComponent() {
    loadPlannerDashboard()
  }

  loadCardDashboard(observedUserId, preloadedCards) {
    // I put this in so I can spy on the imported function in a spec :'(
    this.cardDashboardLoader.loadCardDashboard(undefined, observedUserId, preloadedCards)
  }

  loadStreamItemDashboard(observedUserId) {
    // populates the stream items via ajax when the toggle is switched
    const streamItemsUrl =
      observedUserId && observerMode()
        ? `/dashboard/stream_items?observed_user_id=${observedUserId}`
        : '/dashboard/stream_items'

    const $dashboardActivity = $('#dashboard-activity')
    // don't do anything if it is already populated and user isn't an observer
    if (!observerMode() && $dashboardActivity.text().trim()) return

    // unbind any existing callbacks on stream item dashboard
    if (this.streamItemDashboard) {
      this.streamItemDashboard.undelegateEvents()
      this.streamItemDashboard = undefined
    }

    const promiseToGetCode = import('../backbone/views/DashboardView')
    const promiseToGetHtml = axios.get(streamItemsUrl)
    $dashboardActivity.show().disableWhileLoading(
      Promise.all([promiseToGetCode, promiseToGetHtml])
        .then(([{default: DashboardView}, axiosResponse]) => {
          // xsslint safeString.identifier axiosResponse
          // xsslint safeString.property data
          $dashboardActivity.html(axiosResponse.data)
          this.streamItemDashboard = new DashboardView()
        })
        .catch(showFlashError(I18n.t('Failed to load recent activity')))
    )
  }

  loadDashboard(newView) {
    // if user is an observer, wait until we have an id to load
    // (this might be the observer's id, and is available as soon as the observer picker loads)
    if (observerMode() && !this.state.selectedObserveeId) return
    if (this.state.loadedViews.includes(newView)) return

    if (newView === 'planner' && this.props.planner_enabled) {
      this.planner_init_promise
        .then(() => {
          if (!this.plannerLoaded) {
            this.loadPlannerComponent()
            this.plannerLoaded = true
          }
        })
        .catch(_ex => {
          showFlashAlert({message: I18n.t('Failed initializing dashboard'), type: 'error'})
        })
    } else if (newView === 'cards') {
      this.loadCardDashboard(this.state.selectedObserveeId, this.props.preloadedCards)
    } else if (newView === 'activity') {
      this.loadStreamItemDashboard(this.state.selectedObserveeId)
    }

    // also load the sidebar if we need to
    // (no sidebar is shown in planner dashboard)
    if (newView !== 'planner' && !this.sidebarHasLoaded) {
      this.props.loadDashboardSidebar(this.state.selectedObserveeId)
      this.sidebarHasLoaded = true
    }

    this.setState((state, _props) => {
      return {loadedViews: state.loadedViews.concat(newView)}
    })
  }

  saveDashboardView(newView) {
    axios
      .put('/dashboard/view', {
        dashboard_view: newView,
      })
      .catch(() => {
        showFlashError(I18n.t('Failed to save dashboard selection'))()
      })
  }

  saveElementaryPreference(disabled) {
    return axios
      .put('/api/v1/users/self/settings', {
        elementary_dashboard_disabled: disabled,
      })
      .then(() => window.location.reload())
      .catch(showFlashError(I18n.t('Failed to save dashboard selection')))
  }

  handleChangeObservedUser(id) {
    if (id !== this.state.selectedObserveeId) {
      this.props.refetchDashboardCards && this.props.refetchDashboardCards()
      fetchShowK5Dashboard(id)
        .then(response => {
          if (!response.show_k5_dashboard) {
            this.reloadDashboardForObserver(id)
            if (this.props.planner_enabled) {
              this.planner_init_promise
                .then(() => {
                  reloadPlannerForObserver(id)
                })
                .catch(() => {
                  // ignore. handled elsewhere
                })
            }
          } else {
            window.location.reload()
          }
        })
        .catch(err => showFlashError(I18n.t('Unable to switch students'))(err))
    }
  }

  changeDashboard = newView => {
    if (newView === 'elementary') {
      this.switchToElementary()
    } else {
      this.saveDashboardView(newView)
      this.switchDashboard(newView)
    }
    return this.ready()
  }

  switchDashboard = newView => {
    this.showDashboard(newView)
    this.setState({currentDashboard: newView})
  }

  switchToElementary = () => {
    this.saveElementaryPreference(false)
  }

  showDashboard = newView => {
    this.resetClasses(newView)
    const elements = {
      planner: ['dashboard-planner', 'dashboard-planner-header', 'dashboard-planner-header-aux'],
      activity: ['dashboard-activity', 'right-side-wrapper'],
      cards: ['DashboardCard_Container', 'right-side-wrapper'],
    }
    this.loadDashboard(newView)

    // hide the elements not part of this view
    Object.keys(elements)
      .filter(k => k !== newView)
      .forEach(k => elements[k].forEach(hide))

    // show the ones that are
    elements[newView].forEach(show)
  }

  reloadDashboardForObserver = userId => {
    this.sidebarHasLoaded = false
    this.setState({selectedObserveeId: userId, loadedViews: []}, () => {
      this.cardDashboardLoader = new CardDashboardLoader()
      this.loadDashboard(this.state.currentDashboard)
    })
  }

  renderLegacy(canEnableElementaryDashboard) {
    return (
      <div className={classnames(this.props.responsiveSize, 'ic-Dashboard-header__layout')}>
        <Flex direction="row" alignItems="center" justifyItems="space-between" width="100%">
          <Flex.Item>
            <Heading as="span" level="h1" className=".ic-Dashboard-header__title">
              <span className="hidden-phone">{I18n.t('Dashboard')}</span>
            </Heading>
          </Flex.Item>
          <Flex.Item>
            <div className="ic-Dashboard-header__actions">
              {observerMode() && (
                <View as="div" maxWidth="16em" margin="0 small">
                  <ObserverOptions
                    currentUser={ENV.current_user}
                    currentUserRoles={ENV.current_user_roles}
                    observedUsersList={ENV.OBSERVED_USERS_LIST}
                    canAddObservee={ENV.CAN_ADD_OBSERVEE}
                    handleChangeObservedUser={id => this.handleChangeObservedUser(id)}
                  />
                </View>
              )}
              {this.props.planner_enabled && (
                <div
                  id="dashboard-planner-header"
                  className="CanvasPlanner__HeaderContainer"
                  style={{display: this.state.currentDashboard === 'planner' ? 'block' : 'none'}}
                />
              )}
              <div id="DashboardOptionsMenu_Container">
                <DashboardOptionsMenu
                  view={this.state.currentDashboard}
                  planner_enabled={this.props.planner_enabled}
                  onDashboardChange={this.changeDashboard}
                  menuButtonRef={ref => {
                    this.menuButtonFocusable = ref
                  }}
                  canEnableElementaryDashboard={canEnableElementaryDashboard}
                />
              </div>
              {this.props.planner_enabled && <div id="dashboard-planner-header-aux" />}
            </div>
          </Flex.Item>
        </Flex>
      </div>
    )
  }

  renderResponsiveContent(canEnableElementaryDashboard) {
    let responsiveSize = this.props.responsiveSize
    if (observerMode() && responsiveSize == 'large') {
      responsiveSize = 'medium'
    }

    return (
      <div style={{backgroundColor: 'white', paddingBottom: 'small'}}>
        <Flex
          margin="0 0 medium"
          as="div"
          direction={this.props.responsiveSize == 'large' ? 'row' : 'column'}
          withVisualDebug={false}
          alignItems="stretch"
        >
          <Flex.Item
            shouldGrow={true}
            shouldShrink={false}
            margin={this.props.responsiveSize == 'large' ? '0' : '0 0 medium 0'}
          >
            <Heading level="h1" margin="0 0 small 0">
              {I18n.t('Dashboard')}
            </Heading>
          </Flex.Item>
          <Flex.Item
            overflowY="visible"
            margin={this.props.responsiveSize == 'large' ? 'x-small 0 0 0' : '0'}
          >
            <Flex
              gap="small"
              withVisualDebug={false}
              direction={this.props.responsiveSize == 'small' ? 'column-reverse' : 'row'}
            >
              {observerMode() && (
                <Flex.Item overflowY="visible">
                  <ObserverOptions
                    currentUser={ENV.current_user}
                    currentUserRoles={ENV.current_user_roles}
                    observedUsersList={ENV.OBSERVED_USERS_LIST}
                    canAddObservee={ENV.CAN_ADD_OBSERVEE}
                    handleChangeObservedUser={id => this.handleChangeObservedUser(id)}
                  />
                </Flex.Item>
              )}
              <Flex.Item overflowY="visible">
                <div id="DashboardOptionsMenu_Container">
                  <DashboardOptionsMenu
                    view={this.state.currentDashboard}
                    planner_enabled={this.props.planner_enabled}
                    onDashboardChange={this.changeDashboard}
                    menuButtonRef={ref => {
                      this.menuButtonFocusable = ref
                    }}
                    canEnableElementaryDashboard={canEnableElementaryDashboard}
                    responsiveSize={this.props.responsiveSize}
                  />
                </div>
              </Flex.Item>
              <span
                style={{
                  display:
                    this.props.planner_enabled && this.state.currentDashboard == 'planner'
                      ? 'block'
                      : 'none',
                }}
              >
                <Flex.Item overflowY="visible">
                  <span id="dashboard-planner-header" />
                  <span id="dashboard-planner-header-aux" />
                </Flex.Item>
              </span>
              {this.props.startNewCourseVisible && (
                <Flex.Item overflowY="visible">
                  <Button
                    display={this.props.responsiveSize == 'small' ? 'block' : 'inline-block'}
                    onclick={() => {}}
                    id="start_new_course"
                    aria-controls="new_course_form"
                  >
                    {I18n.t('Start a New Course')}
                  </Button>
                </Flex.Item>
              )}
              {this.state.currentDashboard != 'planner' && (
                <Flex.Item overflowY="visible">
                  <Button
                    id="ic-Dashboard-header__view_grades_button"
                    display={this.props.responsiveSize == 'small' ? 'block' : 'inline-block'}
                    href={this.props.viewGradesUrl}
                  >
                    {I18n.t('View Grades')}
                  </Button>
                </Flex.Item>
              )}
            </Flex>
          </Flex.Item>
        </Flex>
      </div>
    )
  }

  render() {
    const canEnableElementaryDashboard =
      this.props.allowElementaryDashboard &&
      (!observerMode() || this.state.selectedObserveeId === ENV.current_user_id)

    if (!ENV.FEATURES?.instui_header) {
      return this.renderLegacy(canEnableElementaryDashboard)
    }

    return this.renderResponsiveContent(canEnableElementaryDashboard)
  }
}

export {DashboardHeader}
export default responsiviser()(
  DashboardHeader,
  ENV.FEATURES?.instui_header ? {small: '(max-width: 62em)', medium: '(max-width: 86em)'} : null
)

// extract this out to a property so tests can override it and not have to mock
// out the timers in every single test.
function loadDashboardSidebar(observedUserId) {
  const dashboardSidebarUrl =
    observedUserId && observerMode()
      ? `/dashboard-sidebar?observed_user_id=${observedUserId}`
      : '/dashboard-sidebar'

  const rightSide = $('#right-side')
  const promiseToGetNewCourseForm = import('../jquery/util/newCourseForm')
  const promiseToGetHtml =
    asAxios(getPrefetchedXHR(dashboardSidebarUrl), 'text') || axios.get(dashboardSidebarUrl)

  rightSide.disableWhileLoading(
    Promise.all([promiseToGetNewCourseForm, promiseToGetHtml]).then(response => {
      const newCourseForm = response[0].default
      const html = response[1].data
      // inject the erb html we got from the server
      rightSide.html(html)
      newCourseForm()

      // the injected html has a .Sidebar__TodoListContainer element in it,
      // render the canvas-planner ToDo list into it
      const container = document.querySelector('.Sidebar__TodoListContainer')
      if (container) renderToDoSidebar(container)

      loadStartNewCourseHandler()
    })
  )
}

function loadStartNewCourseHandler() {
  const startButton = document.getElementById('start_new_course')
  if (ENV.FEATURES?.instui_header && startButton) {
    // class name cannot be added to the Button component
    $(startButton).addClass('element_toggler')
  }

  const modalContainer = document.getElementById('create_course_modal_container')
  if (startButton && modalContainer && ENV.FEATURES?.create_course_subaccount_picker) {
    startButton.addEventListener('click', () => {
      ReactDOM.render(
        <CreateCourseModal
          isModalOpen={true}
          setModalOpen={isOpen => {
            if (!isOpen) ReactDOM.unmountComponentAtNode(modalContainer)
          }}
          permissions={ENV.CREATE_COURSES_PERMISSIONS.PERMISSION}
          restrictToMCCAccount={ENV.CREATE_COURSES_PERMISSIONS.RESTRICT_TO_MCC_ACCOUNT}
          isK5User={false} // can't be k5 user if classic dashboard is showing
        />,
        modalContainer
      )
    })
  }
}<|MERGE_RESOLUTION|>--- conflicted
+++ resolved
@@ -71,10 +71,7 @@
     startNewCourseVisible: bool,
     viewGradesUrl: string,
     preloadedCards: arrayOf(object) || null, // Card[]
-<<<<<<< HEAD
-=======
     refetchDashboardCards: func || null,
->>>>>>> e1aaee22
   }
 
   static defaultProps = {
