/*
 * Copyright (C) 2017 - present Instructure, Inc.
 *
 * This file is part of Canvas.
 *
 * Canvas is free software: you can redistribute it and/or modify it under
 * the terms of the GNU Affero General Public License as published by the Free
 * Software Foundation, version 3 of the License.
 *
 * Canvas is distributed in the hope that it will be useful, but WITHOUT ANY
 * WARRANTY; without even the implied warranty of MERCHANTABILITY or FITNESS FOR
 * A PARTICULAR PURPOSE. See the GNU Affero General Public License for more
 * details.
 *
 * You should have received a copy of the GNU Affero General Public License along
 * with this program. If not, see <http://www.gnu.org/licenses/>.
 */

import React from 'react'
import ReactDOM from 'react-dom'
import {useScope as useI18nScope} from '@canvas/i18n'
import axios from '@canvas/axios'
import classnames from 'classnames'
import {bool, func, string, object, oneOf} from 'prop-types'
import {
  initializePlanner,
  loadPlannerDashboard,
  reloadPlannerForObserver,
  renderToDoSidebar,
  responsiviser,
} from '@canvas/planner'
import {asAxios, getPrefetchedXHR} from '@canvas/util/xhr'
import {showFlashAlert, showFlashError} from '@canvas/alerts/react/FlashAlert'
import apiUserContent from '@canvas/util/jquery/apiUserContent'
import DashboardOptionsMenu from './DashboardOptionsMenu'
import {CardDashboardLoader} from '@canvas/dashboard-card'
import $ from 'jquery'
import '@canvas/jquery/jquery.disableWhileLoading'
import {CreateCourseModal} from '@canvas/create-course-modal/react/CreateCourseModal'
import ObserverOptions from '@canvas/observer-picker'
import {savedObservedId} from '@canvas/observer-picker/ObserverGetObservee'
import {fetchShowK5Dashboard} from '@canvas/observer-picker/react/utils'
import {View} from '@instructure/ui-view'
import {Heading} from '@instructure/ui-heading'
import {Flex} from '@instructure/ui-flex'
import {Button} from '@instructure/ui-buttons'
import {dateString, datetimeString, timeString} from '@canvas/datetime/date-functions'

const I18n = useI18nScope('dashboard')

const [show, hide] = ['block', 'none'].map(displayVal => id => {
  const el = document.getElementById(id)
  if (el) el.style.display = displayVal
})

const observerMode = () => ENV.current_user_roles?.includes('observer')

/**
 * This component renders the header and the to do sidebar for the user
 * dashboard and loads the current dashboard.
 */
class DashboardHeader extends React.Component {
  static propTypes = {
    dashboard_view: string,
    planner_enabled: bool.isRequired,
    screenReaderFlashMessage: func,
    allowElementaryDashboard: bool,
    env: object,
    loadDashboardSidebar: func,
    responsiveSize: oneOf(['small', 'medium', 'large']),
    startNewCourseVisible: bool,
    viewGradesUrl: string,
  }

  static defaultProps = {
    dashboard_view: 'cards',
    screenReaderFlashMessage: () => {},
    env: {},
    loadDashboardSidebar,
    responsiveSize: 'large',
  }

  constructor(...args) {
    super(...args)
    this.cardDashboardLoader = new CardDashboardLoader()
    this.planner_init_promise = undefined
    this.plannerLoaded = false
    if (this.props.planner_enabled) {
      // setup observing another user?
      let observedUser
      if (observerMode() && ENV.OBSERVED_USERS_LIST.length > 0) {
        const storedObservedUserId = savedObservedId(ENV.current_user.id)
        const {id, name, avatar_url} =
          ENV.OBSERVED_USERS_LIST.find(u => u.id === storedObservedUserId) ||
          ENV.OBSERVED_USERS_LIST[0]
        observedUser = id === ENV.current_user_id ? null : {id, name, avatarUrl: avatar_url}
      }

      this.planner_init_promise = initializePlanner({
        changeDashboardView: this.changeDashboard,
        getActiveApp: this.getActiveApp,
        flashError: message => showFlashAlert({message, type: 'error'}),
        flashMessage: message => showFlashAlert({message, type: 'info'}),
        srFlashMessage: this.props.screenReaderFlashMessage,
        convertApiUserContent: apiUserContent.convert,
        dateTimeFormatters: {
          dateString,
          timeString,
          datetimeString,
        },
        externalFallbackFocusable: this.menuButtonFocusable,
        observedUser,
        env: this.props.env,
      })
    }
  }

  state = {
    currentDashboard: ['cards', 'activity', this.props.planner_enabled && 'planner']
      .filter(Boolean)
      .includes(this.props.dashboard_view)
      ? this.props.dashboard_view
      : 'cards',
    loadedViews: [],
    selectedObserveeId: null,
  }

  componentDidMount() {
    this.showDashboard(this.state.currentDashboard)
  }

  ready = () => {
    if (this.props.planner_enabled) {
      return this.planner_init_promise
    } else {
      return Promise.resolve()
    }
  }

  getActiveApp = () => this.state.currentDashboard

  resetClasses(newDashboard) {
    if (newDashboard === 'planner') {
      document.body.classList.add('dashboard-is-planner')
    } else {
      document.body.classList.remove('dashboard-is-planner')
    }
  }

  loadPlannerComponent() {
    loadPlannerDashboard()
  }

  loadCardDashboard(observedUserId) {
    // I put this in so I can spy on the imported function in a spec :'(
    this.cardDashboardLoader.loadCardDashboard(undefined, observedUserId)
  }

  loadStreamItemDashboard(observedUserId) {
    // populates the stream items via ajax when the toggle is switched
    const streamItemsUrl =
      observedUserId && observerMode()
        ? `/dashboard/stream_items?observed_user_id=${observedUserId}`
        : '/dashboard/stream_items'

    const $dashboardActivity = $('#dashboard-activity')
    // don't do anything if it is already populated and user isn't an observer
    if (!observerMode() && $dashboardActivity.text().trim()) return

    // unbind any existing callbacks on stream item dashboard
    if (this.streamItemDashboard) {
      this.streamItemDashboard.undelegateEvents()
      this.streamItemDashboard = undefined
    }

    const promiseToGetCode = import('../backbone/views/DashboardView')
    const promiseToGetHtml = axios.get(streamItemsUrl)
    $dashboardActivity.show().disableWhileLoading(
      Promise.all([promiseToGetCode, promiseToGetHtml])
        .then(([{default: DashboardView}, axiosResponse]) => {
          // xsslint safeString.identifier axiosResponse
          // xsslint safeString.property data
          $dashboardActivity.html(axiosResponse.data)
          this.streamItemDashboard = new DashboardView()
        })
        .catch(showFlashError(I18n.t('Failed to load recent activity')))
    )
  }

  loadDashboard(newView) {
    // if user is an observer, wait until we have an id to load
    // (this might be the observer's id, and is available as soon as the observer picker loads)
    if (observerMode() && !this.state.selectedObserveeId) return
    if (this.state.loadedViews.includes(newView)) return

    if (newView === 'planner' && this.props.planner_enabled) {
      this.planner_init_promise
        .then(() => {
          if (!this.plannerLoaded) {
            this.loadPlannerComponent()
            this.plannerLoaded = true
          }
        })
        .catch(_ex => {
          showFlashAlert({message: I18n.t('Failed initializing dashboard'), type: 'error'})
        })
    } else if (newView === 'cards') {
      this.loadCardDashboard(this.state.selectedObserveeId)
    } else if (newView === 'activity') {
      this.loadStreamItemDashboard(this.state.selectedObserveeId)
    }

    // also load the sidebar if we need to
    // (no sidebar is shown in planner dashboard)
    if (newView !== 'planner' && !this.sidebarHasLoaded) {
      this.props.loadDashboardSidebar(this.state.selectedObserveeId)
      this.sidebarHasLoaded = true
    }

    this.setState((state, _props) => {
      return {loadedViews: state.loadedViews.concat(newView)}
    })
  }

  saveDashboardView(newView) {
    axios
      .put('/dashboard/view', {
        dashboard_view: newView,
      })
      .catch(() => {
        showFlashError(I18n.t('Failed to save dashboard selection'))()
      })
  }

  saveElementaryPreference(disabled) {
    return axios
      .put('/api/v1/users/self/settings', {
        elementary_dashboard_disabled: disabled,
      })
      .then(() => window.location.reload())
      .catch(showFlashError(I18n.t('Failed to save dashboard selection')))
  }

  handleChangeObservedUser(id) {
    if (id !== this.state.selectedObserveeId) {
      fetchShowK5Dashboard(id)
        .then(response => {
          if (!response.show_k5_dashboard) {
            this.reloadDashboardForObserver(id)
            if (this.props.planner_enabled) {
              this.planner_init_promise
                .then(() => {
                  reloadPlannerForObserver(id)
                })
                .catch(() => {
                  // ignore. handled elsewhere
                })
            }
          } else {
            window.location.reload()
          }
        })
        .catch(err => showFlashError(I18n.t('Unable to switch students'))(err))
    }
  }

  changeDashboard = newView => {
    if (newView === 'elementary') {
      this.switchToElementary()
    } else {
      this.saveDashboardView(newView)
      this.switchDashboard(newView)
    }
    return this.ready()
  }

  switchDashboard = newView => {
    this.showDashboard(newView)
    this.setState({currentDashboard: newView})
  }

  switchToElementary = () => {
    this.saveElementaryPreference(false)
  }

  showDashboard = newView => {
    this.resetClasses(newView)
    const elements = {
      planner: ['dashboard-planner', 'dashboard-planner-header', 'dashboard-planner-header-aux'],
      activity: ['dashboard-activity', 'right-side-wrapper'],
      cards: ['DashboardCard_Container', 'right-side-wrapper'],
    }
    this.loadDashboard(newView)

    // hide the elements not part of this view
    Object.keys(elements)
      .filter(k => k !== newView)
      .forEach(k => elements[k].forEach(hide))

    // show the ones that are
    elements[newView].forEach(show)
  }

  reloadDashboardForObserver = userId => {
    this.sidebarHasLoaded = false
    this.setState({selectedObserveeId: userId, loadedViews: []}, () => {
      this.cardDashboardLoader = new CardDashboardLoader()
      this.loadDashboard(this.state.currentDashboard)
    })
  }

  renderLegacy(canEnableElementaryDashboard) {
    return (
      <div className={classnames(this.props.responsiveSize, 'ic-Dashboard-header__layout')}>
        <Flex direction="row" alignItems="center" justifyItems="space-between" width="100%">
          <Flex.Item>
            <Heading as="span" level="h1" className=".ic-Dashboard-header__title">
              <span className="hidden-phone">{I18n.t('Dashboard')}</span>
            </Heading>
          </Flex.Item>
          <Flex.Item>
            <div className="ic-Dashboard-header__actions">
              {observerMode() && (
                <View as="div" maxWidth="16em" margin="0 small">
                  <ObserverOptions
                    currentUser={ENV.current_user}
                    currentUserRoles={ENV.current_user_roles}
                    observedUsersList={ENV.OBSERVED_USERS_LIST}
                    canAddObservee={ENV.CAN_ADD_OBSERVEE}
                    handleChangeObservedUser={id => this.handleChangeObservedUser(id)}
                  />
                </View>
              )}
              {this.props.planner_enabled && (
                <div
                  id="dashboard-planner-header"
                  className="CanvasPlanner__HeaderContainer"
                  style={{display: this.state.currentDashboard === 'planner' ? 'block' : 'none'}}
                />
              )}
              <div id="DashboardOptionsMenu_Container">
                <DashboardOptionsMenu
                  view={this.state.currentDashboard}
                  planner_enabled={this.props.planner_enabled}
                  onDashboardChange={this.changeDashboard}
                  menuButtonRef={ref => {
                    this.menuButtonFocusable = ref
                  }}
                  canEnableElementaryDashboard={canEnableElementaryDashboard}
                />
              </div>
              {this.props.planner_enabled && <div id="dashboard-planner-header-aux" />}
            </div>
          </Flex.Item>
        </Flex>
      </div>
    )
  }

  renderResponsiveContent(canEnableElementaryDashboard) {
<<<<<<< HEAD
    var responsiveSize = this.props.responsiveSize
=======
    let responsiveSize = this.props.responsiveSize
>>>>>>> f6b60bb3
    if (observerMode() && responsiveSize == 'large') {
      responsiveSize = 'medium'
    }

    return (
      <div style={{backgroundColor: 'white', paddingBottom: 'small'}}>
        <Flex
          margin="0 0 medium"
          as="div"
          direction={this.props.responsiveSize == 'large' ? 'row' : 'column'}
          withVisualDebug={false}
          alignItems="stretch"
        >
          <Flex.Item
            shouldGrow={true}
            shouldShrink={false}
            margin={this.props.responsiveSize == 'large' ? '0' : '0 0 medium 0'}
          >
            <Heading level="h1" margin="0 0 small 0">
              {I18n.t('Dashboard')}
            </Heading>
          </Flex.Item>
          <Flex.Item
            overflowY="visible"
            margin={this.props.responsiveSize == 'large' ? 'x-small 0 0 0' : '0'}
          >
            <Flex
              gap="small"
              withVisualDebug={false}
              direction={this.props.responsiveSize == 'small' ? 'column-reverse' : 'row'}
            >
              {observerMode() && (
                <Flex.Item overflowY="visible">
                  <ObserverOptions
                    currentUser={ENV.current_user}
                    currentUserRoles={ENV.current_user_roles}
                    observedUsersList={ENV.OBSERVED_USERS_LIST}
                    canAddObservee={ENV.CAN_ADD_OBSERVEE}
                    handleChangeObservedUser={id => this.handleChangeObservedUser(id)}
                  />
                </Flex.Item>
              )}
              <Flex.Item overflowY="visible">
                <div id="DashboardOptionsMenu_Container">
                  <DashboardOptionsMenu
                    view={this.state.currentDashboard}
                    planner_enabled={this.props.planner_enabled}
                    onDashboardChange={this.changeDashboard}
                    menuButtonRef={ref => {
                      this.menuButtonFocusable = ref
                    }}
                    canEnableElementaryDashboard={canEnableElementaryDashboard}
                    responsiveSize={this.props.responsiveSize}
                  />
                </div>
              </Flex.Item>
              <span
                style={{
                  display:
                    this.props.planner_enabled && this.state.currentDashboard == 'planner'
                      ? 'block'
                      : 'none',
                }}
              >
                <Flex.Item overflowY="visible">
                  <span id="dashboard-planner-header" />
                  <span id="dashboard-planner-header-aux" />
                </Flex.Item>
              </span>
              {this.props.startNewCourseVisible && (
                <Flex.Item overflowY="visible">
                  <Button
                    display={this.props.responsiveSize == 'small' ? 'block' : 'inline-block'}
                    onclick={() => {}}
                    id="start_new_course"
                    aria-controls="new_course_form"
                  >
                    {I18n.t('Start a New Course')}
                  </Button>
                </Flex.Item>
              )}
              {this.state.currentDashboard != 'planner' && (
                <Flex.Item overflowY="visible">
                  <Button
                    id="ic-Dashboard-header__view_grades_button"
                    display={this.props.responsiveSize == 'small' ? 'block' : 'inline-block'}
                    href={this.props.viewGradesUrl}
                  >
                    {I18n.t('View Grades')}
                  </Button>
                </Flex.Item>
              )}
            </Flex>
          </Flex.Item>
        </Flex>
      </div>
    )
  }

  render() {
    const canEnableElementaryDashboard =
      this.props.allowElementaryDashboard &&
      (!observerMode() || this.state.selectedObserveeId === ENV.current_user_id)

    if (!ENV.FEATURES?.instui_header) {
      return this.renderLegacy(canEnableElementaryDashboard)
    }

    return this.renderResponsiveContent(canEnableElementaryDashboard)
  }
}


export {DashboardHeader}
export default responsiviser()(
<<<<<<< HEAD
  DashboardHeader, 
=======
  DashboardHeader,
>>>>>>> f6b60bb3
  ENV.FEATURES?.instui_header ? {small: '(max-width: 62em)', medium: '(max-width: 86em)'} : null
)

// extract this out to a property so tests can override it and not have to mock
// out the timers in every single test.
function loadDashboardSidebar(observedUserId) {
  const dashboardSidebarUrl =
    observedUserId && observerMode()
      ? `/dashboard-sidebar?observed_user_id=${observedUserId}`
      : '/dashboard-sidebar'

  const rightSide = $('#right-side')
  const promiseToGetNewCourseForm = import('../jquery/util/newCourseForm')
  const promiseToGetHtml =
    asAxios(getPrefetchedXHR(dashboardSidebarUrl), 'text') || axios.get(dashboardSidebarUrl)

  rightSide.disableWhileLoading(
    Promise.all([promiseToGetNewCourseForm, promiseToGetHtml]).then(response => {
      const newCourseForm = response[0].default
      const html = response[1].data
      // inject the erb html we got from the server
      rightSide.html(html)
      newCourseForm()

      // the injected html has a .Sidebar__TodoListContainer element in it,
      // render the canvas-planner ToDo list into it
      const container = document.querySelector('.Sidebar__TodoListContainer')
      if (container) renderToDoSidebar(container)

      loadStartNewCourseHandler()
    })
  )
}

function loadStartNewCourseHandler() {
  const startButton = document.getElementById('start_new_course')
  if (ENV.FEATURES?.instui_header && startButton) {
    // class name cannot be added to the Button component
    $(startButton).addClass('element_toggler')
  }

  const modalContainer = document.getElementById('create_course_modal_container')
  if (startButton && modalContainer && ENV.FEATURES?.create_course_subaccount_picker) {
    startButton.addEventListener('click', () => {
      ReactDOM.render(
        <CreateCourseModal
          isModalOpen={true}
          setModalOpen={isOpen => {
            if (!isOpen) ReactDOM.unmountComponentAtNode(modalContainer)
          }}
          permissions={ENV.CREATE_COURSES_PERMISSIONS.PERMISSION}
          restrictToMCCAccount={ENV.CREATE_COURSES_PERMISSIONS.RESTRICT_TO_MCC_ACCOUNT}
          isK5User={false} // can't be k5 user if classic dashboard is showing
        />,
        modalContainer
      )
    })
  }
}<|MERGE_RESOLUTION|>--- conflicted
+++ resolved
@@ -358,11 +358,7 @@
   }
 
   renderResponsiveContent(canEnableElementaryDashboard) {
-<<<<<<< HEAD
-    var responsiveSize = this.props.responsiveSize
-=======
     let responsiveSize = this.props.responsiveSize
->>>>>>> f6b60bb3
     if (observerMode() && responsiveSize == 'large') {
       responsiveSize = 'medium'
     }
@@ -475,14 +471,9 @@
   }
 }
 
-
 export {DashboardHeader}
 export default responsiviser()(
-<<<<<<< HEAD
-  DashboardHeader, 
-=======
   DashboardHeader,
->>>>>>> f6b60bb3
   ENV.FEATURES?.instui_header ? {small: '(max-width: 62em)', medium: '(max-width: 86em)'} : null
 )
 
