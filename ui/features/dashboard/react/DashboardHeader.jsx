--- conflicted
+++ resolved
@@ -71,10 +71,7 @@
     startNewCourseVisible: bool,
     viewGradesUrl: string,
     preloadedCards: arrayOf(object) || null, // Card[]
-<<<<<<< HEAD
-=======
     refetchDashboardCards: func || null,
->>>>>>> 5c259ed4
   }
 
   static defaultProps = {
