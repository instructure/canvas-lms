--- conflicted
+++ resolved
@@ -17,11 +17,7 @@
  */
 
 import React from 'react'
-<<<<<<< HEAD
-import ReactDOM from 'react-dom'
-=======
 import {createRoot} from 'react-dom/client'
->>>>>>> 4b8c5dea
 import {useScope as createI18nScope} from '@canvas/i18n'
 import axios from '@canvas/axios'
 import classnames from 'classnames'
@@ -526,15 +522,10 @@
   if (startButton && modalContainer && ENV.FEATURES?.create_course_subaccount_picker) {
     let root = null
     startButton.addEventListener('click', () => {
-<<<<<<< HEAD
-       
-      ReactDOM.render(
-=======
       if (!root) {
         root = createRoot(modalContainer)
       }
       root.render(
->>>>>>> 4b8c5dea
         <CreateCourseModal
           isModalOpen={true}
           setModalOpen={isOpen => {
