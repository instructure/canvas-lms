/*
 * Copyright (C) 2015 - present Instructure, Inc.
 *
 * This file is part of Canvas.
 *
 * Canvas is free software: you can redistribute it and/or modify it under
 * the terms of the GNU Affero General Public License as published by the Free
 * Software Foundation, version 3 of the License.
 *
 * Canvas is distributed in the hope that it will be useful, but WITHOUT ANY
 * WARRANTY; without even the implied warranty of MERCHANTABILITY or FITNESS FOR
 * A PARTICULAR PURPOSE. See the GNU Affero General Public License for more
 * details.
 *
 * You should have received a copy of the GNU Affero General Public License along
 * with this program. If not, see <http://www.gnu.org/licenses/>.
 */

import React, {Component} from 'react'
import PropTypes from 'prop-types'
import customTypes from '@canvas/theme-editor/react/PropTypes'
import {useScope as createI18nScope} from '@canvas/i18n'

const I18n = createI18nScope('theme_editor')

// consider anything other than null or undefined (including '') as "set"
function isSet(val) {
  return val === null || val === undefined
}

export default class ThemeEditorImageRow extends Component {
  static propTypes = {
    varDef: customTypes.image,
    userInput: customTypes.userVariableInput,
    onChange: PropTypes.func.isRequired,
    currentValue: PropTypes.string,
    placeholder: PropTypes.string,
    handleThemeStateChange: PropTypes.func,
  }

  static defaultProps = {
    userInput: {},
    handleThemeStateChange() {},
  }

  // valid input: null, '', or an HTMLInputElement
  setValue = inputElementOrNewValue => {
    let chosenValue = inputElementOrNewValue

    if (!inputElementOrNewValue) {
      // if it's null or ''
      // if they hit the "Undo" or "Use Default" button,
      // we want to also clear out the value of the <input type=file>
      // but we don't want to mess with its value otherwise
      this.fileInput.value = ''
      if (isSet(this.props.userInput.val)) {
        // In this case, they clicked 'Use Default' so we need to make sure we really do go with the default
        this.props.handleThemeStateChange(this.props.varDef.variable_name, null, {
          resetValue: true,
          useDefault: true,
        })
      } else {
        this.props.handleThemeStateChange(this.props.varDef.variable_name, null, {resetValue: true})
      }
    } else {
      this.props.handleThemeStateChange(
        this.props.varDef.variable_name,
        inputElementOrNewValue.files[0],
      )
      chosenValue = window.URL.createObjectURL(inputElementOrNewValue.files[0])
    }
    this.props.onChange(chosenValue)
  }

  render() {
    const inputName = `brand_config[variables][${this.props.varDef.variable_name}]`
    const imgSrc = this.props.userInput.val || this.props.placeholder

    return (
      <section className="Theme__editor-accordion_element Theme__editor-upload">
        <div className="te-Flex">
          <div className="Theme__editor-form--upload">
            <div className="Theme__editor-upload_header">
              <h3 className="Theme__editor-upload_title">{this.props.varDef.human_name}</h3>
              <span className="Theme__editor-upload_restrictions">
                {this.props.varDef.helper_text}
              </span>
            </div>

            <div
              className={`Theme__editor_preview-img-container Theme__editor_preview-img-container--${this.props.varDef.variable_name}`}
            >
              {/* ^ this utility class is to control the background color that shows behind the images you can customize in theme editor - see theme_editor.scss */}
              <div className="Theme__editor_preview-img">
                {imgSrc && <img src={imgSrc} className="Theme__editor-placeholder" alt="" />}
              </div>
            </div>

            <div className="Theme__editor-image_upload">
              <input
                type="hidden"
                name={!this.props.userInput.val && inputName}
                value={this.props.userInput.val === '' ? '' : this.props.currentValue}
              />

<<<<<<< HEAD
              { }
=======
              {}
>>>>>>> 51db239a
              <label className="Theme__editor-image_upload-label">
                <span className="screenreader-only">{this.props.varDef.human_name}</span>
                <input
                  type="file"
                  className="Theme__editor-input_upload"
                  name={this.props.userInput.val && inputName}
                  accept={this.props.varDef.accept}
                  onChange={event => this.setValue(event.target)}
                  ref={c => (this.fileInput = c)}
                />
                <span
                  className="Theme__editor-button_upload Button Button--link"
                  aria-hidden="true"
                >
                  {I18n.t('Select Image')}
                </span>
              </label>

              {this.props.userInput.val || this.props.currentValue ? (
                <button
                  type="button"
                  className="Button Button--link"
                  onClick={() => this.setValue(isSet(this.props.userInput.val) ? '' : null)}
                >
                  {isSet(this.props.userInput.val) ? I18n.t('Use Default') : I18n.t('Undo')}
                </button>
              ) : null}
            </div>
          </div>
        </div>
      </section>
    )
  }
}<|MERGE_RESOLUTION|>--- conflicted
+++ resolved
@@ -103,11 +103,7 @@
                 value={this.props.userInput.val === '' ? '' : this.props.currentValue}
               />
 
-<<<<<<< HEAD
-              { }
-=======
               {}
->>>>>>> 51db239a
               <label className="Theme__editor-image_upload-label">
                 <span className="screenreader-only">{this.props.varDef.human_name}</span>
                 <input
