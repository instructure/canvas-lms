--- conflicted
+++ resolved
@@ -103,11 +103,7 @@
                 value={this.props.userInput.val === '' ? '' : this.props.currentValue}
               />
 
-<<<<<<< HEAD
-              { }
-=======
               {}
->>>>>>> 4b8c5dea
               <label className="Theme__editor-image_upload-label">
                 <span className="screenreader-only">{this.props.varDef.human_name}</span>
                 <input
