--- conflicted
+++ resolved
@@ -77,11 +77,7 @@
       }
 
       const sectionsAreDisabled = isGradedDiscussion || isGroupDiscussion
-<<<<<<< HEAD
-      // eslint-disable-next-line no-restricted-properties
-=======
        
->>>>>>> 1c55606d
       ReactDOM.render(
         <SectionsAutocomplete
           selectedSections={ENV.SELECTED_SECTION_LIST}
@@ -170,11 +166,7 @@
             'Users do not receive updated notifications when editing an announcement. If you wish to have users notified of this update via their notification settings, you will need to create a new announcement.'
           ),
         }
-<<<<<<< HEAD
-    // eslint-disable-next-line no-restricted-properties
-=======
      
->>>>>>> 1c55606d
     ReactDOM.render(
       <View display="block" id={alertProps.id} key={alertProps.key}>
         <Alert variant={alertProps.variant}>{alertProps.text}</Alert>
@@ -215,11 +207,7 @@
       })
     })
 
-<<<<<<< HEAD
-    // eslint-disable-next-line no-restricted-properties
-=======
      
->>>>>>> 1c55606d
     ReactDOM.render(
       <View width="580px" display="block" data-testid="groups_grading_not_allowed">
         <Alert variant="info" margin="small">
@@ -230,11 +218,7 @@
     )
 
     if (anonymousPostSelector) {
-<<<<<<< HEAD
-      // eslint-disable-next-line no-restricted-properties
-=======
        
->>>>>>> 1c55606d
       ReactDOM.render(<AnonymousPostSelector />, anonymousPostSelector)
     }
   })
