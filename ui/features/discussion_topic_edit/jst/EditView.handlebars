--- conflicted
+++ resolved
@@ -129,8 +129,6 @@
               {{#t "allow_threaded_replies"}}Allow threaded replies{{/t}}
             </label></div>
           {{/unless}}
-<<<<<<< HEAD
-=======
           {{#if react_discussions_post}}
             {{#if anonymous_discussion_enabled}}
               {{#ifAny canModerate allow_student_anonymous_discussion_topics}}
@@ -148,7 +146,6 @@
               {{/ifAny}}
             {{/if}}
           {{/if}}
->>>>>>> 7d9bef30
         {{/if}}
         {{#if contextIsCourse}}
           {{#if isAnnouncement}}
