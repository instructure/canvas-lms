/*
 * Copyright (C) 2018 - present Instructure, Inc.
 *
 * This file is part of Canvas.
 *
 * Canvas is free software: you can redistribute it and/or modify it under
 * the terms of the GNU Affero General Public License as published by the Free
 * Software Foundation, version 3 of the License.
 *
 * Canvas is distributed in the hope that it will be useful, but WITHOUT ANY
 * WARRANTY; without even the implied warranty of MERCHANTABILITY or FITNESS FOR
 * A PARTICULAR PURPOSE. See the GNU Affero General Public License for more
 * details.
 *
 * You should have received a copy of the GNU Affero General Public License along
 * with this program. If not, see <http://www.gnu.org/licenses/>.
 */

import {useScope as createI18nScope} from '@canvas/i18n'
import React, {Component, Fragment} from 'react'
import {arrayOf, func} from 'prop-types'
import {connect} from 'react-redux'
import $ from 'jquery'
import {maxBy} from 'lodash'
// For screenreaderFlashMessageExclusive  Maybe there's a better way
import '@canvas/rails-flash-notifications'

import {IconButton} from '@instructure/ui-buttons'
import {Link} from '@instructure/ui-link'
import {IconArrowOpenEndSolid, IconArrowOpenDownSolid} from '@instructure/ui-icons'
import {Text} from '@instructure/ui-text'
import {View} from '@instructure/ui-view'

import actions from '../actions'
import {GROUP_PERMISSION_DESCRIPTIONS} from '../templates/groupPermissionDescriptions'
import {ConnectedPermissionButton} from './PermissionButton'
import {ConnectedGranularCheckbox} from './GranularCheckbox'
import propTypes from '@canvas/permissions/react/propTypes'

const I18n = createI18nScope('permissions')

const GRANULAR_PERMISSION_TAG = 'ic-permissions__grp-tag'

export default class PermissionsTable extends Component {
  static propTypes = {
    roles: arrayOf(propTypes.role).isRequired,
    permissions: arrayOf(propTypes.permission).isRequired,
    setAndOpenRoleTray: func.isRequired,
    setAndOpenPermissionTray: func.isRequired,
  }

  constructor(props) {
    super(props)
    this.state = {
      expanded: {},
    }
    this.justExpanded = null
    this.tableRef = React.createRef()
  }

  componentDidUpdate() {
    if (this.justExpanded) {
      this.fixVerticalScroll()
      this.justExpanded = null
    }
  }

  // just a heads up: these likely break in RTL. the best thing would be to
  // change the css so you don't manually have to scroll the table in JS but
  // if you do have to do this in JS, you need to use something like
  // 'normalize-scroll-left' from npm (grep for where we use it in the gradebook)
  // so that it works cross browser in RTL
  fixHorizontalScroll = e => {
    if (!this.contentWrapper) return
    const sidebarWidth = 300
    const leftScroll = this.contentWrapper.scrollLeft
    const leftOffset = e.target.closest('td,th').offsetLeft
    if (leftOffset - sidebarWidth < leftScroll) {
      const newScroll = Math.max(0, leftScroll - sidebarWidth)
      this.contentWrapper.scrollLeft = newScroll
    }
  }

  fixVerticalScroll = () => {
    // All rows corrresponding to granular permissions will have a special
    // class attached to them. Find the ones corresponding to the expand-o
    // operation that JUST happened.
    if (!this.tableRef.current) return
    const newGranulars = this.tableRef.current.querySelectorAll(
      `tr.${GRANULAR_PERMISSION_TAG}-${this.justExpanded}`,
    )
    if (newGranulars.length === 0) return

    // We now have the rows that were added as a result of expanding the group.
    // Find the bottom-most one of those, and then if it is below the visible
    // region of the scrolling div, scroll it into view.
    // Note that we don't have to worry about scrolling in the other direction,
    // because rows can only get added BELOW the group, so they can never be
    // off the top of the scroll region when first created
    const scrollToMe = maxBy(Array.from(newGranulars), 'offsetTop')
    const scrollArea = scrollToMe.closest('div.ic-permissions__table-container')
    const myBottom = scrollToMe.offsetTop + scrollToMe.offsetHeight
    const scrollAreaBottom = scrollArea.scrollTop + scrollArea.clientHeight
    if (myBottom > scrollAreaBottom)
      scrollArea.scrollBy({
        top: myBottom - scrollAreaBottom,
        left: 0,
        behavior: 'smooth',
      })
  }

  openRoleTray(role) {
    // TODO ideally (according to Kendall) we should have this close the current
    //      tray (an animation) before loading the new tray. I was hoping that
    //      calling hideTrays() here would be enough to do that, but it is
    //      alas not the case. The `Admin > People` page has an example of
    //      how this should look, so I should check there for inspiration.
    this.props.setAndOpenRoleTray(role)
  }

  renderTopHeader() {
    return (
      <thead>
        <tr className="ic-permissions__top-header">
          <th scope="col" className="ic-permissions__corner-stone">
            <span className="ic-permission-corner-text">
              <Text weight="bold" size="small">
                {I18n.t('Permissions')}
              </Text>
            </span>
          </th>
          {this.props.roles.map(role => (
            <th
              key={role.id}
              scope="col"
              aria-label={role.label}
              className="ic-permissions__top-header__col-wrapper-th"
            >
              <div className="ic-permissions__top-header__col-wrapper">
                <div
                  className="ic-permissions__header-content ic-permissions__header-content-col"
                  id={`ic-permissions__role-header-for-role-${role.id}`}
                >
                  <Link
                    isWithinText={false}
                    as="button"
                    id={`role_${role.id}`}
                    onClick={() => this.openRoleTray(role)}
                    onFocus={this.fixHorizontalScroll}
                    size="small"
                  >
                    <Text size="medium">{role.label}</Text>
                  </Link>
                </div>
              </div>
            </th>
          ))}
        </tr>
      </thead>
    )
  }

  renderLeftHeader(perm) {
    const isExpanded = this.state.expanded[perm.permission_name]
    const ExpandIcon = isExpanded ? IconArrowOpenDownSolid : IconArrowOpenEndSolid
    const name = perm.permission_name
    const granulars = perm.granular_permissions
    const hasGranulars = granulars?.length > 0
    const isGranular = perm.granular_permission_group

    const toggleExpanded = () => {
      this.setState(prevState => {
        // Need to make a copy to avoid mutating existing state
<<<<<<< HEAD
         
=======

>>>>>>> 4b8c5dea
        const expanded = Object.assign({}, prevState.expanded)
        expanded[name] = !expanded[name]

        const count = granulars.length
        if (expanded[name]) {
          $.screenReaderFlashMessage(I18n.t('%{count} rows added', {count}))
        } else {
          $.screenReaderFlashMessage(I18n.t('%{count} rows removed', {count}))
        }

        if (expanded[name]) this.justExpanded = name
        return {expanded}
      })
    }

    function renderGroupDescription() {
      const description = GROUP_PERMISSION_DESCRIPTIONS[name]
      if (typeof description !== 'function') return null

      return [
        <br key="group-description-br" />,
        <Text key="group-description-text" weight="light" size="small">
          {description(perm.contextType)}
        </Text>,
      ]
    }

    return (
      <th scope="row" className="ic-permissions__main-left-header" aria-label={perm.label}>
        <div className="ic-permissions__left-header__col-wrapper">
          <div className="ic-permissions__header-content">
            {hasGranulars && (
              <IconButton
                data-testid={`expand_${name}`}
                margin="0 0 0 x-small"
                withBorder={false}
                size="small"
                withBackground={false}
                onClick={toggleExpanded}
                screenReaderLabel={
                  isExpanded
                    ? I18n.t('Expand %{permission}', {permission: perm.label})
                    : I18n.t('Shrink %{permission}', {permission: perm.label})
                }
                renderIcon={ExpandIcon}
              />
            )}
            {isGranular && <span style={{minWidth: '2.25rem'}} />}
            <View maxWidth="17rem" as="div" padding="small">
              <Link
                isWithinText={false}
                as="button"
                id={`permission_${name}`}
                onClick={() => this.props.setAndOpenPermissionTray(perm)}
              >
                <Text size="medium">{perm.label}</Text>
              </Link>
              {hasGranulars && renderGroupDescription()}
            </View>
          </div>
        </div>
      </th>
    )
  }

  renderExpandedRows(perm) {
    return perm.granular_permissions.map(permission => (
      <tr
        key={permission.label}
        className={`${GRANULAR_PERMISSION_TAG}-${permission.granular_permission_group}`}
      >
        {this.renderLeftHeader(permission)}
        {this.props.roles.map(role => (
          <td key={role.id}>
            <ConnectedGranularCheckbox
              permission={role.permissions[permission.permission_name]}
              permissionName={permission.permission_name}
              permissionLabel={permission.label}
              roleId={role.id}
              handleScroll={this.fixHorizontalScroll}
            />
          </td>
        ))}
      </tr>
    ))
  }

  renderTable() {
    return (
      <table className="ic-permissions__table">
        {this.renderTopHeader()}
        <tbody ref={this.tableRef}>
          {this.props.permissions.map(perm => (
            <Fragment key={perm.permission_name}>
              <tr>
                {this.renderLeftHeader(perm)}
                {this.props.roles.map(role => (
                  <td key={role.id} id={`${perm.permission_name}_role_${role.id}`}>
                    <div className="ic-permissions__cell-content">
                      <ConnectedPermissionButton
                        permission={role.permissions[perm.permission_name]}
                        permissionName={perm.permission_name}
                        permissionLabel={perm.label}
                        roleId={role.id}
                        roleLabel={role.label}
                        inTray={false}
                        onFocus={this.fixHorizontalScroll}
                      />
                    </div>
                  </td>
                ))}
              </tr>
              {this.state.expanded[perm.permission_name] && this.renderExpandedRows(perm)}
            </Fragment>
          ))}
        </tbody>
      </table>
    )
  }

  render() {
    return (
      <div className="ic-permissions__table-container" ref={c => (this.contentWrapper = c)}>
        {this.renderTable()}
      </div>
    )
  }
}

function mapStateToProps(state, ownProps) {
  const stateProps = {
    roles: state.roles.filter(r => r.displayed),
    permissions: state.permissions.filter(p => p.displayed),
  }
  return {...ownProps, ...stateProps}
}

const mapDispatchToProps = {
  setAndOpenRoleTray: actions.setAndOpenRoleTray,
  setAndOpenPermissionTray: actions.setAndOpenPermissionTray,
}

export const ConnectedPermissionsTable = connect(
  mapStateToProps,
  mapDispatchToProps,
)(PermissionsTable)<|MERGE_RESOLUTION|>--- conflicted
+++ resolved
@@ -171,11 +171,7 @@
     const toggleExpanded = () => {
       this.setState(prevState => {
         // Need to make a copy to avoid mutating existing state
-<<<<<<< HEAD
-         
-=======
-
->>>>>>> 4b8c5dea
+
         const expanded = Object.assign({}, prevState.expanded)
         expanded[name] = !expanded[name]
 
