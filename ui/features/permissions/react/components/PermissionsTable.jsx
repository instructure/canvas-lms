/*
 * Copyright (C) 2018 - present Instructure, Inc.
 *
 * This file is part of Canvas.
 *
 * Canvas is free software: you can redistribute it and/or modify it under
 * the terms of the GNU Affero General Public License as published by the Free
 * Software Foundation, version 3 of the License.
 *
 * Canvas is distributed in the hope that it will be useful, but WITHOUT ANY
 * WARRANTY; without even the implied warranty of MERCHANTABILITY or FITNESS FOR
 * A PARTICULAR PURPOSE. See the GNU Affero General Public License for more
 * details.
 *
 * You should have received a copy of the GNU Affero General Public License along
 * with this program. If not, see <http://www.gnu.org/licenses/>.
 */

import {useScope as createI18nScope} from '@canvas/i18n'
import React, {Component, Fragment} from 'react'
import {arrayOf, func} from 'prop-types'
import {connect} from 'react-redux'
import $ from 'jquery'
import {maxBy} from 'lodash'
// For screenreaderFlashMessageExclusive  Maybe there's a better way
import '@canvas/rails-flash-notifications'

import {IconButton} from '@instructure/ui-buttons'
import {Link} from '@instructure/ui-link'
import {IconArrowOpenEndSolid, IconArrowOpenDownSolid} from '@instructure/ui-icons'
import {Text} from '@instructure/ui-text'
import {View} from '@instructure/ui-view'

import actions from '../actions'
import {GROUP_PERMISSION_DESCRIPTIONS} from '../templates/groupPermissionDescriptions'
import {ConnectedPermissionButton} from './PermissionButton'
import {ConnectedGranularCheckbox} from './GranularCheckbox'
import propTypes from '@canvas/permissions/react/propTypes'

const I18n = createI18nScope('permissions')

const GRANULAR_PERMISSION_TAG = 'ic-permissions__grp-tag'

export default class PermissionsTable extends Component {
  static propTypes = {
    roles: arrayOf(propTypes.role).isRequired,
    permissions: arrayOf(propTypes.permission).isRequired,
    setAndOpenRoleTray: func.isRequired,
    setAndOpenPermissionTray: func.isRequired,
  }

  constructor(props) {
    super(props)
    this.state = {
      expanded: {},
    }
    this.justExpanded = null
    this.tableRef = React.createRef()
  }

  componentDidUpdate() {
    if (this.justExpanded) {
      this.fixVerticalScroll()
      this.justExpanded = null
    }
  }

  // just a heads up: these likely break in RTL. the best thing would be to
  // change the css so you don't manually have to scroll the table in JS but
  // if you do have to do this in JS, you need to use something like
  // 'normalize-scroll-left' from npm (grep for where we use it in the gradebook)
  // so that it works cross browser in RTL
  fixHorizontalScroll = e => {
    if (!this.contentWrapper) return
    const sidebarWidth = 300
    const leftScroll = this.contentWrapper.scrollLeft
    const leftOffset = e.target.closest('td,th').offsetLeft
    if (leftOffset - sidebarWidth < leftScroll) {
      const newScroll = Math.max(0, leftScroll - sidebarWidth)
      this.contentWrapper.scrollLeft = newScroll
    }
  }

  fixVerticalScroll = () => {
    // All rows corrresponding to granular permissions will have a special
    // class attached to them. Find the ones corresponding to the expand-o
    // operation that JUST happened.
    if (!this.tableRef.current) return
    const newGranulars = this.tableRef.current.querySelectorAll(
      `tr.${GRANULAR_PERMISSION_TAG}-${this.justExpanded}`,
    )
    if (newGranulars.length === 0) return

    // We now have the rows that were added as a result of expanding the group.
    // Find the bottom-most one of those, and then if it is below the visible
    // region of the scrolling div, scroll it into view.
    // Note that we don't have to worry about scrolling in the other direction,
    // because rows can only get added BELOW the group, so they can never be
    // off the top of the scroll region when first created
    const scrollToMe = maxBy(Array.from(newGranulars), 'offsetTop')
    const scrollArea = scrollToMe.closest('div.ic-permissions__table-container')
    const myBottom = scrollToMe.offsetTop + scrollToMe.offsetHeight
    const scrollAreaBottom = scrollArea.scrollTop + scrollArea.clientHeight
    if (myBottom > scrollAreaBottom)
      scrollArea.scrollBy({
        top: myBottom - scrollAreaBottom,
        left: 0,
        behavior: 'smooth',
      })
  }

  openRoleTray(role) {
    // TODO ideally (according to Kendall) we should have this close the current
    //      tray (an animation) before loading the new tray. I was hoping that
    //      calling hideTrays() here would be enough to do that, but it is
    //      alas not the case. The `Admin > People` page has an example of
    //      how this should look, so I should check there for inspiration.
    this.props.setAndOpenRoleTray(role)
  }

  renderTopHeader() {
    return (
      <thead>
        <tr className="ic-permissions__top-header">
          <th scope="col" className="ic-permissions__corner-stone">
            <span className="ic-permission-corner-text">
              <Text weight="bold" size="small">
                {I18n.t('Permissions')}
              </Text>
            </span>
          </th>
          {this.props.roles.map(role => (
            <th
              key={role.id}
              scope="col"
              aria-label={role.label}
              className="ic-permissions__top-header__col-wrapper-th"
            >
              <div className="ic-permissions__top-header__col-wrapper">
                <div
                  className="ic-permissions__header-content ic-permissions__header-content-col"
                  id={`ic-permissions__role-header-for-role-${role.id}`}
                >
                  <Link
                    isWithinText={false}
                    as="button"
                    id={`role_${role.id}`}
                    onClick={() => this.openRoleTray(role)}
                    onFocus={this.fixHorizontalScroll}
                    size="small"
                  >
                    <Text size="medium">{role.label}</Text>
                  </Link>
                </div>
              </div>
            </th>
          ))}
        </tr>
      </thead>
    )
  }

  renderLeftHeader(perm) {
    const isExpanded = this.state.expanded[perm.permission_name]
    const ExpandIcon = isExpanded ? IconArrowOpenDownSolid : IconArrowOpenEndSolid
    const name = perm.permission_name
    const granulars = perm.granular_permissions
    const hasGranulars = granulars?.length > 0
    const isGranular = perm.granular_permission_group

    const toggleExpanded = () => {
      this.setState(prevState => {
        // Need to make a copy to avoid mutating existing state
<<<<<<< HEAD
         
=======

>>>>>>> 51db239a
        const expanded = Object.assign({}, prevState.expanded)
        expanded[name] = !expanded[name]

        const count = granulars.length
        if (expanded[name]) {
          $.screenReaderFlashMessage(I18n.t('%{count} rows added', {count}))
        } else {
          $.screenReaderFlashMessage(I18n.t('%{count} rows removed', {count}))
        }

        if (expanded[name]) this.justExpanded = name
        return {expanded}
      })
    }

    function renderGroupDescription() {
      const description = GROUP_PERMISSION_DESCRIPTIONS[name]
      if (typeof description !== 'function') return null

      return [
        <br key="group-description-br" />,
        <Text key="group-description-text" weight="light" size="small">
          {description(perm.contextType)}
        </Text>,
      ]
    }

    return (
      <th scope="row" className="ic-permissions__main-left-header" aria-label={perm.label}>
        <div className="ic-permissions__left-header__col-wrapper">
          <div className="ic-permissions__header-content">
            {hasGranulars && (
              <IconButton
                data-testid={`expand_${name}`}
                margin="0 0 0 x-small"
                withBorder={false}
                size="small"
                withBackground={false}
                onClick={toggleExpanded}
                screenReaderLabel={
                  isExpanded
                    ? I18n.t('Expand %{permission}', {permission: perm.label})
                    : I18n.t('Shrink %{permission}', {permission: perm.label})
                }
                renderIcon={ExpandIcon}
              />
            )}
            {isGranular && <span style={{minWidth: '2.25rem'}} />}
            <View maxWidth="17rem" as="div" padding="small">
              <Link
                isWithinText={false}
                as="button"
                id={`permission_${name}`}
                onClick={() => this.props.setAndOpenPermissionTray(perm)}
              >
                <Text size="medium">{perm.label}</Text>
              </Link>
              {hasGranulars && renderGroupDescription()}
            </View>
          </div>
        </div>
      </th>
    )
  }

  renderExpandedRows(perm) {
    return perm.granular_permissions.map(permission => (
      <tr
        key={permission.label}
        className={`${GRANULAR_PERMISSION_TAG}-${permission.granular_permission_group}`}
      >
        {this.renderLeftHeader(permission)}
        {this.props.roles.map(role => (
          <td key={role.id}>
            <ConnectedGranularCheckbox
              permission={role.permissions[permission.permission_name]}
              permissionName={permission.permission_name}
              permissionLabel={permission.label}
              roleId={role.id}
              handleScroll={this.fixHorizontalScroll}
            />
          </td>
        ))}
      </tr>
    ))
  }

  renderTable() {
    return (
      <table className="ic-permissions__table">
        {this.renderTopHeader()}
        <tbody ref={this.tableRef}>
          {this.props.permissions.map(perm => (
            <Fragment key={perm.permission_name}>
              <tr>
                {this.renderLeftHeader(perm)}
                {this.props.roles.map(role => (
                  <td key={role.id} id={`${perm.permission_name}_role_${role.id}`}>
                    <div className="ic-permissions__cell-content">
                      <ConnectedPermissionButton
                        permission={role.permissions[perm.permission_name]}
                        permissionName={perm.permission_name}
                        permissionLabel={perm.label}
                        roleId={role.id}
                        roleLabel={role.label}
                        inTray={false}
                        onFocus={this.fixHorizontalScroll}
                      />
                    </div>
                  </td>
                ))}
              </tr>
              {this.state.expanded[perm.permission_name] && this.renderExpandedRows(perm)}
            </Fragment>
          ))}
        </tbody>
      </table>
    )
  }

  render() {
    return (
      <div className="ic-permissions__table-container" ref={c => (this.contentWrapper = c)}>
        {this.renderTable()}
      </div>
    )
  }
}

function mapStateToProps(state, ownProps) {
  const stateProps = {
    roles: state.roles.filter(r => r.displayed),
    permissions: state.permissions.filter(p => p.displayed),
  }
  return {...ownProps, ...stateProps}
}

const mapDispatchToProps = {
  setAndOpenRoleTray: actions.setAndOpenRoleTray,
  setAndOpenPermissionTray: actions.setAndOpenPermissionTray,
}

export const ConnectedPermissionsTable = connect(
  mapStateToProps,
  mapDispatchToProps,
)(PermissionsTable)<|MERGE_RESOLUTION|>--- conflicted
+++ resolved
@@ -171,11 +171,7 @@
     const toggleExpanded = () => {
       this.setState(prevState => {
         // Need to make a copy to avoid mutating existing state
-<<<<<<< HEAD
-         
-=======
-
->>>>>>> 51db239a
+
         const expanded = Object.assign({}, prevState.expanded)
         expanded[name] = !expanded[name]
 
