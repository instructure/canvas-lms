--- conflicted
+++ resolved
@@ -193,11 +193,7 @@
       deleteAlertVisible: true,
       editTrayVisible: false,
       editBaseRoleAlertVisible: false,
-<<<<<<< HEAD
-      newTargetBaseRole: null
-=======
       newTargetBaseRole: null,
->>>>>>> bb7bdd27
     })
   }
 
@@ -210,11 +206,7 @@
       deleteAlertVisible: false,
       editTrayVisible: true,
       editBaseRoleAlertVisible: true,
-<<<<<<< HEAD
-      newTargetBaseRole: baseRoleLabel
-=======
       newTargetBaseRole: baseRoleLabel,
->>>>>>> bb7bdd27
     })
   }
 
@@ -224,11 +216,7 @@
         deleteAlertVisible: false,
         editTrayVisible: true,
         editBaseRoleAlertVisible: false,
-<<<<<<< HEAD
-        newTargetBaseRole: null
-=======
         newTargetBaseRole: null,
->>>>>>> bb7bdd27
       },
       () => this.editRoleInput.focus()
     )
