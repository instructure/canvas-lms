/*
 * Copyright (C) 2018 - present Instructure, Inc.
 *
 * This file is part of Canvas.
 *
 * Canvas is free software: you can redistribute it and/or modify it under
 * the terms of the GNU Affero General Public License as published by the Free
 * Software Foundation, version 3 of the License.
 *
 * Canvas is distributed in the hope that it will be useful, but WITHOUT ANY
 * WARRANTY; without even the implied warranty of MERCHANTABILITY or FITNESS FOR
 * A PARTICULAR PURPOSE. See the GNU Affero General Public License for more
 * details.
 *
 * You should have received a copy of the GNU Affero General Public License along
 * with this program. If not, see <http://www.gnu.org/licenses/>.
 */

import I18n from 'i18n!permissions_v2_add_tray'

export function deepMergeAll(array) {
  return array.reduce((acc, item) => deepMerge(acc, item))
}

export function deepMerge(a, b) {
  for (const key in b) {
    try {
      if (b[key].constructor === Object) {
        a[key] = deepMerge(a[key], b[key])
      } else {
        a[key] = b[key]
      }
    } catch (e) {
      a[key] = b[key]
    }
  }
  return a
}

export const PERMISSION_DETAIL_SECTIONS = [
  {title: () => I18n.t('WHAT IT DOES'), key: 'what_it_does'},
  {title: () => I18n.t('ADDITIONAL CONSIDERATIONS'), key: 'additional_considerations'}
]

export const GROUP_PERMISSION_DESCRIPTIONS = {
  manage_courses: () => I18n.t('add / conclude / delete / publish / reset'),
  manage_files: () => I18n.t('add / delete / edit'),
  manage_sections: () => I18n.t('add / delete / edit'),
  manage_wiki: () => I18n.t('create / delete / update'),
  manage_course_student_enrollments: () => I18n.t('add / remove in courses'),
  manage_course_teacher_enrollments: () => I18n.t('add / remove in courses'),
  manage_course_ta_enrollments: () => I18n.t('add / remove in courses'),
  manage_course_observer_enrollments: () => I18n.t('add / remove in courses'),
  manage_course_designer_enrollments: () => I18n.t('add / remove in courses'),
  manage_course_templates: () => I18n.t('create / delete / edit')
}

export const generateActionTemplates = (
  permissionsLabel,
  accountDetails,
  accountConsiderations,
  courseDetails,
  courseConsiderations
) => ({
  ACCOUNT: {
    [PERMISSION_DETAIL_SECTIONS[0].key]: {[permissionsLabel]: accountDetails},
    [PERMISSION_DETAIL_SECTIONS[1].key]: {[permissionsLabel]: accountConsiderations}
  },
  COURSE: {
    [PERMISSION_DETAIL_SECTIONS[0].key]: {[permissionsLabel]: courseDetails},
    [PERMISSION_DETAIL_SECTIONS[1].key]: {[permissionsLabel]: courseConsiderations}
  }
})

const usersActAsPermissions = generateActionTemplates(
  'become_user',
  [
    {
      title: I18n.t('People (Account)'),
      description: I18n.t('Allows user to act as other users in the account.')
    },
    {
      description: I18n.t(
        'This permission should only be assigned to users that your institution has authorized to act as other users in your entire Canvas account.'
      )
    },
    {
      description: I18n.t(
        'Users with this permission may be able to use the Act as feature to manage account settings, view and adjust grades, access user information, etc. This permissions also allows admins designated to a sub-account to access settings and information outside of their sub-account.'
      )
    },
    {
      title: I18n.t('Student Context Card'),
      description: I18n.t('Allows user to access the Act as User link on student context cards.')
    },
    {
      title: I18n.t('SpeedGrader'),
      description: I18n.t('Allows user to delete a submission file.')
    },
    {
      title: I18n.t('People (Course)'),
      description: I18n.t('Allows user to view Login IDs in a course People page.')
    }
  ],
  [
    {
      title: I18n.t('API'),
      description: I18n.t('The Roles API refers to this permission as become_user.')
    },
    {
      title: I18n.t('People (Account)'),
      description: I18n.t(
        'To view the list of users in an account, Users - view list must be enabled.'
      )
    },
    {
      title: I18n.t('Student Context Card'),
      description: I18n.t('Student Context Cards must be enabled for an account by an admin.')
    },
    {
      title: I18n.t('Subaccounts'),
      description: I18n.t('Not available at the subaccount level.')
    }
  ],
  [],
  []
)

const sisDataImportPermissions = generateActionTemplates(
  'import_sis',
  [
    {
      title: I18n.t('Account Navigation'),
      description: I18n.t(
        'Determines visibility and management of SIS Import link in Account Navigation.'
      )
    },
    {
      title: I18n.t('SIS Import'),
      description: I18n.t('Allows user to import SIS data.')
    }
  ],
  [
    {
      title: I18n.t('SIS Import'),
      description: I18n.t('To manage SIS data, SIS Data - manage must also be enabled.')
    },
    {
      title: I18n.t('Subaccounts'),
      description: I18n.t('Not available at the subaccount level')
    }
  ],
  [],
  []
)

const adminsLevelPermissions = generateActionTemplates(
  'manage_account_memberships',
  [
    {
      title: I18n.t('Account Settings'),
      description: I18n.t('Allows user to add and remove other account admins.')
    },
    {
      title: I18n.t('Commons'),
      description: I18n.t('Allows user to access and edit the Admin settings in Commons.')
    },
    {
      description: I18n.t(
        'Allows user to create and manage Groups. Allows user to manage shared resources in the account.'
      )
    },
    {
      description: I18n.t('Allows user to manage shared resources in the account.')
    }
  ],
  [],
  [],
  []
)

const accountLevelPermissions = generateActionTemplates(
  'manage_account_settings',
  [
    {
      title: I18n.t('Account Settings'),
      description: I18n.t(
        'Allows user to view and manage the Settings and Notifications tabs in Account Settings.'
      )
    },
    {
      title: I18n.t('Authentication'),
      description: I18n.t(
        'Allows user to view and manage authentication options for the whole account.'
      )
    },
    {
      title: I18n.t('Subaccounts'),
      description: I18n.t('Allows user to view and manage subaccounts for the account.')
    },
    {
      title: I18n.t('Terms'),
      description: I18n.t('Allows user to view and manage terms for the account.')
    },
    {
      title: I18n.t('Theme Editor'),
      description: I18n.t('Allows user to access the Theme Editor.')
    }
  ],
  [
    {
      title: I18n.t('Announcements'),
      description: I18n.t(
        'The Announcements tab is always visible to admins; however, to manage announcements, Global Announcements - add / edit / delete must also be enabled.'
      )
    },
    {
      title: I18n.t('Feature Previews (Account Settings)'),
      description: I18n.t(
        'To manage the Feature Previews tab, Feature Previews - enable disable - must also be enabled.'
      )
    },
    {
      title: I18n.t('Reports (Account Settings)'),
      description: I18n.t(
        'To view the Reports tab, Courses - view usage reports must also be enabled.'
      )
    },
    {
      title: I18n.t('Subaccount Navigation (Account Settings)'),
      description: I18n.t(
        'Not all settings options are available at the subaccount level, including the Notifications tab.'
      )
    }
  ],
  [],
  []
)

const globalAnnouncementsPermissions = generateActionTemplates(
  'manage_alerts',
  [
    {
      title: I18n.t('Announcements (Account)'),
      description: I18n.t('Allows user to add, edit, and delete global announcements.')
    }
  ],
  [],
  [],
  []
)

const courseTemplatesPermissions = generateActionTemplates(
  'manage_course_templates',
  [
    {
      title: I18n.t('Course Templates - create'),
      description: I18n.t('Allows user to set a template for an account.')
    },
    {
      description: I18n.t('Allows user to select a course as a course template in Course Settings.')
    },
    {
      description: I18n.t('Allows user to view names of course templates in the root account.')
    },
    {
      title: I18n.t('Course Templates - delete'),
      description: I18n.t('Allows user to remove a course as a course template in Course Settings.')
    },
    {
      description: I18n.t('Allows user to set an account to not use a template.')
    },
    {
      title: I18n.t('Course Templates - edit'),
      description: I18n.t('Allows user to change the template being used by an account.')
    },
    {
      description: I18n.t('Allows user to view names of course templates in the root account.')
    }
  ],
  [
    {
      title: I18n.t('Account Settings'),
      description: I18n.t(
        'To access the Account Settings tab, Account-level settings - manage must also be enabled.'
      )
    },
    {
      title: I18n.t('Courses'),
      description: I18n.t(
        'To create a new course to use as a course template, Manage Courses - add must also be enabled.'
      )
    }
  ],
  [],
  []
)

const developerKeysManagePermissions = generateActionTemplates(
  'manage_developer_keys',
  [
    {
      title: I18n.t('Developer Keys'),
      description: I18n.t('Allows user to create developer keys for accounts.')
    }
  ],
  [
    {
      title: I18n.t('Developer Keys'),
      description: I18n.t(
        'Required fields include key name, owner email, tool ID, redirect URL, and icon URL.'
      )
    },
    {
      title: I18n.t('Subaccounts'),
      description: I18n.t('Not available at the subaccount level.')
    }
  ],
  [],
  []
)

const featureFlagsManagePermissions = generateActionTemplates(
  'manage_feature_flags',
  [
    {
      title: I18n.t('Feature Previews (Account Settings)'),
      description: I18n.t('Allows user to manage Feature Previews in Account Settings.')
    }
  ],
  [
    {
      title: I18n.t('Feature Previews (Account Settings)'),
      description: I18n.t(
        'To view Feature Previews for an account, Feature Previews - enable / disable must also be enabled.'
      )
    }
  ],
  [],
  []
)

const blueprintCoursePermissions = generateActionTemplates(
  'manage_master_courses',
  [
    {
      title: I18n.t('Blueprint Courses'),
      description: I18n.t('Allows user to designate a course as a Blueprint Course.')
    },
    {
      description: I18n.t('Allows user to manage Blueprint Course settings in Course Settings.')
    },
    {
      description: I18n.t('Allows user to add and remove associated courses.')
    },
    {
      description: I18n.t(
        'Allows user to edit lock settings on individual assignments, pages, or discussions.'
      )
    }
  ],
  [
    {
      title: I18n.t('Blueprint Courses'),
      description: I18n.t(
        'Course roles can only manage Blueprint Courses if they are added to the Blueprint Course as a teacher, TA, or designer role.'
      )
    },
    {
      description: I18n.t(
        'To manage associated courses, Courses - view list and Manage Courses - add must also be enabled.'
      )
    },
    {
      description: I18n.t(
        'To edit lock settings on files, Courses - manage / update and Course Files - edit must also be enabled.'
      )
    },
    {
      description: I18n.t(
        'To edit lock settings on quizzes, Courses - manage / update and Assignments and Quizzes - add / edit / delete must also be enabled.'
      )
    },
    {
      description: I18n.t(
        'To manage lock settings for object types, Courses - manage / update must also be enabled.'
      )
    }
  ],
  [],
  []
)

const managePermissions = generateActionTemplates(
  'manage_role_overrides',
  [
    {
      title: I18n.t('Permissions'),
      description: I18n.t('Allows user to view and manage permissions.')
    }
  ],
  [],
  [],
  []
)

const sisDataManagePermissions = generateActionTemplates(
  'manage_sis',
  [
    {
      title: I18n.t('Account Navigation'),
      description: I18n.t('Determines visibility of SIS Import link in Account Navigation.')
    },
    {
      description: I18n.t(
        'Allows user to view the previous SIS import dates, errors, and imported items.'
      )
    },
    {
      title: I18n.t('Course Settings'),
      description: I18n.t('Allows user to edit the course SIS ID.')
    },
    {
      title: I18n.t('People (Account)'),
      description: I18n.t(
        'Allows user to view and edit the SIS ID and Integration ID in a user’s Login Details.'
      )
    },
    {
      title: I18n.t('People (Course)'),
      description: I18n.t('Allows user to edit the course SIS ID.')
    },
    {
      title: I18n.t('Subaccount Settings'),
      description: I18n.t('Allows user to view and insert data in the SIS ID field.')
    }
  ],
  [
    {
      title: I18n.t('Course Settings'),
      description: I18n.t('To edit course settings, Courses - manage / update must be enabled.')
    },
    {
      title: I18n.t('People (Account)'),
      description: I18n.t(
        'To view or edit a user’s SIS ID or Integration ID, Users - view list and Users - manage login details must also both be enabled.'
      )
    },
    {
      title: I18n.t('People (Course)'),
      description: I18n.t(
        'If this permission is enabled, users do not need the SIS Data - read permission enabled. The account permission overrides the course permission.'
      )
    },
    {
      description: I18n.t(
        'To disallow users from managing SIS IDs at the course level, SIS Data - manage and SIS Data - read must both be disabled.'
      )
    },
    {
      description: I18n.t(
        'To add or remove users to a course, the appropriate Users permission must be enabled (e.g. Users - Teachers).'
      )
    },
    {
      title: I18n.t('SIS Import'),
      description: I18n.t('To import SIS data, SIS Data - import must also be enabled.')
    },
    {
      title: I18n.t('Subaccounts'),
      description: I18n.t('Not available at the subaccount level.')
    }
  ],
  [],
  []
)

const storageQuotasPermissions = generateActionTemplates(
  'manage_storage_quotas',
  [
    {
      title: I18n.t('Quotas (Account Settings)'),
      description: I18n.t(
        'Allows user to view and manage Quotas tab in Account Settings. User can set default course, user, and group storage quotes.'
      )
    }
  ],
  [],
  [],
  []
)

const usersManageLoginPermissions = generateActionTemplates(
  'manage_user_logins',
  [
    {
      title: I18n.t('People (Account)'),
      description: I18n.t('Allows user to create accounts for new users.')
    },
    {
      description: I18n.t('Allows user to remove and merge users in an account.')
    },
    {
      description: I18n.t('Allows user to modify user account details.')
    },
    {
      description: I18n.t('Allows user to view and modify login information for a user.')
    },
    {
      title: I18n.t('Admin Tools (Logging tab)'),
      description: I18n.t('Allows user to generate login/logout activity report in Admin Tools.')
    }
  ],
  [
    {
      title: I18n.t('Admin Tools (Logging tab)'),
      description: I18n.t(
        'If Users - manage login details or Statistics - view is enabled, the user will be able to generate login/logout activity in Admin Tools. To hide the login/logout activity option in Admin Tools, both of these permissions need to be disabled.'
      )
    },
    {
      title: I18n.t('People (Account)'),
      description: I18n.t(
        'To view users and user account details, Users - view list must be enabled.'
      )
    },
    {
      description: I18n.t('To change user passwords, Users - view must also be enabled.')
    },
    {
      description: I18n.t(
        'To view a user’s SIS ID, SIS Data - manage or SIS Data - read must also be enabled.'
      )
    },
    {
      description: I18n.t(
        'To view a user’s Integration ID, SIS Data - manage must also be enabled.'
      )
    },
    {
      description: I18n.t(
<<<<<<< HEAD
        'To merge users, the Self Service User Merge feature option must also be enabled.'
=======
        'To merge users, the Self Service User Merge feature preview must also be enabled.'
>>>>>>> 5d1f4081
      )
    },
    {
      title: I18n.t('People (Course)'),
      description: I18n.t(
        'To add or remove users to a course, the appropriate Users permission must be enabled (e.g. Users - Teachers).'
      )
    },
    {
      title: I18n.t('Subaccounts'),
      description: I18n.t('Not available at the subaccount level.')
    }
  ],
  [],
  []
)

const usersObserverPermissions = generateActionTemplates(
  'manage_user_observers',
  [
    {
      title: I18n.t('People'),
      description: I18n.t(
        'Allows user to manage observers associated with students in the account.'
      )
    }
  ],
  [],
  [],
  []
)

const usersModerateUserContentPermissions = generateActionTemplates(
  'moderate_user_content',
  [
    {
      title: I18n.t('ePortfolios'),
      description: I18n.t(
        'Allows user to view the ePortfolio Moderation page and manage ePortfolio spam content.'
      )
    }
  ],
  [],
  [],
  []
)

const courseContentViewPermissions = generateActionTemplates(
  'read_course_content',
  [
    {
      title: I18n.t('Courses'),
      description: I18n.t('Allows user to view published and unpublished course content.')
    }
  ],
  [
    {
      title: I18n.t('Admin Tools (Undelete Courses)'),
      description: I18n.t(
        'If Courses - manage / update and Courses - undelete are also enabled, an account-level user will be able to restore deleted courses in Admin Tools.'
      )
    },
    {
      title: I18n.t('Courses'),
      description: I18n.t('If disabled, user will still have access to Course Settings.')
    },
    {
      description: I18n.t(
        'User cannot manage individual course content without the appropriate permission for that content item.'
      )
    },
    {
      description: I18n.t(
        'If course visibility is limited to users enrolled in the course, this permission allows the user to view course content without being enrolled in the course.'
      )
    },
    {
      title: I18n.t('Gradebook'),
      description: I18n.t('To view the Gradebook, Grades - view all grades must also be enabled.')
    }
  ],
  [],
  []
)

const courseListViewPermissions = generateActionTemplates(
  'read_course_list',
  [
    {
      title: I18n.t('Blueprint Courses'),
      description: I18n.t(
        'Allows user to filter for Blueprint courses as the account level. Allows user to add associated courses.'
      )
    },
    {
      title: I18n.t('Courses'),
      description: I18n.t('Allows user to see the list of courses in the account.')
    }
  ],
  [
    {
      title: I18n.t('Account Settings'),
      description: I18n.t(
        'If this permission is disabled and Manage Courses - add is enabled, users can add a new course with the Add a New Course button in Account Settings.'
      )
    },
    {
      title: I18n.t('Blueprint Courses'),
      description: I18n.t(
        'To add associated courses, Blueprint Courses - add / edit / associate / delete and Manage Courses - add must also be enabled.'
      )
    },
    {
      title: I18n.t('Statistics'),
      description: I18n.t(
        'Allows user to see the list of recently started and ended courses in account statistics.'
      )
    }
  ],
  [],
  []
)

const courseViewChangePermissions = generateActionTemplates(
  'view_course_changes',
  [
    {
      title: I18n.t('Admin Tools (Logging tab)'),
      description: I18n.t(
        'Determines visibility of the Course Activity option in the Admin Tools Logging tab.'
      )
    },
    {
      description: I18n.t('Allows user to view course activity information for the account.')
    }
  ],
  [],
  [],
  []
)

const featureFlagsViewPermissions = generateActionTemplates(
  'view_feature_flags',
  [
    {
      title: I18n.t('Feature Previews (Account Settings)'),
      description: I18n.t('Allows user to view Feature Previews in Account Settings.')
    }
  ],
  [
    {
      title: I18n.t('Feature Previews (Account Settings)'),
      description: I18n.t(
        'To manage Feature Previews for an account, Feature Previews - enable / disable must also be enabled.'
      )
    }
  ],
  [],
  []
)

const gradesViewChangeLogPermissions = generateActionTemplates(
  'view_grade_changes',
  [
    {
      title: I18n.t('Admin Tools (Logging tab)'),
      description: I18n.t(
        'Determines visibility of the Grade Change Activity option in the Admin Tools Logging tab.'
      )
    }
  ],
  [
    {
      title: I18n.t('Admin Tools (Logging tab)'),
      description: I18n.t('To search by grader or student ID, Users - view must also be enabled.')
    },
    {
      description: I18n.t(
        'To search by course ID or assignment ID, Grades - edit must also be enabled.'
      )
    },
    {
      description: I18n.t(
        'To search by assignment ID only, Grades - view all grades must also be enabled.'
      )
    }
  ],
  [],
  []
)

const notificationsPermissions = generateActionTemplates(
  'view_notifications',
  [
    {
      title: I18n.t('Admin Tools (Notifications tab)'),
      description: I18n.t('Allows user to access the View Notifications tab in Admin Tools.')
    }
  ],
  [
    {
      title: I18n.t('Admin Tools (Notifications tab)'),
      description: I18n.t(
        'To search and view notifications for a user, Users - view must also be enabled.'
      )
    },
    {
      title: I18n.t('Subaccounts'),
      description: I18n.t('Not available at the subaccount level.')
    }
  ]
)

const assignmentsAndQuizzes = generateActionTemplates(
  'view_quiz_answer_audits',
  [
    {
      title: I18n.t('Quizzes'),
      description: I18n.t('Allows user to view student quiz logs.')
    }
  ],
  [
    {
      title: I18n.t('Grades'),
      description: I18n.t('Grades - edit must also be enabled.')
    },
    {
      title: I18n.t('Quizzes'),
      description: I18n.t(
        'The Quiz Log Auditing feature preview must be enabled in Course Settings.'
      )
    }
  ],
  [],
  []
)

const viewStatisticsPermissions = generateActionTemplates(
  'view_statistics',
  [
    {
      title: I18n.t('Account Statistics'),
      description: I18n.t('Allows admin user to view account statistics.')
    },
    {
      title: I18n.t('Admin Tools (Logging tab)'),
      description: I18n.t('Allows user to generate login/logout activity report in Admin Tools.')
    }
  ],
  [
    {
      title: I18n.t('Admin Tools (Logging tab)'),
      description: I18n.t(
        'If Statistics - view or Users - manage login details is enabled, the user will be able to generate login/logout activity in Admin Tools. To hide the login/logout activity option in Admin Tools, both of these permissions need to be disabled.'
      )
    },
    {
      title: I18n.t('People (Account)'),
      description: I18n.t('To view user page views, Users - view list must also be enabled.')
    },
    {
      title: I18n.t('Subaccounts'),
      description: I18n.t('Not available at the subaccount level.')
    }
  ],
  [],
  []
)

const courseUndeletePermissions = generateActionTemplates(
  'undelete_courses',
  [
    {
      title: I18n.t('Admin Tools (Restore Courses tab)'),
      description: I18n.t('Allows user to access the Restore Courses tab in Admin Tools.')
    }
  ],
  [
    {
      title: I18n.t('Admin Tools (Restore Courses tab)'),
      description: I18n.t(
        'To search for a course in the Restore Courses tab, Course Content - view must also be enabled.'
      )
    },
    {
      description: I18n.t(
        'To restore a deleted course in an account, Manage Courses - delete and Course Content - view must also be enabled.'
      )
    }
  ],
  [],
  []
)

const allowCourseAdminActions = generateActionTemplates(
  'allow_course_admin_actions',
  [
    {
      title: I18n.t('People (Course)'),
      description: I18n.t('Allows user to view login ID information for users.')
    },
    {
      description: I18n.t('Allows user to view user details for course users.')
    },
    {
      description: I18n.t('Allows user to edit a user’s section or role (if not added via SIS).')
    }
  ],
  [
    {
      title: I18n.t('People (Account)'),
      description: I18n.t(
        'To edit user details, modify login details, or change user passwords, Users - manage login details must also be enabled.'
      )
    },
    {
      title: I18n.t('People (Course)'),
      description: I18n.t('To view the People page, Courses - view list must be enabled.')
    },
    {
      description: I18n.t(
        'To add or remove users to a course, the appropriate Users permission must be enabled (e.g. Users - Teachers).'
      )
    },
    {
      description: I18n.t('To view SIS IDs, SIS Data - read must be enabled.')
    },
    {
      description: I18n.t(
        'To edit a user’s section, Conversations - send to individual course members must be enabled.'
      )
    },
    {
      title: I18n.t('Observers (Course)'),
      description: I18n.t(
        'To link an observer to a student, Users - manage login details and Conversations - send to individual course members must be enabled.'
      )
    },
    {
      description: I18n.t(
        'To generate a pairing code on behalf of a student to share with an observer, Users - Generate observer pairing code for students must also be enabled.'
      )
    }
  ],
  [
    {
      title: I18n.t('People'),
      description: I18n.t('Allows user to view login ID information for users.')
    },
    {
      description: I18n.t('Allows user to view user details for course users.')
    },
    {
      description: I18n.t('Allows user to edit a user’s section or role (if not added via SIS).')
    }
  ],
  [
    {
      title: I18n.t('People'),
      description: I18n.t('To view the People page, Courses - view list must be enabled.')
    },
    {
      description: I18n.t(
        'To add or remove users to a course, the appropriate Users permission must be enabled (e.g. Users - Teachers).'
      )
    },
    {
      description: I18n.t('To view SIS IDs, SIS Data - read must be enabled.')
    },
    {
      description: I18n.t(
        'To edit a user’s section, Conversations - send to individual course members must be enabled.'
      )
    },
    {
      title: I18n.t('Observers'),
      description: I18n.t(
        'To link an observer to a student, Conversations - send to individual course members must be enabled.'
      )
    },
    {
      description: I18n.t(
        'To generate a pairing code on behalf of a student to share with an observer, Users - Generate observer pairing code for students must also be enabled.'
      )
    }
  ]
)

const studentCollabPermissions = generateActionTemplates(
  'create_collaborations',
  [
    {
      title: I18n.t('Collaborations'),
      description: I18n.t('Allows user to create collaborations.')
    },
    {
      description: I18n.t('Allows user to view, edit, and delete collaborations they created.')
    }
  ],
  [
    {
      title: I18n.t('Collaborations'),
      description: I18n.t(
        'To allow view edit delete functionality of collaborations created by other users, Course Content - add / edit / delete must also be enabled.'
      )
    },
    {
      description: I18n.t(
        'If Course Content - add / edit / delete is enabled and Student Collaborations - create is disabled, the user will not be able to create new collaborations but will be able to view edit delete all collaborations.'
      )
    },
    {
      description: I18n.t(
        'To add students to a collaboration, Users - view list must also be enabled.'
      )
    },
    {
      description: I18n.t(
        'To add a course group to a collaboration, Group view all student groups must also be enabled.'
      )
    }
  ],
  [
    {
      title: I18n.t('Collaborations'),
      description: I18n.t('Allows user to create collaborations.')
    },
    {
      description: I18n.t('Allows user to view, edit, and delete conferences they created.')
    }
  ],
  [
    {
      title: I18n.t('Collaborations'),
      description: I18n.t(
        'To allow view, edit, and delete functionality of collaborations created by other users, Course Content - add / edit / delete must also be enabled.'
      )
    },
    {
      description: I18n.t(
        'If Course Content - add / edit / delete is enabled and Student Collaborations - create is disabled, the user will not be able to create new collaborations but will be able to view, edit, and delete all collaborations.'
      )
    },
    {
      description: I18n.t(
        'To add students to a collaboration, Users - view list must also be enabled.'
      )
    },
    {
      description: I18n.t(
        'To add a course group to a collaboration, Groups - add / edit / delete must also be enabled.'
      )
    }
  ]
)

const webConferencesPermissions = generateActionTemplates(
  'create_conferences',
  [
    {
      title: I18n.t('Conferences'),
      description: I18n.t('Allows user to create new conferences in courses and groups.')
    },
    {
      description: I18n.t('Allows user to start conferences they created.')
    }
  ],
  [
    {
      title: I18n.t('Conferences'),
      description: I18n.t(
        'To allow full management of conferences created by the user or others, the Course Content permission must also be enabled.'
      )
    },
    {
      description: I18n.t(
        'To end a long-running conference, the Course Content permission must be enabled.'
      )
    },
    {
      description: I18n.t(
        'If the Course Content permission enabled and Web Conferences - create is disabled, the user can still manage conferences.'
      )
    }
  ],
  [
    {
      title: I18n.t('Conferences'),
      description: I18n.t('Allows user to create new conferences in courses and groups.')
    },
    {
      description: I18n.t('Allows user to start conferences they created.')
    }
  ],
  [
    {
      title: I18n.t('Conferences'),
      description: I18n.t(
        'To allow full management of conferences created by the user or others, the Course Content permission must also be enabled.'
      )
    },
    {
      description: I18n.t(
        'To end a long-running conference, the Course Content permission must be enabled.'
      )
    },
    {
      description: I18n.t(
        'If the Course Content permission enabled and Web Conferences - create is disabled, the user can still manage conferences.'
      )
    }
  ]
)

const discussionscreatePermissions = generateActionTemplates(
  'create_forum',
  [
    {
      title: I18n.t('Discussions'),
      description: I18n.t('Allows user to add discussions in the Discussions page.')
    }
  ],
  [
    {
      title: I18n.t('Announcements'),
      description: I18n.t('To create announcements, Discussions - moderate must also be enabled.')
    },
    {
      title: I18n.t('Discussions'),
      description: I18n.t('To view discussions in a course, Discussions - view must be enabled.')
    },
    {
      description: I18n.t(
        'Both Discussions - create and Discussions - moderate allow the user to create a discussion in the Discussions page.'
      )
    },
    {
      description: I18n.t('To manage discussions, Discussions - moderate must also be enabled.')
    }
  ],
  [
    {
      title: I18n.t('Discussions'),
      description: I18n.t('Allows user to add discussions in the Discussions page.')
    }
  ],
  [
    {
      title: I18n.t('Announcements'),
      description: I18n.t('To create announcements, Discussions - moderate must also be enabled.')
    },
    {
      title: I18n.t('Discussions'),
      description: I18n.t('To view discussions in a course, Discussions - view must be enabled.')
    },
    {
      description: I18n.t(
        'Both Discussions - create and Discussions - moderate allow the user to create a discussion in the Discussions page.'
      )
    },
    {
      description: I18n.t('To manage discussions, Discussions - moderate must also be enabled.')
    }
  ]
)

const pairingCodePermissions = generateActionTemplates(
  'generate_observer_pairing_code',
  [
    {
      title: I18n.t('People (Course)'),
      description: I18n.t(
        'Allows user to generate a pairing code on behalf of a student to share with an observer.'
      )
    }
  ],
  [
    {
      title: I18n.t('People (Course)'),
      description: I18n.t(
        'To generate a pairing code from a student`s User Settings page, the User - act as permission must also be enabled.'
      )
    },
    {
      description: I18n.t(
        'To generate a pairing code from a student`s User Details page, the Users - allow administrative actions in courses permission must also be enabled.'
      )
    }
  ],
  [
    {
      title: I18n.t('People'),
      description: I18n.t(
        'Allows user to generate a pairing code on behalf of a student to share with an observer.'
      )
    }
  ],
  [
    {
      title: I18n.t('People'),
      description: I18n.t(
        'To generate a pairing code from a student`s User Details page, the Users - allow administrative actions in courses permission must also be enabled.'
      )
    }
  ]
)

const learningOutcomesImportPermissions = generateActionTemplates(
  'import_outcomes',
  [
    {
      title: I18n.t('Outcomes'),
      description: I18n.t('Allows user to import account learning outcomes.')
    }
  ],
  [],
  [
    {
      title: I18n.t('Outcomes'),
      description: I18n.t('Allows user to import course learning outcomes.')
    }
  ],
  []
)

const ltiAddEditPermissions = generateActionTemplates(
  'lti_add_edit',
  [
    {
      title: I18n.t('Account Settings'),
      description: I18n.t('Allows user to manually add and delete an app in Account Settings.')
    },
    {
      title: I18n.t('Course Settings'),
      description: I18n.t('Allows user to manually add and delete an app in Course Settings.')
    },
    {
      title: I18n.t('External Apps'),
      description: I18n.t('Allows user to edit configurations for manually added external apps.')
    }
  ],
  [
    {
      title: I18n.t('External Apps (Account, Course Settings)'),
      description: I18n.t(
        'If this permission is disabled, users can still install approved apps through the Canvas App Center (if enabled for your institution).'
      )
    },
    {
      description: I18n.t(
        'Additionally, if this permission is disabled, users cannot delete manually added external apps.'
      )
    }
  ],
  [
    {
      title: I18n.t('Course Settings'),
      description: I18n.t('Allows user to manually add and delete an app in Course Settings.')
    },
    {
      title: I18n.t('External Apps (Course Settings)'),
      description: I18n.t('Allows user to edit configurations for manually added external apps.')
    }
  ],
  [
    {
      title: I18n.t('External Apps (Course Settings)'),
      description: I18n.t(
        'If this permission is disabled, users can still install approved apps through the Canvas App Center (if enabled for your institution).'
      )
    },
    {
      description: I18n.t(
        'Additionally, if this permission is disabled, users cannot delete manually added external apps.'
      )
    }
  ]
)

const assignmentsQuizzesPermissions = generateActionTemplates(
  'manage_assignments',
  [
    {
      title: I18n.t('Assignments'),
      description: I18n.t(
        'Allows user to add, edit, delete, and publish and unpublish assignments.'
      )
    },
    {
      description: I18n.t('Allows user to manage assignment settings.')
    },
    {
      description: I18n.t('Allows user to add assignment groups in a course.')
    },
    {
      description: I18n.t('Allows user to enable and edit assignment group weighting in a course.')
    },
    {
      title: I18n.t('Blueprint Courses'),
      description: I18n.t(
        'Allows user to edit Blueprint lock settings on the Assignments and Quizzes index pages in a Blueprint master course.'
      )
    },
    {
      title: I18n.t('Commons'),
      description: I18n.t('Allows user to share a quiz to Commons.')
    },
    {
      title: I18n.t('Discussions'),
      description: I18n.t('Allows user to edit assignment details on individual discussions.')
    },
    {
      title: I18n.t('Modules'),
      description: I18n.t('Allows user to add new assignments to a module.')
    },
    {
      title: I18n.t('Question Banks (Account Navigation)'),
      description: I18n.t(
        'Determines visibility and management of the Question Banks link in Account Navigation.'
      )
    },
    {
      title: I18n.t('Quizzes'),
      description: I18n.t('Allows user to add, edit, delete, and publish and unpublish quizzes.')
    }
  ],
  [
    {
      title: I18n.t('Assignments'),
      description: I18n.t(
        'To access the Assignments Index Page, Course Content - view must be enabled.'
      )
    },
    {
      description: I18n.t(
        'To differentiate assignments to individual students, Users - view list ​must also be enabled.'
      )
    },
    {
      title: I18n.t('Blueprint Courses'),
      description: I18n.t(
        'To edit lock settings from the Assignments index page, Blueprint Courses - add / edit / associate / delete and Courses - manage / update must also be enabled.'
      )
    },
    {
      description: I18n.t(
        'If these additional permissions are enabled, but Assignments and Quizzes - add / edit / delete is not enabled, Blueprint lock settings for an assignment can be managed from the assignment’s details page.'
      )
    },
    {
      description: I18n.t(
        'To edit lock settings on an individual quiz, or on the Quizzes index page, Blueprint Courses - add / edit / associate / delete and Courses - manage / update must also be enabled.'
      )
    },
    {
      title: I18n.t('Course Settings'),
      description: I18n.t(
        'To import assignments and quizzes using the Course Import Tool, Course Content - add / edit / delete must be enabled.'
      )
    },
    {
      title: I18n.t('Grades'),
      description: I18n.t(
        'To moderate grades, Grades - Select final grade for moderation must also be enabled.'
      )
    },
    {
      title: I18n.t('Quizzes'),
      description: I18n.t('To moderate a quiz, Grades - edit​ must also be enabled.')
    },
    {
      title: I18n.t('Rubrics'),
      description: I18n.t(
        'Disabling this permission will override (if enabled) the Rubrics - add / edit / delete permission, preventing user from creating or editing rubrics from an individual assignment.'
      )
    }
  ],
  [
    {
      title: I18n.t('Assignments'),
      description: I18n.t(
        'Allows user to add, edit, delete, and publish and unpublish assignments.'
      )
    },
    {
      description: I18n.t('Allows user to manage assignment settings.')
    },
    {
      description: I18n.t('Allows user to add assignment groups in a course.')
    },
    {
      description: I18n.t('Allows user to enable and edit assignment group weighting in a course.')
    },
    {
      title: I18n.t('Blueprint Courses'),
      description: I18n.t(
        'Allows user to edit Blueprint lock settings on the Assignments and Quizzes index pages in a Blueprint master course.'
      )
    },
    {
      title: I18n.t('Commons'),
      description: I18n.t('Allows user to share a quiz to Commons.')
    },
    {
      title: I18n.t('Discussions'),
      description: I18n.t('Allows user to edit assignment details on individual discussions.')
    },
    {
      title: I18n.t('Modules'),
      description: I18n.t('Allows user to add new assignments to a module.')
    },
    {
      title: I18n.t('Quizzes'),
      description: I18n.t('Allows user to add, edit, delete, and publish and unpublish quizzes.')
    }
  ],
  [
    {
      title: I18n.t('Assignments'),
      description: I18n.t(
        'To differentiate assignments to individual students, Users - view list ​must also be enabled.'
      )
    },
    {
      title: I18n.t('Blueprint Courses'),
      description: I18n.t(
        'To edit lock settings from the Assignments index page, Blueprint Courses - add / edit / associate / delete and Courses - manage / update must also be enabled.'
      )
    },
    {
      description: I18n.t(
        'If these additional permissions are enabled, but Assignments and Quizzes - add / edit / delete is not enabled, Blueprint lock settings for an assignment can be managed from the assignment’s details page.'
      )
    },
    {
      description: I18n.t(
        'To edit lock settings on an individual quiz, or on the Quizzes index page, Blueprint Courses - add / edit / associate / delete and Courses - manage / update must also be enabled.'
      )
    },
    {
      title: I18n.t('Course Settings'),
      description: I18n.t(
        'To import assignments and quizzes using the Course Import Tool, Course Content - add / edit / delete must be enabled.'
      )
    },
    {
      title: I18n.t('Grades'),
      description: I18n.t(
        'To moderate grades, Grades - Select final grade for moderation must also be enabled.'
      )
    },
    {
      title: I18n.t('Quizzes'),
      description: I18n.t('To moderate a quiz, Grades - edit​ must also be enabled.')
    },
    {
      title: I18n.t('Rubrics'),
      description: I18n.t(
        'Disabling this permission will override (if enabled) the Rubrics - add / edit / delete permission, preventing user from creating or editing rubrics from an individual assignment.'
      )
    }
  ]
)

const courseCalenderPermissions = generateActionTemplates(
  'manage_calendar',
  [
    {
      title: I18n.t('Calendar'),
      description: I18n.t('Allows user to add, edit, and delete events in the course calendar.')
    },
    {
      title: I18n.t('Scheduler'),
      description: I18n.t(
        'Allows user to create and manage appointments on the calendar using Scheduler.'
      )
    }
  ],
  [
    {
      title: I18n.t('Calendar'),
      description: I18n.t(
        'Regardless of whether this permission is enabled or disabled, users will still be able to manage events in their personal calendar.'
      )
    },
    {
      title: I18n.t('Scheduler'),
      description: I18n.t('Scheduler must be enabled for your account.')
    }
  ],
  [
    {
      title: I18n.t('Calendar'),
      description: I18n.t('Allows user to add, edit, and delete events in the course calendar.')
    },
    {
      title: I18n.t('Scheduler'),
      description: I18n.t(
        'Allows user to create and manage appointments on the calendar using Scheduler.'
      )
    }
  ],
  [
    {
      title: I18n.t('Calendar'),
      description: I18n.t(
        'Regardless of whether this permission is enabled or disabled, users will still be able to manage events in their personal calendar.'
      )
    },
    {
      title: I18n.t('Scheduler'),
      description: I18n.t('Scheduler must be enabled by your Canvas admin.')
    }
  ]
)

const courseContentAddPermissions = generateActionTemplates(
  'manage_content',
  [
    {
      title: I18n.t('Assignments'),
      description: I18n.t('Allows user to share course items directly with other users.')
    },
    {
      description: I18n.t('Allows user to copy individual course items to another course.')
    },
    {
      title: I18n.t('Attendance'),
      description: I18n.t('Allows user to access the Attendance tool.')
    },
    {
      title: I18n.t('Calendar'),
      description: I18n.t(
        'Allows user to add events to List View Dashboard via the Add to Student To-Do checkbox.'
      )
    },
    {
      title: I18n.t('Chat'),
      description: I18n.t('Allows user to access the Chat tool.')
    },
    {
      title: I18n.t('Collaborations'),
      description: I18n.t('Allows user to view previously created collaborations.')
    },
    {
      description: I18n.t(
        'Allows user to edit title, description, or remove collaborators on all collaborations.'
      )
    },
    {
      title: I18n.t('Commons'),
      description: I18n.t('Allows user to import resources from Commons into a course.')
    },
    {
      description: I18n.t(
        'Allows user to share assignments to Commons or edit previously shared content.'
      )
    },
    {
      title: I18n.t('Conferences'),
      description: I18n.t('Allows user to edit Conferences.')
    },
    {
      title: I18n.t('Course Home Page'),
      description: I18n.t(
        'Allows user to view Course Status, Choose Home Page, and Course Setup Checklist buttons in the Home page.'
      )
    },
    {
      title: I18n.t('Course Settings'),
      description: I18n.t('Allows user to import content using the Course Import Tool.')
    },
    {
      title: I18n.t('Discussions'),
      description: I18n.t(
        'Allows user to add non-graded discussions to List View Dashboard via the Add to Student To-Do checkbox.'
      )
    },
    {
      title: I18n.t('Modules'),
      description: I18n.t(
        'Allows user to manage modules (create, add items, edit module settings, publish, unpublish, etc.).'
      )
    },
    {
      title: I18n.t('Pages'),
      description: I18n.t(
        'Allows user to add pages to List View Dashboard via the Add to Student To-Do checkbox.'
      )
    },
    {
      title: I18n.t('Syllabus'),
      description: I18n.t('Allows user to edit the course syllabus.')
    }
  ],
  [
    {
      title: I18n.t('Attendance'),
      description: I18n.t('The Attendance tool must be enabled by your Canvas admin.')
    },
    {
      title: I18n.t('Chat'),
      description: I18n.t('The Chat tool must be enabled by your Canvas admin.')
    },
    {
      title: I18n.t('Commons'),
      description: I18n.t(
        'To share a Discussion to Commons, Discussions - view must also be enabled.'
      )
    },
    {
      title: I18n.t('Course Settings'),
      description: I18n.t(
        'The Course Status buttons (unpublished and published) are only displayed until a student submission is received. Courses cannot be unpublished with student submissions.'
      )
    },
    {
      title: I18n.t('Modules'),
      description: I18n.t(
        'To publish and unpublish module content, Courses - manage / update and Course Content - view must also be enabled. Module items cannot be unpublished if there are student submissions.'
      )
    }
  ],
  [
    {
      title: I18n.t('Assignments'),
      description: I18n.t('Allows user to share course items directly with other users.')
    },
    {
      description: I18n.t('Allows user to copy individual course items to another course.')
    },
    {
      title: I18n.t('Attendance'),
      description: I18n.t('Allows user to access the Attendance tool.')
    },
    {
      title: I18n.t('Calendar'),
      description: I18n.t(
        'Allows user to add events to List View Dashboard via the Add to Student To-Do checkbox. '
      )
    },
    {
      title: I18n.t('Chat'),
      description: I18n.t('Allows user to access the Chat tool.')
    },
    {
      title: I18n.t('Collaborations'),
      description: I18n.t('Allows user to view previously created collaborations.')
    },
    {
      description: I18n.t(
        'Allows user to edit title, description, or remove collaborators on all collaborations.'
      )
    },
    {
      title: I18n.t('Commons'),
      description: I18n.t('Allows user to import resources from Commons into a course.')
    },
    {
      description: I18n.t(
        'Allows user to share assignments to Commons or edit previously shared content.'
      )
    },
    {
      title: I18n.t('Conferences'),
      description: I18n.t('Allows user to edit Conferences.')
    },
    {
      title: I18n.t('Course Home Page'),
      description: I18n.t(
        'Allows user to view Course Status, Choose Home Page, and Course Setup Checklist buttons in the Home page.'
      )
    },
    {
      title: I18n.t('Course Settings'),
      description: I18n.t('Allows user to import content using the Course Import Tool.')
    },
    {
      title: I18n.t('Discussions'),
      description: I18n.t(
        'Allows user to add non-graded discussions to List View Dashboard via the Add to Student To-Do checkbox.'
      )
    },
    {
      title: I18n.t('Modules'),
      description: I18n.t(
        'Allows user to manage modules (create, add items, edit module settings, publish, unpublish, etc.).'
      )
    },
    {
      title: I18n.t('Pages'),
      description: I18n.t(
        'Allows user to add pages to List View Dashboard via the Add to Student To-Do checkbox.'
      )
    },
    {
      title: I18n.t('Syllabus'),
      description: I18n.t('Allows user to edit the course syllabus.')
    }
  ],
  [
    {
      title: I18n.t('Attendance'),
      description: I18n.t('The Attendance tool must be enabled by your Canvas admin.')
    },
    {
      title: I18n.t('Chat'),
      description: I18n.t('The Chat tool must be enabled by your Canvas admin.')
    },
    {
      title: I18n.t('Commons'),
      description: I18n.t(
        'To share a Discussion to Commons, Discussions - view must also be enabled.'
      )
    },
    {
      title: I18n.t('Course Home Page'),
      description: I18n.t(
        'Teachers, designers, and TAs can select a course home page without the Course content - add / edit / delete permission.'
      )
    },
    {
      title: I18n.t('Course Settings'),
      description: I18n.t(
        'The Course Status buttons (unpublished and published) are only displayed until a student submission is received. Courses cannot be unpublished with student submissions.'
      )
    },
    {
      title: I18n.t('Modules'),
      description: I18n.t('Module items cannot be unpublished if there are student submissions.')
    }
  ]
)

const courseVisibilityPermissions = generateActionTemplates(
  'manage_course_visibility',
  [
    {
      title: I18n.t('Course Settings'),
      description: I18n.t(
        'Allows user to manage the Visibility options in Course Settings or when creating a new course.'
      )
    }
  ],
  [],
  [
    {
      title: I18n.t('Course Settings'),
      description: I18n.t(
        'Allows user to manage the Visibility options in Course Settings or when creating a new course.'
      )
    }
  ],
  []
)

const permissionsTeacher = generateActionTemplates(
  'manage_course_teacher_enrollments',
  [
    {
      title: I18n.t('Teachers - add'),
      description: I18n.t('Allows user to add teachers to a course from the account Courses page.')
    },
    {
      description: I18n.t('Allows user to add teachers to a course.')
    },
    {
      title: I18n.t('Teachers - remove'),
      description: I18n.t('Allows user to remove teachers from a course.')
    }
  ],
  [
    {
      title: I18n.t('Courses (Account)'),
      description: I18n.t(
        'If the Open Registration account setting is enabled, users with this permission can add teachers to a course from the Courses page via email address or login ID even if a teacher does not already have a Canvas account.'
      )
    },
    {
      description: I18n.t('To add a user via SIS ID, SIS Data - manage must also be enabled.')
    },
    {
      description: I18n.t(
        'To access the account Courses page, Courses - view list must be enabled.'
      )
    },
    {
      title: I18n.t('People (Course)'),
      description: I18n.t(
        'If an enrollment is created via SIS, only admins can remove the enrollment from a course.'
      )
    },
    {
      description: I18n.t('To remove a user via SIS ID, SIS Data - manage must also be enabled.')
    }
  ],
  [
    {
      title: I18n.t('Teachers - add'),
      description: I18n.t('Allows user to add teachers to a course.')
    },
    {
      title: I18n.t('Teachers - remove'),
      description: I18n.t('Allows user to remove teachers from a course.')
    }
  ],
  [
    {
      title: I18n.t('People'),
      description: I18n.t(
        'If the Open Registration account setting is enabled, users with this permission can add teachers to a course from the People page via email address or login ID even if a teacher does not already have a Canvas account.'
      )
    },
    {
      description: I18n.t('To add a user via SIS ID, SIS Data - manage must also be enabled.')
    },
    {
      description: I18n.t(
        'If an enrollment is created via SIS, only admins can remove the enrollment from a course.'
      )
    },
    {
      description: I18n.t('To remove a user via SIS ID, SIS Data - manage must also be enabled.')
    }
  ]
)

const permissionsTA = generateActionTemplates(
  'manage_course_ta_enrollments',
  [
    {
      title: I18n.t('TAs - add'),
      description: I18n.t('Allows user to add TAs to a course from the account Courses page.')
    },
    {
      description: I18n.t('Allows user to add TAs in the course.')
    },
    {
      title: I18n.t('TAs - remove'),
      description: I18n.t('Allows user to remove TAs from a course.')
    }
  ],
  [
    {
      title: I18n.t('Courses (Account)'),
      description: I18n.t(
        'If the Open Registration account setting is enabled, users with this permission can add TAs to a course from the Courses page via email address or login ID even if a TA does not already have a Canvas account.'
      )
    },
    {
      description: I18n.t('To add a user via SIS ID, SIS Data - manage must also be enabled.')
    },
    {
      description: I18n.t(
        'To access the account Courses page, Courses - view list must be enabled.'
      )
    },
    {
      title: I18n.t('People (Course)'),
      description: I18n.t(
        'If an enrollment is created via SIS, only admins can remove the enrollment from a course.'
      )
    },
    {
      description: I18n.t('To remove a user via SIS ID, SIS Data - manage must also be enabled.')
    }
  ],
  [
    {
      title: I18n.t('TAs - add'),
      description: I18n.t('Allows user to add TAs in the course.')
    },
    {
      title: I18n.t('TAs - remove'),
      description: I18n.t('Allows user to remove TAs from a course.')
    }
  ],
  [
    {
      title: I18n.t('People'),
      description: I18n.t(
        'If the Open Registration account setting is enabled, users with this permission can add TAs to a course from the People page via email address or login ID even if a TA does not already have a Canvas account.'
      )
    },
    {
      description: I18n.t('To add a user via SIS ID, SIS Data - manage must also be enabled.')
    },
    {
      description: I18n.t(
        'If an enrollment is created via SIS, only admins can remove the enrollment from a course.'
      )
    },
    {
      description: I18n.t('To remove a user via SIS ID, SIS Data - manage must also be enabled.')
    }
  ]
)

const permissionsDesigner = generateActionTemplates(
  'manage_course_designer_enrollments',
  [
    {
      title: I18n.t('Designers - add'),
      description: I18n.t('Allows user to add designers to a course from the account Courses page.')
    },
    {
      description: I18n.t('Allows user to add designers to a course.')
    },
    {
      title: I18n.t('Designers - remove'),
      description: I18n.t('Allows user to remove designers from a course.')
    }
  ],
  [
    {
      title: I18n.t('Courses (Account)'),
      description: I18n.t(
        'If the Open Registration account setting is enabled, users with this permission can add designers to a course from the Courses page via email address or login ID even if a designer does not already have a Canvas account.'
      )
    },
    {
      description: I18n.t('To add a user via SIS ID, SIS Data - manage must also be enabled.')
    },
    {
      description: I18n.t(
        'To access the account Courses page, Courses - view list must be enabled.'
      )
    },
    {
      title: I18n.t('People (Course)'),
      description: I18n.t(
        'If an enrollment is created via SIS, only admins can remove the enrollment from a course.'
      )
    },
    {
      description: I18n.t('To remove a user via SIS ID, SIS Data - manage must also be enabled.')
    }
  ],
  [
    {
      title: I18n.t('Designers - add'),
      description: I18n.t('Allows user to add designers to a course.')
    },
    {
      title: I18n.t('Designers - remove'),
      description: I18n.t('Allows user to remove designers from a course.')
    }
  ],
  [
    {
      title: I18n.t('People'),
      description: I18n.t(
        'If the Open Registration account setting is enabled, users with this permission can add designers to a course from the People page via email address or login ID even if a designer does not already have a Canvas account.'
      )
    },
    {
      description: I18n.t('To add a user via SIS ID, SIS Data - manage must also be enabled.')
    },
    {
      description: I18n.t(
        'If an enrollment is created via SIS, only admins can remove the enrollment from a course.'
      )
    },
    {
      description: I18n.t('To remove a user via SIS ID, SIS Data - manage must also be enabled.')
    }
  ]
)

const permissionsObserver = generateActionTemplates(
  'manage_course_observer_enrollments',
  [
    {
      title: I18n.t('Observers - add'),
      description: I18n.t('Allows user to add observers to a course from the account Courses page.')
    },
    {
      description: I18n.t('Allows user to add observers to a course.')
    },
    {
      title: I18n.t('Observers - remove'),
      description: I18n.t('Allows user to remove observers from a course.')
    }
  ],
  [
    {
      title: I18n.t('Courses (Account)'),
      description: I18n.t(
        'If the Open Registration account setting is enabled, users with this permission can add observers to a course from the Courses page via email address or login ID even if an observer does not already have a Canvas account.'
      )
    },
    {
      description: I18n.t('To add a user via SIS ID, SIS Data - manage must also be enabled.')
    },
    {
      description: I18n.t(
        'To access the account Courses page, Courses - view list must be enabled.'
      )
    },
    {
      title: I18n.t('People (Course)'),
      description: I18n.t(
        'If an enrollment is created via SIS, only admins can remove the enrollment from a course.'
      )
    },
    {
      description: I18n.t('To remove a user via SIS ID, SIS Data - manage must also be enabled.')
    }
  ],
  [
    {
      title: I18n.t('Observers - add'),
      description: I18n.t('Allows user to add observers to a course.')
    },
    {
      title: I18n.t('Observers - remove'),
      description: I18n.t('Allows user to remove observers from a course.')
    }
  ],
  [
    {
      title: I18n.t('People'),
      description: I18n.t(
        'If the Open Registration account setting is enabled, users with this permission can add observers to a course from the People page via email address or login ID even if an observer does not already have a Canvas account.'
      )
    },
    {
      description: I18n.t('To add a user via SIS ID, SIS Data - manage must also be enabled.')
    },
    {
      description: I18n.t(
        'If an enrollment is created via SIS, only admins can remove the enrollment from a course.'
      )
    },
    {
      description: I18n.t('To remove a user via SIS ID, SIS Data - manage must also be enabled.')
    }
  ]
)

const permissionsStudent = generateActionTemplates(
  'manage_course_student_enrollments',
  [
    {
      title: I18n.t('Students - add'),
      description: I18n.t('Allows user to add students to a course from the account Courses page.')
    },
    {
      description: I18n.t('Allows user to add students to a course.')
    },
    {
      title: I18n.t('Students - remove'),
      description: I18n.t('Allows user to remove students from a course.')
    }
  ],
  [
    {
      title: I18n.t('Courses (Account)'),
      description: I18n.t(
        'If the Open Registration account setting is enabled, users with this permission can add students to a course from the Courses page via email address or login ID even if a student does not already have a Canvas account.'
      )
    },
    {
      description: I18n.t('To add a user via SIS ID, SIS Data - manage must also be enabled.')
    },
    {
      description: I18n.t(
        'To access the account Courses page, Courses - view list must be enabled.'
      )
    },
    {
      title: I18n.t('People (Course)'),
      description: I18n.t(
        'If an enrollment is created via SIS, only admins can remove the enrollment from a course.'
      )
    },
    {
      description: I18n.t('To remove a user via SIS ID, SIS Data - manage must also be enabled.')
    }
  ],
  [
    {
      title: I18n.t('Students - add'),
      description: I18n.t('Allows user to add students to a course.')
    },
    {
      title: I18n.t('Students - remove'),
      description: I18n.t('Allows user to remove students from a course.')
    }
  ],
  [
    {
      title: I18n.t('People'),
      description: I18n.t(
        'If the Open Registration account setting is enabled, users with this permission can add students to a course from the People page via email address or login ID even if a student does not already have a Canvas account.'
      )
    },
    {
      description: I18n.t('To add a user via SIS ID, SIS Data - manage must also be enabled.')
    },
    {
      description: I18n.t(
        'If an enrollment is created via SIS, only admins can remove the enrollment from a course.'
      )
    },
    {
      description: I18n.t('To remove a user via SIS ID, SIS Data - manage must also be enabled.')
    }
  ]
)

const courseManagePermissions = generateActionTemplates(
  'manage_courses',
  [
    {
      title: I18n.t('Courses - add'),
      description: I18n.t('Allows user to add new courses to an account.')
    },
    {
      title: I18n.t('Courses - conclude'),
      description: I18n.t('Allows user to view the Conclude Course button.')
    },
    {
      title: I18n.t('Courses - delete'),
      description: I18n.t('Allows user to view the Delete this Course button.')
    },
    {
      title: I18n.t('Courses - publish'),
      description: I18n.t(
        'Allows user to view the Publish Course and Unpublish Course buttons in the Course Home page. Allows user to view the Publish button in a course card for an unpublished course (Card View Dashboard).'
      )
    },
    {
      title: I18n.t('Courses - reset'),
      description: I18n.t('Allows user to view the Reset Course Content button.')
    }
  ],
  [
    {
      title: I18n.t('Courses - Account Settings'),
      description: I18n.t(
        'To access the Courses link in Account Navigation, Courses - view list must be enabled.'
      )
    },
    {
      description: I18n.t(
        'If Courses - add is enabled and Courses - view list is disabled, users can add a new course with the Add a New Course button in Account Settings.'
      )
    },
    {
      description: I18n.t(
        'To restore a deleted course, Courses - delete, Courses - undelete, and Course Content - view must also be enabled.'
      )
    },
    {
      title: I18n.t('Course Content'),
      description: I18n.t(
        'To manage course content, Courses - manage / update and Course Content - add / edit / delete must be enabled.'
      )
    },
    {
      description: I18n.t(
        'To view Choose Home Page and Course Setup Checklist buttons, Courses - manage / update and Course Content - view must also be enabled. (Teachers, designers, and TAs can set the home page of a course, regardless of their permissions.)'
      )
    },
    {
      title: I18n.t('Course Settings'),
      description: I18n.t(
        'The Courses - delete permission affects viewing the Permanently Delete this Course button, which only appears for manually created courses.'
      )
    },
    {
      description: I18n.t(
        'To cross-list a section, Courses - manage / update and Manage Course Sections - edit must also be enabled.'
      )
    },
    {
      description: I18n.t(
        'To edit the course SIS ID, Courses - manage / update and SIS Data - manage must also be enabled.'
      )
    },
    {
      description: I18n.t(
        'The Courses - reset permission allows users to reset course content for SIS-managed courses, regardless of whether they have the SIS Data - manage permission.'
      )
    },
    {
      title: I18n.t('Courses - Account Navigations'),
      description: I18n.t(
        'To access the Courses link in Account Navigation, Courses - manage / update and Courses - view list must be enabled.'
      )
    },
    {
      title: I18n.t('Grades'),
      description: I18n.t(
        'To view grades in a course, Courses - manage / update and Grades - view all grades must also be enabled.'
      )
    },
    {
      title: I18n.t('Modules'),
      description: I18n.t(
        'The Courses - publish permission allows the user to publish courses that do not contain modules. To publish/unpublish module content, Course Content - add / edit / delete must be enabled.'
      )
    },
    {
      title: I18n.t('Student Context Cards'),
      description: I18n.t(
        'Student context cards must be enabled for an account by an admin. If Courses - manage / update is not enabled, users can still view context cards through the Gradebook.'
      )
    }
  ],
  [
    {
      title: I18n.t('Courses - add'),
      description: I18n.t('Allows user to add new courses to an account.')
    },
    {
      title: I18n.t('Courses - conclude'),
      description: I18n.t('Allows user to view the Conclude Course button.')
    },
    {
      title: I18n.t('Courses - delete'),
      description: I18n.t('Allows user to view the Delete this Course button.')
    },
    {
      title: I18n.t('Courses - publish'),
      description: I18n.t(
        'Allows user to view the Publish Course and Unpublish Course buttons in the Course Home page.'
      )
    },
    {
      description: I18n.t(
        'Allows user to view the Publish button in a course card for an unpublished course (Card View Dashboard).'
      )
    },
    {
      title: I18n.t('Courses - reset'),
      description: I18n.t('Allows user to view the Reset Course Content button.')
    }
  ],
  [
    {
      title: I18n.t('Course Settings'),
      description: I18n.t(
        'The Courses - delete permission affects viewing the Permanently Delete this Course button, which only appears for manually created courses.'
      )
    },
    {
      description: I18n.t(
        'The Courses - reset permission allows users to reset course content for SIS-managed courses, regardless of whether they have the SIS Data - manage permission.'
      )
    },
    {
      title: I18n.t('Modules'),
      description: I18n.t(
        'The Courses - publish permission allows the user to publish courses that do not contain modules. To publish/unpublish module content, Course Content - add / edit / delete must be enabled.'
      )
    }
  ]
)

const courseManageAdminPermissions = generateActionTemplates(
  'manage_courses_admin',
  [
    {
      title: I18n.t('Blueprint Courses'),
      description: I18n.t('Allows user to sync Blueprint Courses.')
    },
    {
      description: I18n.t('Allows user to view Blueprint Sync history.')
    },
    {
      title: I18n.t('Courses (Account Navigation)'),
      description: I18n.t('Allows user to view and manage courses in the account.')
    },
    {
      title: I18n.t('Course Home Page'),
      description: I18n.t('Allows user to view the Course Setup Checklist button.')
    },
    {
      title: I18n.t('Course Settings (Course Details)'),
      description: I18n.t('Allows user to access the Navigation tab.')
    },
    {
      description: I18n.t(
        'Allows user to edit course image, name, course code, time zone, subaccount, term, and other options in Course Details tab.'
      )
    },
    {
      description: I18n.t(
        'Allows user to access Student View (test student), Copy this Course, and Permanently Delete Course buttons.'
      )
    },
    {
      title: I18n.t('Student Context Cards'),
      description: I18n.t(
        'Allows user to view student context cards in announcement and discussion replies.'
      )
    }
  ],
  [
    {
      title: I18n.t('Blueprint Courses'),
      description: I18n.t(
        'If this permission is enabled, but Blueprint Courses - add / edit / associate / delete is not enabled, users can still sync Blueprint Courses and view Sync history.'
      )
    },
    {
      title: I18n.t('Course Content'),
      description: I18n.t(
        'To manage course content, Course Content - add / edit / delete must also be enabled.'
      )
    },
    {
      description: I18n.t(
        'To view Choose Home Page and Course Setup Checklist buttons, Course Content - view must also be enabled. (Teachers, designers, and TAs can set the home page of a course, regardless of their permissions.)'
      )
    },
    {
      title: I18n.t('Course Settings'),
      description: I18n.t(
        'To cross-list a section, Manage Course Sections - edit must also be enabled.'
      )
    },
    {
      description: I18n.t('To edit the course SIS ID, SIS Data - manage must also be enabled.')
    },
    {
      title: I18n.t('Courses (Account Navigation)'),
      description: I18n.t(
        'To access the Courses link in Account Navigation, Courses - view list must also be enabled.'
      )
    },
    {
      title: I18n.t('Grades'),
      description: I18n.t(
        'To view grades in a course, Grades - view all grades must also be enabled.'
      )
    },
    {
      title: I18n.t('Student Context Cards'),
      description: I18n.t(
        'Student context cards must be enabled for an account by an admin. If this permission is not enabled, users can still view context cards through the Gradebook.'
      )
    }
  ]
)

const courseFilesAddPermissions = generateActionTemplates(
  'manage_files',
  [
    {
      title: I18n.t('Course Files - add'),
      description: I18n.t('Allows user to add course files and folders.')
    },
    {
      description: I18n.t('Allows user to import a zip file.')
    },
    {
      title: I18n.t('Course Files - edit'),
      description: I18n.t('Allows user to edit course files and folders.')
    },
    {
      title: I18n.t('Course Files - delete'),
      description: I18n.t('Allows user to delete course files and folders.')
    }
  ],
  [
    {
      title: I18n.t('Course Files'),
      description: I18n.t(
        'If one or all permissions are disabled, user can still view and download files into a zip file.'
      )
    },
    {
      title: I18n.t('Course Settings'),
      description: I18n.t(
        'To import files using the Course Import Tool, Course files - add and Course Content - add / edit / delete must be enabled.'
      )
    },
    {
      title: I18n.t('Blueprint Courses'),
      description: I18n.t(
        'To edit lock settings for course files, Course files - edit, Blueprint Courses - add / edit / associate / delete, and Courses - manage / update must also be enabled.'
      )
    }
  ],
  [
    {
      title: I18n.t('Course Files - add'),
      description: I18n.t('Allows user to add course files and folders.')
    },
    {
      description: I18n.t('Allows user to import a zip file.')
    },
    {
      title: I18n.t('Course Files - edit'),
      description: I18n.t('Allows user to edit course files and folders.')
    },
    {
      title: I18n.t('Course Files - delete'),
      description: I18n.t('Allows user to delete course files and folders.')
    }
  ],
  [
    {
      title: I18n.t('Course Files'),
      description: I18n.t(
        'If one or all permissions are disabled, user can still view and download files into a zip file.'
      )
    },
    {
      title: I18n.t('Course Settings'),
      description: I18n.t(
        'To import files using the Course Import Tool, Course files - add and Course Content - add / edit / delete must be enabled.'
      )
    },
    {
      title: I18n.t('Blueprint Courses'),
      description: I18n.t('Blueprint courses must be enabled for an account by an admin.')
    },
    {
      description: I18n.t(
        'Course roles can only manage content in Blueprint Courses if they are added to the Blueprint Course as a teacher, TA, or designer role.'
      )
    }
  ]
)

const gradesEditPermissions = generateActionTemplates(
  'manage_grades',
  [
    {
      title: I18n.t('Admin Tools (Logging tab)'),
      description: I18n.t(
        'Allows user to search by course ID or assignment ID in grade change logs in Admin Tools (not available at the subaccount level.)'
      )
    },
    {
      title: I18n.t('Analytics'),
      description: I18n.t('Allows user to view student-specific data in Analytics.')
    },
    {
      title: I18n.t('Course Settings'),
      description: I18n.t('Allows user to view the course grading scheme.')
    },
    {
      title: I18n.t('Discussions'),
      description: I18n.t(
        'Allows user to like discussion posts when the Only Graders Can Like checkbox is selected.'
      )
    },
    {
      title: I18n.t('Gradebook'),
      description: I18n.t('Allows user to add, edit, and update grades in the Gradebook.')
    },
    {
      description: I18n.t(
        'Allows user to access Gradebook History. Allows user to access the Learning Mastery Gradebook (if enabled).'
      )
    },
    {
      title: I18n.t('Grading Schemes'),
      description: I18n.t('Allows user to create and modify grading schemes.')
    },
    {
      title: I18n.t('Quizzes'),
      description: I18n.t('Allows user to moderate a quiz and view the quiz statistics page.')
    },
    {
      title: I18n.t('SpeedGrader'),
      description: I18n.t('Allows user to edit grades and add comments in SpeedGrader.')
    }
  ],
  [
    {
      title: I18n.t('Admin Tools (Logging tab)'),
      description: I18n.t(
        'To search grade change logs, Grades - view change logs must also be enabled.'
      )
    },
    {
      title: I18n.t('Analytics'),
      description: I18n.t(
        'To view student analytics in course analytics, Analytics - view must also be enabled.'
      )
    },
    {
      title: I18n.t('Course Settings'),
      description: I18n.t(
        'To edit course grading schemes, Courses - manage / update must also be enabled.'
      )
    },
    {
      title: I18n.t('Gradebook, SpeedGrader'),
      description: I18n.t(
        'Gradebook and SpeedGrader will be inaccessible if both Grades - edit and Grades - view all grades are disabled.'
      )
    },
    {
      title: I18n.t('People (Course)'),
      description: I18n.t(
        'To view student analytics, Users - view list and Analytics - view must also be enabled.'
      )
    },
    {
      title: I18n.t('Quizzes'),
      description: I18n.t(
        'To moderate a quiz, Assignments and Quizzes - add / edit / delete also be enabled.'
      )
    },
    {
      description: I18n.t(
        'To view the user SIS ID column in the Quiz Item Analysis CSV file, SIS Data - read must also be enabled.'
      )
    },
    {
      description: I18n.t(
        'To view the submission log, Quizzes - view submission log must also be enabled.'
      )
    },
    {
      title: I18n.t('Reports'),
      description: I18n.t(
        'To access the Student Interactions report, Courses - view usage reports must also be enabled.'
      )
    }
  ],
  [
    {
      title: I18n.t('Analytics'),
      description: I18n.t('Allows user to view student-specific data in Analytics.')
    },
    {
      title: I18n.t('Course Settings'),
      description: I18n.t('Allows user to edit grading schemes.')
    },
    {
      title: I18n.t('Discussions'),
      description: I18n.t(
        'Allows user to like discussion posts when the Only Graders Can Like checkbox is selected.'
      )
    },
    {
      title: I18n.t('Gradebook'),
      description: I18n.t('Allows user to edit grades in the Gradebook.')
    },
    {
      description: I18n.t('Allows user to access Gradebook History.')
    },
    {
      description: I18n.t('Allows user to access the Learning Mastery Gradebook (if enabled).')
    },
    {
      title: I18n.t('Quizzes'),
      description: I18n.t('Allows user to moderate a quiz and view the quiz statistics page.')
    },
    {
      title: I18n.t('SpeedGrader'),
      description: I18n.t('Allows user to edit grades and add comments in SpeedGrader.')
    }
  ],
  [
    {
      title: I18n.t('Analytics'),
      description: I18n.t(
        'To view student analytics in course analytics, Analytics - view must also be enabled.'
      )
    },
    {
      title: I18n.t('Gradebook, SpeedGrader'),
      description: I18n.t(
        'Gradebook and SpeedGrader will be inaccessible if both Grades - edit and Grades - view all grades are disabled.'
      )
    },
    {
      title: I18n.t('People'),
      description: I18n.t(
        'To view student analytics, Users - view list and Analytics - view must also be enabled.'
      )
    },
    {
      title: I18n.t('Quizzes'),
      description: I18n.t(
        'To moderate a quiz, Assignments and Quizzes - add / edit / delete must also be enabled.'
      )
    },
    {
      description: I18n.t(
        'To view the user SIS ID column in the Quiz Item Analysis CSV file, SIS Data - read must also be enabled.'
      )
    },
    {
      title: I18n.t('Settings'),
      description: I18n.t('Course Grading Schemes can be enabled/disabled in Course Settings.')
    }
  ]
)

const gradesAddEditDeletePermissions = generateActionTemplates(
  'manage_groups',
  [
    {
      title: I18n.t('Account Groups'),
      description: I18n.t('Allows user to create, edit, and delete account groups.')
    },
    {
      title: I18n.t('Course Groups'),
      description: I18n.t('Allows user to create, edit, and delete course groups.')
    },
    {
      description: I18n.t(
        'Allows user to create, edit, and delete course groups created by students.'
      )
    }
  ],
  [
    {
      title: I18n.t('Account Groups'),
      description: I18n.t(
        'If this permission is disabled, at the account level, the user cannot view any existing account groups. At the course level, the user can view, but not access, any existing groups, including groups created by students.'
      )
    },
    {
      description: I18n.t('To view groups, Users - view list must also be enabled.')
    },
    {
      description: I18n.t(
        'To add account level groups via CSV, SIS Data - import must also be enabled.'
      )
    },
    {
      title: I18n.t('Course Groups'),
      description: I18n.t('By default, students can always create groups in a course.')
    },
    {
      description: I18n.t(
        'To restrict students from creating groups, Courses - manage / update must be enabled, and the Let students organize their own groups checkbox in Course Settings must not be selected.'
      )
    },
    {
      title: I18n.t('People (Course)'),
      description: I18n.t(
        'To access the People page and view Groups, Users - view list must also be enabled.'
      )
    }
  ],
  [
    {
      title: I18n.t('People (Groups tab)'),
      description: I18n.t('Allows user to create, edit, and delete course groups.')
    },
    {
      description: I18n.t(
        'Allows user to create, edit, and delete course groups created by students.'
      )
    }
  ],
  [
    {
      title: I18n.t('Collaborations'),
      description: I18n.t(
        'Allows user to view all course groups, not just where they are enrolled, in the Collaborate With window.'
      )
    },
    {
      title: I18n.t('Groups'),
      description: I18n.t(
        'If this permission is disabled, the user can only view existing groups, including groups created by students.'
      )
    },
    {
      title: I18n.t('People'),
      description: I18n.t(
        'To access the People page and view Groups, Users - view list must also be enabled.'
      )
    },
    {
      title: I18n.t('Course Settings (Course Details tab)'),
      description: I18n.t(
        'To restrict students from creating groups, do not select the Let students organize their own groups checkbox in Course Settings.'
      )
    }
  ]
)

const alertPermissions = generateActionTemplates(
  'manage_interaction_alerts',
  [
    {
      title: I18n.t('Course Settings'),
      description: I18n.t('Allows user to configure alerts in Course Settings.')
    }
  ],
  [
    {
      title: I18n.t('Account Settings'),
      description: I18n.t(
        'This is an account setting that must be enabled by a Customer Success Manager. Alerts are a seldom-used feature designed to send an alert to students, teachers or admins for specific triggers (e.g., no student-teacher interaction for 7 days). They are checked every day, and notifications will be sent to the student and/or the teacher until the triggering problem is resolved.'
      )
    }
  ],
  [
    {
      title: I18n.t('Course Settings'),
      description: I18n.t('Allows user to configure alerts in Course Settings.')
    }
  ],
  [
    {
      title: I18n.t('Account Settings'),
      description: I18n.t(
        'Alerts must be configured for the institution. Alerts are a seldom-used feature designed to send an alert to students, teachers or admins for specific triggers (e.g., no student-teacher interaction for 7 days). They are checked every day, and notifications will be sent to the student and/or the teacher until the triggering problem is resolved.'
      )
    }
  ]
)

const learningOutcomesAddEditDeletePermissions = generateActionTemplates(
  'manage_outcomes',
  [
    {
      title: I18n.t('Outcomes'),
      description: I18n.t('Determines visibility and management of Outcomes in Account Navigation.')
    },
    {
      description: I18n.t(
        'Allows user to create, edit, and delete outcomes and outcome groups at the account and course levels.'
      )
    }
  ],
  [
    {
      title: I18n.t('Outcomes'),
      description: I18n.t(
        'To allow the Outcomes page as read-only, this permission can be disabled but Course Content - view must be enabled.'
      )
    },
    {
      description: I18n.t(
        'To import learning outcomes, Learning Outcomes - import must also be enabled.'
      )
    }
  ],
  [
    {
      title: I18n.t('Outcomes'),
      description: I18n.t(
        'Allows user to create, edit, and delete outcomes and outcome groups at the course level.'
      )
    }
  ],
  [
    {
      title: I18n.t('Outcomes'),
      description: I18n.t(
        'To import learning outcomes, Learning Outcomes - import must also be enabled.'
      )
    }
  ]
)

const outcomeProficiencyCalculationsAddEditDeletePermissions = generateActionTemplates(
  'manage_proficiency_calculations',
  [
    {
      title: I18n.t('Outcome Proficiency Calculations'),
      description: I18n.t(
        'Allows user to set outcome proficiency calculations at the account and course levels.'
      )
    }
  ],
  [],
  [
    {
      title: I18n.t('Outcome Proficiency Calculations'),
      description: I18n.t(
        'Allows user to set outcome proficiency calculations at the course level.'
      )
    }
  ],
  []
)

const outcomeProficiencyScalesAddEditDeletePermissions = generateActionTemplates(
  'manage_proficiency_scales',
  [
    {
      title: I18n.t('Outcome Mastery Scales'),
      description: I18n.t(
        'Allows user to set outcome mastery scales at the account and course levels.'
      )
    }
  ],
  [],
  [
    {
      title: I18n.t('Outcome Mastery Scales'),
      description: I18n.t('Allows user to set outcome mastery scales at the course level.')
    }
  ],
  []
)

const courseSectionsViewPermissions = generateActionTemplates(
  'manage_sections',
  [
    {
      title: I18n.t('Course Sections - add'),
      description: I18n.t('Allows user to add course sections in Course Settings.')
    },
    {
      title: I18n.t('Course Sections - edit'),
      description: I18n.t('Allows user to rename course sections.')
    },
    {
      description: I18n.t('Allows user to change start and end dates for course sections.')
    },
    {
      description: I18n.t('Allows user to cross-list sections.')
    },
    {
      title: I18n.t('Course Sections - delete'),
      description: I18n.t('Allows user to delete course sections.')
    },
    {
      description: I18n.t('Allows user to delete a user from a course section.')
    }
  ],
  [
    {
      title: I18n.t('Cross-Listing'),
      description: I18n.t(
        'To cross-list sections, Course Sections - edit and Courses - manage / update must also be enabled.'
      )
    }
  ],
  [
    {
      title: I18n.t('Course Sections - add'),
      description: I18n.t('Allows user to add course sections in Course Settings.')
    },
    {
      title: I18n.t('Course Sections - edit'),
      description: I18n.t(
        'Allows user to rename course sections. Allows user to change start and end dates for course sections. Allows user to cross-list sections.'
      )
    },
    {
      title: I18n.t('Course Sections - delete'),
      description: I18n.t('Allows user to delete course sections.')
    },
    {
      description: I18n.t('Allows user to delete a user from a course section.')
    }
  ],
  [
    {
      title: I18n.t('Cross-Listing'),
      description: I18n.t(
        'To cross-list sections, Course Sections - edit must be enabled. The user must also be enrolled as an instructor in the courses being cross-listed.'
      )
    }
  ]
)

const manageStudentsCoursesPermissions = generateActionTemplates(
  'manage_students',
  [
    {
      title: I18n.t('People (Course)'),
      description: I18n.t('Allows user to view login ID information for students.')
    },
    {
      description: I18n.t('Allows user to view prior enrollments.')
    },
    {
      description: I18n.t('Allows user to access a user’s settings menu and user details.')
    },
    {
      description: I18n.t('Allows user to edit a student’s section or role.')
    },
    {
      description: I18n.t('Allows user to resend course invitations from the Course People page.')
    }
  ],
  [
    {
      title: I18n.t('Courses (Account)'),
      description: I18n.t(
        'To access the account Courses page, Courses - view list must be enabled.'
      )
    },
    {
      title: I18n.t('People (Course)'),
      description: I18n.t(
        'To add or remove a student to or from a course, the Users - Student permission must be enabled.'
      )
    },
    {
      description: I18n.t(
        'To view the list of users in the course, Users - view list must be enabled.'
      )
    },
    {
      description: I18n.t('To view SIS IDs, SIS Data - read must be enabled.')
    },
    {
      description: I18n.t(
        'To edit a student’s section, Conversations - send to individual course members must also be enabled.'
      )
    }
  ],
  [
    {
      title: I18n.t('People'),
      description: I18n.t('Allows user to view login ID information for students.')
    },
    {
      description: I18n.t('Allows user to view prior enrollments.')
    },
    {
      description: I18n.t('Allows user to access a user’s settings menu and user details.')
    },
    {
      description: I18n.t('Allows user to edit a student’s section or role.')
    },
    {
      description: I18n.t('Allows user to resend course invitations from the Course People page.')
    }
  ],
  [
    {
      title: I18n.t('People'),
      description: I18n.t(
        'To add or remove a student to or from a course, the Users - Student permission must be enabled.'
      )
    },
    {
      description: I18n.t(
        'To view the list of users in the course, Users - view list must be enabled.'
      )
    },
    {
      description: I18n.t('To view SIS IDs, SIS Data - read must be enabled.')
    },
    {
      description: I18n.t(
        'To edit a student’s section, Conversations - send to individual course members must also be enabled.'
      )
    }
  ]
)

const usernotesPermissions = generateActionTemplates(
  'manage_user_notes',
  [
    {
      title: I18n.t('Global Navigation'),
      description: I18n.t('Allows user to view the Faculty Journal link in Global Navigation.')
    },
    {
      title: I18n.t('Student Interaction Report'),
      description: I18n.t(
        'Allows user to view Faculty Journal entries in the Student Interactions Report.'
      )
    },
    {
      title: I18n.t('User Details'),
      description: I18n.t(
        'Allows user to view a link to the Faculty Journal in the User Details page sidebar.'
      )
    },
    {
      description: I18n.t(
        'Allows user to view Faculty Journal information for individual students.'
      )
    },
    {
      description: I18n.t('Allows user to create new entries in the Faculty Journal.')
    }
  ],
  [
    {
      title: I18n.t('Reports'),
      description: I18n.t(
        'To view the Student Interactions Report, Grades - view all grades and Courses - view usage reports must also be enabled.'
      )
    },
    {
      title: I18n.t('User Details'),
      description: I18n.t(
        'To view the User Details page for a student, Users - add/remove students in courses must also be enabled.'
      )
    }
  ],
  [
    {
      title: I18n.t('Student Interaction Report'),
      description: I18n.t(
        'Allows user to view Faculty Journal entries in the Student Interactions Report.'
      )
    },
    {
      title: I18n.t('User Details'),
      description: I18n.t(
        'Allows user to view a link to the Faculty Journal in the User Details page sidebar.'
      )
    },
    {
      description: I18n.t(
        'Allows user to view Faculty Journal information for individual students.'
      )
    },
    {
      description: I18n.t('Allows user to create new entries in the Faculty Journal.')
    }
  ],
  [
    {
      title: I18n.t('Reports'),
      description: I18n.t(
        'To view the Student Interactions Report, Grades - view all grades and Courses - view usage reports must also be enabled.'
      )
    },
    {
      title: I18n.t('User Details'),
      description: I18n.t(
        'To view the User Details page for a student, Users - add/remove students in courses must also be enabled.'
      )
    }
  ]
)

const rubricsAddPermissions = generateActionTemplates(
  'manage_rubrics',
  [
    {
      title: I18n.t('Rubrics'),
      description: I18n.t(
        'Determines visibility and management of the Rubrics link in Account Navigation.'
      )
    },
    {
      description: I18n.t('Allows user to create, edit, and delete rubrics.')
    }
  ],
  [
    {
      title: I18n.t('Assignments'),
      description: I18n.t(
        'Users can access and create (but not edit) individual assignment rubrics through Assignments when Course Content - view and Assignments and Quizzes - add / edit / delete are enabled.'
      )
    }
  ],
  [
    {
      title: I18n.t('Rubrics'),
      description: I18n.t(
        'Determines visibility and management of Rubrics link in Account Navigation.'
      )
    },
    {
      description: I18n.t('Allows user to view the Rubrics link in Course Navigation.')
    },
    {
      description: I18n.t('Allows user to create, edit, and delete course rubrics.')
    }
  ],
  [
    {
      title: I18n.t('Assignments'),
      description: I18n.t(
        'Users can access and create (but not edit) individual assignment rubrics through Assignments when Assignments and Quizzes - add / edit / delete is enabled.'
      )
    }
  ]
)

const pagesAddRemovePermissions = generateActionTemplates(
  'manage_wiki',
  [
    {
      title: I18n.t('Pages - create'),
      description: I18n.t('Allows user to create course pages.')
    },
    {
      title: I18n.t('Pages - delete'),
      description: I18n.t('Allows user to delete course pages.')
    },
    {
      title: I18n.t('Pages - update'),
      description: I18n.t('Allows user to edit course pages.')
    },
    {
      description: I18n.t('Allows user to define users allowed to edit the page.')
    },
    {
      description: I18n.t('Allows user to add page to student to-do list.')
    },
    {
      description: I18n.t('Allows user to publish and unpublish pages.')
    },
    {
      description: I18n.t('Allows user to view page history and set front page.')
    },
    {
      description: I18n.t(
        'Allows user to edit Blueprint Course lock settings in the Pages index page and for an individual page in a Blueprint master course.'
      )
    }
  ],
  [
    {
      title: I18n.t('Blueprint Courses'),
      description: I18n.t('Blueprint courses must be enabled for an account by an admin.')
    },
    {
      description: I18n.t(
        'To edit lock settings on the Pages index page, Pages - update, Blueprint Courses - add / edit / associate / delete, and Courses - manage / update.'
      )
    },
    {
      description: I18n.t(
        'However, if these additional permissions are enabled, but the Pages - update permission is not enabled, the user can still adjust content lock settings on individual pages in a Blueprint Master Course.'
      )
    },
    {
      title: I18n.t('Student Page History'),
      description: I18n.t(
        'Students can edit and view page history if allowed in the options for an individual page.'
      )
    }
  ],
  [
    {
      title: I18n.t('Pages - create'),
      description: I18n.t('Allows user to delete course pages.')
    },
    {
      description: I18n.t(
        'Allows user to edit Blueprint lock settings for individual pages in a Blueprint Master Course.'
      )
    },
    {
      title: I18n.t('Pages - delete'),
      description: I18n.t('Allows user to delete course pages.')
    },
    {
      description: I18n.t(
        'Allows user to edit Blueprint lock settings for individual pages in a Blueprint Master Course.'
      )
    },
    {
      title: I18n.t('Pages - update'),
      description: I18n.t('Allows user to edit course pages.')
    },
    {
      description: I18n.t('Allows user to define users allowed to edit the page.')
    },
    {
      description: I18n.t('Allows user to add page to student to-do list.')
    },
    {
      description: I18n.t('Allows user to publish and unpublish pages.')
    },
    {
      description: I18n.t('Allows user to view page history and set front page.')
    },
    {
      description: I18n.t(
        'Allows user to edit Blueprint lock settings in the Pages index page and for an individual page in a Blueprint master course.'
      )
    }
  ],
  [
    {
      title: I18n.t('Blueprint Courses'),
      description: I18n.t('Blueprint courses must be enabled for an account by an admin.')
    },
    {
      description: I18n.t(
        'Course roles can only manage content in Blueprint Courses if they are added to the Blueprint Course as a teacher, TA, or designer role.'
      )
    },
    {
      description: I18n.t(
        'If the Pages - Update permission is disabled, the user can still adjust content lock settings on individual pages in a Blueprint Master Course.'
      )
    },
    {
      title: I18n.t('Student Page History'),
      description: I18n.t(
        'Students can edit and view page history if allowed in the options for an individual page.'
      )
    }
  ]
)

const discussionsModerateManagePermissions = generateActionTemplates(
  'moderate_forum',
  [
    {
      title: I18n.t('Announcements'),
      description: I18n.t('Allows user to view the New Announcement button in the Home page.')
    },
    {
      description: I18n.t('Allows user to add announcements in the Announcements page.')
    },
    {
      title: I18n.t('Blueprint Courses'),
      description: I18n.t(
        'Allows user to edit Blueprint lock settings on the Discussions index page in a Blueprint master course.'
      )
    },
    {
      title: I18n.t('Discussions'),
      description: I18n.t('Allows user to add discussions in the Discussions page.')
    },
    {
      description: I18n.t(
        'Allows user to close for comments, move, pin and unpin, edit, and delete discussion topics created by other users.'
      )
    }
  ],
  [
    {
      title: I18n.t('Announcements'),
      description: I18n.t('To view announcements, Announcements - view must also be enabled.')
    },
    {
      title: I18n.t('Blueprint Courses'),
      description: I18n.t(
        'To edit lock settings on the Discussions index page, Courses - manage / update and Discussions - view must also be enabled.'
      )
    },
    {
      description: I18n.t(
        'If the additional permissions are enabled, but this permission is not enabled, lock settings can be edited on individual discussions.'
      )
    },
    {
      title: I18n.t('Discussions'),
      description: I18n.t(
        'Both Discussions - create and Discussions - moderate allow the user to create a discussion in the Discussions page. If this permission is enabled, Discussions - create is not required.'
      )
    },
    {
      description: I18n.t('To view discussions in a course, Discussions - view must be enabled.')
    },
    {
      description: I18n.t('To reply to a discussion, Discussions - post must also be enabled.')
    },
    {
      description: I18n.t(
        'To edit assignment details on a discussion, Assignments and Quizzes - add / edit / delete must also be enabled.'
      )
    }
  ],
  [
    {
      title: I18n.t('Announcements'),
      description: I18n.t('Allows user to view the New Announcement button in the Home page.')
    },
    {
      description: I18n.t('Allows user to add announcements in the Announcements page.')
    },
    {
      title: I18n.t('Blueprint Courses'),
      description: I18n.t(
        'Allows user to edit Blueprint lock settings on the Discussions index page in a Blueprint master course.'
      )
    },
    {
      title: I18n.t('Discussions'),
      description: I18n.t('Allows user to add discussions in the Discussions page.')
    },
    {
      description: I18n.t(
        'Allows user to close for comments, move, pin and unpin, edit, and delete discussion topics created by other users.'
      )
    }
  ],
  [
    {
      title: I18n.t('Announcements'),
      description: I18n.t('To view announcements, Announcements - view must also be enabled.')
    },
    {
      title: I18n.t('Blueprint Courses'),
      description: I18n.t('Blueprint courses must be enabled for an account by an admin.')
    },
    {
      description: I18n.t(
        'Course roles can only manage content in Blueprint Courses if they are added to the Blueprint Course as a teacher, TA, or designer role.'
      )
    },
    {
      description: I18n.t(
        'If this setting is disabled, and Discussions - view is enabled, the user can still adjust content lock settings on individual discussions in a Blueprint master course.'
      )
    },
    {
      title: I18n.t('Discussions'),
      description: I18n.t(
        'Both Discussions - create and Discussions - moderate allow the user to create a discussion in the Discussions page. If this permission is enabled, Discussions - create is not required.'
      )
    },
    {
      description: I18n.t('To view discussions in a course, Discussions - view must be enabled.')
    },
    {
      description: I18n.t('To reply to a discussion, Discussions - post must also be enabled.')
    },
    {
      description: I18n.t(
        'To edit assignment details on a discussion, Assignments and Quizzes - add / edit / delete must also be enabled.'
      )
    }
  ]
)

const discussionPostPermissions = generateActionTemplates(
  'post_to_forum',
  [
    {
      title: I18n.t('Discussions'),
      description: I18n.t('Allows user to reply to a discussion post.')
    }
  ],
  [
    {
      title: I18n.t('Discussions'),
      description: I18n.t(
        'To view discussions in a course, Discussions - view must also be enabled.'
      )
    },
    {
      description: I18n.t('To manage discussions, Discussions - moderate must be enabled.')
    }
  ],
  [
    {
      title: I18n.t('Discussions'),
      description: I18n.t('Allows user to reply to a discussion post.')
    }
  ],
  [
    {
      title: I18n.t('Discussions'),
      description: I18n.t(
        'To view discussions in a course, Discussions - view must also be enabled.'
      )
    },
    {
      description: I18n.t('To manage discussions, Discussions - moderate must be enabled.')
    }
  ]
)

const announcementsViewPermissions = generateActionTemplates(
  'read_announcements',
  [
    {
      title: I18n.t('Announcements'),
      description: I18n.t('Allows user to view the Announcements link in Course Navigation.')
    },
    {
      title: I18n.t('Announcements'),
      description: I18n.t('Allows user to view course announcements.')
    }
  ],
  [
    {
      title: I18n.t('Announcements'),
      description: I18n.t(
        'To view recent announcements on the home page, Course content - view must be enabled, and the Show recent announcements on Course home page checkbox must be selected in Course Settings.'
      )
    },
    {
      description: I18n.t(
        'To manage course announcements, Discussions - moderate ​must also be enabled.'
      )
    },
    {
      title: I18n.t('Global Announcements'),
      description: I18n.t(
        'This permission only affects course announcements; to manage global announcements, Global Announcements - add / edit / delete​ must be enabled.'
      )
    }
  ],
  [
    {
      title: I18n.t('Announcements'),
      description: I18n.t('Allows user to access the Announcements link in Course Navigation.')
    },
    {
      description: I18n.t('Allows user to view course announcements.')
    },
    {
      description: I18n.t('Allows user to view recent announcements on the Course Home Page.')
    }
  ],
  [
    {
      title: I18n.t('Announcements'),
      description: I18n.t('To add announcements, Discussions - moderate must also be enabled.')
    },
    {
      description: I18n.t(
        'To view recent announcements on the home page, the Show recent announcements on Course home page checkbox must be selected in Course Settings.'
      )
    }
  ]
)

const usersViewEmailPermissions = generateActionTemplates(
  'read_email_addresses',
  [
    {
      title: I18n.t('People (Account)'),
      description: I18n.t(
        'Allows user to search for account users via primary email address in the account People page.'
      )
    },
    {
      description: I18n.t(
        'Allows user to search for other users via primary email address in a course People page.'
      )
    }
  ],
  [
    {
      title: I18n.t('People (Account)'),
      description: I18n.t('To view the account People page, Users - view list must be enabled.')
    },
    {
      description: I18n.t(
        'If this permission is disabled, and Users - view login IDs is enabled, users will still see email addresses used as login IDs.'
      )
    }
  ],
  [
    {
      title: I18n.t('People'),
      description: I18n.t(
        'Allows user to search for other users via primary email addresses in the People page.'
      )
    }
  ],
  [
    {
      title: I18n.t('People'),
      description: I18n.t('To access the People page, Users - view list must be enabled.')
    },
    {
      description: I18n.t(
        'If this permission is disabled, and Users - view login IDs is enabled, users will still see email addresses used as login IDs.'
      )
    }
  ]
)

const discussionViewPermissions = generateActionTemplates(
  'read_forum',
  [
    {
      title: I18n.t('Blueprint Courses'),
      description: I18n.t(
        'Allows user to edit Blueprint content lock settings on individual discussions.'
      )
    },
    {
      title: I18n.t('Discussions'),
      description: I18n.t('Allows user to view the Discussions link in Course Navigation.')
    },
    {
      description: I18n.t('Allows user to view course discussions.')
    }
  ],
  [
    {
      title: I18n.t('Blueprint Courses'),
      description: I18n.t(
        'To edit lock settings from the Discussions index page, Blueprint Courses - add / edit / associate / delete and Courses - manage / update must also be enabled.'
      )
    },
    {
      title: I18n.t('Commons'),
      description: I18n.t(
        'To share a discussion to Commons, Course Content - add / edit / delete must also be enabled.'
      )
    },
    {
      title: I18n.t('Discussions'),
      description: I18n.t(
        'To manage discussions, Discussions - post and Discussions - moderate must also be enabled.'
      )
    },
    {
      description: I18n.t('To reply to a discussion, Discussions - post must also be enabled.')
    }
  ],
  [
    {
      title: I18n.t('Blueprint Courses'),
      description: I18n.t(
        'Allows user to edit Blueprint content lock settings on individual settings if the user is enrolled in a Blueprint master course.'
      )
    },
    {
      title: I18n.t('Discussions'),
      description: I18n.t('Allows user to view the Discussions link in Course Navigation.')
    },
    {
      description: I18n.t('Allows user to view course discussions.')
    }
  ],
  [
    {
      title: I18n.t('Blueprint Courses'),
      description: I18n.t('Blueprint Courses must be enabled for an account by an admin.')
    },
    {
      description: I18n.t(
        'Course roles can only manage content in Blueprint Courses if they are added to the Blueprint Course with a teacher, TA, or designer role.'
      )
    },
    {
      description: I18n.t(
        'To edit Blueprint lock settings from the Discussions index page, Discussions - moderate must also be enabled.'
      )
    },
    {
      title: I18n.t('Commons'),
      description: I18n.t(
        'To share a discussion to Commons, Course Content - add / edit / delete must also be enabled.'
      )
    },
    {
      title: I18n.t('Discussions'),
      description: I18n.t('To manage discussions, Discussions - moderate must also be enabled.')
    },
    {
      description: I18n.t('To reply to a discussion, Discussions - post must also be enabled.')
    }
  ]
)

const questionBankPermissions = generateActionTemplates(
  'read_question_banks',
  [
    {
      title: I18n.t('Question Banks'),
      description: I18n.t(
        'Allows user to view and link questions in a quiz to account-level question banks.'
      )
    }
  ],
  [
    {
      title: I18n.t('Quizzes and Question Banks'),
      description: I18n.t(
        'To access the Manage Question Banks link in a course Quizzes Index Page, Course content - view and Assignments and Quizzes - add / edit / delete must also be enabled.'
      )
    }
  ],
  [
    {
      title: I18n.t('Question Banks'),
      description: I18n.t(
        'Allows user to view and link questions in a quiz to course-level question banks.'
      )
    },
    {
      description: I18n.t(
        'Allows user to access the Manage Question Banks link on the Quizzes Index Page.'
      )
    }
  ],
  [
    {
      title: I18n.t('Question Banks (Courses)'),
      description: I18n.t(
        'To fully manage course-level question banks, Assignments and Quizzes - add / edit / delete permission must also be enabled.'
      )
    }
  ]
)

const courseViewUsagePermissions = generateActionTemplates(
  'read_reports',
  [
    {
      title: I18n.t('Reports'),
      description: I18n.t('Allows user to view and configure reports in Account Settings.')
    },
    {
      description: I18n.t('Allows user to view Access Reports.')
    },
    {
      description: I18n.t(
        'Allows user to view last activity and total activity information on the People page.'
      )
    }
  ],
  [
    {
      title: I18n.t('People (Course)'),
      description: I18n.t(
        'To view Last Activity and Total Activity information on the Course People page, Users - view list must also be enabled.'
      )
    },
    {
      description: I18n.t('To access a Course People page, Users - view list must also be enabled.')
    },
    {
      title: I18n.t('Reports (Course)'),
      description: I18n.t(
        'To access the Student Interactions report, Grades - view all grades must also be enabled.'
      )
    }
  ],
  [
    {
      title: I18n.t('Course Settings'),
      description: I18n.t('Allows user to view the Course Statistics button in Course Settings.')
    },
    {
      title: I18n.t('People'),
      description: I18n.t(
        'Allows user to view Last Activity and Total Activity information on the People page.'
      )
    },
    {
      title: I18n.t('Reports'),
      description: I18n.t('Allows user to view Last Activity and Total Activity reports.')
    }
  ],
  [
    {
      title: I18n.t('People'),
      description: I18n.t('To access the People Page, Users - view list must be enabled.')
    },
    {
      title: I18n.t('Reports'),
      description: I18n.t(
        'To access the Student Interactions report, Grades - view all grades must also be enabled.'
      )
    }
  ]
)

const usersViewListPermissions = generateActionTemplates(
  'read_roster',
  [
    {
      title: I18n.t('Account Navigation'),
      description: I18n.t('Allows user to access the People link in Account Navigation.')
    },
    {
      title: I18n.t('Admin Tools (Logging tab)'),
      description: I18n.t('Allows user to view login/logout activity of users in Admin Tools.')
    },
    {
      description: I18n.t(
        'Allows user to search grade change logs by grader or student in Admin Tools.'
      )
    },
    {
      title: I18n.t('Assignments'),
      description: I18n.t('Allows user to differentiate assignments to individual students.')
    },
    {
      title: I18n.t('Collaborations'),
      description: I18n.t('Allows user to view and add users in a collaboration.')
    },
    {
      title: I18n.t('Conversations'),
      description: I18n.t(
        'Allows user to send a message in Conversations without selecting a course.'
      )
    },
    {
      title: I18n.t('Course Navigation'),
      description: I18n.t('Allows user to view the People link in Course Navigation.')
    },
    {
      title: I18n.t('Groups (Course)'),
      description: I18n.t('Allows user to view groups in a course.')
    },
    {
      title: I18n.t('People (Account)'),
      description: I18n.t('Allows user to view list of users in the account.')
    },
    {
      title: I18n.t('People (Course)'),
      description: I18n.t('Allows user to view list of users in the course People page.')
    },
    {
      description: I18n.t(
        'Allows user to view the Prior Enrollments button in the course People page.'
      )
    },
    {
      title: I18n.t('Subaccounts'),
      description: I18n.t('Not available at the subaccount level.')
    }
  ],
  [
    {
      title: I18n.t('Account Groups'),
      description: I18n.t(
        'To view account-level groups, Groups - add / edit / delete must also be enabled.'
      )
    },
    {
      title: I18n.t('Admin Tools (Logging tab)'),
      description: I18n.t(
        'To generate login/logout activity in Admin Tools, Users - manage login details or Statistics - view must also be enabled.'
      )
    },
    {
      description: I18n.t(
        'To generate grade change logs in Admin Tools, Grades - view change logs must also be enabled.'
      )
    },
    {
      title: I18n.t('Courses'),
      description: I18n.t(
        'To add or remove users to a course, the appropriate Users permission must be enabled (e.g. Users - Teachers).'
      )
    },
    {
      title: I18n.t('People (Account)'),
      description: I18n.t(
        'To edit user details, modify login details, or change user passwords, Users - manage login details must also be enabled.'
      )
    },
    {
      description: I18n.t('To view user page views, Statistics - view must also be enabled.')
    },
    {
      description: I18n.t('To act as other users, Users - act as must also be enabled.')
    },
    {
      title: I18n.t('People (Course)'),
      description: I18n.t(
        'To edit a user’s section, the appropriate Users permission (e.g. Users - Teachers), Users - allow administrative actions in courses, and Conversations - send to individual course members must also be enabled.'
      )
    }
  ],
  [
    {
      title: I18n.t('Assignments'),
      description: I18n.t('Allows user to differentiate assignments to individual students.')
    },
    {
      title: I18n.t('Collaborations'),
      description: I18n.t('Allows user to view and add users in a collaboration.')
    },
    {
      title: I18n.t('Course'),
      description: I18n.t('Navigation Allows user to view the People link in Course Navigation.')
    },
    {
      title: I18n.t('Groups'),
      description: I18n.t('Allows user to view groups in a course.')
    },
    {
      title: I18n.t('People'),
      description: I18n.t('Allows user to view list of users in the course People page.')
    },
    {
      description: I18n.t(
        'Allows user to view the Prior Enrollments button in the course People page.'
      )
    },
    {
      title: I18n.t('Settings'),
      description: I18n.t('Allows user to view enrollments on the Sections tab.')
    }
  ],
  [
    {
      title: I18n.t('Conversations'),
      description: I18n.t(
        'To send a message to an individual user, Conversations - send messages to individual course members must also be enabled.'
      )
    },
    {
      title: I18n.t('Groups'),
      description: I18n.t(
        'To add, edit, or delete groups, Groups - add / edit / delete must also be enabled.'
      )
    },
    {
      title: I18n.t('People'),
      description: I18n.t(
        'To add or remove users to a course, the appropriate Users permission must be enabled (e.g. Users - Teachers).'
      )
    },
    {
      description: I18n.t(
        'To edit a user’s section, Users - allow administrative actions in courses and Users - view list must also be enabled.'
      )
    }
  ]
)

const sisDataReadPermissions = generateActionTemplates(
  'read_sis',
  [
    {
      title: I18n.t('Course Settings'),
      description: I18n.t('Allows user to view a course’s SIS ID.')
    },
    {
      title: I18n.t('People (Account)'),
      description: I18n.t('Allows user to view the SIS ID in a user’s login details.')
    },
    {
      title: I18n.t('People (Course)'),
      description: I18n.t('Allows user to view user SIS IDs in a course People page.')
    },
    {
      title: I18n.t('Quizzes'),
      description: I18n.t(
        'Allows user to view the user SIS ID column in the Quiz Item Analysis CSV file.'
      )
    },
    {
      title: I18n.t('SIS'),
      description: I18n.t('Governs account-related SIS IDs (i.e., subaccount SIS ID).')
    }
  ],
  [
    {
      title: I18n.t('Account and Subaccount'),
      description: I18n.t(
        'Users and terms are located at the account, so the SIS endpoint always confirms the user’s permissions according to account.'
      )
    },
    {
      description: I18n.t(
        'Subaccounts only have ownership of courses and sections; they do not own user data. Subaccount admins are not able to view SIS information unless they are also granted an instructor role in a course.'
      )
    },
    {
      description: I18n.t(
        'Subaccount admins are not able to view SIS information unless they are also granted an instructor role in a course.'
      )
    },
    {
      description: I18n.t(
        'Subaccount admins cannot view SIS information without the course association, as the instructor role has permission to read SIS data at the account level.'
      )
    },
    {
      title: I18n.t('People (Account)'),
      description: I18n.t(
        'To view a user’s login details, Users - view list and Modify login details for users must also both be enabled.'
      )
    },
    {
      title: I18n.t('People (Course)'),
      description: I18n.t(
        'To add or remove users to a course, the appropriate Users permission must be enabled (e.g. Users - Teachers).'
      )
    },
    {
      title: I18n.t('SIS Import'),
      description: I18n.t('To manage SIS data, SIS Data - manage must be enabled.')
    },
    {
      description: I18n.t(
        'If SIS Data - manage is enabled and SIS Data - read is disabled, the account permission overrides the course permission.'
      )
    },
    {
      description: I18n.t(
        'If SIS Data - manage is disabled and SIS Data - read is enabled, users can only view course, user, and subaccount SIS IDs.'
      )
    },
    {
      description: I18n.t(
        'To disallow users from viewing any SIS IDs at the course level, SIS Data - manage and SIS Data - read must both be disabled.'
      )
    }
  ],
  [
    {
      title: I18n.t('Course Settings'),
      description: I18n.t('Allows user to view course SIS ID.')
    },
    {
      title: I18n.t('People'),
      description: I18n.t('Allows user to view user SIS IDs.')
    },
    {
      title: I18n.t('Quizzes'),
      description: I18n.t(
        'Allows user to view the user SIS ID column in the Quiz Item Analysis CSV file.'
      )
    }
  ],
  [
    {
      title: I18n.t('People'),
      description: I18n.t(
        'To view the list of users in the course, Users - view list must also be enabled.'
      )
    },
    {
      description: I18n.t(
        'To add or remove users to a course via SIS, the appropriate Users permission must be enabled (e.g. Users - Teachers).'
      )
    }
  ]
)

const finalGradePermissions = generateActionTemplates(
  'select_final_grade',
  [
    {
      title: I18n.t('Grades'),
      description: I18n.t('Allows user to select final grade for moderated assignments.')
    }
  ],
  [
    {
      title: I18n.t('Assignments'),
      description: I18n.t(
        'To add students to a moderation set, Grades - view all grades must also be enabled.'
      )
    },
    {
      title: I18n.t('Grades'),
      description: I18n.t(
        'To publish final grades for a moderated assignment, Grades - edit must also be enabled.'
      )
    },
    {
      description: I18n.t(
        'To post or hide grades for a moderated assignment, Grades - edit must also be enabled.'
      )
    },
    {
      title: I18n.t('SpeedGrader'),
      description: I18n.t(
        'To review a moderated assignment in SpeedGrader, Grades - edit must also be enabled.'
      )
    }
  ],
  [
    {
      title: I18n.t('Grades'),
      description: I18n.t('Allows user to select final grade for moderated assignments.')
    }
  ],
  [
    {
      title: I18n.t('Assignments'),
      description: I18n.t(
        'To add students to a moderation set, Grades - view all grades must also be enabled.'
      )
    },
    {
      title: I18n.t('SpeedGrader'),
      description: I18n.t(
        'To review a moderated assignment in SpeedGrader, Grades - edit must also be enabled.'
      )
    },
    {
      title: I18n.t('Grades'),
      description: I18n.t(
        'To publish final grades for a moderated assignment, Grades - edit must also be enabled.'
      )
    },
    {
      description: I18n.t(
        'To post or hide grades for a moderated assignment, Grades - edit must also be enabled.'
      )
    }
  ]
)

const messagesSentPermissions = generateActionTemplates(
  'send_messages',
  [
    {
      title: I18n.t('Conversations'),
      description: I18n.t('Allows user to send messages to individual course members.')
    }
  ],
  [
    {
      title: I18n.t('Conversations'),
      description: I18n.t(
        'When disabled, students can still send individual messages to course teachers, course TAs, and students who belong to the same account-level groups.'
      )
    },
    {
      title: I18n.t('People (Course)'),
      description: I18n.t(
        'To edit a user’s section, Users - allow administrative actions in courses and Users - view list must also be enabled.'
      )
    }
  ],
  [
    {
      title: I18n.t('Conversations'),
      description: I18n.t('Allows user to send messages to individual course members.')
    }
  ],
  [
    {
      title: I18n.t('Conversations'),
      description: I18n.t(
        'When disabled, students can still send individual messages to course teachers, course TAs, and students that belong to the same account-level groups.'
      )
    },
    {
      title: I18n.t('People'),
      description: I18n.t(
        'To edit a user’s section, Users - allow administrative actions in courses and Users - view list must also be enabled. '
      )
    }
  ]
)

const messagesSentEntireClassPermissions = generateActionTemplates(
  'send_messages_all',
  [
    {
      title: I18n.t('Conversations'),
      description: I18n.t(
        'Allows user to send a message to “All in [course name]” or "All in [course group]".'
      )
    }
  ],
  [],
  [
    {
      title: I18n.t('Conversations'),
      description: I18n.t(
        'Allows user to send a message to “All in [course name],” or “All in [course group].”'
      )
    }
  ],
  []
)

const gradesViewAllPermissions = generateActionTemplates(
  'view_all_grades',
  [
    {
      title: I18n.t('Admin Tools (Logging tab)'),
      description: I18n.t('Allows user to search by assignment ID in grade change logs.')
    },
    {
      title: I18n.t('Analytics'),
      description: I18n.t('Allows user to view student-specific data in Analytics.')
    },
    {
      title: I18n.t('Assignments, SpeedGrader'),
      description: I18n.t('Allows user to view a link to SpeedGrader from assignments.')
    },
    {
      title: I18n.t('Gradebook'),
      description: I18n.t(
        'Allows user to export the Gradebook to a comma separated values (CSV) file.'
      )
    },
    {
      description: I18n.t('Allows user to access the Learning Mastery Gradebook (if enabled).')
    },
    {
      title: I18n.t('Grades'),
      description: I18n.t('Allows user to view student Grades pages.')
    },
    {
      title: I18n.t('Modules'),
      description: I18n.t('Allows user to access the Student Progress page.')
    },
    {
      title: I18n.t('People (Course)'),
      description: I18n.t('Allows user to view analytics link in the user settings menu.')
    },
    {
      title: I18n.t('Quizzes'),
      description: I18n.t(
        'Allows user to view student results, view quiz statistics, and access a quiz in SpeedGrader.'
      )
    },
    {
      title: I18n.t('Rubrics, SpeedGrader'),
      description: I18n.t('Allows user to view grader comments on a rubric in SpeedGrader.')
    },
    {
      title: I18n.t('Student Context Card'),
      description: I18n.t('Adds analytics to a student’s context card.')
    }
  ],
  [
    {
      title: I18n.t('Admin Tools (Grade Change Logs)'),
      description: I18n.t(
        'To search grade change logs, Grades - view change logs must also be enabled.'
      )
    },
    {
      title: I18n.t('Analytics'),
      description: I18n.t('To view student analytics, Analytics - view must also be enabled.')
    },
    {
      title: I18n.t('Gradebook'),
      description: I18n.t('To view the Gradebook, Course Content - view must also be enabled.')
    },
    {
      description: I18n.t(
        'If both Grades - edit and Grades - view all grades are disabled, Gradebook will be hidden from Course Navigation.'
      )
    },
    {
      title: I18n.t('Grades'),
      description: I18n.t('To post or hide grades, Grades - edit must also be enabled.')
    },
    {
      title: I18n.t('Modules'),
      description: I18n.t(
        'To view module progression, Grades - view all grades must also be enabled.'
      )
    },
    {
      title: I18n.t('Reports'),
      description: I18n.t(
        'To access the Student Interactions report, Courses - view usage reports must also be enabled.'
      )
    },
    {
      title: I18n.t('Student Context Card'),
      description: I18n.t('Student Context Cards must be enabled for an account by an admin.')
    },
    {
      title: I18n.t('Subaccounts'),
      description: I18n.t('Not available at the subaccount level.')
    }
  ],
  [
    {
      title: I18n.t('Analytics'),
      description: I18n.t('Allows user to view student-specific data in Analytics.')
    },
    {
      title: I18n.t('Assignments, SpeedGrader'),
      description: I18n.t('Allows user to access SpeedGrader from an assignment.')
    },
    {
      title: I18n.t('Gradebook'),
      description: I18n.t('Allows user to view Gradebook.')
    },
    {
      description: I18n.t(
        'Allows user to export the Gradebook to a comma separated values (CSV) file.'
      )
    },
    {
      description: I18n.t('Allows user to access the Learning Mastery Gradebook (if enabled).')
    },
    {
      title: I18n.t('Grades'),
      description: I18n.t('Allows user to view student Grades pages.')
    },
    {
      title: I18n.t('Modules'),
      description: I18n.t('Allows user to access the Student Progress page.')
    },
    {
      title: I18n.t('People'),
      description: I18n.t('Adds analytics link on the user settings menu.')
    },
    {
      title: I18n.t('Quizzes'),
      description: I18n.t(
        'Allows user to view student results, view quiz statistics, and access a quiz in SpeedGrader.'
      )
    },
    {
      title: I18n.t('Rubrics, SpeedGrader'),
      description: I18n.t('Allows user to view grader comments on a rubric in SpeedGrader.')
    },
    {
      title: I18n.t('Student Context Card'),
      description: I18n.t('Adds analytics to a student’s context card.')
    }
  ],
  [
    {
      title: I18n.t('Analytics'),
      description: I18n.t('To view student analytics, Analytics - view must also be enabled.')
    },
    {
      title: I18n.t('Gradebook'),
      description: I18n.t(
        'If both Grades - edit and Grades - view all grades are disabled, Gradebook will be hidden from Course Navigation.'
      )
    },
    {
      title: I18n.t('Grades'),
      description: I18n.t('To post or hide grades, Grades - edit must also be enabled.')
    },
    {
      title: I18n.t('Modules'),
      description: I18n.t(
        'To view module progression, Grades - view all grades must also be enabled.'
      )
    },
    {
      title: I18n.t('Reports'),
      description: I18n.t(
        'To access the Student Interactions report, Courses - view usage reports must also be enabled.'
      )
    },
    {
      title: I18n.t('Student Context Card'),
      description: I18n.t('Student Context Cards must be enabled for an account by an admin.')
    }
  ]
)

const analyticsViewPermissions = generateActionTemplates(
  'view_analytics',
  [
    {
      title: I18n.t('Analytics (Account)'),
      description: I18n.t('Allows user to view account analytics.')
    },
    {
      title: I18n.t('Analytics (Course)'),
      description: I18n.t('Allows user to view course analytics through the course dashboard.')
    },
    {
      description: I18n.t('Allows user to view student analytics.')
    }
  ],
  [
    {
      title: I18n.t('Analytics'),
      description: I18n.t(
        'To view student analytics in course analytics, Grades - view all grades must also be enabled.'
      )
    },
    {
      title: I18n.t('Account Settings'),
      description: I18n.t(
        'The analytics feature must be enabled in Account Settings to view analytics pages.'
      )
    },
    {
      description: I18n.t(
        'To see the Analytics link in the user sidebar from the People page, Profiles must be disabled in your account.'
      )
    },
    {
      title: I18n.t('People (Course)'),
      description: I18n.t(
        'To view student analytics, Users - view list and Grades - view all grades​ must also be enabled.'
      )
    }
  ],
  [
    {
      title: I18n.t('Analytics'),
      description: I18n.t(
        'Allows user to view course and student analytics from the Course Home Page or People page.'
      )
    }
  ],
  [
    {
      title: I18n.t('Analytics'),
      description: I18n.t(
        'To view student analytics in course analytics, Grades - view all grades must also be enabled'
      )
    },
    {
      title: I18n.t('Account Settings'),
      description: I18n.t(
        'The analytics feature must be enabled in Account Settings to view analytics pages.'
      )
    },
    {
      description: I18n.t(
        'To see the Analytics link in the user sidebar from the People page, Profiles must be disabled in your account.'
      )
    },
    {
      title: I18n.t('People'),
      description: I18n.t(
        'To view student analytics, Users - view list and Grades - view all grades​ must also be enabled.'
      )
    }
  ]
)

const gradeAuditTrailPermissions = generateActionTemplates(
  'view_audit_trail',
  [
    {
      title: I18n.t('Grades'),
      description: I18n.t(
        'Allows user to review an audit trail in assignments, both moderated and anonymous.'
      )
    }
  ],
  [
    {
      title: I18n.t('Grades'),
      description: I18n.t(
        'To moderate grades, Grades - Select final grade for moderation must also be enabled.'
      )
    },
    {
      description: I18n.t(
        'To post or hide grades for an assignment, Grades - edit must also be enabled.'
      )
    }
  ],
  [
    {
      title: I18n.t('Grades'),
      description: I18n.t(
        'Allows user to review an audit trail in assignments, both moderated and anonymous.'
      )
    }
  ],
  [
    {
      title: I18n.t('Grades'),
      description: I18n.t(
        'To moderate grades, Grades - Select final grade for moderation must also be enabled.'
      )
    },
    {
      description: I18n.t(
        'To post or hide grades for an assignment, Grades - edit must also be enabled.'
      )
    }
  ]
)

const groupsViewAllStudentPermissions = generateActionTemplates(
  'view_group_pages',
  [
    {
      title: I18n.t('Groups'),
      description: I18n.t('Allows user to view the group home pages of all student groups.')
    },
    {
      description: I18n.t(
        'Allows students to access other student groups within a group set with a direct link.'
      )
    }
  ],
  [
    {
      title: I18n.t('Groups'),
      description: I18n.t(
        'By default students are able to create groups; to restrict students from creating groups, do not select the Let students organize their own groups checkbox in Course Settings.'
      )
    }
  ],
  [
    {
      title: I18n.t('Groups'),
      description: I18n.t('Allows user to view the group home pages of all student groups.')
    },
    {
      description: I18n.t(
        'Allows students to access other student groups within a group set with a direct link.'
      )
    }
  ],
  [
    {
      title: I18n.t('Groups'),
      description: I18n.t(
        'By default students are able to create groups; to restrict students from creating groups, do not select the Let students organize their own groups checkbox in Course Settings.'
      )
    }
  ]
)

const usersViewLoginPermissions = generateActionTemplates(
  'view_user_logins',
  [
    {
      title: I18n.t('People (Account, Course)'),
      description: I18n.t(
        'Allows user to search for other users by Login ID in the account People page.'
      )
    }
  ],
  [
    {
      title: I18n.t('People (Account, Course)'),
      description: I18n.t('To access the People page, Users - view list must be enabled.')
    },
    {
      description: I18n.t(
        'If this permission is enabled, and if Users - view primary email address is disabled, users will see email addresses used as login IDs.'
      )
    },
    {
      description: I18n.t(
        'To view login IDs, Users - allow administrative actions in courses must also be enabled.'
      )
    }
  ],
  [
    {
      title: I18n.t('People'),
      description: I18n.t(
        'Allows user to search for other users by Login ID in the course People page.'
      )
    }
  ],
  [
    {
      title: I18n.t('People'),
      description: I18n.t('To access the People page, Users - view list must be enabled.')
    },
    {
      description: I18n.t(
        'If this permission is enabled, and if Users - view primary email address is disabled, users will see email addresses used as login IDs.'
      )
    },
    {
      description: I18n.t(
        'To view login IDs, Users - allow administrative actions in courses must also be enabled.'
      )
    }
  ]
)

export const PERMISSION_DETAILS_ACCOUNT_TEMPLATES = {
  ...deepMergeAll([
    accountLevelPermissions.ACCOUNT,
    adminsLevelPermissions.ACCOUNT,
    allowCourseAdminActions.ACCOUNT,
    alertPermissions.ACCOUNT,
    analyticsViewPermissions.ACCOUNT,
    announcementsViewPermissions.ACCOUNT,
    assignmentsQuizzesPermissions.ACCOUNT,
    assignmentsAndQuizzes.ACCOUNT,
    blueprintCoursePermissions.ACCOUNT,
    courseCalenderPermissions.ACCOUNT,
    courseContentAddPermissions.ACCOUNT,
    courseContentViewPermissions.ACCOUNT,
    courseFilesAddPermissions.ACCOUNT,
    courseListViewPermissions.ACCOUNT,
    courseManagePermissions.ACCOUNT,
    courseManageAdminPermissions.ACCOUNT,
    courseSectionsViewPermissions.ACCOUNT,
    courseTemplatesPermissions.ACCOUNT,
    courseUndeletePermissions.ACCOUNT,
    courseViewChangePermissions.ACCOUNT,
    courseViewUsagePermissions.ACCOUNT,
    courseVisibilityPermissions.ACCOUNT,
    developerKeysManagePermissions.ACCOUNT,
    discussionscreatePermissions.ACCOUNT,
    discussionsModerateManagePermissions.ACCOUNT,
    discussionPostPermissions.ACCOUNT,
    discussionViewPermissions.ACCOUNT,
    featureFlagsManagePermissions.ACCOUNT,
    featureFlagsViewPermissions.ACCOUNT,
    finalGradePermissions.ACCOUNT,
    globalAnnouncementsPermissions.ACCOUNT,
    gradeAuditTrailPermissions.ACCOUNT,
    gradesEditPermissions.ACCOUNT,
    gradesViewAllPermissions.ACCOUNT,
    gradesViewChangeLogPermissions.ACCOUNT,
    gradesAddEditDeletePermissions.ACCOUNT,
    groupsViewAllStudentPermissions.ACCOUNT,
    learningOutcomesAddEditDeletePermissions.ACCOUNT,
    learningOutcomesImportPermissions.ACCOUNT,
    ltiAddEditPermissions.ACCOUNT,
    managePermissions.ACCOUNT,
    manageStudentsCoursesPermissions.ACCOUNT,
    messagesSentPermissions.ACCOUNT,
    messagesSentEntireClassPermissions.ACCOUNT,
    notificationsPermissions.ACCOUNT,
    outcomeProficiencyCalculationsAddEditDeletePermissions.ACCOUNT,
    outcomeProficiencyScalesAddEditDeletePermissions.ACCOUNT,
    pagesAddRemovePermissions.ACCOUNT,
    pairingCodePermissions.ACCOUNT,
    permissionsDesigner.ACCOUNT,
    permissionsTA.Account,
    permissionsObserver.ACCOUNT,
    permissionsTeacher.ACCOUNT,
    permissionsStudent.ACCOUNT,
    questionBankPermissions.ACCOUNT,
    rubricsAddPermissions.ACCOUNT,
    sisDataImportPermissions.ACCOUNT,
    sisDataManagePermissions.ACCOUNT,
    sisDataReadPermissions.ACCOUNT,
    viewStatisticsPermissions.ACCOUNT,
    storageQuotasPermissions.ACCOUNT,
    studentCollabPermissions.ACCOUNT,
    usernotesPermissions.ACCOUNT,
    usersActAsPermissions.ACCOUNT,
    usersManageLoginPermissions.ACCOUNT,
    usersModerateUserContentPermissions.ACCOUNT,
    usersObserverPermissions.ACCOUNT,
    usersViewLoginPermissions.ACCOUNT,
    usersViewListPermissions.ACCOUNT,
    usersViewEmailPermissions.ACCOUNT,
    webConferencesPermissions.ACCOUNT
  ])
}

export const PERMISSION_DETAILS_COURSE_TEMPLATES = {
  ...deepMergeAll([
    accountLevelPermissions.COURSE,
    adminsLevelPermissions.COURSE,
    alertPermissions.COURSE,
    allowCourseAdminActions.COURSE,
    analyticsViewPermissions.COURSE,
    announcementsViewPermissions.COURSE,
    assignmentsAndQuizzes.COURSE,
    assignmentsQuizzesPermissions.COURSE,
    blueprintCoursePermissions.COURSE,
    courseUndeletePermissions.COURSE,
    courseViewChangePermissions.COURSE,
    courseViewUsagePermissions.COURSE,
    courseCalenderPermissions.COURSE,
    courseContentAddPermissions.COURSE,
    courseContentViewPermissions.COURSE,
    courseFilesAddPermissions.COURSE,
    courseListViewPermissions.COURSE,
    courseManagePermissions.COURSE,
    courseSectionsViewPermissions.COURSE,
    courseTemplatesPermissions.COURSE,
    courseVisibilityPermissions.COURSE,
    developerKeysManagePermissions.COURSE,
    discussionscreatePermissions.COURSE,
    discussionsModerateManagePermissions.COURSE,
    discussionPostPermissions.COURSE,
    discussionViewPermissions.COURSE,
    featureFlagsManagePermissions.COURSE,
    featureFlagsViewPermissions.COURSE,
    finalGradePermissions.COURSE,
    globalAnnouncementsPermissions.COURSE,
    gradeAuditTrailPermissions.COURSE,
    gradesEditPermissions.COURSE,
    gradesViewAllPermissions.COURSE,
    gradesViewChangeLogPermissions.COURSE,
    gradesAddEditDeletePermissions.COURSE,
    groupsViewAllStudentPermissions.COURSE,
    learningOutcomesAddEditDeletePermissions.COURSE,
    learningOutcomesImportPermissions.COURSE,
    ltiAddEditPermissions.COURSE,
    manageStudentsCoursesPermissions.COURSE,
    messagesSentPermissions.COURSE,
    messagesSentEntireClassPermissions.COURSE,
    pagesAddRemovePermissions.COURSE,
    pairingCodePermissions.COURSE,
    permissionsDesigner.COURSE,
    permissionsTA.COURSE,
    permissionsObserver.COURSE,
    permissionsTeacher.COURSE,
    permissionsStudent.COURSE,
    outcomeProficiencyCalculationsAddEditDeletePermissions.COURSE,
    outcomeProficiencyScalesAddEditDeletePermissions.COURSE,
    questionBankPermissions.COURSE,
    rubricsAddPermissions.COURSE,
    sisDataImportPermissions.COURSE,
    sisDataManagePermissions.COURSE,
    sisDataReadPermissions.COURSE,
    storageQuotasPermissions.COURSE,
    studentCollabPermissions.COURSE,
    usernotesPermissions.COURSE,
    usersActAsPermissions.COURSE,
    usersManageLoginPermissions.COURSE,
    usersViewLoginPermissions.COURSE,
    usersViewListPermissions.COURSE,
    usersViewEmailPermissions.COURSE,
    viewStatisticsPermissions.COURSE,
    webConferencesPermissions.COURSE
  ])
}<|MERGE_RESOLUTION|>--- conflicted
+++ resolved
@@ -539,11 +539,7 @@
     },
     {
       description: I18n.t(
-<<<<<<< HEAD
-        'To merge users, the Self Service User Merge feature option must also be enabled.'
-=======
         'To merge users, the Self Service User Merge feature preview must also be enabled.'
->>>>>>> 5d1f4081
       )
     },
     {
