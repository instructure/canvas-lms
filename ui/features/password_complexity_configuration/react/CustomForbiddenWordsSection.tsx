--- conflicted
+++ resolved
@@ -39,10 +39,7 @@
   setNewlyUploadedAttachmentId: (attachmentId: number | null) => void
   onCustomForbiddenWordsEnabledChange: (enabled: boolean) => void
   setCurrentAttachmentId: (attachmentId: number | null) => void
-<<<<<<< HEAD
-=======
   setEnableApplyButton: (enabled: boolean) => void
->>>>>>> 406d90fd
 }
 
 interface ForbiddenWordsResponse {
@@ -66,10 +63,7 @@
   currentAttachmentId,
   passwordPolicyHashExists,
   setCurrentAttachmentId,
-<<<<<<< HEAD
-=======
   setEnableApplyButton,
->>>>>>> 406d90fd
 }: Props) => {
   const linkRef = useRef<HTMLAnchorElement | null>(null)
   const [forbiddenWordsUrl, setForbiddenWordsUrl] = useState<string | null>(null)
@@ -163,11 +157,7 @@
         type: 'warning',
       })
     }
-<<<<<<< HEAD
-  }, [commonPasswordsAttachmentId, setCurrentAttachmentId])
-=======
   }, [commonPasswordsAttachmentId, setCurrentAttachmentId, setEnableApplyButton])
->>>>>>> 406d90fd
 
   const handleCancelUploadModal = useCallback(() => {
     setFileModalOpen(false)
@@ -268,10 +258,7 @@
         setForbiddenWordsFilename={setForbiddenWordsName}
         setCurrentAttachmentId={setCurrentAttachmentId}
         setCommonPasswordsAttachmentId={setCommonPasswordsAttachmentId}
-<<<<<<< HEAD
-=======
         setEnableApplyButton={setEnableApplyButton}
->>>>>>> 406d90fd
       />
     </>
   )
