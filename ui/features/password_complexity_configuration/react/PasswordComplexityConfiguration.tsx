/*
 * Copyright (C) 2024 - present Instructure, Inc.
 *
 * This file is part of Canvas.
 *
 * Canvas is free software: you can redistribute it and/or modify it under
 * the terms of the GNU Affero General Public License as published by the Free
 * Software Foundation, version 3 of the License.
 *
 * Canvas is distributed in the hope that it will be useful, but WITHOUT ANY
 * WARRANTY; without even the implied warranty of MERCHANTABILITY or FITNESS FOR
 * A PARTICULAR PURPOSE. See the GNU Affero General Public License for more
 * details.
 *
 * You should have received a copy of the GNU Affero General Public License along
 * with this program. If not, see <http://www.gnu.org/licenses/>.
 */

import React, {useEffect, useState} from 'react'
import {useScope as createI18nScope} from '@canvas/i18n'
import {Heading} from '@instructure/ui-heading'
import {Text} from '@instructure/ui-text'
import {View} from '@instructure/ui-view'
import {Button, CloseButton} from '@instructure/ui-buttons'
import {Tray} from '@instructure/ui-tray'
import {Alert} from '@instructure/ui-alerts'
import {List} from '@instructure/ui-list'
import {Checkbox} from '@instructure/ui-checkbox'
import NumberInputControlled from './NumberInputControlled'
import {showFlashAlert} from '@canvas/alerts/react/FlashAlert'
import {executeApiRequest} from '@canvas/do-fetch-api-effect/apiRequest'
import type {GlobalEnv} from '@canvas/global/env/GlobalEnv.d'
import {Flex} from '@instructure/ui-flex'
import CustomForbiddenWordsSection from './CustomForbiddenWordsSection'
import type {PasswordPolicy, PasswordSettings, PasswordSettingsResponse} from './types'
import {deleteForbiddenWordsFile} from './apiClient'

const I18n = createI18nScope('password_complexity_configuration')

declare const ENV: GlobalEnv

export const MINIMUM_CHARACTER_LENGTH = 8
export const MAXIMUM_CHARACTER_LENGTH = 255
export const DEFAULT_MAX_LOGIN_ATTEMPTS = 10
export const MINIMUM_LOGIN_ATTEMPTS = 3
export const MAXIMUM_LOGIN_ATTEMPTS = 20

interface Account {
  settings: PasswordSettings
}

interface QueryParams {
  account: Account
}

const PasswordComplexityConfiguration = () => {
  const [showTray, setShowTray] = useState(false)
  const [enableApplyButton, setEnableApplyButton] = useState(false)
  const [minimumCharacterLengthEnabled, setMinimumCharacterLengthEnabled] = useState(true)
  const [minimumCharacterLength, setMinimumCharacterLength] = useState(MINIMUM_CHARACTER_LENGTH)
  const [requireNumbersEnabled, setRequireNumbersEnabled] = useState(true)
  const [requireSymbolsEnabled, setRequireSymbolsEnabled] = useState(false)
  const [customMaxLoginAttemptsEnabled, setCustomMaxLoginAttemptsEnabled] = useState(false)
  const [allowLoginSuspensionEnabled, setAllowLoginSuspensionEnabled] = useState(false)
  const [maxLoginAttempts, setMaxLoginAttempts] = useState(DEFAULT_MAX_LOGIN_ATTEMPTS)
  const [currentAttachmentId, setCurrentAttachmentId] = useState<number | null>(null)
  const [newlyUploadedAttachmentId, setNewlyUploadedAttachmentId] = useState<number | null>(null)
  const [customForbiddenWordsEnabled, setCustomForbiddenWordsEnabled] = useState(false)
  const [passwordPolicyHashExists, setPasswordPolicyHashExists] = useState(false)

  useEffect(() => {
    if (showTray) {
      const fetchCurrentSettings = async () => {
        try {
          const response = await executeApiRequest<PasswordSettingsResponse>({
            path: `/api/v1/accounts/${ENV.DOMAIN_ROOT_ACCOUNT_ID}/settings`,
            method: 'GET',
          })

          if (response?.status === 200 && response?.data) {
            const passwordPolicy = response.data.password_policy || {}

            if (Object.keys(passwordPolicy).length > 0) {
              setPasswordPolicyHashExists(true)
            }
            setRequireNumbersEnabled(passwordPolicy.require_number_characters === 'true')
            setRequireSymbolsEnabled(passwordPolicy.require_symbol_characters === 'true')
            setMinimumCharacterLength(
              passwordPolicy.minimum_character_length || MINIMUM_CHARACTER_LENGTH,
            )
            setMinimumCharacterLengthEnabled(!!passwordPolicy.minimum_character_length)
            setMaxLoginAttempts(passwordPolicy.maximum_login_attempts || DEFAULT_MAX_LOGIN_ATTEMPTS)
            setCustomMaxLoginAttemptsEnabled(!!passwordPolicy.maximum_login_attempts)
            setAllowLoginSuspensionEnabled(passwordPolicy.allow_login_suspension === 'true')
            setCustomForbiddenWordsEnabled(!!passwordPolicy.common_passwords_attachment_id)
            setCurrentAttachmentId(passwordPolicy.common_passwords_attachment_id || null)
          } else {
            throw new Error('Failed to fetch current settings.')
          }
        } catch (err: any) {
          showFlashAlert({
            message: I18n.t('An error occurred fetching password policy settings.'),
            err,
            type: 'error',
          })
        }
      }

      fetchCurrentSettings()
    }
  }, [showTray])

  const handleOpenTray = () => {
    setShowTray(true)
  }

  const handleFormUpdatedByUser = () => {
    if (!enableApplyButton) {
      setEnableApplyButton(true)
    }
  }

  const handleCustomForbiddenWordsEnabledChange = (enabled: boolean) => {
    // We do not want to enable the apply button if they check the box to upload
    // a file but don't go through the upload process
    if (customForbiddenWordsEnabled) {
      handleFormUpdatedByUser()
    }
    setCustomForbiddenWordsEnabled(enabled)
  }

  const handleMinimumCharacterLengthEnabledChange = () => {
    setMinimumCharacterLengthEnabled(!minimumCharacterLengthEnabled)
    if (minimumCharacterLengthEnabled) {
      setMinimumCharacterLength(MINIMUM_CHARACTER_LENGTH)
    }
    handleFormUpdatedByUser()
  }

  const handleCustomMaxLoginAttemptToggle = (event: React.ChangeEvent<HTMLInputElement>) => {
    const checked = event.target.checked
    setCustomMaxLoginAttemptsEnabled(checked)
    if (allowLoginSuspensionEnabled && !checked) {
      setAllowLoginSuspensionEnabled(false)
    }
    handleFormUpdatedByUser()
  }

  const handleAllowLoginSuspensionToggle = (event: React.ChangeEvent<HTMLInputElement>) => {
    const checked = event.target.checked
    setAllowLoginSuspensionEnabled(checked)
    handleFormUpdatedByUser()
  }

  const handleMinimumCharacterChange = (value: number) => {
    setMinimumCharacterLength(value)
    handleFormUpdatedByUser()
  }

  const handleMaxLoginAttemptsChange = (value: number) => {
    setMaxLoginAttempts(value)
    handleFormUpdatedByUser()
  }

  const handleRequireNumbersCheckboxChange = () => {
    setRequireNumbersEnabled(!requireNumbersEnabled)
    handleFormUpdatedByUser()
  }

  const handleRequireSymbolsCheckboxChange = () => {
    setRequireSymbolsEnabled(!requireSymbolsEnabled)
    handleFormUpdatedByUser()
  }

  const cancelChanges = async () => {
    if (newlyUploadedAttachmentId) {
      try {
        await deleteForbiddenWordsFile(newlyUploadedAttachmentId)
      } catch (error) {
<<<<<<< HEAD
         
=======
>>>>>>> 51db239a
        console.error('Error deleting forbidden words file on cancel:', error)
      }
      setNewlyUploadedAttachmentId(null)
    }
    setShowTray(false)
    setEnableApplyButton(false)
  }

  const saveChanges = async () => {
    setEnableApplyButton(false)

    const {status, data: settingsResult} = await executeApiRequest<PasswordSettingsResponse>({
      path: `/api/v1/accounts/${ENV.DOMAIN_ROOT_ACCOUNT_ID}/settings`,
      method: 'GET',
    })

    if (status !== 200) {
      throw new Error('Failed to fetch current settings.')
    }

    const passwordPolicy: PasswordPolicy = {
      require_number_characters: requireNumbersEnabled,
      require_symbol_characters: requireSymbolsEnabled,
      allow_login_suspension: allowLoginSuspensionEnabled,
    }

    if (settingsResult.password_policy) {
      if (!customForbiddenWordsEnabled) {
        if (settingsResult.password_policy.common_passwords_attachment_id) {
          await deleteForbiddenWordsFile(
            settingsResult.password_policy.common_passwords_attachment_id,
          )
        }
      } else if (settingsResult.password_policy.common_passwords_attachment_id) {
        passwordPolicy.common_passwords_attachment_id =
          settingsResult.password_policy.common_passwords_attachment_id
      }

      if (settingsResult.password_policy.common_passwords_folder_id) {
        passwordPolicy.common_passwords_folder_id =
          settingsResult.password_policy.common_passwords_folder_id
      }
    }

    if (customMaxLoginAttemptsEnabled) {
      passwordPolicy.maximum_login_attempts = maxLoginAttempts
    }

    if (minimumCharacterLengthEnabled) {
      passwordPolicy.minimum_character_length = minimumCharacterLength
    }

    const requestBody: QueryParams = {
      account: {
        settings: {
          password_policy: passwordPolicy,
        },
      },
    }

    try {
      const {status: accountStatus} = await executeApiRequest<QueryParams>({
        path: `/api/v1/accounts/${ENV.DOMAIN_ROOT_ACCOUNT_ID}/`,
        body: requestBody,
        method: 'PUT',
      })
      if (accountStatus === 200) {
        showFlashAlert({
          message: I18n.t('Password settings saved successfully.'),
          type: 'success',
        })
        setShowTray(false)
        setNewlyUploadedAttachmentId(null)
      }
    } catch (err: any) {
      // err type has to be any because the error object is not defined
      showFlashAlert({
        message: I18n.t('An error occurred applying password policy settings.'),
        err,
        type: 'error',
      })
    }
  }

  return (
    <>
      <Heading margin="small auto xx-small auto" level="h4">
        {I18n.t('Password Options')}
      </Heading>
      <Button onClick={handleOpenTray} color="secondary">
        {I18n.t('View Options')}
      </Button>
      <Tray
        label="Password Options Tray"
        open={showTray}
        onDismiss={() => setShowTray(false)}
        placement="end"
        size="medium"
      >
        <Flex as="div" direction="column" height="100vh">
          <Flex.Item shouldGrow={true} shouldShrink={true} padding="small" as="main">
            <Flex as="div" direction="row" justifyItems="space-between">
              <Flex.Item>
                <View as="div" margin="small 0 small medium">
                  <Heading level="h3">{I18n.t('Password Options')}</Heading>
                </View>
              </Flex.Item>
              <Flex.Item>
                <CloseButton
                  margin="xxx-small 0 0 0"
                  offset="small"
                  screenReaderLabel="Close"
                  onClick={cancelChanges}
                />
              </Flex.Item>
            </Flex>
            <View as="div" margin="0 0 0 medium">
              <View as="div" margin="xxx-small auto small auto">
                <Text size="small" lineHeight="fit">
                  {I18n.t(
                    'Some institutions have very strict policies regarding passwords. This feature enables customization of password requirements and options for this auth provider. Modifications to password options will customize the password configuration text as seen below. If a custom minimum character length or maximum login attempts is not set, their default values will be used.',
                  )}
                </Text>
              </View>
              <Heading level="h4">{I18n.t('Current Password Configuration')}</Heading>
            </View>
            <Alert variant="info" margin="small medium medium medium">
              {I18n.t('Your password must meet the following requirements')}
              <List margin="xxx-small">
                <List.Item>
                  {I18n.t('Must be at least %{minimumCharacterLength} Characters in length.', {
                    minimumCharacterLength,
                  })}
                </List.Item>
                {requireNumbersEnabled && (
                  <List.Item>{I18n.t('Must contain a number character (ie: 0...9).')}</List.Item>
                )}
                {requireSymbolsEnabled && (
                  <List.Item>
                    {I18n.t('Must contain a symbol character (ie: ! @ # $ %).')}
                  </List.Item>
                )}
                <List.Item>
                  {I18n.t(
                    'Must not use words or sequences of characters common in passwords (ie: password, 12345, etc...)',
                  )}
                </List.Item>
              </List>
            </Alert>
            <View as="div" margin="medium medium small medium">
              <Checkbox
                label={I18n.t('Minimum character length (minimum: 8 | maximum: 255)')}
                checked={minimumCharacterLengthEnabled}
                onChange={() => handleMinimumCharacterLengthEnabledChange()}
                defaultChecked={true}
                data-testid="minimumCharacterLengthCheckbox"
              />
            </View>
            <View as="div" maxWidth="9rem" margin="0 medium medium medium">
              <View as="div" margin="0 medium medium medium">
                <NumberInputControlled
                  minimum={MINIMUM_CHARACTER_LENGTH}
                  maximum={MAXIMUM_CHARACTER_LENGTH}
                  currentValue={minimumCharacterLength}
                  updateCurrentValue={handleMinimumCharacterChange}
                  disabled={!minimumCharacterLengthEnabled}
                  data-testid="minimumCharacterLengthInput"
                />
              </View>
            </View>
            <View as="div" margin="medium">
              <Checkbox
                label={I18n.t('Require number characters (0...9)')}
                checked={requireNumbersEnabled}
                onChange={() => handleRequireNumbersCheckboxChange()}
                data-testid="requireNumbersCheckbox"
              />
            </View>
            <View as="div" margin="medium">
              <Checkbox
                label={I18n.t('Require symbol characters (ie: ! @ # $ %)')}
                checked={requireSymbolsEnabled}
                onChange={() => handleRequireSymbolsCheckboxChange()}
                data-testid="requireSymbolsCheckbox"
              />
            </View>
            <CustomForbiddenWordsSection
              setNewlyUploadedAttachmentId={setNewlyUploadedAttachmentId}
              onCustomForbiddenWordsEnabledChange={handleCustomForbiddenWordsEnabledChange}
              currentAttachmentId={currentAttachmentId}
              passwordPolicyHashExists={passwordPolicyHashExists}
              setCurrentAttachmentId={setCurrentAttachmentId}
              setEnableApplyButton={setEnableApplyButton}
            />

            <View as="div" margin="medium medium small medium">
              <Checkbox
                onChange={handleCustomMaxLoginAttemptToggle}
                checked={customMaxLoginAttemptsEnabled}
                label={I18n.t('Customize maximum login attempts (default 10 attempts)')}
                data-testid="customMaxLoginAttemptsCheckbox"
              />
              <View
                as="div"
                insetInlineStart="1.75em"
                position="relative"
                margin="xx-small small xxx-small 0"
              >
                <Text size="small">
                  {I18n.t(
                    'This option controls the number of attempts a single user can make consecutively to login without success before their user’s login is suspended temporarily (5 min). Cannot be higher than 20 attempts.',
                  )}
                </Text>
              </View>
            </View>
            <View as="div" margin="0 medium medium medium">
              <View as="div" maxWidth="6rem" margin="0 medium medium medium">
                <NumberInputControlled
                  minimum={MINIMUM_LOGIN_ATTEMPTS}
                  maximum={MAXIMUM_LOGIN_ATTEMPTS}
                  currentValue={maxLoginAttempts}
                  updateCurrentValue={handleMaxLoginAttemptsChange}
                  disabled={!customMaxLoginAttemptsEnabled}
                  data-testid="customMaxLoginAttemptsInput"
                />
              </View>
              <View as="div" margin="medium medium small medium">
                <Checkbox
                  onChange={handleAllowLoginSuspensionToggle}
                  checked={allowLoginSuspensionEnabled}
                  label={I18n.t('Make login suspension persistent')}
                  data-testid="allowLoginSuspensionCheckbox"
                  disabled={!customMaxLoginAttemptsEnabled}
                />
                <View
                  as="div"
                  insetInlineStart="1.75em"
                  position="relative"
                  margin="xx-small small xxx-small 0"
                >
                  <Text size="small">
                    {I18n.t(
                      'Users with a suspended login (because of maximum login attempt policy) must be unsuspended by institutional admins.',
                    )}
                  </Text>
                </View>
              </View>
            </View>
          </Flex.Item>
          <Flex.Item as="footer">
            <View as="div" background="secondary" width="100%" textAlign="end">
              <View as="div" display="inline-block">
                <Button
                  margin="small 0"
                  color="secondary"
                  onClick={cancelChanges}
                  data-testid="cancelButton"
                >
                  {I18n.t('Cancel')}
                </Button>
                <Button
                  margin="small"
                  color="primary"
                  onClick={saveChanges}
                  disabled={!enableApplyButton}
                  data-testid="saveButton"
                >
                  {I18n.t('Apply')}
                </Button>
              </View>
            </View>
          </Flex.Item>
        </Flex>
      </Tray>
    </>
  )
}

export default PasswordComplexityConfiguration<|MERGE_RESOLUTION|>--- conflicted
+++ resolved
@@ -177,10 +177,6 @@
       try {
         await deleteForbiddenWordsFile(newlyUploadedAttachmentId)
       } catch (error) {
-<<<<<<< HEAD
-         
-=======
->>>>>>> 51db239a
         console.error('Error deleting forbidden words file on cancel:', error)
       }
       setNewlyUploadedAttachmentId(null)
