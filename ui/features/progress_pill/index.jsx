--- conflicted
+++ resolved
@@ -43,14 +43,9 @@
   for (let i = 0; i < progressElements.length; i++) {
     const icon = progressIcon(presenter[i])
     if (icon !== null) {
-<<<<<<< HEAD
-       
-      ReactDOM.render(<Tooltip renderTip={icon[1]}>{icon[0]}</Tooltip>, progressElements[i])
-=======
       const root = createRoot(progressElements[i])
       root.render(<Tooltip renderTip={icon[1]}>{icon[0]}</Tooltip>)
       roots.push(root)
->>>>>>> 51db239a
     }
   }
 })