/*
 * Copyright (C) 2020 - present Instructure, Inc.
 *
 * This file is part of Canvas.
 *
 * Canvas is free software: you can redistribute it and/or modify it under
 * the terms of the GNU Affero General Public License as published by the Free
 * Software Foundation, version 3 of the License.
 *
 * Canvas is distributed in the hope that it will be useful, but WITHOUT ANY
 * WARRANTY; without even the implied warranty of MERCHANTABILITY or FITNESS FOR
 * A PARTICULAR PURPOSE. See the GNU Affero General Public License for more
 * details.
 *
 * You should have received a copy of the GNU Affero General Public License along
 * with this program. If not, see <http://www.gnu.org/licenses/>.
 */

import React from 'react'
import ManagementHeader from './ManagementHeader'
<<<<<<< HEAD
import {MockedProvider} from '@apollo/react-testing'
=======
import {MockedProvider} from '@apollo/client/testing'
>>>>>>> 80d4da09
import {createCache} from '@canvas/apollo-v3'

export default {
  title: 'Examples/Outcomes/ManagementHeader',
  component: ManagementHeader,
}

const Template = args => {
  return (
    <MockedProvider cache={createCache()}>
      <ManagementHeader {...args} />
    </MockedProvider>
  )
}

export const Default = Template.bind({})<|MERGE_RESOLUTION|>--- conflicted
+++ resolved
@@ -18,11 +18,7 @@
 
 import React from 'react'
 import ManagementHeader from './ManagementHeader'
-<<<<<<< HEAD
-import {MockedProvider} from '@apollo/react-testing'
-=======
 import {MockedProvider} from '@apollo/client/testing'
->>>>>>> 80d4da09
 import {createCache} from '@canvas/apollo-v3'
 
 export default {
