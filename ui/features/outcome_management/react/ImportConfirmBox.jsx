--- conflicted
+++ resolved
@@ -141,11 +141,7 @@
   parent.setAttribute('style', 'max-width:45em;margin:1rem auto;')
   parent.setAttribute('class', 'flashalert-message')
   getBoxContainer().appendChild(parent)
-<<<<<<< HEAD
-   
-=======
 
->>>>>>> 51db239a
   ReactDOM.render(
     <ImportConfirmBox
       count={count}
