--- conflicted
+++ resolved
@@ -141,11 +141,7 @@
   parent.setAttribute('style', 'max-width:45em;margin:1rem auto;')
   parent.setAttribute('class', 'flashalert-message')
   getBoxContainer().appendChild(parent)
-<<<<<<< HEAD
-  // eslint-disable-next-line no-restricted-properties
-=======
    
->>>>>>> 1c55606d
   ReactDOM.render(
     <ImportConfirmBox
       count={count}
