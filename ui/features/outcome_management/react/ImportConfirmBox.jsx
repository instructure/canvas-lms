/*
 * Copyright (C) 2021 - present Instructure, Inc.
 *
 * This file is part of Canvas.
 *
 * Canvas is free software: you can redistribute it and/or modify it under
 * the terms of the GNU Affero General Public License as published by the Free
 * Software Foundation, version 3 of the License.
 *
 * Canvas is distributed in the hope that it will be useful, but WITHOUT ANY
 * WARRANTY; without even the implied warranty of MERCHANTABILITY or FITNESS FOR
 * A PARTICULAR PURPOSE. See the GNU Affero General Public License for more
 * details.
 *
 * You should have received a copy of the GNU Affero General Public License along
 * with this program. If not, see <http://www.gnu.org/licenses/>.
 */

import React, {useState, useEffect, useRef} from 'react'
import ReactDOM from 'react-dom'
import PropTypes from 'prop-types'
import {useScope as createI18nScope} from '@canvas/i18n'
import {Alert} from '@instructure/ui-alerts'
import {View} from '@instructure/ui-view'
import {Text} from '@instructure/ui-text'
import {Button} from '@instructure/ui-buttons'
import {FocusRegionManager} from '@instructure/ui-a11y-utils'

const I18n = createI18nScope('ImportConfirmBox')

const ImportConfirmBox = ({count, onImportHandler, onCloseHandler}) => {
  const containerRef = useRef()
  const cancelBtnRef = useRef()
  const [isOutsideClick, setIsOutsideClick] = useState(false)

  useEffect(() => {
    const handleOutsideClick = event => {
      if (containerRef.current && !containerRef.current.contains(event.target)) {
        setIsOutsideClick(true)
      }
    }
    document.addEventListener('click', handleOutsideClick)
    return () => document.removeEventListener('click', handleOutsideClick)
  }, [])

  useEffect(() => {
    if (isOutsideClick) onCloseHandler()
  }, [isOutsideClick, onCloseHandler])

  useEffect(() => {
    cancelBtnRef.current.focus()
  }, [])

  // traps focus within the confirm box
  useEffect(() => {
    const container = containerRef.current
    const focusRegion = FocusRegionManager.activateRegion(container, {
      shouldContainFocus: true,
      shouldReturnFocus: true,
      onBlur: onCloseHandler,
    })
    return () => FocusRegionManager.blurRegion(container, focusRegion.id)
    // eslint-disable-next-line react-hooks/exhaustive-deps
  }, [])

  const onConfirmHandler = () => {
    onImportHandler()
    onCloseHandler()
  }

  return (
    <div ref={containerRef}>
      <Alert variant="warning" onDismiss={onCloseHandler} margin="small 0" transition="fade">
        <Text as="div" weight="bold">
          {I18n.t(
            {
              one: 'You are about to add 1 outcome to this course.',
              other: 'You are about to add %{count} outcomes to this course.',
            },
            {
              count,
            },
          )}
        </Text>
        <Text as="div">
          {I18n.t(
            'To make outcome alignment easier, only add outcomes that are pertinent to this course.',
          )}
        </Text>
        <View as="div" padding="small 0 0">
          <Button
            type="button"
            size="small"
            color="secondary"
            margin="0 small 0 0"
            ref={cancelBtnRef}
            onClick={onCloseHandler}
          >
            {I18n.t('Cancel')}
          </Button>
          <Button
            type="button"
            size="small"
            color="primary"
            margin="0 small 0 0"
            onClick={onConfirmHandler}
          >
            {I18n.t('Import Anyway')}
          </Button>
        </View>
      </Alert>
    </div>
  )
}

ImportConfirmBox.propTypes = {
  count: PropTypes.number.isRequired,
  onCloseHandler: PropTypes.func.isRequired,
  onImportHandler: PropTypes.func.isRequired,
}

export default ImportConfirmBox

export const showImportConfirmBox = ({count, onImportHandler, onCloseHandler}) => {
  const messageHolderId = 'flashalert_message_holder'
  const getBoxContainer = () => {
    let boxContainer = document.getElementById(messageHolderId)
    if (!boxContainer) {
      boxContainer = document.createElement('div')
      boxContainer.id = messageHolderId
      boxContainer.setAttribute(
        'style',
        'position: fixed; top: 0; left: 0; width: 100%; z-index: 100000;',
      )
      document.body.appendChild(boxContainer)
    }
    return boxContainer
  }

  const parent = document.createElement('div')
  parent.setAttribute('style', 'max-width:45em;margin:1rem auto;')
  parent.setAttribute('class', 'flashalert-message')
  getBoxContainer().appendChild(parent)
<<<<<<< HEAD
   
=======

>>>>>>> 4b8c5dea
  ReactDOM.render(
    <ImportConfirmBox
      count={count}
      onImportHandler={onImportHandler}
      onCloseHandler={() => {
        onCloseHandler()
        ReactDOM.unmountComponentAtNode(parent)
        parent.remove()
      }}
    />,
    parent,
  )
}<|MERGE_RESOLUTION|>--- conflicted
+++ resolved
@@ -141,11 +141,7 @@
   parent.setAttribute('style', 'max-width:45em;margin:1rem auto;')
   parent.setAttribute('class', 'flashalert-message')
   getBoxContainer().appendChild(parent)
-<<<<<<< HEAD
-   
-=======
 
->>>>>>> 4b8c5dea
   ReactDOM.render(
     <ImportConfirmBox
       count={count}
