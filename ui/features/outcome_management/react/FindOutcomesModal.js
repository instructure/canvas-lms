/*
 * Copyright (C) 2021 - present Instructure, Inc.
 *
 * This file is part of Canvas.
 *
 * Canvas is free software: you can redistribute it and/or modify it under
 * the terms of the GNU Affero General Public License as published by the Free
 * Software Foundation, version 3 of the License.
 *
 * Canvas is distributed in the hope that it will be useful, but WITHOUT ANY
 * WARRANTY; without even the implied warranty of MERCHANTABILITY or FITNESS FOR
 * A PARTICULAR PURPOSE. See the GNU Affero General Public License for more
 * details.
 *
 * You should have received a copy of the GNU Affero General Public License along
 * with this program. If not, see <http://www.gnu.org/licenses/>.
 */

import React, {useState, useRef, useEffect} from 'react'
import PropTypes from 'prop-types'
import I18n from 'i18n!FindOutcomesModal'
import {Spinner} from '@instructure/ui-spinner'
import {Text} from '@instructure/ui-text'
import {Flex} from '@instructure/ui-flex'
import {View} from '@instructure/ui-view'
import {Heading} from '@instructure/ui-heading'
import {Button} from '@instructure/ui-buttons'
import Modal from '@canvas/instui-bindings/react/InstuiModal'
import TreeBrowser from './Management/TreeBrowser'
import FindOutcomesBillboard from './FindOutcomesBillboard'
import FindOutcomesView from './FindOutcomesView'
import {showImportConfirmBox} from './ImportConfirmBox'
import {useFindOutcomeModal} from '@canvas/outcomes/react/treeBrowser'
import useCanvasContext from '@canvas/outcomes/react/hooks/useCanvasContext'
import useGroupDetail from '@canvas/outcomes/react/hooks/useGroupDetail'
import useResize from '@canvas/outcomes/react/hooks/useResize'
import useBoolean from '@canvas/outcomes/react/hooks/useBoolean'
import {FIND_GROUP_OUTCOMES} from '@canvas/outcomes/graphql/Management'
import GroupActionDrillDown from './shared/GroupActionDrillDown'
import useOutcomesImport from '@canvas/outcomes/react/hooks/useOutcomesImport'

const FindOutcomesModal = ({open, onCloseHandler}) => {
  const {isMobileView, isCourse, rootIds} = useCanvasContext()
  const [showOutcomesView, setShowOutcomesView] = useState(false)
  const [scrollContainer, setScrollContainer] = useState(null)
  const {
    rootId,
    isLoading,
    collections,
    selectedGroupId,
    toggleGroupId,
    searchString,
    debouncedSearchString,
    updateSearch,
    clearSearch,
    error,
    loadedGroups
  } = useFindOutcomeModal(open)

  const {group, loading, loadMore} = useGroupDetail({
    id: selectedGroupId,
    query: FIND_GROUP_OUTCOMES,
    loadOutcomesIsImported: true,
    searchString: debouncedSearchString
  })

  const {setContainerRef, setLeftColumnRef, setDelimiterRef, setRightColumnRef, onKeyDownHandler} =
    useResize()

  const {
    importOutcomes,
    importGroupsStatus,
    importOutcomesStatus,
    clearGroupsStatus,
    clearOutcomesStatus
  } = useOutcomesImport()

  const onCloseModalHandler = () => {
    clearGroupsStatus()
    clearOutcomesStatus()
    onCloseHandler()
  }

  const [isConfirmBoxOpen, openConfirmBox, closeConfirmBox] = useBoolean()
  const [shouldFocusAddAllBtn, focusAddAllBtn, blurAddAllBtn] = useBoolean()
  const [shouldFocusDoneBtn, focusDoneBtn, blurDoneBtn] = useBoolean()
  const doneBtnRef = useRef()

  useEffect(() => {
    if (shouldFocusDoneBtn) doneBtnRef.current?.focus()
  }, [shouldFocusDoneBtn])

  const onAddAllHandler = () => {
    if (isCourse && !isConfirmBoxOpen && group.outcomesCount > 50) {
      blurAddAllBtn()
      blurDoneBtn()
      openConfirmBox()
      showImportConfirmBox({
        count: group.outcomesCount,
<<<<<<< HEAD
        onImportHandler: () => importOutcomes(selectedGroupId, group.outcomesCount),
        onCloseHandler: closeConfirmBox
      })
    } else {
      importOutcomes(selectedGroupId, group.outcomesCount)
=======
        onImportHandler: () => {
          importOutcomes(selectedGroupId, group.title)
          closeConfirmBox()
          focusDoneBtn()
        },
        onCloseHandler: () => {
          closeConfirmBox()
          focusAddAllBtn()
        }
      })
    } else {
      importOutcomes(selectedGroupId, group.title)
>>>>>>> 8c104608
    }
  }

  const findOutcomesView = (
    <FindOutcomesView
      outcomesGroup={group}
      collection={collections[selectedGroupId]}
      searchString={searchString}
      onChangeHandler={updateSearch}
      onClearHandler={clearSearch}
      disableAddAllButton={isConfirmBoxOpen}
      importGroupStatus={importGroupsStatus[selectedGroupId]}
      onAddAllHandler={onAddAllHandler}
      loading={loading}
      loadMore={loadMore}
      mobileScrollContainer={scrollContainer}
      importOutcomesStatus={importOutcomesStatus}
      importOutcomeHandler={importOutcomes}
      shouldFocusAddAllBtn={shouldFocusAddAllBtn}
    />
  )

  const renderGroupNavigation = (
    <View as="div" padding={isMobileView ? 'small small x-small' : '0'}>
      {isLoading ? (
        <div style={{textAlign: 'center', paddingTop: '2rem'}}>
          <Spinner renderTitle={I18n.t('Loading')} size="large" />
        </div>
      ) : error && Object.keys(collections).length === 0 ? (
        <Text color="danger">
          {isCourse
            ? I18n.t('An error occurred while loading course outcomes: %{error}', {
                error
              })
            : I18n.t('An error occurred while loading account outcomes: %{error}', {
                error
              })}
        </Text>
      ) : isMobileView ? (
        <GroupActionDrillDown
          isLoadingGroupDetail={loading}
          outcomesCount={group?.outcomesCount}
          onCollectionClick={toggleGroupId}
          collections={collections}
          rootId={rootId}
          loadedGroups={loadedGroups}
          setShowOutcomesView={setShowOutcomesView}
        />
      ) : (
        <TreeBrowser onCollectionToggle={toggleGroupId} collections={collections} rootId={rootId} />
      )}
    </View>
  )

  return (
    <Modal
      open={open}
      onDismiss={onCloseModalHandler}
      shouldReturnFocus
      size="fullscreen"
      label={isCourse ? I18n.t('Add Outcomes to Course') : I18n.t('Add Outcomes to Account')}
      shouldCloseOnDocumentClick={false}
    >
      <Modal.Body padding={isMobileView ? '0' : '0 small small'}>
        {!isMobileView ? (
          <Flex elementRef={setContainerRef}>
            <Flex.Item
              as="div"
              position="relative"
              width="25%"
              height="calc(100vh - 10.25rem)"
              overflowY="visible"
              overflowX="auto"
              data-testid="groupsColumnRef"
              elementRef={setLeftColumnRef}
            >
              <View as="div" padding="small x-small none x-small">
                <Heading level="h3">
                  <Text size="large" weight="light" fontStyle="normal">
                    {I18n.t('Outcome Groups')}
                  </Text>
                </Heading>
                {renderGroupNavigation}
              </View>
            </Flex.Item>
            <Flex.Item
              as="div"
              position="relative"
              width="1%"
              height="calc(100vh - 10.25rem)"
              margin="xxx-small 0 0"
            >
              {/* eslint-disable jsx-a11y/no-noninteractive-element-interactions, jsx-a11y/no-noninteractive-tabindex */}
              <div
                tabIndex="0"
                role="separator"
                aria-orientation="vertical"
                onKeyDown={onKeyDownHandler}
                ref={setDelimiterRef}
                style={{
                  width: '1vw',
                  height: '100%',
                  cursor: 'col-resize',
                  background:
                    '#EEEEEE url("/images/splitpane_handle-ew.gif") no-repeat scroll 50% 50%'
                }}
              />
              {/* eslint-enable jsx-a11y/no-noninteractive-element-interactions, jsx-a11y/no-noninteractive-tabindex */}
            </Flex.Item>
            <Flex.Item
              as="div"
              position="relative"
              width="74%"
              height="calc(100vh - 10.25rem)"
              overflowY="visible"
              overflowX="auto"
              elementRef={setRightColumnRef}
            >
              {selectedGroupId && !rootIds.includes(selectedGroupId) ? (
                findOutcomesView
              ) : (
                <FindOutcomesBillboard />
              )}
            </Flex.Item>
          </Flex>
        ) : (
          <div style={{height: '100%', display: 'flex', flexDirection: 'column', overflow: 'auto'}}>
            <div
              style={{
                flex: '1 0 24rem',
                position: 'relative',
                overflow: 'auto',
                height: '100%'
              }}
              ref={setScrollContainer}
            >
              {renderGroupNavigation}
              {showOutcomesView ? findOutcomesView : isLoading ? null : <FindOutcomesBillboard />}
            </div>
          </div>
        )}
      </Modal.Body>
      <Modal.Footer>
        <Button
          type="button"
          color="primary"
          margin="0 x-small 0 0"
          ref={doneBtnRef}
          onClick={onCloseModalHandler}
        >
          {I18n.t('Done')}
        </Button>
      </Modal.Footer>
    </Modal>
  )
}

FindOutcomesModal.propTypes = {
  open: PropTypes.bool.isRequired,
  onCloseHandler: PropTypes.func.isRequired
}

export default FindOutcomesModal<|MERGE_RESOLUTION|>--- conflicted
+++ resolved
@@ -97,13 +97,6 @@
       openConfirmBox()
       showImportConfirmBox({
         count: group.outcomesCount,
-<<<<<<< HEAD
-        onImportHandler: () => importOutcomes(selectedGroupId, group.outcomesCount),
-        onCloseHandler: closeConfirmBox
-      })
-    } else {
-      importOutcomes(selectedGroupId, group.outcomesCount)
-=======
         onImportHandler: () => {
           importOutcomes(selectedGroupId, group.title)
           closeConfirmBox()
@@ -116,7 +109,6 @@
       })
     } else {
       importOutcomes(selectedGroupId, group.title)
->>>>>>> 8c104608
     }
   }
 
