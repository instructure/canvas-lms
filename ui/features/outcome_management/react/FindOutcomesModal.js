/*
 * Copyright (C) 2021 - present Instructure, Inc.
 *
 * This file is part of Canvas.
 *
 * Canvas is free software: you can redistribute it and/or modify it under
 * the terms of the GNU Affero General Public License as published by the Free
 * Software Foundation, version 3 of the License.
 *
 * Canvas is distributed in the hope that it will be useful, but WITHOUT ANY
 * WARRANTY; without even the implied warranty of MERCHANTABILITY or FITNESS FOR
 * A PARTICULAR PURPOSE. See the GNU Affero General Public License for more
 * details.
 *
 * You should have received a copy of the GNU Affero General Public License along
 * with this program. If not, see <http://www.gnu.org/licenses/>.
 */

import React, {useState, useRef, useEffect} from 'react'
import PropTypes from 'prop-types'
import I18n from 'i18n!FindOutcomesModal'
import {Spinner} from '@instructure/ui-spinner'
import {Text} from '@instructure/ui-text'
import {Flex} from '@instructure/ui-flex'
import {View} from '@instructure/ui-view'
import {Heading} from '@instructure/ui-heading'
import {Button} from '@instructure/ui-buttons'
import Modal from '@canvas/instui-bindings/react/InstuiModal'
import TreeBrowser from './Management/TreeBrowser'
import FindOutcomesBillboard from './FindOutcomesBillboard'
import FindOutcomesView from './FindOutcomesView'
import {showImportConfirmBox} from './ImportConfirmBox'
import {useFindOutcomeModal} from '@canvas/outcomes/react/treeBrowser'
import useCanvasContext from '@canvas/outcomes/react/hooks/useCanvasContext'
import useGroupDetail from '@canvas/outcomes/react/hooks/useGroupDetail'
import useResize from '@canvas/outcomes/react/hooks/useResize'
import useBoolean from '@canvas/outcomes/react/hooks/useBoolean'
import {FIND_GROUP_OUTCOMES} from '@canvas/outcomes/graphql/Management'
import GroupActionDrillDown from './shared/GroupActionDrillDown'
import useOutcomesImport from '@canvas/outcomes/react/hooks/useOutcomesImport'

const FindOutcomesModal = ({open, onCloseHandler}) => {
  const {isMobileView, isCourse, rootIds} = useCanvasContext()
  const [showOutcomesView, setShowOutcomesView] = useState(false)
  const [scrollContainer, setScrollContainer] = useState(null)
  const {
    rootId,
    isLoading,
    collections,
    selectedGroupId,
    toggleGroupId,
    searchString,
    debouncedSearchString,
    updateSearch,
    clearSearch,
    error,
    loadedGroups
  } = useFindOutcomeModal(open)

  const {group, loading, loadMore} = useGroupDetail({
    id: selectedGroupId,
    query: FIND_GROUP_OUTCOMES,
    loadOutcomesIsImported: true,
    searchString: debouncedSearchString
  })

  useEffect(() => {
    if (!open) {
      setShowOutcomesView(false)
    }
  }, [open])

  const {setContainerRef, setLeftColumnRef, setDelimiterRef, setRightColumnRef, onKeyDownHandler} =
    useResize()

  const {
    importOutcomes,
    importGroupsStatus,
    importOutcomesStatus,
    clearGroupsStatus,
    clearOutcomesStatus,
    hasAddedOutcomes,
    setHasAddedOutcomes
  } = useOutcomesImport()

  const onCloseModalHandler = () => {
    clearGroupsStatus()
    clearOutcomesStatus()
    onCloseHandler(hasAddedOutcomes)
  }

  const [isConfirmBoxOpen, openConfirmBox, closeConfirmBox] = useBoolean()
  const [shouldFocusAddAllBtn, focusAddAllBtn, blurAddAllBtn] = useBoolean()
  const [shouldFocusDoneBtn, focusDoneBtn, blurDoneBtn] = useBoolean()
  const doneBtnRef = useRef()

  useEffect(() => {
    if (shouldFocusDoneBtn) doneBtnRef.current?.focus()
  }, [shouldFocusDoneBtn])

  useEffect(() => {
    if (open) {
      setHasAddedOutcomes(false)
    }
  }, [open, setHasAddedOutcomes])

  const onAddAllHandler = () => {
    if (isCourse && !isConfirmBoxOpen && group.outcomesCount > 50) {
      blurAddAllBtn()
      blurDoneBtn()
      openConfirmBox()
      showImportConfirmBox({
        count: group.outcomesCount,
<<<<<<< HEAD
        onImportHandler: () => importOutcomes(selectedGroupId, group.outcomesCount),
        onCloseHandler: closeConfirmBox
      })
    } else {
      importOutcomes(selectedGroupId, group.outcomesCount)
=======
        onImportHandler: () => {
          importOutcomes(selectedGroupId, group.title)
          closeConfirmBox()
          focusDoneBtn()
        },
        onCloseHandler: () => {
          closeConfirmBox()
          focusAddAllBtn()
        }
      })
    } else {
      importOutcomes(selectedGroupId, group.title)
>>>>>>> 0a2b2f26
    }
  }

  const findOutcomesView = (
    <FindOutcomesView
      outcomesGroup={group}
      collection={collections[selectedGroupId]}
      searchString={searchString}
      onChangeHandler={updateSearch}
      onClearHandler={clearSearch}
      disableAddAllButton={isConfirmBoxOpen}
      importGroupStatus={importGroupsStatus[selectedGroupId]}
      onAddAllHandler={onAddAllHandler}
      loading={loading}
      loadMore={loadMore}
      mobileScrollContainer={scrollContainer}
      importOutcomesStatus={importOutcomesStatus}
      importOutcomeHandler={importOutcomes}
      shouldFocusAddAllBtn={shouldFocusAddAllBtn}
    />
  )

  const renderGroupNavigation = (
    <View as="div" padding={isMobileView ? 'small small x-small' : '0'}>
      {isLoading ? (
        <div style={{textAlign: 'center', paddingTop: '2rem'}}>
          <Spinner renderTitle={I18n.t('Loading')} size="large" />
        </div>
      ) : error && Object.keys(collections).length === 0 ? (
        <Text color="danger">
          {isCourse
            ? I18n.t('An error occurred while loading course outcomes: %{error}', {
                error
              })
            : I18n.t('An error occurred while loading account outcomes: %{error}', {
                error
              })}
        </Text>
      ) : isMobileView ? (
        <GroupActionDrillDown
          isLoadingGroupDetail={loading}
          outcomesCount={group?.outcomesCount}
          onCollectionClick={toggleGroupId}
          collections={collections}
          rootId={rootId}
          loadedGroups={loadedGroups}
          setShowOutcomesView={setShowOutcomesView}
        />
      ) : (
        <TreeBrowser onCollectionToggle={toggleGroupId} collections={collections} rootId={rootId} />
      )}
    </View>
  )

  return (
    <Modal
      open={open}
      onDismiss={onCloseModalHandler}
      shouldReturnFocus
      size="fullscreen"
      label={isCourse ? I18n.t('Add Outcomes to Course') : I18n.t('Add Outcomes to Account')}
      shouldCloseOnDocumentClick={false}
    >
      <Modal.Body padding={isMobileView ? '0' : '0 small small'}>
        {!isMobileView ? (
          <Flex elementRef={setContainerRef}>
            <Flex.Item
              as="div"
              position="relative"
              width="25%"
              height="calc(100vh - 10.25rem)"
              overflowY="visible"
              overflowX="auto"
              data-testid="groupsColumnRef"
              elementRef={setLeftColumnRef}
            >
              <View as="div" padding="small x-small none x-small">
                <Heading level="h3">
                  <Text size="large" weight="light" fontStyle="normal">
                    {I18n.t('Outcome Groups')}
                  </Text>
                </Heading>
                {renderGroupNavigation}
              </View>
            </Flex.Item>
            <Flex.Item
              as="div"
              position="relative"
              width="1%"
              height="calc(100vh - 10.25rem)"
              margin="xxx-small 0 0"
            >
              {/* eslint-disable jsx-a11y/no-noninteractive-element-interactions, jsx-a11y/no-noninteractive-tabindex */}
              <div
                tabIndex="0"
                role="separator"
                aria-orientation="vertical"
                onKeyDown={onKeyDownHandler}
                ref={setDelimiterRef}
                style={{
                  width: '1vw',
                  height: '100%',
                  cursor: 'col-resize',
                  background:
                    '#EEEEEE url("/images/splitpane_handle-ew.gif") no-repeat scroll 50% 50%'
                }}
              />
              {/* eslint-enable jsx-a11y/no-noninteractive-element-interactions, jsx-a11y/no-noninteractive-tabindex */}
            </Flex.Item>
            <Flex.Item
              as="div"
              position="relative"
              width="74%"
              height="calc(100vh - 10.25rem)"
              overflowY="visible"
              overflowX="auto"
              elementRef={setRightColumnRef}
            >
              {selectedGroupId && !rootIds.includes(selectedGroupId) ? (
                findOutcomesView
              ) : (
                <FindOutcomesBillboard />
              )}
            </Flex.Item>
          </Flex>
        ) : (
          <div style={{height: '100%', display: 'flex', flexDirection: 'column', overflow: 'auto'}}>
            <div
              style={{
                flex: '1 0 24rem',
                position: 'relative',
                overflow: 'auto',
                height: '100%'
              }}
              ref={setScrollContainer}
            >
              {renderGroupNavigation}
              {showOutcomesView ? findOutcomesView : isLoading ? null : <FindOutcomesBillboard />}
            </div>
          </div>
        )}
      </Modal.Body>
      <Modal.Footer>
        <Button
          type="button"
          color="primary"
          margin="0 x-small 0 0"
          ref={doneBtnRef}
          onClick={onCloseModalHandler}
        >
          {I18n.t('Done')}
        </Button>
      </Modal.Footer>
    </Modal>
  )
}

FindOutcomesModal.propTypes = {
  open: PropTypes.bool.isRequired,
  onCloseHandler: PropTypes.func.isRequired
}

export default FindOutcomesModal<|MERGE_RESOLUTION|>--- conflicted
+++ resolved
@@ -111,13 +111,6 @@
       openConfirmBox()
       showImportConfirmBox({
         count: group.outcomesCount,
-<<<<<<< HEAD
-        onImportHandler: () => importOutcomes(selectedGroupId, group.outcomesCount),
-        onCloseHandler: closeConfirmBox
-      })
-    } else {
-      importOutcomes(selectedGroupId, group.outcomesCount)
-=======
         onImportHandler: () => {
           importOutcomes(selectedGroupId, group.title)
           closeConfirmBox()
@@ -130,7 +123,6 @@
       })
     } else {
       importOutcomes(selectedGroupId, group.title)
->>>>>>> 0a2b2f26
     }
   }
 
