/*
 * Copyright (C) 2021 - present Instructure, Inc.

 *
 * This file is part of Canvas.
 *
 * Canvas is free software: you can redistribute it and/or modify it under
 * the terms of the GNU Affero General Public License as published by the Free
 * Software Foundation, version 3 of the License.
 *
 * Canvas is distributed in the hope that it will be useful, but WITHOUT ANY
 * WARRANTY; without even the implied warranty of MERCHANTABILITY or FITNESS FOR
 * A PARTICULAR PURPOSE. See the GNU Affero General Public License for more
 * details.
 *
 * You should have received a copy of the GNU Affero General Public License along
 * with this program. If not, see <http://www.gnu.org/licenses/>.
 */

import React, {useState, useEffect} from 'react'
import PropTypes from 'prop-types'
import I18n from 'i18n!OutcomeManagement'
import {TextInput} from '@instructure/ui-text-input'
import {TextArea} from '@instructure/ui-text-area'
import {Button} from '@instructure/ui-buttons'
import {View} from '@instructure/ui-view'
import {Text} from '@instructure/ui-text'
import {Flex} from '@instructure/ui-flex'
import {Mask} from '@instructure/ui-overlays'
import {ApplyTheme} from '@instructure/ui-themeable'
import Modal from '@canvas/instui-bindings/react/InstuiModal'
import useInput from '@canvas/outcomes/react/hooks/useInput'
import TargetGroupSelector from './shared/TargetGroupSelector'
import {titleValidator, displayNameValidator} from '../validators/outcomeValidators'
import {showFlashAlert} from '@canvas/alerts/react/FlashAlert'
import {
  CREATE_LEARNING_OUTCOME,
  SET_OUTCOME_FRIENDLY_DESCRIPTION_MUTATION
} from '@canvas/outcomes/graphql/Management'
import {useManageOutcomes} from '@canvas/outcomes/react/treeBrowser'
import useCanvasContext from '@canvas/outcomes/react/hooks/useCanvasContext'
import {useMutation} from 'react-apollo'
import OutcomesRceField from './shared/OutcomesRceField'

<<<<<<< HEAD
const CreateOutcomeModal = ({isOpen, onCloseHandler, onSuccess}) => {
=======
const CreateOutcomeModal = ({isOpen, onCloseHandler, onSuccess, starterGroupId}) => {
>>>>>>> 1c4472df
  const {contextType, contextId, friendlyDescriptionFF, isMobileView} = useCanvasContext()
  const [title, titleChangeHandler] = useInput()
  const [displayName, displayNameChangeHandler] = useInput()
  const [friendlyDescription, friendlyDescriptionChangeHandler] = useInput()
  const [description, setDescription] = useState('')
  const [showTitleError, setShowTitleError] = useState(false)
  const [setOutcomeFriendlyDescription] = useMutation(SET_OUTCOME_FRIENDLY_DESCRIPTION_MUTATION)
  const [createLearningOutcome] = useMutation(CREATE_LEARNING_OUTCOME)
<<<<<<< HEAD
  const {rootId, collections, addNewGroup} = useManageOutcomes('OutcomeManagementPanel')
=======
  const {rootId, collections} = useManageOutcomes({
    collection: 'OutcomeManagementPanel',
    initialGroupId: starterGroupId
  })

>>>>>>> 1c4472df
  const [selectedGroup, setSelectedGroup] = useState(null)
  const [selectedGroupAncestorIds, setSelectedGroupAncestorIds] = useState([])

  useEffect(() => {
    if (rootId && collections[rootId] && !selectedGroup) {
      setSelectedGroup(collections[rootId])
      setSelectedGroupAncestorIds([rootId])
    }
  }, [collections, rootId, selectedGroup, selectedGroupAncestorIds])

  const invalidTitle = titleValidator(title)
  const invalidDisplayName = displayNameValidator(displayName)

  const changeTitle = event => {
    if (!showTitleError) setShowTitleError(true)
    titleChangeHandler(event)
  }

  const closeModal = () => {
    setShowTitleError(false)
    titleChangeHandler('')
    displayNameChangeHandler('')
    onCloseHandler()
  }

  const onCreateOutcomeHandler = () => {
    ;(async () => {
      try {
        const createLearningOutcomeResult = await createLearningOutcome({
          variables: {
            input: {
              groupId: selectedGroup.id,
              title,
              displayName,
              description
            }
          }
        })

        const outcomeId =
          createLearningOutcomeResult.data?.createLearningOutcome?.learningOutcome?._id
        const errorMessage =
          createLearningOutcomeResult.data?.createLearningOutcome?.errors?.[0]?.message

        if (!outcomeId) throw new Error(errorMessage)

        if (friendlyDescriptionFF && friendlyDescription) {
          await setOutcomeFriendlyDescription({
            variables: {
              input: {
                outcomeId,
                description: friendlyDescription,
                contextId,
                contextType
              }
            }
          })
        }
        onSuccess({selectedGroupAncestorIds})
        // resetting selectedGroup to null otherwise it will be maintained
        // and will cause the group to not be loaded in the GroupSelectedDrillDown
        // when opening the create modal again
        setSelectedGroup(null)

        showFlashAlert({
          message: I18n.t('Outcome "%{title}" was successfully created.', {title}),
          type: 'success'
        })
      } catch (err) {
        showFlashAlert({
          message: err.message
            ? I18n.t('An error occurred while creating this outcome: %{message}.', {
                message: err.message
              })
            : I18n.t('An error occurred while creating this outcome.'),
          type: 'error'
        })
      }
    })()
    closeModal()
  }

  const titleInput = (
    <TextInput
      type="text"
      size="medium"
      value={title}
      placeholder={I18n.t('Enter name or code')}
      messages={invalidTitle && showTitleError ? [{text: invalidTitle, type: 'error'}] : []}
      renderLabel={I18n.t('Name')}
      onChange={changeTitle}
    />
  )

  const displayNameInput = (
    <TextInput
      type="text"
      size="medium"
      value={displayName}
      placeholder={I18n.t('Create a friendly display name')}
      messages={invalidDisplayName ? [{text: invalidDisplayName, type: 'error'}] : []}
      renderLabel={I18n.t('Friendly Name')}
      onChange={displayNameChangeHandler}
    />
  )

  return (
    <ApplyTheme theme={{[Mask.theme]: {zIndex: '1000'}}}>
      <Modal
        size={!isMobileView ? 'large' : 'fullscreen'}
        label={I18n.t('Create Outcome')}
        open={isOpen}
        shouldReturnFocus
        onDismiss={closeModal}
        shouldCloseOnDocumentClick={false}
        data-testid="createOutcomeModal"
      >
        <Modal.Body>
          {!isMobileView ? (
            <Flex as="div" alignItems="start" padding="small 0" height="7rem">
              <Flex.Item size="50%" padding="0 xx-small 0 0">
                {titleInput}
              </Flex.Item>
              <Flex.Item size="50%" padding="0 0 0 xx-small">
                {displayNameInput}
              </Flex.Item>
            </Flex>
          ) : (
            <>
              <View as="div" padding="small 0">
                {titleInput}
              </View>
              <View as="div" padding="small 0">
                {displayNameInput}
              </View>
            </>
          )}
          <View as="div" padding="small 0 0">
            <Text weight="bold">{I18n.t('Description')}</Text> <br />
            {isOpen && <OutcomesRceField onChangeHandler={setDescription} />}
          </View>
          {friendlyDescriptionFF && (
            <View as="div" padding="small 0">
              <TextArea
                size="medium"
                height="8rem"
                maxHeight="10rem"
                value={friendlyDescription}
                placeholder={I18n.t('Enter your friendly description here')}
                label={I18n.t('Friendly description (for parent/student display)')}
                onChange={friendlyDescriptionChangeHandler}
              />
            </View>
          )}
          <View as="div" padding="x-small 0 0">
            <Text size="medium" weight="bold">
              {isMobileView ? I18n.t('Select a location') : I18n.t('Location')}
            </Text>
            <TargetGroupSelector
              groupId={selectedGroup?.id}
              setTargetGroup={({targetGroup, targetAncestorsIds}) => {
                setSelectedGroupAncestorIds(targetAncestorsIds)
                setSelectedGroup(targetGroup)
              }}
<<<<<<< HEAD
              onGroupCreated={addNewGroup}
              modalName="CreateOutcomeModal"
=======
              starterGroupId={starterGroupId}
>>>>>>> 1c4472df
            />
          </View>
        </Modal.Body>
        <Modal.Footer>
          <Button type="button" color="secondary" margin="0 x-small 0 0" onClick={closeModal}>
            {I18n.t('Cancel')}
          </Button>
          <Button
            type="button"
            color="primary"
            margin="0 x-small 0 0"
            interaction={
              !invalidTitle && !invalidDisplayName && selectedGroup ? 'enabled' : 'disabled'
            }
            onClick={onCreateOutcomeHandler}
          >
            {I18n.t('Create')}
          </Button>
        </Modal.Footer>
      </Modal>
    </ApplyTheme>
  )
}

CreateOutcomeModal.defaultProps = {
  onSuccess: () => {}
}

CreateOutcomeModal.propTypes = {
  isOpen: PropTypes.bool.isRequired,
  onCloseHandler: PropTypes.func.isRequired,
<<<<<<< HEAD
  onSuccess: PropTypes.func
=======
  onSuccess: PropTypes.func,
  starterGroupId: PropTypes.string
>>>>>>> 1c4472df
}

export default CreateOutcomeModal<|MERGE_RESOLUTION|>--- conflicted
+++ resolved
@@ -42,11 +42,7 @@
 import {useMutation} from 'react-apollo'
 import OutcomesRceField from './shared/OutcomesRceField'
 
-<<<<<<< HEAD
-const CreateOutcomeModal = ({isOpen, onCloseHandler, onSuccess}) => {
-=======
 const CreateOutcomeModal = ({isOpen, onCloseHandler, onSuccess, starterGroupId}) => {
->>>>>>> 1c4472df
   const {contextType, contextId, friendlyDescriptionFF, isMobileView} = useCanvasContext()
   const [title, titleChangeHandler] = useInput()
   const [displayName, displayNameChangeHandler] = useInput()
@@ -55,15 +51,11 @@
   const [showTitleError, setShowTitleError] = useState(false)
   const [setOutcomeFriendlyDescription] = useMutation(SET_OUTCOME_FRIENDLY_DESCRIPTION_MUTATION)
   const [createLearningOutcome] = useMutation(CREATE_LEARNING_OUTCOME)
-<<<<<<< HEAD
-  const {rootId, collections, addNewGroup} = useManageOutcomes('OutcomeManagementPanel')
-=======
   const {rootId, collections} = useManageOutcomes({
     collection: 'OutcomeManagementPanel',
     initialGroupId: starterGroupId
   })
 
->>>>>>> 1c4472df
   const [selectedGroup, setSelectedGroup] = useState(null)
   const [selectedGroupAncestorIds, setSelectedGroupAncestorIds] = useState([])
 
@@ -228,12 +220,7 @@
                 setSelectedGroupAncestorIds(targetAncestorsIds)
                 setSelectedGroup(targetGroup)
               }}
-<<<<<<< HEAD
-              onGroupCreated={addNewGroup}
-              modalName="CreateOutcomeModal"
-=======
               starterGroupId={starterGroupId}
->>>>>>> 1c4472df
             />
           </View>
         </Modal.Body>
@@ -265,12 +252,8 @@
 CreateOutcomeModal.propTypes = {
   isOpen: PropTypes.bool.isRequired,
   onCloseHandler: PropTypes.func.isRequired,
-<<<<<<< HEAD
-  onSuccess: PropTypes.func
-=======
   onSuccess: PropTypes.func,
   starterGroupId: PropTypes.string
->>>>>>> 1c4472df
 }
 
 export default CreateOutcomeModal