/*
 * Copyright (C) 2018 - present Instructure, Inc.
 *
 * This file is part of Canvas.
 *
 * Canvas is free software: you can redistribute it and/or modify it under
 * the terms of the GNU Affero General Public License as published by the Free
 * Software Foundation, version 3 of the License.
 *
 * Canvas is distributed in the hope that it will be useful, but WITHOUT ANY
 * WARRANTY; without even the implied warranty of MERCHANTABILITY or FITNESS FOR
 * A PARTICULAR PURPOSE. See the GNU Affero General Public License for more
 * details.
 *
 * You should have received a copy of the GNU Affero General Public License along
 * with this program. If not, see <http://www.gnu.org/licenses/>.
 */

import React from 'react'
import {render as rtlRender, fireEvent, waitFor, within} from '@testing-library/react'
import OutcomesContext from '@canvas/outcomes/react/contexts/OutcomesContext'
import ProficiencyCalculation from '../ProficiencyCalculation'

describe('ProficiencyCalculation', () => {
  let originalOnError
  beforeEach(() => {
    // working around a bug in instui's SimpleSelect
    originalOnError = global.onerror
    global.onerror = (message, file, _line, _col, error) => {
      if (
        error instanceof ReferenceError &&
        file.match(/SimpleSelect/) &&
        message.match(/event is not defined/)
      ) {
        return true
      }
      return false
    }
  })

  afterEach(() => {
    global.onerror = originalOnError
  })

  const render = (children, {contextType = 'Account', contextId = '1'} = {}) => {
    return rtlRender(
      <OutcomesContext.Provider value={{env: {contextType, contextId}}}>
        {children}
      </OutcomesContext.Provider>
    )
  }

  const makeProps = (overrides = {}) => ({
    update: Function.prototype,
    canManage: true,
    masteryPoints: null,
    ...overrides,
    method: {
      calculationMethod: 'decaying_average',
      calculationInt: 75,
      ...(overrides.method || {})
    }
  })

  describe('locked', () => {
    it('renders method and int', () => {
      const {getByText} = render(<ProficiencyCalculation {...makeProps({canManage: false})} />)
      expect(getByText('Decaying Average')).not.toBeNull()
      expect(getByText('75')).not.toBeNull()
    })

    it('renders method without int', () => {
      const {getByText, queryByText} = render(
        <ProficiencyCalculation
          {...makeProps({
            canManage: false,
            method: {calculationMethod: 'latest', calculationInt: null}
          })}
        />
      )
      expect(getByText('Most Recent Score')).not.toBeNull()
      expect(queryByText('Parameter')).toBeNull()
    })

    it('renders example', () => {
      const {getByText} = render(
        <ProficiencyCalculation
          {...makeProps({
            canManage: false
          })}
        />
      )
      expect(getByText('Example')).not.toBeNull()
      expect(getByText(/Most recent result counts as/)).not.toBeNull()
    })

    it('renders alternate example', () => {
      const {getByText} = render(
        <ProficiencyCalculation
          {...makeProps({
            canManage: false,
            method: {calculationMethod: 'latest', calculationInt: null}
          })}
        />
      )
      expect(getByText('Example')).not.toBeNull()
      expect(getByText(/most recent graded/)).not.toBeNull()
    })

    it('does not render the save button', () => {
      const {queryByText} = render(<ProficiencyCalculation {...makeProps({canManage: false})} />)
      expect(queryByText(/Save Mastery Calculation/)).not.toBeInTheDocument()
    })
  })

  describe('unlocked', () => {
    it('renders method and int', () => {
      const {getByDisplayValue} = render(<ProficiencyCalculation {...makeProps()} />)
      expect(getByDisplayValue('Decaying Average')).not.toBeNull()
      expect(getByDisplayValue('75')).not.toBeNull()
    })

    it('renders method without int', () => {
      const {getByDisplayValue, queryByText} = render(
        <ProficiencyCalculation
          {...makeProps({
            method: {calculationMethod: 'latest', calculationInt: null}
          })}
        />
      )
      expect(getByDisplayValue('Most Recent Score')).not.toBeNull()
      expect(queryByText('Parameter')).toBeNull()
    })

    it('removes int when method changed', async () => {
      const {getByDisplayValue, getByText, queryByText} = render(
        <ProficiencyCalculation {...makeProps()} />
      )
      const method = getByDisplayValue('Decaying Average')
      fireEvent.click(method)
      const newMethod = getByText('Most Recent Score')
      fireEvent.click(newMethod)
      expect(getByDisplayValue('Most Recent Score')).not.toBeNull()
      expect(queryByText('Parameter')).toBeNull()
    })

    it('updates int when method changed', async () => {
      const {getByDisplayValue, getByText} = render(<ProficiencyCalculation {...makeProps()} />)
      const method = getByDisplayValue('Decaying Average')
      fireEvent.click(method)
      const newMethod = getByText('n Number of Times')
      fireEvent.click(newMethod)
      expect(getByDisplayValue('5')).not.toBeNull()
    })

    it('calls save when the button is clicked', () => {
      const update = jest.fn()
      const {getByText, getByLabelText} = render(
        <ProficiencyCalculation {...makeProps({update})} />
      )
      const parameter = getByLabelText('Parameter')
      fireEvent.input(parameter, {target: {value: '22'}})
      fireEvent.input(parameter, {target: {value: '40'}})
      fireEvent.input(parameter, {target: {value: '44'}})
      fireEvent.input(parameter, {target: {value: '41'}})
      fireEvent.click(getByText('Save Mastery Calculation'))
      fireEvent.click(getByText('Save'))
      expect(update).toHaveBeenCalledTimes(1)
      expect(update).toHaveBeenCalledWith('decaying_average', 41)
    })

    it('calls onNotifyPendingChanges when changes data', async () => {
      const onNotifyPendingChangesSpy = jest.fn()
      const {getByText, getByLabelText} = render(
        <ProficiencyCalculation
          {...makeProps({onNotifyPendingChanges: onNotifyPendingChangesSpy})}
        />
      )
      const parameter = getByLabelText('Parameter')
      fireEvent.input(parameter, {target: {value: '22'}})
      expect(onNotifyPendingChangesSpy).toHaveBeenCalledWith(true)
      onNotifyPendingChangesSpy.mockClear()
      fireEvent.click(getByText('Save Mastery Calculation'))
      fireEvent.click(getByText('Save'))
      expect(onNotifyPendingChangesSpy).toHaveBeenCalledWith(false)
    })

    it('save button is initially disabled', () => {
      const {getByText} = render(<ProficiencyCalculation {...makeProps()} />)
      expect(getByText('Save Mastery Calculation').closest('button').disabled).toEqual(true)
    })

    it('save button geos back to disabled if changes are reverted', () => {
      const {getByText, getByLabelText} = render(<ProficiencyCalculation {...makeProps()} />)
      const parameter = getByLabelText('Parameter')
      fireEvent.input(parameter, {target: {value: '22'}})
      expect(getByText('Save Mastery Calculation').closest('button').disabled).toEqual(false)
      fireEvent.input(parameter, {target: {value: '75'}})
      expect(getByText('Save Mastery Calculation').closest('button').disabled).toEqual(true)
    })

    describe('highest', () => {
      it('calls update with the correct arguments', () => {
        const update = jest.fn()
        const {getByDisplayValue, getByText} = render(
          <ProficiencyCalculation {...makeProps({update})} />
        )
        const method = getByDisplayValue('Decaying Average')
        fireEvent.click(method)
        const newMethod = getByText('Highest Score')
        fireEvent.click(newMethod)
        fireEvent.click(getByText('Save Mastery Calculation'))
        fireEvent.click(getByText('Save'))
        expect(update).toHaveBeenCalledWith('highest', null)
      })
    })

    describe('latest', () => {
      it('calls update with the correct arguments', () => {
        const update = jest.fn()
        const {getByDisplayValue, getByText} = render(
          <ProficiencyCalculation {...makeProps({update})} />
        )
        const method = getByDisplayValue('Decaying Average')
        fireEvent.click(method)
        const newMethod = getByText('Most Recent Score')
        fireEvent.click(newMethod)
        fireEvent.click(getByText('Save Mastery Calculation'))
        fireEvent.click(getByText('Save'))
        expect(update).toHaveBeenCalledWith('latest', null)
      })
    })

    describe('decaying_average', () => {
      it('includes error when int invalid', () => {
        const {getByLabelText, getByText} = render(<ProficiencyCalculation {...makeProps()} />)
        const parameter = getByLabelText('Parameter')
        fireEvent.input(parameter, {target: {value: ''}})
        expect(getByText('Must be a number')).not.toBeNull()
      })

      it('includes error when int too high', () => {
        const {getByLabelText, getByText} = render(<ProficiencyCalculation {...makeProps()} />)
        const parameter = getByLabelText('Parameter')
        fireEvent.input(parameter, {target: {value: '199'}})
        expect(getByText('Must be between 1 and 99')).not.toBeNull()
      })

      it('includes error when int too low', () => {
        const {getByLabelText, getByText} = render(<ProficiencyCalculation {...makeProps()} />)
        const parameter = getByLabelText('Parameter')
        fireEvent.input(parameter, {target: {value: '0'}})
        expect(getByText('Must be between 1 and 99')).not.toBeNull()
      })

      it('renders the confirmation modal only when int is valid', async () => {
        const update = jest.fn()
        const {getByText, queryByText, getByLabelText} = render(
          <ProficiencyCalculation {...makeProps({update})} />
        )
        const parameter = getByLabelText('Parameter')
        fireEvent.input(parameter, {target: {value: '0'}})
        fireEvent.click(getByText('Save Mastery Calculation'))
        expect(queryByText('Save')).not.toBeInTheDocument()
        fireEvent.input(parameter, {target: {value: '40'}})
        fireEvent.click(getByText('Save Mastery Calculation'))
        fireEvent.click(getByText('Save'))
        await waitFor(() => {
          expect(update).toHaveBeenCalledTimes(1)
          expect(update).toHaveBeenCalledWith('decaying_average', 40)
        })
      })
    })

    describe('n_mastery', () => {
      it('includes error when int invalid', () => {
        const {getByLabelText, getByText} = render(
          <ProficiencyCalculation
            {...makeProps({method: {calculationMethod: 'n_mastery', calculationInt: 5}})}
          />
        )
        const parameter = getByLabelText('Parameter')
        fireEvent.input(parameter, {target: {value: ''}})
        expect(getByText('Must be a number')).not.toBeNull()
      })

      it('includes error when int too high', () => {
        const {getByLabelText, getByText} = render(
          <ProficiencyCalculation
            {...makeProps({method: {calculationMethod: 'n_mastery', calculationInt: 5}})}
          />
        )
        const parameter = getByLabelText('Parameter')
        fireEvent.input(parameter, {target: {value: '7'}})
        expect(getByText('Must be between 1 and 5')).not.toBeNull()
      })

      it('includes error when int too low', () => {
        const {getByLabelText, getByText} = render(
          <ProficiencyCalculation
            {...makeProps({method: {calculationMethod: 'n_mastery', calculationInt: 5}})}
          />
        )
        const parameter = getByLabelText('Parameter')
        fireEvent.input(parameter, {target: {value: '0'}})
        expect(getByText('Must be between 1 and 5')).not.toBeNull()
      })

      it('renders the confirmation modal only when int is valid', async () => {
        const update = jest.fn()
        const {getByText, queryByText, getByLabelText} = render(
          <ProficiencyCalculation
            {...makeProps({update, method: {calculationMethod: 'n_mastery', calculationInt: 5}})}
          />
        )
        const parameter = getByLabelText('Parameter')
        fireEvent.input(parameter, {target: {value: '6'}})
        fireEvent.input(parameter, {target: {value: '9'}})
        fireEvent.click(getByText('Save Mastery Calculation'))
        expect(queryByText('Save')).not.toBeInTheDocument()
        fireEvent.input(parameter, {target: {value: '3'}})
        fireEvent.click(getByText('Save Mastery Calculation'))
        fireEvent.click(getByText('Save'))
        await waitFor(() => {
          expect(update).toHaveBeenCalledTimes(1)
          expect(update).toHaveBeenCalledWith('n_mastery', 3)
        })
      })
    })
  })

  describe('confirmation modal', () => {
    it('renders correct text for the Account context', () => {
      const {getByDisplayValue, getByText} = render(<ProficiencyCalculation {...makeProps()} />)
      const method = getByDisplayValue('Decaying Average')
      fireEvent.click(method)
      const newMethod = getByText('Most Recent Score')
      fireEvent.click(newMethod)
      fireEvent.click(getByText('Save Mastery Calculation'))
      expect(getByText(/Confirm Mastery Calculation/)).not.toBeNull()
      expect(
        getByText(/all student mastery results tied to the account level mastery calculation/)
      ).not.toBeNull()
    })

    it('renders correct text for the Course context', () => {
      const {getByDisplayValue, getByText} = render(<ProficiencyCalculation {...makeProps()} />, {
        contextType: 'Course'
      })
      const method = getByDisplayValue('Decaying Average')
      fireEvent.click(method)
      const newMethod = getByText('Most Recent Score')
      fireEvent.click(newMethod)
      fireEvent.click(getByText('Save Mastery Calculation'))
      expect(getByText(/Confirm Mastery Calculation/)).not.toBeNull()
      expect(getByText(/all student mastery results within this course/)).not.toBeNull()
    })
  })

  describe('when individualOutcome is "display" and canManage is false', () => {
    it('renders method and int', () => {
      const {getByText} = render(
        <ProficiencyCalculation {...makeProps({individualOutcome: 'display', canManage: false})} />
      )
      expect(getByText('Decaying Average')).toBeInTheDocument()
      expect(getByText('75')).toBeInTheDocument()
    })

    it('renders method without int', () => {
      const {queryByText} = render(
        <ProficiencyCalculation
          {...makeProps({
            individualOutcome: 'display',
            canManage: false,
            method: {calculationMethod: 'latest', calculationInt: null}
          })}
        />
      )
      expect(queryByText('Most Recent Score')).toBeInTheDocument()
      expect(queryByText('Parameter')).not.toBeInTheDocument()
    })

    it('does not render example', () => {
      const {queryByText} = render(
        <ProficiencyCalculation {...makeProps({individualOutcome: 'display', canManage: false})} />
      )
      expect(queryByText('Example')).not.toBeInTheDocument()
      expect(queryByText(/Most recent result counts as/)).not.toBeInTheDocument()
    })

    it('does not render the save button', () => {
      const {queryByText} = render(
        <ProficiencyCalculation {...makeProps({individualOutcome: 'display', canManage: false})} />
      )
      expect(queryByText(/Save Mastery Calculation/)).not.toBeInTheDocument()
    })
  })

  describe('when individualOutcome is "edit"', () => {
    it('renders method and int', () => {
      const {getByDisplayValue} = render(
        <ProficiencyCalculation {...makeProps({individualOutcome: 'edit'})} />
      )
      expect(getByDisplayValue('Decaying Average')).toBeInTheDocument()
      expect(getByDisplayValue('75')).toBeInTheDocument()
    })

    it('renders method without int', () => {
      const {getByDisplayValue, queryByText} = render(
        <ProficiencyCalculation
          {...makeProps({
            individualOutcome: 'edit',
            method: {calculationMethod: 'latest', calculationInt: null}
          })}
        />
      )
      expect(getByDisplayValue('Most Recent Score')).toBeInTheDocument()
      expect(queryByText('Parameter')).not.toBeInTheDocument()
    })

    it('clears int if changing from method with int to one without', () => {
      const update = jest.fn()
      const setError = jest.fn()
      const {getByText, getByDisplayValue} = render(
        <ProficiencyCalculation {...makeProps({individualOutcome: 'edit', update, setError})} />
      )
      fireEvent.click(getByDisplayValue('Decaying Average'))
      fireEvent.click(getByText('Most Recent Score'))
      expect(update).toHaveBeenCalledWith('latest', null)
    })

<<<<<<< HEAD
    it('renders example', () => {
      const {queryByText} = render(
        <ProficiencyCalculation {...makeProps({individualOutcome: 'edit'})} />
      )
      expect(queryByText('Example')).toBeInTheDocument()
      expect(queryByText(/Most recent result counts as/)).toBeInTheDocument()
=======
    describe('example', () => {
      it('renders example', () => {
        const {getByText, queryByText} = render(
          <ProficiencyCalculation {...makeProps({individualOutcome: 'edit'})} />
        )
        expect(queryByText('Example')).toBeInTheDocument()
        expect(getByText('Item Scores:')).toBeInTheDocument()
        expect(getByText('Final Score:')).toBeInTheDocument()
        expect(queryByText(/Most recent result counts as/)).toBeInTheDocument()
      })

      it('renders example with calculated final score when n_mastery method and mastery points provided', () => {
        const {getByTestId} = render(
          <ProficiencyCalculation
            {...makeProps({
              individualOutcome: 'edit',
              masteryPoints: 3,
              method: {
                calculationMethod: 'n_mastery',
                calculationInt: 5
              }
            })}
          />
        )
        const exampleFinalScore = getByTestId('proficiency-calculation-example-final-score')
        expect(exampleFinalScore).toBeInTheDocument()
        expect(within(exampleFinalScore).getByText('4.2')).toBeInTheDocument()
      })

      it('renders example with N/A final score when n_mastery method and mastery points not provided', () => {
        const {getByTestId} = render(
          <ProficiencyCalculation
            {...makeProps({
              individualOutcome: 'edit',
              method: {
                calculationMethod: 'n_mastery',
                calculationInt: 5
              }
            })}
          />
        )
        const exampleFinalScore = getByTestId('proficiency-calculation-example-final-score')
        expect(exampleFinalScore).toBeInTheDocument()
        expect(within(exampleFinalScore).getByText('N/A')).toBeInTheDocument()
      })
>>>>>>> a6bcc411
    })

    it('does not render the save button', () => {
      const {queryByText} = render(
        <ProficiencyCalculation {...makeProps({individualOutcome: 'edit'})} />
      )
      expect(queryByText(/Save Mastery Calculation/)).not.toBeInTheDocument()
    })

    it('changes label of calculation method field', () => {
      const {getByText} = render(
        <ProficiencyCalculation {...makeProps({individualOutcome: 'edit'})} />
      )
      expect(getByText('Calculation Method')).toBeInTheDocument()
    })

    it('calls update with calculation method and int if method or int changes', () => {
      const update = jest.fn()
      const setError = jest.fn()
      const {getByText, getByDisplayValue, getByLabelText} = render(
        <ProficiencyCalculation {...makeProps({individualOutcome: 'edit', update, setError})} />
      )
      fireEvent.click(getByDisplayValue('Decaying Average'))
      fireEvent.click(getByText('n Number of Times'))
      expect(update).toHaveBeenCalledWith('n_mastery', 5)
      fireEvent.input(getByLabelText('Parameter'), {target: {value: '4'}})
      expect(update).toHaveBeenCalledWith('n_mastery', 4)
      expect(update).toHaveBeenCalledTimes(2)
    })

    it('calls setError with true if calculation parameter changes to invalid value', () => {
      const update = jest.fn()
      const setError = jest.fn()
      const {getByLabelText} = render(
        <ProficiencyCalculation {...makeProps({individualOutcome: 'edit', update, setError})} />
      )
      fireEvent.input(getByLabelText('Parameter'), {target: {value: '0'}})
      expect(setError).toHaveBeenCalledWith(true)
    })
  })
})<|MERGE_RESOLUTION|>--- conflicted
+++ resolved
@@ -92,6 +92,8 @@
       )
       expect(getByText('Example')).not.toBeNull()
       expect(getByText(/Most recent result counts as/)).not.toBeNull()
+      expect(getByText('Item Scores:')).toBeInTheDocument()
+      expect(getByText('Final Score:')).toBeInTheDocument()
     })
 
     it('renders alternate example', () => {
@@ -105,6 +107,8 @@
       )
       expect(getByText('Example')).not.toBeNull()
       expect(getByText(/most recent graded/)).not.toBeNull()
+      expect(getByText('Item Scores:')).toBeInTheDocument()
+      expect(getByText('Final Score:')).toBeInTheDocument()
     })
 
     it('does not render the save button', () => {
@@ -362,12 +366,12 @@
       const {getByText} = render(
         <ProficiencyCalculation {...makeProps({individualOutcome: 'display', canManage: false})} />
       )
-      expect(getByText('Decaying Average')).toBeInTheDocument()
-      expect(getByText('75')).toBeInTheDocument()
+      expect(getByText('Proficiency Calculation:')).toBeInTheDocument()
+      expect(getByText('Decaying Average - 75%/25%')).toBeInTheDocument()
     })
 
     it('renders method without int', () => {
-      const {queryByText} = render(
+      const {getByText, queryByTestId} = render(
         <ProficiencyCalculation
           {...makeProps({
             individualOutcome: 'display',
@@ -376,8 +380,8 @@
           })}
         />
       )
-      expect(queryByText('Most Recent Score')).toBeInTheDocument()
-      expect(queryByText('Parameter')).not.toBeInTheDocument()
+      expect(getByText('Most Recent Score')).toBeInTheDocument()
+      expect(queryByTestId('calculation-int-input')).not.toBeInTheDocument()
     })
 
     it('does not render example', () => {
@@ -398,15 +402,18 @@
 
   describe('when individualOutcome is "edit"', () => {
     it('renders method and int', () => {
-      const {getByDisplayValue} = render(
+      const {getByDisplayValue, queryByTestId, getByText} = render(
         <ProficiencyCalculation {...makeProps({individualOutcome: 'edit'})} />
       )
+
       expect(getByDisplayValue('Decaying Average')).toBeInTheDocument()
-      expect(getByDisplayValue('75')).toBeInTheDocument()
+      expect(queryByTestId('calculation-int-input')).toBeInTheDocument()
+      expect(getByText('% weighting for last item')).toBeInTheDocument()
+      expect(getByText('must be between 1 and 99')).toBeInTheDocument()
     })
 
     it('renders method without int', () => {
-      const {getByDisplayValue, queryByText} = render(
+      const {getByDisplayValue, queryByTestId} = render(
         <ProficiencyCalculation
           {...makeProps({
             individualOutcome: 'edit',
@@ -415,7 +422,7 @@
         />
       )
       expect(getByDisplayValue('Most Recent Score')).toBeInTheDocument()
-      expect(queryByText('Parameter')).not.toBeInTheDocument()
+      expect(queryByTestId('calculation-int-input')).not.toBeInTheDocument()
     })
 
     it('clears int if changing from method with int to one without', () => {
@@ -429,14 +436,6 @@
       expect(update).toHaveBeenCalledWith('latest', null)
     })
 
-<<<<<<< HEAD
-    it('renders example', () => {
-      const {queryByText} = render(
-        <ProficiencyCalculation {...makeProps({individualOutcome: 'edit'})} />
-      )
-      expect(queryByText('Example')).toBeInTheDocument()
-      expect(queryByText(/Most recent result counts as/)).toBeInTheDocument()
-=======
     describe('example', () => {
       it('renders example', () => {
         const {getByText, queryByText} = render(
@@ -482,7 +481,6 @@
         expect(exampleFinalScore).toBeInTheDocument()
         expect(within(exampleFinalScore).getByText('N/A')).toBeInTheDocument()
       })
->>>>>>> a6bcc411
     })
 
     it('does not render the save button', () => {
@@ -502,13 +500,13 @@
     it('calls update with calculation method and int if method or int changes', () => {
       const update = jest.fn()
       const setError = jest.fn()
-      const {getByText, getByDisplayValue, getByLabelText} = render(
+      const {getByText, getByDisplayValue, queryByTestId} = render(
         <ProficiencyCalculation {...makeProps({individualOutcome: 'edit', update, setError})} />
       )
       fireEvent.click(getByDisplayValue('Decaying Average'))
       fireEvent.click(getByText('n Number of Times'))
       expect(update).toHaveBeenCalledWith('n_mastery', 5)
-      fireEvent.input(getByLabelText('Parameter'), {target: {value: '4'}})
+      fireEvent.input(queryByTestId('calculation-int-input'), {target: {value: '4'}})
       expect(update).toHaveBeenCalledWith('n_mastery', 4)
       expect(update).toHaveBeenCalledTimes(2)
     })
@@ -516,10 +514,10 @@
     it('calls setError with true if calculation parameter changes to invalid value', () => {
       const update = jest.fn()
       const setError = jest.fn()
-      const {getByLabelText} = render(
+      const {queryByTestId} = render(
         <ProficiencyCalculation {...makeProps({individualOutcome: 'edit', update, setError})} />
       )
-      fireEvent.input(getByLabelText('Parameter'), {target: {value: '0'}})
+      fireEvent.input(queryByTestId('calculation-int-input'), {target: {value: '0'}})
       expect(setError).toHaveBeenCalledWith(true)
     })
   })
