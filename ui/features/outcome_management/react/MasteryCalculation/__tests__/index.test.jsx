--- conflicted
+++ resolved
@@ -88,13 +88,6 @@
 
   function setupSubmissionHandler(contextType, contextId, payload) {
     server.use(
-<<<<<<< HEAD
-      http.post(`/${contextType.toLowerCase()}s/${contextId}/outcome_calculation_method`, async ({request}) => {
-        return new Response(JSON.stringify(payload), {
-          headers: {'Content-Type': 'application/json'},
-        })
-      })
-=======
       http.post(
         `/${contextType.toLowerCase()}s/${contextId}/outcome_calculation_method`,
         async ({request}) => {
@@ -103,7 +96,6 @@
           })
         },
       ),
->>>>>>> c345be2d
     )
   }
 
