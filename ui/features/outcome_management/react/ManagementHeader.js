/*
 * Copyright (C) 2020 - present Instructure, Inc.
 *
 * This file is part of Canvas.
 *
 * Canvas is free software: you can redistribute it and/or modify it under
 * the terms of the GNU Affero General Public License as published by the Free
 * Software Foundation, version 3 of the License.
 *
 * Canvas is distributed in the hope that it will be useful, but WITHOUT ANY
 * WARRANTY; without even the implied warranty of MERCHANTABILITY or FITNESS FOR
 * A PARTICULAR PURPOSE. See the GNU Affero General Public License for more
 * details.
 *
 * You should have received a copy of the GNU Affero General Public License along
 * with this program. If not, see <http://www.gnu.org/licenses/>.
 */
import React from 'react'
import PropTypes from 'prop-types'
import I18n from 'i18n!OutcomeManagement'
import {Flex} from '@instructure/ui-flex'
import {Menu} from '@instructure/ui-menu'
import {View} from '@instructure/ui-view'
import {Button} from '@instructure/ui-buttons'
import {
  IconImportLine,
  IconOutcomesLine,
  IconPlusSolid,
  IconSearchLine
} from '@instructure/ui-icons'
import {showImportOutcomesModal} from '@canvas/outcomes/react/ImportOutcomesModal'
import FindOutcomesModal from './FindOutcomesModal'
import CreateOutcomeModal from './CreateOutcomeModal'
import useCanvasContext from '@canvas/outcomes/react/hooks/useCanvasContext'
import useModal from '@canvas/outcomes/react/hooks/useModal'

<<<<<<< HEAD
const ManagementHeader = ({handleFileDrop, handleAddOutcomes, onSuccessfulCreateOutcome}) => {
=======
const ManagementHeader = ({
  handleFileDrop,
  handleAddOutcomes,
  onSuccessfulCreateOutcome,
  lhsGroupId
}) => {
>>>>>>> 1c4472df
  const [isFindOutcomeModalOpen, openFindOutcomeModal, closeFindOutcomeModal] = useModal()
  const [isCreateOutcomeModalOpen, openCreateOutcomeModal, closeCreateOutcomeModal] = useModal()
  const {isMobileView, canManage, canImport} = useCanvasContext()
  const showImportModal = () => showImportOutcomesModal({onFileDrop: handleFileDrop})

  const handleCloseFindModal = hasAddedOutcomes => {
    handleAddOutcomes(hasAddedOutcomes)
    closeFindOutcomeModal()
  }

  return (
    <div className="management-header" data-testid="managementHeader">
      <Flex justifyItems="space-between" width="100%">
        <View as="div">
          <h2 className="title">{I18n.t('Outcomes')}</h2>
        </View>
        <View as="div">
          {isMobileView && (canManage || canImport) ? (
            <Menu
              trigger={
                <Button renderIcon={IconOutcomesLine} margin="x-small">
                  {I18n.t('Add')}
                </Button>
              }
            >
              {canImport && (
                <Menu.Item onSelect={showImportModal}>
                  <IconImportLine size="x-small" />
                  <View padding="0 small">{I18n.t('Import')}</View>
                </Menu.Item>
              )}
              {canManage && (
                <Menu.Item onSelect={openCreateOutcomeModal}>
                  <IconPlusSolid size="x-small" />
                  <View padding="0 small">{I18n.t('Create')}</View>
                </Menu.Item>
              )}
              {canManage && (
                <Menu.Item onSelect={openFindOutcomeModal}>
                  <IconSearchLine size="x-small" />
                  <View padding="0 small">{I18n.t('Find')}</View>
                </Menu.Item>
              )}
            </Menu>
          ) : (
            <>
              {canImport && (
                <Button onClick={showImportModal} renderIcon={IconImportLine} margin="x-small">
                  {I18n.t('Import')}
                </Button>
              )}
              {canManage && (
                <>
                  <Button
                    onClick={openCreateOutcomeModal}
                    renderIcon={IconPlusSolid}
                    margin="x-small"
                  >
                    {I18n.t('Create')}
                  </Button>
                  <Button
                    onClick={openFindOutcomeModal}
                    renderIcon={IconSearchLine}
                    margin="x-small"
                  >
                    {I18n.t('Find')}
                  </Button>
                </>
              )}
            </>
          )}
        </View>
      </Flex>
      <FindOutcomesModal open={isFindOutcomeModalOpen} onCloseHandler={handleCloseFindModal} />
<<<<<<< HEAD
      <CreateOutcomeModal
        isOpen={isCreateOutcomeModalOpen}
        onCloseHandler={closeCreateOutcomeModal}
        onSuccess={onSuccessfulCreateOutcome}
      />
=======
      {isCreateOutcomeModalOpen && (
        <CreateOutcomeModal
          isOpen
          onCloseHandler={closeCreateOutcomeModal}
          onSuccess={onSuccessfulCreateOutcome}
          starterGroupId={lhsGroupId}
        />
      )}
>>>>>>> 1c4472df
    </div>
  )
}

ManagementHeader.defaultProps = {
  onSuccessfulCreateOutcome: () => {}
}

ManagementHeader.propTypes = {
  handleFileDrop: PropTypes.func.isRequired,
  handleAddOutcomes: PropTypes.func.isRequired,
<<<<<<< HEAD
  onSuccessfulCreateOutcome: PropTypes.func
=======
  onSuccessfulCreateOutcome: PropTypes.func,
  lhsGroupId: PropTypes.string
>>>>>>> 1c4472df
}

export default ManagementHeader<|MERGE_RESOLUTION|>--- conflicted
+++ resolved
@@ -34,16 +34,12 @@
 import useCanvasContext from '@canvas/outcomes/react/hooks/useCanvasContext'
 import useModal from '@canvas/outcomes/react/hooks/useModal'
 
-<<<<<<< HEAD
-const ManagementHeader = ({handleFileDrop, handleAddOutcomes, onSuccessfulCreateOutcome}) => {
-=======
 const ManagementHeader = ({
   handleFileDrop,
   handleAddOutcomes,
   onSuccessfulCreateOutcome,
   lhsGroupId
 }) => {
->>>>>>> 1c4472df
   const [isFindOutcomeModalOpen, openFindOutcomeModal, closeFindOutcomeModal] = useModal()
   const [isCreateOutcomeModalOpen, openCreateOutcomeModal, closeCreateOutcomeModal] = useModal()
   const {isMobileView, canManage, canImport} = useCanvasContext()
@@ -118,13 +114,6 @@
         </View>
       </Flex>
       <FindOutcomesModal open={isFindOutcomeModalOpen} onCloseHandler={handleCloseFindModal} />
-<<<<<<< HEAD
-      <CreateOutcomeModal
-        isOpen={isCreateOutcomeModalOpen}
-        onCloseHandler={closeCreateOutcomeModal}
-        onSuccess={onSuccessfulCreateOutcome}
-      />
-=======
       {isCreateOutcomeModalOpen && (
         <CreateOutcomeModal
           isOpen
@@ -133,7 +122,6 @@
           starterGroupId={lhsGroupId}
         />
       )}
->>>>>>> 1c4472df
     </div>
   )
 }
@@ -145,12 +133,8 @@
 ManagementHeader.propTypes = {
   handleFileDrop: PropTypes.func.isRequired,
   handleAddOutcomes: PropTypes.func.isRequired,
-<<<<<<< HEAD
-  onSuccessfulCreateOutcome: PropTypes.func
-=======
   onSuccessfulCreateOutcome: PropTypes.func,
   lhsGroupId: PropTypes.string
->>>>>>> 1c4472df
 }
 
 export default ManagementHeader