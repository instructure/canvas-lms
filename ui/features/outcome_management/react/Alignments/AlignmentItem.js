/*
 * Copyright (C) 2022 - present Instructure, Inc.
 *
 * This file is part of Canvas.
 *
 * Canvas is free software: you can redistribute it and/or modify it under
 * the terms of the GNU Affero General Public License as published by the Free
 * Software Foundation, version 3 of the License.
 *
 * Canvas is distributed in the hope that it will be useful, but WITHOUT ANY
 * WARRANTY; without even the implied warranty of MERCHANTABILITY or FITNESS FOR
 * A PARTICULAR PURPOSE. See the GNU Affero General Public License for more
 * details.
 *
 * You should have received a copy of the GNU Affero General Public License along
 * with this program. If not, see <http://www.gnu.org/licenses/>.
 */

import React, {memo, useState} from 'react'
import {Flex} from '@instructure/ui-flex'
import {Text} from '@instructure/ui-text'
import {TruncateText} from '@instructure/ui-truncate-text'
import {
  IconAssignmentLine,
  IconRubricLine,
  IconQuizLine,
  IconDiscussionLine,
  IconBankLine
} from '@instructure/ui-icons'
import {useScope as useI18nScope} from '@canvas/i18n'
import {alignmentShape} from './propTypeShapes'
import {ScreenReaderContent} from '@instructure/ui-a11y-content'

const I18n = useI18nScope('AlignmentSummary')

const AlignmentItem = ({
  id,
  contentType,
  title,
  url,
  moduleTitle,
  moduleUrl,
  moduleWorkflowState,
  assignmentContentType
}) => {
  const [shouldUnderline, setShouldUnderline] = useState(false)
  const handleLinkFocus = () => setShouldUnderline(prevState => !prevState)
  const renderIcon = () => {
    let icon
    let screenReaderText
    if (contentType === 'Rubric') {
      icon = <IconRubricLine data-testid="alignment-item-rubric-icon" />
      screenReaderText = I18n.t('Rubric')
    } else if (contentType === 'AssessmentQuestionBank') {
      icon = <IconBankLine data-testid="alignment-item-bank-icon" />
      screenReaderText = I18n.t('Assessment Question Bank')
    } else if (assignmentContentType === 'quiz') {
      icon = <IconQuizLine data-testid="alignment-item-quiz-icon" />
      screenReaderText = I18n.t('Quiz')
    } else if (assignmentContentType === 'discussion') {
      icon = <IconDiscussionLine data-testid="alignment-item-discussion-icon" />
      screenReaderText = I18n.t('Discussion')
    } else {
      // by default we show Assignment icon
      icon = <IconAssignmentLine data-testid="alignment-item-assignment-icon" />
      screenReaderText = I18n.t('Assignment')
    }
    return (
      <div
        style={{
          display: 'inline-flex',
          alignSelf: 'center',
          fontSize: '1rem',
          padding: '0.5rem 0 0'
        }}
      >
        {icon}
        <div style={{position: 'relative'}}>
          <ScreenReaderContent>{screenReaderText}</ScreenReaderContent>
        </div>
      </div>
    )
  }

  return (
    <Flex key={id} as="div" alignItems="start" padding="x-small 0 0" data-testid="alignment-item">
      <Flex.Item as="div" size="1.5rem">
        {renderIcon()}
      </Flex.Item>
      <Flex.Item size="50%" shouldGrow={true}>
        <Flex as="div" direction="column">
          <Flex.Item as="div" padding="xxx-small">
<<<<<<< HEAD
            <Link
              interaction="enabled"
              isWithinText={shouldUnderline}
              href={url}
              target="_blank"
              onFocus={handleLinkFocus}
              onBlur={handleLinkFocus}
            >
=======
            <a href={url} target="_blank" rel="noreferrer">
>>>>>>> d9328659
              <TruncateText>
                <Text size="medium" data-testid="alignment-item-title">
                  {title}
                </Text>
              </TruncateText>
            </a>
          </Flex.Item>
          <Flex.Item as="div">
            <Flex as="div" padding="xxx-small" alignItems="start">
              <Flex.Item size="3.5rem">
                <Text size="small">{`${I18n.t('Module')}:`}</Text>
              </Flex.Item>
              <Flex.Item size="50%" shouldGrow={true}>
                {moduleTitle && moduleUrl ? (
                  <div style={{paddingTop: '0.14rem'}}>
                    <Text size="small">
                      <a href={moduleUrl} target="_blank" rel="noreferrer">
                        <TruncateText>
                          {moduleWorkflowState === 'unpublished'
                            ? I18n.t('%{moduleTitle} (unpublished)', {moduleTitle})
                            : moduleTitle}
                        </TruncateText>
                      </a>
                    </Text>
                  </div>
                ) : (
                  <Text size="small" color="secondary">
                    {I18n.t('None')}
                  </Text>
                )}
              </Flex.Item>
            </Flex>
          </Flex.Item>
        </Flex>
      </Flex.Item>
    </Flex>
  )
}

AlignmentItem.propTypes = alignmentShape.isRequired

export default memo(AlignmentItem)<|MERGE_RESOLUTION|>--- conflicted
+++ resolved
@@ -16,7 +16,7 @@
  * with this program. If not, see <http://www.gnu.org/licenses/>.
  */
 
-import React, {memo, useState} from 'react'
+import React, {memo} from 'react'
 import {Flex} from '@instructure/ui-flex'
 import {Text} from '@instructure/ui-text'
 import {TruncateText} from '@instructure/ui-truncate-text'
@@ -43,8 +43,6 @@
   moduleWorkflowState,
   assignmentContentType
 }) => {
-  const [shouldUnderline, setShouldUnderline] = useState(false)
-  const handleLinkFocus = () => setShouldUnderline(prevState => !prevState)
   const renderIcon = () => {
     let icon
     let screenReaderText
@@ -90,18 +88,7 @@
       <Flex.Item size="50%" shouldGrow={true}>
         <Flex as="div" direction="column">
           <Flex.Item as="div" padding="xxx-small">
-<<<<<<< HEAD
-            <Link
-              interaction="enabled"
-              isWithinText={shouldUnderline}
-              href={url}
-              target="_blank"
-              onFocus={handleLinkFocus}
-              onBlur={handleLinkFocus}
-            >
-=======
             <a href={url} target="_blank" rel="noreferrer">
->>>>>>> d9328659
               <TruncateText>
                 <Text size="medium" data-testid="alignment-item-title">
                   {title}
