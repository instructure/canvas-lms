/*
 * Copyright (C) 2022 - present Instructure, Inc.
 *
 * This file is part of Canvas.
 *
 * Canvas is free software: you can redistribute it and/or modify it under
 * the terms of the GNU Affero General Public License as published by the Free
 * Software Foundation, version 3 of the License.
 *
 * Canvas is distributed in the hope that it will be useful, but WITHOUT ANY
 * WARRANTY; without even the implied warranty of MERCHANTABILITY or FITNESS FOR
 * A PARTICULAR PURPOSE. See the GNU Affero General Public License for more
 * details.
 *
 * You should have received a copy of the GNU Affero General Public License along
 * with this program. If not, see <http://www.gnu.org/licenses/>.
 */

import React, {memo} from 'react'
import {Flex} from '@instructure/ui-flex'
import {Text} from '@instructure/ui-text'
import {TruncateText} from '@instructure/ui-truncate-text'
import {
  IconAssignmentLine,
  IconRubricLine,
  IconQuizLine,
  IconDiscussionLine,
  IconBankLine
} from '@instructure/ui-icons'
import {Link} from '@instructure/ui-link'
import {useScope as useI18nScope} from '@canvas/i18n'
import {alignmentShape} from './propTypeShapes'

const I18n = useI18nScope('AlignmentSummary')

const AlignmentItem = ({
  id,
  contentType,
  title,
  url,
  moduleTitle,
  moduleUrl,
  moduleWorkflowState,
  assignmentContentType
}) => {
  const renderIcon = () => {
    if (contentType === 'Rubric') return <IconRubricLine data-testid="alignment-item-rubric-icon" />
<<<<<<< HEAD
=======
    if (contentType === 'AssessmentQuestionBank')
      return <IconBankLine data-testid="alignment-item-bank-icon" />
>>>>>>> 566ed0ae
    if (assignmentContentType === 'quiz')
      return <IconQuizLine data-testid="alignment-item-quiz-icon" />
    if (assignmentContentType === 'discussion')
      return <IconDiscussionLine data-testid="alignment-item-discussion-icon" />
    // by default we show Assignment icon
    return <IconAssignmentLine data-testid="alignment-item-assignment-icon" />
  }

  return (
    <Flex key={id} as="div" alignItems="start" padding="x-small 0 0" data-testid="alignment-item">
      <Flex.Item as="div" size="1.5rem">
        <div
          style={{
            display: 'inline-flex',
            alignSelf: 'center',
            fontSize: '1rem',
            padding: '0.5rem 0 0'
          }}
        >
          {renderIcon()}
        </div>
      </Flex.Item>
<<<<<<< HEAD
      <Flex.Item size="50%" shouldGrow>
=======
      <Flex.Item size="50%" shouldGrow={true}>
>>>>>>> 566ed0ae
        <Flex as="div" direction="column">
          <Flex.Item as="div" padding="xxx-small">
            <Link interaction="enabled" isWithinText={false} href={url} target="_blank">
              <TruncateText>
<<<<<<< HEAD
                <Text size="medium">{title}</Text>
=======
                <Text size="medium" data-testid="alignment-item-title">
                  {title}
                </Text>
>>>>>>> 566ed0ae
              </TruncateText>
            </Link>
          </Flex.Item>
          <Flex.Item as="div">
            <Flex as="div" padding="xxx-small" alignItems="start">
              <Flex.Item size="3.5rem">
                <Text size="small">{`${I18n.t('Module')}:`}</Text>
              </Flex.Item>
<<<<<<< HEAD
              <Flex.Item size="50%" shouldGrow>
=======
              <Flex.Item size="50%" shouldGrow={true}>
>>>>>>> 566ed0ae
                {moduleTitle && moduleUrl ? (
                  <div style={{paddingTop: '0.14rem'}}>
                    <Text size="small">
                      <Link
                        interaction="enabled"
                        isWithinText={false}
                        href={moduleUrl}
                        target="_blank"
                      >
                        <TruncateText>
                          {moduleWorkflowState === 'unpublished'
                            ? I18n.t('%{moduleTitle} (unpublished)', {moduleTitle})
                            : moduleTitle}
                        </TruncateText>
                      </Link>
                    </Text>
                  </div>
                ) : (
                  <Text size="small" color="secondary">
                    {I18n.t('None')}
                  </Text>
                )}
              </Flex.Item>
            </Flex>
          </Flex.Item>
        </Flex>
      </Flex.Item>
    </Flex>
  )
}

AlignmentItem.propTypes = alignmentShape.isRequired

export default memo(AlignmentItem)<|MERGE_RESOLUTION|>--- conflicted
+++ resolved
@@ -45,11 +45,8 @@
 }) => {
   const renderIcon = () => {
     if (contentType === 'Rubric') return <IconRubricLine data-testid="alignment-item-rubric-icon" />
-<<<<<<< HEAD
-=======
     if (contentType === 'AssessmentQuestionBank')
       return <IconBankLine data-testid="alignment-item-bank-icon" />
->>>>>>> 566ed0ae
     if (assignmentContentType === 'quiz')
       return <IconQuizLine data-testid="alignment-item-quiz-icon" />
     if (assignmentContentType === 'discussion')
@@ -72,22 +69,14 @@
           {renderIcon()}
         </div>
       </Flex.Item>
-<<<<<<< HEAD
-      <Flex.Item size="50%" shouldGrow>
-=======
       <Flex.Item size="50%" shouldGrow={true}>
->>>>>>> 566ed0ae
         <Flex as="div" direction="column">
           <Flex.Item as="div" padding="xxx-small">
             <Link interaction="enabled" isWithinText={false} href={url} target="_blank">
               <TruncateText>
-<<<<<<< HEAD
-                <Text size="medium">{title}</Text>
-=======
                 <Text size="medium" data-testid="alignment-item-title">
                   {title}
                 </Text>
->>>>>>> 566ed0ae
               </TruncateText>
             </Link>
           </Flex.Item>
@@ -96,11 +85,7 @@
               <Flex.Item size="3.5rem">
                 <Text size="small">{`${I18n.t('Module')}:`}</Text>
               </Flex.Item>
-<<<<<<< HEAD
-              <Flex.Item size="50%" shouldGrow>
-=======
               <Flex.Item size="50%" shouldGrow={true}>
->>>>>>> 566ed0ae
                 {moduleTitle && moduleUrl ? (
                   <div style={{paddingTop: '0.14rem'}}>
                     <Text size="small">
