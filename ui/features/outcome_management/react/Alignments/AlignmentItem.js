--- conflicted
+++ resolved
@@ -71,13 +71,9 @@
           <Flex.Item as="div" padding="xxx-small">
             <Link interaction="enabled" isWithinText={false} href={url} target="_blank">
               <TruncateText>
-<<<<<<< HEAD
-                <Text size="medium">{title}</Text>
-=======
                 <Text size="medium" data-testid="alignment-item-title">
                   {title}
                 </Text>
->>>>>>> ab1df14f
               </TruncateText>
             </Link>
           </Flex.Item>
