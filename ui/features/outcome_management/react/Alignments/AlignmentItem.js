/*
 * Copyright (C) 2022 - present Instructure, Inc.
 *
 * This file is part of Canvas.
 *
 * Canvas is free software: you can redistribute it and/or modify it under
 * the terms of the GNU Affero General Public License as published by the Free
 * Software Foundation, version 3 of the License.
 *
 * Canvas is distributed in the hope that it will be useful, but WITHOUT ANY
 * WARRANTY; without even the implied warranty of MERCHANTABILITY or FITNESS FOR
 * A PARTICULAR PURPOSE. See the GNU Affero General Public License for more
 * details.
 *
 * You should have received a copy of the GNU Affero General Public License along
 * with this program. If not, see <http://www.gnu.org/licenses/>.
 */

import React, {memo, useState} from 'react'
import {Flex} from '@instructure/ui-flex'
import {Text} from '@instructure/ui-text'
import {TruncateText} from '@instructure/ui-truncate-text'
import {
  IconAssignmentLine,
  IconRubricLine,
  IconQuizLine,
  IconDiscussionLine,
  IconBankLine
} from '@instructure/ui-icons'
import {Link} from '@instructure/ui-link'
import {useScope as useI18nScope} from '@canvas/i18n'
import {alignmentShape} from './propTypeShapes'
import {ScreenReaderContent} from '@instructure/ui-a11y-content'

const I18n = useI18nScope('AlignmentSummary')

const AlignmentItem = ({
  id,
  contentType,
  title,
  url,
  moduleTitle,
  moduleUrl,
  moduleWorkflowState,
  assignmentContentType
}) => {
  const [shouldUnderline, setShouldUnderline] = useState(false)
  const handleLinkFocus = () => setShouldUnderline(prevState => !prevState)
  const renderIcon = () => {
<<<<<<< HEAD
    if (contentType === 'Rubric') return <IconRubricLine data-testid="alignment-item-rubric-icon" />
    if (contentType === 'AssessmentQuestionBank')
      return <IconBankLine data-testid="alignment-item-bank-icon" />
    if (assignmentContentType === 'quiz')
      return <IconQuizLine data-testid="alignment-item-quiz-icon" />
    if (assignmentContentType === 'discussion')
      return <IconDiscussionLine data-testid="alignment-item-discussion-icon" />
    // by default we show Assignment icon
    return <IconAssignmentLine data-testid="alignment-item-assignment-icon" />
=======
    let icon
    let screenReaderText
    if (contentType === 'Rubric') {
      icon = <IconRubricLine data-testid="alignment-item-rubric-icon" />
      screenReaderText = I18n.t('Rubric')
    } else if (contentType === 'AssessmentQuestionBank') {
      icon = <IconBankLine data-testid="alignment-item-bank-icon" />
      screenReaderText = I18n.t('Assessment Question Bank')
    } else if (assignmentContentType === 'quiz') {
      icon = <IconQuizLine data-testid="alignment-item-quiz-icon" />
      screenReaderText = I18n.t('Quiz')
    } else if (assignmentContentType === 'discussion') {
      icon = <IconDiscussionLine data-testid="alignment-item-discussion-icon" />
      screenReaderText = I18n.t('Discussion')
    } else {
      // by default we show Assignment icon
      icon = <IconAssignmentLine data-testid="alignment-item-assignment-icon" />
      screenReaderText = I18n.t('Assignment')
    }
    return (
      <div
        style={{
          display: 'inline-flex',
          alignSelf: 'center',
          fontSize: '1rem',
          padding: '0.5rem 0 0'
        }}
      >
        {icon}
        <div style={{position: 'relative'}}>
          <ScreenReaderContent>{screenReaderText}</ScreenReaderContent>
        </div>
      </div>
    )
>>>>>>> 103ee6bd
  }

  return (
    <Flex key={id} as="div" alignItems="start" padding="x-small 0 0" data-testid="alignment-item">
      <Flex.Item as="div" size="1.5rem">
        {renderIcon()}
      </Flex.Item>
      <Flex.Item size="50%" shouldGrow={true}>
        <Flex as="div" direction="column">
          <Flex.Item as="div" padding="xxx-small">
            <Link
              interaction="enabled"
              isWithinText={shouldUnderline}
              href={url}
              target="_blank"
              onFocus={handleLinkFocus}
              onBlur={handleLinkFocus}
            >
              <TruncateText>
                <Text size="medium" data-testid="alignment-item-title">
                  {title}
                </Text>
              </TruncateText>
            </Link>
          </Flex.Item>
          <Flex.Item as="div">
            <Flex as="div" padding="xxx-small" alignItems="start">
              <Flex.Item size="3.5rem">
                <Text size="small">{`${I18n.t('Module')}:`}</Text>
              </Flex.Item>
              <Flex.Item size="50%" shouldGrow={true}>
                {moduleTitle && moduleUrl ? (
                  <div style={{paddingTop: '0.14rem'}}>
                    <Text size="small">
                      <Link
                        interaction="enabled"
                        isWithinText={false}
                        href={moduleUrl}
                        target="_blank"
                      >
                        <TruncateText>
                          {moduleWorkflowState === 'unpublished'
                            ? I18n.t('%{moduleTitle} (unpublished)', {moduleTitle})
                            : moduleTitle}
                        </TruncateText>
                      </Link>
                    </Text>
                  </div>
                ) : (
                  <Text size="small" color="secondary">
                    {I18n.t('None')}
                  </Text>
                )}
              </Flex.Item>
            </Flex>
          </Flex.Item>
        </Flex>
      </Flex.Item>
    </Flex>
  )
}

AlignmentItem.propTypes = alignmentShape.isRequired

export default memo(AlignmentItem)<|MERGE_RESOLUTION|>--- conflicted
+++ resolved
@@ -47,17 +47,6 @@
   const [shouldUnderline, setShouldUnderline] = useState(false)
   const handleLinkFocus = () => setShouldUnderline(prevState => !prevState)
   const renderIcon = () => {
-<<<<<<< HEAD
-    if (contentType === 'Rubric') return <IconRubricLine data-testid="alignment-item-rubric-icon" />
-    if (contentType === 'AssessmentQuestionBank')
-      return <IconBankLine data-testid="alignment-item-bank-icon" />
-    if (assignmentContentType === 'quiz')
-      return <IconQuizLine data-testid="alignment-item-quiz-icon" />
-    if (assignmentContentType === 'discussion')
-      return <IconDiscussionLine data-testid="alignment-item-discussion-icon" />
-    // by default we show Assignment icon
-    return <IconAssignmentLine data-testid="alignment-item-assignment-icon" />
-=======
     let icon
     let screenReaderText
     if (contentType === 'Rubric') {
@@ -92,7 +81,6 @@
         </div>
       </div>
     )
->>>>>>> 103ee6bd
   }
 
   return (
