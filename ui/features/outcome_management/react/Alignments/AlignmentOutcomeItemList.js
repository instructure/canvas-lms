/*
 * Copyright (C) 2022 - present Instructure, Inc.
 *
 * This file is part of Canvas.
 *
 * Canvas is free software: you can redistribute it and/or modify it under
 * the terms of the GNU Affero General Public License as published by the Free
 * Software Foundation, version 3 of the License.
 *
 * Canvas is distributed in the hope that it will be useful, but WITHOUT ANY
 * WARRANTY; without even the implied warranty of MERCHANTABILITY or FITNESS FOR
 * A PARTICULAR PURPOSE. See the GNU Affero General Public License for more
 * details.
 *
 * You should have received a copy of the GNU Affero General Public License along
 * with this program. If not, see <http://www.gnu.org/licenses/>.
 */

import React from 'react'
import PropTypes from 'prop-types'
import {useScope as useI18nScope} from '@canvas/i18n'
import {View} from '@instructure/ui-view'
import {PresentationContent} from '@instructure/ui-a11y-content'
import {Text} from '@instructure/ui-text'
import {Spinner} from '@instructure/ui-spinner'
import AlignmentOutcomeItem from './AlignmentOutcomeItem'
import InfiniteScroll from '@canvas/infinite-scroll'
import SVGWrapper from '@canvas/svg-wrapper'
import {groupDataShape} from './propTypeShapes'

const I18n = useI18nScope('AlignmentSummary')

const AlignmentOutcomeItemList = ({rootGroup, loading, loadMore, scrollContainer}) => {
  const outcomes = rootGroup?.outcomes
  const hasOutcomes = outcomes?.edges?.length > 0
  const hasMoreOutcomes = outcomes?.pageInfo?.hasNextPage

  const renderSearchLoader = () => (
    <div style={{textAlign: 'center'}} data-testid="loading">
      <Spinner renderTitle={I18n.t('Loading')} size="large" />
    </div>
  )

  const renderInfiniteScrollLoader = () => (
    <div style={{paddingTop: '0.75rem', textAlign: 'center'}}>
      <Spinner renderTitle={I18n.t('Loading')} size="small" />
    </div>
  )

  const renderNoSearchResults = () => (
    <View as="div" textAlign="center" margin="large 0 0">
      <PresentationContent>
        <View as="div" data-testid="no-outcomes-icon">
          <SVGWrapper url="/images/outcomes/no_outcomes.svg" />
        </View>
      </PresentationContent>
      <View as="div" padding="small 0 0">
        <Text color="primary">{I18n.t('Your search returned no results.')}</Text>
      </View>
    </View>
  )

  if (loading) return renderSearchLoader()

  return (
<<<<<<< HEAD
    <View as="div" minWidth="300px" data-testid="alignment-items-list-container">
=======
    <View as="div" minWidth="260px" data-testid="alignment-items-list-container">
>>>>>>> e581f540
      {hasOutcomes ? (
        <InfiniteScroll
          hasMore={hasMoreOutcomes}
          loadMore={loadMore}
          loader={renderInfiniteScrollLoader()}
          scrollContainer={scrollContainer}
        >
          <View as="div" data-testid="alignment-items-list">
            {(outcomes?.edges || []).map(({node: {_id, title, description, alignments}}) => (
              <AlignmentOutcomeItem
                key={_id}
                title={title}
                description={description}
                alignments={alignments}
              />
            ))}
          </View>
        </InfiniteScroll>
      ) : (
        renderNoSearchResults()
      )}
    </View>
  )
}

AlignmentOutcomeItemList.defaultProps = {
  loadMore: () => {}
}

AlignmentOutcomeItemList.propTypes = {
  rootGroup: groupDataShape,
  scrollContainer: PropTypes.instanceOf(Element),
  loading: PropTypes.bool,
  loadMore: PropTypes.func
}

export default AlignmentOutcomeItemList<|MERGE_RESOLUTION|>--- conflicted
+++ resolved
@@ -63,11 +63,7 @@
   if (loading) return renderSearchLoader()
 
   return (
-<<<<<<< HEAD
-    <View as="div" minWidth="300px" data-testid="alignment-items-list-container">
-=======
     <View as="div" minWidth="260px" data-testid="alignment-items-list-container">
->>>>>>> e581f540
       {hasOutcomes ? (
         <InfiniteScroll
           hasMore={hasMoreOutcomes}
