--- conflicted
+++ resolved
@@ -63,11 +63,7 @@
   if (loading) return renderSearchLoader()
 
   return (
-<<<<<<< HEAD
-    <View as="div" minWidth="300px" data-testid="alignment-items-list-container">
-=======
     <View as="div" minWidth="260px" data-testid="alignment-items-list-container">
->>>>>>> 92a74d01
       {hasOutcomes ? (
         <InfiniteScroll
           hasMore={hasMoreOutcomes}
