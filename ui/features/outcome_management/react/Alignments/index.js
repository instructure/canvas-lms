/*
 * Copyright (C) 2022 - present Instructure, Inc.
 *
 * This file is part of Canvas.
 *
 * Canvas is free software: you can redistribute it and/or modify it under
 * the terms of the GNU Affero General Public License as published by the Free
 * Software Foundation, version 3 of the License.
 *
 * Canvas is distributed in the hope that it will be useful, but WITHOUT ANY
 * WARRANTY; without even the implied warranty of MERCHANTABILITY or FITNESS FOR
 * A PARTICULAR PURPOSE. See the GNU Affero General Public License for more
 * details.
 *
 * You should have received a copy of the GNU Affero General Public License along
 * with this program. If not, see <http://www.gnu.org/licenses/>.
 */

import React, {useState} from 'react'
import {Flex} from '@instructure/ui-flex'
import {View} from '@instructure/ui-view'
import {Spinner} from '@instructure/ui-spinner'
import {useScope as useI18nScope} from '@canvas/i18n'
import AlignmentSummaryHeader from './AlignmentSummaryHeader'
import AlignmentOutcomeItemList from './AlignmentOutcomeItemList'
<<<<<<< HEAD
import useSearch from '@canvas/outcomes/react/hooks/useSearch'
import useCourseAlignmentStats from '@canvas/outcomes/react/hooks/useCourseAlignmentStats'

// Sample data - remove after integration with graphql
import {generateOutcomes} from './__tests__/testData'

=======
import useCourseAlignmentStats from '@canvas/outcomes/react/hooks/useCourseAlignmentStats'
import useCourseAlignments from '@canvas/outcomes/react/hooks/useCourseAlignments'

>>>>>>> b85be89e
const I18n = useI18nScope('AlignmentSummary')

const AlignmentSummary = () => {
  const [scrollContainer, setScrollContainer] = useState(null)
  const {data: alignmentStatsData, loading: alignmentStatsLoading} = useCourseAlignmentStats()
  const courseAlignmentStats = alignmentStatsData?.course?.outcomeAlignmentStats || {}
  const {totalOutcomes, alignedOutcomes, totalAlignments, totalArtifacts, alignedArtifacts} =
    courseAlignmentStats
<<<<<<< HEAD

  const renderAlignmentStatsLoader = () => (
    <div style={{textAlign: 'center'}} data-testid="outcome-alignment-summary-loading">
      <Spinner renderTitle={I18n.t('Loading')} size="large" />
    </div>
  )

=======

  const {
    rootGroup,
    loading,
    loadMore,
    searchString,
    onSearchChangeHandler: updateSearch,
    onSearchClearHandler: clearSearch,
    onFilterChangeHandler: updateFilter
  } = useCourseAlignments()

  const renderAlignmentStatsLoader = () => (
    <div style={{textAlign: 'center'}} data-testid="outcome-alignment-summary-loading">
      <Spinner renderTitle={I18n.t('Loading')} size="large" />
    </div>
  )

>>>>>>> b85be89e
  const renderAlignmentSummaryHeader = () => (
    <AlignmentSummaryHeader
      totalOutcomes={totalOutcomes}
      alignedOutcomes={alignedOutcomes}
      totalAlignments={totalAlignments}
      totalArtifacts={totalArtifacts}
      alignedArtifacts={alignedArtifacts}
<<<<<<< HEAD
      searchString={search}
      updateSearchHandler={onChangeHandler}
      clearSearchHandler={onClearHandler}
=======
      searchString={searchString}
      updateSearchHandler={updateSearch}
      clearSearchHandler={clearSearch}
      updateFilterHandler={updateFilter}
>>>>>>> b85be89e
      data-testid="outcome-alignment-summary-header"
    />
  )
  return (
    <View data-testid="outcome-alignment-summary">
      <View as="div" padding="0 0 small" borderWidth="0 0 small">
        <Flex>
          <Flex.Item as="div" size="100%" position="relative">
            {alignmentStatsLoading ? renderAlignmentStatsLoader() : renderAlignmentSummaryHeader()}
          </Flex.Item>
        </Flex>
      </View>
      <View
        as="div"
        overflowY="visible"
        overflowX="auto"
        width="100%"
        display="inline-block"
        position="relative"
        height="40vh"
        elementRef={el => setScrollContainer(el)}
      >
        <AlignmentOutcomeItemList
          rootGroup={rootGroup}
          loading={loading}
          loadMore={loadMore}
          scrollContainer={scrollContainer}
        />
      </View>
    </View>
  )
}

export default AlignmentSummary<|MERGE_RESOLUTION|>--- conflicted
+++ resolved
@@ -23,18 +23,9 @@
 import {useScope as useI18nScope} from '@canvas/i18n'
 import AlignmentSummaryHeader from './AlignmentSummaryHeader'
 import AlignmentOutcomeItemList from './AlignmentOutcomeItemList'
-<<<<<<< HEAD
-import useSearch from '@canvas/outcomes/react/hooks/useSearch'
-import useCourseAlignmentStats from '@canvas/outcomes/react/hooks/useCourseAlignmentStats'
-
-// Sample data - remove after integration with graphql
-import {generateOutcomes} from './__tests__/testData'
-
-=======
 import useCourseAlignmentStats from '@canvas/outcomes/react/hooks/useCourseAlignmentStats'
 import useCourseAlignments from '@canvas/outcomes/react/hooks/useCourseAlignments'
 
->>>>>>> b85be89e
 const I18n = useI18nScope('AlignmentSummary')
 
 const AlignmentSummary = () => {
@@ -43,15 +34,6 @@
   const courseAlignmentStats = alignmentStatsData?.course?.outcomeAlignmentStats || {}
   const {totalOutcomes, alignedOutcomes, totalAlignments, totalArtifacts, alignedArtifacts} =
     courseAlignmentStats
-<<<<<<< HEAD
-
-  const renderAlignmentStatsLoader = () => (
-    <div style={{textAlign: 'center'}} data-testid="outcome-alignment-summary-loading">
-      <Spinner renderTitle={I18n.t('Loading')} size="large" />
-    </div>
-  )
-
-=======
 
   const {
     rootGroup,
@@ -69,7 +51,6 @@
     </div>
   )
 
->>>>>>> b85be89e
   const renderAlignmentSummaryHeader = () => (
     <AlignmentSummaryHeader
       totalOutcomes={totalOutcomes}
@@ -77,16 +58,10 @@
       totalAlignments={totalAlignments}
       totalArtifacts={totalArtifacts}
       alignedArtifacts={alignedArtifacts}
-<<<<<<< HEAD
-      searchString={search}
-      updateSearchHandler={onChangeHandler}
-      clearSearchHandler={onClearHandler}
-=======
       searchString={searchString}
       updateSearchHandler={updateSearch}
       clearSearchHandler={clearSearch}
       updateFilterHandler={updateFilter}
->>>>>>> b85be89e
       data-testid="outcome-alignment-summary-header"
     />
   )
