--- conflicted
+++ resolved
@@ -20,11 +20,7 @@
 import {Flex} from '@instructure/ui-flex'
 import {View} from '@instructure/ui-view'
 import AlignmentSummaryHeader from './AlignmentSummaryHeader'
-<<<<<<< HEAD
-import AlignmentOutcomeItem from './AlignmentOutcomeItem'
-=======
 import AlignmentOutcomeItemList from './AlignmentOutcomeItemList'
->>>>>>> a3ab1d4e
 import useSearch from '@canvas/outcomes/react/hooks/useSearch'
 
 // Sample data - remove after integration with graphql
@@ -39,37 +35,7 @@
 
 const AlignmentSummary = () => {
   const {search, onChangeHandler, onClearHandler} = useSearch()
-<<<<<<< HEAD
-
-  // Sample data; remove after integration with backend
-  const totalOutcomes = 4200
-  const alignedOutcomes = 3900
-  const totalAlignments = 6800
-  const totalArtifacts = 2400
-  const alignedArtifacts = 2000
-  const title = 'Outcome 123'
-  const description = 'Long outcome description '.repeat(10)
-  const alignments = [
-    {
-      id: '1',
-      type: 'Assignment',
-      title: 'Assignment 1',
-      url: '/courses/1/outcomes/1/alignments/3',
-      moduleTitle: 'Module 1',
-      moduleUrl: '/courses/1/modules/1'
-    },
-    {
-      id: '2',
-      type: 'Rubric',
-      title: 'Rubric 1',
-      url: '/courses/1/outcomes/1/alignments/5',
-      moduleTitle: null,
-      moduleUrl: null
-    }
-  ]
-=======
   const [scrollContainer, setScrollContainer] = useState(null)
->>>>>>> a3ab1d4e
 
   return (
     <View data-testid="outcome-alignment-summary">
@@ -89,10 +55,6 @@
           </Flex.Item>
         </Flex>
       </View>
-<<<<<<< HEAD
-      <View as="div">
-        <AlignmentOutcomeItem title={title} description={description} alignments={alignments} />
-=======
       <View
         as="div"
         overflowY="visible"
@@ -107,7 +69,6 @@
           outcomes={generateOutcomes(5)}
           scrollContainer={scrollContainer}
         />
->>>>>>> a3ab1d4e
       </View>
     </View>
   )
