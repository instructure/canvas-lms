/*
 * Copyright (C) 2018 - present Instructure, Inc.
 *
 * This file is part of Canvas.
 *
 * Canvas is free software: you can redistribute it and/or modify it under
 * the terms of the GNU Affero General Public License as published by the Free
 * Software Foundation, version 3 of the License.
 *
 * Canvas is distributed in the hope that it will be useful, but WITHOUT ANY
 * WARRANTY; without even the implied warranty of MERCHANTABILITY or FITNESS FOR
 * A PARTICULAR PURPOSE. See the GNU Affero General Public License for more
 * details.
 *
 * You should have received a copy of the GNU Affero General Public License along
 * with this program. If not, see <http://www.gnu.org/licenses/>.
 */

import React from 'react'
import {act, render as rtlRender, fireEvent} from '@testing-library/react'
import ManagementHeader from '../ManagementHeader'
import OutcomesContext from '@canvas/outcomes/react/contexts/OutcomesContext'
import {showImportOutcomesModal} from '@canvas/outcomes/react/ImportOutcomesModal'
import CreateOutcomeModal from '../CreateOutcomeModal'
import {MockedProvider} from '@apollo/react-testing'
import {createCache} from '../../../../shared/apollo'
import {smallOutcomeTree} from '../../../../shared/outcomes/mocks/Management'

jest.mock('@canvas/rce/RichContentEditor')
jest.mock('@canvas/outcomes/react/ImportOutcomesModal')
jest.mock('../CreateOutcomeModal')
CreateOutcomeModal.mockImplementation(({starterGroupId = ''}) => (
  <div>
    CreateOutcomeModal <span>{starterGroupId}</span>
  </div>
))
jest.useFakeTimers()

let cache

const render = (
  children,
  {
    contextType = 'Account',
    contextId = '1',
    isMobileView = false,
    canManage = true,
    canImport = true,
    renderer = rtlRender,
    mocks = []
  } = {}
) => {
  return renderer(
    <OutcomesContext.Provider
      value={{env: {isMobileView, canManage, canImport, contextType, contextId}}}
    >
      <MockedProvider cache={cache} mocks={mocks}>
        {children}
      </MockedProvider>
    </OutcomesContext.Provider>
  )
}

describe('ManagementHeader', () => {
  let handleAddOutcomesMock
  const defaultProps = (props = {}) => ({
    handleFileDrop: () => {},
    handleAddOutcomes: handleAddOutcomesMock,
    canManage: true,
    canImport: true,
    ...props
  })

  beforeEach(() => {
    handleAddOutcomesMock = jest.fn()
<<<<<<< HEAD
=======
    cache = createCache()
>>>>>>> 3d154ead
  })

  afterEach(() => {
    showImportOutcomesModal.mockRestore()
    jest.clearAllMocks()
<<<<<<< HEAD
=======
    showImportOutcomesModal.mockRestore()
>>>>>>> 3d154ead
  })

  it('renders Outcomes title', () => {
    const {getByText} = render(<ManagementHeader />)
    expect(getByText('Outcomes')).toBeInTheDocument()
  })

  it('renders Action Buttons', () => {
    const {getByText} = render(<ManagementHeader {...defaultProps()} />)
    expect(getByText('Import')).toBeInTheDocument()
    expect(getByText('Create')).toBeInTheDocument()
    expect(getByText('Find')).toBeInTheDocument()
  })

  describe('User does not have manage_outcomes permissions', () => {
    it('Create button does not appear', () => {
      const {queryByText} = render(<ManagementHeader {...defaultProps()} />, {
        canManage: false
      })
      expect(queryByText('Create')).not.toBeInTheDocument()
    })

    it('Find button does not appear', () => {
      const {queryByText} = render(<ManagementHeader {...defaultProps()} />, {
        canManage: false
      })
      expect(queryByText('Find')).not.toBeInTheDocument()
    })

    it('Import button does appear if user has import_outcomes permissions', () => {
      const {getByText} = render(<ManagementHeader {...defaultProps()} />, {
        canManage: false
      })
      expect(getByText('Import')).toBeInTheDocument()
    })
  })

  describe('User does not have import_outcomes permissions', () => {
    it('Import button does not appear', () => {
      const {queryByText} = render(<ManagementHeader {...defaultProps()} />, {
        canImport: false
      })
      expect(queryByText('Import')).not.toBeInTheDocument()
    })

    it('Create button does appear if user has manage_outcomes permissions', () => {
      const {queryByText} = render(<ManagementHeader {...defaultProps()} />, {
        canImport: false
      })
      expect(queryByText('Create')).toBeInTheDocument()
    })

    it('Find button does appear if user has manage_outcomes permissions', () => {
      const {getByText} = render(<ManagementHeader {...defaultProps()} />, {
        canManage: true
      })
      expect(getByText('Find')).toBeInTheDocument()
    })
  })

  it('calls showImportOutcomesModal when click on Import', () => {
    const props = defaultProps()
    const {getByText} = render(<ManagementHeader {...props} />)
    fireEvent.click(getByText('Import'))
    expect(showImportOutcomesModal).toHaveBeenCalledTimes(1)
    expect(showImportOutcomesModal).toHaveBeenCalledWith({onFileDrop: props.handleFileDrop})
  })

  it('opens FindOutcomesModal when Find button is clicked', async () => {
    const {getByText} = render(<ManagementHeader {...defaultProps()} />)
    fireEvent.click(getByText('Find'))
    await act(async () => jest.runAllTimers())
    expect(getByText('Add Outcomes to Account')).toBeInTheDocument()
  })

  it('calls handleAddOutcomes when the Find Modal is closed', async () => {
    const {getByText} = render(<ManagementHeader {...defaultProps()} />)
    fireEvent.click(getByText('Find'))
    fireEvent.click(getByText('Close'))
    expect(handleAddOutcomesMock).toHaveBeenCalled()
  })

  it('opens CreateOutcomeModal when Create button is clicked', async () => {
    const {getByText} = render(<ManagementHeader {...defaultProps()} />)
    fireEvent.click(getByText('Create'))
    await act(async () => jest.runAllTimers())
    expect(CreateOutcomeModal).toHaveBeenCalled()
    expect(getByText('CreateOutcomeModal')).toBeInTheDocument()
  })

  describe('Responsiveness', () => {
    it('renders only the Add Button', () => {
      const {getByText} = render(<ManagementHeader {...defaultProps()} />, {
        isMobileView: true
      })
      expect(getByText('Add')).toBeInTheDocument()
    })

    it("doesnt render the Add button if user can't import or manage outcomes", () => {
      const {queryByText} = render(<ManagementHeader {...defaultProps()} />, {
        isMobileView: true,
        canManage: false,
        canImport: false
      })
      expect(queryByText('Add')).not.toBeInTheDocument()
    })

    it('renders the Menu Items', () => {
      const {getByText} = render(<ManagementHeader {...defaultProps()} />, {
        isMobileView: true
      })
      fireEvent.click(getByText('Add'))
      expect(getByText('Import')).toBeInTheDocument()
      expect(getByText('Create')).toBeInTheDocument()
      expect(getByText('Find')).toBeInTheDocument()
    })

    it('only renders Import Menu Item if user only has import permissions', () => {
      const {getByText, queryByText} = render(<ManagementHeader {...defaultProps()} />, {
        isMobileView: true,
        canManage: false
      })
      fireEvent.click(getByText('Add'))
      expect(getByText('Import')).toBeInTheDocument()
      expect(queryByText('Create')).not.toBeInTheDocument()
      expect(queryByText('Find')).not.toBeInTheDocument()
    })

    it('only renders Create and Find Menu Items if user only has manage permissions', () => {
      const {getByText, queryByText} = render(<ManagementHeader {...defaultProps()} />, {
        isMobileView: true,
        canImport: false
      })
      fireEvent.click(getByText('Add'))
      expect(queryByText('Import')).not.toBeInTheDocument()
      expect(getByText('Create')).toBeInTheDocument()
      expect(getByText('Find')).toBeInTheDocument()
    })

    it('calls showImportOutcomesModal when click on Import Menu Item', () => {
      const {getByText} = render(<ManagementHeader {...defaultProps()} />, {
        isMobileView: true
      })
      fireEvent.click(getByText('Add'))
      fireEvent.click(getByText('Import'))
      expect(showImportOutcomesModal).toHaveBeenCalledTimes(1)
    })

    it('opens FindOutcomesModal when Find Menu Item is clicked', async () => {
      const {getByText} = render(<ManagementHeader {...defaultProps()} />, {
        isMobileView: true
      })
      fireEvent.click(getByText('Add'))
      fireEvent.click(getByText('Find'))
      await act(async () => jest.runAllTimers())
      expect(getByText('Add Outcomes to Account')).toBeInTheDocument()
    })

    it('opens CreateOutcomeModal when Create Menu Item is clicked', async () => {
      const {getByText} = render(<ManagementHeader {...defaultProps()} />, {
        isMobileView: true
      })
      fireEvent.click(getByText('Add'))
      fireEvent.click(getByText('Create'))
      await act(async () => jest.runAllTimers())
      expect(CreateOutcomeModal).toHaveBeenCalled()
      expect(getByText('CreateOutcomeModal')).toBeInTheDocument()
    })
  })

  describe('Drilldown', () => {
    it('renders CreateOutcomeModal with starterGroupId if lhsGroupId is provided', async () => {
      const lhsGroupId = 'starter group id'

      const {queryByText} = render(<ManagementHeader {...defaultProps({lhsGroupId})} />, {
        mocks: smallOutcomeTree()
      })
      await act(async () => jest.runOnlyPendingTimers())
      fireEvent.click(queryByText('Create'))
      await act(async () => jest.runOnlyPendingTimers())
      expect(queryByText(lhsGroupId)).toBeInTheDocument()
    })
  })
})<|MERGE_RESOLUTION|>--- conflicted
+++ resolved
@@ -73,19 +73,13 @@
 
   beforeEach(() => {
     handleAddOutcomesMock = jest.fn()
-<<<<<<< HEAD
-=======
     cache = createCache()
->>>>>>> 3d154ead
   })
 
   afterEach(() => {
     showImportOutcomesModal.mockRestore()
     jest.clearAllMocks()
-<<<<<<< HEAD
-=======
     showImportOutcomesModal.mockRestore()
->>>>>>> 3d154ead
   })
 
   it('renders Outcomes title', () => {
