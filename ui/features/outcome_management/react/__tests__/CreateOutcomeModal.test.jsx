--- conflicted
+++ resolved
@@ -532,16 +532,11 @@
             expect(getByTestId('outcome-management-ratings')).toBeInTheDocument()
           })
 
-<<<<<<< HEAD
-          // OUT-6152 - fix flaky spec
-          it.skip('creates outcome with calculation method and proficiency ratings (flaky)', async () => {
-=======
           /*
             Since the InstUI 8 upgrade, this test takes an average of 5.6 seconds to complete.
             For now, the timeout interval is increased to 7.5 seconds.
           */
           it('creates outcome with calculation method and proficiency ratings (flaky)', async () => {
->>>>>>> f80453be
             const user = userEvent.setup(USER_EVENT_OPTIONS)
             const {getByText, getByLabelText, getByDisplayValue} = render(
               <CreateOutcomeModal {...defaultProps()} />,
