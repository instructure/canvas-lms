/*
 * Copyright (C) 2021 - present Instructure, Inc.
 *
 * This file is part of Canvas.
 *
 * Canvas is free software: you can redistribute it and/or modify it under
 * the terms of the GNU Affero General Public License as published by the Free
 * Software Foundation, version 3 of the License.
 *
 * Canvas is distributed in the hope that it will be useful, but WITHOUT ANY
 * WARRANTY; without even the implied warranty of MERCHANTABILITY or FITNESS FOR
 * A PARTICULAR PURPOSE. See the GNU Affero General Public License for more
 * details.
 *
 * You should have received a copy of the GNU Affero General Public License along
 * with this program. If not, see <http://www.gnu.org/licenses/>.
 */

import React from 'react'
import {MockedProvider} from '@apollo/react-testing'
import {act, render as rtlRender, fireEvent} from '@testing-library/react'
import FindOutcomesModal from '../FindOutcomesModal'
import OutcomesContext, {
  ACCOUNT_GROUP_ID,
  ROOT_GROUP_ID
} from '@canvas/outcomes/react/contexts/OutcomesContext'
import {createCache} from '@canvas/apollo'
import * as FlashAlert from '@canvas/alerts/react/FlashAlert'
import {findModalMocks} from '@canvas/outcomes/mocks/Outcomes'
import {
  findOutcomesMocks,
  groupMocks,
  importGroupMocks,
  importOutcomeMocks
} from '@canvas/outcomes/mocks/Management'
import {clickEl} from '@canvas/outcomes/react/helpers/testHelpers'

jest.mock('@canvas/progress/resolve_progress')
jest.useFakeTimers()

describe('FindOutcomesModal', () => {
  let cache
  let onCloseHandlerMock
  let showFlashAlertSpy
  let isMobileView
  const courseImportMocks = [
    ...findModalMocks(),
    ...groupMocks({groupId: '100'}),
    ...findOutcomesMocks({
      groupId: '300',
      isImported: false,
      contextType: 'Course',
      outcomesCount: 51
    })
  ]
  const defaultProps = (props = {}) => ({
    open: true,
    onCloseHandler: onCloseHandlerMock,
    ...props
  })

  beforeEach(() => {
    onCloseHandlerMock = jest.fn()
    cache = createCache()
    showFlashAlertSpy = jest.spyOn(FlashAlert, 'showFlashAlert')
    window.ENV = {}
  })

  afterEach(() => {
    jest.clearAllMocks()
  })

  const render = (
    children,
    {
      contextType = 'Account',
      contextId = '1',
      mocks = findModalMocks(),
      renderer = rtlRender,
      globalRootId = '',
      rootIds = [ACCOUNT_GROUP_ID, ROOT_GROUP_ID, globalRootId]
    } = {}
  ) => {
    return renderer(
      <OutcomesContext.Provider
        value={{
          env: {
            contextType,
            contextId,
            isMobileView,
            globalRootId,
            rootIds,
            treeBrowserRootGroupId: ROOT_GROUP_ID,
            treeBrowserAccountGroupId: ACCOUNT_GROUP_ID
          }
        }}
      >
        <MockedProvider cache={cache} mocks={mocks}>
          {children}
        </MockedProvider>
      </OutcomesContext.Provider>
    )
  }

  const itBehavesLikeAModal = () => {
    it('renders component with "Add Outcomes to Account" title when contextType is Account', async () => {
      const {getByText} = render(<FindOutcomesModal {...defaultProps()} />)
      await act(async () => jest.runAllTimers())
      expect(getByText('Add Outcomes to Account')).toBeInTheDocument()
    })

    it('renders component with "Add Outcomes to Course" title when contextType is Course', async () => {
      const {getByText} = render(<FindOutcomesModal {...defaultProps()} />, {
        contextType: 'Course'
      })
      await act(async () => jest.runAllTimers())
      expect(getByText('Add Outcomes to Course')).toBeInTheDocument()
    })

    it('shows modal if open prop true', async () => {
      const {getByText} = render(<FindOutcomesModal {...defaultProps()} />)
      await act(async () => jest.runAllTimers())
      expect(getByText('Close')).toBeInTheDocument()
    })

    it('does not show modal if open prop false', async () => {
      const {queryByText} = render(<FindOutcomesModal {...defaultProps({open: false})} />)
      await act(async () => jest.runAllTimers())
      expect(queryByText('Close')).not.toBeInTheDocument()
    })

    it('calls onCloseHandlerMock on Close button click', async () => {
      const {getByText} = render(<FindOutcomesModal {...defaultProps()} />)
      await act(async () => jest.runAllTimers())
      const closeBtn = getByText('Close')
      fireEvent.click(closeBtn)
      expect(onCloseHandlerMock).toHaveBeenCalledTimes(1)
    })

    describe('error handling', () => {
      describe('within an account', () => {
        it('displays a screen reader error and text error on failed request', async () => {
          const {getByText} = render(<FindOutcomesModal {...defaultProps()} />, {mocks: []})
          await act(async () => jest.runAllTimers())
          expect(showFlashAlertSpy).toHaveBeenCalledWith({
            message: 'An error occurred while loading account learning outcome groups.',
            srOnly: true,
            type: 'error'
          })
          expect(getByText(/An error occurred while loading account outcomes/)).toBeInTheDocument()
        })
      })

      describe('within a course', () => {
        it('displays a screen reader error and text error on failed request', async () => {
          const {getByText} = render(<FindOutcomesModal {...defaultProps()} />, {
            contextType: 'Course',
            mocks: []
          })
          await act(async () => jest.runAllTimers())
          expect(showFlashAlertSpy).toHaveBeenCalledWith({
            message: 'An error occurred while loading course learning outcome groups.',
            srOnly: true,
            type: 'error'
          })
          expect(getByText(/An error occurred while loading course outcomes/)).toBeInTheDocument()
        })
      })
    })
  }

  const itBehavesLikeATreeBrowser = () => {
    const clickWithinMobileSelect = async selectNode => {
      if (isMobileView) {
        fireEvent.click(selectNode)
        await act(async () => jest.runAllTimers())
      }
    }

    it('clears selected outcome group for the outcomes view after closing and reopening', async () => {
      const {getByText, queryByText, rerender} = render(<FindOutcomesModal {...defaultProps()} />)
      await act(async () => jest.runAllTimers())
      await clickWithinMobileSelect(queryByText('Groups'))
      fireEvent.click(getByText('Account Standards'))
      fireEvent.click(getByText('Root Account Outcome Group 0'))
      await act(async () => jest.runAllTimers())
      await clickWithinMobileSelect(queryByText('View 0 Outcomes'))
      await act(async () => jest.runAllTimers())
      expect(getByText('All Root Account Outcome Group 0 Outcomes')).toBeInTheDocument()
      fireEvent.click(getByText('Done'))
      render(<FindOutcomesModal {...defaultProps({open: false})} />, {renderer: rerender})
      await act(async () => jest.runAllTimers())
      render(<FindOutcomesModal {...defaultProps()} />, {renderer: rerender})
      await act(async () => jest.runAllTimers())
      expect(queryByText('All Root Account Outcome Group 0 Outcomes')).not.toBeInTheDocument()
    })

    it('debounces the search string entered by the user', async () => {
      const {getByText, getByLabelText, queryByText} = render(
        <FindOutcomesModal {...defaultProps()} />,
        {
          mocks: [...findModalMocks(), ...findOutcomesMocks()]
        }
      )
      await act(async () => jest.runAllTimers())
      await clickWithinMobileSelect(queryByText('Groups'))
      fireEvent.click(getByText('Account Standards'))
      fireEvent.click(getByText('Root Account Outcome Group 0'))
      await act(async () => jest.runAllTimers())
      await clickWithinMobileSelect(queryByText('View 25 Outcomes'))
      await act(async () => jest.runAllTimers())
      expect(getByText('25 Outcomes')).toBeInTheDocument()
      const input = getByLabelText('Search field')
      fireEvent.change(input, {target: {value: 'mathemati'}})
      await act(async () => jest.advanceTimersByTime(100))
      expect(getByText('25 Outcomes')).toBeInTheDocument()
      fireEvent.change(input, {target: {value: 'mathematic'}})
      await act(async () => jest.advanceTimersByTime(300))
      expect(getByText('25 Outcomes')).toBeInTheDocument()
      fireEvent.change(input, {target: {value: 'mathematics'}})
      await act(async () => jest.advanceTimersByTime(500))
      expect(getByText('15 Outcomes')).toBeInTheDocument()
    })

    describe('within an account context', () => {
      it('renders Account Standards groups for non root accounts', async () => {
        const {getByText, queryByText} = render(<FindOutcomesModal {...defaultProps()} />)
        await act(async () => jest.runAllTimers())
        await clickWithinMobileSelect(queryByText('Groups'))
        fireEvent.click(getByText('Account Standards'))
        await act(async () => jest.runAllTimers())
        expect(getByText('Root Account Outcome Group 0')).toBeInTheDocument()
      })

      it('Does not render Account Standards groups for root accounts', async () => {
        const {queryByText} = render(<FindOutcomesModal {...defaultProps()} />, {
          mocks: findModalMocks({parentAccountChildren: 0})
        })
        await act(async () => jest.runAllTimers())
        expect(queryByText('Account Standards')).not.toBeInTheDocument()
      })
    })

    it('displays a flash alert when a child group fails to load', async () => {
      const {getByText, queryByText} = render(<FindOutcomesModal {...defaultProps()} />, {
        contextType: 'Course'
      })
      await act(async () => jest.runAllTimers())
      await clickWithinMobileSelect(queryByText('Groups'))
      await clickEl(getByText('Account Standards'))
      await clickEl(getByText('Course Account Outcome Group'))
      expect(showFlashAlertSpy).toHaveBeenCalledWith({
        message: 'An error occurred while loading course learning outcome groups.',
        type: 'error',
        srOnly: false
      })
    })

    it('should not disable search input and clear search button if there are no results', async () => {
      const {getByText, getByLabelText, queryByTestId, queryByText} = render(
        <FindOutcomesModal {...defaultProps()} />,
        {
          mocks: [...findModalMocks(), ...findOutcomesMocks()]
        }
      )
      await act(async () => jest.runAllTimers())
      await clickWithinMobileSelect(queryByText('Groups'))
      fireEvent.click(getByText('Account Standards'))
      fireEvent.click(getByText('Root Account Outcome Group 0'))
      await act(async () => jest.runAllTimers())
      await clickWithinMobileSelect(queryByText('View 25 Outcomes'))
      await act(async () => jest.runAllTimers())
      expect(getByText('25 Outcomes')).toBeInTheDocument()
      const input = getByLabelText('Search field')
      fireEvent.change(input, {target: {value: 'no results'}})
      await act(async () => jest.advanceTimersByTime(500))
      expect(getByLabelText('Search field')).toBeEnabled()
      expect(queryByTestId('clear-search-icon')).toBeInTheDocument()
    })

    describe('global standards', () => {
      it('renders the State Standards group and subgroups', async () => {
        const {getByText, queryByText} = render(<FindOutcomesModal {...defaultProps()} />, {
          mocks: findModalMocks({includeGlobalRootGroup: true}),
          globalRootId: '1'
        })
        await act(async () => jest.runAllTimers())
        await clickWithinMobileSelect(queryByText('Groups'))
        fireEvent.click(getByText('State Standards'))
        await act(async () => jest.runAllTimers())
      })

      it('does not render the State Standard group if no globalRootId is set', async () => {
        const {queryByText, getByText} = render(<FindOutcomesModal {...defaultProps()} />, {
          mocks: findModalMocks({includeGlobalRootGroup: true})
        })
        await act(async () => jest.runAllTimers())
        expect(getByText(/An error occurred while loading account outcomes/)).toBeInTheDocument()
        expect(queryByText('State Standards')).not.toBeInTheDocument()
      })

      it('does not list outcomes within the State Standard group', async () => {
        const {getByText, queryByText} = render(<FindOutcomesModal {...defaultProps()} />, {
          mocks: [...findModalMocks({includeGlobalRootGroup: true}), ...groupMocks({groupId: '1'})],
          globalRootId: '1'
        })
        await act(async () => jest.runAllTimers())
        await clickWithinMobileSelect(queryByText('Groups'))
        fireEvent.click(getByText('State Standards'))
        await act(async () => jest.runAllTimers())
        expect(getByText('Select a group to reveal outcomes here.')).toBeInTheDocument()
      })
    })
  }

  describe('Desktop', () => {
    beforeEach(() => {
      isMobileView = false
    })
    itBehavesLikeAModal()
    itBehavesLikeATreeBrowser()

    it('does not render the action drilldown', async () => {
      const {queryByText} = render(<FindOutcomesModal {...defaultProps()} />)
      await act(async () => jest.runAllTimers())
      expect(queryByText('Groups')).not.toBeInTheDocument()
    })

    describe('group import', () => {
      it('imports group without ConfirmationBox if Add All Outcomes button is clicked in Account context', async () => {
        const {getByText, getAllByText} = render(<FindOutcomesModal {...defaultProps()} />, {
          contextType: 'Account',
          mocks: [
            ...findModalMocks(),
            ...groupMocks({groupId: '100'}),
            ...findOutcomesMocks({groupId: '300'}),
            ...importGroupMocks({groupId: '300'})
          ]
        })
        await act(async () => jest.runAllTimers())
        await clickEl(getByText('Account Standards'))
        await clickEl(getByText('Root Account Outcome Group 0'))
        await clickEl(getByText('Group 100 folder 0'))
        await clickEl(getByText('Add All Outcomes').closest('button'))
        expect(
<<<<<<< HEAD
          getAllByText('25 outcomes have been successfully added to this account.')[0]
=======
          getAllByText(
            'All outcomes from Group 300 have been successfully added to this account.'
          )[0]
>>>>>>> 8c104608
        ).toBeInTheDocument()
      })

      it('imports group without ConfirmationBox if Add All Outcomes button is clicked in Course context and outcomes <= 50', async () => {
        const {getByText, getAllByText} = render(<FindOutcomesModal {...defaultProps()} />, {
          contextType: 'Course',
          mocks: [
            ...findModalMocks(),
            ...groupMocks({groupId: '100'}),
            ...findOutcomesMocks({
              groupId: '300',
              isImported: false,
              contextType: 'Course',
              outcomesCount: 50
            }),
            ...importGroupMocks({
              groupId: '300',
              targetContextType: 'Course'
            })
          ]
        })
        await act(async () => jest.runAllTimers())
        await clickEl(getByText('Account Standards'))
        await clickEl(getByText('Root Account Outcome Group 0'))
        await clickEl(getByText('Group 100 folder 0'))
        await clickEl(getByText('Add All Outcomes').closest('button'))
        expect(
<<<<<<< HEAD
          getAllByText('50 outcomes have been successfully added to this course.')[0]
=======
          getAllByText(
            'All outcomes from Group 300 have been successfully added to this course.'
          )[0]
>>>>>>> 8c104608
        ).toBeInTheDocument()
      })

      it('disables Add All Outcomes button during/after group import', async () => {
        const {getByText} = render(<FindOutcomesModal {...defaultProps()} />, {
          contextType: 'Course',
          mocks: [
            ...courseImportMocks,
            ...importGroupMocks({
              groupId: '300',
              targetContextType: 'Course'
            })
          ]
        })
        await act(async () => jest.runAllTimers())
        await clickEl(getByText('Account Standards'))
        await clickEl(getByText('Root Account Outcome Group 0'))
        await clickEl(getByText('Group 100 folder 0'))
        const AddAllButton = getByText('Add All Outcomes').closest('button')
        expect(AddAllButton).toBeEnabled()
        await clickEl(AddAllButton)
        fireEvent.click(getByText('Import Anyway'))
        expect(AddAllButton).toBeDisabled()
        await act(async () => jest.runAllTimers())
        expect(AddAllButton).toBeDisabled()
      })

      it('imports outcomes with ConfirmationBox if Add All Outcomes button is clicked in Course context and outcomes > 50', async () => {
        const {getByText} = render(<FindOutcomesModal {...defaultProps()} />, {
          contextType: 'Course',
          mocks: [
            ...courseImportMocks,
            ...importGroupMocks({
              groupId: '300',
              targetContextType: 'Course'
            })
          ]
        })
        await act(async () => jest.runAllTimers())
        await clickEl(getByText('Account Standards'))
        await clickEl(getByText('Root Account Outcome Group 0'))
        await clickEl(getByText('Group 100 folder 0'))
        await clickEl(getByText('Add All Outcomes').closest('button'))
        expect(getByText('You are about to add 51 outcomes to this course.')).toBeInTheDocument()
      })

      it('returns focus on Add All Outcomes button if Cancel button of ConfirmationBox is clicked', async () => {
        const {getByText} = render(<FindOutcomesModal {...defaultProps()} />, {
          contextType: 'Course',
          mocks: courseImportMocks
        })
        await act(async () => jest.runAllTimers())
        await clickEl(getByText('Account Standards'))
        await clickEl(getByText('Root Account Outcome Group 0'))
        await clickEl(getByText('Group 100 folder 0'))
        const AddAllButton = getByText('Add All Outcomes').closest('button')
        await clickEl(AddAllButton)
        expect(getByText('You are about to add 51 outcomes to this course.')).toBeInTheDocument()
        expect(AddAllButton).not.toHaveFocus()
        await clickEl(getByText('Cancel'))
        expect(AddAllButton).toHaveFocus()
      })

      it('returns focus on Done button if Import Anyway button of ConfirmationBox is clicked', async () => {
        const {getByText} = render(<FindOutcomesModal {...defaultProps()} />, {
          contextType: 'Course',
          mocks: courseImportMocks
        })
        await act(async () => jest.runAllTimers())
        await clickEl(getByText('Account Standards'))
        await clickEl(getByText('Root Account Outcome Group 0'))
        await clickEl(getByText('Group 100 folder 0'))
        const DoneButton = getByText('Done').closest('button')
        await clickEl(getByText('Add All Outcomes').closest('button'))
        expect(getByText('You are about to add 51 outcomes to this course.')).toBeInTheDocument()
        expect(DoneButton).not.toHaveFocus()
        await clickEl(getByText('Import Anyway'))
        expect(DoneButton).toHaveFocus()
      })

      it('enables Add All Outcomes button if group import fails', async () => {
        const {getByText} = render(<FindOutcomesModal {...defaultProps()} />, {
          contextType: 'Course',
          mocks: [
            ...courseImportMocks,
            ...importGroupMocks({
              groupId: '300',
              targetContextType: 'Course',
              failResponse: true
            })
          ]
        })
        await act(async () => jest.runAllTimers())
        await clickEl(getByText('Account Standards'))
        await clickEl(getByText('Root Account Outcome Group 0'))
        await clickEl(getByText('Group 100 folder 0'))
        const AddAllButton = getByText('Add All Outcomes').closest('button')
        await clickEl(AddAllButton)
        await clickEl(getByText('Import Anyway'))
        expect(AddAllButton).toBeEnabled()
      })

      it('replaces Add buttons of individual outcomes with loading spinner during group import', async () => {
        const {getByText, getAllByText} = render(<FindOutcomesModal {...defaultProps()} />, {
          contextType: 'Course',
          mocks: [
            ...courseImportMocks,
            ...importGroupMocks({
              groupId: '300',
              targetContextType: 'Course'
            })
          ]
        })
        await act(async () => jest.runAllTimers())
        await clickEl(getByText('Account Standards'))
        await clickEl(getByText('Root Account Outcome Group 0'))
        await clickEl(getByText('Group 100 folder 0'))
        expect(getAllByText('Add').length).toBe(2)
        await clickEl(getByText('Add All Outcomes').closest('button'))
        fireEvent.click(getByText('Import Anyway'))
        expect(getAllByText('Loading').length).toBe(2)
      })

      it('changes button text of individual outcomes from Add to Added after group import completes', async () => {
        const {getByText, getAllByText} = render(<FindOutcomesModal {...defaultProps()} />, {
          contextType: 'Course',
          mocks: [
            ...courseImportMocks,
            ...importGroupMocks({
              groupId: '300',
              targetContextType: 'Course'
            })
          ]
        })
        await act(async () => jest.runAllTimers())
        await clickEl(getByText('Account Standards'))
        await clickEl(getByText('Root Account Outcome Group 0'))
        await clickEl(getByText('Group 100 folder 0'))
        expect(getAllByText('Add').length).toBe(2)
        await clickEl(getByText('Add All Outcomes').closest('button'))
        await clickEl(getByText('Import Anyway'))
        expect(getAllByText('Added').length).toBe(2)
      })

      it('displays flash confirmation with proper message if group import to Course succeeds', async () => {
        const {getByText, getAllByText} = render(<FindOutcomesModal {...defaultProps()} />, {
          contextType: 'Course',
          mocks: [
            ...courseImportMocks,
            ...importGroupMocks({
              groupId: '300',
              targetContextType: 'Course'
            })
          ]
        })
        await act(async () => jest.runAllTimers())
        await clickEl(getByText('Account Standards'))
        await clickEl(getByText('Root Account Outcome Group 0'))
        await clickEl(getByText('Group 100 folder 0'))
        await clickEl(getByText('Add All Outcomes').closest('button'))
        await clickEl(getByText('Import Anyway'))
        expect(
<<<<<<< HEAD
          getAllByText('51 outcomes have been successfully added to this course.')[0]
=======
          getAllByText(
            'All outcomes from Group 300 have been successfully added to this course.'
          )[0]
>>>>>>> 8c104608
        ).toBeInTheDocument()
      })

      it('displays flash confirmation with proper message if group import to Account succeeds', async () => {
        const {getByText, getAllByText} = render(<FindOutcomesModal {...defaultProps()} />, {
          contextType: 'Account',
          mocks: [
            ...findModalMocks(),
            ...groupMocks({groupId: '100'}),
            ...findOutcomesMocks({groupId: '300'}),
            ...importGroupMocks({groupId: '300'})
          ]
        })
        await act(async () => jest.runAllTimers())
        await clickEl(getByText('Account Standards'))
        await clickEl(getByText('Root Account Outcome Group 0'))
        await clickEl(getByText('Group 100 folder 0'))
        await clickEl(getByText('Add All Outcomes').closest('button'))
        expect(
<<<<<<< HEAD
          getAllByText('25 outcomes have been successfully added to this account.')[0]
=======
          getAllByText(
            'All outcomes from Group 300 have been successfully added to this account.'
          )[0]
>>>>>>> 8c104608
        ).toBeInTheDocument()
      })

      it('displays flash alert with custom error message if group import fails', async () => {
        const {getByText, getAllByText} = render(<FindOutcomesModal {...defaultProps()} />, {
          contextType: 'Course',
          mocks: [
            ...courseImportMocks,
            ...importGroupMocks({
              groupId: '300',
              targetContextType: 'Course',
              failResponse: true
            })
          ]
        })
        await act(async () => jest.runAllTimers())
        await clickEl(getByText('Account Standards'))
        await clickEl(getByText('Root Account Outcome Group 0'))
        await clickEl(getByText('Group 100 folder 0'))
        await clickEl(getByText('Add All Outcomes').closest('button'))
        await clickEl(getByText('Import Anyway'))
        expect(
          getAllByText(
            'An error occurred while importing these outcomes: GraphQL error: Network error.'
          )[0]
        ).toBeInTheDocument()
      })

      it('displays flash alert with generic error message if group import fails and no error message', async () => {
        const {getByText, getAllByText} = render(<FindOutcomesModal {...defaultProps()} />, {
          contextType: 'Course',
          mocks: [
            ...courseImportMocks,
            ...importGroupMocks({
              groupId: '300',
              targetContextType: 'Course',
              failMutationNoErrMsg: true
            })
          ]
        })
        await act(async () => jest.runAllTimers())
        await clickEl(getByText('Account Standards'))
        await clickEl(getByText('Root Account Outcome Group 0'))
        await clickEl(getByText('Group 100 folder 0'))
        await clickEl(getByText('Add All Outcomes').closest('button'))
        await clickEl(getByText('Import Anyway'))
        expect(
          getAllByText('An error occurred while importing these outcomes.')[0]
        ).toBeInTheDocument()
      })
    })

    describe('individual outcome import', () => {
      it('replaces Add button of outcome with loading spinner during outcome import', async () => {
        const {getByText, getAllByText} = render(<FindOutcomesModal {...defaultProps()} />, {
          contextType: 'Course',
          mocks: [
            ...courseImportMocks,
            ...importOutcomeMocks({
              outcomeId: '5',
              targetContextType: 'Course',
              sourceContextId: '1',
              sourceContextType: 'Account'
            })
          ]
        })
        await act(async () => jest.runAllTimers())
        await clickEl(getByText('Account Standards'))
        await clickEl(getByText('Root Account Outcome Group 0'))
        await clickEl(getByText('Group 100 folder 0'))
        fireEvent.click(getAllByText('Add')[0].closest('button'))
        expect(getByText('Loading')).toBeInTheDocument()
      })

      it('changes button text of outcome from Add to Added after outcome import completes', async () => {
        const {getByText, getAllByText} = render(<FindOutcomesModal {...defaultProps()} />, {
          contextType: 'Course',
          mocks: [
            ...courseImportMocks,
            ...importOutcomeMocks({
              outcomeId: '5',
              targetContextType: 'Course',
              sourceContextId: '1',
              sourceContextType: 'Account'
            })
          ]
        })
        await act(async () => jest.runAllTimers())
        await clickEl(getByText('Account Standards'))
        await clickEl(getByText('Root Account Outcome Group 0'))
        await clickEl(getByText('Group 100 folder 0'))
        await clickEl(getAllByText('Add')[0].closest('button'))
        expect(getByText('Added')).toBeInTheDocument()
      })

      it('enables Add button if outcome import fails', async () => {
        const {getByText, getAllByText} = render(<FindOutcomesModal {...defaultProps()} />, {
          contextType: 'Course',
          mocks: [
            ...courseImportMocks,
            ...importOutcomeMocks({
              outcomeId: '5',
              targetContextType: 'Course',
              sourceContextId: '1',
              sourceContextType: 'Account',
              failResponse: true
            })
          ]
        })
        await act(async () => jest.runAllTimers())
        await clickEl(getByText('Account Standards'))
        await clickEl(getByText('Root Account Outcome Group 0'))
        await clickEl(getByText('Group 100 folder 0'))
        const addButton = getAllByText('Add')[0].closest('button')
        await clickEl(addButton)
        expect(addButton).toBeEnabled()
      })

      it('imports Account outcome to a Course', async () => {
        const {getByText, getAllByText} = render(<FindOutcomesModal {...defaultProps()} />, {
          contextType: 'Course',
          mocks: [
            ...courseImportMocks,
            ...importOutcomeMocks({
              outcomeId: '5',
              targetContextType: 'Course',
              sourceContextId: '1',
              sourceContextType: 'Account'
            })
          ]
        })
        await act(async () => jest.runAllTimers())
        await clickEl(getByText('Account Standards'))
        await clickEl(getByText('Root Account Outcome Group 0'))
        await clickEl(getByText('Group 100 folder 0'))
        const AddButton = getAllByText('Add')[0].closest('button')
        expect(AddButton).toBeEnabled()
        await clickEl(AddButton)
        expect(getByText('Added')).toBeInTheDocument()
        expect(getByText('Added').closest('button')).toBeDisabled()
      })

      it('imports Account outcome to a Sub-account', async () => {
        const {getByText, getAllByText} = render(<FindOutcomesModal {...defaultProps()} />, {
          contextType: 'Account',
          mocks: [
            ...findModalMocks(),
            ...groupMocks({groupId: '100'}),
            ...findOutcomesMocks({
              groupId: '300',
              isImported: false,
              contextType: 'Account',
              outcomesGroupContextId: '2',
              outcomesCount: 51
            }),
            ...importOutcomeMocks({
              outcomeId: '5',
              sourceContextId: '2',
              sourceContextType: 'Account'
            })
          ]
        })
        await act(async () => jest.runAllTimers())
        await clickEl(getByText('Account Standards'))
        await clickEl(getByText('Root Account Outcome Group 0'))
        await clickEl(getByText('Group 100 folder 0'))
        const AddButton = getAllByText('Add')[0].closest('button')
        expect(AddButton).toBeEnabled()
        await clickEl(AddButton)
        expect(getByText('Added')).toBeInTheDocument()
        expect(getByText('Added').closest('button')).toBeDisabled()
      })

      it('imports Global outcome to an Account', async () => {
        const {getByText, getAllByText} = render(<FindOutcomesModal {...defaultProps()} />, {
          contextType: 'Account',
          mocks: [
            ...findModalMocks(),
            ...groupMocks({groupId: '100'}),
            ...findOutcomesMocks({
              groupId: '300',
              isImported: false,
              contextType: 'Account',
              outcomesGroupContextId: null,
              outcomesGroupContextType: null,
              outcomesCount: 51
            }),
            ...importOutcomeMocks({
              outcomeId: '5',
              sourceContextId: null,
              sourceContextType: null
            })
          ]
        })
        await act(async () => jest.runAllTimers())
        await clickEl(getByText('Account Standards'))
        await clickEl(getByText('Root Account Outcome Group 0'))
        await clickEl(getByText('Group 100 folder 0'))
        const AddButton = getAllByText('Add')[0].closest('button')
        expect(AddButton).toBeEnabled()
        await clickEl(AddButton)
        expect(getByText('Added')).toBeInTheDocument()
        expect(getByText('Added').closest('button')).toBeDisabled()
      })

      it('displays flash alert with custom error message if outcome import fails', async () => {
        const {getByText, getAllByText} = render(<FindOutcomesModal {...defaultProps()} />, {
          contextType: 'Course',
          mocks: [
            ...courseImportMocks,
            ...importOutcomeMocks({
              outcomeId: '5',
              targetContextType: 'Course',
              sourceContextId: '1',
              sourceContextType: 'Account',
              failResponse: true
            })
          ]
        })
        await act(async () => jest.runAllTimers())
        await clickEl(getByText('Account Standards'))
        await clickEl(getByText('Root Account Outcome Group 0'))
        await clickEl(getByText('Group 100 folder 0'))
        await clickEl(getAllByText('Add')[0].closest('button'))
        expect(
          getAllByText(
            'An error occurred while importing this outcome: GraphQL error: Network error.'
          )[0]
        ).toBeInTheDocument()
      })

      it('displays flash alert with generic error message if outcome import fails and no error message', async () => {
        const {getByText, getAllByText} = render(<FindOutcomesModal {...defaultProps()} />, {
          contextType: 'Course',
          mocks: [
            ...courseImportMocks,
            ...importOutcomeMocks({
              outcomeId: '5',
              targetContextType: 'Course',
              sourceContextId: '1',
              sourceContextType: 'Account',
              failMutationNoErrMsg: true
            })
          ]
        })
        await act(async () => jest.runAllTimers())
        await clickEl(getByText('Account Standards'))
        await clickEl(getByText('Root Account Outcome Group 0'))
        await clickEl(getByText('Group 100 folder 0'))
        await clickEl(getAllByText('Add')[0].closest('button'))
        expect(
          getAllByText('An error occurred while importing this outcome.')[0]
        ).toBeInTheDocument()
      })
    })

    describe('mobileView', () => {
      beforeEach(() => {
        isMobileView = true
      })
      itBehavesLikeAModal()
      itBehavesLikeATreeBrowser()

      it('renders the action drilldown', async () => {
        const {getByText} = render(<FindOutcomesModal {...defaultProps()} />)
        await act(async () => jest.runAllTimers())
        expect(getByText('Groups')).toBeInTheDocument()
      })

      it('does not render the TreeBrowser', async () => {
        const {queryByTestId} = render(<FindOutcomesModal {...defaultProps()} />)
        await act(async () => jest.runAllTimers())
        const treeBrowser = queryByTestId('groupsColumnRef')
        expect(treeBrowser).not.toBeInTheDocument()
      })

      it('does not render the list of outcomes until the action link is clicked', async () => {
        const {getByText, queryByText} = render(<FindOutcomesModal {...defaultProps()} />)
        await act(async () => jest.runAllTimers())
        await clickEl(queryByText('Groups'))
        await clickEl(getByText('Account Standards'))
        await clickEl(getByText('Root Account Outcome Group 0'))
        expect(queryByText('All Root Account Outcome Group 0 Outcomes')).not.toBeInTheDocument()
        await clickEl(getByText('View 0 Outcomes'))
        expect(getByText('All Root Account Outcome Group 0 Outcomes')).toBeInTheDocument()
      })

      it('renders the billboard until an action link is clicked', async () => {
        const {getByText, queryByText} = render(<FindOutcomesModal {...defaultProps()} />)
        await act(async () => jest.runAllTimers())
        await clickEl(queryByText('Groups'))
        await clickEl(getByText('Account Standards'))
        expect(getByText('Select a group to reveal outcomes here.')).toBeInTheDocument()
      })
    })
  })
})<|MERGE_RESOLUTION|>--- conflicted
+++ resolved
@@ -343,13 +343,9 @@
         await clickEl(getByText('Group 100 folder 0'))
         await clickEl(getByText('Add All Outcomes').closest('button'))
         expect(
-<<<<<<< HEAD
-          getAllByText('25 outcomes have been successfully added to this account.')[0]
-=======
           getAllByText(
             'All outcomes from Group 300 have been successfully added to this account.'
           )[0]
->>>>>>> 8c104608
         ).toBeInTheDocument()
       })
 
@@ -377,13 +373,9 @@
         await clickEl(getByText('Group 100 folder 0'))
         await clickEl(getByText('Add All Outcomes').closest('button'))
         expect(
-<<<<<<< HEAD
-          getAllByText('50 outcomes have been successfully added to this course.')[0]
-=======
           getAllByText(
             'All outcomes from Group 300 have been successfully added to this course.'
           )[0]
->>>>>>> 8c104608
         ).toBeInTheDocument()
       })
 
@@ -546,13 +538,9 @@
         await clickEl(getByText('Add All Outcomes').closest('button'))
         await clickEl(getByText('Import Anyway'))
         expect(
-<<<<<<< HEAD
-          getAllByText('51 outcomes have been successfully added to this course.')[0]
-=======
           getAllByText(
             'All outcomes from Group 300 have been successfully added to this course.'
           )[0]
->>>>>>> 8c104608
         ).toBeInTheDocument()
       })
 
@@ -572,13 +560,9 @@
         await clickEl(getByText('Group 100 folder 0'))
         await clickEl(getByText('Add All Outcomes').closest('button'))
         expect(
-<<<<<<< HEAD
-          getAllByText('25 outcomes have been successfully added to this account.')[0]
-=======
           getAllByText(
             'All outcomes from Group 300 have been successfully added to this account.'
           )[0]
->>>>>>> 8c104608
         ).toBeInTheDocument()
       })
 
