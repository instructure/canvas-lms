--- conflicted
+++ resolved
@@ -368,13 +368,9 @@
         await clickEl(getByText('Group 100 folder 0'))
         await clickEl(getByText('Add All Outcomes').closest('button'))
         expect(
-<<<<<<< HEAD
-          getAllByText('25 outcomes have been successfully added to this account.')[0]
-=======
           getAllByText(
             'All outcomes from Group 300 have been successfully added to this account.'
           )[0]
->>>>>>> 0a2b2f26
         ).toBeInTheDocument()
       })
 
@@ -402,13 +398,9 @@
         await clickEl(getByText('Group 100 folder 0'))
         await clickEl(getByText('Add All Outcomes').closest('button'))
         expect(
-<<<<<<< HEAD
-          getAllByText('50 outcomes have been successfully added to this course.')[0]
-=======
           getAllByText(
             'All outcomes from Group 300 have been successfully added to this course.'
           )[0]
->>>>>>> 0a2b2f26
         ).toBeInTheDocument()
       })
 
@@ -571,13 +563,9 @@
         await clickEl(getByText('Add All Outcomes').closest('button'))
         await clickEl(getByText('Import Anyway'))
         expect(
-<<<<<<< HEAD
-          getAllByText('51 outcomes have been successfully added to this course.')[0]
-=======
           getAllByText(
             'All outcomes from Group 300 have been successfully added to this course.'
           )[0]
->>>>>>> 0a2b2f26
         ).toBeInTheDocument()
       })
 
@@ -597,13 +585,9 @@
         await clickEl(getByText('Group 100 folder 0'))
         await clickEl(getByText('Add All Outcomes').closest('button'))
         expect(
-<<<<<<< HEAD
-          getAllByText('25 outcomes have been successfully added to this account.')[0]
-=======
           getAllByText(
             'All outcomes from Group 300 have been successfully added to this account.'
           )[0]
->>>>>>> 0a2b2f26
         ).toBeInTheDocument()
       })
 
