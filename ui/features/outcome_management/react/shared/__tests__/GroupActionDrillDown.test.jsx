/*
 * Copyright (C) 2021 - present Instructure, Inc.
 *
 * This file is part of Canvas.
 *
 * Canvas is free software: you can redistribute it and/or modify it under
 * the terms of the GNU Affero General Public License as published by the Free
 * Software Foundation, version 3 of the License.
 *
 * Canvas is distributed in the hope that it will be useful, but WITHOUT ANY
 * WARRANTY; without even the implied warranty of MERCHANTABILITY or FITNESS FOR
 * A PARTICULAR PURPOSE. See the GNU Affero General Public License for more
 * details.
 *
 * You should have received a copy of the GNU Affero General Public License along
 * with this program. If not, see <http://www.gnu.org/licenses/>.
 */

import React from 'react'
import {render as rtlRender, fireEvent} from '@testing-library/react'
import GroupActionDrillDown from '../GroupActionDrillDown'
import {showFlashAlert} from '@canvas/alerts/react/FlashAlert'
import OutcomesContext, {
  ACCOUNT_GROUP_ID,
  ROOT_GROUP_ID,
} from '@canvas/outcomes/react/contexts/OutcomesContext'

<<<<<<< HEAD
// OUT-6141 - remove or rewrite to remove spies on imports
describe.skip('GroupActionDrillDown', () => {
  let onCollectionClick, showFlashAlertSpy, setShowOutcomesView
=======
jest.mock('@canvas/alerts/react/FlashAlert', () => ({
  showFlashAlert: jest.fn(() => jest.fn(() => {})),
}))

describe('GroupActionDrillDown', () => {
  let onCollectionClick, setShowOutcomesView
>>>>>>> 1bd50e80

  const collections = {
    [ROOT_GROUP_ID]: {
      id: ROOT_GROUP_ID,
      name: 'Root folder',
      collections: [ACCOUNT_GROUP_ID, '2'],
      parentGroupId: null,
    },
    [ACCOUNT_GROUP_ID]: {
      id: ACCOUNT_GROUP_ID,
      name: 'Account folder',
      collections: ['100', '101'],
      parentGroupId: ROOT_GROUP_ID,
    },
    2: {
      id: '2',
      name: 'State folder',
      collections: [],
      parentGroupId: ROOT_GROUP_ID,
    },
    100: {
      id: '100',
      name: 'Folder with groups',
      collections: ['101'],
      parentGroupId: ACCOUNT_GROUP_ID,
    },
    101: {
      id: '101',
      name: 'Leaf folder',
      collections: [],
      parentGroupId: ACCOUNT_GROUP_ID,
    },
  }

  const defaultProps = (props = {}) => ({
    collections,
    rootId: '0',
    onCollectionClick,
    loadedGroups: ['0', ACCOUNT_GROUP_ID, '2', '100', '101'],
    setShowOutcomesView,
    isLoadingGroupDetail: false,
    outcomesCount: 2,
    showActionLinkForRoot: false,
    ...props,
  })

  beforeEach(() => {
    onCollectionClick = jest.fn()
    setShowOutcomesView = jest.fn()
  })

  afterEach(() => {
    jest.clearAllMocks()
  })

  const render = (
    children,
    {
      renderer = rtlRender,
      globalRootId = '',
      rootIds = [ACCOUNT_GROUP_ID, ROOT_GROUP_ID, globalRootId],
    } = {}
  ) => {
    return renderer(
      <OutcomesContext.Provider value={{env: {rootIds}}}>{children}</OutcomesContext.Provider>
    )
  }

  it('initially renders the children of the root group', () => {
    const {getByText} = render(<GroupActionDrillDown {...defaultProps()} />)
    fireEvent.click(getByText('Groups'))
    expect(getByText('Account folder')).toBeInTheDocument()
    expect(getByText('State folder')).toBeInTheDocument()
  })

  it("renders a back option to navigate to the selected group's parent", () => {
    const {getByText, queryByText} = render(<GroupActionDrillDown {...defaultProps()} />)
    fireEvent.click(getByText('Groups'))
    fireEvent.click(getByText('Account folder'))
    expect(queryByText('State folder')).not.toBeInTheDocument()
    fireEvent.click(getByText('Back'))
    expect(getByText('State folder')).toBeInTheDocument()
  })

  it('shows a flash alert with the parent group name after clicking the back button', () => {
    const {getByText} = render(<GroupActionDrillDown {...defaultProps()} />)
    fireEvent.click(getByText('Groups'))
    fireEvent.click(getByText('Account folder'))
    fireEvent.click(getByText('Back'))
    expect(showFlashAlert).toHaveBeenCalledWith({
      message: 'Group "Root folder" entered.',
      type: 'info',
      srOnly: true,
    })
  })

  it('calls onCollectionClick when a group is clicked', () => {
    const {getByText} = render(<GroupActionDrillDown {...defaultProps()} />)
    fireEvent.click(getByText('Groups'))
    fireEvent.click(getByText('Account folder'))
    expect(onCollectionClick).toHaveBeenCalledWith({id: ACCOUNT_GROUP_ID})
  })

  it('renders a loading spinner while a group is loading', () => {
    const props = defaultProps({
      loadedGroups: ['0'],
    })
    const {getByText} = render(<GroupActionDrillDown {...props} />)
    fireEvent.click(getByText('Groups'))
    fireEvent.click(getByText('Account folder'))
    expect(getByText('Loading learning outcome groups')).toBeInTheDocument()
  })

  it('selects a group if selectedGroupId is provided', () => {
    const {getByText} = render(<GroupActionDrillDown {...defaultProps({selectedGroupId: '101'})} />)
    fireEvent.click(getByText('Groups'))
    expect(getByText('Leaf folder')).toBeInTheDocument()
  })

  it('expands the Select if showOptions is true', () => {
    const {getByText} = render(<GroupActionDrillDown {...defaultProps({showOptions: true})} />)
    expect(getByText('Account folder')).toBeInTheDocument()
  })

  it('focuses on the Select if showOptions is true', () => {
    const {getByPlaceholderText, rerender} = render(<GroupActionDrillDown {...defaultProps()} />)
    render(<GroupActionDrillDown {...defaultProps({showOptions: true})} />, {
      renderer: rerender,
    })
    expect(getByPlaceholderText('Select an outcome group')).toHaveFocus()
  })

  describe('action links', () => {
    it('does not render an action link for the folder with an id of ACCOUNT_GROUP_ID', () => {
      const {queryByText, getByText} = render(<GroupActionDrillDown {...defaultProps()} />)
      fireEvent.click(getByText('Groups'))
      fireEvent.click(getByText('Account folder'))
      expect(queryByText('View 2 Outcomes')).not.toBeInTheDocument()
    })

    it('does not render an action link for the globalRootId folder', () => {
      const {queryByText, getByText} = render(<GroupActionDrillDown {...defaultProps()} />, {
        globalRootId: '2',
      })
      fireEvent.click(getByText('Groups'))
      fireEvent.click(getByText('State folder'))
      expect(queryByText('View 2 Outcomes')).not.toBeInTheDocument()
    })

    describe('showActionLinkForRoot', () => {
      it('renders an action link for the root if true', () => {
        const {getByText} = render(
          <GroupActionDrillDown {...defaultProps({showActionLinkForRoot: true, rootId: '2'})} />
        )
        fireEvent.click(getByText('Groups'))
        expect(getByText('View 2 Outcomes')).toBeInTheDocument()
      })

      it('does not render an action link for the root if false', () => {
        const {getByText, queryByText} = render(
          <GroupActionDrillDown {...defaultProps({rootId: '2'})} />
        )
        fireEvent.click(getByText('Groups'))
        expect(queryByText('View 2 Outcomes')).not.toBeInTheDocument()
      })
    })

    it('does not render an action link until a group is clicked', () => {
      const {getByText} = render(<GroupActionDrillDown {...defaultProps()} />)
      fireEvent.click(getByText('Groups'))
      fireEvent.click(getByText('State folder'))
      expect(getByText('View 2 Outcomes')).toBeInTheDocument()
    })

    it('calls showOutcomesView upon being clicked', () => {
      const {getByText} = render(<GroupActionDrillDown {...defaultProps()} />)
      fireEvent.click(getByText('Groups'))
      fireEvent.click(getByText('State folder'))
      fireEvent.click(getByText('View 2 Outcomes'))
      expect(setShowOutcomesView).toHaveBeenCalled()
    })

    it('hides the options and sets the display value to the group that was clicked', () => {
      const {queryByText, getByText, getByDisplayValue} = render(
        <GroupActionDrillDown {...defaultProps()} />
      )
      fireEvent.click(getByText('Groups'))
      fireEvent.click(getByText('Account folder'))
      fireEvent.click(getByText('Leaf folder'))
      fireEvent.click(getByText('View 2 Outcomes'))
      expect(getByDisplayValue('Leaf folder')).toBeInTheDocument()
      expect(queryByText('View 2 Outcomes')).not.toBeInTheDocument()
    })

    it('clears the display value when the dropdown is clicked', () => {
      const {getByPlaceholderText, getByText, getByDisplayValue} = render(
        <GroupActionDrillDown {...defaultProps()} />
      )
      fireEvent.click(getByText('Groups'))
      fireEvent.click(getByText('State folder'))
      fireEvent.click(getByText('View 2 Outcomes'))
      fireEvent.click(getByDisplayValue('State folder'))
      expect(getByText('View 2 Outcomes')).toBeInTheDocument()
      expect(getByPlaceholderText('Select an outcome group')).toBeInTheDocument()
    })

    it('does not render an action link if isLoadingGroupDetail is true', () => {
      const {getByText, rerender, queryByText} = render(
        <GroupActionDrillDown {...defaultProps()} />
      )
      fireEvent.click(getByText('Groups'))
      fireEvent.click(getByText('State folder'))
      expect(getByText('View 2 Outcomes')).toBeInTheDocument()
      render(<GroupActionDrillDown {...defaultProps({isLoadingGroupDetail: true})} />, {
        renderer: rerender,
      })
      expect(queryByText('View 2 Outcomes')).not.toBeInTheDocument()
    })

    it('renders the link based on outcomesCount', () => {
      const {getByText} = render(<GroupActionDrillDown {...defaultProps({outcomesCount: 100})} />)
      fireEvent.click(getByText('Groups'))
      fireEvent.click(getByText('Account folder'))
      fireEvent.click(getByText('Folder with groups'))
      expect(getByText('View 100 Outcomes')).toBeInTheDocument()
    })
  })
})<|MERGE_RESOLUTION|>--- conflicted
+++ resolved
@@ -25,18 +25,12 @@
   ROOT_GROUP_ID,
 } from '@canvas/outcomes/react/contexts/OutcomesContext'
 
-<<<<<<< HEAD
-// OUT-6141 - remove or rewrite to remove spies on imports
-describe.skip('GroupActionDrillDown', () => {
-  let onCollectionClick, showFlashAlertSpy, setShowOutcomesView
-=======
 jest.mock('@canvas/alerts/react/FlashAlert', () => ({
   showFlashAlert: jest.fn(() => jest.fn(() => {})),
 }))
 
 describe('GroupActionDrillDown', () => {
   let onCollectionClick, setShowOutcomesView
->>>>>>> 1bd50e80
 
   const collections = {
     [ROOT_GROUP_ID]: {
