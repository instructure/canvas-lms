--- conflicted
+++ resolved
@@ -87,19 +87,9 @@
 
   const handleTabChange = (_, {index}) => {
     if (hasUnsavedChangesRef.current) {
-<<<<<<< HEAD
-       
-       
       if (
         confirm(I18n.t('Are you sure you want to proceed? Changes you made will not be saved.'))
       ) {
-         
-         
-=======
-      if (
-        confirm(I18n.t('Are you sure you want to proceed? Changes you made will not be saved.'))
-      ) {
->>>>>>> 4b8c5dea
         setHasUnsavedChanges(false)
         setSelectedIndex(index)
       }
