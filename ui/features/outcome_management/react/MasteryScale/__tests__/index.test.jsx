--- conflicted
+++ resolved
@@ -99,11 +99,7 @@
 
   it('displays an error on failed request', async () => {
     const mocks = [...masteryScalesGraphqlMocks]
-<<<<<<< HEAD
-    mocks[0] = { ...mocks[0], result: { errors: new Error('aw shucks') } }
-=======
     mocks[0] = {...mocks[0], result: {errors: new Error('aw shucks')}}
->>>>>>> 4b8c5dea
 
     const {getByText} = render(<MasteryScale />, {mocks: mocks})
     await waitFor(() => expect(getByText(/An error occurred/)).toBeInTheDocument())
