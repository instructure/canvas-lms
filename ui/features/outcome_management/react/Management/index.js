/*
 * Copyright (C) 2020 - present Instructure, Inc.
 *
 * This file is part of Canvas.
 *
 * Canvas is free software: you can redistribute it and/or modify it under
 * the terms of the GNU Affero General Public License as published by the Free
 * Software Foundation, version 3 of the License.
 *
 * Canvas is distributed in the hope that it will be useful, but WITHOUT ANY
 * WARRANTY; without even the implied warranty of MERCHANTABILITY or FITNESS FOR
 * A PARTICULAR PURPOSE. See the GNU Affero General Public License for more
 * details.
 *
 * You should have received a copy of the GNU Affero General Public License along
 * with this program. If not, see <http://www.gnu.org/licenses/>.
 */

import React, {useCallback, useState, useEffect} from 'react'
import PropTypes from 'prop-types'
import {Flex} from '@instructure/ui-flex'
import {Spinner} from '@instructure/ui-spinner'
import {Text} from '@instructure/ui-text'
import {View} from '@instructure/ui-view'
import I18n from 'i18n!OutcomeManagement'
import ManageOutcomesView from './ManageOutcomesView'
import ManageOutcomesFooter from './ManageOutcomesFooter'
import TreeBrowser from './TreeBrowser'
import {useManageOutcomes} from '@canvas/outcomes/react/treeBrowser'
import useCanvasContext from '@canvas/outcomes/react/hooks/useCanvasContext'
import useModal from '@canvas/outcomes/react/hooks/useModal'
import useGroupDetail from '@canvas/outcomes/react/hooks/useGroupDetail'
import useResize from '@canvas/outcomes/react/hooks/useResize'
import useSelectedOutcomes from '@canvas/outcomes/react/hooks/useSelectedOutcomes'
import GroupMoveModal from './GroupMoveModal'
import GroupEditModal from './GroupEditModal'
import GroupDescriptionModal from './GroupDescriptionModal'
import GroupRemoveModal from './GroupRemoveModal'
import OutcomeRemoveModal from './OutcomeRemoveModal'
import OutcomeEditModal from './OutcomeEditModal'
import OutcomeMoveModal from './OutcomeMoveModal'
import ManageOutcomesBillboard from './ManageOutcomesBillboard'
import GroupActionDrillDown from '../shared/GroupActionDrillDown'
import useLhsTreeBrowserSelectParentGroup from '@canvas/outcomes/react/hooks/useLhsTreeBrowserSelectParentGroup'

<<<<<<< HEAD
const OutcomeManagementPanel = ({importNumber, createdOutcomeGroupIds}) => {
=======
const OutcomeManagementPanel = ({
  importNumber,
  createdOutcomeGroupIds,
  onLhsSelectedGroupIdChanged
}) => {
>>>>>>> 3d154ead
  const {isCourse, isMobileView, canManage} = useCanvasContext()
  const {setContainerRef, setLeftColumnRef, setDelimiterRef, setRightColumnRef, onKeyDownHandler} =
    useResize()
  const [scrollContainer, setScrollContainer] = useState(null)
  const {selectedOutcomeIds, selectedOutcomesCount, toggleSelectedOutcomes, clearSelectedOutcomes} =
    useSelectedOutcomes()
  const {
    error,
    isLoading,
    collections,
    queryCollections,
    rootId,
    selectedGroupId,
    selectedParentGroupId,
    removeGroup,
    loadedGroups,
    createGroup,
    searchString,
    debouncedSearchString,
    updateSearch: onSearchChangeHandler,
    clearSearch: onSearchClearHandler,
    clearCache
<<<<<<< HEAD
  } = useManageOutcomes('OutcomeManagementPanel', {importNumber})
=======
  } = useManageOutcomes({collection: 'OutcomeManagementPanel', importNumber})
>>>>>>> 3d154ead

  useEffect(() => {
    return () => {
      clearCache()
    }
    // eslint-disable-next-line react-hooks/exhaustive-deps
  }, [])

  const {group, loading, loadMore, removeLearningOutcomes, readLearningOutcomes} = useGroupDetail({
    id: selectedGroupId,
    searchString: debouncedSearchString,
    rhsGroupIdsToRefetch: createdOutcomeGroupIds
  })

  const selectedOutcomes = readLearningOutcomes(selectedOutcomeIds)
  const [showOutcomesView, setShowOutcomesView] = useState(false)
  const [showGroupOptions, setShowGroupOptions] = useState(false)
<<<<<<< HEAD
=======

  useEffect(() => {
    if (onLhsSelectedGroupIdChanged) {
      onLhsSelectedGroupIdChanged(selectedGroupId)
    }
    // eslint-disable-next-line react-hooks/exhaustive-deps
  }, [selectedGroupId])

>>>>>>> 3d154ead
  const [isGroupMoveModalOpen, openGroupMoveModal, closeGroupMoveModal] = useModal()
  const [isGroupRemoveModalOpen, openGroupRemoveModal, closeGroupRemoveModal] = useModal()
  const [isGroupEditModalOpen, openGroupEditModal, closeGroupEditModal] = useModal()
  const [isOutcomeEditModalOpen, openOutcomeEditModal, closeOutcomeEditModal] = useModal()
  const [isOutcomeRemoveModalOpen, openOutcomeRemoveModal, closeOutcomeRemoveModal] = useModal()
  const [isOutcomesRemoveModalOpen, openOutcomesRemoveModal, closeOutcomesRemoveModal] = useModal()
  const [isOutcomeMoveModalOpen, openOutcomeMoveModal, closeOutcomeMoveModal] = useModal()
  const [isOutcomesMoveModalOpen, openOutcomesMoveModal, closeOutcomesMoveModal] = useModal()
  const [isGroupDescriptionModalOpen, openGroupDescriptionModal, closeGroupDescriptionModal] =
    useModal()
  const [selectedOutcome, setSelectedOutcome] = useState(null)
  const selectedOutcomeObj = selectedOutcome ? {[selectedOutcome.linkId]: selectedOutcome} : {}
  const onCloseOutcomeRemoveModal = () => {
    closeOutcomeRemoveModal()
    setSelectedOutcome(null)
  }
  const onCloseOutcomesRemoveModal = () => {
    closeOutcomesRemoveModal()
    clearSelectedOutcomes()
  }
  const onCloseOutcomeMoveModal = () => {
    closeOutcomeMoveModal()
    setSelectedOutcome(null)
  }
  const onCloseOutcomesMoveModal = () => {
    closeOutcomesMoveModal()
    clearSelectedOutcomes()
  }
  const onCloseOutcomeEditModal = () => {
    closeOutcomeEditModal()
    setSelectedOutcome(null)
  }

  const {selectParentGroupInLhs, treeBrowserViewRef} = useLhsTreeBrowserSelectParentGroup({
    selectedParentGroupId,
    selectedGroupId,
    collections,
    queryCollections
  })

  const onSucessGroupRemove = () => {
    selectParentGroupInLhs()
    removeGroup(selectedGroupId)
    clearSelectedOutcomes()
  }

  const groupMenuHandler = useCallback(
    (_arg, action) => {
      if (action === 'move') {
        openGroupMoveModal()
      } else if (action === 'remove') {
        openGroupRemoveModal()
      } else if (action === 'edit') {
        openGroupEditModal()
      } else if (action === 'description') {
        openGroupDescriptionModal()
      }
    },
    [openGroupDescriptionModal, openGroupEditModal, openGroupMoveModal, openGroupRemoveModal]
  )

  const outcomeMenuHandler = useCallback(
    (linkId, action) => {
      const edge = group.outcomes.edges.find(edgeEl => edgeEl._id === linkId)
      const parentGroup = edge.group
      setSelectedOutcome({
        linkId,
        canUnlink: edge.canUnlink,
        parentGroupId: parentGroup._id,
        parentGroupTitle: parentGroup.title,
        ...edge.node
      })
      if (action === 'remove') {
        openOutcomeRemoveModal()
      } else if (action === 'edit') {
        openOutcomeEditModal()
      } else if (action === 'move') {
        openOutcomeMoveModal()
      }
    },
    // eslint-disable-next-line react-hooks/exhaustive-deps
    [group]
  )

  // After move outcomes, remove from list if the target group isn't
  // the selected group or isn't children of the selected group
  const onSuccessMoveOutcomes = ({movedOutcomeLinkIds, targetAncestorsIds}) => {
    if (!targetAncestorsIds.includes(selectedGroupId)) {
      removeLearningOutcomes(movedOutcomeLinkIds, false)
    }
  }

  const hideOutcomesViewHandler = () => {
    setShowOutcomesView(false)
    setShowGroupOptions(true)
  }

  if (isLoading) {
    return (
      <div style={{textAlign: 'center'}}>
        <Spinner renderTitle={I18n.t('Loading')} size="large" />
      </div>
    )
  }

  if (error && Object.keys(collections).length === 0) {
    return (
      <Text color="danger">
        {isCourse
          ? I18n.t('An error occurred while loading course outcomes: %{error}', {error})
          : I18n.t('An error occurred while loading account outcomes: %{error}', {error})}
      </Text>
    )
  }

  return (
    <div className="management-panel" data-testid="outcomeManagementPanel">
      {isMobileView ? (
        <View
          as="div"
          width="100%"
          display="inline-block"
          position="relative"
          height="70vh"
          overflowY="visible"
          overflowX="auto"
          padding="small x-small 0"
          elementRef={el => {
            setRightColumnRef(el)
            setScrollContainer(el)
          }}
        >
          {showOutcomesView && selectedGroupId ? (
            <ManageOutcomesView
              key={selectedGroupId}
              outcomeGroup={group}
              loading={loading}
              selectedOutcomes={selectedOutcomes}
              searchString={searchString}
              onSelectOutcomesHandler={toggleSelectedOutcomes}
              onOutcomeGroupMenuHandler={groupMenuHandler}
              onOutcomeMenuHandler={outcomeMenuHandler}
              onSearchChangeHandler={onSearchChangeHandler}
              onSearchClearHandler={onSearchClearHandler}
              loadMore={loadMore}
              scrollContainer={scrollContainer}
              isRootGroup={collections[selectedGroupId]?.isRootGroup}
              hideOutcomesView={hideOutcomesViewHandler}
            />
          ) : (
            <>
              <GroupActionDrillDown
                onCollectionClick={queryCollections}
                collections={collections}
                rootId={rootId}
                loadedGroups={loadedGroups}
                isLoadingGroupDetail={loading}
                outcomesCount={group?.outcomesCount}
                selectedGroupId={selectedGroupId}
                showActionLinkForRoot
                showOptions={showGroupOptions}
                setShowOutcomesView={setShowOutcomesView}
              />
<<<<<<< HEAD
              <ManageOutcomesBillboard />
=======
              <View as="div" padding="small 0 0">
                <ManageOutcomesBillboard />
              </View>
>>>>>>> 3d154ead
            </>
          )}
        </View>
      ) : (
        <Flex elementRef={setContainerRef}>
          <Flex.Item
            width="33%"
            display="inline-block"
            position="relative"
            as="div"
            overflowY="auto"
            overflowX="hidden"
            elementRef={setLeftColumnRef}
          >
            <View
              as="div"
              padding="small x-small none x-small"
              minHeight="calc(720px - 10.75rem)"
              height="calc(100vh - 16.35rem)"
            >
              <Text size="large" weight="light" fontStyle="normal">
                {I18n.t('Outcome Groups')}
              </Text>
              <View
                data-testid="outcomes-management-tree-browser"
                elementRef={el => (treeBrowserViewRef.current = el)}
              >
                <TreeBrowser
                  onCollectionToggle={queryCollections}
                  collections={collections}
                  rootId={rootId}
                  showRootCollection
                  defaultExpandedIds={[rootId]}
                  onCreateGroup={createGroup}
                  loadedGroups={loadedGroups}
                />
              </View>
            </View>
          </Flex.Item>
          <Flex.Item as="div" position="relative" width="1%" display="inline-block">
            {/* eslint-disable jsx-a11y/no-noninteractive-element-interactions, jsx-a11y/no-noninteractive-tabindex */}
            <div
              tabIndex="0"
              role="separator"
              aria-orientation="vertical"
              minHeight="calc(720px - 10.75rem)"
              height="calc(100vh - 16.35rem)"
              onKeyDown={onKeyDownHandler}
              ref={setDelimiterRef}
              style={{
                width: '1vw',
                cursor: 'col-resize',
                minHeight: 'calc(720px - 10.5rem)',
                height: 'calc(100vh - 16.35rem)',
                background:
                  '#EEEEEE url("/images/splitpane_handle-ew.gif") no-repeat scroll 50% 50%'
              }}
            />
            {/* eslint-enable jsx-a11y/no-noninteractive-element-interactions, jsx-a11y/no-noninteractive-tabindex */}
          </Flex.Item>
          <Flex.Item
            as="div"
            width="66%"
            display="inline-block"
            position="relative"
            overflowY="visible"
            overflowX="auto"
            elementRef={el => {
              setRightColumnRef(el)
              setScrollContainer(el)
            }}
          >
            <View
              as="div"
              padding="small none none x-small"
              minHeight="calc(720px - 10.75rem)"
              height="calc(100vh - 16.35rem)"
            >
              {selectedGroupId && (
                <ManageOutcomesView
                  key={selectedGroupId}
                  outcomeGroup={group}
                  loading={loading}
                  selectedOutcomes={selectedOutcomes}
                  searchString={searchString}
                  onSelectOutcomesHandler={toggleSelectedOutcomes}
                  onOutcomeGroupMenuHandler={groupMenuHandler}
                  onOutcomeMenuHandler={outcomeMenuHandler}
                  onSearchChangeHandler={onSearchChangeHandler}
                  onSearchClearHandler={onSearchClearHandler}
                  loadMore={loadMore}
                  scrollContainer={scrollContainer}
                  isRootGroup={collections[selectedGroupId]?.isRootGroup}
                />
              )}
            </View>
          </Flex.Item>
        </Flex>
      )}
      {canManage && (
        <ManageOutcomesFooter
          selected={selectedOutcomes}
          selectedCount={selectedOutcomesCount}
          onRemoveHandler={openOutcomesRemoveModal}
          onMoveHandler={openOutcomesMoveModal}
          onClearHandler={clearSelectedOutcomes}
        />
      )}
      {selectedGroupId && (
        <>
          <GroupRemoveModal
            groupId={selectedGroupId}
            isOpen={isGroupRemoveModalOpen}
            onCloseHandler={closeGroupRemoveModal}
            onCollectionToggle={queryCollections}
            onSuccess={onSucessGroupRemove}
          />
          {!loading && selectedParentGroupId && (
            <GroupMoveModal
              groupId={selectedGroupId}
              groupTitle={group?.title}
              isOpen={isGroupMoveModalOpen}
              onCloseHandler={closeGroupMoveModal}
              onSuccess={selectParentGroupInLhs}
              parentGroup={collections[selectedParentGroupId]}
            />
          )}
          {selectedOutcome && (
            <>
              <OutcomeRemoveModal
                outcomes={selectedOutcomeObj}
                isOpen={isOutcomeRemoveModalOpen}
                onCloseHandler={onCloseOutcomeRemoveModal}
                onCleanupHandler={onCloseOutcomeRemoveModal}
                onRemoveLearningOutcomesHandler={removeLearningOutcomes}
              />
              <OutcomeEditModal
                outcome={selectedOutcome}
                isOpen={isOutcomeEditModalOpen}
                onCloseHandler={onCloseOutcomeEditModal}
              />
              <OutcomeMoveModal
                outcomes={selectedOutcomeObj}
                isOpen={isOutcomeMoveModalOpen}
                onCloseHandler={onCloseOutcomeMoveModal}
                onCleanupHandler={onCloseOutcomeMoveModal}
                onSuccess={onSuccessMoveOutcomes}
                initialTargetGroup={collections[selectedGroupId]}
              />
            </>
          )}
        </>
      )}
      {group && (
        <>
          <GroupEditModal
            outcomeGroup={group}
            isOpen={isGroupEditModalOpen}
            onCloseHandler={closeGroupEditModal}
          />
          <GroupDescriptionModal
            outcomeGroup={group}
            isOpen={isGroupDescriptionModalOpen}
            onCloseHandler={closeGroupDescriptionModal}
          />
        </>
      )}
      {selectedOutcomesCount > 0 && (
        <>
          <OutcomeRemoveModal
            outcomes={selectedOutcomes}
            isOpen={isOutcomesRemoveModalOpen}
            onCloseHandler={closeOutcomesRemoveModal}
            onCleanupHandler={onCloseOutcomesRemoveModal}
            onRemoveLearningOutcomesHandler={removeLearningOutcomes}
          />
          <OutcomeMoveModal
            outcomes={selectedOutcomes}
            isOpen={isOutcomesMoveModalOpen}
            onCloseHandler={closeOutcomesMoveModal}
            onCleanupHandler={onCloseOutcomesMoveModal}
            onSuccess={onSuccessMoveOutcomes}
            initialTargetGroup={collections[selectedGroupId]}
          />
        </>
      )}
    </div>
  )
}

OutcomeManagementPanel.defaultProps = {
  createdOutcomeGroupIds: []
}

OutcomeManagementPanel.propTypes = {
  createdOutcomeGroupIds: PropTypes.arrayOf(PropTypes.string),
<<<<<<< HEAD
=======
  onLhsSelectedGroupIdChanged: PropTypes.func,
>>>>>>> 3d154ead
  importNumber: PropTypes.number
}

export default OutcomeManagementPanel<|MERGE_RESOLUTION|>--- conflicted
+++ resolved
@@ -43,15 +43,11 @@
 import GroupActionDrillDown from '../shared/GroupActionDrillDown'
 import useLhsTreeBrowserSelectParentGroup from '@canvas/outcomes/react/hooks/useLhsTreeBrowserSelectParentGroup'
 
-<<<<<<< HEAD
-const OutcomeManagementPanel = ({importNumber, createdOutcomeGroupIds}) => {
-=======
 const OutcomeManagementPanel = ({
   importNumber,
   createdOutcomeGroupIds,
   onLhsSelectedGroupIdChanged
 }) => {
->>>>>>> 3d154ead
   const {isCourse, isMobileView, canManage} = useCanvasContext()
   const {setContainerRef, setLeftColumnRef, setDelimiterRef, setRightColumnRef, onKeyDownHandler} =
     useResize()
@@ -74,11 +70,7 @@
     updateSearch: onSearchChangeHandler,
     clearSearch: onSearchClearHandler,
     clearCache
-<<<<<<< HEAD
-  } = useManageOutcomes('OutcomeManagementPanel', {importNumber})
-=======
   } = useManageOutcomes({collection: 'OutcomeManagementPanel', importNumber})
->>>>>>> 3d154ead
 
   useEffect(() => {
     return () => {
@@ -96,8 +88,6 @@
   const selectedOutcomes = readLearningOutcomes(selectedOutcomeIds)
   const [showOutcomesView, setShowOutcomesView] = useState(false)
   const [showGroupOptions, setShowGroupOptions] = useState(false)
-<<<<<<< HEAD
-=======
 
   useEffect(() => {
     if (onLhsSelectedGroupIdChanged) {
@@ -106,7 +96,6 @@
     // eslint-disable-next-line react-hooks/exhaustive-deps
   }, [selectedGroupId])
 
->>>>>>> 3d154ead
   const [isGroupMoveModalOpen, openGroupMoveModal, closeGroupMoveModal] = useModal()
   const [isGroupRemoveModalOpen, openGroupRemoveModal, closeGroupRemoveModal] = useModal()
   const [isGroupEditModalOpen, openGroupEditModal, closeGroupEditModal] = useModal()
@@ -270,13 +259,9 @@
                 showOptions={showGroupOptions}
                 setShowOutcomesView={setShowOutcomesView}
               />
-<<<<<<< HEAD
-              <ManageOutcomesBillboard />
-=======
               <View as="div" padding="small 0 0">
                 <ManageOutcomesBillboard />
               </View>
->>>>>>> 3d154ead
             </>
           )}
         </View>
@@ -473,10 +458,7 @@
 
 OutcomeManagementPanel.propTypes = {
   createdOutcomeGroupIds: PropTypes.arrayOf(PropTypes.string),
-<<<<<<< HEAD
-=======
   onLhsSelectedGroupIdChanged: PropTypes.func,
->>>>>>> 3d154ead
   importNumber: PropTypes.number
 }
 
