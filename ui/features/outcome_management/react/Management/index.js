/*
 * Copyright (C) 2020 - present Instructure, Inc.
 *
 * This file is part of Canvas.
 *
 * Canvas is free software: you can redistribute it and/or modify it under
 * the terms of the GNU Affero General Public License as published by the Free
 * Software Foundation, version 3 of the License.
 *
 * Canvas is distributed in the hope that it will be useful, but WITHOUT ANY
 * WARRANTY; without even the implied warranty of MERCHANTABILITY or FITNESS FOR
 * A PARTICULAR PURPOSE. See the GNU Affero General Public License for more
 * details.
 *
 * You should have received a copy of the GNU Affero General Public License along
 * with this program. If not, see <http://www.gnu.org/licenses/>.
 */

import React, {useCallback, useState, useEffect} from 'react'
import PropTypes from 'prop-types'
import {Flex} from '@instructure/ui-flex'
import {Spinner} from '@instructure/ui-spinner'
import {Text} from '@instructure/ui-text'
import {View} from '@instructure/ui-view'
import I18n from 'i18n!OutcomeManagement'
import ManageOutcomesView from './ManageOutcomesView'
import ManageOutcomesFooter from './ManageOutcomesFooter'
import TreeBrowser from './TreeBrowser'
import {useManageOutcomes} from '@canvas/outcomes/react/treeBrowser'
import useCanvasContext from '@canvas/outcomes/react/hooks/useCanvasContext'
import useModal from '@canvas/outcomes/react/hooks/useModal'
import useGroupDetail from '@canvas/outcomes/react/hooks/useGroupDetail'
import useResize from '@canvas/outcomes/react/hooks/useResize'
import useSelectedOutcomes from '@canvas/outcomes/react/hooks/useSelectedOutcomes'
import GroupMoveModal from './GroupMoveModal'
import GroupEditModal from './GroupEditModal'
import GroupDescriptionModal from './GroupDescriptionModal'
import GroupRemoveModal from './GroupRemoveModal'
import OutcomeRemoveModal from './OutcomeRemoveModal'
import OutcomeEditModal from './OutcomeEditModal'
import OutcomeMoveModal from './OutcomeMoveModal'
import ManageOutcomesBillboard from './ManageOutcomesBillboard'
import GroupActionDrillDown from '../shared/GroupActionDrillDown'
import useLhsTreeBrowserSelectParentGroup from '@canvas/outcomes/react/hooks/useLhsTreeBrowserSelectParentGroup'

<<<<<<< HEAD
const OutcomeManagementPanel = ({importNumber, createdOutcomeGroupIds}) => {
=======
const OutcomeManagementPanel = ({
  importNumber,
  createdOutcomeGroupIds,
  onLhsSelectedGroupIdChanged
}) => {
>>>>>>> 1c4472df
  const {isCourse, isMobileView, canManage} = useCanvasContext()
  const {setContainerRef, setLeftColumnRef, setDelimiterRef, setRightColumnRef, onKeyDownHandler} =
    useResize()
  const [scrollContainer, setScrollContainer] = useState(null)
  const {selectedOutcomeIds, selectedOutcomesCount, toggleSelectedOutcomes, clearSelectedOutcomes} =
    useSelectedOutcomes()
  const {
    error,
    isLoading,
    collections,
    queryCollections,
    rootId,
    selectedGroupId,
    selectedParentGroupId,
    removeGroup,
    loadedGroups,
    createGroup,
    searchString,
    debouncedSearchString,
    updateSearch: onSearchChangeHandler,
    clearSearch: onSearchClearHandler,
    clearCache
<<<<<<< HEAD
  } = useManageOutcomes('OutcomeManagementPanel', {importNumber})
=======
  } = useManageOutcomes({collection: 'OutcomeManagementPanel', importNumber})
>>>>>>> 1c4472df

  useEffect(() => {
    return () => {
      clearCache()
    }
    // eslint-disable-next-line react-hooks/exhaustive-deps
  }, [])

  const {group, loading, loadMore, removeLearningOutcomes, readLearningOutcomes} = useGroupDetail({
    id: selectedGroupId,
    searchString: debouncedSearchString,
    rhsGroupIdsToRefetch: createdOutcomeGroupIds
  })

  const selectedOutcomes = readLearningOutcomes(selectedOutcomeIds)
  const [showOutcomesView, setShowOutcomesView] = useState(false)
  const [showGroupOptions, setShowGroupOptions] = useState(false)
<<<<<<< HEAD
=======

  useEffect(() => {
    if (onLhsSelectedGroupIdChanged) {
      onLhsSelectedGroupIdChanged(selectedGroupId)
    }
    // eslint-disable-next-line react-hooks/exhaustive-deps
  }, [selectedGroupId])

>>>>>>> 1c4472df
  const [isGroupMoveModalOpen, openGroupMoveModal, closeGroupMoveModal] = useModal()
  const [isGroupRemoveModalOpen, openGroupRemoveModal, closeGroupRemoveModal] = useModal()
  const [isGroupEditModalOpen, openGroupEditModal, closeGroupEditModal] = useModal()
  const [isOutcomeEditModalOpen, openOutcomeEditModal, closeOutcomeEditModal] = useModal()
  const [isOutcomeRemoveModalOpen, openOutcomeRemoveModal, closeOutcomeRemoveModal] = useModal()
  const [isOutcomesRemoveModalOpen, openOutcomesRemoveModal, closeOutcomesRemoveModal] = useModal()
  const [isOutcomeMoveModalOpen, openOutcomeMoveModal, closeOutcomeMoveModal] = useModal()
  const [isOutcomesMoveModalOpen, openOutcomesMoveModal, closeOutcomesMoveModal] = useModal()
  const [isGroupDescriptionModalOpen, openGroupDescriptionModal, closeGroupDescriptionModal] =
    useModal()
  const [selectedOutcome, setSelectedOutcome] = useState(null)
  const selectedOutcomeObj = selectedOutcome ? {[selectedOutcome.linkId]: selectedOutcome} : {}
  const onCloseOutcomeRemoveModal = () => {
    closeOutcomeRemoveModal()
    setSelectedOutcome(null)
  }
  const onCloseOutcomesRemoveModal = () => {
    closeOutcomesRemoveModal()
    clearSelectedOutcomes()
  }
  const onCloseOutcomeMoveModal = () => {
    closeOutcomeMoveModal()
    setSelectedOutcome(null)
  }
  const onCloseOutcomesMoveModal = () => {
    closeOutcomesMoveModal()
    clearSelectedOutcomes()
  }
  const onCloseOutcomeEditModal = () => {
    closeOutcomeEditModal()
    setSelectedOutcome(null)
  }

  const {selectParentGroupInLhs, treeBrowserViewRef} = useLhsTreeBrowserSelectParentGroup({
    selectedParentGroupId,
    selectedGroupId,
    collections,
    queryCollections
  })

  const onSucessGroupRemove = () => {
    selectParentGroupInLhs()
    removeGroup(selectedGroupId)
    clearSelectedOutcomes()
  }

  const groupMenuHandler = useCallback(
    (_arg, action) => {
      if (action === 'move') {
        openGroupMoveModal()
      } else if (action === 'remove') {
        openGroupRemoveModal()
      } else if (action === 'edit') {
        openGroupEditModal()
      } else if (action === 'description') {
        openGroupDescriptionModal()
      }
    },
    [openGroupDescriptionModal, openGroupEditModal, openGroupMoveModal, openGroupRemoveModal]
  )

  const outcomeMenuHandler = useCallback(
    (linkId, action) => {
      const edge = group.outcomes.edges.find(edgeEl => edgeEl._id === linkId)
      const parentGroup = edge.group
      setSelectedOutcome({
        linkId,
        canUnlink: edge.canUnlink,
        parentGroupId: parentGroup._id,
        parentGroupTitle: parentGroup.title,
        ...edge.node
      })
      if (action === 'remove') {
        openOutcomeRemoveModal()
      } else if (action === 'edit') {
        openOutcomeEditModal()
      } else if (action === 'move') {
        openOutcomeMoveModal()
      }
    },
    // eslint-disable-next-line react-hooks/exhaustive-deps
    [group]
  )

  // After move outcomes, remove from list if the target group isn't
  // the selected group or isn't children of the selected group
  const onSuccessMoveOutcomes = ({movedOutcomeLinkIds, targetAncestorsIds}) => {
    if (!targetAncestorsIds.includes(selectedGroupId)) {
      removeLearningOutcomes(movedOutcomeLinkIds, false)
    }
  }

  const hideOutcomesViewHandler = () => {
    setShowOutcomesView(false)
    setShowGroupOptions(true)
  }

  if (isLoading) {
    return (
      <div style={{textAlign: 'center'}}>
        <Spinner renderTitle={I18n.t('Loading')} size="large" />
      </div>
    )
  }

  if (error && Object.keys(collections).length === 0) {
    return (
      <Text color="danger">
        {isCourse
          ? I18n.t('An error occurred while loading course outcomes: %{error}', {error})
          : I18n.t('An error occurred while loading account outcomes: %{error}', {error})}
      </Text>
    )
  }

  return (
    <div className="management-panel" data-testid="outcomeManagementPanel">
      {isMobileView ? (
        <View
          as="div"
          width="100%"
          display="inline-block"
          position="relative"
          height="70vh"
          overflowY="visible"
          overflowX="auto"
          padding="small x-small 0"
          elementRef={el => {
            setRightColumnRef(el)
            setScrollContainer(el)
          }}
        >
          {showOutcomesView && selectedGroupId ? (
            <ManageOutcomesView
              key={selectedGroupId}
              outcomeGroup={group}
              loading={loading}
              selectedOutcomes={selectedOutcomes}
              searchString={searchString}
              onSelectOutcomesHandler={toggleSelectedOutcomes}
              onOutcomeGroupMenuHandler={groupMenuHandler}
              onOutcomeMenuHandler={outcomeMenuHandler}
              onSearchChangeHandler={onSearchChangeHandler}
              onSearchClearHandler={onSearchClearHandler}
              loadMore={loadMore}
              scrollContainer={scrollContainer}
              isRootGroup={collections[selectedGroupId]?.isRootGroup}
              hideOutcomesView={hideOutcomesViewHandler}
            />
          ) : (
            <>
              <GroupActionDrillDown
                onCollectionClick={queryCollections}
                collections={collections}
                rootId={rootId}
                loadedGroups={loadedGroups}
                isLoadingGroupDetail={loading}
                outcomesCount={group?.outcomesCount}
                selectedGroupId={selectedGroupId}
                showActionLinkForRoot
                showOptions={showGroupOptions}
                setShowOutcomesView={setShowOutcomesView}
              />
              <View as="div" padding="small 0 0">
                <ManageOutcomesBillboard />
              </View>
            </>
          )}
        </View>
      ) : (
        <Flex elementRef={setContainerRef}>
          <Flex.Item
            width="33%"
            display="inline-block"
            position="relative"
            as="div"
            overflowY="auto"
            overflowX="hidden"
            elementRef={setLeftColumnRef}
          >
            <View
              as="div"
              padding="small x-small none x-small"
              minHeight="calc(720px - 10.75rem)"
              height="calc(100vh - 16.35rem)"
            >
              <Text size="large" weight="light" fontStyle="normal">
                {I18n.t('Outcome Groups')}
              </Text>
              <View
                data-testid="outcomes-management-tree-browser"
                elementRef={el => (treeBrowserViewRef.current = el)}
              >
                <TreeBrowser
                  onCollectionToggle={queryCollections}
                  collections={collections}
                  rootId={rootId}
                  showRootCollection
                  defaultExpandedIds={[rootId]}
                  onCreateGroup={createGroup}
                  loadedGroups={loadedGroups}
                />
              </View>
            </View>
          </Flex.Item>
          <Flex.Item as="div" position="relative" width="1%" display="inline-block">
            {/* eslint-disable jsx-a11y/no-noninteractive-element-interactions, jsx-a11y/no-noninteractive-tabindex */}
            <div
              tabIndex="0"
              role="separator"
              aria-orientation="vertical"
              minHeight="calc(720px - 10.75rem)"
              height="calc(100vh - 16.35rem)"
              onKeyDown={onKeyDownHandler}
              ref={setDelimiterRef}
              style={{
                width: '1vw',
                cursor: 'col-resize',
                minHeight: 'calc(720px - 10.5rem)',
                height: 'calc(100vh - 16.35rem)',
                background:
                  '#EEEEEE url("/images/splitpane_handle-ew.gif") no-repeat scroll 50% 50%'
              }}
            />
            {/* eslint-enable jsx-a11y/no-noninteractive-element-interactions, jsx-a11y/no-noninteractive-tabindex */}
          </Flex.Item>
          <Flex.Item
            as="div"
            width="66%"
            display="inline-block"
            position="relative"
            overflowY="visible"
            overflowX="auto"
            elementRef={el => {
              setRightColumnRef(el)
              setScrollContainer(el)
            }}
          >
            <View
              as="div"
              padding="small none none x-small"
              minHeight="calc(720px - 10.75rem)"
              height="calc(100vh - 16.35rem)"
            >
              {selectedGroupId && (
                <ManageOutcomesView
                  key={selectedGroupId}
                  outcomeGroup={group}
                  loading={loading}
                  selectedOutcomes={selectedOutcomes}
                  searchString={searchString}
                  onSelectOutcomesHandler={toggleSelectedOutcomes}
                  onOutcomeGroupMenuHandler={groupMenuHandler}
                  onOutcomeMenuHandler={outcomeMenuHandler}
                  onSearchChangeHandler={onSearchChangeHandler}
                  onSearchClearHandler={onSearchClearHandler}
                  loadMore={loadMore}
                  scrollContainer={scrollContainer}
                  isRootGroup={collections[selectedGroupId]?.isRootGroup}
                />
              )}
            </View>
          </Flex.Item>
        </Flex>
      )}
      {canManage && (
        <ManageOutcomesFooter
          selected={selectedOutcomes}
          selectedCount={selectedOutcomesCount}
          onRemoveHandler={openOutcomesRemoveModal}
          onMoveHandler={openOutcomesMoveModal}
          onClearHandler={clearSelectedOutcomes}
        />
      )}
      {selectedGroupId && (
        <>
          <GroupRemoveModal
            groupId={selectedGroupId}
            isOpen={isGroupRemoveModalOpen}
            onCloseHandler={closeGroupRemoveModal}
            onCollectionToggle={queryCollections}
            onSuccess={onSucessGroupRemove}
          />
          {!loading && selectedParentGroupId && (
            <GroupMoveModal
              groupId={selectedGroupId}
              groupTitle={group?.title}
              isOpen={isGroupMoveModalOpen}
              onCloseHandler={closeGroupMoveModal}
              onSuccess={selectParentGroupInLhs}
              parentGroup={collections[selectedParentGroupId]}
            />
          )}
          {selectedOutcome && (
            <>
              <OutcomeRemoveModal
                outcomes={selectedOutcomeObj}
                isOpen={isOutcomeRemoveModalOpen}
                onCloseHandler={onCloseOutcomeRemoveModal}
                onCleanupHandler={onCloseOutcomeRemoveModal}
                onRemoveLearningOutcomesHandler={removeLearningOutcomes}
              />
              <OutcomeEditModal
                outcome={selectedOutcome}
                isOpen={isOutcomeEditModalOpen}
                onCloseHandler={onCloseOutcomeEditModal}
              />
              <OutcomeMoveModal
                outcomes={selectedOutcomeObj}
                isOpen={isOutcomeMoveModalOpen}
                onCloseHandler={onCloseOutcomeMoveModal}
                onCleanupHandler={onCloseOutcomeMoveModal}
                onSuccess={onSuccessMoveOutcomes}
                initialTargetGroup={collections[selectedGroupId]}
              />
            </>
          )}
        </>
      )}
      {group && (
        <>
          <GroupEditModal
            outcomeGroup={group}
            isOpen={isGroupEditModalOpen}
            onCloseHandler={closeGroupEditModal}
          />
          <GroupDescriptionModal
            outcomeGroup={group}
            isOpen={isGroupDescriptionModalOpen}
            onCloseHandler={closeGroupDescriptionModal}
          />
        </>
      )}
      {selectedOutcomesCount > 0 && (
        <>
          <OutcomeRemoveModal
            outcomes={selectedOutcomes}
            isOpen={isOutcomesRemoveModalOpen}
            onCloseHandler={closeOutcomesRemoveModal}
            onCleanupHandler={onCloseOutcomesRemoveModal}
            onRemoveLearningOutcomesHandler={removeLearningOutcomes}
          />
          <OutcomeMoveModal
            outcomes={selectedOutcomes}
            isOpen={isOutcomesMoveModalOpen}
            onCloseHandler={closeOutcomesMoveModal}
            onCleanupHandler={onCloseOutcomesMoveModal}
            onSuccess={onSuccessMoveOutcomes}
            initialTargetGroup={collections[selectedGroupId]}
          />
        </>
      )}
    </div>
  )
}

OutcomeManagementPanel.defaultProps = {
  createdOutcomeGroupIds: []
}

OutcomeManagementPanel.propTypes = {
  createdOutcomeGroupIds: PropTypes.arrayOf(PropTypes.string),
<<<<<<< HEAD
=======
  onLhsSelectedGroupIdChanged: PropTypes.func,
>>>>>>> 1c4472df
  importNumber: PropTypes.number
}

export default OutcomeManagementPanel<|MERGE_RESOLUTION|>--- conflicted
+++ resolved
@@ -43,15 +43,11 @@
 import GroupActionDrillDown from '../shared/GroupActionDrillDown'
 import useLhsTreeBrowserSelectParentGroup from '@canvas/outcomes/react/hooks/useLhsTreeBrowserSelectParentGroup'
 
-<<<<<<< HEAD
-const OutcomeManagementPanel = ({importNumber, createdOutcomeGroupIds}) => {
-=======
 const OutcomeManagementPanel = ({
   importNumber,
   createdOutcomeGroupIds,
   onLhsSelectedGroupIdChanged
 }) => {
->>>>>>> 1c4472df
   const {isCourse, isMobileView, canManage} = useCanvasContext()
   const {setContainerRef, setLeftColumnRef, setDelimiterRef, setRightColumnRef, onKeyDownHandler} =
     useResize()
@@ -74,11 +70,7 @@
     updateSearch: onSearchChangeHandler,
     clearSearch: onSearchClearHandler,
     clearCache
-<<<<<<< HEAD
-  } = useManageOutcomes('OutcomeManagementPanel', {importNumber})
-=======
   } = useManageOutcomes({collection: 'OutcomeManagementPanel', importNumber})
->>>>>>> 1c4472df
 
   useEffect(() => {
     return () => {
@@ -96,8 +88,6 @@
   const selectedOutcomes = readLearningOutcomes(selectedOutcomeIds)
   const [showOutcomesView, setShowOutcomesView] = useState(false)
   const [showGroupOptions, setShowGroupOptions] = useState(false)
-<<<<<<< HEAD
-=======
 
   useEffect(() => {
     if (onLhsSelectedGroupIdChanged) {
@@ -106,7 +96,6 @@
     // eslint-disable-next-line react-hooks/exhaustive-deps
   }, [selectedGroupId])
 
->>>>>>> 1c4472df
   const [isGroupMoveModalOpen, openGroupMoveModal, closeGroupMoveModal] = useModal()
   const [isGroupRemoveModalOpen, openGroupRemoveModal, closeGroupRemoveModal] = useModal()
   const [isGroupEditModalOpen, openGroupEditModal, closeGroupEditModal] = useModal()
@@ -469,10 +458,7 @@
 
 OutcomeManagementPanel.propTypes = {
   createdOutcomeGroupIds: PropTypes.arrayOf(PropTypes.string),
-<<<<<<< HEAD
-=======
   onLhsSelectedGroupIdChanged: PropTypes.func,
->>>>>>> 1c4472df
   importNumber: PropTypes.number
 }
 
