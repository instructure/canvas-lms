--- conflicted
+++ resolved
@@ -22,7 +22,6 @@
 import {Flex} from '@instructure/ui-flex'
 import {IconPlusLine} from '@instructure/ui-icons'
 import I18n from 'i18n!OutcomeManagement'
-import {View} from '@instructure/ui-view'
 import {Text} from '@instructure/ui-text'
 import {TextInput} from '@instructure/ui-text-input'
 import {ScreenReaderContent} from '@instructure/ui-a11y-content'
@@ -118,21 +117,95 @@
 
   const handleMasteryPointsChange = e => onChangeMasteryPoints(e.target.value)
 
+  const renderMasteryPointsInput = () => (
+    <Flex alignItems="start">
+      <Flex.Item>
+        <div
+          className="points individualOutcome"
+          style={{paddingTop: '0px'}}
+          data-testid="mastery-points-input"
+        >
+          <TextInput
+            type="text"
+            messages={masteryPoints.error ? [{text: masteryPoints.error, type: 'error'}] : null}
+            renderLabel={
+              <ScreenReaderContent>{I18n.t('Change mastery points')}</ScreenReaderContent>
+            }
+            onChange={handleMasteryPointsChange}
+            defaultValue={I18n.n(masteryPoints.value)}
+            width={isMobileView ? '3rem' : '4rem'}
+          />
+        </div>
+      </Flex.Item>
+      <Flex.Item>
+        <div style={{paddingTop: '0.5rem', paddingLeft: isMobileView ? '0.60rem' : '0.75rem'}}>
+          <Text weight="bold">{I18n.t('points')}</Text>
+        </div>
+      </Flex.Item>
+    </Flex>
+  )
+
+  const renderAddButton = () => (
+    <IconButton
+      onClick={addRow}
+      withBorder={false}
+      color="primary"
+      size="medium"
+      shape="circle"
+      screenReaderLabel={I18n.t('Add Mastery Level')}
+      data-testid="add-individual-rating-btn"
+    >
+      <IconPlusLine />
+    </IconButton>
+  )
+
   const renderDisplayMasteryPoints = () => (
-    <View as="div" padding="small none none">
-      <Flex wrap="wrap" direction="row" padding="none small small none">
-        <Flex.Item
-          as="div"
-          padding="none xx-small none none"
-          data-testid="read-only-mastery-points"
-        >
-          <Text weight="bold">{I18n.t('Mastery at:')}</Text>
-        </Flex.Item>
-        <Flex.Item>
-          <Text color="primary">{I18n.t('%{points} points', {points: masteryPoints.value})}</Text>
-        </Flex.Item>
-      </Flex>
-    </View>
+    <Flex
+      wrap="wrap"
+      direction={isMobileView ? 'column' : 'row'}
+      padding={isMobileView ? 'none small small none' : 'x-small small small none'}
+    >
+      <Flex.Item as="div" padding="none xx-small none none" data-testid="read-only-mastery-points">
+        <Text weight="bold">{I18n.t('Mastery at:')}</Text>
+      </Flex.Item>
+      <Flex.Item padding={isMobileView ? 'small none none' : 'none'}>
+        <Text color="primary">{I18n.t('%{points} points', {points: masteryPoints.value})}</Text>
+      </Flex.Item>
+    </Flex>
+  )
+
+  const renderEditMasteryPoints = () => (
+    <Flex
+      width="100%"
+      padding={isMobileView ? 'none' : 'small small small none'}
+      alignItems="start"
+      justifyContent={isMobileView ? 'space-between' : 'start'}
+    >
+      <Flex.Item size="80%">
+        {isMobileView ? (
+          <Flex padding="0 small 0 0" alignItems="start">
+            <Flex.Item>
+              <div style={{paddingTop: '0.5rem', paddingRight: '0.60rem'}}>
+                <Text weight="bold">{I18n.t('Mastery at')}</Text>
+              </div>
+            </Flex.Item>
+            <Flex.Item>{renderMasteryPointsInput()}</Flex.Item>
+          </Flex>
+        ) : (
+          <Flex padding="0 small 0 0" alignItems="start" textAlign="end">
+            <Flex.Item size="60%">{renderAddButton()}</Flex.Item>
+            <Flex.Item size="40%">
+              <div style={{paddingTop: '0.5rem'}}>
+                <Text weight="bold">{I18n.t('Mastery at')}</Text>
+              </div>
+            </Flex.Item>
+          </Flex>
+        )}
+      </Flex.Item>
+      <Flex.Item size="20%" textAlign={isMobileView ? 'end' : 'start'}>
+        {isMobileView ? renderAddButton() : renderMasteryPointsInput()}
+      </Flex.Item>
+    </Flex>
   )
 
   return (
@@ -156,76 +229,6 @@
           </Flex.Item>
         )}
       </Flex>
-<<<<<<< HEAD
-      {ratings.map(({key, description, descriptionError, pointsError, points}, index) => (
-        <ProficiencyRating
-          key={key}
-          description={description}
-          descriptionError={descriptionError}
-          disableDelete={ratings.length === 1}
-          onDelete={() => handleDelete(index)}
-          onDescriptionChange={value => onRatingFieldChange('description', value, index)}
-          onMasteryChange={() => onRatingFieldChange('mastery', true, index)}
-          onPointsChange={value => onRatingFieldChange('points', value, index)}
-          points={points?.toString()}
-          pointsError={pointsError}
-          isMobileView={isMobileView}
-          position={index + 1}
-          canManage={canManage}
-          individualOutcome
-        />
-      ))}
-      {canManage ? (
-        <Flex width="100%" padding="small" alignItems="start">
-          <Flex.Item size="80%">
-            <Flex padding="0 small 0 0" textAlign="end">
-              <Flex.Item size="60%">
-                <IconButton
-                  onClick={addRow}
-                  withBorder={false}
-                  color="primary"
-                  size="medium"
-                  shape="circle"
-                  screenReaderLabel={I18n.t('Add Mastery Level')}
-                >
-                  <IconPlusLine />
-                </IconButton>
-              </Flex.Item>
-              <Flex.Item size="40%">
-                <Text weight="bold">{I18n.t('Mastery at')}</Text>
-              </Flex.Item>
-            </Flex>
-          </Flex.Item>
-          <Flex.Item size="20%">
-            <Flex alignItems="start">
-              <Flex.Item>
-                <div className="points" data-testid="mastery-points-input">
-                  <TextInput
-                    type="text"
-                    messages={
-                      masteryPoints.error ? [{text: masteryPoints.error, type: 'error'}] : null
-                    }
-                    renderLabel={
-                      <ScreenReaderContent>{I18n.t('Change mastery points')}</ScreenReaderContent>
-                    }
-                    onChange={handleMasteryPointsChange}
-                    defaultValue={I18n.n(masteryPoints.value)}
-                    width="4rem"
-                  />
-                </div>
-              </Flex.Item>
-              <Flex.Item>
-                <div style={{paddingTop: '0.45rem', paddingLeft: '0.60rem'}}>
-                  {I18n.t('points')}
-                </div>
-              </Flex.Item>
-            </Flex>
-          </Flex.Item>
-        </Flex>
-      ) : (
-        renderDisplayMasteryPoints()
-      )}
-=======
       {ratings.map(
         ({key, description, descriptionError, pointsError, points, focusField}, index) => (
           <ProficiencyRating
@@ -248,7 +251,6 @@
         )
       )}
       {canManage ? renderEditMasteryPoints() : renderDisplayMasteryPoints()}
->>>>>>> a6bcc411
     </>
   )
 }
