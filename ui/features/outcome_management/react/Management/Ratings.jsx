/*
 * Copyright (C) 2021 - present Instructure, Inc.
 *
 * This file is part of Canvas.
 *
 * Canvas is free software: you can redistribute it and/or modify it under
 * the terms of the GNU Affero General Public License as published by the Free
 * Software Foundation, version 3 of the License.
 *
 * Canvas is distributed in the hope that it will be useful, but WITHOUT ANY
 * WARRANTY; without even the implied warranty of MERCHANTABILITY or FITNESS FOR
 * A PARTICULAR PURPOSE. See the GNU Affero General Public License for more
 * details.
 *
 * You should have received a copy of the GNU Affero General Public License along
 * with this program. If not, see <http://www.gnu.org/licenses/>.
 */

import React, {useCallback} from 'react'
import PropTypes from 'prop-types'
import {IconButton} from '@instructure/ui-buttons'
import {Flex} from '@instructure/ui-flex'
import {IconPlusLine} from '@instructure/ui-icons'
import {useScope as useI18nScope} from '@canvas/i18n'
import {Table} from '@instructure/ui-table'
import {Text} from '@instructure/ui-text'
import {TextInput} from '@instructure/ui-text-input'
import {View} from '@instructure/ui-view'
import {ScreenReaderContent, PresentationContent} from '@instructure/ui-a11y-content'
import {createRating} from '@canvas/outcomes/react/hooks/useRatings'
import useCanvasContext from '@canvas/outcomes/react/hooks/useCanvasContext'
import ProficiencyRating from '../MasteryScale/ProficiencyRating'

const I18n = useI18nScope('OutcomeManagement')

const ratingsShape = PropTypes.shape({
  key: PropTypes.string,
  description: PropTypes.string,
  points: PropTypes.number,
  descriptionError: PropTypes.string,
  pointsError: PropTypes.string,
  focusField: PropTypes.string,
})

const masteryPointsShape = PropTypes.shape({
  value: PropTypes.number,
  error: PropTypes.string,
})

const Ratings = ({
  ratings,
  masteryPoints,
  onChangeRatings,
  onChangeMasteryPoints,
  canManage,
  masteryInputRef,
  clearRatingsFocus,
}) => {
  const {isMobileView} = useCanvasContext()
  const addRow = () => {
    let points = 0.0
    const last = ratings[ratings.length - 1]

    if (last) {
      points = last.points - 1.0
    }

    if (points < 0.0 || Number.isNaN(points)) {
      points = 0.0
    }
    // when a rating is added, set the focusField value to the new rating's description field
    onChangeRatings([...clearFocusFields(), createRating('', points, false, 'description')])
  }

  const clearFocusFields = () => ratings.map(r => ({...r, focusField: null}))

  const onRatingFieldChange = (field, value, index) => {
    onChangeRatings(currentRatings => {
      let ratingsCopy = [...currentRatings]

      const newRating = {
        ...ratingsCopy[index],
        [field]: value,
      }

      const oldRating = ratingsCopy[index]

      // if mastery was set to true here
      // remove mastery from all
      if (newRating.mastery && !oldRating.mastery) {
        ratingsCopy = ratingsCopy.map(r => ({
          ...r,
          mastery: false,
        }))
      }

      ratingsCopy.splice(index, 1, newRating)

      return ratingsCopy
    })
  }

  const handleDelete = useCallback(
    currentIndex => {
      onChangeRatings(currentRatings => {
        const ratingsCopy = [...currentRatings]

        const currentRating = currentRatings[currentIndex]
        ratingsCopy.splice(currentIndex, 1)

        if (currentRating.mastery) {
          const newMasteryIndex = Math.max(currentIndex - 1, 0)
          ratingsCopy[newMasteryIndex] = {
            ...ratingsCopy[newMasteryIndex],
            mastery: true,
          }
        }

        currentIndex === 0 && ratingsCopy.length > 1
          ? (ratingsCopy[currentIndex].focusField = 'trash')
          : ratingsCopy.length === 1
          ? (ratingsCopy[0].focusField = 'points')
          : (ratingsCopy[currentIndex - 1].focusField = 'trash')

        return ratingsCopy
      })
    },
    [onChangeRatings]
  )

  const handleMasteryPointsChange = e => onChangeMasteryPoints(e.target.value)

  const renderMasteryPointsInput = () => (
    <Flex alignItems="start">
      <Flex.Item>
        <div
          className="points individualOutcome"
          style={{paddingTop: '0px'}}
          data-testid="mastery-points-input"
        >
          <TextInput
            type="text"
            messages={masteryPoints.error ? [{text: masteryPoints.error, type: 'error'}] : null}
            renderLabel={
              <ScreenReaderContent>{I18n.t('Change mastery points')}</ScreenReaderContent>
            }
            onChange={handleMasteryPointsChange}
            defaultValue={I18n.n(masteryPoints.value)}
            width={isMobileView ? '3rem' : '4rem'}
            inputRef={masteryInputRef}
          />
        </div>
      </Flex.Item>
      <Flex.Item>
        <div style={{paddingTop: '0.5rem', paddingLeft: isMobileView ? '0.60rem' : '0.75rem'}}>
          <Text weight="bold">{I18n.t('points')}</Text>
        </div>
      </Flex.Item>
    </Flex>
  )

  const renderAddButton = () => (
    <IconButton
      onClick={addRow}
      withBorder={false}
      color="primary"
      size="medium"
      shape="circle"
      screenReaderLabel={I18n.t('Add Mastery Level')}
      data-testid="add-individual-rating-btn"
    >
      <IconPlusLine />
    </IconButton>
  )

  const renderDisplayMasteryPoints = () => (
    <Flex
      wrap="wrap"
      direction={isMobileView ? 'column' : 'row'}
      padding={isMobileView ? 'none small small none' : 'x-small small small none'}
    >
      <Flex.Item as="div" padding="none xx-small none none" data-testid="read-only-mastery-points">
        <Text weight="bold">{I18n.t('Mastery at:')}</Text>
      </Flex.Item>
      <Flex.Item padding={isMobileView ? 'small none none' : 'none'}>
        <Text color="primary">{I18n.t('%{points} points', {points: masteryPoints.value})}</Text>
      </Flex.Item>
    </Flex>
  )

  const renderEditMasteryPoints = () => (
    <Flex
      width="100%"
      padding={isMobileView ? 'none' : 'small small small none'}
      alignItems="start"
      justifyContent={isMobileView ? 'space-between' : 'start'}
    >
      <Flex.Item size="80%">
        {isMobileView ? (
          <Flex padding="0 small 0 0" alignItems="start">
            <Flex.Item>
              <div style={{paddingTop: '0.5rem', paddingRight: '0.60rem'}}>
                <Text weight="bold">{I18n.t('Mastery at')}</Text>
              </div>
            </Flex.Item>
            <Flex.Item>{renderMasteryPointsInput()}</Flex.Item>
          </Flex>
        ) : (
          <Flex padding="0 small 0 0" alignItems="start" textAlign="end">
            <Flex.Item size="60%">{renderAddButton()}</Flex.Item>
            <Flex.Item size="40%">
              <div style={{paddingTop: '0.5rem'}}>
                <Text weight="bold">{I18n.t('Mastery at')}</Text>
              </div>
            </Flex.Item>
          </Flex>
        )}
      </Flex.Item>
      <Flex.Item size="20%" textAlign={isMobileView ? 'end' : 'start'}>
        {isMobileView ? renderAddButton() : renderMasteryPointsInput()}
      </Flex.Item>
    </Flex>
  )

  const renderRatingDescription = description => (
    <Text>
      <PresentationContent>{description}</PresentationContent>
    </Text>
  )

  const renderRatingsPoints = points => (
    <div className={isMobileView ? '' : 'points'}>
      <View margin={isMobileView ? '0' : '0 0 0 small'}>
        <PresentationContent>
          {I18n.n(points)}

          <div className="pointsDescription view-only">{I18n.t('points')}</div>
        </PresentationContent>
      </View>
    </div>
  )

  const renderRatingsTable = () => (
    <Flex width={isMobileView ? '100%' : '65%'} padding="x-small 0">
      <Table caption="Ratings table" layout="fixed" data-testid="outcome-management-ratings-table">
        <Table.Head>
<<<<<<< HEAD
          <Table.Row theme={{borderColor: 'white'}}>
            <Table.ColHeader id="rating" theme={{padding: '0.5rem 0rem'}}>
              <div className="header">{I18n.t('Proficiency Rating')}</div>
            </Table.ColHeader>
            {!isMobileView && (
              <Table.ColHeader id="points" textAlign="end" theme={{padding: '0.5rem 0rem'}}>
=======
          <Table.Row themeOverride={{borderColor: 'white'}}>
            <Table.ColHeader id="rating" themeOverride={{padding: '0.5rem 0rem'}}>
              <div className="header">{I18n.t('Proficiency Rating')}</div>
            </Table.ColHeader>
            {!isMobileView && (
              <Table.ColHeader id="points" textAlign="end" themeOverride={{padding: '0.5rem 0rem'}}>
>>>>>>> a5918370
                <div className="header">{I18n.t('Points')}</div>
              </Table.ColHeader>
            )}
          </Table.Row>
        </Table.Head>
        {ratings.map(({description, points, key}) => (
          <Table.Body key={key}>
<<<<<<< HEAD
            <Table.Row theme={{borderColor: 'white'}}>
              <Table.Cell theme={{padding: '0.5rem 0rem'}}>
                {renderRatingDescription(description)}
              </Table.Cell>
              {!isMobileView && (
                <Table.Cell textAlign="end" theme={{padding: '0.5rem 1.25rem'}}>
=======
            <Table.Row themeOverride={{borderColor: 'white'}}>
              <Table.Cell themeOverride={{padding: '0.5rem 0rem'}}>
                {renderRatingDescription(description)}
              </Table.Cell>
              {!isMobileView && (
                <Table.Cell textAlign="end" themeOverride={{padding: '0.5rem 1.25rem'}}>
>>>>>>> a5918370
                  {renderRatingsPoints(points)}
                </Table.Cell>
              )}
            </Table.Row>
            {isMobileView && (
<<<<<<< HEAD
              <Table.Row theme={{borderColor: 'white', padding: '0rem 0rem'}}>
                <Table.Cell theme={{padding: '0.5rem 0rem'}}>
=======
              <Table.Row themeOverride={{borderColor: 'white', padding: '0rem 0rem'}}>
                <Table.Cell themeOverride={{padding: '0.5rem 0rem'}}>
>>>>>>> a5918370
                  {renderRatingsPoints(points)}
                </Table.Cell>
              </Table.Row>
            )}
          </Table.Body>
        ))}
      </Table>
    </Flex>
  )

  return (
    <>
      <Flex
        width="100%"
        padding={isMobileView ? '0 0 small 0' : canManage ? '0 small small 0' : '0'}
        margin={canManage ? 'medium none none' : 'small none none'}
        direction={canManage ? 'row' : 'column'}
        data-testid="outcome-management-ratings"
      >
        {canManage ? (
          <>
            <Flex.Item size={isMobileView ? '75%' : canManage ? '80%' : '60%'}>
              <div className="header">{I18n.t('Proficiency Rating')}</div>
            </Flex.Item>
            {!isMobileView && (
              <Flex.Item size="10%">
                <div className="header">{I18n.t('Points')}</div>
              </Flex.Item>
            )}
          </>
        ) : (
          <>
            {renderRatingsTable()}
            {renderDisplayMasteryPoints()}
          </>
        )}
      </Flex>
      {canManage && (
        <>
          {ratings.map(
            ({key, description, descriptionError, pointsError, points, focusField}, index) => (
              <ProficiencyRating
                key={key}
                description={description}
                descriptionError={descriptionError}
                disableDelete={ratings.length === 1}
                onDelete={() => handleDelete(index)}
                onDescriptionChange={value => onRatingFieldChange('description', value, index)}
                onFocusChange={clearRatingsFocus}
                onMasteryChange={() => onRatingFieldChange('mastery', true, index)}
                onPointsChange={value => onRatingFieldChange('points', value, index)}
                focusField={focusField}
                points={points?.toString()}
                pointsError={pointsError}
                isMobileView={isMobileView}
                position={index + 1}
                canManage={canManage}
                individualOutcome={true}
              />
            )
          )}
          {renderEditMasteryPoints()}
        </>
      )}
    </>
  )
}

Ratings.propTypes = {
  ratings: PropTypes.arrayOf(ratingsShape).isRequired,
  masteryPoints: masteryPointsShape.isRequired,
  canManage: PropTypes.bool,
  onChangeRatings: PropTypes.func,
  onChangeMasteryPoints: PropTypes.func,
  masteryInputRef: PropTypes.func,
  clearRatingsFocus: PropTypes.func,
}

Ratings.defaultProps = {
  onChangeRatings: () => {},
  onChangeMasteryPoints: () => {},
  clearRatingsFocus: () => {},
  masteryInputRef: () => {},
  ratings: [],
  masteryPoints: {
    value: null,
    error: null,
  },
}

export default Ratings<|MERGE_RESOLUTION|>--- conflicted
+++ resolved
@@ -244,21 +244,12 @@
     <Flex width={isMobileView ? '100%' : '65%'} padding="x-small 0">
       <Table caption="Ratings table" layout="fixed" data-testid="outcome-management-ratings-table">
         <Table.Head>
-<<<<<<< HEAD
-          <Table.Row theme={{borderColor: 'white'}}>
-            <Table.ColHeader id="rating" theme={{padding: '0.5rem 0rem'}}>
-              <div className="header">{I18n.t('Proficiency Rating')}</div>
-            </Table.ColHeader>
-            {!isMobileView && (
-              <Table.ColHeader id="points" textAlign="end" theme={{padding: '0.5rem 0rem'}}>
-=======
           <Table.Row themeOverride={{borderColor: 'white'}}>
             <Table.ColHeader id="rating" themeOverride={{padding: '0.5rem 0rem'}}>
               <div className="header">{I18n.t('Proficiency Rating')}</div>
             </Table.ColHeader>
             {!isMobileView && (
               <Table.ColHeader id="points" textAlign="end" themeOverride={{padding: '0.5rem 0rem'}}>
->>>>>>> a5918370
                 <div className="header">{I18n.t('Points')}</div>
               </Table.ColHeader>
             )}
@@ -266,33 +257,19 @@
         </Table.Head>
         {ratings.map(({description, points, key}) => (
           <Table.Body key={key}>
-<<<<<<< HEAD
-            <Table.Row theme={{borderColor: 'white'}}>
-              <Table.Cell theme={{padding: '0.5rem 0rem'}}>
-                {renderRatingDescription(description)}
-              </Table.Cell>
-              {!isMobileView && (
-                <Table.Cell textAlign="end" theme={{padding: '0.5rem 1.25rem'}}>
-=======
             <Table.Row themeOverride={{borderColor: 'white'}}>
               <Table.Cell themeOverride={{padding: '0.5rem 0rem'}}>
                 {renderRatingDescription(description)}
               </Table.Cell>
               {!isMobileView && (
                 <Table.Cell textAlign="end" themeOverride={{padding: '0.5rem 1.25rem'}}>
->>>>>>> a5918370
                   {renderRatingsPoints(points)}
                 </Table.Cell>
               )}
             </Table.Row>
             {isMobileView && (
-<<<<<<< HEAD
-              <Table.Row theme={{borderColor: 'white', padding: '0rem 0rem'}}>
-                <Table.Cell theme={{padding: '0.5rem 0rem'}}>
-=======
               <Table.Row themeOverride={{borderColor: 'white', padding: '0rem 0rem'}}>
                 <Table.Cell themeOverride={{padding: '0.5rem 0rem'}}>
->>>>>>> a5918370
                   {renderRatingsPoints(points)}
                 </Table.Cell>
               </Table.Row>
