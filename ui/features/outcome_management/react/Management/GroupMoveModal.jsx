/*
 * Copyright (C) 2021 - present Instructure, Inc.
 *
 * This file is part of Canvas.
 *
 * Canvas is free software: you can redistribute it and/or modify it under
 * the terms of the GNU Affero General Public License as published by the Free
 * Software Foundation, version 3 of the License.
 *
 * Canvas is distributed in the hope that it will be useful, but WITHOUT ANY
 * WARRANTY; without even the implied warranty of MERCHANTABILITY or FITNESS FOR
 * A PARTICULAR PURPOSE. See the GNU Affero General Public License for more
 * details.
 *
 * You should have received a copy of the GNU Affero General Public License along
 * with this program. If not, see <http://www.gnu.org/licenses/>.
 */

import React, {useState} from 'react'
import PropTypes from 'prop-types'
import {useScope as createI18nScope} from '@canvas/i18n'
import {Text} from '@instructure/ui-text'
import {Button} from '@instructure/ui-buttons'
import {View} from '@instructure/ui-view'
import Modal from '@canvas/instui-bindings/react/InstuiModal'
import TargetGroupSelector from '../shared/TargetGroupSelector'
import {showFlashAlert} from '@canvas/alerts/react/FlashAlert'
import {UPDATE_LEARNING_OUTCOME_GROUP} from '@canvas/outcomes/graphql/Management'
import {useMutation} from '@apollo/client'

const I18n = createI18nScope('MoveOutcomesModal')

const GroupMoveModal = ({groupId, groupTitle, parentGroup, isOpen, onCloseHandler, onSuccess}) => {
  const [targetGroup, setTargetGroup] = useState(parentGroup)
  const [moveOutcomeGroup] = useMutation(UPDATE_LEARNING_OUTCOME_GROUP)
  const disableGroupMove = parentGroup.id === targetGroup.id

  const onMoveGroupHandler = () => {
    ;(async () => {
      try {
        const result = await moveOutcomeGroup({
          variables: {
            input: {
              id: groupId,
              parentOutcomeGroupId: targetGroup.id,
            },
          },
        })

        const movedOutcomeGroup = result.data?.updateLearningOutcomeGroup?.learningOutcomeGroup
        const errorMessage = result.data?.updateLearningOutcomeGroup?.errors?.[0]?.message
        if (!movedOutcomeGroup) throw new Error(errorMessage)

        showFlashAlert({
          message: I18n.t('"%{groupTitle}" was moved to "%{newGroupTitle}".', {
            groupTitle,
            newGroupTitle: targetGroup.name,
          }),
          type: 'success',
        })
        onSuccess()
      } catch (err) {
        showFlashAlert({
          message: I18n.t('An error occurred while moving this group. Please try again.'),
          type: 'error',
        })
      }
    })()
    onCloseHandler()
  }

  return (
    <Modal
      open={isOpen}
      onDismiss={onCloseHandler}
      shouldReturnFocus={true}
      size="medium"
      overflow="scroll"
      label={I18n.t('Move "%{groupTitle}"', {groupTitle})}
      shouldCloseOnDocumentClick={false}
    >
      <Modal.Body>
        <View as="div" maxHeight="450px" height="450px" position="static">
          <Text size="medium" weight="bold">
            {I18n.t('Where would you like to move this group?')}
          </Text>
          <TargetGroupSelector
            groupId={groupId}
<<<<<<< HEAD
             
=======
>>>>>>> 51db239a
            setTargetGroup={({targetGroup}) => setTargetGroup(targetGroup)}
            starterGroupId={parentGroup.id}
          />
        </View>
      </Modal.Body>
      <Modal.Footer>
        <Button type="button" color="secondary" margin="0 x-small 0 0" onClick={onCloseHandler}>
          {I18n.t('Cancel')}
        </Button>
        <Button
          type="button"
          color="primary"
          margin="0 x-small 0 0"
          disabled={disableGroupMove}
          onClick={onMoveGroupHandler}
        >
          {I18n.t('Move')}
        </Button>
      </Modal.Footer>
    </Modal>
  )
}

GroupMoveModal.propTypes = {
  groupId: PropTypes.string.isRequired,
  groupTitle: PropTypes.string.isRequired,
  isOpen: PropTypes.bool.isRequired,
  onCloseHandler: PropTypes.func.isRequired,
  onSuccess: PropTypes.func.isRequired,
  parentGroup: PropTypes.object.isRequired,
}

GroupMoveModal.defaultProps = {
  onSuccess: () => {},
}

export default GroupMoveModal<|MERGE_RESOLUTION|>--- conflicted
+++ resolved
@@ -86,10 +86,6 @@
           </Text>
           <TargetGroupSelector
             groupId={groupId}
-<<<<<<< HEAD
-             
-=======
->>>>>>> 51db239a
             setTargetGroup={({targetGroup}) => setTargetGroup(targetGroup)}
             starterGroupId={parentGroup.id}
           />
