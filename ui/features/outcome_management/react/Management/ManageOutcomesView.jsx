--- conflicted
+++ resolved
@@ -167,11 +167,7 @@
                 friendlyDescription,
                 contextType,
                 contextId,
-<<<<<<< HEAD
-                canArchive
-=======
                 canArchive,
->>>>>>> cdbe51e4
               },
             }) => (
               <ManageOutcomeItem
@@ -229,11 +225,7 @@
             canEdit: PropTypes.bool.isRequired,
             contextType: PropTypes.string,
             contextId: PropTypes.string,
-<<<<<<< HEAD
-            canArchive: PropTypes.bool
-=======
             canArchive: PropTypes.bool,
->>>>>>> cdbe51e4
           }),
         })
       ),
