/*
 * Copyright (C) 2021 - present Instructure, Inc.
 *
 * This file is part of Canvas.
 *
 * Canvas is free software: you can redistribute it and/or modify it under
 * the terms of the GNU Affero General Public License as published by the Free
 * Software Foundation, version 3 of the License.
 *
 * Canvas is distributed in the hope that it will be useful, but WITHOUT ANY
 * WARRANTY; without even the implied warranty of MERCHANTABILITY or FITNESS FOR
 * A PARTICULAR PURPOSE. See the GNU Affero General Public License for more
 * details.
 *
 * You should have received a copy of the GNU Affero General Public License along
 * with this program. If not, see <http://www.gnu.org/licenses/>.
 */

import React, {useState} from 'react'
import PropTypes from 'prop-types'
import {useScope as createI18nScope} from '@canvas/i18n'
import {Text} from '@instructure/ui-text'
import {Button} from '@instructure/ui-buttons'
import {View} from '@instructure/ui-view'
import Modal from '@canvas/instui-bindings/react/InstuiModal'
import TargetGroupSelector from '../shared/TargetGroupSelector'
import {showFlashAlert} from '@canvas/alerts/react/FlashAlert'
import {MOVE_OUTCOME_LINKS} from '@canvas/outcomes/graphql/Management'
import {useMutation} from '@apollo/client'
import {outcomeShape} from './shapes'

const I18n = createI18nScope('OutcomeMoveModal')

const OutcomeMoveModal = ({
  outcomes,
  isOpen,
  onCloseHandler,
  onCleanupHandler,
  onSuccess,
  initialTargetGroup,
}) => {
  const [targetGroup, setTargetGroup] = useState(initialTargetGroup)
  const [targetAncestorsIds, setTargetAncestorsIds] = useState([])
  const count = Object.keys(outcomes).length
  const outcomeTitle = Object.values(outcomes)[0]?.title
  const [moveOutcomeLinks] = useMutation(MOVE_OUTCOME_LINKS)

  const disableSaveButton =
    !targetGroup || (count === 1 && Object.values(outcomes)[0].parentGroupId === targetGroup.id)
  const onMoveOutcomesHandler = () => {
    ;(async () => {
      try {
        const result = await moveOutcomeLinks({
          variables: {
            input: {
              groupId: targetGroup.id,
              outcomeLinkIds: Object.keys(outcomes),
            },
          },
        })
        const movedLinks = result.data?.moveOutcomeLinks?.movedOutcomeLinks
        const errorMessage = result.data?.moveOutcomeLinks?.errors?.[0]?.message
        if (movedLinks.length === 0) throw new Error(errorMessage)
        if (movedLinks.length !== count) throw new Error()

        onSuccess({
          movedOutcomeLinkIds: movedLinks.map(ct => ct._id),
          groupId: targetGroup.id,
          targetAncestorsIds,
        })

        showFlashAlert({
          message: I18n.t(
            {
              one: '"%{outcomeTitle}" has been moved to "%{newGroupTitle}".',
              other: '%{count} outcomes have been moved to "%{newGroupTitle}".',
            },
            {
              newGroupTitle: targetGroup.name,
              outcomeTitle,
              count,
            },
          ),
          type: 'success',
        })
      } catch (err) {
        showFlashAlert({
          message: I18n.t(
            {
              one: 'An error occurred while moving this outcome. Please try again.',
              other: 'An error occurred while moving these outcomes. Please try again.',
            },
            {
              count,
            },
          ),
          type: 'error',
        })
      }
    })()
    onCleanupHandler()
  }

  return (
    <Modal
      label={I18n.t(
        {
          one: 'Move "%{outcomeTitle}"?',
          other: 'Move %{count} Outcomes?',
        },
        {
          outcomeTitle,
          count,
        },
      )}
      size="medium"
      overflow="scroll"
      open={isOpen}
      onDismiss={onCloseHandler}
      shouldReturnFocus={true}
      shouldCloseOnDocumentClick={false}
    >
      <Modal.Body>
        <View as="div" maxHeight="450px" height="450px" position="static">
          <Text size="medium" weight="bold">
            {I18n.t(
              {
                one: 'Where would you like to move this outcome?',
                other: 'Where would you like to move these outcomes?',
              },
              {
                count,
              },
            )}
          </Text>
          <TargetGroupSelector
<<<<<<< HEAD
             
=======
>>>>>>> 4b8c5dea
            setTargetGroup={({targetGroup, targetAncestorsIds}) => {
              setTargetGroup(targetGroup)
              setTargetAncestorsIds(targetAncestorsIds)
            }}
            starterGroupId={initialTargetGroup.id}
          />
        </View>
      </Modal.Body>
      <Modal.Footer>
        <Button type="button" color="secondary" margin="0 x-small 0 0" onClick={onCloseHandler}>
          {I18n.t('Cancel')}
        </Button>
        <Button
          type="button"
          color="primary"
          margin="0 x-small 0 0"
          disabled={disableSaveButton}
          onClick={onMoveOutcomesHandler}
          data-testid="outcome-management-move-modal-move-button"
        >
          {I18n.t('Move')}
        </Button>
      </Modal.Footer>
    </Modal>
  )
}

OutcomeMoveModal.propTypes = {
  outcomes: PropTypes.objectOf(outcomeShape).isRequired,
  isOpen: PropTypes.bool.isRequired,
  onCloseHandler: PropTypes.func.isRequired,
  onCleanupHandler: PropTypes.func.isRequired,
  initialTargetGroup: PropTypes.shape({
    id: PropTypes.string.isRequired,
    name: PropTypes.string.isRequired,
  }).isRequired,
  onSuccess: PropTypes.func,
}

OutcomeMoveModal.defaultProps = {
  onSuccess: () => {},
}

export default OutcomeMoveModal<|MERGE_RESOLUTION|>--- conflicted
+++ resolved
@@ -134,10 +134,6 @@
             )}
           </Text>
           <TargetGroupSelector
-<<<<<<< HEAD
-             
-=======
->>>>>>> 4b8c5dea
             setTargetGroup={({targetGroup, targetAncestorsIds}) => {
               setTargetGroup(targetGroup)
               setTargetAncestorsIds(targetAncestorsIds)
