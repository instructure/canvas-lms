/*
 * Copyright (C) 2018 - present Instructure, Inc.
 *
 * This file is part of Canvas.
 *
 * Canvas is free software: you can redistribute it and/or modify it under
 * the terms of the GNU Affero General Public License as published by the Free
 * Software Foundation, version 3 of the License.
 *
 * Canvas is distributed in the hope that it will be useful, but WITHOUT ANY
 * WARRANTY; without even the implied warranty of MERCHANTABILITY or FITNESS FOR
 * A PARTICULAR PURPOSE. See the GNU Affero General Public License for more
 * details.
 *
 * You should have received a copy of the GNU Affero General Public License along
 * with this program. If not, see <http://www.gnu.org/licenses/>.
 */

import {MockedProvider} from '@apollo/react-testing'
import {act, render as rtlRender, fireEvent} from '@testing-library/react'
import {within} from '@testing-library/dom'
import React from 'react'
import {createCache} from '@canvas/apollo'
import OutcomeManagementPanel from '../index'
import OutcomesContext from '@canvas/outcomes/react/contexts/OutcomesContext'
import {
  accountMocks,
  courseMocks,
  deleteOutcomeMock,
  groupDetailMocks,
  groupMocks,
  moveOutcomeMock,
  updateOutcomeGroupMock
} from '@canvas/outcomes/mocks/Management'
import * as api from '@canvas/outcomes/graphql/Management'
import * as FlashAlert from '@canvas/alerts/react/FlashAlert'

jest.mock('@canvas/rce/RichContentEditor')
jest.useFakeTimers()

describe('OutcomeManagementPanel', () => {
  let cache
  let showFlashAlertSpy
  let defaultMocks
  let groupDetailDefaultProps
  let isMobileView = false

  beforeEach(() => {
    cache = createCache()
    showFlashAlertSpy = jest.spyOn(FlashAlert, 'showFlashAlert')

    window.ENV = {
      PERMISSIONS: {
        manage_outcomes: true
      }
    }

    defaultMocks = [
      ...courseMocks({childGroupsCount: 2}),
      ...groupMocks({groupId: '200'}),
      ...groupDetailMocks({
        title: 'Course folder 0',
        description: 'Course folder 0 group description',
        groupId: '200',
        contextType: 'Course',
        contextId: '2',
        withMorePage: false
      })
    ]

    groupDetailDefaultProps = {
      contextType: 'Course',
      contextId: '2',
      mocks: defaultMocks
    }
  })

  afterEach(() => {
    jest.clearAllMocks()
    window.ENV = null
  })

  const render = (
    children,
    {
      contextType = 'Account',
      contextId = '1',
      canManage = true,
      mocks = accountMocks({childGroupsCount: 0})
    } = {}
  ) => {
    return rtlRender(
      <OutcomesContext.Provider value={{env: {contextType, contextId, canManage, isMobileView}}}>
        <MockedProvider cache={cache} mocks={mocks}>
          {children}
        </MockedProvider>
      </OutcomesContext.Provider>
    )
  }

  it('renders the tree browser for empty root groups', async () => {
    const {getByText} = render(<OutcomeManagementPanel />, {
      mocks: accountMocks({childGroupsCount: 0})
    })
    await act(async () => jest.runOnlyPendingTimers())
<<<<<<< HEAD
    expect(getByText(/Outcomes have not been added to this account yet/)).not.toBeNull()
  })

  it('renders the empty billboard for courses without child outcomes and groups', async () => {
    const {getByText} = render(<OutcomeManagementPanel />, {
      contextType: 'Course',
      contextId: '2',
      mocks: courseMocks({childGroupsCount: 0})
    })
    await act(async () => jest.runOnlyPendingTimers())
    expect(getByText(/Outcomes have not been added to this course yet/)).not.toBeNull()
=======
    expect(getByText('Root account folder')).toBeInTheDocument()
>>>>>>> 196ccc35
  })

  it('loads outcome group data for Account', async () => {
    const {getByText} = render(<OutcomeManagementPanel />, {
      mocks: accountMocks({childGroupsCount: 2})
    })
    await act(async () => jest.runOnlyPendingTimers())
    expect(getByText(/Outcome Groups/)).toBeInTheDocument()
    expect(getByText('Root account folder')).toBeInTheDocument()
    expect(getByText('Account folder 0')).toBeInTheDocument()
    expect(getByText('Account folder 1')).toBeInTheDocument()
  })

  it('loads outcome group data for Course', async () => {
    const {getByText} = render(<OutcomeManagementPanel />, {
      contextType: 'Course',
      contextId: '2',
      mocks: courseMocks({childGroupsCount: 2})
    })
    await act(async () => jest.runOnlyPendingTimers())
    expect(getByText(/Outcome Groups/)).toBeInTheDocument()
    expect(getByText('Root course folder')).toBeInTheDocument()
    expect(getByText('Course folder 0')).toBeInTheDocument()
    expect(getByText('Course folder 1')).toBeInTheDocument()
  })

  it('loads nested groups', async () => {
    const {getByText} = render(<OutcomeManagementPanel />, {
      mocks: [
        ...accountMocks({childGroupsCount: 2}),
        ...groupMocks({groupId: '100'}),
        ...groupDetailMocks({groupId: '100', contextType: 'Account', contextId: '1'})
      ]
    })
    await act(async () => jest.runOnlyPendingTimers())
    fireEvent.click(getByText('Account folder 0'))
    await act(async () => jest.runOnlyPendingTimers())
    expect(getByText('Group 100 folder 0')).toBeInTheDocument()
  })

  it('displays a screen reader error and text error on failed request for course outcome groups', async () => {
    const {getByText} = render(<OutcomeManagementPanel />, {
      contextType: 'Course',
      contextId: '2',
      mocks: []
    })
    await act(async () => jest.runOnlyPendingTimers())
    expect(showFlashAlertSpy).toHaveBeenCalledWith({
      message: 'An error occurred while loading course learning outcome groups.',
      srOnly: true,
      type: 'error'
    })
    expect(getByText(/An error occurred while loading course outcomes/)).toBeInTheDocument()
  })

  it('displays a screen reader error and text error on failed request for account outcome groups', async () => {
    const {getByText} = render(<OutcomeManagementPanel />, {
      mocks: []
    })
    await act(async () => jest.runOnlyPendingTimers())
    expect(showFlashAlertSpy).toHaveBeenCalledWith({
      message: 'An error occurred while loading account learning outcome groups.',
      srOnly: true,
      type: 'error'
    })
    expect(getByText(/An error occurred while loading account outcomes/)).toBeInTheDocument()
  })

  it('displays a flash alert if a child group fails to load', async () => {
    const {getByText} = render(<OutcomeManagementPanel />, {
      mocks: [...accountMocks({childGroupsCount: 2})]
    })
    await act(async () => jest.runOnlyPendingTimers())
    fireEvent.click(getByText('Account folder 0'))
    await act(async () => jest.runOnlyPendingTimers())
    expect(showFlashAlertSpy).toHaveBeenCalledWith({
      message: 'An error occurred while loading account learning outcome groups.',
      type: 'error',
      srOnly: false
    })
  })

  it('loads group detail data correctly', async () => {
    const {getByText} = render(<OutcomeManagementPanel />, {
      ...groupDetailDefaultProps
    })
    await act(async () => jest.runOnlyPendingTimers())
    fireEvent.click(getByText('Course folder 0'))
    await act(async () => jest.runOnlyPendingTimers())
    expect(getByText('Course folder 0 Outcomes')).toBeInTheDocument()
    expect(getByText('Outcome 1 - Course folder 0')).toBeInTheDocument()
    expect(getByText('Outcome 2 - Course folder 0')).toBeInTheDocument()
  })

  it('shows remove group modal if remove option from group menu is selected', async () => {
    const {getByText, getByRole} = render(<OutcomeManagementPanel />, {
      ...groupDetailDefaultProps
    })
    await act(async () => jest.runOnlyPendingTimers())
    fireEvent.click(getByText('Course folder 0'))
    await act(async () => jest.runOnlyPendingTimers())
    fireEvent.click(getByText('Outcome Group Menu'))
    fireEvent.click(within(getByRole('menu')).getByText('Remove'))
    await act(async () => jest.runOnlyPendingTimers())
    expect(getByText('Remove Group?')).toBeInTheDocument()
  })

  it('hides the "Outcome Group Menu" for the root group', async () => {
    const {getByText, queryByText} = render(<OutcomeManagementPanel />, {
      ...groupDetailDefaultProps
    })
    await act(async () => jest.runOnlyPendingTimers())
    fireEvent.click(getByText('Root course folder'))
    await act(async () => jest.runOnlyPendingTimers())
    expect(queryByText('Outcome Group Menu')).not.toBeInTheDocument()
  })

  describe('Removing a group', () => {
    it('Show parent group in the RHS', async () => {
      // API mock
      jest.spyOn(api, 'removeOutcomeGroup').mockImplementation(() => Promise.resolve({status: 200}))

      const {getByText, queryByText, getByRole} = render(<OutcomeManagementPanel />, {
        ...groupDetailDefaultProps,
        mocks: [
          ...courseMocks({childGroupsCount: 2}),
          ...groupMocks({groupId: '200'}),
          ...groupDetailMocks({
            title: 'Course folder 0',
            groupId: '200',
            contextType: 'Course',
            contextId: '2',
            withMorePage: false
          }),
          ...groupMocks({groupId: '300', childGroupOffset: 400}),
          ...groupDetailMocks({
            groupId: '300',
            contextType: 'Course',
            contextId: '2',
            withMorePage: false
          })
        ]
      })
      await act(async () => jest.runOnlyPendingTimers())
      // OutcomeManagementPanel Group Tree Browser
      fireEvent.click(getByText('Course folder 0'))
      await act(async () => jest.runOnlyPendingTimers())
      expect(getByText('Course folder 0 Outcomes')).toBeInTheDocument()
      fireEvent.click(getByText('Group 200 folder 0'))
      await act(async () => jest.runOnlyPendingTimers())
      expect(queryByText('Course folder 0 Outcomes')).not.toBeInTheDocument()
      // OutcomeManagementPanel Outcome Group Kebab Menu
      fireEvent.click(getByText('Outcome Group Menu'))
      fireEvent.click(within(getByRole('menu')).getByText('Remove'))
      await act(async () => jest.runOnlyPendingTimers())
      // Remove Modal
      fireEvent.click(getByText('Remove Group'))
      await act(async () => jest.runOnlyPendingTimers())
      expect(getByText('Course folder 0 Outcomes')).toBeInTheDocument()
    })
  })

  it('selects/unselects outcome via checkbox', async () => {
    const {getByText, getAllByText} = render(<OutcomeManagementPanel />, {
      ...groupDetailDefaultProps
    })
    await act(async () => jest.runOnlyPendingTimers())
    fireEvent.click(getByText('Course folder 0'))
    await act(async () => jest.runOnlyPendingTimers())
    fireEvent.click(getAllByText('Select outcome')[0])
    expect(getByText('1 Outcome Selected')).toBeInTheDocument()
    fireEvent.click(getAllByText('Select outcome')[0])
    expect(getByText('0 Outcomes Selected')).toBeInTheDocument()
  })

  it('shows remove outcome modal if remove option from individual outcome menu is selected', async () => {
    const {getByText, getAllByText, getByRole} = render(<OutcomeManagementPanel />, {
      ...groupDetailDefaultProps
    })
    await act(async () => jest.runOnlyPendingTimers())
    fireEvent.click(getByText('Course folder 0'))
    await act(async () => jest.runOnlyPendingTimers())
    fireEvent.click(getAllByText('Outcome Menu')[0])
    fireEvent.click(within(getByRole('menu')).getByText('Remove'))
    await act(async () => jest.runOnlyPendingTimers())
    expect(getByText('Remove Outcome?')).toBeInTheDocument()
  })

  it('shows edit outcome modal if edit option from individual outcome menu is selected', async () => {
    const {getByText, getAllByText, getByRole} = render(<OutcomeManagementPanel />, {
      ...groupDetailDefaultProps
    })
    await act(async () => jest.runOnlyPendingTimers())
    fireEvent.click(getByText('Course folder 0'))
    await act(async () => jest.runOnlyPendingTimers())
    fireEvent.click(getAllByText('Outcome Menu')[0])
    fireEvent.click(within(getByRole('menu')).getByText('Edit'))
    expect(getByText('Edit Outcome')).toBeInTheDocument()
  })

  it('shows move outcome modal if move option from individual outcome menu is selected', async () => {
    const {getByText, getAllByText, getByRole} = render(<OutcomeManagementPanel />, {
      ...groupDetailDefaultProps
    })
    await act(async () => jest.runOnlyPendingTimers())
    fireEvent.click(getByText('Course folder 0'))
    await act(async () => jest.runOnlyPendingTimers())
    fireEvent.click(getAllByText('Outcome Menu')[0])
    fireEvent.click(within(getByRole('menu')).getByText('Move'))
    expect(getByText('Where would you like to move this outcome?')).toBeInTheDocument()
  })

  it('clears selected outcome when edit outcome modal is closed', async () => {
    const {getByText, getAllByText, queryByText, getByRole} = render(<OutcomeManagementPanel />, {
      ...groupDetailDefaultProps
    })
    await act(async () => jest.runOnlyPendingTimers())
    fireEvent.click(getByText('Course folder 0'))
    await act(async () => jest.runOnlyPendingTimers())
    fireEvent.click(getAllByText('Outcome Menu')[0])
    fireEvent.click(within(getByRole('menu')).getByText('Edit'))
    await act(async () => jest.runOnlyPendingTimers())
    fireEvent.click(getByText('Cancel'))
    expect(queryByText('Edit Outcome')).not.toBeInTheDocument()
  })

  it('clears selected outcome when remove outcome modal is closed', async () => {
    const {getByText, getAllByText, queryByText, getByRole} = render(<OutcomeManagementPanel />, {
      ...groupDetailDefaultProps
    })
    await act(async () => jest.runOnlyPendingTimers())
    fireEvent.click(getByText('Course folder 0'))
    await act(async () => jest.runOnlyPendingTimers())
    fireEvent.click(getAllByText('Outcome Menu')[0])
    fireEvent.click(within(getByRole('menu')).getByText('Remove'))
    await act(async () => jest.runOnlyPendingTimers())
    fireEvent.click(getByText('Cancel'))
    expect(queryByText('Remove Outcome?')).not.toBeInTheDocument()
  })

  it('Removes outcome from the list', async () => {
    const {queryByText, getByText, getAllByText, getByRole} = render(<OutcomeManagementPanel />, {
      ...groupDetailDefaultProps,
      mocks: [...defaultMocks, deleteOutcomeMock({ids: ['1']})]
    })
    await act(async () => jest.runOnlyPendingTimers())
    fireEvent.click(getByText('Course folder 0'))
    await act(async () => jest.runOnlyPendingTimers())
    expect(queryByText('Outcome 1 - Course folder 0')).toBeInTheDocument()
    expect(queryByText('2 Outcomes')).toBeInTheDocument()
    fireEvent.click(getAllByText('Select outcome')[0])
    fireEvent.click(getByRole('button', {name: /remove/i}))
    await act(async () => jest.runOnlyPendingTimers())
    fireEvent.click(getByText('Remove Outcome'))
    await act(async () => jest.runOnlyPendingTimers())
    expect(queryByText('Outcome 1 - Course folder 0')).not.toBeInTheDocument()
    expect(queryByText('1 Outcome')).toBeInTheDocument()
  })

  it('clears selected outcome when move outcome modal is closed', async () => {
    const {getByText, getAllByText, queryByText, getByRole} = render(<OutcomeManagementPanel />, {
      ...groupDetailDefaultProps
    })
    await act(async () => jest.runOnlyPendingTimers())
    fireEvent.click(getByText('Course folder 0'))
    await act(async () => jest.runOnlyPendingTimers())
    fireEvent.click(getAllByText('Outcome Menu')[0])
    fireEvent.click(within(getByRole('menu')).getByText('Move'))
    await act(async () => jest.runOnlyPendingTimers())
    fireEvent.click(getByText('Cancel'))
    expect(queryByText('Move "Outcome 1 - Course folder 0"')).not.toBeInTheDocument()
  })

  it('hides the Outcome Menu if the user doesnt have permission to edit the outcome', async () => {
    const {getByText, queryByText} = render(<OutcomeManagementPanel />, {
      contextType: 'Course',
      contextId: '2',
      mocks: [
        ...courseMocks({childGroupsCount: 2}),
        ...groupMocks({groupId: '200'}),
        ...groupDetailMocks({groupId: '200', contextType: 'Course', contextId: '2', canEdit: false})
      ]
    })
    await act(async () => jest.runOnlyPendingTimers())
    fireEvent.click(getByText('Course folder 0'))
    await act(async () => jest.runOnlyPendingTimers())
    expect(queryByText('Outcome Menu')).not.toBeInTheDocument()
  })

  it('should not disable search input and clear search button (X) if there are no results', async () => {
    const {getByText, getByLabelText, queryByTestId} = render(<OutcomeManagementPanel />, {
      ...groupDetailDefaultProps
    })
    await act(async () => jest.runOnlyPendingTimers())
    fireEvent.click(getByText('Course folder 0'))
    await act(async () => jest.runOnlyPendingTimers())
    expect(getByText('2 Outcomes')).toBeInTheDocument()
    fireEvent.change(getByLabelText('Search field'), {target: {value: 'no matched results'}})
    await act(async () => jest.advanceTimersByTime(500))
    expect(getByLabelText('Search field')).toBeEnabled()
    expect(queryByTestId('clear-search-icon')).toBeInTheDocument()
  })

  it('debounces search string typed by user', async () => {
    const {getByText, getByLabelText} = render(<OutcomeManagementPanel />, {
      ...groupDetailDefaultProps,
      mocks: [
        ...courseMocks({childGroupsCount: 2}),
        ...groupMocks({groupId: '200'}),
        ...groupDetailMocks({
          title: 'Course folder 0',
          groupId: '200',
          contextType: 'Course',
          contextId: '2',
          searchQuery: 'Outcome 1',
          withMorePage: false
        })
      ]
    })
    await act(async () => jest.runOnlyPendingTimers())
    fireEvent.click(getByText('Course folder 0'))
    await act(async () => jest.runOnlyPendingTimers())
    expect(getByText('All Course folder 0 Outcomes')).toBeInTheDocument()
    const searchInput = getByLabelText('Search field')
    fireEvent.change(searchInput, {target: {value: 'Outcome'}})
    await act(async () => jest.advanceTimersByTime(100))
    expect(getByText('2 Outcomes')).toBeInTheDocument()
    fireEvent.change(searchInput, {target: {value: 'Outcome '}})
    await act(async () => jest.advanceTimersByTime(300))
    expect(getByText('2 Outcomes')).toBeInTheDocument()
    fireEvent.change(searchInput, {target: {value: 'Outcome 1'}})
    await act(async () => jest.advanceTimersByTime(500))
    expect(getByText('1 Outcome')).toBeInTheDocument()
  })

  describe('Bulk remove outcomes', () => {
    it('shows bulk remove outcomes modal if outcomes are selected and remove button is clicked', async () => {
      const {getByText, getAllByText, getByRole} = render(<OutcomeManagementPanel />, {
        ...groupDetailDefaultProps
      })
      await act(async () => jest.runOnlyPendingTimers())
      fireEvent.click(getByText('Course folder 0'))
      await act(async () => jest.runOnlyPendingTimers())
      fireEvent.click(getAllByText('Select outcome')[0])
      fireEvent.click(getAllByText('Select outcome')[1])
      fireEvent.click(getByRole('button', {name: /remove/i}))
      await act(async () => jest.runOnlyPendingTimers())
      expect(getByText('Remove Outcomes?')).toBeInTheDocument()
    })

    it('outcome names are passed to the remove modal when using bulk remove', async () => {
      const {getByText, getAllByText, getByRole, getByTestId, getAllByTestId} = render(
        <OutcomeManagementPanel />,
        {
          ...groupDetailDefaultProps
        }
      )
      await act(async () => jest.runOnlyPendingTimers())
      fireEvent.click(getByText('Course folder 0'))
      await act(async () => jest.runOnlyPendingTimers())
      const itemOneTitle = getAllByTestId('outcome-management-item-title')[0].textContent
      const itemTwoTitle = getAllByTestId('outcome-management-item-title')[1].textContent
      fireEvent.click(getAllByText('Select outcome')[0])
      fireEvent.click(getAllByText('Select outcome')[1])
      fireEvent.click(getByRole('button', {name: /remove/i}))
      await act(async () => jest.runOnlyPendingTimers())
      const removeModal = getByTestId('outcome-management-remove-modal')
      expect(within(removeModal).getByText('Remove Outcomes?')).toBeInTheDocument()
      expect(within(removeModal).getByText(itemOneTitle)).toBeInTheDocument()
      expect(within(removeModal).getByText(itemTwoTitle)).toBeInTheDocument()
    })
  })

  describe('Bulk move outcomes', () => {
    it('shows bulk move outcomes modal if outcomes are selected and move button is clicked', async () => {
      const {getByText, getAllByText} = render(<OutcomeManagementPanel />, {
        ...groupDetailDefaultProps
      })
      await act(async () => jest.runOnlyPendingTimers())
      fireEvent.click(getByText('Course folder 0'))
      await act(async () => jest.runOnlyPendingTimers())
      fireEvent.click(getAllByText('Select outcome')[0])
      fireEvent.click(getAllByText('Select outcome')[1])
      fireEvent.click(getAllByText('Move')[getAllByText('Move').length - 1])
      await act(async () => jest.runOnlyPendingTimers())
      expect(getByText('Move 2 Outcomes?')).toBeInTheDocument()
    })

    it('closes modal and clears selected outcomes when destination group for move is selected and "Move" button is clicked', async () => {
      const {getByText, getByRole, getAllByText, queryByText} = render(<OutcomeManagementPanel />, {
        ...groupDetailDefaultProps
      })
      await act(async () => jest.runOnlyPendingTimers())
      // OutcomeManagementPanel Group Tree Browser
      fireEvent.click(getByText('Course folder 0'))
      await act(async () => jest.runOnlyPendingTimers())
      fireEvent.click(getAllByText('Select outcome')[0])
      fireEvent.click(getAllByText('Select outcome')[1])
      fireEvent.click(getAllByText('Move')[getAllByText('Move').length - 1])
      await act(async () => jest.runOnlyPendingTimers())
      // Move Outcomes Multi Modal
      fireEvent.click(within(getByRole('dialog')).getByText('Root course folder'))
      await act(async () => jest.runOnlyPendingTimers())
      fireEvent.click(within(getByRole('dialog')).getByText('Course folder 1'))
      await act(async () => jest.runOnlyPendingTimers())
      fireEvent.click(within(getByRole('dialog')).getByText('Move'))
      await act(async () => jest.runOnlyPendingTimers())
      expect(getByText('0 Outcomes Selected')).toBeInTheDocument()
      expect(queryByText('Move 2 Outcomes?')).not.toBeInTheDocument()
    })

    it('removes outcomes from the list if moving to group outside the selected group', async () => {
      const {getByText, getByRole, getAllByText, queryByText} = render(<OutcomeManagementPanel />, {
        ...groupDetailDefaultProps,
        mocks: [
          ...defaultMocks,
          moveOutcomeMock({
            groupId: '201'
          })
        ]
      })
      await act(async () => jest.runOnlyPendingTimers())
      // OutcomeManagementPanel Group Tree Browser
      fireEvent.click(getByText('Course folder 0'))
      await act(async () => jest.runOnlyPendingTimers())
      expect(getByText('Outcome 1 - Course folder 0')).toBeInTheDocument()
      fireEvent.click(getAllByText('Select outcome')[0])
      fireEvent.click(getAllByText('Select outcome')[1])
      fireEvent.click(getAllByText('Move')[getAllByText('Move').length - 1])
      await act(async () => jest.runOnlyPendingTimers())
      // Move Outcomes Multi Modal
      fireEvent.click(within(getByRole('dialog')).getByText('Root course folder'))
      await act(async () => jest.runOnlyPendingTimers())
      fireEvent.click(within(getByRole('dialog')).getByText('Course folder 1'))
      await act(async () => jest.runOnlyPendingTimers())
      fireEvent.click(within(getByRole('dialog')).getByText('Move'))
      await act(async () => jest.runOnlyPendingTimers())
      expect(queryByText('Outcome 1 - Course folder 0')).not.toBeInTheDocument()
    })

    it('keeps outcomes in the list if moving to the selected group', async () => {
      const {getByText, getByRole, getAllByText} = render(<OutcomeManagementPanel />, {
        ...groupDetailDefaultProps,
        mocks: [
          ...defaultMocks,
          moveOutcomeMock({
            groupId: '200'
          })
        ]
      })
      await act(async () => jest.runOnlyPendingTimers())
      // OutcomeManagementPanel Group Tree Browser
      fireEvent.click(getByText('Course folder 0'))
      await act(async () => jest.runOnlyPendingTimers())
      expect(getByText('Outcome 1 - Course folder 0')).toBeInTheDocument()
      fireEvent.click(getAllByText('Select outcome')[0])
      fireEvent.click(getAllByText('Select outcome')[1])
      fireEvent.click(getAllByText('Move')[getAllByText('Move').length - 1])
      await act(async () => jest.runOnlyPendingTimers())
      // Move Outcomes Multi Modal
      fireEvent.click(within(getByRole('dialog')).getByText('Root course folder'))
      await act(async () => jest.runOnlyPendingTimers())
      fireEvent.click(within(getByRole('dialog')).getByText('Course folder 0'))
      await act(async () => jest.runOnlyPendingTimers())
      fireEvent.click(within(getByRole('dialog')).getByText('Move'))
      await act(async () => jest.runOnlyPendingTimers())
      expect(getByText('Outcome 1 - Course folder 0')).toBeInTheDocument()
    })

    it('keeps outcomes in the list if moving to a children group of the selected group', async () => {
      const {getByText, getByRole, getAllByText} = render(<OutcomeManagementPanel />, {
        ...groupDetailDefaultProps,
        mocks: [
          ...defaultMocks,
          ...groupMocks({groupId: '200'}),
          ...groupDetailMocks({
            groupId: '300',
            contextType: 'Course',
            contextId: '2',
            withMorePage: false
          }),
          moveOutcomeMock({
            groupId: '300'
          })
        ]
      })
      await act(async () => jest.runOnlyPendingTimers())
      // OutcomeManagementPanel Group Tree Browser
      fireEvent.click(getByText('Course folder 0'))
      await act(async () => jest.runOnlyPendingTimers())
      expect(getByText('Outcome 1 - Course folder 0')).toBeInTheDocument()
      fireEvent.click(getAllByText('Select outcome')[0])
      fireEvent.click(getAllByText('Select outcome')[1])
      fireEvent.click(getAllByText('Move')[getAllByText('Move').length - 1])
      await act(async () => jest.runOnlyPendingTimers())
      // Move Outcomes Multi Modal
      fireEvent.click(within(getByRole('dialog')).getByText('Root course folder'))
      await act(async () => jest.runOnlyPendingTimers())
      fireEvent.click(within(getByRole('dialog')).getByText('Course folder 0'))
      await act(async () => jest.runOnlyPendingTimers())
      fireEvent.click(within(getByRole('dialog')).getByText('Group 200 folder 0'))
      await act(async () => jest.runOnlyPendingTimers())
      fireEvent.click(within(getByRole('dialog')).getByText('Move'))
      await act(async () => jest.runOnlyPendingTimers())
      expect(getByText('Outcome 1 - Course folder 0')).toBeInTheDocument()
    })
  })

  describe('Moving a group', () => {
    const mocks = [
      ...courseMocks({childGroupsCount: 2}),
      ...groupMocks({groupId: '200'}),
      ...groupDetailMocks({
        groupId: '200',
        contextType: 'Course',
        contextId: '2',
        withMorePage: false
      }),
      ...groupMocks({groupId: '300', childGroupOffset: 400}),
      ...groupDetailMocks({
        groupId: '300',
        contextType: 'Course',
        contextId: '2',
        withMorePage: false
      }),
      updateOutcomeGroupMock({
        id: '300',
        parentOutcomeGroupId: '2',
        title: null,
        description: null,
        vendorGuid: null
      })
    ]

    const moveSelectedGroup = async getByRole => {
      await act(async () => jest.runOnlyPendingTimers())
      fireEvent.click(within(getByRole('dialog')).getByText('Root course folder'))
      await act(async () => jest.runOnlyPendingTimers())
      fireEvent.click(within(getByRole('dialog')).getByText('Move'))
      await act(async () => jest.runOnlyPendingTimers())
    }

    it('show old parent group in the RHS when moving a group succeeds', async () => {
      const {getByText, getByRole} = render(<OutcomeManagementPanel />, {
        ...groupDetailDefaultProps,
        mocks
      })
      await act(async () => jest.runOnlyPendingTimers())
      // OutcomeManagementPanel Group Tree Browser
      fireEvent.click(getByText('Course folder 0'))
      await act(async () => jest.runOnlyPendingTimers())
      fireEvent.click(getByText('Group 200 folder 0'))
      await act(async () => jest.runOnlyPendingTimers())
      // OutcomeManagementPanel Outcome Group Kebab Menu
      fireEvent.click(getByText('Outcome Group Menu'))
      fireEvent.click(within(getByRole('menu')).getByText('Move'))
      // Move Modal
      await moveSelectedGroup(getByRole)
      expect(getByText('2 Outcomes')).toBeInTheDocument()
    })

    it('shows groups created in the modal immediately on the LHS', async () => {
      const newGroup = {
        id: 101,
        title: 'new group name',
        description: '',
        isRootGroup: false,
        parent_outcome_group: {id: '2'}
      }
      jest
        .spyOn(api, 'addOutcomeGroup')
        .mockImplementation(() => Promise.resolve({status: 200, data: newGroup}))
      const {getByText, getByRole, getByLabelText} = render(<OutcomeManagementPanel />, {
        ...groupDetailDefaultProps,
        mocks: [
          ...courseMocks({childGroupsCount: 2}),
          ...groupMocks({groupId: '200'}),
          ...groupDetailMocks({
            groupId: '200',
            contextType: 'Course',
            contextId: '2',
            withMorePage: false
          }),
          ...groupMocks({groupId: '300', childGroupOffset: 400}),
          ...groupDetailMocks({
            groupId: '300',
            contextType: 'Course',
            contextId: '2',
            withMorePage: false
          })
        ]
      })
      await act(async () => jest.runOnlyPendingTimers())
      // OutcomeManagementPanel Group Tree Browser
      fireEvent.click(getByText('Course folder 0'))
      await act(async () => jest.runOnlyPendingTimers())
      fireEvent.click(getByText('Group 200 folder 0'))
      await act(async () => jest.runOnlyPendingTimers())
      // OutcomeManagementPanel Outcome Group Kebab Menu
      fireEvent.click(getByText('Outcome Group Menu'))
      fireEvent.click(within(getByRole('menu')).getByText('Move'))
      await act(async () => jest.runOnlyPendingTimers())
      fireEvent.click(within(getByRole('dialog')).getByText('Root course folder'))
      await act(async () => jest.runOnlyPendingTimers())
      fireEvent.click(within(getByRole('dialog')).getByText('Create New Group'))
      fireEvent.change(getByLabelText('Enter new group name'), {
        target: {value: 'new group name'}
      })
      fireEvent.click(within(getByRole('dialog')).getByText('Create new group'))
      await act(async () => jest.runOnlyPendingTimers())
      fireEvent.click(within(getByRole('dialog')).getByText('Cancel'))
      expect(getByText('new group name')).toBeInTheDocument()
    })

    it('shows move group modal if move option from group menu is selected', async () => {
      const {getByText, getByRole} = render(<OutcomeManagementPanel />, {
        ...groupDetailDefaultProps
      })
      await act(async () => jest.runOnlyPendingTimers())
      fireEvent.click(getByText('Course folder 0'))
      await act(async () => jest.runOnlyPendingTimers())
      fireEvent.click(getByText('Outcome Group Menu'))
      fireEvent.click(within(getByRole('menu')).getByText('Move'))
      await act(async () => jest.runOnlyPendingTimers())
      expect(getByText('Where would you like to move this group?')).toBeInTheDocument()
    })
  })

  describe('Selected outcomes popover', () => {
    it('shows selected outcomes popover if outcomes are selected and Outcomes Selected link is clicked', async () => {
      const {getByText, getAllByText} = render(<OutcomeManagementPanel />, {
        ...groupDetailDefaultProps
      })
      await act(async () => jest.runOnlyPendingTimers())
      fireEvent.click(getByText('Course folder 0'))
      await act(async () => jest.runOnlyPendingTimers())
      fireEvent.click(getAllByText('Select outcome')[0])
      fireEvent.click(getAllByText('Select outcome')[1])
      const selectedOutcomesLink = getByText('2 Outcomes Selected')
      fireEvent.click(selectedOutcomesLink)
      expect(selectedOutcomesLink).not.toHaveAttribute('aria-disabled')
      expect(selectedOutcomesLink).toHaveAttribute('aria-expanded')
    })

    it('closes popover and clears selected outcomes when Clear all link in popover is clicked', async () => {
      const {getByText, getAllByText} = render(<OutcomeManagementPanel />, {
        ...groupDetailDefaultProps
      })
      await act(async () => jest.runOnlyPendingTimers())
      fireEvent.click(getByText('Course folder 0'))
      await act(async () => jest.runOnlyPendingTimers())
      fireEvent.click(getAllByText('Select outcome')[0])
      fireEvent.click(getAllByText('Select outcome')[1])
      const selectedOutcomesLink = getByText('2 Outcomes Selected')
      fireEvent.click(selectedOutcomesLink)
      fireEvent.click(getByText('Clear all'))
      expect(selectedOutcomesLink).toHaveAttribute('aria-disabled')
      expect(selectedOutcomesLink.getAttribute('aria-expanded')).toBe('false')
      expect(getByText('0 Outcomes Selected')).toBeInTheDocument()
    })
  })

  describe('can_manage permissions are false', () => {
    beforeEach(() => {
      window.ENV = {
        PERMISSIONS: {
          manage_outcomes: false
        }
      }
    })

    it('ManageOutcomesFooter is not displayed', async () => {
      const {queryByTestId} = render(<OutcomeManagementPanel />, {
        ...groupDetailDefaultProps
      })
      expect(queryByTestId('manage-outcomes-footer')).not.toBeInTheDocument()
    })
  })

  it('shows edit group modal if edit option from group menu is selected', async () => {
    const {getByText, getByRole} = render(<OutcomeManagementPanel />, {
      ...groupDetailDefaultProps
    })
    await act(async () => jest.runOnlyPendingTimers())
    fireEvent.click(getByText('Course folder 0'))
    await act(async () => jest.runOnlyPendingTimers())
    fireEvent.click(getByText('Outcome Group Menu'))
    fireEvent.click(within(getByRole('menu')).getByText('Edit'))
    await act(async () => jest.runOnlyPendingTimers())
    expect(getByText('Edit Group')).toBeInTheDocument()
  })

  it('shows selected group title within edit group modal', async () => {
    const {getByText, getByRole, getByTestId} = render(<OutcomeManagementPanel />, {
      ...groupDetailDefaultProps
    })
    await act(async () => jest.runOnlyPendingTimers())
    fireEvent.click(getByText('Course folder 0'))
    await act(async () => jest.runOnlyPendingTimers())
    fireEvent.click(getByText('Outcome Group Menu'))
    fireEvent.click(within(getByRole('menu')).getByText('Edit'))
    await act(async () => jest.runOnlyPendingTimers())
    const editModal = getByTestId('outcome-management-edit-modal')
    expect(within(editModal).getByDisplayValue('Course folder 0')).toBeInTheDocument()
  })

  it('shows selected group description within edit group modal', async () => {
    const {getByText, getByRole, getByTestId} = render(<OutcomeManagementPanel />, {
      ...groupDetailDefaultProps
    })
    await act(async () => jest.runOnlyPendingTimers())
    fireEvent.click(getByText('Course folder 0'))
    await act(async () => jest.runOnlyPendingTimers())
    fireEvent.click(getByText('Outcome Group Menu'))
    fireEvent.click(within(getByRole('menu')).getByText('Edit'))
    await act(async () => jest.runOnlyPendingTimers())
    const editModal = getByTestId('outcome-management-edit-modal')
    expect(within(editModal).getByText('Group Description 4')).toBeInTheDocument()
  })

  describe('mobile', () => {
    beforeEach(() => {
      isMobileView = true
    })

    const clickWithinMobileSelect = async selectNode => {
      fireEvent.click(selectNode)
      await act(async () => jest.runOnlyPendingTimers())
    }

    it('renders the action drilldown', async () => {
      const {getByText} = render(<OutcomeManagementPanel />, {
        mocks: accountMocks({childGroupsCount: 2})
      })
      await act(async () => jest.runOnlyPendingTimers())
      expect(getByText('Groups')).toBeInTheDocument()
    })

    it.skip('renders the groups within the drilldown', async () => {
      const {getByText, queryByText} = render(<OutcomeManagementPanel />, {
        mocks: accountMocks({childGroupsCount: 2})
      })
      await act(async () => jest.runOnlyPendingTimers())
      await clickWithinMobileSelect(queryByText('Groups'))
      expect(getByText('Account folder 0')).toBeInTheDocument()
      expect(getByText('Account folder 1')).toBeInTheDocument()
    })

    it.skip('renders the action link for the root group', async () => {
      const {getByText, queryByText} = render(<OutcomeManagementPanel />, {
        mocks: accountMocks({childGroupsCount: 2})
      })
      await act(async () => jest.runOnlyPendingTimers())
      await clickWithinMobileSelect(queryByText('Groups'))
      expect(getByText('View 0 Outcomes')).toBeInTheDocument()
    })
  })
})<|MERGE_RESOLUTION|>--- conflicted
+++ resolved
@@ -103,21 +103,7 @@
       mocks: accountMocks({childGroupsCount: 0})
     })
     await act(async () => jest.runOnlyPendingTimers())
-<<<<<<< HEAD
-    expect(getByText(/Outcomes have not been added to this account yet/)).not.toBeNull()
-  })
-
-  it('renders the empty billboard for courses without child outcomes and groups', async () => {
-    const {getByText} = render(<OutcomeManagementPanel />, {
-      contextType: 'Course',
-      contextId: '2',
-      mocks: courseMocks({childGroupsCount: 0})
-    })
-    await act(async () => jest.runOnlyPendingTimers())
-    expect(getByText(/Outcomes have not been added to this course yet/)).not.toBeNull()
-=======
     expect(getByText('Root account folder')).toBeInTheDocument()
->>>>>>> 196ccc35
   })
 
   it('loads outcome group data for Account', async () => {
