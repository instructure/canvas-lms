--- conflicted
+++ resolved
@@ -262,11 +262,7 @@
   })
 
   it('shows remove group modal if remove option from group menu is selected', async () => {
-<<<<<<< HEAD
-    const {getByText, getByTestId} = render(<OutcomeManagementPanel />, {
-=======
     const {getByText, getByTestId} = render(<OutcomeManagementPanel {...defaultProps()} />, {
->>>>>>> 92a74d01
       ...groupDetailDefaultProps
     })
     await act(async () => jest.runOnlyPendingTimers())
@@ -323,12 +319,6 @@
     })
 
     it('Show parent group in the RHS', async () => {
-<<<<<<< HEAD
-      const {getByText, queryByText, getByTestId} = render(<OutcomeManagementPanel />, {
-        ...groupDetailDefaultProps,
-        mocks
-      })
-=======
       const {getByText, queryByText, getByTestId} = render(
         <OutcomeManagementPanel {...defaultProps()} />,
         {
@@ -336,7 +326,6 @@
           mocks
         }
       )
->>>>>>> 92a74d01
       await act(async () => jest.runOnlyPendingTimers())
       // OutcomeManagementPanel Group Tree Browser
       fireEvent.click(getByText('Course folder 0'))
@@ -356,11 +345,7 @@
     })
 
     it('clears selected outcomes', async () => {
-<<<<<<< HEAD
-      const {getByText, getByTestId} = render(<OutcomeManagementPanel />, {
-=======
       const {getByText, getByTestId} = render(<OutcomeManagementPanel {...defaultProps()} />, {
->>>>>>> 92a74d01
         ...groupDetailDefaultProps,
         mocks
       })
@@ -395,11 +380,7 @@
   })
 
   it('shows remove outcome modal if remove option from individual outcome menu is selected', async () => {
-<<<<<<< HEAD
-    const {getByText, getByTestId} = render(<OutcomeManagementPanel />, {
-=======
     const {getByText, getByTestId} = render(<OutcomeManagementPanel {...defaultProps()} />, {
->>>>>>> 92a74d01
       ...groupDetailDefaultProps
     })
     await act(async () => jest.runOnlyPendingTimers())
@@ -412,11 +393,7 @@
   })
 
   it('shows edit outcome modal if edit option from individual outcome menu is selected', async () => {
-<<<<<<< HEAD
-    const {getByText, getByTestId} = render(<OutcomeManagementPanel />, {
-=======
     const {getByText, getByTestId} = render(<OutcomeManagementPanel {...defaultProps()} />, {
->>>>>>> 92a74d01
       ...groupDetailDefaultProps
     })
     await act(async () => jest.runOnlyPendingTimers())
@@ -428,11 +405,7 @@
   })
 
   it('shows move outcome modal if move option from individual outcome menu is selected', async () => {
-<<<<<<< HEAD
-    const {getByText, getByTestId} = render(<OutcomeManagementPanel />, {
-=======
     const {getByText, getByTestId} = render(<OutcomeManagementPanel {...defaultProps()} />, {
->>>>>>> 92a74d01
       ...groupDetailDefaultProps
     })
     await act(async () => jest.runOnlyPendingTimers())
@@ -444,18 +417,12 @@
   })
 
   it('clears selected outcome when remove outcome modal is closed', async () => {
-<<<<<<< HEAD
-    const {getByText, queryByText, getByTestId} = render(<OutcomeManagementPanel />, {
-      ...groupDetailDefaultProps
-    })
-=======
     const {getByText, queryByText, getByTestId} = render(
       <OutcomeManagementPanel {...defaultProps()} />,
       {
         ...groupDetailDefaultProps
       }
     )
->>>>>>> 92a74d01
     await act(async () => jest.runOnlyPendingTimers())
     fireEvent.click(getByText('Course folder 0'))
     await act(async () => jest.runOnlyPendingTimers())
@@ -467,12 +434,6 @@
   })
 
   it('Removes outcome from the list', async () => {
-<<<<<<< HEAD
-    const {queryByText, getByText, getByTestId} = render(<OutcomeManagementPanel />, {
-      ...groupDetailDefaultProps,
-      mocks: [...defaultMocks, deleteOutcomeMock({ids: ['1']})]
-    })
-=======
     const {queryByText, getByText, getByTestId} = render(
       <OutcomeManagementPanel {...defaultProps()} />,
       {
@@ -480,7 +441,6 @@
         mocks: [...defaultMocks, deleteOutcomeMock({ids: ['1']})]
       }
     )
->>>>>>> 92a74d01
     await act(async () => jest.runOnlyPendingTimers())
     fireEvent.click(getByText('Course folder 0'))
     await act(async () => jest.runOnlyPendingTimers())
@@ -496,12 +456,6 @@
   })
 
   it('Removes selected outcome from the selected outcomes popover', async () => {
-<<<<<<< HEAD
-    const {queryByText, getByText, getByTestId} = render(<OutcomeManagementPanel />, {
-      ...groupDetailDefaultProps,
-      mocks: [...defaultMocks, deleteOutcomeMock({ids: ['1']})]
-    })
-=======
     const {queryByText, getByText, getByTestId} = render(
       <OutcomeManagementPanel {...defaultProps()} />,
       {
@@ -509,7 +463,6 @@
         mocks: [...defaultMocks, deleteOutcomeMock({ids: ['1']})]
       }
     )
->>>>>>> 92a74d01
     await act(async () => jest.runOnlyPendingTimers())
     fireEvent.click(getByText('Course folder 0'))
     await act(async () => jest.runOnlyPendingTimers())
@@ -539,18 +492,12 @@
   })
 
   it('clears selected outcome when move outcome modal is closed', async () => {
-<<<<<<< HEAD
-    const {getByText, queryByText, getByTestId} = render(<OutcomeManagementPanel />, {
-      ...groupDetailDefaultProps
-    })
-=======
     const {getByText, queryByText, getByTestId} = render(
       <OutcomeManagementPanel {...defaultProps()} />,
       {
         ...groupDetailDefaultProps
       }
     )
->>>>>>> 92a74d01
     await act(async () => jest.runOnlyPendingTimers())
     fireEvent.click(getByText('Course folder 0'))
     await act(async () => jest.runOnlyPendingTimers())
@@ -720,18 +667,12 @@
 
   describe('Bulk remove outcomes', () => {
     it('shows bulk remove outcomes modal if outcomes are selected and remove button is clicked', async () => {
-<<<<<<< HEAD
-      const {findByText, getByText, getByTestId} = render(<OutcomeManagementPanel />, {
-        ...groupDetailDefaultProps
-      })
-=======
       const {findByText, getByText, getByTestId} = render(
         <OutcomeManagementPanel {...defaultProps()} />,
         {
           ...groupDetailDefaultProps
         }
       )
->>>>>>> 92a74d01
       await act(async () => jest.runOnlyPendingTimers())
       fireEvent.click(getByText('Course folder 0'))
       await act(async () => jest.runOnlyPendingTimers())
@@ -744,11 +685,7 @@
 
     it('outcome names are passed to the remove modal when using bulk remove', async () => {
       const {getByText, getByTestId, getAllByTestId} = render(
-<<<<<<< HEAD
-        <OutcomeManagementPanel />,
-=======
         <OutcomeManagementPanel {...defaultProps()} />,
->>>>>>> 92a74d01
         {
           ...groupDetailDefaultProps
         }
@@ -769,18 +706,12 @@
     })
 
     it('spinners show in the document when a bulk remove is pending', async () => {
-<<<<<<< HEAD
-      const {getByText, getByTestId, getAllByTestId} = render(<OutcomeManagementPanel />, {
-        ...groupDetailDefaultProps
-      })
-=======
       const {getByText, getByTestId, getAllByTestId} = render(
         <OutcomeManagementPanel {...defaultProps()} />,
         {
           ...groupDetailDefaultProps
         }
       )
->>>>>>> 92a74d01
       await act(async () => jest.runOnlyPendingTimers())
       fireEvent.click(getByText('Course folder 0'))
       await act(async () => jest.runOnlyPendingTimers())
@@ -795,11 +726,7 @@
 
     it('updated group names are passed to the remove modal if a selected outcome is moved', async () => {
       const {findByText, getByTestId, findByTestId} = render(
-<<<<<<< HEAD
-        <OutcomeManagementPanel />,
-=======
         <OutcomeManagementPanel {...defaultProps()} />,
->>>>>>> 92a74d01
         {
           ...groupDetailDefaultProps,
           mocks: [
@@ -967,12 +894,6 @@
     }
 
     it('show old parent group in the RHS when moving a group succeeds', async () => {
-<<<<<<< HEAD
-      const {getByRole, getByText, getByTestId} = render(<OutcomeManagementPanel />, {
-        ...groupDetailDefaultProps,
-        mocks
-      })
-=======
       const {getByRole, getByText, getByTestId} = render(
         <OutcomeManagementPanel {...defaultProps()} />,
         {
@@ -980,7 +901,6 @@
           mocks
         }
       )
->>>>>>> 92a74d01
       await act(async () => jest.runOnlyPendingTimers())
       // OutcomeManagementPanel Group Tree Browser
       fireEvent.click(getByText('Course folder 0'))
@@ -997,12 +917,6 @@
     })
 
     it('shows groups created in the modal immediately on the LHS', async () => {
-<<<<<<< HEAD
-      const {getByText, getByRole, getByLabelText, getByTestId} = render(<OutcomeManagementPanel />, {
-        ...groupDetailDefaultProps,
-        mocks
-      })
-=======
       const {getByText, getByRole, getByLabelText, getByTestId} = render(
         <OutcomeManagementPanel {...defaultProps()} />,
         {
@@ -1010,7 +924,6 @@
           mocks
         }
       )
->>>>>>> 92a74d01
       await act(async () => jest.runOnlyPendingTimers())
       // OutcomeManagementPanel Group Tree Browser
       fireEvent.click(getByText('Course folder 0'))
@@ -1035,11 +948,7 @@
     })
 
     it('shows move group modal if move option from group menu is selected', async () => {
-<<<<<<< HEAD
-      const {getByText, getByTestId} = render(<OutcomeManagementPanel />, {
-=======
       const {getByText, getByTestId} = render(<OutcomeManagementPanel {...defaultProps()} />, {
->>>>>>> 92a74d01
         ...groupDetailDefaultProps
       })
       await act(async () => jest.runOnlyPendingTimers())
@@ -1089,18 +998,12 @@
   // Need to move this bellow since somehow this spec is triggering an infinite loop
   // in runAllTimers above if we put this spec before it
   it('clears selected outcome when edit outcome modal is closed', async () => {
-<<<<<<< HEAD
-    const {getByText, queryByText, getByTestId} = render(<OutcomeManagementPanel />, {
-      ...groupDetailDefaultProps
-    })
-=======
     const {getByText, queryByText, getByTestId} = render(
       <OutcomeManagementPanel {...defaultProps()} />,
       {
         ...groupDetailDefaultProps
       }
     )
->>>>>>> 92a74d01
     await act(async () => jest.runOnlyPendingTimers())
     fireEvent.click(getByText('Course folder 0'))
     await act(async () => jest.runOnlyPendingTimers())
@@ -1112,11 +1015,7 @@
   })
 
   it('shows edit group modal if edit option from group menu is selected', async () => {
-<<<<<<< HEAD
-    const {getByText, getByTestId} = render(<OutcomeManagementPanel />, {
-=======
     const {getByText, getByTestId} = render(<OutcomeManagementPanel {...defaultProps()} />, {
->>>>>>> 92a74d01
       ...groupDetailDefaultProps
     })
     await act(async () => jest.runOnlyPendingTimers())
@@ -1129,11 +1028,7 @@
   })
 
   it('shows selected group title within edit group modal', async () => {
-<<<<<<< HEAD
-    const {getByText, getByTestId} = render(<OutcomeManagementPanel />, {
-=======
     const {getByText, getByTestId} = render(<OutcomeManagementPanel {...defaultProps()} />, {
->>>>>>> 92a74d01
       ...groupDetailDefaultProps
     })
     await act(async () => jest.runOnlyPendingTimers())
@@ -1147,11 +1042,7 @@
   })
 
   it('shows selected group description within edit group modal', async () => {
-<<<<<<< HEAD
-    const {getByText, getByTestId} = render(<OutcomeManagementPanel />, {
-=======
     const {getByText, getByTestId} = render(<OutcomeManagementPanel {...defaultProps()} />, {
->>>>>>> 92a74d01
       ...groupDetailDefaultProps
     })
     await act(async () => jest.runOnlyPendingTimers())
