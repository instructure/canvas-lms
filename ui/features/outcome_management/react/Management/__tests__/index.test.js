--- conflicted
+++ resolved
@@ -70,10 +70,6 @@
     handleFileDropMock = jest.fn()
     setTargetGroupIdsToRefetchMock = jest.fn()
     setImportsTargetGroupMock = jest.fn()
-<<<<<<< HEAD
-
-=======
->>>>>>> 566ed0ae
     window.ENV = {
       PERMISSIONS: {
         manage_outcomes: true
