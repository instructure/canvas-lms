--- conflicted
+++ resolved
@@ -220,7 +220,7 @@
     await act(async () => jest.runOnlyPendingTimers())
     fireEvent.click(getByText('Course folder 0'))
     await act(async () => jest.runOnlyPendingTimers())
-    fireEvent.click(getByText('Outcome Group Menu'))
+    fireEvent.click(getByText('Menu for group Course folder 0'))
     fireEvent.click(within(getByRole('menu')).getByText('Remove'))
     await act(async () => jest.runOnlyPendingTimers())
     expect(getByText('Remove Group?')).toBeInTheDocument()
@@ -233,7 +233,7 @@
     await act(async () => jest.runOnlyPendingTimers())
     fireEvent.click(getByText('Root course folder'))
     await act(async () => jest.runOnlyPendingTimers())
-    expect(queryByText('Outcome Group Menu')).not.toBeInTheDocument()
+    expect(queryByText('Menu for group Course folder 0')).not.toBeInTheDocument()
   })
 
   describe('Removing a group', () => {
@@ -284,7 +284,7 @@
       await act(async () => jest.runOnlyPendingTimers())
       expect(queryByText('Course folder 0 Outcomes')).not.toBeInTheDocument()
       // OutcomeManagementPanel Outcome Group Kebab Menu
-      fireEvent.click(getByText('Outcome Group Menu'))
+      fireEvent.click(getByText('Menu for group Group 200 folder 0'))
       fireEvent.click(within(getByRole('menu')).getByText('Remove'))
       await act(async () => jest.runOnlyPendingTimers())
       // Remove Modal
@@ -294,7 +294,7 @@
     })
 
     it('clears selected outcomes', async () => {
-      const {getByText, getByRole, getAllByText} = render(<OutcomeManagementPanel />, {
+      const {getByText, getByRole} = render(<OutcomeManagementPanel />, {
         ...groupDetailDefaultProps,
         mocks
       })
@@ -303,9 +303,9 @@
       await act(async () => jest.runOnlyPendingTimers())
       fireEvent.click(getByText('Group 200 folder 0'))
       await act(async () => jest.runOnlyPendingTimers())
-      fireEvent.click(getAllByText('Select outcome')[0])
+      fireEvent.click(getByText('Select outcome Outcome 1 - Group 300'))
       expect(getByText('1 Outcome Selected')).toBeInTheDocument()
-      fireEvent.click(getByText('Outcome Group Menu'))
+      fireEvent.click(getByText('Menu for group Group 200 folder 0'))
       fireEvent.click(within(getByRole('menu')).getByText('Remove'))
       await act(async () => jest.runOnlyPendingTimers())
       fireEvent.click(getByText('Remove Group'))
@@ -315,63 +315,64 @@
   })
 
   it('selects/unselects outcome via checkbox', async () => {
-    const {getByText, getAllByText} = render(<OutcomeManagementPanel />, {
-      ...groupDetailDefaultProps
-    })
-    await act(async () => jest.runOnlyPendingTimers())
-    fireEvent.click(getByText('Course folder 0'))
-    await act(async () => jest.runOnlyPendingTimers())
-    fireEvent.click(getAllByText('Select outcome')[0])
+    const {getByText} = render(<OutcomeManagementPanel />, {
+      ...groupDetailDefaultProps
+    })
+    await act(async () => jest.runOnlyPendingTimers())
+    fireEvent.click(getByText('Course folder 0'))
+    await act(async () => jest.runOnlyPendingTimers())
+    const outcome = getByText('Select outcome Outcome 1 - Course folder 0')
+    fireEvent.click(outcome)
     expect(getByText('1 Outcome Selected')).toBeInTheDocument()
-    fireEvent.click(getAllByText('Select outcome')[0])
+    fireEvent.click(outcome)
     expect(getByText('0 Outcomes Selected')).toBeInTheDocument()
   })
 
   it('shows remove outcome modal if remove option from individual outcome menu is selected', async () => {
-    const {getByText, getAllByText, getByRole} = render(<OutcomeManagementPanel />, {
-      ...groupDetailDefaultProps
-    })
-    await act(async () => jest.runOnlyPendingTimers())
-    fireEvent.click(getByText('Course folder 0'))
-    await act(async () => jest.runOnlyPendingTimers())
-    fireEvent.click(getAllByText('Outcome Menu')[0])
+    const {getByText, getByRole} = render(<OutcomeManagementPanel />, {
+      ...groupDetailDefaultProps
+    })
+    await act(async () => jest.runOnlyPendingTimers())
+    fireEvent.click(getByText('Course folder 0'))
+    await act(async () => jest.runOnlyPendingTimers())
+    fireEvent.click(getByText('Menu for outcome Outcome 1 - Course folder 0'))
     fireEvent.click(within(getByRole('menu')).getByText('Remove'))
     await act(async () => jest.runOnlyPendingTimers())
     expect(getByText('Remove Outcome?')).toBeInTheDocument()
   })
 
   it('shows edit outcome modal if edit option from individual outcome menu is selected', async () => {
-    const {getByText, getAllByText, getByRole} = render(<OutcomeManagementPanel />, {
-      ...groupDetailDefaultProps
-    })
-    await act(async () => jest.runOnlyPendingTimers())
-    fireEvent.click(getByText('Course folder 0'))
-    await act(async () => jest.runOnlyPendingTimers())
-    fireEvent.click(getAllByText('Outcome Menu')[0])
+    const {getByText, getByRole} = render(<OutcomeManagementPanel />, {
+      ...groupDetailDefaultProps
+    })
+    await act(async () => jest.runOnlyPendingTimers())
+    fireEvent.click(getByText('Course folder 0'))
+    await act(async () => jest.runOnlyPendingTimers())
+    fireEvent.click(getByText('Menu for outcome Outcome 1 - Course folder 0'))
     fireEvent.click(within(getByRole('menu')).getByText('Edit'))
     expect(getByText('Edit Outcome')).toBeInTheDocument()
   })
 
   it('shows move outcome modal if move option from individual outcome menu is selected', async () => {
-    const {getByText, getAllByText, getByRole} = render(<OutcomeManagementPanel />, {
-      ...groupDetailDefaultProps
-    })
-    await act(async () => jest.runOnlyPendingTimers())
-    fireEvent.click(getByText('Course folder 0'))
-    await act(async () => jest.runOnlyPendingTimers())
-    fireEvent.click(getAllByText('Outcome Menu')[0])
+    const {getByText, getByRole} = render(<OutcomeManagementPanel />, {
+      ...groupDetailDefaultProps
+    })
+    await act(async () => jest.runOnlyPendingTimers())
+    fireEvent.click(getByText('Course folder 0'))
+    await act(async () => jest.runOnlyPendingTimers())
+    fireEvent.click(getByText('Menu for outcome Outcome 1 - Course folder 0'))
     fireEvent.click(within(getByRole('menu')).getByText('Move'))
     expect(getByText('Where would you like to move this outcome?')).toBeInTheDocument()
   })
 
   it('clears selected outcome when remove outcome modal is closed', async () => {
-    const {getByText, getAllByText, queryByText, getByRole} = render(<OutcomeManagementPanel />, {
-      ...groupDetailDefaultProps
-    })
-    await act(async () => jest.runOnlyPendingTimers())
-    fireEvent.click(getByText('Course folder 0'))
-    await act(async () => jest.runOnlyPendingTimers())
-    fireEvent.click(getAllByText('Outcome Menu')[0])
+    const {getByText, queryByText, getByRole} = render(<OutcomeManagementPanel />, {
+      ...groupDetailDefaultProps
+    })
+    await act(async () => jest.runOnlyPendingTimers())
+    fireEvent.click(getByText('Course folder 0'))
+    await act(async () => jest.runOnlyPendingTimers())
+    fireEvent.click(getByText('Menu for outcome Outcome 1 - Course folder 0'))
     fireEvent.click(within(getByRole('menu')).getByText('Remove'))
     await act(async () => jest.runOnlyPendingTimers())
     fireEvent.click(getByText('Cancel'))
@@ -379,7 +380,7 @@
   })
 
   it('Removes outcome from the list', async () => {
-    const {queryByText, getByText, getAllByText, getByRole} = render(<OutcomeManagementPanel />, {
+    const {queryByText, getByText, getByRole} = render(<OutcomeManagementPanel />, {
       ...groupDetailDefaultProps,
       mocks: [...defaultMocks, deleteOutcomeMock({ids: ['1']})]
     })
@@ -388,7 +389,7 @@
     await act(async () => jest.runOnlyPendingTimers())
     expect(queryByText('Outcome 1 - Course folder 0')).toBeInTheDocument()
     expect(queryByText('2 Outcomes')).toBeInTheDocument()
-    fireEvent.click(getAllByText('Select outcome')[0])
+    fireEvent.click(getByText('Select outcome Outcome 1 - Course folder 0'))
     fireEvent.click(getByRole('button', {name: /remove/i}))
     await act(async () => jest.runOnlyPendingTimers())
     fireEvent.click(getByText('Remove Outcome'))
@@ -398,13 +399,13 @@
   })
 
   it('clears selected outcome when move outcome modal is closed', async () => {
-    const {getByText, getAllByText, queryByText, getByRole} = render(<OutcomeManagementPanel />, {
-      ...groupDetailDefaultProps
-    })
-    await act(async () => jest.runOnlyPendingTimers())
-    fireEvent.click(getByText('Course folder 0'))
-    await act(async () => jest.runOnlyPendingTimers())
-    fireEvent.click(getAllByText('Outcome Menu')[0])
+    const {getByText, queryByText, getByRole} = render(<OutcomeManagementPanel />, {
+      ...groupDetailDefaultProps
+    })
+    await act(async () => jest.runOnlyPendingTimers())
+    fireEvent.click(getByText('Course folder 0'))
+    await act(async () => jest.runOnlyPendingTimers())
+    fireEvent.click(getByText('Menu for outcome Outcome 1 - Course folder 0'))
     fireEvent.click(within(getByRole('menu')).getByText('Move'))
     await act(async () => jest.runOnlyPendingTimers())
     fireEvent.click(getByText('Cancel'))
@@ -424,7 +425,7 @@
     await act(async () => jest.runOnlyPendingTimers())
     fireEvent.click(getByText('Course folder 0'))
     await act(async () => jest.runOnlyPendingTimers())
-    expect(queryByText('Outcome Menu')).not.toBeInTheDocument()
+    expect(queryByText('Menu for outcome Outcome 1 - Course folder 0')).not.toBeInTheDocument()
   })
 
   it('should not disable search input and clear search button (X) if there are no results', async () => {
@@ -480,21 +481,21 @@
 
   describe('Bulk remove outcomes', () => {
     it('shows bulk remove outcomes modal if outcomes are selected and remove button is clicked', async () => {
-      const {getByText, getAllByText, getByRole} = render(<OutcomeManagementPanel />, {
+      const {getByText, getByRole} = render(<OutcomeManagementPanel />, {
         ...groupDetailDefaultProps
       })
       await act(async () => jest.runOnlyPendingTimers())
       fireEvent.click(getByText('Course folder 0'))
       await act(async () => jest.runOnlyPendingTimers())
-      fireEvent.click(getAllByText('Select outcome')[0])
-      fireEvent.click(getAllByText('Select outcome')[1])
+      fireEvent.click(getByText('Select outcome Outcome 1 - Course folder 0'))
+      fireEvent.click(getByText('Select outcome Outcome 2 - Course folder 0'))
       fireEvent.click(getByRole('button', {name: /remove/i}))
       await act(async () => jest.runOnlyPendingTimers())
       expect(getByText('Remove Outcomes?')).toBeInTheDocument()
     })
 
     it('outcome names are passed to the remove modal when using bulk remove', async () => {
-      const {getByText, getAllByText, getByRole, getByTestId, getAllByTestId} = render(
+      const {getByText, getByRole, getByTestId, getAllByTestId} = render(
         <OutcomeManagementPanel />,
         {
           ...groupDetailDefaultProps
@@ -505,8 +506,8 @@
       await act(async () => jest.runOnlyPendingTimers())
       const itemOneTitle = getAllByTestId('outcome-management-item-title')[0].textContent
       const itemTwoTitle = getAllByTestId('outcome-management-item-title')[1].textContent
-      fireEvent.click(getAllByText('Select outcome')[0])
-      fireEvent.click(getAllByText('Select outcome')[1])
+      fireEvent.click(getByText('Select outcome Outcome 1 - Course folder 0'))
+      fireEvent.click(getByText('Select outcome Outcome 2 - Course folder 0'))
       fireEvent.click(getByRole('button', {name: /remove/i}))
       await act(async () => jest.runOnlyPendingTimers())
       const removeModal = getByTestId('outcome-management-remove-modal')
@@ -516,10 +517,16 @@
     })
 
     it('updated group names are passed to the remove modal if a selected outcome is moved', async () => {
-      const {getByText, getByRole, getAllByText, getByTestId} = render(<OutcomeManagementPanel />, {
+      const {getByText, getByRole, getByTestId} = render(<OutcomeManagementPanel />, {
         ...groupDetailDefaultProps,
         mocks: [
           ...defaultMocks,
+          ...groupMocks({
+            title: 'Course 101',
+            groupId: '101',
+            parentOutcomeGroupTitle: 'Root course folder',
+            parentOutcomeGroupId: '2'
+          }),
           moveOutcomeMock({
             groupId: '2',
             parentGroupTitle: 'Root course folder',
@@ -530,9 +537,9 @@
       await act(async () => jest.runOnlyPendingTimers())
       fireEvent.click(getByText('Course folder 0'))
       await act(async () => jest.runOnlyPendingTimers())
-      fireEvent.click(getAllByText('Select outcome')[0])
-      fireEvent.click(getAllByText('Select outcome')[1])
-      fireEvent.click(getAllByText('Outcome Menu')[0])
+      fireEvent.click(getByText('Select outcome Outcome 1 - Course folder 0'))
+      fireEvent.click(getByText('Select outcome Outcome 2 - Course folder 0'))
+      fireEvent.click(getByText('Menu for outcome Outcome 1 - Course folder 0'))
       fireEvent.click(within(getByRole('menu')).getByText('Move'))
       await act(async () => jest.runOnlyPendingTimers())
       fireEvent.click(within(getByRole('dialog')).getByText('Back'))
@@ -555,8 +562,8 @@
       await act(async () => jest.runOnlyPendingTimers())
       fireEvent.click(getByText('Course folder 0'))
       await act(async () => jest.runOnlyPendingTimers())
-      fireEvent.click(getAllByText('Select outcome')[0])
-      fireEvent.click(getAllByText('Select outcome')[1])
+      fireEvent.click(getByText('Select outcome Outcome 1 - Course folder 0'))
+      fireEvent.click(getByText('Select outcome Outcome 2 - Course folder 0'))
       fireEvent.click(getAllByText('Move')[getAllByText('Move').length - 1])
       await act(async () => jest.runOnlyPendingTimers())
       expect(getByText('Move 2 Outcomes?')).toBeInTheDocument()
@@ -570,8 +577,8 @@
       // OutcomeManagementPanel Group Tree Browser
       fireEvent.click(getByText('Course folder 0'))
       await act(async () => jest.runOnlyPendingTimers())
-      fireEvent.click(getAllByText('Select outcome')[0])
-      fireEvent.click(getAllByText('Select outcome')[1])
+      fireEvent.click(getByText('Select outcome Outcome 1 - Course folder 0'))
+      fireEvent.click(getByText('Select outcome Outcome 2 - Course folder 0'))
       fireEvent.click(getAllByText('Move')[getAllByText('Move').length - 1])
       await act(async () => jest.runOnlyPendingTimers())
       // Move Outcomes Multi Modal
@@ -601,8 +608,8 @@
       fireEvent.click(getByText('Course folder 0'))
       await act(async () => jest.runOnlyPendingTimers())
       expect(getByText('Outcome 1 - Course folder 0')).toBeInTheDocument()
-      fireEvent.click(getAllByText('Select outcome')[0])
-      fireEvent.click(getAllByText('Select outcome')[1])
+      fireEvent.click(getByText('Select outcome Outcome 1 - Course folder 0'))
+      fireEvent.click(getByText('Select outcome Outcome 2 - Course folder 0'))
       fireEvent.click(getAllByText('Move')[getAllByText('Move').length - 1])
       await act(async () => jest.runOnlyPendingTimers())
       // Move Outcomes Multi Modal
@@ -612,83 +619,11 @@
       await act(async () => jest.runOnlyPendingTimers())
       fireEvent.click(within(getByRole('dialog')).getByText('Move'))
       await act(async () => jest.runOnlyPendingTimers())
-<<<<<<< HEAD
-      expect(queryByText('Outcome 1 - Course folder 0')).not.toBeInTheDocument()
-    })
-
-    it('keeps outcomes in the list if moving to the selected group', async () => {
-      const {getByText, getByRole, getAllByText} = render(<OutcomeManagementPanel />, {
-        ...groupDetailDefaultProps,
-        mocks: [
-          ...defaultMocks,
-          moveOutcomeMock({
-            groupId: '200'
-          })
-        ]
-      })
-      await act(async () => jest.runOnlyPendingTimers())
-      // OutcomeManagementPanel Group Tree Browser
-      fireEvent.click(getByText('Course folder 0'))
-      await act(async () => jest.runOnlyPendingTimers())
-      expect(getByText('Outcome 1 - Course folder 0')).toBeInTheDocument()
-      fireEvent.click(getAllByText('Select outcome')[0])
-      fireEvent.click(getAllByText('Select outcome')[1])
-      fireEvent.click(getAllByText('Move')[getAllByText('Move').length - 1])
-      await act(async () => jest.runOnlyPendingTimers())
-      // Move Outcomes Multi Modal
-      fireEvent.click(within(getByRole('dialog')).getByText('Back'))
-      await act(async () => jest.runOnlyPendingTimers())
-      fireEvent.click(within(getByRole('dialog')).getByText('Course folder 0'))
-      await act(async () => jest.runOnlyPendingTimers())
-      fireEvent.click(within(getByRole('dialog')).getByText('Move'))
-      await act(async () => jest.runOnlyPendingTimers())
-      expect(getByText('Outcome 1 - Course folder 0')).toBeInTheDocument()
-    })
-
-    it('keeps outcomes in the list if moving to a children group of the selected group', async () => {
-      const {getByText, getByRole, getAllByText} = render(<OutcomeManagementPanel />, {
-        ...groupDetailDefaultProps,
-        mocks: [
-          ...defaultMocks,
-          ...groupMocks({
-            title: 'Course folder 0',
-            groupId: '200',
-            parentOutcomeGroupTitle: 'Root course folder',
-            parentOutcomeGroupId: '2'
-          }),
-          ...groupDetailMocks({
-            groupId: '300',
-            contextType: 'Course',
-            contextId: '2',
-            withMorePage: false
-          }),
-          moveOutcomeMock({
-            groupId: '300'
-          })
-        ]
-      })
-      await act(async () => jest.runOnlyPendingTimers())
-      // OutcomeManagementPanel Group Tree Browser
-      fireEvent.click(getByText('Course folder 0'))
-      await act(async () => jest.runOnlyPendingTimers())
-      expect(getByText('Outcome 1 - Course folder 0')).toBeInTheDocument()
-      fireEvent.click(getAllByText('Select outcome')[0])
-      fireEvent.click(getAllByText('Select outcome')[1])
-      fireEvent.click(getAllByText('Move')[getAllByText('Move').length - 1])
-      await act(async () => jest.runOnlyPendingTimers())
-      // Move Outcomes Multi Modal
-      fireEvent.click(within(getByRole('dialog')).getByText('Group 200 folder 0'))
-      await act(async () => jest.runOnlyPendingTimers())
-      fireEvent.click(within(getByRole('dialog')).getByText('Move'))
-      await act(async () => jest.runOnlyPendingTimers())
-      expect(getByText('Outcome 1 - Course folder 0')).toBeInTheDocument()
-=======
       expect(detailSpy).toHaveBeenCalledWith(
         expect.objectContaining({
           rhsGroupIdsToRefetch: ['2', '200', '201', '300']
         })
       )
->>>>>>> ca77b053
     })
   })
 
@@ -750,7 +685,7 @@
       fireEvent.click(getByText('Group 200 folder 0'))
       await act(async () => jest.runOnlyPendingTimers())
       // OutcomeManagementPanel Outcome Group Kebab Menu
-      fireEvent.click(getByText('Outcome Group Menu'))
+      fireEvent.click(getByText('Menu for group Group 200 folder 0'))
       fireEvent.click(within(getByRole('menu')).getByText('Move'))
       // Move Modal
       await act(async () => jest.runAllTimers())
@@ -770,7 +705,7 @@
       fireEvent.click(getByText('Group 200 folder 0'))
       await act(async () => jest.runOnlyPendingTimers())
       // OutcomeManagementPanel Outcome Group Kebab Menu
-      fireEvent.click(getByText('Outcome Group Menu'))
+      fireEvent.click(getByText('Menu for group Group 200 folder 0'))
       fireEvent.click(within(getByRole('menu')).getByText('Move'))
       await act(async () => jest.runOnlyPendingTimers())
       fireEvent.click(within(getByRole('dialog')).getByText('Back'))
@@ -793,7 +728,7 @@
       await act(async () => jest.runOnlyPendingTimers())
       fireEvent.click(getByText('Course folder 0'))
       await act(async () => jest.runOnlyPendingTimers())
-      fireEvent.click(getByText('Outcome Group Menu'))
+      fireEvent.click(getByText('Menu for group Course folder 0'))
       fireEvent.click(within(getByRole('menu')).getByText('Move'))
       await act(async () => jest.runOnlyPendingTimers())
       expect(getByText('Where would you like to move this group?')).toBeInTheDocument()
@@ -802,14 +737,14 @@
 
   describe('Selected outcomes popover', () => {
     it('shows selected outcomes popover if outcomes are selected and Outcomes Selected link is clicked', async () => {
-      const {getByText, getAllByText} = render(<OutcomeManagementPanel />, {
+      const {getByText} = render(<OutcomeManagementPanel />, {
         ...groupDetailDefaultProps
       })
       await act(async () => jest.runOnlyPendingTimers())
       fireEvent.click(getByText('Course folder 0'))
       await act(async () => jest.runOnlyPendingTimers())
-      fireEvent.click(getAllByText('Select outcome')[0])
-      fireEvent.click(getAllByText('Select outcome')[1])
+      fireEvent.click(getByText('Select outcome Outcome 1 - Course folder 0'))
+      fireEvent.click(getByText('Select outcome Outcome 2 - Course folder 0'))
       const selectedOutcomesLink = getByText('2 Outcomes Selected').closest('button')
       fireEvent.click(selectedOutcomesLink)
       expect(selectedOutcomesLink).toBeEnabled()
@@ -817,14 +752,14 @@
     })
 
     it('closes popover and clears selected outcomes when Clear all link in popover is clicked', async () => {
-      const {getByText, getAllByText} = render(<OutcomeManagementPanel />, {
+      const {getByText} = render(<OutcomeManagementPanel />, {
         ...groupDetailDefaultProps
       })
       await act(async () => jest.runOnlyPendingTimers())
       fireEvent.click(getByText('Course folder 0'))
       await act(async () => jest.runOnlyPendingTimers())
-      fireEvent.click(getAllByText('Select outcome')[0])
-      fireEvent.click(getAllByText('Select outcome')[1])
+      fireEvent.click(getByText('Select outcome Outcome 1 - Course folder 0'))
+      fireEvent.click(getByText('Select outcome Outcome 2 - Course folder 0'))
       const selectedOutcomesLink = getByText('2 Outcomes Selected').closest('button')
       fireEvent.click(selectedOutcomesLink)
       fireEvent.click(getByText('Clear all'))
@@ -854,13 +789,13 @@
   // Need to move this bellow since somehow this spec is triggering an infinite loop
   // in runAllTimers above if we put this spec before it
   it('clears selected outcome when edit outcome modal is closed', async () => {
-    const {getByText, getAllByText, queryByText, getByRole} = render(<OutcomeManagementPanel />, {
-      ...groupDetailDefaultProps
-    })
-    await act(async () => jest.runOnlyPendingTimers())
-    fireEvent.click(getByText('Course folder 0'))
-    await act(async () => jest.runOnlyPendingTimers())
-    fireEvent.click(getAllByText('Outcome Menu')[0])
+    const {getByText, queryByText, getByRole} = render(<OutcomeManagementPanel />, {
+      ...groupDetailDefaultProps
+    })
+    await act(async () => jest.runOnlyPendingTimers())
+    fireEvent.click(getByText('Course folder 0'))
+    await act(async () => jest.runOnlyPendingTimers())
+    fireEvent.click(getByText('Menu for outcome Outcome 1 - Course folder 0'))
     fireEvent.click(within(getByRole('menu')).getByText('Edit'))
     await act(async () => jest.runOnlyPendingTimers())
     fireEvent.click(getByText('Cancel'))
@@ -874,7 +809,7 @@
     await act(async () => jest.runOnlyPendingTimers())
     fireEvent.click(getByText('Course folder 0'))
     await act(async () => jest.runOnlyPendingTimers())
-    fireEvent.click(getByText('Outcome Group Menu'))
+    fireEvent.click(getByText('Menu for group Course folder 0'))
     fireEvent.click(within(getByRole('menu')).getByText('Edit'))
     await act(async () => jest.runOnlyPendingTimers())
     expect(getByText('Edit Group')).toBeInTheDocument()
@@ -887,7 +822,7 @@
     await act(async () => jest.runOnlyPendingTimers())
     fireEvent.click(getByText('Course folder 0'))
     await act(async () => jest.runOnlyPendingTimers())
-    fireEvent.click(getByText('Outcome Group Menu'))
+    fireEvent.click(getByText('Menu for group Course folder 0'))
     fireEvent.click(within(getByRole('menu')).getByText('Edit'))
     await act(async () => jest.runOnlyPendingTimers())
     const editModal = getByTestId('outcome-management-edit-modal')
@@ -901,7 +836,7 @@
     await act(async () => jest.runOnlyPendingTimers())
     fireEvent.click(getByText('Course folder 0'))
     await act(async () => jest.runOnlyPendingTimers())
-    fireEvent.click(getByText('Outcome Group Menu'))
+    fireEvent.click(getByText('Menu for group Course folder 0'))
     fireEvent.click(within(getByRole('menu')).getByText('Edit'))
     await act(async () => jest.runOnlyPendingTimers())
     const editModal = getByTestId('outcome-management-edit-modal')
@@ -1003,7 +938,7 @@
         renderer: rerender
       })
       await act(async () => jest.runOnlyPendingTimers())
-      expect(queryByText(/Newly Created Outcome/)).toBeInTheDocument()
+      expect(queryByText('Newly Created Outcome - Course folder 0')).toBeInTheDocument()
     })
   })
 
