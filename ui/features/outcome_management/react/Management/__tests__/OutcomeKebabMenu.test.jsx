--- conflicted
+++ resolved
@@ -39,16 +39,12 @@
 
   const renderWithProvider = (
     children,
-<<<<<<< HEAD
-    {contextType = 'Account', contextId = '1', menuOptionForOutcomeDetailsPageFF = true, archiveOutcomesFF = false} = {}
-=======
     {
       contextType = 'Account',
       contextId = '1',
       menuOptionForOutcomeDetailsPageFF = true,
       archiveOutcomesFF = false,
     } = {}
->>>>>>> bc086b28
   ) => {
     return render(
       <OutcomesContext.Provider
@@ -131,18 +127,9 @@
   describe('Archive Outcome FF', () => {
     describe('when FF is disabled', () => {
       it('does not render Archive menu option for an outcome', () => {
-<<<<<<< HEAD
-        const {queryByText} = renderWithProvider(
-          <OutcomeKebabMenu {...defaultProps()} />,
-          {
-            archiveOutcomesFF: false,
-          }
-        )
-=======
         const {queryByText} = renderWithProvider(<OutcomeKebabMenu {...defaultProps()} />, {
           archiveOutcomesFF: false,
         })
->>>>>>> bc086b28
         const menuButton = queryByText(groupMenuTitle)
         fireEvent.click(menuButton)
         expect(queryByText('Archive')).not.toBeInTheDocument()
@@ -172,11 +159,7 @@
         const menuButton = getByText(groupMenuTitle)
         fireEvent.click(menuButton)
         expect(getByText('Archive')).toBeInTheDocument()
-<<<<<<< HEAD
-        expect(getByTestId("outcome-kebab-menu-archive")).toBeInTheDocument()
-=======
         expect(getByTestId('outcome-kebab-menu-archive')).toBeInTheDocument()
->>>>>>> bc086b28
       })
 
       it('renders disabled Archive menu option for an outcome when canArchive is false', () => {
@@ -189,11 +172,7 @@
         const menuButton = getByText(groupMenuTitle)
         fireEvent.click(menuButton)
         expect(getByText('Archive')).toBeInTheDocument()
-<<<<<<< HEAD
-        expect(getByTestId("outcome-kebab-menu-archive-disabled")).toBeInTheDocument()
-=======
         expect(getByTestId('outcome-kebab-menu-archive-disabled')).toBeInTheDocument()
->>>>>>> bc086b28
       })
 
       it('renders enabled Archive menu option for an outcome group', () => {
