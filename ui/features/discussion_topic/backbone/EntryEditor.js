--- conflicted
+++ resolved
@@ -80,20 +80,6 @@
   }
 
   createCancelButton() {
-<<<<<<< HEAD
-    return (
-      $('<a/>')
-        .text(I18n.t('Cancel'))
-        .css({marginLeft: '5px'})
-         
-        .attr('href', 'javascript:')
-        .addClass('cancel_button')
-        .click(() => {
-          this.cancel()
-          this.display({cancel: true})
-        })
-    )
-=======
     return $('<a/>')
       .text(I18n.t('Cancel'))
       .css({marginLeft: '5px'})
@@ -104,17 +90,12 @@
         this.cancel()
         this.display({cancel: true})
       })
->>>>>>> 51db239a
   }
 
   createDeleteAttachmentButton() {
     return (
       $('<a/>')
-<<<<<<< HEAD
-         
-=======
 
->>>>>>> 51db239a
         .attr('href', 'javascript:')
         .text('x')
         .addClass('cancel_button')
