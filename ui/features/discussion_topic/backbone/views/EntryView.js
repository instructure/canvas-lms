/*
 * Copyright (C) 2023 - present Instructure, Inc.
 *
 * This file is part of Canvas.
 *
 * Canvas is free software: you can redistribute it and/or modify it under
 * the terms of the GNU Affero General Public License as published by the Free
 * Software Foundation, version 3 of the License.
 *
 * Canvas is distributed in the hope that it will be useful, but WITHOUT ANY
 * WARRANTY; without even the implied warranty of MERCHANTABILITY or FITNESS FOR
 * A PARTICULAR PURPOSE. See the GNU Affero General Public License for more
 * details.
 *
 * You should have received a copy of the GNU Affero General Public License along
 * with this program. If not, see <http://www.gnu.org/licenses/>.
 */

import {extend} from '@canvas/backbone/utils'
import $ from 'jquery'
import {each, isEmpty, extend as lodashExtend} from 'lodash'
import {useScope as createI18nScope} from '@canvas/i18n'
import MarkAsReadWatcher from '../MarkAsReadWatcher'
import walk from '../../array-walk'
import Backbone from '@canvas/backbone'
import EntryCollection from '../collections/EntryCollection'
import deletedEntriesTemplate from '../../jst/_deleted_entry.handlebars'
import entryWithRepliesTemplate from '../../jst/entry_with_replies.handlebars'
import entryStatsTemplate from '../../jst/entryStats.handlebars'
import Reply from '../Reply'
import EntryEditor from '../EntryEditor'
import htmlEscape from '@instructure/html-escape'
import {publish} from 'jquery-tinypubsub'
import apiUserContent from '@canvas/util/jquery/apiUserContent'
import {isRTL} from '@canvas/i18n/rtlHelper'
import {datetimeString} from '@canvas/datetime/date-functions'
import '@canvas/avatar/jst/_avatar.handlebars'
import '../../jst/_reply_form.handlebars'

const I18n = createI18nScope('discussions')

extend(EntryView, Backbone.View)

function EntryView() {
  this.handleKeyDown = this.handleKeyDown.bind(this)
  this.renderRatingSum = this.renderRatingSum.bind(this)
  this.renderRating = this.renderRating.bind(this)
  this.focus = this.focus.bind(this)
  this.renderTree = this.renderTree.bind(this)
  this.toggleDeleted = this.toggleDeleted.bind(this)
  this.toggleReadState = this.toggleReadState.bind(this)
  return EntryView.__super__.constructor.apply(this, arguments)
}

EntryView.instances = {}

EntryView.collapseRootEntries = function () {
  each(this.instances, function (view) {
    if (!view.model.get('parent')) {
      view.collapse()
    }
  })
}

EntryView.expandRootEntries = function () {
  each(this.instances, function (view) {
    if (!view.model.get('parent')) {
      view.expand()
    }
  })
}

EntryView.setAllReadState = function (newReadState) {
  each(this.instances, function (view) {
    view.model.set('read_state', newReadState)
  })
}

EntryView.prototype.els = {
  '.discussion_entry:first': '$entryContent',
  '.replies:first': '$replies',
  '.headerBadges:first': '$headerBadges',
  '.discussion-read-state-btn:first': '$readStateToggle',
  '.discussion-rate-action': '$rateLink',
  '.discussion-rating': '$ratingSum',
}

EntryView.prototype.events = {
  'click .loadDescendants': 'loadDescendants',
  'click [data-event]': 'handleDeclarativeEvent',
  keydown: 'handleKeyDown',
}

EntryView.prototype.defaults = {
  treeView: null,
  descendants: 2,
  children: 5,
  showMoreDescendants: 2,
}

EntryView.prototype.template = entryWithRepliesTemplate

EntryView.prototype.tagName = 'li'

EntryView.prototype.className = 'entry'

EntryView.prototype.initialize = function () {
  EntryView.__super__.initialize.apply(this, arguments)
  this.constructor.instances[this.cid] = this
  this.$el.attr('id', 'entry-' + this.model.get('id'))
  this.$el.toggleClass('no-replies', !this.model.hasActiveReplies())
  if (this.model.get('deleted')) {
    this.$el.addClass('deleted')
  }
  this.model.on('change:deleted', this.toggleDeleted)
  this.model.on('change:read_state', this.toggleReadState)
  this.model.on(
    'change:editor',
    (function (_this) {
      return function (entry) {
        _this.render()
        return entry.trigger('edited')
      }
    })(this),
  )
  this.model.on(
    'change:replies',
    (function (_this) {
      return function (model, value) {
        _this.$el.toggleClass('no-replies', !_this.model.hasActiveReplies())
        if (isEmpty(value)) {
          return delete _this.treeView
        } else {
          return _this.renderTree()
        }
      }
    })(this),
  )
  this.model.on('change:rating', this.renderRating)
  return this.model.on('change:rating_sum', this.renderRatingSum)
}

EntryView.prototype.toggleRead = function (e) {
  e.preventDefault()
  if (this.model.get('read_state') === 'read') {
    this.model.markAsUnread()
  } else {
    this.model.markAsRead()
  }
  return EntryView.trigger('readStateChanged', this.model, this)
}

EntryView.prototype.handleDeclarativeEvent = function (event) {
  const $el = $(event.currentTarget)
  const method = $el.data('event')
  if (this.bypass(event)) {
    return
  }
  event.stopPropagation()
  event.preventDefault()
  return this[method](event, $el)
}

EntryView.prototype.bypass = function (event) {
  const target = $(event.target)
  if (target.data('bypass') != null) {
    return true
  }
  const clickedAdminLinks = $(event.target).closest('.admin-links').length
  const targetHasEvent = $(event.target).data('event')
  if (clickedAdminLinks && !targetHasEvent) {
    return true
  } else {
    return false
  }
}

EntryView.prototype.toJSON = function () {
  const json = this.model.attributes
  // for discussion entries, do not make the avatar a link
  if (json.author) {
    json.author.no_avatar_link = true
  }
  json.edited_at = datetimeString(json.updated_at)
  if (json.editor) {
    json.editor_name = json.editor.display_name
    json.editor_href = json.editor.html_url
  } else {
    json.editor_name = I18n.t('unknown', 'Unknown')
    json.editor_href = ''
  }
  return json
}

EntryView.prototype.toggleReadState = function (model, read_state) {
  this.setToggleTooltip()
  this.$entryContent.toggleClass('unread', read_state === 'unread')
  return this.$entryContent.toggleClass('read', read_state === 'read')
}

EntryView.prototype.toggleCollapsed = function (event, $el) {
  if (!this.addedCountsToHeader) {
    this.addCountsToHeader()
  }
  this.$el.toggleClass('collapsed')
  if (this.$el.hasClass('collapsed')) {
    return $el.find('.screenreader-only').text(I18n.t('Expand Subdiscussion'))
  } else {
    return $el.find('.screenreader-only').text(I18n.t('Collapse Subdiscussion'))
  }
}

EntryView.prototype.expand = function () {
  return this.$el.removeClass('collapsed')
}

EntryView.prototype.collapse = function () {
  if (!this.addedCountsToHeader) {
    this.addCountsToHeader()
  }
  return this.$el.addClass('collapsed')
}

EntryView.prototype.addCountsToHeader = function () {
  const stats = this.countPosterity()
  this.$headerBadges.append(
    entryStatsTemplate({
      stats,
    }),
  )
  return (this.addedCountsToHeader = true)
}

EntryView.prototype.toggleDeleted = function (model, deleted) {
  this.$el.toggleClass('deleted', deleted)
  this.$entryContent.toggleClass('deleted-discussion-entry', deleted)
  if (deleted) {
    this.model.set('updated_at', new Date().toISOString())
    return this.model.set('editor', ENV.current_user)
  }
}

EntryView.prototype.setToggleTooltip = function () {
  const tooltip =
    this.model.get('read_state') === 'unread'
      ? I18n.t('mark_as_read', 'Mark as Read')
      : I18n.t('mark_as_unread', 'Mark as Unread')
  return this.$readStateToggle.attr('title', tooltip)
}

EntryView.prototype.afterRender = function () {
  EntryView.__super__.afterRender.apply(this, arguments)
  const directionToPad = isRTL() ? 'right' : 'left'
  const shouldPosition = this.$el.find('.entry-content[data-should-position]')
  const level = shouldPosition.parents('li.entry').length
  const offset = (level - 1) * 30
  shouldPosition.css('padding-' + directionToPad, offset)
  shouldPosition.find('.discussion-title').attr({
    role: 'heading',
    'aria-level': level + 1,
  })
  if (this.options.collapsed) {
    this.collapse()
  }
  this.setToggleTooltip()
  this.renderRating()
  this.renderRatingSum()
  if (
    this.model.get('read_state') === 'unread' &&
    !this.model.get('forced_read_state') &&
    !ENV.DISCUSSION.MANUAL_MARK_AS_READ
  ) {
    if (this.readMarker == null) {
      this.readMarker = new MarkAsReadWatcher(this)
    }
    MarkAsReadWatcher.checkForVisibleEntries()
  }
  return publish('userContent/change')
}

EntryView.prototype.filter = EntryView.prototype.afterRender

EntryView.prototype.renderTree = function (opts) {
  if (opts == null) {
    opts = {}
  }
  if (this.treeView != null) {
    return
  }
  const replies = this.model.get('replies')
  const descendants = (opts.descendants || this.options.descendants) - 1
  const children = opts.children || this.options.children
  const collection = new EntryCollection(replies, {
    perPage: children,
  })
  const page = collection.getPageAsCollection(0)
<<<<<<< HEAD
   
=======

>>>>>>> 51db239a
  this.treeView = new this.options.treeView({
    el: this.$replies[0],
    descendants,
    collection: page,
    threaded: this.options.threaded,
    showMoreDescendants: this.options.showMoreDescendants,
  })
  this.treeView.render()
  const boundReplies = collection.map(function (x) {
    return x.attributes
  })
  return this.model.set('replies', boundReplies)
}

EntryView.prototype.renderDescendantsLink = function () {
  const stats = this.countPosterity()
  this.$descendantsLink = $('<div/>')
  this.$descendantsLink.html(
    entryStatsTemplate({
      stats,
      showMore: true,
    }),
  )
  this.$descendantsLink.addClass('showMore loadDescendants')
  return this.$replies.append(this.$descendantsLink)
}

EntryView.prototype.countPosterity = function () {
  const stats = {
    unread: 0,
    total: 0,
  }
  if (this.model.attributes.replies == null) {
    return stats
  }
  walk(this.model.attributes.replies, 'replies', function (entry) {
    if (!entry.deleted) {
      if (entry.read_state === 'unread') {
        stats.unread++
      }
      return stats.total++
    }
  })
  return stats
}

EntryView.prototype.loadDescendants = function (event) {
  event.stopPropagation()
  event.preventDefault()
  return this.renderTree({
    children: this.options.children,
    descendants: this.options.showMoreDescendants,
  })
}

EntryView.prototype.remove = function () {
  let html
  if (!this.model.canModerate()) {
    return
  }
  if (
<<<<<<< HEAD
     
=======
>>>>>>> 51db239a
    window.confirm(I18n.t('are_your_sure_delete', 'Are you sure you want to delete this entry?'))
  ) {
    this.model.set('deleted', true)
    this.model.destroy()
    html = deletedEntriesTemplate(this.toJSON())
    return this.$('.entry-content:first').html(html)
  }
}

EntryView.prototype.edit = function () {
  if (!this.model.canModerate()) {
    return
  }
  if (this.editor == null) {
    this.editor = new EntryEditor(this)
  }
  if (!this.editor.editing) {
    this.editor.edit()
  }
  return this.editor.on(
    'display',
    (function (_this) {
      return function () {
        return setTimeout(_this.focus, 0)
      }
    })(this),
  )
}

EntryView.prototype.focus = function () {
  return this.$('.author').first().focus()
}

EntryView.prototype.addReply = function (_event, _$el) {
  if (this.reply == null) {
    this.reply = new Reply(this, {
      focus: true,
    })
  }
  this.model.set('notification', '')
  this.reply.edit()
  return this.reply.on(
    'save',
    (function (_this) {
      return function (entry) {
        _this.renderTree()
        _this.treeView.collection.add(entry)
        _this.treeView.collection.fullCollection.add(entry)
        _this.model.get('replies').push(entry.attributes)
        _this.trigger('addReply')
        return EntryView.trigger('addReply', entry)
      }
    })(this),
  )
}

EntryView.prototype.toggleLike = function (e) {
  e.preventDefault()
  return this.model.toggleLike()
}

EntryView.prototype.renderRating = function () {
  this.$rateLink.toggleClass('discussion-rate-action--checked', !!this.model.get('rating'))
  return this.$rateLink.attr(
    'aria-label',
    this.model.get('rating') ? I18n.t('Unlike this Entry') : I18n.t('Like this Entry'),
  )
}

EntryView.prototype.renderRatingSum = function () {
  return this.$ratingSum.text(this.model.ratingString())
}

EntryView.prototype.addReplyAttachment = function (event, $el) {
  event.preventDefault()
  return this.reply.addAttachment($el)
}

EntryView.prototype.removeReplyAttachment = function (event, $el) {
  event.preventDefault()
  return this.reply.removeAttachment($el)
}

EntryView.prototype.format = function (attr, value) {
  if (attr === 'message') {
    value = apiUserContent.convert(value)
    this.$el.find('.message').removeClass('enhanced')
    publish('userContent/change')
    return value
  } else if (attr === 'notification') {
    return value
  } else {
    return htmlEscape(value)
  }
}

EntryView.prototype.handleKeyDown = function (e) {
  const nodeName = e.target.nodeName.toLowerCase()
  if (nodeName === 'input' || nodeName === 'textarea' || ENV.disable_keyboard_shortcuts) {
    return
  }
  if (e.which === 68) {
    this.remove()
  } else if (e.which === 69) {
    this.edit()
  } else if (e.which === 82) {
    this.addReply()
  } else {
    return
  }
  e.preventDefault()
  return e.stopPropagation()
}

export default lodashExtend(EntryView, Backbone.Events)<|MERGE_RESOLUTION|>--- conflicted
+++ resolved
@@ -294,11 +294,7 @@
     perPage: children,
   })
   const page = collection.getPageAsCollection(0)
-<<<<<<< HEAD
-   
-=======
-
->>>>>>> 51db239a
+
   this.treeView = new this.options.treeView({
     el: this.$replies[0],
     descendants,
@@ -360,10 +356,6 @@
     return
   }
   if (
-<<<<<<< HEAD
-     
-=======
->>>>>>> 51db239a
     window.confirm(I18n.t('are_your_sure_delete', 'Are you sure you want to delete this entry?'))
   ) {
     this.model.set('deleted', true)
