--- conflicted
+++ resolved
@@ -269,11 +269,7 @@
 
   openSendTo(event, open = true) {
     if (event) event.preventDefault()
-<<<<<<< HEAD
-    // eslint-disable-next-line no-restricted-properties
-=======
      
->>>>>>> 1c55606d
     ReactDOM.render(
       <DirectShareUserModal
         open={open}
@@ -290,11 +286,7 @@
 
   openCopyTo(event, open = true) {
     if (event) event.preventDefault()
-<<<<<<< HEAD
-    // eslint-disable-next-line no-restricted-properties
-=======
      
->>>>>>> 1c55606d
     ReactDOM.render(
       <DirectShareCourseTray
         open={open}
