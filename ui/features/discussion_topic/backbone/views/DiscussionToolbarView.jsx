//
// Copyright (C) 2012 - present Instructure, Inc.
//
// This file is part of Canvas.
//
// Canvas is free software: you can redistribute it and/or modify it under
// the terms of the GNU Affero General Public License as published by the Free
// Software Foundation, version 3 of the License.
//
// Canvas is distributed in the hope that it will be useful, but WITHOUT ANY
// WARRANTY; without even the implied warranty of MERCHANTABILITY or FITNESS FOR
// A PARTICULAR PURPOSE. See the GNU Affero General Public License for more
// details.
//
// You should have received a copy of the GNU Affero General Public License along
// with this program. If not, see <http://www.gnu.org/licenses/>.

import {View} from '@canvas/backbone'
import 'jqueryui/button'
import $ from 'jquery'
import {debounce} from 'lodash'
import React from 'react'
import ReactDOM from 'react-dom'
import {TextInput} from '@instructure/ui-text-input'
import {IconSearchLine} from '@instructure/ui-icons'
import {useScope as createI18nScope} from '@canvas/i18n'
import {ScreenReaderContent} from '@instructure/ui-a11y-content'

const I18n = createI18nScope('DiscussionToolbarView')

// #
// requires a MaterializedDiscussionTopic model
export default class DiscussionToolbarView extends View {
  static initClass() {
    this.prototype.els = {
      '#discussion-search': '$searchInput',
      '#onlyUnread': '$unread',
      '#showDeleted': '$deleted',
      '.disableWhileFiltering': '$disableWhileFiltering',
    }

    this.prototype.events = {
      'keyup #discussion-search': 'filterBySearch',
      'change #onlyUnread': 'toggleUnread',
      'change #showDeleted': 'toggleDeleted',
      'click #collapseAll': 'collapseAll',
      'click #expandAll': 'expandAll',
    }

    this.prototype.filter = this.prototype.afterRender

    this.prototype.filterBySearch = debounce(function () {
      let value = this.$searchInput.val()
      if (value === '') {
        value = null
      }
      this.model.set('query', value)
      return this.maybeDisableFields()
    }, 250)
  }

  initialize() {
    super.initialize(...arguments)
    return this.model.on('change', () => this.clearInputs())
  }

  afterRender() {
    if (this.$el.find('#search_entries_container')[0]) {
<<<<<<< HEAD
       
=======
>>>>>>> 51db239a
      ReactDOM.render(
        <TextInput
          onChange={e => {
            // Sends events to hidden input to utilize backbone
            const hiddenInput = $('#discussion-search')
            hiddenInput[0].value = e.target?.value
            hiddenInput.keyup()
          }}
          display="inline-block"
          type="text"
          placeholder={I18n.t('Search entries or author')}
          aria-label={I18n.t(
            'Search entries or author. As you type in this field, the list of discussion entries be automatically filtered to only include those whose message or author match your input.',
          )}
          renderLabel={
            <ScreenReaderContent>{I18n.t('Search entries or author')}</ScreenReaderContent>
          }
          renderBeforeInput={() => <IconSearchLine />}
        />,
        this.$el.find('#search_entries_container')[0],
      )
    }
    this.$unread.button()
    return this.$deleted.button()
  }

  clearInputs = () => {
    if (this.model.hasFilter()) return
    this.$searchInput.val('')
    this.$unread.prop('checked', false)
    this.$unread.button('refresh')
    return this.maybeDisableFields()
  }

  toggleUnread() {
    // setTimeout so the ui can update the button before the rest
    // do expensive stuff

    return setTimeout(() => {
      this.model.set('unread', this.$unread.prop('checked'))
      return this.maybeDisableFields()
    }, 50)
  }

  toggleDeleted() {
    return this.trigger('showDeleted', this.$deleted.prop('checked'))
  }

  collapseAll() {
    this.model.set('collapsed', true)
    return this.trigger('collapseAll')
  }

  expandAll() {
    this.model.set('collapsed', false)
    return this.trigger('expandAll')
  }

  maybeDisableFields() {
    return this.$disableWhileFiltering.prop('disabled', this.model.hasFilter())
  }
}
DiscussionToolbarView.initClass()<|MERGE_RESOLUTION|>--- conflicted
+++ resolved
@@ -66,10 +66,6 @@
 
   afterRender() {
     if (this.$el.find('#search_entries_container')[0]) {
-<<<<<<< HEAD
-       
-=======
->>>>>>> 51db239a
       ReactDOM.render(
         <TextInput
           onChange={e => {
