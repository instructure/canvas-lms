/*
 * Copyright (C) 2012 - present Instructure, Inc.
 *
 * This file is part of Canvas.
 *
 * Canvas is free software: you can redistribute it and/or modify it under
 * the terms of the GNU Affero General Public License as published by the Free
 * Software Foundation, version 3 of the License.
 *
 * Canvas is distributed in the hope that it will be useful, but WITHOUT ANY
 * WARRANTY; without even the implied warranty of MERCHANTABILITY or FITNESS FOR
 * A PARTICULAR PURPOSE. See the GNU Affero General Public License for more
 * details.
 *
 * You should have received a copy of the GNU Affero General Public License along
 * with this program. If not, see <http://www.gnu.org/licenses/>.
 */

import {useScope as createI18nScope} from '@canvas/i18n'
import EntryView from './backbone/views/EntryView'
import DiscussionFilterState from './backbone/models/DiscussionFilterState'
import DiscussionToolbarView from './backbone/views/DiscussionToolbarView'
import DiscussionFilterResultsView from './backbone/views/DiscussionFilterResultsView'
import MarkAsReadWatcher from './backbone/MarkAsReadWatcher'
import $ from 'jquery'
import Backbone from '@canvas/backbone'
import React from 'react'
import {createRoot} from 'react-dom/client'
import MaterializedDiscussionTopic from './backbone/models/Topic'
import SideCommentDiscussionTopic from './backbone/models/SideCommentDiscussionTopic'
import EntryCollection from './backbone/collections/EntryCollection'
import DiscussionTopicToolbarView from './backbone/views/DiscussionTopicToolbarView'
import TopicView from './backbone/views/TopicView'
import EntriesView from './backbone/views/EntriesView'
import SectionsTooltip from '@canvas/sections-tooltip'
import DiscussionTopicKeyboardShortcutModal from './react/DiscussionTopicKeyboardShortcutModal'
import ready from '@instructure/ready'
import {captureException} from '@sentry/react'

const I18n = createI18nScope('discussions')

// Backbone routes
$('body').on('click', '[data-pushstate]', function (event) {
  if (event) event.preventDefault()
  Backbone.history.navigate($(this).attr('href'), true)
})

import('@canvas/rubrics/jquery/rubricEditBinding')
if (ENV.STUDENT_CONTEXT_CARDS_ENABLED)
  import('@canvas/context-cards/react/StudentContextCardTrigger')

if (ENV.MASTER_COURSE_DATA) {
  import('@canvas/blueprint-courses/react/components/LockManager/index').then(
    ({default: LockManager}) => {
      ready(() => {
        const lockManager = new LockManager()
        lockManager.init({itemType: 'discussion_topic', page: 'show'})
      })
    },
  )
}

const descendants = 5
const children = 10

// create the objects ...
const router = new Backbone.Router()

const data = ENV.DISCUSSION.THREADED
  ? new MaterializedDiscussionTopic({root_url: ENV.DISCUSSION.ROOT_URL})
  : new SideCommentDiscussionTopic({root_url: ENV.DISCUSSION.ROOT_URL})

const entries = new EntryCollection(null)

const filterModel = new DiscussionFilterState()

function renderCoursePacingNotice() {
  const $mountPoint = document.getElementById('course_paces_due_date_notice')

  if ($mountPoint) {
    import('@canvas/due-dates/react/CoursePacingNotice')
      .then(CoursePacingNoticeModule => {
        const renderNotice = CoursePacingNoticeModule.renderCoursePacingNotice
        renderNotice($mountPoint, ENV.COURSE_ID)
      })
      .catch(ex => {
<<<<<<< HEAD
         
=======
>>>>>>> 51db239a
        console.error('Falied loading CoursePacingNotice', ex)
        captureException(new Error('Failed loading CoursePacingNotice: ' + ex.message))
      })
  }
}

ready(() => {
  new DiscussionTopicToolbarView({el: '#discussion-managebar'})

  let keyboardShortcutRoot = null
  let sectionTooltipRoot = null

  if (!window.ENV.disable_keyboard_shortcuts) {
<<<<<<< HEAD
     
    ReactDOM.render(
      <DiscussionTopicKeyboardShortcutModal />,
      document.getElementById('keyboard-shortcut-modal')
    )
=======
    const keyboardShortcutModal = document.getElementById('keyboard-shortcut-modal')
    if (keyboardShortcutModal) {
      keyboardShortcutRoot = createRoot(keyboardShortcutModal)
      keyboardShortcutRoot.render(<DiscussionTopicKeyboardShortcutModal />)
    }
>>>>>>> 51db239a
  }

  renderCoursePacingNotice()

  // Rendering of the section tooltip
  const container = document.querySelector('#section_tooltip_root')
  const sectionSpecificAnnouncement = ENV.TOTAL_USER_COUNT || ENV.DISCUSSION.TOPIC.COURSE_SECTIONS
  if (
    container &&
    sectionSpecificAnnouncement &&
    !ENV.DISCUSSION.IS_ASSIGNMENT &&
    !ENV.DISCUSSION.IS_GROUP
  ) {
<<<<<<< HEAD
     
    ReactDOM.render(
=======
    sectionTooltipRoot = createRoot(container)
    sectionTooltipRoot.render(
>>>>>>> 51db239a
      <SectionsTooltip
        totalUserCount={ENV.TOTAL_USER_COUNT}
        sections={ENV.DISCUSSION.TOPIC.COURSE_SECTIONS}
      />,
    )
  }

  const topicView = new TopicView({
    el: '#main',
    model: new Backbone.Model(),
    filterModel,
  })

  // for cases where users have html id's this page listens for,
  // use this so they do not trigger related code
  const excludeUserContentCss = 'div:not(.user_content)'

  const entriesView = new EntriesView({
    el: `${excludeUserContentCss} #discussion_subentries`,
    collection: entries,
    descendants,
    children,
    threaded: ENV.DISCUSSION.THREADED,
    model: filterModel,
  })

  const toolbarView = new DiscussionToolbarView({
    el: `${excludeUserContentCss} #discussion-toolbar`,
    model: filterModel,
  })

  const filterView = new DiscussionFilterResultsView({
    el: `${excludeUserContentCss} #filterResults`,
    allData: data,
    model: filterModel,
  })

  const $container = $(window)
  const $subentries = $('#discussion_subentries')

  function scrollToTop() {
    $container.scrollTo($subentries, {offset: -49})
  }

  // connect them ...
  data.on('change', () => {
    const entryData = data.get('entries')
    entries.options.per_page = entryData.length
    return entries.reset(entryData)
  })

  // define function that syncs a discussion entry's
  // read state back to the materialized view data.
  function updateMaterializedViewReadState(id, read_state) {
    const e = data.flattened[id]
    if (e) e.read_state = read_state
  }

  // propagate mark all read/unread changes to all views
  function setAllReadStateAllViews(newReadState) {
    entries.setAllReadState(newReadState)
    EntryView.setAllReadState(newReadState)
    return filterView.setAllReadState(newReadState)
  }

  entriesView.on('scrollAwayFromEntry', () => {
    // prevent scroll to top for non-pushstate browsers when hash changes
    const top = $container.scrollTop()
    router.navigate('', {
      trigger: false,
      replace: true,
    })
    $container.scrollTop(top)
  })

  // catch when an EntryView changes the read_state
  // of a discussion entry and update the materialized view.
  EntryView.on('readStateChanged', (entry, _view) =>
    updateMaterializedViewReadState(entry.get('id'), entry.get('read_state')),
  )

  // catch when auto-mark-as-read watcher changes an entry
  // and update the materialized view to match.
  MarkAsReadWatcher.on('markAsRead', entry =>
    updateMaterializedViewReadState(entry.get('id'), entry.get('read_state')),
  )

  // detect when read_state changes on filtered model.
  // sync the change to full view collections.
  filterView.on('readStateChanged', (id, read_state) =>
    // update on materialized view
    updateMaterializedViewReadState(id, read_state),
  )

  filterView.on('clickEntry', entry => router.navigate(`entry-${entry.get('id')}`, true))

  toolbarView.on('showDeleted', show => entriesView.showDeleted(show))

  toolbarView.on('expandAll', () => {
    EntryView.expandRootEntries()
    scrollToTop()
  })

  toolbarView.on('collapseAll', () => {
    EntryView.collapseRootEntries()
    scrollToTop()
  })

  topicView.on('markAllAsRead', () => {
    data.markAllAsRead()
    setAllReadStateAllViews('read')
  })

  topicView.on('markAllAsUnread', () => {
    data.markAllAsUnread()
    setAllReadStateAllViews('unread')
  })

  filterView.on('render', scrollToTop)

  filterView.on('hide', scrollToTop)

  filterModel.on('reset', () => EntryView.expandRootEntries())

  const canReadReplies = () => ENV.DISCUSSION.PERMISSIONS.CAN_READ_REPLIES

  // routes
  router.route('topic', 'topic', () => {
    $container.scrollTop($('#discussion_topic'))
    setTimeout(() => {
      $('#discussion_topic .author').focus()
      $container.one('scroll', () => router.navigate(''))
    }, 10)
  })
  router.route('entry-:id', 'id', entry => {
    // Interval to deffer scrollng until page is fully loaded
    const goToEntry = entriesView.goToEntry.bind(entriesView, entry)
    const goToEntryIntervalId = setInterval(() => {
      if (document.readyState === 'complete') {
        goToEntry()
        clearInterval(goToEntryIntervalId)
      }
    }, 500)
  })
  router.route('page-:page', 'page', page => {
    entriesView.render(page)
    // TODO: can get a little bouncy when the page isn't as tall as the previous
    scrollToTop()
  })

  function initEntries(initialEntry) {
    if (canReadReplies()) {
      data.fetch({
        success() {
          entriesView.render()
          Backbone.history.start({
            pushState: true,
            root: `${ENV.DISCUSSION.APP_URL}/`,
          })
          if (initialEntry) {
            const fetchedModel = entries.get(initialEntry.id)
            if (fetchedModel) {
              entries.remove(fetchedModel)
            }
            entries.add(initialEntry)
            entriesView.render()
            router.navigate(`entry-${initialEntry.get('id')}`, true)
          }
        },
      })

      topicView.on('addReply', entry => {
        entries.add(entry)
        router.navigate(`entry-${entry.get('id')}`, true)
      })

      if (!ENV.DISCUSSION.MANUAL_MARK_AS_READ) MarkAsReadWatcher.init()
    } else {
      $('#discussion_subentries span').text(I18n.t('You must log in to view replies'))
    }
  }

  topicView.render()
  toolbarView.render()

  // Add module sequence footer
  if (ENV.DISCUSSION.SEQUENCE != null) {
    import('@canvas/module-sequence-footer').then(() => {
      $('#module_sequence_footer').moduleSequenceFooter({
        assetType: ENV.DISCUSSION.SEQUENCE.ASSET_TYPE,
        assetID: ENV.DISCUSSION.SEQUENCE.ASSET_ID,
        courseID: ENV.DISCUSSION.SEQUENCE.COURSE_ID,
      })
    })
  }

  // Get the party started
  if (ENV.DISCUSSION.INITIAL_POST_REQUIRED) {
    const once = entry => {
      initEntries(entry)
      topicView.off('addReply', once)
    }
    topicView.on('addReply', once)
  } else {
    initEntries()
  }

  if (ENV.CONDITIONAL_RELEASE_SERVICE_ENABLED) {
    import('@canvas/conditional-release-stats/react/index').then(({default: CyoeStats}) => {
      const graphsRoot = document.getElementById('crs-graphs')
      const detailsParent = document.getElementById('not_right_side')
      CyoeStats.init(graphsRoot, detailsParent)
    })
  }
})<|MERGE_RESOLUTION|>--- conflicted
+++ resolved
@@ -84,10 +84,6 @@
         renderNotice($mountPoint, ENV.COURSE_ID)
       })
       .catch(ex => {
-<<<<<<< HEAD
-         
-=======
->>>>>>> 51db239a
         console.error('Falied loading CoursePacingNotice', ex)
         captureException(new Error('Failed loading CoursePacingNotice: ' + ex.message))
       })
@@ -101,19 +97,11 @@
   let sectionTooltipRoot = null
 
   if (!window.ENV.disable_keyboard_shortcuts) {
-<<<<<<< HEAD
-     
-    ReactDOM.render(
-      <DiscussionTopicKeyboardShortcutModal />,
-      document.getElementById('keyboard-shortcut-modal')
-    )
-=======
     const keyboardShortcutModal = document.getElementById('keyboard-shortcut-modal')
     if (keyboardShortcutModal) {
       keyboardShortcutRoot = createRoot(keyboardShortcutModal)
       keyboardShortcutRoot.render(<DiscussionTopicKeyboardShortcutModal />)
     }
->>>>>>> 51db239a
   }
 
   renderCoursePacingNotice()
@@ -127,13 +115,8 @@
     !ENV.DISCUSSION.IS_ASSIGNMENT &&
     !ENV.DISCUSSION.IS_GROUP
   ) {
-<<<<<<< HEAD
-     
-    ReactDOM.render(
-=======
     sectionTooltipRoot = createRoot(container)
     sectionTooltipRoot.render(
->>>>>>> 51db239a
       <SectionsTooltip
         totalUserCount={ENV.TOTAL_USER_COUNT}
         sections={ENV.DISCUSSION.TOPIC.COURSE_SECTIONS}
