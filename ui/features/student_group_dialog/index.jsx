--- conflicted
+++ resolved
@@ -26,28 +26,20 @@
 import {initializeTopNavPortal} from '@canvas/top-navigation/react/TopNavPortal'
 
 const I18n = createI18nScope('StudentGroupDialog')
-<<<<<<< HEAD
-=======
 
 let root
 const mountPoint = document.getElementById('student-group-dialog-mount-point')
->>>>>>> 51db239a
 
 function reloadStudentGroup() {
   return window.location.reload()
 }
 
 function editGroup(group, open = true) {
-<<<<<<< HEAD
-   
-  ReactDOM.render(
-=======
   if (!root) {
     root = createRoot(mountPoint)
   }
 
   root.render(
->>>>>>> 51db239a
     <GroupModal
       group={{
         name: group.get('name'),
