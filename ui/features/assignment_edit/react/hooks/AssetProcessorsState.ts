--- conflicted
+++ resolved
@@ -30,10 +30,7 @@
   AssetProcessorWindowSettings,
   ExistingAttachedAssetProcessor,
   safeDigIconUrl,
-<<<<<<< HEAD
-=======
   ZAssetProcessorContentItem,
->>>>>>> 66de4dda
 } from '@canvas/lti/model/AssetProcessor'
 import {IframeDimensions} from '@canvas/lti/model/common'
 import {useScope as createI18nScope} from '@canvas/i18n'
@@ -46,11 +43,7 @@
   attachedProcessors: AttachedAssetProcessor[]
 
   addAttachedProcessors: ({tool, data}: {tool: LtiLaunchDefinition; data: DeepLinkResponse}) => void
-<<<<<<< HEAD
-  deleteAttachedProcessor: (index: number) => Promise<void>
-=======
   deleteAttachedProcessor: (index: number, onDelete: () => void) => Promise<void>
->>>>>>> 66de4dda
   setFromExistingAttachedProcessors: (processors: ExistingAttachedAssetProcessor[]) => void
 }
 
@@ -158,12 +151,9 @@
     showFlashMessagesFromDeepLinkingResponse(data)
 
     const items = data.content_items.filter(item => item.type === 'ltiAssetProcessor')
-<<<<<<< HEAD
-=======
 
     items.forEach(item => ZAssetProcessorContentItem.parse(item))
 
->>>>>>> 66de4dda
     const newProcessors: AttachedAssetProcessor[] = items.map(contentItem =>
       newAttachedAssetProcessor({tool, contentItem}),
     )
