--- conflicted
+++ resolved
@@ -174,16 +174,12 @@
     () =>
       handleExternalContentMessages({
         onDeepLinkingResponse: data => {
-<<<<<<< HEAD
-          tool && onProcessorResponse({tool, data})
-=======
           try {
             tool && onProcessorResponse({tool, data})
           } catch (e) {
             showInvlidDeepLinkingResponse(tool)
             return
           }
->>>>>>> 1acb383e
           close()
         },
         ready: close,
