--- conflicted
+++ resolved
@@ -35,11 +35,7 @@
         can_upload: true,
         locked_for_user: false,
         parent_folder_id: null,
-<<<<<<< HEAD
-      })
-=======
       }),
->>>>>>> 51db239a
     )
   }),
   http.get('/api/v1/folders/1/files', (_req, res, ctx) => {
@@ -54,15 +50,9 @@
           thumbnail_url: 'thumbnail.jpg',
           'content-type': 'text/html',
         },
-<<<<<<< HEAD
-      ])
-    )
-  })
-=======
       ]),
     )
   }),
->>>>>>> 51db239a
 )
 
 describe('AnnotatedDocumentSelector', () => {
