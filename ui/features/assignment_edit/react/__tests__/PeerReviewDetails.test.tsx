--- conflicted
+++ resolved
@@ -44,10 +44,7 @@
   peerReviewSubmissionRequired: jest.fn(() => false),
   groupCategoryId: jest.fn(() => null),
   peerReviewAcrossSections: jest.fn(() => true),
-<<<<<<< HEAD
-=======
   hasPeerReviewSubmissions: jest.fn(() => false),
->>>>>>> 40dcc2b7
   ...overrides,
 })
 
@@ -641,207 +638,6 @@
       const isValid = validateFn()
       expect(isValid).toBe(true)
 
-<<<<<<< HEAD
-      describe('validatePeerReviewDetails function', () => {
-        it('returns true when all fields are valid', async () => {
-          const container = document.createElement('div')
-          container.id = 'peer_reviews_allocation_and_grading_details'
-          document.body.appendChild(container)
-
-          const client = new QueryClient()
-          render(
-            <MockedQueryClientProvider client={client}>
-              <PeerReviewDetails assignment={assignment} />
-            </MockedQueryClientProvider>,
-            {container},
-          )
-          const checkbox = screen.getByTestId('peer-review-checkbox')
-          await user.click(checkbox)
-
-          const reviewsRequiredInput = screen.getByTestId('reviews-required-input')
-          await user.clear(reviewsRequiredInput)
-          await user.type(reviewsRequiredInput, '5')
-
-          const validateFn = (container as any).validatePeerReviewDetails
-          expect(validateFn).toBeDefined()
-
-          const isValid = validateFn()
-          expect(isValid).toBe(true)
-
-          document.body.removeChild(container)
-        })
-
-        it('returns false when reviewsRequired field is invalid', async () => {
-          const container = document.createElement('div')
-          container.id = 'peer_reviews_allocation_and_grading_details'
-          document.body.appendChild(container)
-
-          const client = new QueryClient()
-          render(
-            <MockedQueryClientProvider client={client}>
-              <PeerReviewDetails assignment={assignment} />
-            </MockedQueryClientProvider>,
-            {container},
-          )
-          const checkbox = screen.getByTestId('peer-review-checkbox')
-          await user.click(checkbox)
-
-          const reviewsRequiredInput = screen.getByTestId('reviews-required-input')
-          await user.clear(reviewsRequiredInput)
-          await user.type(reviewsRequiredInput, '-1')
-          await user.tab()
-
-          const validateFn = (container as any).validatePeerReviewDetails
-          const isValid = validateFn()
-
-          expect(isValid).toBe(false)
-          expect(screen.getByText('Number of peer reviews cannot be negative.')).toBeInTheDocument()
-
-          document.body.removeChild(container)
-        })
-
-        it('returns false when pointsPerReview field is invalid', async () => {
-          const container = document.createElement('div')
-          container.id = 'peer_reviews_allocation_and_grading_details'
-          document.body.appendChild(container)
-
-          const client = new QueryClient()
-          render(
-            <MockedQueryClientProvider client={client}>
-              <PeerReviewDetails assignment={assignment} />
-            </MockedQueryClientProvider>,
-            {container},
-          )
-          const checkbox = screen.getByTestId('peer-review-checkbox')
-          await user.click(checkbox)
-
-          const reviewsRequiredInput = screen.getByTestId('reviews-required-input')
-          await user.clear(reviewsRequiredInput)
-          await user.type(reviewsRequiredInput, '5')
-
-          const pointsPerReviewInput = screen.getByTestId('points-per-review-input')
-          await user.click(pointsPerReviewInput)
-          await user.clear(pointsPerReviewInput)
-          await user.type(pointsPerReviewInput, '-5')
-          await user.tab()
-
-          const validateFn = (container as any).validatePeerReviewDetails
-          const isValid = validateFn()
-
-          expect(isValid).toBe(false)
-          expect(screen.getByText('Points per review cannot be negative.')).toBeInTheDocument()
-
-          document.body.removeChild(container)
-        })
-      })
-    })
-
-    describe('when only PEER_REVIEW_ALLOCATION_ENABLED is true', () => {
-      beforeEach(() => {
-        // @ts-expect-error
-        global.ENV = {
-          ...originalEnv,
-          PEER_REVIEW_GRADING_ENABLED: false,
-          PEER_REVIEW_ALLOCATION_ENABLED: true,
-        }
-      })
-
-      it('shows Reviews Required and allocation features', async () => {
-        renderWithQueryClient(<PeerReviewDetails assignment={assignment} />)
-        const checkbox = screen.getByTestId('peer-review-checkbox')
-        await user.click(checkbox)
-
-        expect(screen.getByText('Reviews Required*')).toBeInTheDocument()
-        expect(screen.getByTestId('reviews-required-input')).toBeInTheDocument()
-
-        const advancedSettingsToggle = screen.getByText('Advanced Peer Review Configurations')
-        await user.click(advancedSettingsToggle)
-
-        expect(screen.getByText('Allocations')).toBeInTheDocument()
-        expect(screen.getByTestId('across-sections-checkbox')).toBeInTheDocument()
-        expect(screen.getByText('Anonymity')).toBeInTheDocument()
-        expect(screen.getByTestId('anonymity-checkbox')).toBeInTheDocument()
-        expect(screen.getByText('Submission required')).toBeInTheDocument()
-        expect(screen.getByTestId('submission-required-checkbox')).toBeInTheDocument()
-      })
-
-      it('hides grading-specific features when only allocation is enabled', async () => {
-        renderWithQueryClient(<PeerReviewDetails assignment={assignment} />)
-        const checkbox = screen.getByTestId('peer-review-checkbox')
-        await user.click(checkbox)
-
-        expect(screen.queryByText('Points per Peer Review')).not.toBeInTheDocument()
-        expect(screen.queryByTestId('points-per-review-input')).not.toBeInTheDocument()
-        expect(screen.queryByText('Total Points for Peer Review(s)')).not.toBeInTheDocument()
-
-        const advancedSettingsToggle = screen.getByText('Advanced Peer Review Configurations')
-        await user.click(advancedSettingsToggle)
-
-        expect(screen.queryByText('Grading')).not.toBeInTheDocument()
-        expect(screen.queryByTestId('pass-fail-grading-checkbox')).not.toBeInTheDocument()
-      })
-
-      it('validates only reviewsRequired when grading is disabled', async () => {
-        const container = document.createElement('div')
-        container.id = 'peer_reviews_allocation_and_grading_details'
-        document.body.appendChild(container)
-
-        const client = new QueryClient()
-        render(
-          <MockedQueryClientProvider client={client}>
-            <PeerReviewDetails assignment={assignment} />
-          </MockedQueryClientProvider>,
-          {container},
-        )
-        const checkbox = screen.getByTestId('peer-review-checkbox')
-        await user.click(checkbox)
-
-        const reviewsRequiredInput = screen.getByTestId('reviews-required-input')
-        await user.clear(reviewsRequiredInput)
-        await user.type(reviewsRequiredInput, '5')
-
-        const validateFn = (container as any).validatePeerReviewDetails
-        expect(validateFn).toBeDefined()
-
-        const isValid = validateFn()
-        expect(isValid).toBe(true)
-
-        document.body.removeChild(container)
-      })
-
-      it('focuses only on reviewsRequired field when grading is disabled', async () => {
-        const container = document.createElement('div')
-        container.id = 'peer_reviews_allocation_and_grading_details'
-        document.body.appendChild(container)
-
-        const client = new QueryClient()
-        render(
-          <MockedQueryClientProvider client={client}>
-            <PeerReviewDetails assignment={assignment} />
-          </MockedQueryClientProvider>,
-          {container},
-        )
-        const checkbox = screen.getByTestId('peer-review-checkbox')
-        await user.click(checkbox)
-
-        const reviewsRequiredInput = screen.getByTestId('reviews-required-input')
-        await user.clear(reviewsRequiredInput)
-        await user.type(reviewsRequiredInput, '-1')
-        await user.tab()
-
-        expect(screen.getByText('Number of peer reviews cannot be negative.')).toBeInTheDocument()
-
-        const focusFn = (container as any).focusOnFirstError
-        expect(focusFn).toBeDefined()
-
-        focusFn()
-
-        expect(document.activeElement).toBe(reviewsRequiredInput)
-
-        document.body.removeChild(container)
-      })
-    })
-=======
       document.body.removeChild(container)
     })
 
@@ -849,7 +645,6 @@
       const container = document.createElement('div')
       container.id = 'peer_reviews_allocation_and_grading_details'
       document.body.appendChild(container)
->>>>>>> 40dcc2b7
 
       const client = new QueryClient()
       render(
@@ -877,77 +672,7 @@
       expect(isValid).toBe(false)
       expect(screen.getByText('Points per review cannot be negative.')).toBeInTheDocument()
 
-<<<<<<< HEAD
-      describe('validatePeerReviewDetails function', () => {
-        it('validates both reviewsRequired and pointsPerReview when both flags enabled', async () => {
-          const container = document.createElement('div')
-          container.id = 'peer_reviews_allocation_and_grading_details'
-          document.body.appendChild(container)
-
-          const client = new QueryClient()
-          render(
-            <MockedQueryClientProvider client={client}>
-              <PeerReviewDetails assignment={assignment} />
-            </MockedQueryClientProvider>,
-            {container},
-          )
-          const checkbox = screen.getByTestId('peer-review-checkbox')
-          await user.click(checkbox)
-
-          const reviewsRequiredInput = screen.getByTestId('reviews-required-input')
-          await user.clear(reviewsRequiredInput)
-          await user.type(reviewsRequiredInput, '5')
-
-          const pointsPerReviewInput = screen.getByTestId('points-per-review-input')
-          await user.clear(pointsPerReviewInput)
-          await user.type(pointsPerReviewInput, '10')
-
-          const validateFn = (container as any).validatePeerReviewDetails
-          expect(validateFn).toBeDefined()
-
-          const isValid = validateFn()
-          expect(isValid).toBe(true)
-
-          document.body.removeChild(container)
-        })
-
-        it('returns false when pointsPerReview is invalid with both flags enabled', async () => {
-          const container = document.createElement('div')
-          container.id = 'peer_reviews_allocation_and_grading_details'
-          document.body.appendChild(container)
-
-          const client = new QueryClient()
-          render(
-            <MockedQueryClientProvider client={client}>
-              <PeerReviewDetails assignment={assignment} />
-            </MockedQueryClientProvider>,
-            {container},
-          )
-          const checkbox = screen.getByTestId('peer-review-checkbox')
-          await user.click(checkbox)
-
-          const reviewsRequiredInput = screen.getByTestId('reviews-required-input')
-          await user.clear(reviewsRequiredInput)
-          await user.type(reviewsRequiredInput, '5')
-
-          const pointsPerReviewInput = screen.getByTestId('points-per-review-input')
-          await user.click(pointsPerReviewInput)
-          await user.clear(pointsPerReviewInput)
-          await user.type(pointsPerReviewInput, '-5')
-          await user.tab()
-
-          const validateFn = (container as any).validatePeerReviewDetails
-          const isValid = validateFn()
-
-          expect(isValid).toBe(false)
-          expect(screen.getByText('Points per review cannot be negative.')).toBeInTheDocument()
-
-          document.body.removeChild(container)
-        })
-      })
-=======
       document.body.removeChild(container)
->>>>>>> 40dcc2b7
     })
   })
 
@@ -1540,8 +1265,6 @@
       expect(pointsPerReviewInput).toHaveValue(0)
     })
   })
-<<<<<<< HEAD
-=======
 
   describe('Disabled state when peer review submissions exist', () => {
     beforeEach(() => {
@@ -1630,5 +1353,4 @@
       expect(pointsPerReviewInput).not.toBeDisabled()
     })
   })
->>>>>>> 40dcc2b7
 })