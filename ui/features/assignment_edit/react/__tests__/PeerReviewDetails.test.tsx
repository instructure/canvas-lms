--- conflicted
+++ resolved
@@ -484,8 +484,6 @@
         expect(screen.queryByText('Anonymity')).not.toBeInTheDocument()
         expect(screen.queryByText('Submission required')).not.toBeInTheDocument()
       })
-<<<<<<< HEAD
-=======
 
       describe('validatePeerReviewDetails function', () => {
         it('returns true when all fields are valid', async () => {
@@ -578,7 +576,6 @@
           document.body.removeChild(container)
         })
       })
->>>>>>> e69b96c5
     })
 
     describe('when only PEER_REVIEW_ALLOCATION_ENABLED is true', () => {
@@ -626,8 +623,6 @@
         expect(screen.queryByText('Grading')).not.toBeInTheDocument()
         expect(screen.queryByTestId('pass-fail-grading-checkbox')).not.toBeInTheDocument()
       })
-<<<<<<< HEAD
-=======
 
       it('validates only reviewsRequired when grading is disabled', async () => {
         const container = document.createElement('div')
@@ -688,7 +683,6 @@
 
         document.body.removeChild(container)
       })
->>>>>>> e69b96c5
     })
 
     describe('when both flags are enabled', () => {
@@ -718,8 +712,6 @@
         expect(screen.getByText('Anonymity')).toBeInTheDocument()
         expect(screen.getByText('Submission required')).toBeInTheDocument()
       })
-<<<<<<< HEAD
-=======
 
       describe('validatePeerReviewDetails function', () => {
         it('validates both reviewsRequired and pointsPerReview when both flags enabled', async () => {
@@ -871,7 +863,6 @@
       expect((container as any).focusOnFirstError).toBeUndefined()
 
       document.body.removeChild(container)
->>>>>>> e69b96c5
     })
   })
 })