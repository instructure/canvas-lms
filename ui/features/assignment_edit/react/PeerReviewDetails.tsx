/*
 * Copyright (C) 2025 - present Instructure, Inc.
 *
 * This file is part of Canvas.
 *
 * Canvas is free software: you can redistribute it and/or modify it under
 * the terms of the GNU Affero General Public License as published by the Free
 * Software Foundation, version 3 of the License.
 *
 * Canvas is distributed in the hope that it will be useful, but WITHOUT ANY
 * WARRANTY; without even the implied warranty of MERCHANTABILITY or FITNESS FOR
 * A PARTICULAR PURPOSE. See the GNU Affero General Public License for more
 * details.
 *
 * You should have received a copy of the GNU Affero General Public License along
 * with this program. If not, see <http://www.gnu.org/licenses/>.
 */

import React, {useState, useEffect} from 'react'
import Assignment from '@canvas/assignments/backbone/models/Assignment'
import {QueryClient, QueryClientProvider} from '@tanstack/react-query'
import {Checkbox} from '@instructure/ui-checkbox'
import {Flex} from '@instructure/ui-flex'
import {Text} from '@instructure/ui-text'
import {View} from '@instructure/ui-view'
import {NumberInput} from '@instructure/ui-number-input'
import {ToggleDetails} from '@instructure/ui-toggle-details'
import {canvasHighContrast, canvas} from '@instructure/ui-themes'
import {ScreenReaderContent} from '@instructure/ui-a11y-content'
import {createRoot} from 'react-dom/client'
import {useScope as createI18nScope} from '@canvas/i18n'
import FormattedErrorMessage from '@canvas/assignments/react/FormattedErrorMessage'
import {usePeerReviewSettings} from './hooks/usePeerReviewSettings'

const I18n = createI18nScope('peer_review_details')
const baseTheme = ENV.use_high_contrast ? canvasHighContrast : canvas
const {colors: instui10Colors} = baseTheme
const inputOverride = {mediumHeight: '1.75rem', mediumFontSize: '0.875rem'}

const roots = new Map()
function createOrUpdateRoot(elementId: string, component: React.ReactNode) {
  const container = document.getElementById(elementId)
  if (!container) return

  let root = roots.get(elementId)
  if (!root) {
    root = createRoot(container)
    roots.set(elementId, root)
  }
  root.render(component)
}

export const renderPeerReviewDetails = (assignment: Assignment) => {
  const $mountPoint = document.getElementById('peer_reviews_allocation_and_grading_details')
  if ($mountPoint) {
    const queryClient = new QueryClient()
    createOrUpdateRoot(
      'peer_reviews_allocation_and_grading_details',
      <QueryClientProvider client={queryClient}>
        <PeerReviewDetails assignment={assignment} />
      </QueryClientProvider>,
    )
  }
}

const FlexRow = ({children, ...props}: {children: React.ReactNode} & any) => (
  <Flex
    as="div"
    className="assignment_peer_reviews_checkbox"
    justifyItems="space-between"
    wrap="no-wrap"
    {...props}
  >
    {children}
  </Flex>
)

const LabeledInput = ({
  label,
  children,
  errorMessage,
  padding = '0',
}: {
  label: string
  children: React.ReactNode
  errorMessage?: string
  padding?: string
}) => (
  <>
    <Flex.Item as="div" padding={padding}>
      <FlexRow>
        <Flex.Item as="div" margin="0 0 small large">
          <Text size="contentSmall" weight="bold">
            {label}
          </Text>
        </Flex.Item>
        <Flex.Item as="div" padding="0 small small 0">
          {children}
        </Flex.Item>
      </FlexRow>
    </Flex.Item>
    {errorMessage && (
      <Flex.Item as="div">
        <FormattedErrorMessage message={errorMessage} margin="0 0 x-small large" />
      </Flex.Item>
    )}
  </>
)

const ToggleCheckbox = ({
  testId,
  name,
  checked,
  onChange,
  label,
  srLabel,
  id,
}: {
  testId: string
  name: string
  checked: boolean
  onChange: (e: React.ChangeEvent<HTMLInputElement>) => void
  label: string
  srLabel: string
  id?: string
}) => (
  <FlexRow>
    <Flex.Item as="div" margin="0 0 0 medium" shouldGrow={true} shouldShrink={true}>
      <Text size="contentSmall" weight="bold">
        {label}
      </Text>
    </Flex.Item>
    <Flex.Item as="div" margin="0" shouldShrink={false}>
      <Checkbox
        data-testid={testId}
        name={name}
        id={id}
        variant="toggle"
        checked={checked}
        onChange={onChange}
        label={<ScreenReaderContent>{srLabel}</ScreenReaderContent>}
      />
    </Flex.Item>
  </FlexRow>
)

const SectionHeader = ({title, padding = 'small'}: {title: string; padding?: string}) => (
  <Flex.Item as="div" padding={padding}>
    <Text weight="bold" size="content">
      {title}
    </Text>
  </Flex.Item>
)

const PeerReviewDetails = ({assignment}: {assignment: Assignment}) => {
  const [peerReviewChecked, setPeerReviewChecked] = useState(assignment.peerReviews() || false)
  const [peerReviewEnabled, setPeerReviewEnabled] = useState(!assignment.moderatedGrading())

  const {
    reviewsRequired,
    handleReviewsRequiredChange,
    validateReviewsRequired,
    errorMessageReviewsRequired,
    pointsPerReview,
    handlePointsPerReviewChange,
    validatePointsPerReview,
    errorMessagePointsPerReview,
    totalPoints,
    allowPeerReviewAcrossMultipleSections,
    handleCrossSectionsCheck,
    allowPeerReviewWithinGroups,
    handleInterGroupCheck,
    usePassFailGrading,
    handleUsePassFailCheck,
    anonymousPeerReviews,
    handleAnonymityCheck,
    submissionsRequiredBeforePeerReviews,
    handleSubmissionRequiredCheck,
    resetFields,
  } = usePeerReviewSettings()

  useEffect(() => {
    const handlePeerReviewToggle = (event: MessageEvent) => {
      if (event.data?.subject === 'ASGMT.togglePeerReviews') {
        setPeerReviewEnabled(event.data.enabled)

        if (!event.data.enabled) {
          setPeerReviewChecked(false)
        }
      }
    }

    // Listen for peer review toggle messages from EditView
    window.addEventListener('message', handlePeerReviewToggle as EventListener)
    return () => {
      window.removeEventListener('message', handlePeerReviewToggle as EventListener)
    }
  }, [])

  const handlePeerReviewCheck = (e: React.ChangeEvent<HTMLInputElement>) => {
    setPeerReviewChecked(e.target.checked)
    if (!e.target.checked) {
      resetFields()
    }
  }

  const gradingEnabled = ENV.PEER_REVIEW_GRADING_ENABLED
  const allocationEnabled = ENV.PEER_REVIEW_ALLOCATION_ENABLED

  const advancedConfigLabel = (
    <Text size="content">{I18n.t('Advanced Peer Review Configurations')}</Text>
  )

  return (
    <Flex as="div" direction="column" width="100%">
      <Flex.Item>
        <Flex direction="column" padding="medium 0 medium x-small">
          <Flex.Item as="div" padding="xx-small">
            <Checkbox
              id="assignment_peer_reviews_checkbox"
              name="peer_reviews"
              checked={peerReviewChecked}
              disabled={!peerReviewEnabled}
              onChange={handlePeerReviewCheck}
              label={I18n.t('Require Peer Reviews')}
              size="small"
              themeOverride={{
                checkedBackground: instui10Colors.dataVisualization.ocean40Secondary,
                checkedBorderColor: 'white',
              }}
              data-testid="peer-review-checkbox"
            />
          </Flex.Item>
        </Flex>
      </Flex.Item>
      {!peerReviewEnabled && (
        <Flex.Item as="div" padding="0 0 xx-small medium">
          <View as="div" margin="0 0 0 xx-small">
            <Text size="contentSmall">
              {I18n.t('Peer reviews cannot be enabled for assignments with moderated grading.')}
            </Text>
          </View>
        </Flex.Item>
      )}
      {peerReviewChecked && (
        <>
          <SectionHeader title={I18n.t('Review Settings')} padding="none small small small" />

          <LabeledInput
            label={I18n.t('Reviews Required*')}
            padding="x-small 0 0 0"
            errorMessage={errorMessageReviewsRequired}
          >
            <NumberInput
              id="assignment_peer_reviews_required_input"
              data-testid="reviews-required-input"
              width="4.5rem"
              showArrows={false}
              size="medium"
              onChange={handleReviewsRequiredChange}
              onBlur={validateReviewsRequired}
              themeOverride={inputOverride}
              value={reviewsRequired}
              renderLabel={
                <ScreenReaderContent>{I18n.t('Number of reviews required')}</ScreenReaderContent>
              }
            />
          </LabeledInput>
<<<<<<< HEAD

          <LabeledInput
            label={I18n.t('Points per Peer Review')}
            padding="x-small 0 0 0"
            errorMessage={errorMessagePointsPerReview}
          >
            <NumberInput
              id="assignment_peer_reviews_max_input"
              data-testid="points-per-review-input"
              width="4.5rem"
              showArrows={false}
              size="medium"
              onChange={handlePointsPerReviewChange}
              onBlur={validatePointsPerReview}
              themeOverride={inputOverride}
              value={pointsPerReview}
              renderLabel={
                <ScreenReaderContent>
                  {I18n.t('Number of Points per Peer Review')}
                </ScreenReaderContent>
              }
            />
          </LabeledInput>

          <Flex.Item as="div" padding="x-small 0 medium 0">
            <FlexRow>
              <Flex.Item as="div" margin="0 0 0 large">
                <Text size="contentSmall" weight="bold">
                  {I18n.t('Total Points for Peer Review(s)')}
                </Text>
              </Flex.Item>
              <Flex.Item as="div" padding="0 small 0 0">
                <View as="div" padding="0 x-small 0 0">
                  <Text size="contentSmall" weight="bold" data-testid="total-peer-review-points">
                    {totalPoints}
                  </Text>
                </View>
              </Flex.Item>
            </FlexRow>
          </Flex.Item>
=======
          {gradingEnabled && (
            <>
              <LabeledInput
                label={I18n.t('Points per Peer Review')}
                padding="x-small 0 0 0"
                errorMessage={errorMessagePointsPerReview}
              >
                <NumberInput
                  id="assignment_peer_reviews_max_input"
                  data-testid="points-per-review-input"
                  width="4.5rem"
                  showArrows={false}
                  size="medium"
                  onChange={handlePointsPerReviewChange}
                  onBlur={validatePointsPerReview}
                  themeOverride={inputOverride}
                  value={pointsPerReview}
                  renderLabel={
                    <ScreenReaderContent>
                      {I18n.t('Number of Points per Peer Review')}
                    </ScreenReaderContent>
                  }
                />
              </LabeledInput>
              <Flex.Item as="div" padding="x-small 0 medium 0">
                <FlexRow>
                  <Flex.Item as="div" margin="0 0 0 large">
                    <Text size="contentSmall" weight="bold">
                      {I18n.t('Total Points for Peer Review(s)')}
                    </Text>
                  </Flex.Item>
                  <Flex.Item as="div" padding="0 small 0 0">
                    <View as="div" padding="0 x-small 0 0">
                      <Text
                        size="contentSmall"
                        weight="bold"
                        data-testid="total-peer-review-points"
                      >
                        {totalPoints}
                      </Text>
                    </View>
                  </Flex.Item>
                </FlexRow>
              </Flex.Item>
            </>
          )}

>>>>>>> 8d1d98d9
          <Flex.Item as="div" padding="small">
            <ToggleDetails
              summary={advancedConfigLabel}
              themeOverride={{
                togglePadding: '0',
              }}
            >
              <Flex direction="column">
                <hr style={{margin: '0.5rem 0 1rem'}} aria-hidden="true"></hr>

<<<<<<< HEAD
                <SectionHeader title={I18n.t('Allocations')} padding="0" />

                <Flex.Item as="div" overflowY="visible" margin="small 0">
                  <ToggleCheckbox
                    testId="across-sections-checkbox"
                    name="peer_reviews_across_sections"
                    id="peer_reviews_across_sections_checkbox"
                    checked={allowPeerReviewAcrossMultipleSections}
                    onChange={handleCrossSectionsCheck}
                    label={I18n.t('Allow peer reviews across sections')}
                    srLabel={I18n.t('Allow peer reviews to be assigned across course sections')}
                  />
                </Flex.Item>
                <Flex.Item as="div" overflowY="visible">
                  <ToggleCheckbox
                    testId="within-groups-checkbox"
                    name="peer_reviews_prevent_friends"
                    id="peer_reviews_within_groups_checkbox"
                    checked={allowPeerReviewWithinGroups}
                    onChange={handleInterGroupCheck}
                    label={I18n.t('Allow peer reviews within groups')}
                    srLabel={I18n.t('Allow peer reviews within student groups')}
                  />
                </Flex.Item>

                <SectionHeader title={I18n.t('Grading')} padding="small 0 0 0" />

                <Flex.Item overflowY="visible" margin="small 0">
                  <ToggleCheckbox
                    testId="pass-fail-grading-checkbox"
                    name="peer_reviews_manual_grading"
                    id="peer_reviews_pass_fail_grading_checkbox"
                    checked={usePassFailGrading}
                    onChange={handleUsePassFailCheck}
                    label={I18n.t('Use complete/incomplete instead of points for grading')}
                    srLabel={I18n.t('Use complete/incomplete instead of points for grading')}
                  />
                </Flex.Item>

                <SectionHeader title={I18n.t('Anonymity')} padding="medium 0 0 0" />

                <Flex.Item overflowY="visible" margin="small 0">
                  <ToggleCheckbox
                    testId="anonymity-checkbox"
                    name="peer_reviews_hide_reviewer_names"
                    id="peer_reviews_anonymity_checkbox"
                    checked={anonymousPeerReviews}
                    onChange={handleAnonymityCheck}
                    label={I18n.t('Reviewers do not see who they review')}
                    srLabel={I18n.t('Reviewers do not see who they review')}
                  />
                </Flex.Item>

                <SectionHeader title={I18n.t('Submission required')} padding="medium 0 0 0" />

                <Flex.Item overflowY="visible" margin="small 0">
                  <ToggleCheckbox
                    testId="submission-required-checkbox"
                    name="peer_reviews_submission_required"
                    id="peer_reviews_submission_required_checkbox"
                    checked={submissionsRequiredBeforePeerReviews}
                    onChange={handleSubmissionRequiredCheck}
                    srLabel={I18n.t('Students must submit to see peer reviews')}
                    label={I18n.t(
                      'Reviewers must submit their assignment before they can be allocated reviews',
                    )}
                  />
                </Flex.Item>
=======
                {allocationEnabled && (
                  <>
                    <SectionHeader title={I18n.t('Allocations')} padding="0" />
                    <Flex.Item as="div" overflowY="visible" margin="small 0">
                      <ToggleCheckbox
                        testId="across-sections-checkbox"
                        name="peer_reviews_across_sections"
                        id="peer_reviews_across_sections_checkbox"
                        checked={allowPeerReviewAcrossMultipleSections}
                        onChange={handleCrossSectionsCheck}
                        label={I18n.t('Allow peer reviews across sections')}
                        srLabel={I18n.t('Allow peer reviews to be assigned across course sections')}
                      />
                    </Flex.Item>

                    <Flex.Item as="div" overflowY="visible">
                      <ToggleCheckbox
                        testId="within-groups-checkbox"
                        name="peer_reviews_prevent_friends"
                        id="peer_reviews_within_groups_checkbox"
                        checked={allowPeerReviewWithinGroups}
                        onChange={handleInterGroupCheck}
                        label={I18n.t('Allow peer reviews within groups')}
                        srLabel={I18n.t('Allow peer reviews within student groups')}
                      />
                    </Flex.Item>
                  </>
                )}

                {gradingEnabled && (
                  <>
                    <SectionHeader title={I18n.t('Grading')} padding="small 0 0 0" />

                    <Flex.Item overflowY="visible" margin="small 0">
                      <ToggleCheckbox
                        testId="pass-fail-grading-checkbox"
                        name="peer_reviews_manual_grading"
                        id="peer_reviews_pass_fail_grading_checkbox"
                        checked={usePassFailGrading}
                        onChange={handleUsePassFailCheck}
                        label={I18n.t('Use complete/incomplete instead of points for grading')}
                        srLabel={I18n.t('Use complete/incomplete instead of points for grading')}
                      />
                    </Flex.Item>
                  </>
                )}
                {allocationEnabled && (
                  <>
                    <SectionHeader title={I18n.t('Anonymity')} padding="medium 0 0 0" />

                    <Flex.Item overflowY="visible" margin="small 0">
                      <ToggleCheckbox
                        testId="anonymity-checkbox"
                        name="peer_reviews_hide_reviewer_names"
                        id="peer_reviews_anonymity_checkbox"
                        checked={anonymousPeerReviews}
                        onChange={handleAnonymityCheck}
                        label={I18n.t('Reviewers do not see who they review')}
                        srLabel={I18n.t('Reviewers do not see who they review')}
                      />
                    </Flex.Item>

                    <SectionHeader title={I18n.t('Submission required')} padding="medium 0 0 0" />

                    <Flex.Item overflowY="visible" margin="small 0">
                      <ToggleCheckbox
                        testId="submission-required-checkbox"
                        name="peer_reviews_submission_required"
                        id="peer_reviews_submission_required_checkbox"
                        checked={submissionsRequiredBeforePeerReviews}
                        onChange={handleSubmissionRequiredCheck}
                        srLabel={I18n.t('Students must submit to see peer reviews')}
                        label={I18n.t(
                          'Reviewers must submit their assignment before they can be allocated reviews',
                        )}
                      />
                    </Flex.Item>
                  </>
                )}
>>>>>>> 8d1d98d9
              </Flex>
            </ToggleDetails>
          </Flex.Item>
        </>
      )}
    </Flex>
  )
}

export default PeerReviewDetails<|MERGE_RESOLUTION|>--- conflicted
+++ resolved
@@ -266,48 +266,6 @@
               }
             />
           </LabeledInput>
-<<<<<<< HEAD
-
-          <LabeledInput
-            label={I18n.t('Points per Peer Review')}
-            padding="x-small 0 0 0"
-            errorMessage={errorMessagePointsPerReview}
-          >
-            <NumberInput
-              id="assignment_peer_reviews_max_input"
-              data-testid="points-per-review-input"
-              width="4.5rem"
-              showArrows={false}
-              size="medium"
-              onChange={handlePointsPerReviewChange}
-              onBlur={validatePointsPerReview}
-              themeOverride={inputOverride}
-              value={pointsPerReview}
-              renderLabel={
-                <ScreenReaderContent>
-                  {I18n.t('Number of Points per Peer Review')}
-                </ScreenReaderContent>
-              }
-            />
-          </LabeledInput>
-
-          <Flex.Item as="div" padding="x-small 0 medium 0">
-            <FlexRow>
-              <Flex.Item as="div" margin="0 0 0 large">
-                <Text size="contentSmall" weight="bold">
-                  {I18n.t('Total Points for Peer Review(s)')}
-                </Text>
-              </Flex.Item>
-              <Flex.Item as="div" padding="0 small 0 0">
-                <View as="div" padding="0 x-small 0 0">
-                  <Text size="contentSmall" weight="bold" data-testid="total-peer-review-points">
-                    {totalPoints}
-                  </Text>
-                </View>
-              </Flex.Item>
-            </FlexRow>
-          </Flex.Item>
-=======
           {gradingEnabled && (
             <>
               <LabeledInput
@@ -355,7 +313,6 @@
             </>
           )}
 
->>>>>>> 8d1d98d9
           <Flex.Item as="div" padding="small">
             <ToggleDetails
               summary={advancedConfigLabel}
@@ -366,76 +323,6 @@
               <Flex direction="column">
                 <hr style={{margin: '0.5rem 0 1rem'}} aria-hidden="true"></hr>
 
-<<<<<<< HEAD
-                <SectionHeader title={I18n.t('Allocations')} padding="0" />
-
-                <Flex.Item as="div" overflowY="visible" margin="small 0">
-                  <ToggleCheckbox
-                    testId="across-sections-checkbox"
-                    name="peer_reviews_across_sections"
-                    id="peer_reviews_across_sections_checkbox"
-                    checked={allowPeerReviewAcrossMultipleSections}
-                    onChange={handleCrossSectionsCheck}
-                    label={I18n.t('Allow peer reviews across sections')}
-                    srLabel={I18n.t('Allow peer reviews to be assigned across course sections')}
-                  />
-                </Flex.Item>
-                <Flex.Item as="div" overflowY="visible">
-                  <ToggleCheckbox
-                    testId="within-groups-checkbox"
-                    name="peer_reviews_prevent_friends"
-                    id="peer_reviews_within_groups_checkbox"
-                    checked={allowPeerReviewWithinGroups}
-                    onChange={handleInterGroupCheck}
-                    label={I18n.t('Allow peer reviews within groups')}
-                    srLabel={I18n.t('Allow peer reviews within student groups')}
-                  />
-                </Flex.Item>
-
-                <SectionHeader title={I18n.t('Grading')} padding="small 0 0 0" />
-
-                <Flex.Item overflowY="visible" margin="small 0">
-                  <ToggleCheckbox
-                    testId="pass-fail-grading-checkbox"
-                    name="peer_reviews_manual_grading"
-                    id="peer_reviews_pass_fail_grading_checkbox"
-                    checked={usePassFailGrading}
-                    onChange={handleUsePassFailCheck}
-                    label={I18n.t('Use complete/incomplete instead of points for grading')}
-                    srLabel={I18n.t('Use complete/incomplete instead of points for grading')}
-                  />
-                </Flex.Item>
-
-                <SectionHeader title={I18n.t('Anonymity')} padding="medium 0 0 0" />
-
-                <Flex.Item overflowY="visible" margin="small 0">
-                  <ToggleCheckbox
-                    testId="anonymity-checkbox"
-                    name="peer_reviews_hide_reviewer_names"
-                    id="peer_reviews_anonymity_checkbox"
-                    checked={anonymousPeerReviews}
-                    onChange={handleAnonymityCheck}
-                    label={I18n.t('Reviewers do not see who they review')}
-                    srLabel={I18n.t('Reviewers do not see who they review')}
-                  />
-                </Flex.Item>
-
-                <SectionHeader title={I18n.t('Submission required')} padding="medium 0 0 0" />
-
-                <Flex.Item overflowY="visible" margin="small 0">
-                  <ToggleCheckbox
-                    testId="submission-required-checkbox"
-                    name="peer_reviews_submission_required"
-                    id="peer_reviews_submission_required_checkbox"
-                    checked={submissionsRequiredBeforePeerReviews}
-                    onChange={handleSubmissionRequiredCheck}
-                    srLabel={I18n.t('Students must submit to see peer reviews')}
-                    label={I18n.t(
-                      'Reviewers must submit their assignment before they can be allocated reviews',
-                    )}
-                  />
-                </Flex.Item>
-=======
                 {allocationEnabled && (
                   <>
                     <SectionHeader title={I18n.t('Allocations')} padding="0" />
@@ -515,7 +402,6 @@
                     </Flex.Item>
                   </>
                 )}
->>>>>>> 8d1d98d9
               </Flex>
             </ToggleDetails>
           </Flex.Item>
