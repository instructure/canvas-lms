--- conflicted
+++ resolved
@@ -188,12 +188,6 @@
     submissionRequiredBeforePeerReviews: assignment.peerReviewSubmissionRequired?.() || false,
   }
 
-  const reviewsRequiredInputRef = useRef<HTMLInputElement | null>(null)
-  const pointsPerReviewInputRef = useRef<HTMLInputElement | null>(null)
-
-  const gradingEnabled = ENV.PEER_REVIEW_GRADING_ENABLED
-  const allocationEnabled = ENV.PEER_REVIEW_ALLOCATION_ENABLED
-
   const {
     reviewsRequired,
     handleReviewsRequiredChange,
@@ -215,11 +209,7 @@
     submissionRequiredBeforePeerReviews,
     handleSubmissionRequiredCheck,
     resetFields,
-<<<<<<< HEAD
-  } = usePeerReviewSettings({peerReviewCount: assignment.peerReviewCount(), submissionRequired: assignment.peerReviewSubmissionRequired()})
-=======
   } = usePeerReviewSettings(initialValues)
->>>>>>> 10b1d53a
 
   const validatePeerReviewDetails = useCallback(() => {
     let valid = true
@@ -279,8 +269,6 @@
   }, [])
 
   useEffect(() => {
-<<<<<<< HEAD
-=======
     const handleGroupCategoryChange = () => {
       setIsGroupAssignment(getIsGroupAssignment(assignment))
     }
@@ -291,7 +279,6 @@
   }, [assignment])
 
   useEffect(() => {
->>>>>>> 10b1d53a
     const mountPoint = document.getElementById('peer_reviews_allocation_and_grading_details')
     if (mountPoint) {
       ;(mountPoint as any).validatePeerReviewDetails = validatePeerReviewDetails
