/*
 * Copyright (C) 2025 - present Instructure, Inc.
 *
 * This file is part of Canvas.
 *
 * Canvas is free software: you can redistribute it and/or modify it under
 * the terms of the GNU Affero General Public License as published by the Free
 * Software Foundation, version 3 of the License.
 *
 * Canvas is distributed in the hope that it will be useful, but WITHOUT ANY
 * WARRANTY; without even the implied warranty of MERCHANTABILITY or FITNESS FOR
 * A PARTICULAR PURPOSE. See the GNU Affero General Public License for more
 * details.
 *
 * You should have received a copy of the GNU Affero General Public License along
 * with this program. If not, see <http://www.gnu.org/licenses/>.
 */

import React, {useState, useEffect, useRef, useCallback} from 'react'
import Assignment from '@canvas/assignments/backbone/models/Assignment'
import {QueryClient, QueryClientProvider} from '@tanstack/react-query'
import {Checkbox} from '@instructure/ui-checkbox'
import {Flex} from '@instructure/ui-flex'
import {Text} from '@instructure/ui-text'
import {View} from '@instructure/ui-view'
import {NumberInput} from '@instructure/ui-number-input'
import {ToggleDetails} from '@instructure/ui-toggle-details'
import {canvasHighContrast, canvas} from '@instructure/ui-themes'
import {ScreenReaderContent} from '@instructure/ui-a11y-content'
import {createRoot} from 'react-dom/client'
import {useScope as createI18nScope} from '@canvas/i18n'
import FormattedErrorMessage from '@canvas/assignments/react/FormattedErrorMessage'
import {usePeerReviewSettings} from './hooks/usePeerReviewSettings'

const I18n = createI18nScope('peer_review_details')
const baseTheme = ENV.use_high_contrast ? canvasHighContrast : canvas
const {colors: instui10Colors} = baseTheme
const inputOverride = {mediumHeight: '1.75rem', mediumFontSize: '0.875rem'}

const roots = new Map()
function createOrUpdateRoot(elementId: string, component: React.ReactNode) {
  const container = document.getElementById(elementId)
  if (!container) return

  let root = roots.get(elementId)
  if (!root) {
    root = createRoot(container)
    roots.set(elementId, root)
  }
  root.render(component)
}

export const renderPeerReviewDetails = (assignment: Assignment) => {
  const $mountPoint = document.getElementById('peer_reviews_allocation_and_grading_details')
  if ($mountPoint) {
    const queryClient = new QueryClient()
    createOrUpdateRoot(
      'peer_reviews_allocation_and_grading_details',
      <QueryClientProvider client={queryClient}>
        <PeerReviewDetails assignment={assignment} />
      </QueryClientProvider>,
    )
  }
}

const FlexRow = ({children, ...props}: {children: React.ReactNode} & any) => (
  <Flex as="div" justifyItems="space-between" wrap="no-wrap" {...props}>
    {children}
  </Flex>
)

const LabeledInput = ({
  label,
  children,
  errorMessage,
  padding = '0',
}: {
  label: string
  children: React.ReactNode
  errorMessage?: string
  padding?: string
}) => (
  <>
    <Flex.Item as="div" padding={padding}>
      <FlexRow>
        <Flex.Item as="div" margin="0 0 small large">
          <Text size="contentSmall" weight="bold">
            {label}
          </Text>
        </Flex.Item>
        <Flex.Item as="div" padding="0 small small 0">
          {children}
        </Flex.Item>
      </FlexRow>
    </Flex.Item>
    {errorMessage && (
      <Flex.Item as="div">
        <FormattedErrorMessage message={errorMessage} margin="0 0 x-small large" />
      </Flex.Item>
    )}
  </>
)

const ToggleCheckbox = ({
  testId,
  name,
  checked,
  onChange,
  label,
  srLabel,
  id,
}: {
  testId: string
  name: string
  checked: boolean
  onChange: (e: React.ChangeEvent<HTMLInputElement>) => void
  label: string
  srLabel: string
  id?: string
}) => (
  <FlexRow>
    <Flex.Item as="div" margin="0 0 0 medium" shouldGrow={true} shouldShrink={true}>
      <Text size="contentSmall" weight="bold">
        {label}
      </Text>
    </Flex.Item>
    <Flex.Item as="div" margin="0" shouldShrink={false}>
      <Checkbox
        data-testid={testId}
        name={name}
        id={id}
        variant="toggle"
        checked={checked}
        onChange={onChange}
        label={<ScreenReaderContent>{srLabel}</ScreenReaderContent>}
      />
    </Flex.Item>
  </FlexRow>
)

const SectionHeader = ({title, padding = 'small'}: {title: string; padding?: string}) => (
  <Flex.Item as="div" padding={padding}>
    <Text weight="bold" size="content">
      {title}
    </Text>
  </Flex.Item>
)

const PeerReviewDetails = ({assignment}: {assignment: Assignment}) => {
  const [peerReviewChecked, setPeerReviewChecked] = useState(assignment.peerReviews() || false)
  const [peerReviewEnabled, setPeerReviewEnabled] = useState(!assignment.moderatedGrading())

  const reviewsRequiredInputRef = useRef<HTMLInputElement | null>(null)
  const pointsPerReviewInputRef = useRef<HTMLInputElement | null>(null)

  const gradingEnabled = ENV.PEER_REVIEW_GRADING_ENABLED
  const allocationEnabled = ENV.PEER_REVIEW_ALLOCATION_ENABLED

  const {
    reviewsRequired,
    handleReviewsRequiredChange,
    validateReviewsRequired,
    errorMessageReviewsRequired,
    pointsPerReview,
    handlePointsPerReviewChange,
    validatePointsPerReview,
    errorMessagePointsPerReview,
    totalPoints,
    allowPeerReviewAcrossMultipleSections,
    handleCrossSectionsCheck,
    allowPeerReviewWithinGroups,
    handleInterGroupCheck,
    usePassFailGrading,
    handleUsePassFailCheck,
    anonymousPeerReviews,
    handleAnonymityCheck,
    submissionsRequiredBeforePeerReviews,
    handleSubmissionRequiredCheck,
    resetFields,
  } = usePeerReviewSettings({peerReviewCount: assignment.peerReviewCount(), submissionRequired: assignment.peerReviewSubmissionRequired()})

  const validatePeerReviewDetails = useCallback(() => {
    let valid = true

    if (reviewsRequiredInputRef.current) {
      const err = validateReviewsRequired({
        target: reviewsRequiredInputRef.current,
      } as React.FocusEvent<HTMLInputElement>)
      if (err) valid = false
    }

    if (gradingEnabled && pointsPerReviewInputRef.current) {
      const err = validatePointsPerReview({
        target: pointsPerReviewInputRef.current,
      } as React.FocusEvent<HTMLInputElement>)
      if (err) valid = false
    }

    return valid
  }, [validateReviewsRequired, validatePointsPerReview, gradingEnabled])

  const focusOnFirstError = useCallback(() => {
    if (reviewsRequiredInputRef.current && errorMessageReviewsRequired) {
      reviewsRequiredInputRef.current.focus()
    } else if (gradingEnabled && pointsPerReviewInputRef.current && errorMessagePointsPerReview) {
      pointsPerReviewInputRef.current.focus()
    }
  }, [errorMessageReviewsRequired, errorMessagePointsPerReview, gradingEnabled])

  const handleMouseOut = (e: React.MouseEvent<HTMLDivElement>) => {
    const relatedTarget = e.relatedTarget as HTMLElement
    const currentTarget = e.currentTarget

    // Does not trigger validation if relatedTarget is within the peer review section
    if (relatedTarget && currentTarget.contains(relatedTarget)) {
      return
    }

    validatePeerReviewDetails()
  }

  useEffect(() => {
    const handlePeerReviewToggle = (event: MessageEvent) => {
      if (event.data?.subject === 'ASGMT.togglePeerReviews') {
        setPeerReviewEnabled(event.data.enabled)

        if (!event.data.enabled) {
          setPeerReviewChecked(false)
        }
      }
    }
    // Listen for peer review toggle messages from EditView
    window.addEventListener('message', handlePeerReviewToggle as EventListener)
    return () => {
      window.removeEventListener('message', handlePeerReviewToggle as EventListener)
    }
  }, [])

  useEffect(() => {
    const mountPoint = document.getElementById('peer_reviews_allocation_and_grading_details')
    if (mountPoint) {
      ;(mountPoint as any).validatePeerReviewDetails = validatePeerReviewDetails
      ;(mountPoint as any).focusOnFirstError = focusOnFirstError
    }
    return () => {
      if (mountPoint) {
        delete (mountPoint as any).validatePeerReviewDetails
        delete (mountPoint as any).focusOnFirstError
      }
    }
  }, [validatePeerReviewDetails, focusOnFirstError])

  const handlePeerReviewCheck = (e: React.ChangeEvent<HTMLInputElement>) => {
    setPeerReviewChecked(e.target.checked)
    if (!e.target.checked) {
      resetFields()
    }
  }

  const gradingEnabled = ENV.PEER_REVIEW_GRADING_ENABLED
  const allocationEnabled = ENV.PEER_REVIEW_ALLOCATION_ENABLED

  const advancedConfigLabel = (
    <Text size="content">{I18n.t('Advanced Peer Review Configurations')}</Text>
  )

  return (
    <Flex as="div" direction="column" width="100%">
      <Flex.Item>
        <Flex direction="column" padding="medium 0 medium x-small">
          <Flex.Item as="div" padding="xx-small">
            <Checkbox
              id="assignment_peer_reviews_checkbox"
              name="peer_reviews"
              checked={peerReviewChecked}
              disabled={!peerReviewEnabled}
              onChange={handlePeerReviewCheck}
              label={I18n.t('Require Peer Reviews')}
              size="small"
              themeOverride={{
                checkedBackground: instui10Colors.dataVisualization.ocean40Secondary,
                checkedBorderColor: 'white',
              }}
              data-testid="peer-review-checkbox"
            />
          </Flex.Item>
        </Flex>
      </Flex.Item>
      {!peerReviewEnabled && (
        <Flex.Item as="div" padding="0 0 xx-small medium">
          <View as="div" margin="0 0 0 xx-small">
            <Text size="contentSmall">
              {I18n.t('Peer reviews cannot be enabled for assignments with moderated grading.')}
            </Text>
          </View>
        </Flex.Item>
      )}
      {peerReviewChecked && (
        // There is no need to set onBlur handler on the parent div element since those events are handled in the NumberInput components
        /* eslint-disable-next-line jsx-a11y/mouse-events-have-key-events */
        <div onMouseOut={handleMouseOut}>
          <SectionHeader title={I18n.t('Review Settings')} padding="none small small small" />

          <LabeledInput
            label={I18n.t('Reviews Required*')}
            padding="x-small 0 0 0"
            errorMessage={errorMessageReviewsRequired}
          >
            <NumberInput
              id="assignment_peer_reviews_count"
              name="peer_review_count"
              data-testid="reviews-required-input"
              width="4.5rem"
              showArrows={false}
              size="medium"
              onChange={handleReviewsRequiredChange}
              onBlur={validateReviewsRequired}
              themeOverride={inputOverride}
              value={reviewsRequired}
              inputRef={(el: HTMLInputElement | null) => {
                reviewsRequiredInputRef.current = el
              }}
              renderLabel={
                <ScreenReaderContent>{I18n.t('Number of reviews required')}</ScreenReaderContent>
              }
            />
          </LabeledInput>
          {gradingEnabled && (
            <>
              <LabeledInput
                label={I18n.t('Points per Peer Review')}
                padding="x-small 0 0 0"
                errorMessage={errorMessagePointsPerReview}
              >
                <NumberInput
                  id="assignment_peer_reviews_max_input"
                  data-testid="points-per-review-input"
                  width="4.5rem"
                  showArrows={false}
                  size="medium"
                  onChange={handlePointsPerReviewChange}
                  onBlur={validatePointsPerReview}
                  themeOverride={inputOverride}
                  value={pointsPerReview}
<<<<<<< HEAD
=======
                  inputRef={(el: HTMLInputElement | null) => {
                    pointsPerReviewInputRef.current = el
                  }}
>>>>>>> dd080656
                  renderLabel={
                    <ScreenReaderContent>
                      {I18n.t('Number of Points per Peer Review')}
                    </ScreenReaderContent>
                  }
                />
              </LabeledInput>
              <Flex.Item as="div" padding="x-small 0 medium 0">
                <FlexRow>
                  <Flex.Item as="div" margin="0 0 0 large">
                    <Text size="contentSmall" weight="bold">
                      {I18n.t('Total Points for Peer Review(s)')}
                    </Text>
                  </Flex.Item>
                  <Flex.Item as="div" padding="0 small 0 0">
                    <View as="div" padding="0 x-small 0 0">
                      <Text
                        size="contentSmall"
                        weight="bold"
                        data-testid="total-peer-review-points"
                      >
                        {totalPoints}
                      </Text>
                    </View>
                  </Flex.Item>
                </FlexRow>
              </Flex.Item>
            </>
          )}

          <Flex.Item as="div" padding="small">
            <ToggleDetails
              summary={advancedConfigLabel}
              themeOverride={{
                togglePadding: '0',
              }}
            >
              <Flex direction="column">
                <hr style={{margin: '0.5rem 0 1rem'}} aria-hidden="true"></hr>

                {allocationEnabled && (
                  <>
                    <SectionHeader title={I18n.t('Allocations')} padding="0" />
                    <Flex.Item as="div" overflowY="visible" margin="small 0">
                      <ToggleCheckbox
                        testId="across-sections-checkbox"
                        name="peer_reviews_across_sections"
                        id="peer_reviews_across_sections_checkbox"
                        checked={allowPeerReviewAcrossMultipleSections}
                        onChange={handleCrossSectionsCheck}
                        label={I18n.t('Allow peer reviews across sections')}
                        srLabel={I18n.t('Allow peer reviews to be assigned across course sections')}
                      />
                    </Flex.Item>

                    <Flex.Item as="div" overflowY="visible">
                      <ToggleCheckbox
                        testId="within-groups-checkbox"
                        name="peer_reviews_prevent_friends"
                        id="peer_reviews_within_groups_checkbox"
                        checked={allowPeerReviewWithinGroups}
                        onChange={handleInterGroupCheck}
                        label={I18n.t('Allow peer reviews within groups')}
                        srLabel={I18n.t('Allow peer reviews within student groups')}
                      />
                    </Flex.Item>
                  </>
                )}

                {gradingEnabled && (
                  <>
                    <SectionHeader title={I18n.t('Grading')} padding="small 0 0 0" />

                    <Flex.Item overflowY="visible" margin="small 0">
                      <ToggleCheckbox
                        testId="pass-fail-grading-checkbox"
                        name="peer_reviews_manual_grading"
                        id="peer_reviews_pass_fail_grading_checkbox"
                        checked={usePassFailGrading}
                        onChange={handleUsePassFailCheck}
                        label={I18n.t('Use complete/incomplete instead of points for grading')}
                        srLabel={I18n.t('Use complete/incomplete instead of points for grading')}
                      />
                    </Flex.Item>
                  </>
                )}
                {allocationEnabled && (
                  <>
                    <SectionHeader title={I18n.t('Anonymity')} padding="medium 0 0 0" />

                    <Flex.Item overflowY="visible" margin="small 0">
                      <ToggleCheckbox
                        testId="anonymity-checkbox"
                        name="peer_reviews_hide_reviewer_names"
                        id="peer_reviews_anonymity_checkbox"
                        checked={anonymousPeerReviews}
                        onChange={handleAnonymityCheck}
                        label={I18n.t('Reviewers do not see who they review')}
                        srLabel={I18n.t('Reviewers do not see who they review')}
                      />
                    </Flex.Item>

                    <SectionHeader title={I18n.t('Submission required')} padding="medium 0 0 0" />

                    <Flex.Item overflowY="visible" margin="small 0">
                      <ToggleCheckbox
                        testId="submission-required-checkbox"
                        name="peer_reviews_submission_required"
                        id="peer_reviews_submission_required_checkbox"
                        checked={submissionsRequiredBeforePeerReviews}
                        onChange={handleSubmissionRequiredCheck}
                        srLabel={I18n.t('Students must submit to see peer reviews')}
                        label={I18n.t(
                          'Reviewers must submit their assignment before they can be allocated reviews',
                        )}
                      />
                    </Flex.Item>
                  </>
                )}
              </Flex>
            </ToggleDetails>
          </Flex.Item>
        </div>
      )}
    </Flex>
  )
}

export default PeerReviewDetails<|MERGE_RESOLUTION|>--- conflicted
+++ resolved
@@ -256,9 +256,6 @@
       resetFields()
     }
   }
-
-  const gradingEnabled = ENV.PEER_REVIEW_GRADING_ENABLED
-  const allocationEnabled = ENV.PEER_REVIEW_ALLOCATION_ENABLED
 
   const advancedConfigLabel = (
     <Text size="content">{I18n.t('Advanced Peer Review Configurations')}</Text>
@@ -342,12 +339,9 @@
                   onBlur={validatePointsPerReview}
                   themeOverride={inputOverride}
                   value={pointsPerReview}
-<<<<<<< HEAD
-=======
                   inputRef={(el: HTMLInputElement | null) => {
                     pointsPerReviewInputRef.current = el
                   }}
->>>>>>> dd080656
                   renderLabel={
                     <ScreenReaderContent>
                       {I18n.t('Number of Points per Peer Review')}
