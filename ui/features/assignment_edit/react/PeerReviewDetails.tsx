/*
 * Copyright (C) 2025 - present Instructure, Inc.
 *
 * This file is part of Canvas.
 *
 * Canvas is free software: you can redistribute it and/or modify it under
 * the terms of the GNU Affero General Public License as published by the Free
 * Software Foundation, version 3 of the License.
 *
 * Canvas is distributed in the hope that it will be useful, but WITHOUT ANY
 * WARRANTY; without even the implied warranty of MERCHANTABILITY or FITNESS FOR
 * A PARTICULAR PURPOSE. See the GNU Affero General Public License for more
 * details.
 *
 * You should have received a copy of the GNU Affero General Public License along
 * with this program. If not, see <http://www.gnu.org/licenses/>.
 */
import React, {useState, useEffect, useRef, useCallback} from 'react'
import Assignment from '@canvas/assignments/backbone/models/Assignment'
import {QueryClient, QueryClientProvider} from '@tanstack/react-query'
import {Checkbox} from '@instructure/ui-checkbox'
import {Flex} from '@instructure/ui-flex'
import {Text} from '@instructure/ui-text'
import {View} from '@instructure/ui-view'
import {NumberInput} from '@instructure/ui-number-input'
import {ToggleDetails} from '@instructure/ui-toggle-details'
import {Alert} from '@instructure/ui-alerts'
import {canvasHighContrast, canvas} from '@instructure/ui-themes'
import {ScreenReaderContent} from '@instructure/ui-a11y-content'
import {createRoot} from 'react-dom/client'
import {useScope as createI18nScope} from '@canvas/i18n'
import FormattedErrorMessage from '@canvas/assignments/react/FormattedErrorMessage'
import {usePeerReviewSettings} from './hooks/usePeerReviewSettings'
const I18n = createI18nScope('peer_review_details')
const baseTheme = ENV.use_high_contrast ? canvasHighContrast : canvas
const {colors: instui10Colors} = baseTheme
const inputOverride = {mediumHeight: '1.75rem', mediumFontSize: '0.875rem'}
const roots = new Map()
function createOrUpdateRoot(elementId: string, component: React.ReactNode) {
  const container = document.getElementById(elementId)
  if (!container) return
  let root = roots.get(elementId)
  if (!root) {
    root = createRoot(container)
    roots.set(elementId, root)
  }
  root.render(component)
}
<<<<<<< HEAD

=======
>>>>>>> 40dcc2b7
const hasValidGroupCategory = (assignment: Assignment): boolean => {
  const groupCategoryId = assignment.groupCategoryId()
  return !!groupCategoryId && groupCategoryId !== 'blank'
}
<<<<<<< HEAD

const getIsGroupAssignment = (assignment: Assignment): boolean => {
  const hasGroupCategoryCheckbox = document.getElementById('has_group_category') as HTMLInputElement

  if (hasGroupCategoryCheckbox) {
    return hasGroupCategoryCheckbox.checked
  }

  return hasValidGroupCategory(assignment)
}

=======
const getIsGroupAssignment = (assignment: Assignment): boolean => {
  const hasGroupCategoryCheckbox = document.getElementById('has_group_category') as HTMLInputElement
  if (hasGroupCategoryCheckbox) {
    return hasGroupCategoryCheckbox.checked
  }
  return hasValidGroupCategory(assignment)
}
>>>>>>> 40dcc2b7
export const renderPeerReviewDetails = (assignment: Assignment) => {
  const $mountPoint = document.getElementById('peer_reviews_allocation_and_grading_details')
  if ($mountPoint) {
    const queryClient = new QueryClient()
    createOrUpdateRoot(
      'peer_reviews_allocation_and_grading_details',
      <QueryClientProvider client={queryClient}>
        <PeerReviewDetails assignment={assignment} />
      </QueryClientProvider>,
    )
  }
}
const FlexRow = ({children, ...props}: {children: React.ReactNode} & any) => (
  <Flex as="div" justifyItems="space-between" wrap="no-wrap" {...props}>
    {children}
  </Flex>
)
const LabeledInput = ({
  label,
  children,
  errorMessage,
  padding = '0',
}: {
  label: string
  children: React.ReactNode
  errorMessage?: string
  padding?: string
}) => (
  <>
    <Flex.Item as="div" padding={padding}>
      <FlexRow>
        <Flex.Item as="div" margin="0 0 small large">
          <Text size="contentSmall" weight="bold">
            {label}
          </Text>
        </Flex.Item>
        <Flex.Item as="div" padding="0 small small 0">
          {children}
        </Flex.Item>
      </FlexRow>
    </Flex.Item>
    {errorMessage && (
      <Flex.Item as="div">
        <FormattedErrorMessage message={errorMessage} margin="0 0 x-small large" />
      </Flex.Item>
    )}
  </>
)
const ToggleCheckbox = ({
  testId,
  name,
  checked,
  onChange,
  label,
  srLabel,
  id,
}: {
  testId: string
  name: string
  checked: boolean
  onChange: (e: React.ChangeEvent<HTMLInputElement>) => void
  label: string
  srLabel: string
  id?: string
}) => (
  <FlexRow>
    <Flex.Item as="div" margin="0 0 0 medium" shouldGrow={true} shouldShrink={true}>
      <Text size="contentSmall" weight="bold">
        {label}
      </Text>
    </Flex.Item>
    <Flex.Item as="div" margin="0" shouldShrink={false}>
      <Checkbox
        data-testid={testId}
        name={name}
        id={id}
        variant="toggle"
        checked={checked}
        onChange={onChange}
        label={<ScreenReaderContent>{srLabel}</ScreenReaderContent>}
      />
    </Flex.Item>
  </FlexRow>
)
const SectionHeader = ({title, padding = 'small'}: {title: string; padding?: string}) => (
  <Flex.Item as="div" padding={padding}>
    <Text weight="bold" size="content">
      {title}
    </Text>
  </Flex.Item>
)
const PeerReviewDetails = ({assignment}: {assignment: Assignment}) => {
  const [peerReviewChecked, setPeerReviewChecked] = useState(assignment.peerReviews() || false)
  const [peerReviewEnabled, setPeerReviewEnabled] = useState(!assignment.moderatedGrading())
  const [isGroupAssignment, setIsGroupAssignment] = useState(hasValidGroupCategory(assignment))
<<<<<<< HEAD

  const reviewsRequiredInputRef = useRef<HTMLInputElement | null>(null)
  const pointsPerReviewInputRef = useRef<HTMLInputElement | null>(null)

  const gradingEnabled = ENV.PEER_REVIEW_GRADING_ENABLED
  const allocationEnabled = ENV.PEER_REVIEW_ALLOCATION_ENABLED
=======
  const reviewsRequiredInputRef = useRef<HTMLInputElement | null>(null)
  const pointsPerReviewInputRef = useRef<HTMLInputElement | null>(null)
>>>>>>> 40dcc2b7
  const peerReviewSubAssignment = assignment.peerReviewSubAssignment?.()
  const reviewsRequiredCount = assignment.peerReviewCount?.() || 1
  const totalPointsFromDB = peerReviewSubAssignment?.points_possible || 0
  const pointsPerReviewCalculated =
    reviewsRequiredCount > 0 ? totalPointsFromDB / reviewsRequiredCount : 0
<<<<<<< HEAD
=======
  const hasPeerReviewSubmissions =
    ENV.PEER_REVIEW_ALLOCATION_AND_GRADING_ENABLED && assignment.hasPeerReviewSubmissions?.()
>>>>>>> 40dcc2b7

  const initialValues = {
    reviewsRequired: reviewsRequiredCount,
    pointsPerReview: pointsPerReviewCalculated,
    totalPoints: totalPointsFromDB,
    allowPeerReviewAcrossMultipleSections: assignment.peerReviewAcrossSections?.() || false,
    allowPeerReviewWithinGroups: assignment.intraGroupPeerReviews?.() || false,
    usePassFailGrading: peerReviewSubAssignment?.grading_type === 'pass_fail',
    anonymousPeerReviews: assignment.anonymousPeerReviews?.() || false,
    submissionRequiredBeforePeerReviews: assignment.peerReviewSubmissionRequired?.() || false,
  }
<<<<<<< HEAD

=======
>>>>>>> 40dcc2b7
  const {
    reviewsRequired,
    handleReviewsRequiredChange,
    validateReviewsRequired,
    errorMessageReviewsRequired,
    pointsPerReview,
    handlePointsPerReviewChange,
    validatePointsPerReview,
    errorMessagePointsPerReview,
    totalPoints,
    allowPeerReviewAcrossMultipleSections,
    handleCrossSectionsCheck,
    allowPeerReviewWithinGroups,
    handleInterGroupCheck,
    usePassFailGrading,
    handleUsePassFailCheck,
    anonymousPeerReviews,
    handleAnonymityCheck,
    submissionRequiredBeforePeerReviews,
    handleSubmissionRequiredCheck,
    resetFields,
  } = usePeerReviewSettings(initialValues)
<<<<<<< HEAD

=======
>>>>>>> 40dcc2b7
  const validatePeerReviewDetails = useCallback(() => {
    let valid = true
    if (reviewsRequiredInputRef.current) {
      const err = validateReviewsRequired({
        target: reviewsRequiredInputRef.current,
      } as React.FocusEvent<HTMLInputElement>)
      if (err) valid = false
    }
    if (pointsPerReviewInputRef.current) {
      const err = validatePointsPerReview({
        target: pointsPerReviewInputRef.current,
      } as React.FocusEvent<HTMLInputElement>)
      if (err) valid = false
    }
    return valid
  }, [validateReviewsRequired, validatePointsPerReview])
  const focusOnFirstError = useCallback(() => {
    if (reviewsRequiredInputRef.current && errorMessageReviewsRequired) {
      reviewsRequiredInputRef.current.focus()
    } else if (pointsPerReviewInputRef.current && errorMessagePointsPerReview) {
      pointsPerReviewInputRef.current.focus()
    }
  }, [errorMessageReviewsRequired, errorMessagePointsPerReview])
  const handleMouseOut = (e: React.MouseEvent<HTMLDivElement>) => {
    const relatedTarget = e.relatedTarget as HTMLElement
    const currentTarget = e.currentTarget
    // Does not trigger validation if relatedTarget is within the peer review section
    if (relatedTarget && currentTarget.contains(relatedTarget)) {
      return
    }
    validatePeerReviewDetails()
  }
  useEffect(() => {
    const handlePeerReviewToggle = (event: MessageEvent) => {
      if (event.data?.subject === 'ASGMT.togglePeerReviews') {
        setPeerReviewEnabled(event.data.enabled)
        if (!event.data.enabled) {
          setPeerReviewChecked(false)
        }
      }
    }
    // Listen for peer review toggle messages from EditView
    window.addEventListener('message', handlePeerReviewToggle as EventListener)
    return () => {
      window.removeEventListener('message', handlePeerReviewToggle as EventListener)
    }
  }, [])
  useEffect(() => {
    const handleGroupCategoryChange = () => {
      setIsGroupAssignment(getIsGroupAssignment(assignment))
    }
    document.addEventListener('group_category_changed', handleGroupCategoryChange)
    return () => {
      document.removeEventListener('group_category_changed', handleGroupCategoryChange)
    }
  }, [assignment])
  useEffect(() => {
    const handleGroupCategoryChange = () => {
      setIsGroupAssignment(getIsGroupAssignment(assignment))
    }
    document.addEventListener('group_category_changed', handleGroupCategoryChange)
    return () => {
      document.removeEventListener('group_category_changed', handleGroupCategoryChange)
    }
  }, [assignment])

  useEffect(() => {
    const mountPoint = document.getElementById('peer_reviews_allocation_and_grading_details')
    if (mountPoint) {
      ;(mountPoint as any).validatePeerReviewDetails = validatePeerReviewDetails
      ;(mountPoint as any).focusOnFirstError = focusOnFirstError
    }
    return () => {
      if (mountPoint) {
        delete (mountPoint as any).validatePeerReviewDetails
        delete (mountPoint as any).focusOnFirstError
      }
    }
  }, [validatePeerReviewDetails, focusOnFirstError])
  const handlePeerReviewCheck = (e: React.ChangeEvent<HTMLInputElement>) => {
    setPeerReviewChecked(e.target.checked)
    if (!e.target.checked) {
      resetFields()
    }
  }
  const advancedConfigLabel = (
    <Text size="content">{I18n.t('Advanced Peer Review Configurations')}</Text>
  )
  return (
    <Flex as="div" direction="column" width="100%">
      {/* Hidden inputs to preserve values when Advanced Configuration is collapsed or peer reviews disabled */}
      <Flex.Item>
        <input
          type="hidden"
          id="peer_reviews_across_sections_checkbox_hidden"
          name="peer_reviews_across_sections_hidden"
          value={peerReviewChecked && allowPeerReviewAcrossMultipleSections ? 'true' : 'false'}
        />
        <input
          type="hidden"
          id="peer_reviews_within_groups_checkbox_hidden"
          name="intra_group_peer_reviews_hidden"
          value={
            peerReviewChecked && isGroupAssignment && allowPeerReviewWithinGroups ? 'true' : 'false'
          }
        />
        <input
          type="hidden"
          id="peer_reviews_pass_fail_grading_checkbox_hidden"
          name="peer_reviews_pass_fail_grading_hidden"
          value={peerReviewChecked && usePassFailGrading ? 'true' : 'false'}
        />
        <input
          type="hidden"
          id="peer_reviews_anonymity_checkbox_hidden"
          name="anonymous_peer_reviews_hidden"
          value={peerReviewChecked && anonymousPeerReviews ? 'true' : 'false'}
        />
        <input
          type="hidden"
          id="peer_reviews_submission_required_checkbox_hidden"
          name="peer_review_submission_required_hidden"
          value={peerReviewChecked && submissionRequiredBeforePeerReviews ? 'true' : 'false'}
        />
        <input
          type="hidden"
          id="assignment_peer_reviews_count_hidden"
          name="peer_review_count_hidden"
          value={peerReviewChecked ? reviewsRequired : '0'}
        />
        <input
          type="hidden"
          id="assignment_peer_reviews_max_input_hidden"
          name="peer_review_points_per_review_hidden"
          value={peerReviewChecked ? pointsPerReview : '0'}
        />
      </Flex.Item>
      <Flex.Item>
        <Flex direction="column" padding="medium 0 medium x-small">
          <Flex.Item as="div" padding="xx-small">
            <Checkbox
              id="assignment_peer_reviews_checkbox"
              name="peer_reviews"
              checked={peerReviewChecked}
              disabled={!peerReviewEnabled}
              onChange={handlePeerReviewCheck}
              label={I18n.t('Require Peer Reviews')}
              size="small"
              themeOverride={{
                checkedBackground: instui10Colors.dataVisualization.ocean40Secondary,
                checkedBorderColor: 'white',
              }}
              data-testid="peer-review-checkbox"
            />
          </Flex.Item>
        </Flex>
      </Flex.Item>
      {!peerReviewEnabled && (
        <Flex.Item as="div" padding="0 0 xx-small medium">
          <View as="div" margin="0 0 0 xx-small">
            <Text size="contentSmall">
              {I18n.t('Peer reviews cannot be enabled for assignments with moderated grading.')}
            </Text>
          </View>
        </Flex.Item>
      )}
      {peerReviewChecked && (
        // There is no need to set onBlur handler on the parent div element since those events are handled in the NumberInput components
        /* eslint-disable-next-line jsx-a11y/mouse-events-have-key-events */
        <div onMouseOut={handleMouseOut}>
          <SectionHeader title={I18n.t('Review Settings')} padding="none small small small" />
          <LabeledInput
            label={I18n.t('Reviews Required*')}
            padding="x-small 0 0 0"
            errorMessage={errorMessageReviewsRequired}
          >
            <NumberInput
              id="assignment_peer_reviews_count"
              name="peer_review_count"
              data-testid="reviews-required-input"
              width="4.5rem"
              showArrows={false}
              size="medium"
              onChange={handleReviewsRequiredChange}
              onBlur={validateReviewsRequired}
              themeOverride={inputOverride}
              value={reviewsRequired}
              interaction={hasPeerReviewSubmissions ? 'disabled' : 'enabled'}
              inputRef={(el: HTMLInputElement | null) => {
                reviewsRequiredInputRef.current = el
              }}
              renderLabel={
                <ScreenReaderContent>{I18n.t('Number of reviews required')}</ScreenReaderContent>
              }
            />
          </LabeledInput>
          <LabeledInput
            label={I18n.t('Points per Peer Review')}
            padding="x-small 0 0 0"
            errorMessage={errorMessagePointsPerReview}
          >
            <NumberInput
              id="assignment_peer_reviews_max_input"
              data-testid="points-per-review-input"
              width="4.5rem"
              showArrows={false}
              size="medium"
              onChange={handlePointsPerReviewChange}
              onBlur={validatePointsPerReview}
              themeOverride={inputOverride}
              value={pointsPerReview}
              interaction={hasPeerReviewSubmissions ? 'disabled' : 'enabled'}
              inputRef={(el: HTMLInputElement | null) => {
                pointsPerReviewInputRef.current = el
              }}
              renderLabel={
                <ScreenReaderContent>
                  {I18n.t('Number of Points per Peer Review')}
                </ScreenReaderContent>
              }
            />
          </LabeledInput>
          <Flex.Item as="div" padding="x-small 0 small 0">
            <FlexRow>
              <Flex.Item as="div" margin="0 0 0 large">
                <Text size="contentSmall" weight="bold">
                  {I18n.t('Total Points for Peer Review(s)')}
                </Text>
              </Flex.Item>
              <Flex.Item as="div" padding="0 small 0 0">
                <View as="div" padding="0 x-small 0 0">
                  <Text size="contentSmall" weight="bold" data-testid="total-peer-review-points">
                    {totalPoints}
                  </Text>
                </View>
              </Flex.Item>
            </FlexRow>
          </Flex.Item>

          {hasPeerReviewSubmissions && (
            <Flex.Item as="div" padding="small">
              <Alert variant="warning">
                {I18n.t(
                  'Students have already submitted peer reviews, so reviews required and points cannot be changed.',
                )}
              </Alert>
            </Flex.Item>
          )}

          <Flex.Item as="div" padding="small">
            <ToggleDetails
              summary={advancedConfigLabel}
              themeOverride={{
                togglePadding: '0',
              }}
            >
              <Flex direction="column">
                <hr style={{margin: '0.5rem 0 1rem'}} aria-hidden="true"></hr>
<<<<<<< HEAD

                {allocationEnabled && (
                  <>
                    <SectionHeader title={I18n.t('Allocations')} padding="0" />
                    <Flex.Item as="div" overflowY="visible" margin="small 0">
                      <ToggleCheckbox
                        testId="across-sections-checkbox"
                        name="peer_reviews_across_sections"
                        id="peer_reviews_across_sections_checkbox"
                        checked={allowPeerReviewAcrossMultipleSections}
                        onChange={handleCrossSectionsCheck}
                        label={I18n.t('Allow peer reviews across sections')}
                        srLabel={I18n.t('Allow peer reviews to be assigned across course sections')}
                      />
                    </Flex.Item>

                    {isGroupAssignment && (
                      <Flex.Item as="div" overflowY="visible">
                        <ToggleCheckbox
                          testId="within-groups-checkbox"
                          name="peer_reviews_prevent_friends"
                          id="peer_reviews_within_groups_checkbox"
                          checked={allowPeerReviewWithinGroups}
                          onChange={handleInterGroupCheck}
                          label={I18n.t('Allow peer reviews within groups')}
                          srLabel={I18n.t('Allow peer reviews within student groups')}
                        />
                      </Flex.Item>
                    )}
                  </>
                )}

                {gradingEnabled && (
                  <>
                    <SectionHeader title={I18n.t('Grading')} padding="small 0 0 0" />

                    <Flex.Item overflowY="visible" margin="small 0">
                      <ToggleCheckbox
                        testId="pass-fail-grading-checkbox"
                        name="peer_reviews_manual_grading"
                        id="peer_reviews_pass_fail_grading_checkbox"
                        checked={usePassFailGrading}
                        onChange={handleUsePassFailCheck}
                        label={I18n.t('Use complete/incomplete instead of points for grading')}
                        srLabel={I18n.t('Use complete/incomplete instead of points for grading')}
                      />
                    </Flex.Item>
                  </>
                )}
                {allocationEnabled && (
                  <>
                    <SectionHeader title={I18n.t('Anonymity')} padding="medium 0 0 0" />

                    <Flex.Item overflowY="visible" margin="small 0">
                      <ToggleCheckbox
                        testId="anonymity-checkbox"
                        name="peer_reviews_hide_reviewer_names"
                        id="peer_reviews_anonymity_checkbox"
                        checked={anonymousPeerReviews}
                        onChange={handleAnonymityCheck}
                        label={I18n.t('Reviewers do not see who they review')}
                        srLabel={I18n.t('Reviewers do not see who they review')}
                      />
                    </Flex.Item>

                    <SectionHeader title={I18n.t('Submission required')} padding="medium 0 0 0" />

                    <Flex.Item overflowY="visible" margin="small 0">
                      <ToggleCheckbox
                        testId="submission-required-checkbox"
                        name="peer_reviews_submission_required"
                        id="peer_reviews_submission_required_checkbox"
                        checked={submissionRequiredBeforePeerReviews}
                        onChange={handleSubmissionRequiredCheck}
                        srLabel={I18n.t('Students must submit to see peer reviews')}
                        label={I18n.t(
                          'Reviewers must submit their assignment before they can be allocated reviews',
                        )}
                      />
                    </Flex.Item>
                  </>
=======
                <SectionHeader title={I18n.t('Allocations')} padding="0" />
                <Flex.Item as="div" overflowY="visible" margin="small 0">
                  <ToggleCheckbox
                    testId="across-sections-checkbox"
                    name="peer_reviews_across_sections"
                    id="peer_reviews_across_sections_checkbox"
                    checked={allowPeerReviewAcrossMultipleSections}
                    onChange={handleCrossSectionsCheck}
                    label={I18n.t('Allow peer reviews across sections')}
                    srLabel={I18n.t('Allow peer reviews to be assigned across course sections')}
                  />
                </Flex.Item>
                {isGroupAssignment && (
                  <Flex.Item as="div" overflowY="visible">
                    <ToggleCheckbox
                      testId="within-groups-checkbox"
                      name="peer_reviews_prevent_friends"
                      id="peer_reviews_within_groups_checkbox"
                      checked={allowPeerReviewWithinGroups}
                      onChange={handleInterGroupCheck}
                      label={I18n.t('Allow peer reviews within groups')}
                      srLabel={I18n.t('Allow peer reviews within student groups')}
                    />
                  </Flex.Item>
>>>>>>> 40dcc2b7
                )}
                <SectionHeader title={I18n.t('Grading')} padding="small 0 0 0" />
                <Flex.Item overflowY="visible" margin="small 0">
                  <ToggleCheckbox
                    testId="pass-fail-grading-checkbox"
                    name="peer_reviews_manual_grading"
                    id="peer_reviews_pass_fail_grading_checkbox"
                    checked={usePassFailGrading}
                    onChange={handleUsePassFailCheck}
                    label={I18n.t('Use complete/incomplete instead of points for grading')}
                    srLabel={I18n.t('Use complete/incomplete instead of points for grading')}
                  />
                </Flex.Item>
                <SectionHeader title={I18n.t('Anonymity')} padding="medium 0 0 0" />
                <Flex.Item overflowY="visible" margin="small 0">
                  <ToggleCheckbox
                    testId="anonymity-checkbox"
                    name="peer_reviews_hide_reviewer_names"
                    id="peer_reviews_anonymity_checkbox"
                    checked={anonymousPeerReviews}
                    onChange={handleAnonymityCheck}
                    label={I18n.t('Reviewers do not see who they review')}
                    srLabel={I18n.t('Reviewers do not see who they review')}
                  />
                </Flex.Item>
                <SectionHeader title={I18n.t('Submission required')} padding="medium 0 0 0" />
                <Flex.Item overflowY="visible" margin="small 0">
                  <ToggleCheckbox
                    testId="submission-required-checkbox"
                    name="peer_reviews_submission_required"
                    id="peer_reviews_submission_required_checkbox"
                    checked={submissionRequiredBeforePeerReviews}
                    onChange={handleSubmissionRequiredCheck}
                    srLabel={I18n.t('Students must submit to see peer reviews')}
                    label={I18n.t(
                      'Reviewers must submit their assignment before they can be allocated reviews',
                    )}
                  />
                </Flex.Item>
              </Flex>
            </ToggleDetails>
          </Flex.Item>
        </div>
      )}
    </Flex>
  )
}
export default PeerReviewDetails<|MERGE_RESOLUTION|>--- conflicted
+++ resolved
@@ -46,27 +46,10 @@
   }
   root.render(component)
 }
-<<<<<<< HEAD
-
-=======
->>>>>>> 40dcc2b7
 const hasValidGroupCategory = (assignment: Assignment): boolean => {
   const groupCategoryId = assignment.groupCategoryId()
   return !!groupCategoryId && groupCategoryId !== 'blank'
 }
-<<<<<<< HEAD
-
-const getIsGroupAssignment = (assignment: Assignment): boolean => {
-  const hasGroupCategoryCheckbox = document.getElementById('has_group_category') as HTMLInputElement
-
-  if (hasGroupCategoryCheckbox) {
-    return hasGroupCategoryCheckbox.checked
-  }
-
-  return hasValidGroupCategory(assignment)
-}
-
-=======
 const getIsGroupAssignment = (assignment: Assignment): boolean => {
   const hasGroupCategoryCheckbox = document.getElementById('has_group_category') as HTMLInputElement
   if (hasGroupCategoryCheckbox) {
@@ -74,7 +57,6 @@
   }
   return hasValidGroupCategory(assignment)
 }
->>>>>>> 40dcc2b7
 export const renderPeerReviewDetails = (assignment: Assignment) => {
   const $mountPoint = document.getElementById('peer_reviews_allocation_and_grading_details')
   if ($mountPoint) {
@@ -170,27 +152,15 @@
   const [peerReviewChecked, setPeerReviewChecked] = useState(assignment.peerReviews() || false)
   const [peerReviewEnabled, setPeerReviewEnabled] = useState(!assignment.moderatedGrading())
   const [isGroupAssignment, setIsGroupAssignment] = useState(hasValidGroupCategory(assignment))
-<<<<<<< HEAD
-
   const reviewsRequiredInputRef = useRef<HTMLInputElement | null>(null)
   const pointsPerReviewInputRef = useRef<HTMLInputElement | null>(null)
-
-  const gradingEnabled = ENV.PEER_REVIEW_GRADING_ENABLED
-  const allocationEnabled = ENV.PEER_REVIEW_ALLOCATION_ENABLED
-=======
-  const reviewsRequiredInputRef = useRef<HTMLInputElement | null>(null)
-  const pointsPerReviewInputRef = useRef<HTMLInputElement | null>(null)
->>>>>>> 40dcc2b7
   const peerReviewSubAssignment = assignment.peerReviewSubAssignment?.()
   const reviewsRequiredCount = assignment.peerReviewCount?.() || 1
   const totalPointsFromDB = peerReviewSubAssignment?.points_possible || 0
   const pointsPerReviewCalculated =
     reviewsRequiredCount > 0 ? totalPointsFromDB / reviewsRequiredCount : 0
-<<<<<<< HEAD
-=======
   const hasPeerReviewSubmissions =
     ENV.PEER_REVIEW_ALLOCATION_AND_GRADING_ENABLED && assignment.hasPeerReviewSubmissions?.()
->>>>>>> 40dcc2b7
 
   const initialValues = {
     reviewsRequired: reviewsRequiredCount,
@@ -202,10 +172,6 @@
     anonymousPeerReviews: assignment.anonymousPeerReviews?.() || false,
     submissionRequiredBeforePeerReviews: assignment.peerReviewSubmissionRequired?.() || false,
   }
-<<<<<<< HEAD
-
-=======
->>>>>>> 40dcc2b7
   const {
     reviewsRequired,
     handleReviewsRequiredChange,
@@ -228,10 +194,6 @@
     handleSubmissionRequiredCheck,
     resetFields,
   } = usePeerReviewSettings(initialValues)
-<<<<<<< HEAD
-
-=======
->>>>>>> 40dcc2b7
   const validatePeerReviewDetails = useCallback(() => {
     let valid = true
     if (reviewsRequiredInputRef.current) {
@@ -288,16 +250,6 @@
       document.removeEventListener('group_category_changed', handleGroupCategoryChange)
     }
   }, [assignment])
-  useEffect(() => {
-    const handleGroupCategoryChange = () => {
-      setIsGroupAssignment(getIsGroupAssignment(assignment))
-    }
-    document.addEventListener('group_category_changed', handleGroupCategoryChange)
-    return () => {
-      document.removeEventListener('group_category_changed', handleGroupCategoryChange)
-    }
-  }, [assignment])
-
   useEffect(() => {
     const mountPoint = document.getElementById('peer_reviews_allocation_and_grading_details')
     if (mountPoint) {
@@ -490,89 +442,6 @@
             >
               <Flex direction="column">
                 <hr style={{margin: '0.5rem 0 1rem'}} aria-hidden="true"></hr>
-<<<<<<< HEAD
-
-                {allocationEnabled && (
-                  <>
-                    <SectionHeader title={I18n.t('Allocations')} padding="0" />
-                    <Flex.Item as="div" overflowY="visible" margin="small 0">
-                      <ToggleCheckbox
-                        testId="across-sections-checkbox"
-                        name="peer_reviews_across_sections"
-                        id="peer_reviews_across_sections_checkbox"
-                        checked={allowPeerReviewAcrossMultipleSections}
-                        onChange={handleCrossSectionsCheck}
-                        label={I18n.t('Allow peer reviews across sections')}
-                        srLabel={I18n.t('Allow peer reviews to be assigned across course sections')}
-                      />
-                    </Flex.Item>
-
-                    {isGroupAssignment && (
-                      <Flex.Item as="div" overflowY="visible">
-                        <ToggleCheckbox
-                          testId="within-groups-checkbox"
-                          name="peer_reviews_prevent_friends"
-                          id="peer_reviews_within_groups_checkbox"
-                          checked={allowPeerReviewWithinGroups}
-                          onChange={handleInterGroupCheck}
-                          label={I18n.t('Allow peer reviews within groups')}
-                          srLabel={I18n.t('Allow peer reviews within student groups')}
-                        />
-                      </Flex.Item>
-                    )}
-                  </>
-                )}
-
-                {gradingEnabled && (
-                  <>
-                    <SectionHeader title={I18n.t('Grading')} padding="small 0 0 0" />
-
-                    <Flex.Item overflowY="visible" margin="small 0">
-                      <ToggleCheckbox
-                        testId="pass-fail-grading-checkbox"
-                        name="peer_reviews_manual_grading"
-                        id="peer_reviews_pass_fail_grading_checkbox"
-                        checked={usePassFailGrading}
-                        onChange={handleUsePassFailCheck}
-                        label={I18n.t('Use complete/incomplete instead of points for grading')}
-                        srLabel={I18n.t('Use complete/incomplete instead of points for grading')}
-                      />
-                    </Flex.Item>
-                  </>
-                )}
-                {allocationEnabled && (
-                  <>
-                    <SectionHeader title={I18n.t('Anonymity')} padding="medium 0 0 0" />
-
-                    <Flex.Item overflowY="visible" margin="small 0">
-                      <ToggleCheckbox
-                        testId="anonymity-checkbox"
-                        name="peer_reviews_hide_reviewer_names"
-                        id="peer_reviews_anonymity_checkbox"
-                        checked={anonymousPeerReviews}
-                        onChange={handleAnonymityCheck}
-                        label={I18n.t('Reviewers do not see who they review')}
-                        srLabel={I18n.t('Reviewers do not see who they review')}
-                      />
-                    </Flex.Item>
-
-                    <SectionHeader title={I18n.t('Submission required')} padding="medium 0 0 0" />
-
-                    <Flex.Item overflowY="visible" margin="small 0">
-                      <ToggleCheckbox
-                        testId="submission-required-checkbox"
-                        name="peer_reviews_submission_required"
-                        id="peer_reviews_submission_required_checkbox"
-                        checked={submissionRequiredBeforePeerReviews}
-                        onChange={handleSubmissionRequiredCheck}
-                        srLabel={I18n.t('Students must submit to see peer reviews')}
-                        label={I18n.t(
-                          'Reviewers must submit their assignment before they can be allocated reviews',
-                        )}
-                      />
-                    </Flex.Item>
-                  </>
-=======
                 <SectionHeader title={I18n.t('Allocations')} padding="0" />
                 <Flex.Item as="div" overflowY="visible" margin="small 0">
                   <ToggleCheckbox
@@ -597,7 +466,6 @@
                       srLabel={I18n.t('Allow peer reviews within student groups')}
                     />
                   </Flex.Item>
->>>>>>> 40dcc2b7
                 )}
                 <SectionHeader title={I18n.t('Grading')} padding="small 0 0 0" />
                 <Flex.Item overflowY="visible" margin="small 0">
