--- conflicted
+++ resolved
@@ -706,11 +706,7 @@
 EditView.prototype.handleRemoveResource = function () {
   // Restore things to how they were before the user pushed the button to
   // launch the submission_type_selection tool
-<<<<<<< HEAD
-  this.$externalToolsContentType.val('context_external_tool')
-=======
   this.setDefaultSubmissionTypeSelectionContentType()
->>>>>>> c0c653e9
   this.$externalToolsUrl.val(this.selectedTool.external_url)
   this.$externalToolsTitle.val('')
   this.$externalToolsCustomParams.val('')
@@ -1068,31 +1064,21 @@
     this.$externalToolsIframeWidth.val('')
     this.$externalToolsIframeHeight.val('')
     this.$externalToolsTitle.val('')
-<<<<<<< HEAD
-  } else if (this.assignment.resourceLink() && this.assignment.resourceLink().title) {
-    // NOTE: not sure this is necessary, but not risking changing now.
-    this.$externalToolsTitle.val(this.assignment.resourceLink().title)
-=======
   } else if (this.assignment.resourceLink()) {
     this.setHasResourceLink()
     if (this.assignment.resourceLink().title) {
       this.$externalToolsTitle.val(this.assignment.resourceLink().title)
     }
->>>>>>> c0c653e9
   }
 
   this.renderAssignmentSubmissionTypeContainer()
 }
 
 EditView.prototype.renderAssignmentSubmissionTypeContainer = function () {
-<<<<<<< HEAD
-  const resource = {title: this.$externalToolsTitle.val()}
-=======
    const resource=
     this.submissionTypeSelectionHasResource() ?
     {title: this.$externalToolsTitle.val() } :
     undefined;
->>>>>>> c0c653e9
 
   const props = {
     tool: this.selectedTool,
@@ -1778,26 +1764,6 @@
     const message = I18n.t('External Tool URL cannot be left blank')
     errors['external_tool_tag_attributes[url]'] = [{message}]
     errors['default-tool-launch-button'] = [{message}]
-<<<<<<< HEAD
-  }
-
-  // This can happen when:
-  // * user chooses a tool in the submission type dropdown (Submission Type
-  //   Selection placement) but doesn't launch the tool and finish deep linking
-  //   flow
-  // * user edits assignment and removes resource by clicking the 'x'
-  //   (we reset content_type back to 'context_external_tool' then)
-  if (
-    typeof data.external_tool_tag_attributes === 'object' &&
-    !data.external_tool_tag_attributes.title &&
-    this.selectedTool &&
-    this.selectedTool.require_resource_selection
-  ) {
-    const message = I18n.t('Please click below to launch the tool and select a resource.')
-    errors.assignment_submission_container = [{message}]
-  }
-
-=======
   }
 
   // This can happen when:
@@ -1816,7 +1782,6 @@
     errors.assignment_submission_container = [{message}]
   }
 
->>>>>>> c0c653e9
   return errors
 }
 
