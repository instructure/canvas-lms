/*
 * Copyright (C) 2023 - present Instructure, Inc.
 *
 * This file is part of Canvas.
 *
 * Canvas is free software: you can redistribute it and/or modify it under
 * the terms of the GNU Affero General Public License as published by the Free
 * Software Foundation, version 3 of the License.
 *
 * Canvas is distributed in the hope that it will be useful, but WITHOUT ANY
 * WARRANTY; without even the implied warranty of MERCHANTABILITY or FITNESS FOR
 * A PARTICULAR PURPOSE. See the GNU Affero General Public License for more
 * details.
 *
 * You should have received a copy of the GNU Affero General Public License along
 * with this program. If not, see <http://www.gnu.org/licenses/>.
 */

 

import {extend} from '@canvas/backbone/utils'
import React from 'react'
import ReactDOM from 'react-dom'
import {useScope as createI18nScope} from '@canvas/i18n'
import ValidatedFormView from '@canvas/forms/backbone/views/ValidatedFormView'
import _, {each, find, keys, includes, forEach, filter} from 'lodash'
import $, {param} from 'jquery'
import pluralize from '@canvas/util/stringPluralize'
import numberHelper from '@canvas/i18n/numberHelper'
import round from '@canvas/round'
import RichContentEditor from '@canvas/rce/RichContentEditor'
import {showFlashAlert} from '@canvas/alerts/react/FlashAlert'
import EditViewTemplate from '../../jst/EditView.handlebars'
import userSettings from '@canvas/user-settings'
import TurnitinSettings from '@canvas/assignments/TurnitinSettings'
import VeriCiteSettings from '@canvas/assignments/VeriCiteSettings'
import File from '@canvas/files/backbone/models/File'
import TurnitinSettingsDialog from './TurnitinSettingsDialog'
import MissingDateDialog from '@canvas/due-dates/backbone/views/MissingDateDialogView'
import AssignmentGroupSelector from '@canvas/assignments/backbone/views/AssignmentGroupSelector'
import GroupCategorySelector from '@canvas/groups/backbone/views/GroupCategorySelector'
import ConditionalRelease from '@canvas/conditional-release-editor'
import deparam from 'deparam'
import SisValidationHelper from '@canvas/sis/SisValidationHelper'
import SimilarityDetectionTools from '../../react/AssignmentConfigurationTools'
import ModeratedGradingFormFieldGroup from '../../react/ModeratedGradingFormFieldGroup'
import AllowedAttemptsWithState from '../../react/allowed_attempts/AllowedAttemptsWithState'
import {AssignmentSubmissionTypeContainer} from '../../react/AssignmentSubmissionTypeContainer'
import DefaultToolForm from '../../react/DefaultToolForm'
import UsageRightsSelectBox from '@canvas/files/react/components/UsageRightsSelectBox'
import AssignmentExternalTools from '@canvas/assignments/react/AssignmentExternalTools'
import ExternalToolModalLauncher from '@canvas/external-tools/react/components/ExternalToolModalLauncher'
import * as returnToHelper from '@canvas/util/validateReturnToURL'
import setUsageRights from '@canvas/files/util/setUsageRights'
import 'jqueryui/dialog'
import '@canvas/jquery/jquery.toJSON'
import '@canvas/rails-flash-notifications'
import '@canvas/common/activateTooltips'
import {AnnotatedDocumentSelector} from '../../react/EditAssignment'
import {selectContentDialog} from '@canvas/select-content-dialog'
import {addDeepLinkingListener} from '@canvas/deep-linking/DeepLinking'

const I18n = createI18nScope('assignment_editview')

const slice = [].slice

const ASSIGNMENT_GROUP_SELECTOR = '#assignment_group_selector'
const DESCRIPTION = '[name="description"]'
const SUBMISSION_TYPE = '[name="submission_type"]'
const ONLINE_SUBMISSION_TYPES = '#assignment_online_submission_types'
const NAME = '[name="name"]'
const ALLOW_FILE_UPLOADS = '#assignment_online_upload'
const ALLOW_ANNOTATED_DOCUMENT = '#assignment_annotated_document'
const ALLOW_ANNOTATED_DOCUMENT_INFO = '#assignment_annotated_document_info'
const ALLOW_TEXT_ENTRY = '#assignment_text_entry'
const RESTRICT_FILE_UPLOADS = '#assignment_restrict_file_extensions'
const RESTRICT_FILE_UPLOADS_OPTIONS = '#restrict_file_extensions_container'
const ANNOTATED_DOCUMENT_OPTIONS = '#annotated_document_chooser_container'
const ALLOWED_EXTENSIONS = '#allowed_extensions_container'
const TURNITIN_ENABLED = '#assignment_turnitin_enabled'
const VERICITE_ENABLED = '#assignment_vericite_enabled'
const ADVANCED_TURNITIN_SETTINGS = '#advanced_turnitin_settings_link'
const GRADING_TYPE_SELECTOR = '#grading_type_selector'
const GRADED_ASSIGNMENT_FIELDS = '#graded_assignment_fields'
const EXTERNAL_TOOL_SETTINGS = '#assignment_external_tool_settings'
const EXTERNAL_TOOL_SETTINGS_NEW_TAB = '#external_tool_new_tab_container'
const DEFAULT_EXTERNAL_TOOL_CONTAINER = '#default_external_tool_container'
const EXTERNAL_TOOL_PLACEMENT_LAUNCH_CONTAINER =
  '#assignment_submission_type_selection_tool_launch_container'

const EXTERNAL_TOOL_DATA = '#assignment_submission_type_external_data'
const ALLOWED_ATTEMPTS_CONTAINER = '#allowed_attempts_fields'
const GROUP_CATEGORY_SELECTOR = '#group_category_selector'
const PEER_REVIEWS_FIELDS = '#assignment_peer_reviews_fields'
const EXTERNAL_TOOLS_URL = '#assignment_external_tool_tag_attributes_url'
const EXTERNAL_TOOLS_TITLE = '#assignment_external_tool_tag_attributes_title'
const EXTERNAL_TOOLS_CONTENT_TYPE = '#assignment_external_tool_tag_attributes_content_type'
const EXTERNAL_TOOLS_CONTENT_ID = '#assignment_external_tool_tag_attributes_content_id'
const EXTERNAL_TOOLS_NEW_TAB = '#assignment_external_tool_tag_attributes_new_tab'
const EXTERNAL_TOOLS_IFRAME_WIDTH = '#assignment_external_tool_tag_attributes_iframe_width'
const EXTERNAL_TOOLS_IFRAME_HEIGHT = '#assignment_external_tool_tag_attributes_iframe_height'
const EXTERNAL_TOOLS_CUSTOM_PARAMS = '#assignment_external_tool_tag_attributes_custom_params'
const EXTERNAL_TOOLS_LINE_ITEM = '#assignment_external_tool_tag_attributes_line_item'
const ASSIGNMENT_POINTS_POSSIBLE = '#assignment_points_possible'
const ASSIGNMENT_POINTS_CHANGE_WARN = '#point_change_warning'
const SECURE_PARAMS = '#secure_params'
const PEER_REVIEWS_BOX = '#assignment_peer_reviews'
const POST_TO_SIS_BOX = '#assignment_post_to_sis'
const INTRA_GROUP_PEER_REVIEWS = '#intra_group_peer_reviews_toggle'
const GROUP_CATEGORY_BOX = '#has_group_category'
const CONDITIONAL_RELEASE_TARGET = '#conditional_release_target'
const SIMILARITY_DETECTION_TOOLS = '#similarity_detection_tools'
const ANONYMOUS_GRADING_BOX = '#assignment_anonymous_grading'
const HIDE_ZERO_POINT_QUIZZES_BOX = '#assignment_hide_in_gradebook'
const HIDE_ZERO_POINT_QUIZZES_OPTION = '#assignment_hide_in_gradebook_option'
const OMIT_FROM_FINAL_GRADE_BOX = '#assignment_omit_from_final_grade'
const ASSIGNMENT_EXTERNAL_TOOLS = '#assignment_external_tools'
const USAGE_RIGHTS_CONTAINER = '#annotated_document_usage_rights_container'
const USAGE_RIGHTS_SELECTOR = '#usageRightSelector'
const COPYRIGHT_HOLDER = '#copyrightHolder'
const CREATIVE_COMMONS_SELECTION = '#creativeCommonsSelection'
const LTI_EXT_MASTERY_CONNECT = 'https://canvas.instructure.com/lti/mastery_connect_assessment'

const DEFAULT_SUBMISSION_TYPE_SELECTION_CONTENT_TYPE = 'context_external_tool'

/*
xsslint safeString.identifier srOnly
 */

RichContentEditor.preloadRemoteModule()

extend(EditView, ValidatedFormView)

function EditView() {
  this.uncheckAndHideGraderAnonymousToGraders =
    this.uncheckAndHideGraderAnonymousToGraders.bind(this)
  this.handleGraderCommentsVisibleToGradersChanged =
    this.handleGraderCommentsVisibleToGradersChanged.bind(this)
  this.handleModeratedGradingChanged = this.handleModeratedGradingChanged.bind(this)
  this._validateAllowedAttempts = this._validateAllowedAttempts.bind(this)
  this._validateExternalTool = this._validateExternalTool.bind(this)
  this._validatePointsRequired = this._validatePointsRequired.bind(this)
  this._validatePointsPossible = this._validatePointsPossible.bind(this)
  this._validateAllowedExtensions = this._validateAllowedExtensions.bind(this)
  this._validateSubmissionTypes = this._validateSubmissionTypes.bind(this)
  this._validateTitle = this._validateTitle.bind(this)
  this.validateGraderCount = this.validateGraderCount.bind(this)
  this.validateFinalGrader = this.validateFinalGrader.bind(this)
  this.validateBeforeSave = this.validateBeforeSave.bind(this)
  this._unsetGroupsIfExternalTool = this._unsetGroupsIfExternalTool.bind(this)
  this._filterAllowedExtensions = this._filterAllowedExtensions.bind(this)
  this._inferSubmissionTypes = this._inferSubmissionTypes.bind(this)
  this.onSaveFail = this.onSaveFail.bind(this)
  this.handleSave = this.handleSave.bind(this)
  this.submit = this.submit.bind(this)
  this.saveFormData = this.saveFormData.bind(this)
  this.getFormData = this.getFormData.bind(this)
  this._datesDifferIgnoringSeconds = this._datesDifferIgnoringSeconds.bind(this)
  this._attachEditorToDescription = this._attachEditorToDescription.bind(this)
  this.toJSON = this.toJSON.bind(this)
  this.afterRender = this.afterRender.bind(this)
  this.handleOnlineSubmissionTypeChange = this.handleOnlineSubmissionTypeChange.bind(this)
  this.handleExternalContentReady = this.handleExternalContentReady.bind(this)
  this.renderSubmissionTypeSelectionDialog = this.renderSubmissionTypeSelectionDialog.bind(this)
  this.handleSubmissionTypeSelectionDialogClose =
    this.handleSubmissionTypeSelectionDialogClose.bind(this)
  this.handleSubmissionTypeSelectionLaunch = this.handleSubmissionTypeSelectionLaunch.bind(this)
  this.handlePlacementExternalToolSelect = this.handlePlacementExternalToolSelect.bind(this)
  this.handleRemoveResource = this.handleRemoveResource.bind(this)
  this.handleSubmissionTypeChange = this.handleSubmissionTypeChange.bind(this)
  this.handleGradingTypeChange = this.handleGradingTypeChange.bind(this)
  this.handleRestrictFileUploadsChange = this.handleRestrictFileUploadsChange.bind(this)
  this.renderDefaultExternalTool = this.renderDefaultExternalTool.bind(this)
  this.renderAssignmentSubmissionTypeContainer =
    this.renderAssignmentSubmissionTypeContainer.bind(this)
  this.defaultExternalToolName = this.defaultExternalToolName.bind(this)
  this.defaultExternalToolUrl = this.defaultExternalToolUrl.bind(this)
  this.defaultExternalToolEnabled = this.defaultExternalToolEnabled.bind(this)
  this.toggleAdvancedTurnitinSettings = this.toggleAdvancedTurnitinSettings.bind(this)
  this.unmountAnnotatedDocumentUsageRightsSelectBox =
    this.unmountAnnotatedDocumentUsageRightsSelectBox.bind(this)
  this.renderAnnotatedDocumentUsageRightsSelectBox =
    this.renderAnnotatedDocumentUsageRightsSelectBox.bind(this)
  this.fetchAttachmentFile = this.fetchAttachmentFile.bind(this)
  this.getAnnotatedDocumentUsageRights = this.getAnnotatedDocumentUsageRights.bind(this)
  this.setAnnotatedDocumentUsageRights = this.setAnnotatedDocumentUsageRights.bind(this)
  this.shouldRenderUsageRights = this.shouldRenderUsageRights.bind(this)
  this.unmountAnnotatedDocumentSelector = this.unmountAnnotatedDocumentSelector.bind(this)
  this.renderAnnotatedDocumentSelector = this.renderAnnotatedDocumentSelector.bind(this)
  this.getAnnotatedDocument = this.getAnnotatedDocument.bind(this)
  this.setAnnotatedDocument = this.setAnnotatedDocument.bind(this)
  this.getAnnotatedDocumentContainer = this.getAnnotatedDocumentContainer.bind(this)
  this.toggleAnnotatedDocument = this.toggleAnnotatedDocument.bind(this)
  this.toggleRestrictFileUploads = this.toggleRestrictFileUploads.bind(this)
  this.showExternalToolsDialog = this.showExternalToolsDialog.bind(this)
  this.handleAssignmentSelectionSubmit = this.handleAssignmentSelectionSubmit.bind(this)
  this.handleContentItem = this.handleContentItem.bind(this)
  this.showTurnitinDialog = this.showTurnitinDialog.bind(this)
  this.cacheAssignmentSettings = this.cacheAssignmentSettings.bind(this)
  this.setDefaultsIfNew = this.setDefaultsIfNew.bind(this)
  this.togglePeerReviewsAndGroupCategoryEnabled =
    this.togglePeerReviewsAndGroupCategoryEnabled.bind(this)
  this.handlePointsChange = this.handlePointsChange.bind(this)
  this.settingsToCache = this.settingsToCache.bind(this)
  this.handleCancel = this.handleCancel.bind(this)
  this.handleMessageEvent = this.handleMessageEvent.bind(this)
  window.addEventListener('message', this.handleMessageEvent.bind(this))

  return EditView.__super__.constructor.apply(this, arguments)
}
EditView.prototype.template = EditViewTemplate

EditView.prototype.dontRenableAfterSaveSuccess = true

EditView.prototype.els = {
  ...EditView.prototype.els,
  ...(function () {
    const els = {}
    els['' + ASSIGNMENT_GROUP_SELECTOR] = '$assignmentGroupSelector'
    els['' + DESCRIPTION] = '$description'
    els['' + SUBMISSION_TYPE] = '$submissionType'
    els['' + ONLINE_SUBMISSION_TYPES] = '$onlineSubmissionTypes'
    els['' + NAME] = '$name'
    els['' + ALLOW_FILE_UPLOADS] = '$allowFileUploads'
    els['' + ALLOW_ANNOTATED_DOCUMENT] = '$allowAnnotatedDocument'
    els['' + ALLOW_ANNOTATED_DOCUMENT_INFO] = '$allowAnnotatedDocumentInfo'
    els['' + RESTRICT_FILE_UPLOADS] = '$restrictFileUploads'
    els['' + RESTRICT_FILE_UPLOADS_OPTIONS] = '$restrictFileUploadsOptions'
    els['' + ANNOTATED_DOCUMENT_OPTIONS] = '$annotatedDocumentOptions'
    els['' + ALLOWED_EXTENSIONS] = '$allowedExtensions'
    els['' + TURNITIN_ENABLED] = '$turnitinEnabled'
    els['' + VERICITE_ENABLED] = '$vericiteEnabled'
    els['' + ADVANCED_TURNITIN_SETTINGS] = '$advancedTurnitinSettings'
    els['' + GRADING_TYPE_SELECTOR] = '$gradingTypeSelector'
    els['' + GRADED_ASSIGNMENT_FIELDS] = '$gradedAssignmentFields'
    els['' + EXTERNAL_TOOL_SETTINGS] = '$externalToolSettings'
    els['' + GROUP_CATEGORY_SELECTOR] = '$groupCategorySelector'
    els['' + PEER_REVIEWS_FIELDS] = '$peerReviewsFields'
    els['' + EXTERNAL_TOOLS_URL] = '$externalToolsUrl'
    els['' + EXTERNAL_TOOLS_TITLE] = '$externalToolsTitle'
    els['' + EXTERNAL_TOOLS_NEW_TAB] = '$externalToolsNewTab'
    els['' + EXTERNAL_TOOLS_IFRAME_WIDTH] = '$externalToolsIframeWidth'
    els['' + EXTERNAL_TOOLS_IFRAME_HEIGHT] = '$externalToolsIframeHeight'
    els['' + EXTERNAL_TOOLS_LINE_ITEM] = '$externalToolsLineItem'
    els['' + EXTERNAL_TOOLS_CONTENT_TYPE] = '$externalToolsContentType'
    els['' + EXTERNAL_TOOLS_CUSTOM_PARAMS] = '$externalToolsCustomParams'
    els['' + EXTERNAL_TOOLS_CONTENT_ID] = '$externalToolsContentId'
    els['' + EXTERNAL_TOOL_DATA] = '$externalToolExternalData'
    els['' + EXTERNAL_TOOL_SETTINGS_NEW_TAB] = '$externalToolNewTabContainer'
    els['' + DEFAULT_EXTERNAL_TOOL_CONTAINER] = '$defaultExternalToolContainer'
    els['' + EXTERNAL_TOOL_PLACEMENT_LAUNCH_CONTAINER] = '$externalToolPlacementLaunchContainer'
    els['' + ALLOWED_ATTEMPTS_CONTAINER] = '$allowedAttemptsContainer'
    els['' + ASSIGNMENT_POINTS_POSSIBLE] = '$assignmentPointsPossible'
    els['' + ASSIGNMENT_POINTS_CHANGE_WARN] = '$pointsChangeWarning'
    els['' + CONDITIONAL_RELEASE_TARGET] = '$conditionalReleaseTarget'
    els['' + SIMILARITY_DETECTION_TOOLS] = '$similarityDetectionTools'
    els['' + SECURE_PARAMS] = '$secureParams'
    els['' + ANONYMOUS_GRADING_BOX] = '$anonymousGradingBox'
    els['' + POST_TO_SIS_BOX] = '$postToSisBox'
    els['' + ASSIGNMENT_EXTERNAL_TOOLS] = '$assignmentExternalTools'
    els['' + HIDE_ZERO_POINT_QUIZZES_BOX] = '$hideZeroPointQuizzesBox'
    els['' + HIDE_ZERO_POINT_QUIZZES_OPTION] = '$hideZeroPointQuizzesOption'
    els['' + OMIT_FROM_FINAL_GRADE_BOX] = '$omitFromFinalGradeBox'
    return els
  })(),
}

EditView.prototype.events = {
  ...EditView.prototype.events,
  ...(function () {
    const events = {}
    events['click .cancel_button'] = 'handleCancel'
    events['click .save_and_publish'] = 'saveAndPublish'
    events['click .save_button'] = 'handleSave'
    events['change ' + SUBMISSION_TYPE] = 'handleSubmissionTypeChange'
    events['change ' + ONLINE_SUBMISSION_TYPES] = 'handleOnlineSubmissionTypeChange'
    events['change ' + RESTRICT_FILE_UPLOADS] = 'handleRestrictFileUploadsChange'
    events['click ' + ADVANCED_TURNITIN_SETTINGS] = 'showTurnitinDialog'
    events['change ' + TURNITIN_ENABLED] = 'toggleAdvancedTurnitinSettings'
    events['change ' + VERICITE_ENABLED] = 'toggleAdvancedTurnitinSettings'
    events['change ' + ALLOW_FILE_UPLOADS] = 'toggleRestrictFileUploads'
    events['change ' + ALLOW_ANNOTATED_DOCUMENT] = 'toggleAnnotatedDocument'
    events['click ' + EXTERNAL_TOOLS_URL + '_find'] = 'showExternalToolsDialog'
    events['change #assignment_points_possible'] = 'handlePointsChange'
    events['change ' + PEER_REVIEWS_BOX] = 'togglePeerReviewsAndGroupCategoryEnabled'
    events['change ' + POST_TO_SIS_BOX] = 'handlePostToSisBoxChange'
    events['change ' + GROUP_CATEGORY_BOX] = 'handleGroupCategoryChange'
    events['change ' + ANONYMOUS_GRADING_BOX] = 'handleAnonymousGradingChange'
    events['change ' + HIDE_ZERO_POINT_QUIZZES_BOX] = 'handleHideZeroPointQuizChange'
    if (ENV.CONDITIONAL_RELEASE_SERVICE_ENABLED) {
      events.change = 'onChange'
    }
    return events
  })(),
}

EditView.child('assignmentGroupSelector', '' + ASSIGNMENT_GROUP_SELECTOR)

EditView.child('gradingTypeSelector', '' + GRADING_TYPE_SELECTOR)

EditView.child('groupCategorySelector', '' + GROUP_CATEGORY_SELECTOR)

EditView.child('peerReviewsSelector', '' + PEER_REVIEWS_FIELDS)

EditView.prototype.initialize = function (options) {
  EditView.__super__.initialize.apply(this, arguments)
  this.assignment = this.model
  this.setDefaultsIfNew()
  this.dueDateOverrideView = options.views['js-assignment-overrides']
  if (ENV.FEATURES?.selective_release_ui_api) {
    this.listenTo(this.dueDateOverrideView, 'tray:open', () =>
      // Disables all Save, Save & Publish and Build buttons
      this.$el
        .find('.assignment__action-buttons button:not(".cancel_button")')
        .prop('disabled', true)
    )

    this.listenTo(this.dueDateOverrideView, 'tray:close', () =>
      // Enables all Save, Save & Publish and Build buttons
      this.$el
        .find('.assignment__action-buttons button:not(".cancel_button")')
        .prop('disabled', false)
    )
  }

  this.on(
    'success',
    (function (_this) {
      return function () {
        const annotatedDocument = _this.getAnnotatedDocument()
        let ref
        if (
          !!annotatedDocument &&
          ((ref = _this.assignment.get('submission_types')) != null
            ? ref.includes('student_annotation')
            : void 0)
        ) {
          const usageRights = _this.getAnnotatedDocumentUsageRights()
          const annotatedDocumentModel = new File(annotatedDocument, {
            parse: true,
          })
          return setUsageRights(
            [annotatedDocumentModel],
            usageRights,
            function () {},
            annotatedDocument.contextId,
            annotatedDocument.contextType
          ).always(function () {
            _this.unwatchUnload()
            return _this.redirectAfterSave()
          })
        } else {
          _this.unwatchUnload()
          return _this.redirectAfterSave()
        }
      }
    })(this)
  )
  this.gradingTypeSelector.on('change:gradingType', this.handleGradingTypeChange)
  if (ENV.CONDITIONAL_RELEASE_SERVICE_ENABLED) {
    this.gradingTypeSelector.on('change:gradingType', this.onChange)
  }
  this.lockedItems = options.lockedItems || {}
  return (this.cannotEditGrades = !options.canEditGrades)
}

EditView.prototype.handleCancel = function (ev) {
  ev.preventDefault()
  this.cancel()
  return this.redirectAfterCancel()
}

EditView.prototype.settingsToCache = function () {
  return [
    'assignment_group_id',
    'grading_type',
    'submission_type',
    'submission_types',
    'points_possible',
    'allowed_extensions',
    'peer_reviews',
    'peer_review_count',
    'automatic_peer_reviews',
    'group_category_id',
    'grade_group_students_individually',
    'turnitin_enabled',
    'vericite_enabled',
    'allowed_attempts',
  ]
}

EditView.prototype.handlePointsChange = function (ev) {
  let newPoints
  ev.preventDefault()
  if (numberHelper.validate(this.$assignmentPointsPossible.val())) {
    newPoints = round(numberHelper.parse(this.$assignmentPointsPossible.val()), 2)
    this.$assignmentPointsPossible.val(I18n.n(newPoints))
  }
  if (this.assignment.hasSubmittedSubmissions()) {
    return this.$pointsChangeWarning.toggleAccessibly(
      this.$assignmentPointsPossible.val() !== '' + this.assignment.pointsPossible()
    )
  }
  if (newPoints === 0) {
    this.$hideZeroPointQuizzesOption.toggleAccessibly(true)
  } else {
    this.$hideZeroPointQuizzesBox.prop('checked', false)
    this.$hideZeroPointQuizzesOption.toggleAccessibly(false)
    this.handleHideZeroPointQuizChange()
  }
}

EditView.prototype.checkboxAccessibleAdvisory = function (box) {
  let advisory
  const label = box.parent()
  const srOnly =
    box === this.$peerReviewsBox ||
    box === this.$groupCategoryBox ||
    box === this.$anonymousGradingBox ||
    box === this.$omitFromFinalGradeBox
      ? ''
      : 'screenreader-only'
  advisory = label.find('div.accessible_label')
  if (!advisory.length) {
    advisory = $(
      "<div class='" + srOnly + " accessible_label' style='font-size: 0.9em'></div>"
    ).appendTo(label)
  }
  return advisory
}

EditView.prototype.setImplicitCheckboxValue = function (box, value) {
  return $("input[type='hidden'][name='" + box.attr('name') + "']", box.parent()).attr(
    'value',
    value
  )
}

EditView.prototype.disableCheckbox = function (box, message) {
  box
    .prop('disabled', true)
    .parent()
    .attr('data-tooltip', 'top')
    .data('tooltip', {
      disabled: false,
    })
    .attr('title', message)
  this.setImplicitCheckboxValue(box, box.prop('checked') ? '1' : '0')
  return this.checkboxAccessibleAdvisory(box).text(message)
}

EditView.prototype.enableCheckbox = function (box) {
  if (box.prop('disabled')) {
    if (this.assignment.inClosedGradingPeriod()) {
      return
    }
    box
      .prop('disabled', false)
      .parent()
      .timeoutTooltip()
      .timeoutTooltip('disable')
      .removeAttr('data-tooltip')
      .removeAttr('title')
    this.setImplicitCheckboxValue(box, '0')
    return this.checkboxAccessibleAdvisory(box).text('')
  }
}

EditView.prototype.handleGroupCategoryChange = function () {
  const isGrouped = this.$groupCategoryBox.prop('checked')
  const isAnonymous = this.$anonymousGradingBox.prop('checked')
  if (isAnonymous) {
    this.$groupCategoryBox.prop('checked', false)
  } else if (isGrouped) {
    this.disableCheckbox(
      this.$allowAnnotatedDocument,
      I18n.t('Student annotation assignments are not currently supported for group assignments')
    )
    this.disableCheckbox(
      this.$anonymousGradingBox,
      I18n.t('Anonymous grading cannot be enabled for group assignments')
    )
  } else {
    this.enableCheckbox(this.$anonymousGradingBox)
    this.enableCheckbox(this.$allowAnnotatedDocument)
  }
  this.$intraGroupPeerReviews.toggleAccessibly(isGrouped)
  return this.togglePeerReviewsAndGroupCategoryEnabled()
}

EditView.prototype.handleAnonymousGradingChange = function () {
  const isGrouped = this.$groupCategoryBox.prop('checked')
  const isAnonymous = !isGrouped && this.$anonymousGradingBox.prop('checked')
  const isAnnotated = this.$allowAnnotatedDocument.prop('checked')
  this.assignment.anonymousGrading(isAnonymous)
  if (isGrouped) {
    return this.$anonymousGradingBox.prop('checked', false)
  } else if (this.assignment.anonymousGrading() || this.assignment.gradersAnonymousToGraders()) {
    return this.disableCheckbox(
      this.$groupCategoryBox,
      I18n.t('Group assignments cannot be enabled for anonymously graded assignments')
    )
  } else if (!this.assignment.moderatedGrading()) {
    if (isAnnotated) {
      return this.disableCheckbox(
        this.$groupCategoryBox,
        I18n.t('Group assignments do not currently support student annotation assignments')
      )
    } else if (this.model.canGroup()) {
      return this.enableCheckbox(this.$groupCategoryBox)
    }
  }
}

EditView.prototype.handlePostToSisBoxChange = function () {
  if (ENV.FEATURES?.selective_release_ui_api) {
    const postToSISChecked = this.$postToSisBox.prop('checked')
    this.model.set('post_to_sis', postToSISChecked)

    // Disabling this to not run the Post to SIS validations on check/uncheck
    if (!ENV.FEATURES?.selective_release_edit_page) {
      this.dueDateOverrideView.render()
    }
  }
}

EditView.prototype.handleHideZeroPointQuizChange = function () {
  if (this.$hideZeroPointQuizzesBox.prop('checked')) {
    this.$omitFromFinalGradeBox.prop('checked', true)
    return this.disableCheckbox(
      this.$omitFromFinalGradeBox,
      I18n.t(
        'This is enabled by default as assignments can not be withheld from the gradebook and still count towards it.'
      )
    )
  } else {
    return this.enableCheckbox(this.$omitFromFinalGradeBox)
  }
}

EditView.prototype.togglePeerReviewsAndGroupCategoryEnabled = function () {
  if (this.assignment.moderatedGrading()) {
    this.disableCheckbox(
      this.$peerReviewsBox,
      I18n.t('Peer reviews cannot be enabled for moderated assignments')
    )
    this.disableCheckbox(
      this.$groupCategoryBox,
      I18n.t('Group assignments cannot be enabled for moderated assignments')
    )
  } else {
    this.enableCheckbox(this.$peerReviewsBox)
    if (this.model.canGroup()) {
      this.enableCheckbox(this.$groupCategoryBox)
    }
  }
  return this.renderModeratedGradingFormFieldGroup()
}

EditView.prototype.setDefaultsIfNew = function () {
  if (this.assignment.isNew()) {
    if (userSettings.contextGet('new_assignment_settings')) {
      each(
        this.settingsToCache(),
        (function (_this) {
          return function (setting) {
            let ref, setting_from_cache
            setting_from_cache = userSettings.contextGet('new_assignment_settings')[setting]
            if (setting_from_cache === '1' || setting_from_cache === '0') {
              setting_from_cache = parseInt(setting_from_cache, 10)
            }
            if (
              setting_from_cache &&
              (_this.assignment.get(setting) == null ||
                ((ref = _this.assignment.get(setting)) != null ? ref.length : void 0) === 0)
            ) {
              _this.assignment.set(setting, setting_from_cache)
            }
            if (setting_from_cache && setting === 'allowed_attempts') {
              setting_from_cache = parseInt(setting_from_cache, 10)
              if (Number.isNaN(setting_from_cache)) {
                setting_from_cache = -1
              }
              return _this.assignment.set(setting, setting_from_cache)
            }
          }
        })(this)
      )
    }
    if (this.assignment.submissionTypes().length === 0) {
      return this.assignment.submissionTypes(['online'])
    }
  }
}

EditView.prototype.cacheAssignmentSettings = function () {
   
  const new_assignment_settings = _.pick.apply(
    _,
    [this.getFormData()].concat(slice.call(this.settingsToCache()))
  )
  return userSettings.contextSet('new_assignment_settings', new_assignment_settings)
}

EditView.prototype.showTurnitinDialog = function (ev) {
  let model, type
  ev.preventDefault()
  type = 'turnitin'
  model = this.assignment.get('turnitin_settings')
  if (this.$vericiteEnabled.prop('checked')) {
    type = 'vericite'
    model = this.assignment.get('vericite_settings')
  }
  const turnitinDialog = new TurnitinSettingsDialog(model, type)
  return turnitinDialog.render().on(
    'settings:change',
    (function (_this) {
      return function (settings) {
        if (_this.$vericiteEnabled.prop('checked')) {
          _this.assignment.set('vericite_settings', new VeriCiteSettings(settings))
        } else {
          _this.assignment.set('turnitin_settings', new TurnitinSettings(settings))
        }
        turnitinDialog.off()
        return turnitinDialog.remove()
      }
    })(this)
  )
}

EditView.prototype.handleAssignmentSelectionSubmit = function (data) {
  // data comes in a funky format from SelectContentDialog,
  // so reconstruct it into a ResourceLinkContentItem
  const contentItem = {
    id: data['item[id]'],
    type: data['item[type]'],
    title: data['item[title]'],
    text: data['item[description]'],
    url: data['item[url]'],
    custom: tryJsonParse(data['item[custom_params]']),
    window: {
      targetName: data['item[new_tab]'] === '1' ? '_blank' : '_self',
    },
    iframe: {
      width: data['item[iframe][width]'],
      height: data['item[iframe][height]'],
    },
    lineItem: tryJsonParse(data['item[line_item]']),
    'https://canvas.instructure.com/lti/preserveExistingAssignmentName': tryJsonParse(
      data['item[preserveExistingAssignmentName]']
    ),
  }
  this.handleContentItem(contentItem)
}

/**
 * Sets assignment values based on LTI 1.3 deep linking Content Item.
 * Values are stored in form fields that get rolled up in getFormData
 * when Save is clicked.
 * @param {ResourceLinkContentItem} item
 */
EditView.prototype.handleContentItem = function (item) {
  this.$externalToolsCustomParams.val(JSON.stringify(item.custom))
  this.$externalToolsContentType.val(item.type)
  this.$externalToolsContentId.val(item.id || this.selectedTool?.id)
  this.$externalToolsUrl.val(item.url)
  this.$externalToolsTitle.val(item.title)
  this.$externalToolsNewTab.prop('checked', item.window?.targetName === '_blank')
  this.$externalToolsIframeWidth.val(item.iframe?.width)
  this.$externalToolsIframeHeight.val(item.iframe?.height)

  const lineItem = item.lineItem
  if (lineItem) {
    this.$externalToolsLineItem.val(JSON.stringify(lineItem))
    if ('scoreMaximum' in lineItem) {
      this.$assignmentPointsPossible.val(lineItem.scoreMaximum)
    }
  }

  const newAssignmentName = lineItem && 'label' in lineItem ? lineItem.label : item.title
  const replaceAssignmentName =
    !item['https://canvas.instructure.com/lti/preserveExistingAssignmentName']
  if (newAssignmentName && (replaceAssignmentName || this.$name.val() === '')) {
    this.$name.val(newAssignmentName)
  }

  if (item.text) {
    RichContentEditor.callOnRCE(this.$description, 'set_code', item.text)
  }

  this.renderAssignmentSubmissionTypeContainer()

  // TODO: add date prefill here
}

EditView.prototype.setDefaultSubmissionTypeSelectionContentType = function () {
  return this.$externalToolsContentType.val(DEFAULT_SUBMISSION_TYPE_SELECTION_CONTENT_TYPE)
}

EditView.prototype.submissionTypeSelectionHasResource = function () {
  return this.$externalToolsContentType.val() !== DEFAULT_SUBMISSION_TYPE_SELECTION_CONTENT_TYPE
}

// used when loading an existing assignment with a resource link. otherwise
// this is set in deep linking response
EditView.prototype.setHasResourceLink = function () {
  return this.$externalToolsContentType.val('ltiResourceLink')
}

EditView.prototype.handleRemoveResource = function () {
  // Restore things to how they were before the user pushed the button to
  // launch the submission_type_selection tool
  this.setDefaultSubmissionTypeSelectionContentType()
  this.$externalToolsUrl.val(this.selectedTool.external_url)
  this.$externalToolsTitle.val('')
  this.$externalToolsCustomParams.val('')
  this.$externalToolsIframeWidth.val('')
  this.$externalToolsIframeHeight.val('')

  this.renderAssignmentSubmissionTypeContainer()
}

/**
 * Attempts to JSON.parse the input, returning undefined if
 * it's not possible
 * @param {string} jsonStr
 * @returns {unknown}
 */
function tryJsonParse(jsonStr) {
  try {
    return JSON.parse(jsonStr)
  } catch {
    return undefined
  }
}

EditView.prototype.showExternalToolsDialog = function () {
  return selectContentDialog({
    dialog_title: I18n.t('select_external_tool_dialog_title', 'Configure External Tool'),
    select_button_text: I18n.t('buttons.select_url', 'Select'),
    no_name_input: true,
    submit: data => {
      this.handleAssignmentSelectionSubmit(data)
    },
  })
}

EditView.prototype.toggleRestrictFileUploads = function () {
  return this.$restrictFileUploadsOptions.toggleAccessibly(this.$allowFileUploads.prop('checked'))
}

EditView.prototype.toggleAnnotatedDocument = function () {
  const isAnonymous = this.$anonymousGradingBox.prop('checked')
  this.$annotatedDocumentOptions.toggleAccessibly(this.$allowAnnotatedDocument.prop('checked'))
  if (this.$allowAnnotatedDocument.prop('checked')) {
    this.disableCheckbox(
      this.$groupCategoryBox,
      I18n.t('Group assignments do not currently support student annotation assignments')
    )
    this.renderAnnotatedDocumentSelector()
    if (this.shouldRenderUsageRights()) {
      this.renderAnnotatedDocumentUsageRightsSelectBox()
    }
    return this.$allowAnnotatedDocumentInfo.show()
  } else {
    if (isAnonymous) {
      this.disableCheckbox(
        this.$groupCategoryBox,
        I18n.t('Group assignments cannot be enabled for anonymously graded assignments')
      )
    } else if (this.model.canGroup()) {
      this.enableCheckbox(this.$groupCategoryBox)
    }
    this.unmountAnnotatedDocumentSelector()
    if (this.shouldRenderUsageRights()) {
      this.unmountAnnotatedDocumentUsageRightsSelectBox()
    }
    return this.$allowAnnotatedDocumentInfo.hide()
  }
}

EditView.prototype.getAnnotatedDocumentContainer = function () {
  return document.querySelector('#annotated_document_chooser_container')
}

EditView.prototype.setAnnotatedDocument = function (file) {
  const $annotatableAttachmentInput = document.getElementById('annotatable_attachment_id')
  this.annotatedDocument = file
  if (this.annotatedDocument === null) {
    return ($annotatableAttachmentInput.value = '')
  } else {
    return ($annotatableAttachmentInput.value = this.annotatedDocument.id)
  }
}

EditView.prototype.getAnnotatedDocument = function () {
  return this.annotatedDocument
}

EditView.prototype.renderAnnotatedDocumentSelector = function () {
  const props = {
    attachment: this.getAnnotatedDocument(),
    defaultUploadFolderId: ENV.ROOT_FOLDER_ID,
    onRemove: (function (_this) {
      return function (fileInfo) {
        $.screenReaderFlashMessageExclusive(
          I18n.t('removed %{filename}', {
            filename: fileInfo.name,
          })
        )
        _this.setAnnotatedDocument(null)
        _this.renderAnnotatedDocumentSelector()
        if (_this.shouldRenderUsageRights()) {
          return _this.renderAnnotatedDocumentUsageRightsSelectBox()
        }
      }
    })(this),
    onSelect: (function (_this) {
      return function (fileInfo) {
        $.screenReaderFlashMessageExclusive(
          I18n.t('selected %{filename}', {
            filename: fileInfo.name,
          })
        )
        const match = fileInfo.src.match(/\/(\w+)\/(\d+)\/files\/.*/)
        _this.setAnnotatedDocument({
          id: fileInfo.id,
          name: fileInfo.name,
          contextType: match[1],
          contextId: match[2],
        })
        _this.renderAnnotatedDocumentSelector()
        if (_this.shouldRenderUsageRights()) {
          return _this.renderAnnotatedDocumentUsageRightsSelectBox()
        }
      }
    })(this),
  }
  const element = React.createElement(AnnotatedDocumentSelector, props)
  // eslint-disable-next-line react/no-render-return-value, no-restricted-properties
  return ReactDOM.render(element, this.getAnnotatedDocumentContainer())
}

EditView.prototype.unmountAnnotatedDocumentSelector = function () {
  ReactDOM.unmountComponentAtNode(this.getAnnotatedDocumentContainer())
  return this.setAnnotatedDocument(null)
}

EditView.prototype.shouldRenderUsageRights = function () {
  return ENV.USAGE_RIGHTS_REQUIRED
}

EditView.prototype.setAnnotatedDocumentUsageRights = function (usageRights) {
  this.annotatedDocumentUsageRights = usageRights
  if (this.annotatedDocumentUsageRights === null) {
    return
  }
  $(USAGE_RIGHTS_SELECTOR)
    .val(this.annotatedDocumentUsageRights.use_justification)
    .trigger('change')
  $(USAGE_RIGHTS_SELECTOR)
    .get(0)
    .dispatchEvent(
      new Event('change', {
        bubbles: true,
      })
    )
  if ($(CREATIVE_COMMONS_SELECTION).length) {
    $(CREATIVE_COMMONS_SELECTION).val(this.annotatedDocumentUsageRights.license)
  }
  return $(COPYRIGHT_HOLDER).val(this.annotatedDocumentUsageRights.legal_copyright)
}

EditView.prototype.getAnnotatedDocumentUsageRights = function () {
  const useJustification = $(USAGE_RIGHTS_SELECTOR).val()
  const annotatedDocumentUsageRights = {}
  annotatedDocumentUsageRights.use_justification = useJustification
  this.$creativeCommonsSelection = $('' + CREATIVE_COMMONS_SELECTION)
  if (useJustification === 'creative_commons' && this.$creativeCommonsSelection.length) {
    annotatedDocumentUsageRights.license = this.$creativeCommonsSelection.val()
  }
  annotatedDocumentUsageRights.legal_copyright = $(COPYRIGHT_HOLDER).val()
  return annotatedDocumentUsageRights
}

EditView.prototype.fetchAttachmentFile = function (fileId, callback, errorCallback) {
  const baseUrl = '/api/v1/files/' + fileId
  const params = {
    include: ['usage_rights'],
  }
  const url = baseUrl + '?' + param(params)
  return $.getJSON(url)
    .pipe(function (response) {
      return callback(response)
    })
    .fail(function () {
      return errorCallback()
    })
}

EditView.prototype.renderAnnotatedDocumentUsageRightsSelectBox = function () {
  let contextId, contextType, self
  const annotatedDocument = this.getAnnotatedDocument()
  if (annotatedDocument) {
    contextType = annotatedDocument.contextType
    contextId = annotatedDocument.contextId
<<<<<<< HEAD
    // eslint-disable-next-line no-restricted-properties
=======
     
>>>>>>> 1c55606d
    ReactDOM.render(
      React.createElement(UsageRightsSelectBox, {
        contextType,
        contextId,
      }),
      document.querySelector(USAGE_RIGHTS_CONTAINER)
    )
    $(USAGE_RIGHTS_CONTAINER + ' .UsageRightsSelectBox__container').addClass('edit-view')
    self = this
    return this.fetchAttachmentFile(
      annotatedDocument.id,
      function (document) {
        return self.setAnnotatedDocumentUsageRights(document.usage_rights)
      },
      function () {
        const message = I18n.t('Failed to load student annotation file data.')
        $.flashError(message)
        return $.screenReaderFlashMessage(message)
      }
    )
  } else if (this.shouldRenderUsageRights()) {
    return this.unmountAnnotatedDocumentUsageRightsSelectBox()
  }
}

EditView.prototype.unmountAnnotatedDocumentUsageRightsSelectBox = function () {
  ReactDOM.unmountComponentAtNode(document.querySelector(USAGE_RIGHTS_CONTAINER))
  return this.setAnnotatedDocumentUsageRights(null)
}

EditView.prototype.toggleAdvancedTurnitinSettings = function (ev) {
  ev.preventDefault()
  return this.$advancedTurnitinSettings.toggleAccessibly(
    this.$turnitinEnabled.prop('checked') || this.$vericiteEnabled.prop('checked')
  )
}

EditView.prototype.defaultExternalToolEnabled = function () {
  return !!this.defaultExternalToolUrl()
}

EditView.prototype.defaultExternalToolUrl = function () {
  return ENV.DEFAULT_ASSIGNMENT_TOOL_URL
}

EditView.prototype.defaultExternalToolName = function () {
  return ENV.DEFAULT_ASSIGNMENT_TOOL_NAME
}

EditView.prototype.renderDefaultExternalTool = function () {
  const props = {
    toolDialog: $('#resource_selection_dialog'),
    courseId: ENV.COURSE_ID,
    toolUrl: this.defaultExternalToolUrl(),
    toolName: this.defaultExternalToolName(),
    toolButtonText: ENV.DEFAULT_ASSIGNMENT_TOOL_BUTTON_TEXT,
    toolInfoMessage: ENV.DEFAULT_ASSIGNMENT_TOOL_INFO_MESSAGE,
    previouslySelected: this.assignment.defaultToolSelected(),
  }
  // eslint-disable-next-line react/no-render-return-value, no-restricted-properties
  return ReactDOM.render(
    React.createElement(DefaultToolForm, props),
    document.querySelector('[data-component="DefaultToolForm"]')
  )
}

EditView.prototype.handleRestrictFileUploadsChange = function () {
  return this.$allowedExtensions.toggleAccessibly(this.$restrictFileUploads.prop('checked'))
}

EditView.prototype.handleGradingTypeChange = function (gradingType) {
  this.$gradedAssignmentFields.toggleAccessibly(gradingType !== 'not_graded')
  return this.handleSubmissionTypeChange(null)
}

EditView.prototype.hasMasteryConnectData = function () {
  // Some places check for this data before clearing/overwriting...
  // It's not clear the reasoning behind this, but I'm for leaving as-is for now.
  // If some of the resulting odd behavior (switching to MasteryCoinnect from another submission type placement tool) surfaces, revisit with Mastery Connect team (git ref ef3249f62f)
  return !!this.$externalToolExternalData.val()
}

EditView.prototype.handleSubmissionTypeChange = function (_ev) {
  const subVal = this.$submissionType.val()
  this.$onlineSubmissionTypes.toggleAccessibly(subVal === 'online')
  this.$externalToolSettings.toggleAccessibly(subVal === 'external_tool')
  const isPlacementTool = subVal.includes('external_tool_placement')
  this.$externalToolPlacementLaunchContainer.toggleAccessibly(isPlacementTool)

  if (isPlacementTool) {
    this.handlePlacementExternalToolSelect(subVal)
  } else if (this.selectedTool && subVal === 'external_tool' && !this.hasMasteryConnectData()) {
    // Moving from a submission_type_placement tool to generic
    // "External Tool" type: empty out the fields. this prevents people
    // from working around the "require_resource_selection" field just
    // by choosing the tool and then choosing "External Tool"
    this.handleRemoveResource()
    this.$externalToolsUrl.val('')
    this.selectedTool = undefined
  }
  this.$groupCategorySelector.toggleAccessibly(subVal !== 'external_tool' && !isPlacementTool)
  this.$peerReviewsFields.toggleAccessibly(subVal !== 'external_tool' && !isPlacementTool)
  this.$similarityDetectionTools.toggleAccessibly(
    subVal === 'online' && ENV.PLAGIARISM_DETECTION_PLATFORM
  )
  this.$defaultExternalToolContainer.toggleAccessibly(subVal === 'default_external_tool')
  this.$allowedAttemptsContainer.toggleAccessibly(
    subVal === 'online' || subVal === 'external_tool' || isPlacementTool
  )
  if (subVal === 'online') {
    this.handleOnlineSubmissionTypeChange()
  }
  return this.$externalToolNewTabContainer.toggleAccessibly(subVal.includes('external_tool'))
}

EditView.prototype.validateGuidData = function (event) {
  const data = event.data.data

  // If data is a string, convert it to an array for consistent processing
  const dataArray = Array.isArray(data) ? data : [data]
  const regexPattern =
    /^[0-9A-Fa-f]{8}-[0-9A-Fa-f]{4}-[0-9A-Fa-f]{4}-[0-9A-Fa-f]{4}-[0-9A-Fa-f]{12}$/

  for (const str of dataArray) {
    if (!regexPattern.test(str)) {
      return false
    }
  }
  return dataArray
}

EditView.prototype.handleMessageEvent = function (event) {
  if (event?.data?.subject !== 'assignment.set_ab_guid') {
    return
  }
  const abGuid = this.validateGuidData(event)
  if (abGuid) {
    this.assignment.set('ab_guid', abGuid)
  }
}

EditView.prototype.handlePlacementExternalToolSelect = function (selection) {
  const toolId = selection.replace('external_tool_placement_', '')
  this.$externalToolsContentId.val(toolId)
  this.setDefaultSubmissionTypeSelectionContentType()
  this.selectedTool = find(this.model.submissionTypeSelectionTools(), function (tool) {
    return toolId === tool.id
  })

  const toolIdsMatch = toolId === this.assignment.selectedSubmissionTypeToolId()
  const extToolUrlsMatch = this.$externalToolsUrl.val() === this.assignment.externalToolUrl()

  if (!this.hasMasteryConnectData() && !(toolIdsMatch && extToolUrlsMatch)) {
    // When switching to a submission_type_selection tool in the dropdown, set
    // the URL of the tool. Don't set if we are just editing the assignment
    // (toolIdsMatch and extToolUrlsMatch).

    this.$externalToolsUrl.val(this.selectedTool.external_url)
    // Ensure that custom params & other stuff left over from another previous
    // deep link response get cleared out when the user chooses a tool:
    this.$externalToolsCustomParams.val('')
    this.$externalToolsIframeWidth.val('')
    this.$externalToolsIframeHeight.val('')
    this.$externalToolsTitle.val('')
  } else if (this.assignment.resourceLink()) {
    this.setHasResourceLink()
    if (this.assignment.resourceLink().title) {
      this.$externalToolsTitle.val(this.assignment.resourceLink().title)
    }
  }

  this.renderAssignmentSubmissionTypeContainer()
}

EditView.prototype.renderAssignmentSubmissionTypeContainer = function () {
  const resource = this.submissionTypeSelectionHasResource()
    ? {title: this.$externalToolsTitle.val()}
    : undefined

  const props = {
    tool: this.selectedTool,
    resource,
    onRemoveResource: this.handleRemoveResource,
    onLaunchButtonClick: this.handleSubmissionTypeSelectionLaunch,
  }

<<<<<<< HEAD
  // eslint-disable-next-line no-restricted-properties
=======
   
>>>>>>> 1c55606d
  ReactDOM.render(
    React.createElement(AssignmentSubmissionTypeContainer, props),
    document.querySelector('[data-component="AssignmentSubmissionTypeContainer"]')
  )
}

EditView.prototype.handleSubmissionTypeSelectionLaunch = function () {
  const removeListener = addDeepLinkingListener(event => {
    if (event.data.content_items?.length >= 1) {
      this.handleContentItem(event.data.content_items[0])
    }

    removeListener()
    this.handleSubmissionTypeSelectionDialogClose()
  })

  return this.renderSubmissionTypeSelectionDialog(true)
}

EditView.prototype.handleSubmissionTypeSelectionDialogClose = function () {
  return this.renderSubmissionTypeSelectionDialog(false)
}

EditView.prototype.renderSubmissionTypeSelectionDialog = function (open) {
  const contextInfo = ENV.context_asset_string.split('_')
  const contextType = contextInfo[0]
  const contextId = parseInt(contextInfo[1], 10)
  const props = {
    tool: {
      definition_id: this.selectedTool.id,
      placements: {
        submission_type_selection: {
          launch_width: this.selectedTool.selection_width,
          launch_height: this.selectedTool.selection_height,
        },
      },
    },
    title: this.selectedTool.title,
    isOpen: open,
    onRequestClose: this.handleSubmissionTypeSelectionDialogClose,
    contextType,
    contextId,
    launchType: 'submission_type_selection',
    onExternalContentReady: this.handleExternalContentReady,
  }
  const mountPoint = document.querySelector('#assignment_submission_type_selection_tool_dialog')
  const dialog = React.createElement(ExternalToolModalLauncher, props)
  // eslint-disable-next-line react/no-render-return-value, no-restricted-properties
  return ReactDOM.render(dialog, mountPoint)
}

EditView.prototype.handleExternalContentReady = function (data) {
  if (!data.contentItems || data.contentItems.length === 0) {
    return
  }
  let student_count_text
  const item = data.contentItems[0]
  this.$externalToolsUrl.val(item.url)
  this.$externalToolsTitle.val(item.title)
  if (item.title) {
    this.$name.val(item.title)
  }
  const mc_ext = item[LTI_EXT_MASTERY_CONNECT]
  if (mc_ext) {
    mc_ext.key = LTI_EXT_MASTERY_CONNECT
    this.$assignmentPointsPossible.val(mc_ext.points)
    this.$externalToolExternalData.val(JSON.stringify(mc_ext))
    $('#mc_external_data_assessment').text(item.title)
    $('#mc_external_data_points').text(mc_ext.points + ' ' + I18n.t('points'))
    $('#mc_external_data_objectives').text(mc_ext.objectives)
    $('#mc_external_data_tracker').text(mc_ext.trackerName)
    $('#mc_external_data_tracker_alignment').text(mc_ext.trackerAlignment)
    student_count_text = I18n.t(
      {
        zero: '0 Students',
        one: '1 Student',
        other: '%{count} Students',
      },
      {
        count: mc_ext.studentCount,
      }
    )
    $('#mc_external_data_students').text(student_count_text)
    return showFlashAlert({
      message: I18n.t('Assignment details updated'),
      type: 'info',
    })
  }
}

EditView.prototype.handleOnlineSubmissionTypeChange = function (_env) {
  const showConfigTools =
    this.$onlineSubmissionTypes.find(ALLOW_FILE_UPLOADS).prop('checked') ||
    this.$onlineSubmissionTypes.find(ALLOW_TEXT_ENTRY).prop('checked')
  return this.$similarityDetectionTools.toggleAccessibly(
    showConfigTools && ENV.PLAGIARISM_DETECTION_PLATFORM
  )
}

EditView.prototype.afterRender = function () {
  this.$peerReviewsBox = $('' + PEER_REVIEWS_BOX)
  this.$intraGroupPeerReviews = $('' + INTRA_GROUP_PEER_REVIEWS)
  this.$groupCategoryBox = $('' + GROUP_CATEGORY_BOX)
  this.$anonymousGradingBox = $('' + ANONYMOUS_GRADING_BOX)
  this.renderModeratedGradingFormFieldGroup()
  this.renderAllowedAttempts()
  this.$graderCommentsVisibleToGradersBox = $('#assignment_grader_comment_visibility')
  this.$gradersAnonymousToGradersLabel = $('label[for="assignment_graders_anonymous_to_graders"]')
  this.similarityDetectionTools = SimilarityDetectionTools.attach(
    this.$similarityDetectionTools.get(0),
    parseInt(ENV.COURSE_ID, 10),
    this.$secureParams.val(),
    parseInt(ENV.SELECTED_CONFIG_TOOL_ID, 10),
    ENV.SELECTED_CONFIG_TOOL_TYPE,
    ENV.REPORT_VISIBILITY_SETTING
  )
  this.AssignmentExternalTools = AssignmentExternalTools.attach(
    this.$assignmentExternalTools.get(0),
    'assignment_edit',
    parseInt(ENV.COURSE_ID, 10),
    parseInt(this.assignment.id, 10)
  )
  this._attachEditorToDescription()
  this.togglePeerReviewsAndGroupCategoryEnabled()
  this.handleOnlineSubmissionTypeChange()
  this.handleSubmissionTypeChange()
  this.handleGroupCategoryChange()
  this.handleAnonymousGradingChange()
  this.$hideZeroPointQuizzesOption.toggleAccessibly(this.$assignmentPointsPossible.val() === '0')
  this.handleHideZeroPointQuizChange()
  if (ENV.ANNOTATED_DOCUMENT) {
    this.setAnnotatedDocument({
      id: ENV.ANNOTATED_DOCUMENT.id,
      name: ENV.ANNOTATED_DOCUMENT.display_name,
      contextType: pluralize(ENV.ANNOTATED_DOCUMENT.context_type).toLowerCase(),
      contextId: ENV.ANNOTATED_DOCUMENT.context_id,
    })
  }
  if (this.$allowAnnotatedDocument.prop('checked')) {
    this.renderAnnotatedDocumentSelector()
  }
  if (this.$allowAnnotatedDocument.prop('checked')) {
    this.$allowAnnotatedDocumentInfo.show()
  } else {
    this.$allowAnnotatedDocumentInfo.hide()
  }
  if (this.shouldRenderUsageRights()) {
    this.renderAnnotatedDocumentUsageRightsSelectBox()
  }
  if (ENV.CONDITIONAL_RELEASE_SERVICE_ENABLED) {
    this.conditionalReleaseEditor = ConditionalRelease.attach(
      this.$conditionalReleaseTarget.get(0),
      I18n.t('assignment'),
      ENV.CONDITIONAL_RELEASE_ENV
    )
  }
  if (this.assignment.inClosedGradingPeriod()) {
    this.disableFields()
  }
  if (this.defaultExternalToolEnabled()) {
    this.renderDefaultExternalTool()
  }
  return this
}

EditView.prototype.toJSON = function () {
  const data = this.assignment.toView()
  return Object.assign(data, {
    assignment_attempts:
      typeof ENV !== 'undefined' && ENV !== null ? ENV.assignment_attempts_enabled : void 0,
    kalturaEnabled:
      (typeof ENV !== 'undefined' && ENV !== null ? ENV.KALTURA_ENABLED : void 0) || false,
    postToSISEnabled:
      (typeof ENV !== 'undefined' && ENV !== null ? ENV.POST_TO_SIS : void 0) || false,
    postToSISName: ENV.SIS_NAME,
    isLargeRoster:
      (typeof ENV !== 'undefined' && ENV !== null ? ENV.IS_LARGE_ROSTER : void 0) || false,
    conditionalReleaseServiceEnabled:
      (typeof ENV !== 'undefined' && ENV !== null
        ? ENV.CONDITIONAL_RELEASE_SERVICE_ENABLED
        : void 0) || false,
    lockedItems: this.lockedItems,
    cannotEditGrades: this.cannotEditGrades,
    anonymousGradingEnabled:
      (typeof ENV !== 'undefined' && ENV !== null
        ? this.assignment.isQuizLTIAssignment() && !ENV.NEW_QUIZZES_ANONYMOUS_GRADING_ENABLED
          ? void 0
          : ENV.ANONYMOUS_GRADING_ENABLED
        : void 0) || false,
    anonymousInstructorAnnotationsEnabled:
      (typeof ENV !== 'undefined' && ENV !== null
        ? ENV.ANONYMOUS_INSTRUCTOR_ANNOTATIONS_ENABLED
        : void 0) || false,
    differentiatedModulesEnabled: ENV.FEATURES?.selective_release_ui_api,
  })
}

EditView.prototype._attachEditorToDescription = function () {
  if (this.lockedItems.content) {
    return
  }
  return RichContentEditor.loadNewEditor(this.$description, {
    focus: true,
    manageParent: true,
    resourceType: 'assignment.body',
    resourceId: this.assignment.id,
  })
}

// -- Data for Submitting --
EditView.prototype._datesDifferIgnoringSeconds = function (newDate, originalDate) {
  const newWithoutSeconds = new Date(newDate)
  const originalWithoutSeconds = new Date(originalDate)
  // Since a user can't edit the seconds field in the UI and the form also
  // thinks that the seconds is always set to 00, we compare by everything
  // except seconds.
  originalWithoutSeconds.setSeconds(0)
  newWithoutSeconds.setSeconds(0)
  return originalWithoutSeconds.getTime() !== newWithoutSeconds.getTime()
}

EditView.prototype._adjustDateValue = function (newDate, originalDate) {
  // If the minutes value of the due date is 59, set the seconds to 59 so
  // the assignment ends up due one second before the following hour.
  // Otherwise, set it to 0 seconds.
  //
  // If the user has not changed the due date, don't touch the seconds value
  // (so that we don't clobber a due date set by the API).
  if (!newDate) {
    return null
  }
  const adjustedDate = new Date(newDate)
  originalDate = new Date(originalDate)
  if (this._datesDifferIgnoringSeconds(adjustedDate, originalDate)) {
    adjustedDate.setSeconds(adjustedDate.getMinutes() === 59 ? 59 : 0)
  } else {
    adjustedDate.setSeconds(originalDate.getSeconds())
  }
  return adjustedDate.toISOString()
}

EditView.prototype.getFormData = function () {
  let data
  data = EditView.__super__.getFormData.apply(this, arguments)
  data.submission_type = this.toolSubmissionType(data.submission_type)
  data = this._inferSubmissionTypes(data)
  data = this._filterAllowedExtensions(data)
  data = this._unsetGroupsIfExternalTool(data)
  data.ab_guid = this.assignment.get('ab_guid')
  if (
    this.groupCategorySelector &&
    !(typeof ENV !== 'undefined' && ENV !== null ? ENV.IS_LARGE_ROSTER : void 0)
  ) {
    data = this.groupCategorySelector.filterFormData(data)
  }
  if (!data.post_to_sis) {
    data.post_to_sis = false
  }
  const defaultDates = this.dueDateOverrideView.getDefaultDueDate()
  if (defaultDates != null) {
    data.due_at = this._adjustDateValue(defaultDates.get('due_at'), this.model.dueAt())
    data.lock_at = this._adjustDateValue(defaultDates.get('lock_at'), this.model.lockAt())
    data.unlock_at = this._adjustDateValue(defaultDates.get('unlock_at'), this.model.unlockAt())
  } else {
    data.due_at = null
    data.lock_at = null
    data.unlock_at = null
  }
  data.only_visible_to_overrides = this.dueDateOverrideView.setOnlyVisibleToOverrides()
  data.assignment_overrides = this.dueDateOverrideView.getOverrides()
  if (this.shouldPublish) {
    data.published = true
  }
  data.points_possible = round(numberHelper.parse(data.points_possible), 2)
  if (data.peer_review_count) {
    data.peer_review_count = numberHelper.parse(data.peer_review_count)
  }
  const $grader_count = $('#grader_count')
  // The custom_params are stored as a JSONified string in a hidden input, but the API uses an
  // actual JSON object, so we have to convert.
  if (data.external_tool_tag_attributes.custom_params.trim()) {
    data.external_tool_tag_attributes.custom_params = tryJsonParse(
      data.external_tool_tag_attributes.custom_params
    )
  }
  if (data.external_tool_tag_attributes.line_item.trim()) {
    data.external_tool_tag_attributes.line_item = tryJsonParse(
      data.external_tool_tag_attributes.line_item
    )
  }
  if ($grader_count.length > 0) {
    data.grader_count = numberHelper.parse($grader_count[0].value)
  }
  return data
}

EditView.prototype.saveFormData = function () {
  if (ENV.CONDITIONAL_RELEASE_SERVICE_ENABLED) {
    return EditView.__super__.saveFormData.apply(this, arguments).pipe(
      (function (_this) {
        return function (data, status, xhr) {
          _this.conditionalReleaseEditor.updateAssignment(data)
          return _this.conditionalReleaseEditor.save().pipe(
            function () {
              return new $.Deferred().resolve(data, status, xhr).promise()
            },
            function (err) {
              return new $.Deferred().reject(xhr, err).promise()
            }
          )
        }
      })(this)
    )
  } else {
    return EditView.__super__.saveFormData.apply(this, arguments)
  }
}

EditView.prototype.submit = function (event) {
  let missingDateDialog
  event.preventDefault()
  event.stopPropagation()
  this.cacheAssignmentSettings()
  if (this.dueDateOverrideView.containsSectionsWithoutOverrides()) {
    missingDateDialog = new MissingDateDialog({
      success: (function (_this) {
        return function (dateDialog) {
          dateDialog.dialog('close').remove()
          return ValidatedFormView.prototype.submit.call(_this)
        }
      })(this),
    })
    missingDateDialog.cancel = function (_e) {
      return missingDateDialog.$dialog.dialog('close').remove()
    }
    return missingDateDialog.render()
  } else {
    return EditView.__super__.submit.apply(this, arguments)
  }
}

EditView.prototype.toolSubmissionType = function (submissionType) {
  if (
    submissionType === 'default_external_tool' ||
    submissionType.includes('external_tool_placement')
  ) {
    return 'external_tool'
  } else {
    return submissionType
  }
}

EditView.prototype.saveAndPublish = function (event) {
  this.shouldPublish = true
  this.disableWhileLoadingOpts = {
    buttons: ['.save_and_publish'],
  }
  this.preventBuildNavigation = true
  return this.submit(event)
}

EditView.prototype.handleSave = function (event) {
  this.preventBuildNavigation = true
  return this.submit(event)
}

EditView.prototype.onSaveFail = function (xhr) {
  this.shouldPublish = false
  this.disableWhileLoadingOpts = {}
  return EditView.__super__.onSaveFail.call(this, xhr)
}

EditView.prototype._inferSubmissionTypes = function (assignmentData) {
  let types
  if (assignmentData.grading_type === 'not_graded') {
    assignmentData.submission_types = ['not_graded']
  } else if (assignmentData.submission_type === 'online') {
    types = filter(keys(assignmentData.online_submission_types), function (k) {
      return assignmentData.online_submission_types[k] === '1'
    })
    assignmentData.submission_types = types
  } else {
    assignmentData.submission_types = [assignmentData.submission_type]
  }
  delete assignmentData.online_submission_type
  delete assignmentData.online_submission_types
  return assignmentData
}

EditView.prototype._filterAllowedExtensions = function (data) {
  const restrictFileExtensions = data.restrict_file_extensions
  delete data.restrict_file_extensions
  if (restrictFileExtensions === '1') {
    data.allowed_extensions = filter(data.allowed_extensions.split(','), function (ext) {
      return $.trim(ext.toString()).length > 0
    })
  } else {
    data.allowed_extensions = null
  }
  return data
}

EditView.prototype._unsetGroupsIfExternalTool = function (data) {
  if (data.submission_type === 'external_tool') {
    data.group_category_id = null
  }
  return data
}

// Pre-Save Validations
EditView.prototype.fieldSelectors = Object.assign(
  AssignmentGroupSelector.prototype.fieldSelectors,
  GroupCategorySelector.prototype.fieldSelectors,
  {
    grader_count: '#grader_count',
  },
  {
    usage_rights_use_justification: USAGE_RIGHTS_SELECTOR,
  },
  {
    usage_rights_legal_copyright: COPYRIGHT_HOLDER,
  }
)

EditView.prototype.showErrors = function (errors) {
  // override view handles displaying override errors, remove them
  // before calling super
  delete errors.assignmentOverrides
  EditView.__super__.showErrors.call(this, errors)
  this.trigger('show-errors', errors)
  if (ENV.CONDITIONAL_RELEASE_SERVICE_ENABLED) {
    if (errors.conditional_release) {
      return this.conditionalReleaseEditor.focusOnError()
    }
  }
}

EditView.prototype.validateBeforeSave = function (data, errors) {
  let crErrors
  errors = this._validateTitle(data, errors)
  errors = this._validateSubmissionTypes(data, errors)
  errors = this._validateAllowedExtensions(data, errors)
  errors = this.assignmentGroupSelector.validateBeforeSave(data, errors)
  Object.assign(errors, this.validateFinalGrader(data))
  Object.assign(errors, this.validateGraderCount(data))
  if (
    this.groupCategorySelector &&
    !(typeof ENV !== 'undefined' && ENV !== null ? ENV.IS_LARGE_ROSTER : void 0)
  ) {
    errors = this.groupCategorySelector.validateBeforeSave(data, errors)
  }
  errors = this._validatePointsPossible(data, errors)
  errors = this._validatePointsRequired(data, errors)
  errors = this._validateExternalTool(data, errors)
  errors = this._validateAllowedAttempts(data, errors)
  const data2 = {
    assignment_overrides: this.dueDateOverrideView.getAllDates(),
    postToSIS: data.post_to_sis === '1',
  }
  errors = this.dueDateOverrideView.validateBeforeSave(data2, errors)
  if (ENV.CONDITIONAL_RELEASE_SERVICE_ENABLED) {
    crErrors = this.conditionalReleaseEditor.validateBeforeSave()
    if (crErrors) {
      errors.conditional_release = crErrors
    }
  }
  return errors
}

EditView.prototype.validateFinalGrader = function (data) {
  const errors = {}
  if (data.moderated_grading === 'on' && !data.final_grader_id) {
    errors.final_grader_id = [
      {
        message: I18n.t('Grader is required'),
      },
    ]
  }
  return errors
}

EditView.prototype.validateGraderCount = function (data) {
  const errors = {}
  if (data.moderated_grading !== 'on') {
    return errors
  }
  if (!data.grader_count) {
    errors.grader_count = [
      {
        message: I18n.t('Grader count is required'),
      },
    ]
  } else if (data.grader_count === '0') {
    errors.grader_count = [
      {
        message: I18n.t('Grader count cannot be 0'),
      },
    ]
  } else if (parseInt(data.grader_count, 10) > ENV.MODERATED_GRADING_GRADER_LIMIT) {
    errors.grader_count = [
      {
        message: I18n.t('Only a maximum of %{max} graders can be assigned', {
          max: ENV.MODERATED_GRADING_GRADER_LIMIT,
        }),
      },
    ]
  }
  return errors
}

EditView.prototype._validateTitle = function (data, errors) {
  let max_name_length
  if (includes(this.model.frozenAttributes(), 'title')) {
    return errors
  }
  const post_to_sis = data.post_to_sis === '1'
  max_name_length = 256
  if (
    post_to_sis &&
    ENV.MAX_NAME_LENGTH_REQUIRED_FOR_ACCOUNT &&
    data.grading_type !== 'not_graded'
  ) {
    max_name_length = ENV.MAX_NAME_LENGTH
  }
  const validationHelper = new SisValidationHelper({
    postToSIS: post_to_sis,
    maxNameLength: max_name_length,
    name: data.name,
    maxNameLengthRequired: ENV.MAX_NAME_LENGTH_REQUIRED_FOR_ACCOUNT,
  })
  if (!data.name || $.trim(data.name.toString()).length === 0) {
    errors.name = [
      {
        message: I18n.t('name_is_required', 'Name is required!'),
      },
    ]
  } else if (validationHelper.nameTooLong()) {
    errors.name = [
      {
        message: I18n.t('Name is too long, must be under %{length} characters', {
          length: max_name_length + 1,
        }),
      },
    ]
  }
  return errors
}

EditView.prototype._validateSubmissionTypes = function (data, errors) {
  let allow_vericite, annotatedDocumentUsageRights, ref, ref1
  if (data.submission_type === 'online' && data.submission_types.length === 0) {
    errors['online_submission_types[online_text_entry]'] = [
      {
        message: I18n.t(
          'at_least_one_submission_type',
          'Please choose at least one submission type'
        ),
      },
    ]
  } else if (data.submission_type === 'online' && data.vericite_enabled === '1') {
    allow_vericite = true
    forEach(keys(data.submission_types), function (k) {
      allow_vericite =
        allow_vericite &&
        (data.submission_types[k] === 'online_upload' ||
          data.submission_types[k] === 'online_text_entry')
    })
    if (!allow_vericite) {
      errors['online_submission_types[online_text_entry]'] = [
        {
          message: I18n.t(
            'vericite_submission_types_validation',
            'VeriCite only supports file submissions and text entry'
          ),
        },
      ]
    }
  } else if (
    !this.getAnnotatedDocument() &&
    ((ref = data.submission_types) != null ? ref.includes('student_annotation') : void 0)
  ) {
    errors['online_submission_types[student_annotation]'] = [
      {
        message: I18n.t('You must attach a file'),
      },
    ]
  } else if (
    this.getAnnotatedDocument() &&
    ((ref1 = data.submission_types) != null ? ref1.includes('student_annotation') : void 0) &&
    this.shouldRenderUsageRights()
  ) {
    annotatedDocumentUsageRights = this.getAnnotatedDocumentUsageRights()
    if (annotatedDocumentUsageRights.use_justification === 'choose') {
      errors.usage_rights_use_justification = [
        {
          message: I18n.t('You must set document usage rights'),
        },
      ]
    }
  }
  return errors
}

EditView.prototype._validateAllowedExtensions = function (data, errors) {
  if (
    data.allowed_extensions &&
    includes(data.submission_types, 'online_upload') &&
    data.allowed_extensions.length === 0
  ) {
    errors.allowed_extensions = [
      {
        message: I18n.t('at_least_one_file_type', 'Please specify at least one allowed file type'),
      },
    ]
  }
  return errors
}

EditView.prototype._validatePointsPossible = function (data, errors) {
  if (includes(this.model.frozenAttributes(), 'points_possible')) {
    return errors
  }
  if (this.lockedItems.points) {
    return errors
  }
   
  if (typeof data.points_possible !== 'number' || isNaN(data.points_possible)) {
    errors.points_possible = [
      {
        message: I18n.t('points_possible_number', 'Points possible must be a number'),
      },
    ]
  }
  return errors
}

// Require points possible > 0
// if grading type === percent || letter_grade || gpa_scale
EditView.prototype._validatePointsRequired = function (data, errors) {
  if (!['percent', 'letter_grade', 'gpa_scale'].includes(data.grading_type)) {
    return errors
  }
  if (
    typeof data.points_possible !== 'number' ||
    data.points_possible < 0 ||
     
    isNaN(data.points_possible)
  ) {
    errors.points_possible = [
      {
        message: I18n.t('Points possible must be 0 or more for selected grading type'),
      },
    ]
  }
  return errors
}

EditView.prototype._validateExternalTool = function (data, errors) {
  if (data.submission_type !== 'external_tool') {
    return errors
  }

  let ref, ref1
  if (
    data.grading_type !== 'not_graded' &&
    $.trim(
      (ref = data.external_tool_tag_attributes) != null
        ? (ref1 = ref.url) != null
          ? ref1.toString()
          : void 0
        : void 0
    ).length === 0
  ) {
    const message = I18n.t('External Tool URL cannot be left blank')
    errors['external_tool_tag_attributes[url]'] = [{message}]
    errors['default-tool-launch-button'] = [{message}]
  }

  // This can happen when:
  // * user chooses a tool in the submission type dropdown (Submission Type
  //   Selection placement) but doesn't launch the tool and finish deep linking
  //   flow
  // * user edits assignment and removes resource by clicking the 'x'
  //   (we reset content_type back to 'context_external_tool' then)
  if (
    typeof data.external_tool_tag_attributes === 'object' &&
    this.selectedTool?.require_resource_selection &&
    data.external_tool_tag_attributes.content_type ===
      DEFAULT_SUBMISSION_TYPE_SELECTION_CONTENT_TYPE
  ) {
    const message = I18n.t('Please click below to launch the tool and select a resource.')
    errors.assignment_submission_container = [{message}]
  }

  return errors
}

EditView.prototype._validateAllowedAttempts = function (data, errors) {
  if (!(typeof ENV !== 'undefined' && ENV !== null ? ENV.assignment_attempts_enabled : void 0)) {
    return errors
  }
  if (this.lockedItems.settings) {
    return errors
  }
  const value = parseInt(data.allowed_attempts, 10)
  if (!(value > 0 || value === -1)) {
    errors.allowed_attempts = [
      {
        message: I18n.t('Number of attempts must be a number greater than 0'),
      },
    ]
  }
  return errors
}

EditView.prototype.redirectAfterSave = function () {
  return (window.location = this.locationAfterSave(deparam()))
}

EditView.prototype.locationAfterSave = function (params) {
  if (returnToHelper.isValid(params.return_to) && !this.assignment.showBuildButton()) {
    return params.return_to
  }
  const useCancelLocation = this.assignment.showBuildButton() && this.preventBuildNavigation
  if (useCancelLocation) {
    return this.locationAfterCancel(deparam())
  }
  const htmlUrl = this.model.get('html_url')
  if (this.assignment.showBuildButton()) {
    return htmlUrl + '?display=full_width'
  } else {
    return htmlUrl
  }
}

EditView.prototype.redirectAfterCancel = function () {
  const location = this.locationAfterCancel(deparam())
  if (location) {
    return (window.location = location)
  }
}

EditView.prototype.locationAfterCancel = function (params) {
  if (returnToHelper.isValid(params.return_to)) {
    return params.return_to
  }
  if (ENV.CAN_CANCEL_TO && ENV.CAN_CANCEL_TO.includes(document.referrer)) {
    return document.referrer
  }
  if (ENV.CANCEL_TO != null) {
    return ENV.CANCEL_TO
  }
  return null
}

EditView.prototype.onChange = function () {
  if (ENV.CONDITIONAL_RELEASE_SERVICE_ENABLED && this.assignmentUpToDate) {
    return (this.assignmentUpToDate = false)
  }
}

EditView.prototype.updateConditionalRelease = function () {
  let assignmentData
  if (ENV.CONDITIONAL_RELEASE_SERVICE_ENABLED && !this.assignmentUpToDate) {
    assignmentData = this.getFormData()
    this.conditionalReleaseEditor.updateAssignment(assignmentData)
    return (this.assignmentUpToDate = true)
  }
}

EditView.prototype.disableFields = function () {
  const ignoreFields = [
    '#overrides-wrapper *',
    '#submission_type_fields *',
    '#assignment_peer_reviews_fields *',
    '#assignment_description',
    '#assignment_notify_of_update',
    '#assignment_post_to_sis',
  ]
  const ignoreFilter = ignoreFields
    .map(function (field) {
      return 'not(' + field + ')'
    })
    .join(':')
  const self = this
  this.$el.find(':checkbox:' + ignoreFilter).each(function () {
    return self.disableCheckbox(
      $(this),
      I18n.t('Cannot be edited for assignments in closed grading periods')
    )
  })
  this.$el.find(':radio:' + ignoreFilter).click(this.ignoreClickHandler)
  return this.$el.find('select:' + ignoreFilter).each(this.lockSelectValueHandler)
}

EditView.prototype.ignoreClickHandler = function (event) {
  event.preventDefault()
  return event.stopPropagation()
}

EditView.prototype.lockSelectValueHandler = function () {
  const lockedValue = this.value
  return $(this).change(function (event) {
    this.value = lockedValue
    return event.stopPropagation()
  })
}

EditView.prototype.handleModeratedGradingChanged = function (isModerated) {
  this.assignment.moderatedGrading(isModerated)
  this.togglePeerReviewsAndGroupCategoryEnabled()
  if (isModerated) {
    if (this.assignment.graderCommentsVisibleToGraders()) {
      return this.$gradersAnonymousToGradersLabel.show()
    }
  } else {
    return this.uncheckAndHideGraderAnonymousToGraders()
  }
}

EditView.prototype.handleGraderCommentsVisibleToGradersChanged = function (commentsVisible) {
  this.assignment.graderCommentsVisibleToGraders(commentsVisible)
  if (commentsVisible) {
    return this.$gradersAnonymousToGradersLabel.show()
  } else {
    return this.uncheckAndHideGraderAnonymousToGraders()
  }
}

EditView.prototype.uncheckAndHideGraderAnonymousToGraders = function () {
  this.assignment.gradersAnonymousToGraders(false)
  $('#assignment_graders_anonymous_to_graders').prop('checked', false)
  return this.$gradersAnonymousToGradersLabel.hide()
}

EditView.prototype.renderModeratedGradingFormFieldGroup = function () {
  if (!ENV.MODERATED_GRADING_ENABLED || this.assignment.isQuizLTIAssignment()) {
    return
  }
  const props = {
    availableModerators: ENV.AVAILABLE_MODERATORS,
    currentGraderCount: this.assignment.get('grader_count'),
    finalGraderID: this.assignment.get('final_grader_id'),
    graderCommentsVisibleToGraders: this.assignment.graderCommentsVisibleToGraders(),
    graderNamesVisibleToFinalGrader: !!this.assignment.get('grader_names_visible_to_final_grader'),
    gradedSubmissionsExist: ENV.HAS_GRADED_SUBMISSIONS,
    isGroupAssignment: !!this.$groupCategoryBox.prop('checked'),
    isPeerReviewAssignment: !!this.$peerReviewsBox.prop('checked'),
    locale: ENV.LOCALE,
    moderatedGradingEnabled: this.assignment.moderatedGrading(),
    availableGradersCount: ENV.MODERATED_GRADING_MAX_GRADER_COUNT,
    onGraderCommentsVisibleToGradersChange: this.handleGraderCommentsVisibleToGradersChanged,
    onModeratedGradingChange: this.handleModeratedGradingChanged,
  }
  const formFieldGroup = React.createElement(ModeratedGradingFormFieldGroup, props)
  const mountPoint = document.querySelector("[data-component='ModeratedGradingFormFieldGroup']")
  // eslint-disable-next-line react/no-render-return-value, no-restricted-properties
  return ReactDOM.render(formFieldGroup, mountPoint)
}

EditView.prototype.renderAllowedAttempts = function () {
  if (!(typeof ENV !== 'undefined' && ENV !== null ? ENV.assignment_attempts_enabled : void 0)) {
    return
  }
  const props = {
    limited: this.model.get('allowed_attempts') > 0,
    attempts: this.model.get('allowed_attempts'),
    locked: !!this.lockedItems.settings,
  }
  const mountPoint = document.querySelector('#allowed-attempts-target')
  // eslint-disable-next-line react/no-render-return-value, no-restricted-properties
  return ReactDOM.render(React.createElement(AllowedAttemptsWithState, props), mountPoint)
}

export default EditView<|MERGE_RESOLUTION|>--- conflicted
+++ resolved
@@ -837,7 +837,7 @@
     })(this),
   }
   const element = React.createElement(AnnotatedDocumentSelector, props)
-  // eslint-disable-next-line react/no-render-return-value, no-restricted-properties
+  // eslint-disable-next-line react/no-render-return-value
   return ReactDOM.render(element, this.getAnnotatedDocumentContainer())
 }
 
@@ -904,11 +904,7 @@
   if (annotatedDocument) {
     contextType = annotatedDocument.contextType
     contextId = annotatedDocument.contextId
-<<<<<<< HEAD
-    // eslint-disable-next-line no-restricted-properties
-=======
      
->>>>>>> 1c55606d
     ReactDOM.render(
       React.createElement(UsageRightsSelectBox, {
         contextType,
@@ -968,7 +964,7 @@
     toolInfoMessage: ENV.DEFAULT_ASSIGNMENT_TOOL_INFO_MESSAGE,
     previouslySelected: this.assignment.defaultToolSelected(),
   }
-  // eslint-disable-next-line react/no-render-return-value, no-restricted-properties
+  // eslint-disable-next-line react/no-render-return-value
   return ReactDOM.render(
     React.createElement(DefaultToolForm, props),
     document.querySelector('[data-component="DefaultToolForm"]')
@@ -1095,11 +1091,7 @@
     onLaunchButtonClick: this.handleSubmissionTypeSelectionLaunch,
   }
 
-<<<<<<< HEAD
-  // eslint-disable-next-line no-restricted-properties
-=======
    
->>>>>>> 1c55606d
   ReactDOM.render(
     React.createElement(AssignmentSubmissionTypeContainer, props),
     document.querySelector('[data-component="AssignmentSubmissionTypeContainer"]')
@@ -1147,7 +1139,7 @@
   }
   const mountPoint = document.querySelector('#assignment_submission_type_selection_tool_dialog')
   const dialog = React.createElement(ExternalToolModalLauncher, props)
-  // eslint-disable-next-line react/no-render-return-value, no-restricted-properties
+  // eslint-disable-next-line react/no-render-return-value
   return ReactDOM.render(dialog, mountPoint)
 }
 
@@ -1956,7 +1948,7 @@
   }
   const formFieldGroup = React.createElement(ModeratedGradingFormFieldGroup, props)
   const mountPoint = document.querySelector("[data-component='ModeratedGradingFormFieldGroup']")
-  // eslint-disable-next-line react/no-render-return-value, no-restricted-properties
+  // eslint-disable-next-line react/no-render-return-value
   return ReactDOM.render(formFieldGroup, mountPoint)
 }
 
@@ -1970,7 +1962,7 @@
     locked: !!this.lockedItems.settings,
   }
   const mountPoint = document.querySelector('#allowed-attempts-target')
-  // eslint-disable-next-line react/no-render-return-value, no-restricted-properties
+  // eslint-disable-next-line react/no-render-return-value
   return ReactDOM.render(React.createElement(AllowedAttemptsWithState, props), mountPoint)
 }
 
