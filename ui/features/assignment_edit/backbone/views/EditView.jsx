--- conflicted
+++ resolved
@@ -336,11 +336,8 @@
 
 EditView.child('quizTypeSelector', '' + QUIZ_TYPE_SELECTOR)
 
-<<<<<<< HEAD
-=======
 EditView.child('pointsTooltip', '' + POINTS_TOOLTIP)
 
->>>>>>> 64baf732
 EditView.child('anonymousSubmissionSelector', '' + ANONYMOUS_SUBMISSION_SELECTOR)
 
 EditView.child('gradingTypeSelector', '' + GRADING_TYPE_SELECTOR)
@@ -1087,11 +1084,8 @@
   this.$submissionTypeFields.toggleAccessibly(!isSurvey)
   this.$gradedAssignmentFields.toggleAccessibly(!isSurvey)
   this.anonymousSubmissionSelector.$el.closest('.control-group').toggleAccessibly(isSurvey)
-<<<<<<< HEAD
-=======
 
   this.pointsTooltip.updateComponent(quizType)
->>>>>>> 64baf732
 }
 
 EditView.prototype.handleAnonymousSubmissionChange = function (isAnonymous) {
@@ -1591,12 +1585,6 @@
   if (ENV.PEER_REVIEW_ALLOCATION_ENABLED || ENV.PEER_REVIEW_GRADING_ENABLED) {
     const checkedInput = document.getElementById('assignment_peer_reviews_checkbox')
     data.peer_reviews = checkedInput?.checked
-<<<<<<< HEAD
-    const submissionRequiredInput = document.getElementById(
-      'peer_reviews_submission_required_checkbox',
-    )
-    data.peer_review_submission_required = submissionRequiredInput?.checked
-=======
 
     // Read from hidden inputs to preserve values when Advanced Configuration is collapsed
     const withinGroupsHidden = document.getElementById('peer_reviews_within_groups_checkbox_hidden')
@@ -1641,7 +1629,6 @@
       'peer_reviews_submission_required_checkbox_hidden',
     )
     data.peer_review_submission_required = submissionRequiredHidden?.value === 'true'
->>>>>>> 64baf732
   }
 
   return data
