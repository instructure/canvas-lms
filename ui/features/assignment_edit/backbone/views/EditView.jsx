--- conflicted
+++ resolved
@@ -1269,10 +1269,7 @@
       (typeof ENV !== 'undefined' && ENV !== null
         ? ENV.ANONYMOUS_INSTRUCTOR_ANNOTATIONS_ENABLED
         : void 0) || false,
-<<<<<<< HEAD
-=======
     is_horizon_course: !!ENV.horizon_course
->>>>>>> 9e16fa97
   })
 }
 
