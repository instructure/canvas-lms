/*
 * Copyright (C) 2023 - present Instructure, Inc.
 *
 * This file is part of Canvas.
 *
 * Canvas is free software: you can redistribute it and/or modify it under
 * the terms of the GNU Affero General Public License as published by the Free
 * Software Foundation, version 3 of the License.
 *
 * Canvas is distributed in the hope that it will be useful, but WITHOUT ANY
 * WARRANTY; without even the implied warranty of MERCHANTABILITY or FITNESS FOR
 * A PARTICULAR PURPOSE. See the GNU Affero General Public License for more
 * details.
 *
 * You should have received a copy of the GNU Affero General Public License along
 * with this program. If not, see <http://www.gnu.org/licenses/>.
 */

/* eslint-disable no-void */

import {extend} from '@canvas/backbone/utils'
import React from 'react'
import ReactDOM from 'react-dom'
import {useScope as useI18nScope} from '@canvas/i18n'
import ValidatedFormView from '@canvas/forms/backbone/views/ValidatedFormView'
import _, {each, find, keys, includes, forEach, filter} from 'lodash'
import $, {param} from 'jquery'
import pluralize from '@canvas/util/stringPluralize'
import numberHelper from '@canvas/i18n/numberHelper'
import round from '@canvas/round'
import RichContentEditor from '@canvas/rce/RichContentEditor'
import {showFlashAlert} from '@canvas/alerts/react/FlashAlert'
import EditViewTemplate from '../../jst/EditView.handlebars'
import userSettings from '@canvas/user-settings'
import TurnitinSettings from '@canvas/assignments/TurnitinSettings'
import VeriCiteSettings from '@canvas/assignments/VeriCiteSettings'
import File from '@canvas/files/backbone/models/File'
import TurnitinSettingsDialog from './TurnitinSettingsDialog'
import MissingDateDialog from '@canvas/due-dates/backbone/views/MissingDateDialogView'
import AssignmentGroupSelector from '@canvas/assignments/backbone/views/AssignmentGroupSelector'
import GroupCategorySelector from '@canvas/groups/backbone/views/GroupCategorySelector'
import ConditionalRelease from '@canvas/conditional-release-editor'
import deparam from 'deparam'
import SisValidationHelper from '@canvas/sis/SisValidationHelper'
import SimilarityDetectionTools from '../../react/AssignmentConfigurationTools'
import ModeratedGradingFormFieldGroup from '../../react/ModeratedGradingFormFieldGroup'
import AllowedAttemptsWithState from '../../react/allowed_attempts/AllowedAttemptsWithState'
import {AssignmentSubmissionTypeContainer} from '../../react/AssignmentSubmissionTypeContainer'
import DefaultToolForm from '../../react/DefaultToolForm'
import UsageRightsSelectBox from '@canvas/files/react/components/UsageRightsSelectBox'
import AssignmentExternalTools from '@canvas/assignments/react/AssignmentExternalTools'
import ExternalToolModalLauncher from '@canvas/external-tools/react/components/ExternalToolModalLauncher'
import * as returnToHelper from '@canvas/util/validateReturnToURL'
import setUsageRights from '@canvas/files/util/setUsageRights'
import 'jqueryui/dialog'
import '@canvas/jquery/jquery.toJSON'
import '@canvas/rails-flash-notifications'
import '@canvas/common/activateTooltips'
import {AnnotatedDocumentSelector} from '../../react/EditAssignment'
import {selectContentDialog} from '@canvas/select-content-dialog'
import {addDeepLinkingListener} from '@canvas/deep-linking/DeepLinking'

const I18n = useI18nScope('assignment_editview')

const slice = [].slice

const ASSIGNMENT_GROUP_SELECTOR = '#assignment_group_selector'
const DESCRIPTION = '[name="description"]'
const SUBMISSION_TYPE = '[name="submission_type"]'
const ONLINE_SUBMISSION_TYPES = '#assignment_online_submission_types'
const NAME = '[name="name"]'
const ALLOW_FILE_UPLOADS = '#assignment_online_upload'
const ALLOW_ANNOTATED_DOCUMENT = '#assignment_annotated_document'
const ALLOW_ANNOTATED_DOCUMENT_INFO = '#assignment_annotated_document_info'
const ALLOW_TEXT_ENTRY = '#assignment_text_entry'
const RESTRICT_FILE_UPLOADS = '#assignment_restrict_file_extensions'
const RESTRICT_FILE_UPLOADS_OPTIONS = '#restrict_file_extensions_container'
const ANNOTATED_DOCUMENT_OPTIONS = '#annotated_document_chooser_container'
const ALLOWED_EXTENSIONS = '#allowed_extensions_container'
const TURNITIN_ENABLED = '#assignment_turnitin_enabled'
const VERICITE_ENABLED = '#assignment_vericite_enabled'
const ADVANCED_TURNITIN_SETTINGS = '#advanced_turnitin_settings_link'
const GRADING_TYPE_SELECTOR = '#grading_type_selector'
const GRADED_ASSIGNMENT_FIELDS = '#graded_assignment_fields'
const EXTERNAL_TOOL_SETTINGS = '#assignment_external_tool_settings'
const EXTERNAL_TOOL_SETTINGS_NEW_TAB = '#external_tool_new_tab_container'
const DEFAULT_EXTERNAL_TOOL_CONTAINER = '#default_external_tool_container'
const EXTERNAL_TOOL_PLACEMENT_LAUNCH_CONTAINER =
  '#assignment_submission_type_selection_tool_launch_container'

const EXTERNAL_TOOL_DATA = '#assignment_submission_type_external_data'
const ALLOWED_ATTEMPTS_CONTAINER = '#allowed_attempts_fields'
const GROUP_CATEGORY_SELECTOR = '#group_category_selector'
const PEER_REVIEWS_FIELDS = '#assignment_peer_reviews_fields'
const EXTERNAL_TOOLS_URL = '#assignment_external_tool_tag_attributes_url'
const EXTERNAL_TOOLS_TITLE = '#assignment_external_tool_tag_attributes_title'
const EXTERNAL_TOOLS_CONTENT_TYPE = '#assignment_external_tool_tag_attributes_content_type'
const EXTERNAL_TOOLS_CONTENT_ID = '#assignment_external_tool_tag_attributes_content_id'
const EXTERNAL_TOOLS_NEW_TAB = '#assignment_external_tool_tag_attributes_new_tab'
const EXTERNAL_TOOLS_IFRAME_WIDTH = '#assignment_external_tool_tag_attributes_iframe_width'
const EXTERNAL_TOOLS_IFRAME_HEIGHT = '#assignment_external_tool_tag_attributes_iframe_height'
const EXTERNAL_TOOLS_CUSTOM_PARAMS = '#assignment_external_tool_tag_attributes_custom_params'
const EXTERNAL_TOOLS_LINE_ITEM = '#assignment_external_tool_tag_attributes_line_item'
const ASSIGNMENT_POINTS_POSSIBLE = '#assignment_points_possible'
const ASSIGNMENT_POINTS_CHANGE_WARN = '#point_change_warning'
const SECURE_PARAMS = '#secure_params'
const PEER_REVIEWS_BOX = '#assignment_peer_reviews'
const POST_TO_SIS_BOX = '#assignment_post_to_sis'
const INTRA_GROUP_PEER_REVIEWS = '#intra_group_peer_reviews_toggle'
const GROUP_CATEGORY_BOX = '#has_group_category'
const CONDITIONAL_RELEASE_TARGET = '#conditional_release_target'
const SIMILARITY_DETECTION_TOOLS = '#similarity_detection_tools'
const ANONYMOUS_GRADING_BOX = '#assignment_anonymous_grading'
const HIDE_ZERO_POINT_QUIZZES_BOX = '#assignment_hide_in_gradebook'
const HIDE_ZERO_POINT_QUIZZES_OPTION = '#assignment_hide_in_gradebook_option'
const OMIT_FROM_FINAL_GRADE_BOX = '#assignment_omit_from_final_grade'
const ASSIGNMENT_EXTERNAL_TOOLS = '#assignment_external_tools'
const USAGE_RIGHTS_CONTAINER = '#annotated_document_usage_rights_container'
const USAGE_RIGHTS_SELECTOR = '#usageRightSelector'
const COPYRIGHT_HOLDER = '#copyrightHolder'
const CREATIVE_COMMONS_SELECTION = '#creativeCommonsSelection'
const LTI_EXT_MASTERY_CONNECT = 'https://canvas.instructure.com/lti/mastery_connect_assessment'

/*
xsslint safeString.identifier srOnly
 */

RichContentEditor.preloadRemoteModule()

extend(EditView, ValidatedFormView)

function EditView() {
  this.uncheckAndHideGraderAnonymousToGraders =
    this.uncheckAndHideGraderAnonymousToGraders.bind(this)
  this.handleGraderCommentsVisibleToGradersChanged =
    this.handleGraderCommentsVisibleToGradersChanged.bind(this)
  this.handleModeratedGradingChanged = this.handleModeratedGradingChanged.bind(this)
  this._validateAllowedAttempts = this._validateAllowedAttempts.bind(this)
  this._validateExternalTool = this._validateExternalTool.bind(this)
  this._validatePointsRequired = this._validatePointsRequired.bind(this)
  this._validatePointsPossible = this._validatePointsPossible.bind(this)
  this._validateAllowedExtensions = this._validateAllowedExtensions.bind(this)
  this._validateSubmissionTypes = this._validateSubmissionTypes.bind(this)
  this._validateTitle = this._validateTitle.bind(this)
  this.validateGraderCount = this.validateGraderCount.bind(this)
  this.validateFinalGrader = this.validateFinalGrader.bind(this)
  this.validateBeforeSave = this.validateBeforeSave.bind(this)
  this._unsetGroupsIfExternalTool = this._unsetGroupsIfExternalTool.bind(this)
  this._filterAllowedExtensions = this._filterAllowedExtensions.bind(this)
  this._inferSubmissionTypes = this._inferSubmissionTypes.bind(this)
  this.onSaveFail = this.onSaveFail.bind(this)
  this.handleSave = this.handleSave.bind(this)
  this.submit = this.submit.bind(this)
  this.saveFormData = this.saveFormData.bind(this)
  this.getFormData = this.getFormData.bind(this)
  this._datesDifferIgnoringSeconds = this._datesDifferIgnoringSeconds.bind(this)
  this._attachEditorToDescription = this._attachEditorToDescription.bind(this)
  this.toJSON = this.toJSON.bind(this)
  this.afterRender = this.afterRender.bind(this)
  this.handleOnlineSubmissionTypeChange = this.handleOnlineSubmissionTypeChange.bind(this)
  this.handleExternalContentReady = this.handleExternalContentReady.bind(this)
  this.renderSubmissionTypeSelectionDialog = this.renderSubmissionTypeSelectionDialog.bind(this)
  this.handleSubmissionTypeSelectionDialogClose =
    this.handleSubmissionTypeSelectionDialogClose.bind(this)
  this.handleSubmissionTypeSelectionLaunch = this.handleSubmissionTypeSelectionLaunch.bind(this)
  this.handlePlacementExternalToolSelect = this.handlePlacementExternalToolSelect.bind(this)
  this.handleRemoveResource = this.handleRemoveResource.bind(this)
  this.handleSubmissionTypeChange = this.handleSubmissionTypeChange.bind(this)
  this.handleGradingTypeChange = this.handleGradingTypeChange.bind(this)
  this.handleRestrictFileUploadsChange = this.handleRestrictFileUploadsChange.bind(this)
  this.renderDefaultExternalTool = this.renderDefaultExternalTool.bind(this)
  this.renderAssignmentSubmissionTypeContainer =
    this.renderAssignmentSubmissionTypeContainer.bind(this)
  this.defaultExternalToolName = this.defaultExternalToolName.bind(this)
  this.defaultExternalToolUrl = this.defaultExternalToolUrl.bind(this)
  this.defaultExternalToolEnabled = this.defaultExternalToolEnabled.bind(this)
  this.toggleAdvancedTurnitinSettings = this.toggleAdvancedTurnitinSettings.bind(this)
  this.unmountAnnotatedDocumentUsageRightsSelectBox =
    this.unmountAnnotatedDocumentUsageRightsSelectBox.bind(this)
  this.renderAnnotatedDocumentUsageRightsSelectBox =
    this.renderAnnotatedDocumentUsageRightsSelectBox.bind(this)
  this.fetchAttachmentFile = this.fetchAttachmentFile.bind(this)
  this.getAnnotatedDocumentUsageRights = this.getAnnotatedDocumentUsageRights.bind(this)
  this.setAnnotatedDocumentUsageRights = this.setAnnotatedDocumentUsageRights.bind(this)
  this.shouldRenderUsageRights = this.shouldRenderUsageRights.bind(this)
  this.unmountAnnotatedDocumentSelector = this.unmountAnnotatedDocumentSelector.bind(this)
  this.renderAnnotatedDocumentSelector = this.renderAnnotatedDocumentSelector.bind(this)
  this.getAnnotatedDocument = this.getAnnotatedDocument.bind(this)
  this.setAnnotatedDocument = this.setAnnotatedDocument.bind(this)
  this.getAnnotatedDocumentContainer = this.getAnnotatedDocumentContainer.bind(this)
  this.toggleAnnotatedDocument = this.toggleAnnotatedDocument.bind(this)
  this.toggleRestrictFileUploads = this.toggleRestrictFileUploads.bind(this)
  this.showExternalToolsDialog = this.showExternalToolsDialog.bind(this)
  this.handleAssignmentSelectionSubmit = this.handleAssignmentSelectionSubmit.bind(this)
  this.handleContentItem = this.handleContentItem.bind(this)
  this.showTurnitinDialog = this.showTurnitinDialog.bind(this)
  this.cacheAssignmentSettings = this.cacheAssignmentSettings.bind(this)
  this.setDefaultsIfNew = this.setDefaultsIfNew.bind(this)
  this.togglePeerReviewsAndGroupCategoryEnabled =
    this.togglePeerReviewsAndGroupCategoryEnabled.bind(this)
  this.handlePointsChange = this.handlePointsChange.bind(this)
  this.settingsToCache = this.settingsToCache.bind(this)
  this.handleCancel = this.handleCancel.bind(this)
  this.handleMessageEvent = this.handleMessageEvent.bind(this)
  window.addEventListener('message', this.handleMessageEvent.bind(this))

  return EditView.__super__.constructor.apply(this, arguments)
}
EditView.prototype.template = EditViewTemplate

EditView.prototype.dontRenableAfterSaveSuccess = true

EditView.prototype.els = {
  ...EditView.prototype.els,
  ...(function () {
    const els = {}
    els['' + ASSIGNMENT_GROUP_SELECTOR] = '$assignmentGroupSelector'
    els['' + DESCRIPTION] = '$description'
    els['' + SUBMISSION_TYPE] = '$submissionType'
    els['' + ONLINE_SUBMISSION_TYPES] = '$onlineSubmissionTypes'
    els['' + NAME] = '$name'
    els['' + ALLOW_FILE_UPLOADS] = '$allowFileUploads'
    els['' + ALLOW_ANNOTATED_DOCUMENT] = '$allowAnnotatedDocument'
    els['' + ALLOW_ANNOTATED_DOCUMENT_INFO] = '$allowAnnotatedDocumentInfo'
    els['' + RESTRICT_FILE_UPLOADS] = '$restrictFileUploads'
    els['' + RESTRICT_FILE_UPLOADS_OPTIONS] = '$restrictFileUploadsOptions'
    els['' + ANNOTATED_DOCUMENT_OPTIONS] = '$annotatedDocumentOptions'
    els['' + ALLOWED_EXTENSIONS] = '$allowedExtensions'
    els['' + TURNITIN_ENABLED] = '$turnitinEnabled'
    els['' + VERICITE_ENABLED] = '$vericiteEnabled'
    els['' + ADVANCED_TURNITIN_SETTINGS] = '$advancedTurnitinSettings'
    els['' + GRADING_TYPE_SELECTOR] = '$gradingTypeSelector'
    els['' + GRADED_ASSIGNMENT_FIELDS] = '$gradedAssignmentFields'
    els['' + EXTERNAL_TOOL_SETTINGS] = '$externalToolSettings'
    els['' + GROUP_CATEGORY_SELECTOR] = '$groupCategorySelector'
    els['' + PEER_REVIEWS_FIELDS] = '$peerReviewsFields'
    els['' + EXTERNAL_TOOLS_URL] = '$externalToolsUrl'
    els['' + EXTERNAL_TOOLS_TITLE] = '$externalToolsTitle'
    els['' + EXTERNAL_TOOLS_NEW_TAB] = '$externalToolsNewTab'
    els['' + EXTERNAL_TOOLS_IFRAME_WIDTH] = '$externalToolsIframeWidth'
    els['' + EXTERNAL_TOOLS_IFRAME_HEIGHT] = '$externalToolsIframeHeight'
    els['' + EXTERNAL_TOOLS_LINE_ITEM] = '$externalToolsLineItem'
    els['' + EXTERNAL_TOOLS_CONTENT_TYPE] = '$externalToolsContentType'
    els['' + EXTERNAL_TOOLS_CUSTOM_PARAMS] = '$externalToolsCustomParams'
    els['' + EXTERNAL_TOOLS_CONTENT_ID] = '$externalToolsContentId'
    els['' + EXTERNAL_TOOL_DATA] = '$externalToolExternalData'
    els['' + EXTERNAL_TOOL_SETTINGS_NEW_TAB] = '$externalToolNewTabContainer'
    els['' + DEFAULT_EXTERNAL_TOOL_CONTAINER] = '$defaultExternalToolContainer'
    els['' + EXTERNAL_TOOL_PLACEMENT_LAUNCH_CONTAINER] = '$externalToolPlacementLaunchContainer'
    els['' + ALLOWED_ATTEMPTS_CONTAINER] = '$allowedAttemptsContainer'
    els['' + ASSIGNMENT_POINTS_POSSIBLE] = '$assignmentPointsPossible'
    els['' + ASSIGNMENT_POINTS_CHANGE_WARN] = '$pointsChangeWarning'
    els['' + CONDITIONAL_RELEASE_TARGET] = '$conditionalReleaseTarget'
    els['' + SIMILARITY_DETECTION_TOOLS] = '$similarityDetectionTools'
    els['' + SECURE_PARAMS] = '$secureParams'
    els['' + ANONYMOUS_GRADING_BOX] = '$anonymousGradingBox'
    els['' + POST_TO_SIS_BOX] = '$postToSisBox'
    els['' + ASSIGNMENT_EXTERNAL_TOOLS] = '$assignmentExternalTools'
    els['' + HIDE_ZERO_POINT_QUIZZES_BOX] = '$hideZeroPointQuizzesBox'
    els['' + HIDE_ZERO_POINT_QUIZZES_OPTION] = '$hideZeroPointQuizzesOption'
    els['' + OMIT_FROM_FINAL_GRADE_BOX] = '$omitFromFinalGradeBox'
    return els
  })(),
}

EditView.prototype.events = {
  ...EditView.prototype.events,
  ...(function () {
    const events = {}
    events['click .cancel_button'] = 'handleCancel'
    events['click .save_and_publish'] = 'saveAndPublish'
    events['click .save_button'] = 'handleSave'
    events['change ' + SUBMISSION_TYPE] = 'handleSubmissionTypeChange'
    events['change ' + ONLINE_SUBMISSION_TYPES] = 'handleOnlineSubmissionTypeChange'
    events['change ' + RESTRICT_FILE_UPLOADS] = 'handleRestrictFileUploadsChange'
    events['click ' + ADVANCED_TURNITIN_SETTINGS] = 'showTurnitinDialog'
    events['change ' + TURNITIN_ENABLED] = 'toggleAdvancedTurnitinSettings'
    events['change ' + VERICITE_ENABLED] = 'toggleAdvancedTurnitinSettings'
    events['change ' + ALLOW_FILE_UPLOADS] = 'toggleRestrictFileUploads'
    events['change ' + ALLOW_ANNOTATED_DOCUMENT] = 'toggleAnnotatedDocument'
    events['click ' + EXTERNAL_TOOLS_URL + '_find'] = 'showExternalToolsDialog'
    events['change #assignment_points_possible'] = 'handlePointsChange'
    events['change ' + PEER_REVIEWS_BOX] = 'togglePeerReviewsAndGroupCategoryEnabled'
    events['change ' + POST_TO_SIS_BOX] = 'handlePostToSisBoxChange'
    events['change ' + GROUP_CATEGORY_BOX] = 'handleGroupCategoryChange'
    events['change ' + ANONYMOUS_GRADING_BOX] = 'handleAnonymousGradingChange'
    events['change ' + HIDE_ZERO_POINT_QUIZZES_BOX] = 'handleHideZeroPointQuizChange'
    if (ENV.CONDITIONAL_RELEASE_SERVICE_ENABLED) {
      events.change = 'onChange'
    }
    return events
  })(),
}

EditView.child('assignmentGroupSelector', '' + ASSIGNMENT_GROUP_SELECTOR)

EditView.child('gradingTypeSelector', '' + GRADING_TYPE_SELECTOR)

EditView.child('groupCategorySelector', '' + GROUP_CATEGORY_SELECTOR)

EditView.child('peerReviewsSelector', '' + PEER_REVIEWS_FIELDS)

EditView.prototype.initialize = function (options) {
  EditView.__super__.initialize.apply(this, arguments)
  this.assignment = this.model
  this.setDefaultsIfNew()
  this.dueDateOverrideView = options.views['js-assignment-overrides']
  if (ENV.FEATURES?.selective_release_ui_api) {
    this.listenTo(this.dueDateOverrideView, 'tray:open', () =>
      // Disables all Save, Save & Publish and Build buttons
      this.$el
        .find('.assignment__action-buttons button:not(".cancel_button")')
        .prop('disabled', true)
    )

    this.listenTo(this.dueDateOverrideView, 'tray:close', () =>
      // Enables all Save, Save & Publish and Build buttons
      this.$el
        .find('.assignment__action-buttons button:not(".cancel_button")')
        .prop('disabled', false)
    )
  }

  this.on(
    'success',
    (function (_this) {
      return function () {
        const annotatedDocument = _this.getAnnotatedDocument()
        let ref
        if (
          !!annotatedDocument &&
          ((ref = _this.assignment.get('submission_types')) != null
            ? ref.includes('student_annotation')
            : void 0)
        ) {
          const usageRights = _this.getAnnotatedDocumentUsageRights()
          const annotatedDocumentModel = new File(annotatedDocument, {
            parse: true,
          })
          return setUsageRights(
            [annotatedDocumentModel],
            usageRights,
            function () {},
            annotatedDocument.contextId,
            annotatedDocument.contextType
          ).always(function () {
            _this.unwatchUnload()
            return _this.redirectAfterSave()
          })
        } else {
          _this.unwatchUnload()
          return _this.redirectAfterSave()
        }
      }
    })(this)
  )
  this.gradingTypeSelector.on('change:gradingType', this.handleGradingTypeChange)
  if (ENV.CONDITIONAL_RELEASE_SERVICE_ENABLED) {
    this.gradingTypeSelector.on('change:gradingType', this.onChange)
  }
  this.lockedItems = options.lockedItems || {}
  return (this.cannotEditGrades = !options.canEditGrades)
}

EditView.prototype.handleCancel = function (ev) {
  ev.preventDefault()
  this.cancel()
  return this.redirectAfterCancel()
}

EditView.prototype.settingsToCache = function () {
  return [
    'assignment_group_id',
    'grading_type',
    'submission_type',
    'submission_types',
    'points_possible',
    'allowed_extensions',
    'peer_reviews',
    'peer_review_count',
    'automatic_peer_reviews',
    'group_category_id',
    'grade_group_students_individually',
    'turnitin_enabled',
    'vericite_enabled',
    'allowed_attempts',
  ]
}

EditView.prototype.handlePointsChange = function (ev) {
  let newPoints
  ev.preventDefault()
  if (numberHelper.validate(this.$assignmentPointsPossible.val())) {
    newPoints = round(numberHelper.parse(this.$assignmentPointsPossible.val()), 2)
    this.$assignmentPointsPossible.val(I18n.n(newPoints))
  }
  if (this.assignment.hasSubmittedSubmissions()) {
    return this.$pointsChangeWarning.toggleAccessibly(
      this.$assignmentPointsPossible.val() !== '' + this.assignment.pointsPossible()
    )
  }
  if (newPoints === 0) {
    this.$hideZeroPointQuizzesOption.toggleAccessibly(true)
  } else {
    this.$hideZeroPointQuizzesBox.prop('checked', false)
    this.$hideZeroPointQuizzesOption.toggleAccessibly(false)
    this.handleHideZeroPointQuizChange()
  }
}

EditView.prototype.checkboxAccessibleAdvisory = function (box) {
  let advisory
  const label = box.parent()
  const srOnly =
    box === this.$peerReviewsBox ||
    box === this.$groupCategoryBox ||
    box === this.$anonymousGradingBox ||
    box === this.$omitFromFinalGradeBox
      ? ''
      : 'screenreader-only'
  advisory = label.find('div.accessible_label')
  if (!advisory.length) {
    advisory = $(
      "<div class='" + srOnly + " accessible_label' style='font-size: 0.9em'></div>"
    ).appendTo(label)
  }
  return advisory
}

EditView.prototype.setImplicitCheckboxValue = function (box, value) {
  return $("input[type='hidden'][name='" + box.attr('name') + "']", box.parent()).attr(
    'value',
    value
  )
}

EditView.prototype.disableCheckbox = function (box, message) {
  box
    .prop('disabled', true)
    .parent()
    .attr('data-tooltip', 'top')
    .data('tooltip', {
      disabled: false,
    })
    .attr('title', message)
  this.setImplicitCheckboxValue(box, box.prop('checked') ? '1' : '0')
  return this.checkboxAccessibleAdvisory(box).text(message)
}

EditView.prototype.enableCheckbox = function (box) {
  if (box.prop('disabled')) {
    if (this.assignment.inClosedGradingPeriod()) {
      return
    }
    box
      .prop('disabled', false)
      .parent()
      .timeoutTooltip()
      .timeoutTooltip('disable')
      .removeAttr('data-tooltip')
      .removeAttr('title')
    this.setImplicitCheckboxValue(box, '0')
    return this.checkboxAccessibleAdvisory(box).text('')
  }
}

EditView.prototype.handleGroupCategoryChange = function () {
  const isGrouped = this.$groupCategoryBox.prop('checked')
  const isAnonymous = this.$anonymousGradingBox.prop('checked')
  if (isAnonymous) {
    this.$groupCategoryBox.prop('checked', false)
  } else if (isGrouped) {
    this.disableCheckbox(
      this.$allowAnnotatedDocument,
      I18n.t('Student annotation assignments are not currently supported for group assignments')
    )
    this.disableCheckbox(
      this.$anonymousGradingBox,
      I18n.t('Anonymous grading cannot be enabled for group assignments')
    )
  } else {
    this.enableCheckbox(this.$anonymousGradingBox)
    this.enableCheckbox(this.$allowAnnotatedDocument)
  }
  this.$intraGroupPeerReviews.toggleAccessibly(isGrouped)
  return this.togglePeerReviewsAndGroupCategoryEnabled()
}

EditView.prototype.handleAnonymousGradingChange = function () {
  const isGrouped = this.$groupCategoryBox.prop('checked')
  const isAnonymous = !isGrouped && this.$anonymousGradingBox.prop('checked')
  const isAnnotated = this.$allowAnnotatedDocument.prop('checked')
  this.assignment.anonymousGrading(isAnonymous)
  if (isGrouped) {
    return this.$anonymousGradingBox.prop('checked', false)
  } else if (this.assignment.anonymousGrading() || this.assignment.gradersAnonymousToGraders()) {
    return this.disableCheckbox(
      this.$groupCategoryBox,
      I18n.t('Group assignments cannot be enabled for anonymously graded assignments')
    )
  } else if (!this.assignment.moderatedGrading()) {
    if (isAnnotated) {
      return this.disableCheckbox(
        this.$groupCategoryBox,
        I18n.t('Group assignments do not currently support student annotation assignments')
      )
    } else if (this.model.canGroup()) {
      return this.enableCheckbox(this.$groupCategoryBox)
    }
  }
}

EditView.prototype.handlePostToSisBoxChange = function () {
  if (ENV.FEATURES?.selective_release_ui_api) {
    const postToSISChecked = this.$postToSisBox.prop('checked')
    this.model.set('post_to_sis', postToSISChecked)
    this.dueDateOverrideView.render()
  }
}

EditView.prototype.handleHideZeroPointQuizChange = function () {
  if (this.$hideZeroPointQuizzesBox.prop('checked')) {
    this.$omitFromFinalGradeBox.prop('checked', true)
    return this.disableCheckbox(
      this.$omitFromFinalGradeBox,
      I18n.t(
        'This is enabled by default as assignments can not be withheld from the gradebook and still count towards it.'
      )
    )
  } else {
    return this.enableCheckbox(this.$omitFromFinalGradeBox)
  }
}

EditView.prototype.togglePeerReviewsAndGroupCategoryEnabled = function () {
  if (this.assignment.moderatedGrading()) {
    this.disableCheckbox(
      this.$peerReviewsBox,
      I18n.t('Peer reviews cannot be enabled for moderated assignments')
    )
    this.disableCheckbox(
      this.$groupCategoryBox,
      I18n.t('Group assignments cannot be enabled for moderated assignments')
    )
  } else {
    this.enableCheckbox(this.$peerReviewsBox)
    if (this.model.canGroup()) {
      this.enableCheckbox(this.$groupCategoryBox)
    }
  }
  return this.renderModeratedGradingFormFieldGroup()
}

EditView.prototype.setDefaultsIfNew = function () {
  if (this.assignment.isNew()) {
    if (userSettings.contextGet('new_assignment_settings')) {
      each(
        this.settingsToCache(),
        (function (_this) {
          return function (setting) {
            let ref, setting_from_cache
            setting_from_cache = userSettings.contextGet('new_assignment_settings')[setting]
            if (setting_from_cache === '1' || setting_from_cache === '0') {
              setting_from_cache = parseInt(setting_from_cache, 10)
            }
            if (
              setting_from_cache &&
              (_this.assignment.get(setting) == null ||
                ((ref = _this.assignment.get(setting)) != null ? ref.length : void 0) === 0)
            ) {
              _this.assignment.set(setting, setting_from_cache)
            }
            if (setting_from_cache && setting === 'allowed_attempts') {
              setting_from_cache = parseInt(setting_from_cache, 10)
              if (Number.isNaN(setting_from_cache)) {
                setting_from_cache = -1
              }
              return _this.assignment.set(setting, setting_from_cache)
            }
          }
        })(this)
      )
    }
    if (this.assignment.submissionTypes().length === 0) {
      return this.assignment.submissionTypes(['online'])
    }
  }
}

EditView.prototype.cacheAssignmentSettings = function () {
  // eslint-disable-next-line prefer-spread
  const new_assignment_settings = _.pick.apply(
    _,
    [this.getFormData()].concat(slice.call(this.settingsToCache()))
  )
  return userSettings.contextSet('new_assignment_settings', new_assignment_settings)
}

EditView.prototype.showTurnitinDialog = function (ev) {
  let model, type
  ev.preventDefault()
  type = 'turnitin'
  model = this.assignment.get('turnitin_settings')
  if (this.$vericiteEnabled.prop('checked')) {
    type = 'vericite'
    model = this.assignment.get('vericite_settings')
  }
  const turnitinDialog = new TurnitinSettingsDialog(model, type)
  return turnitinDialog.render().on(
    'settings:change',
    (function (_this) {
      return function (settings) {
        if (_this.$vericiteEnabled.prop('checked')) {
          _this.assignment.set('vericite_settings', new VeriCiteSettings(settings))
        } else {
          _this.assignment.set('turnitin_settings', new TurnitinSettings(settings))
        }
        turnitinDialog.off()
        return turnitinDialog.remove()
      }
    })(this)
  )
}

EditView.prototype.handleAssignmentSelectionSubmit = function (data) {
  // data comes in a funky format from SelectContentDialog,
  // so reconstruct it into a ResourceLinkContentItem
  const contentItem = {
    id: data['item[id]'],
    type: data['item[type]'],
    title: data['item[title]'],
    text: data['item[description]'],
    url: data['item[url]'],
    custom: tryJsonParse(data['item[custom_params]']),
    window: {
      targetName: data['item[new_tab]'] === '1' ? '_blank' : '_self',
    },
    iframe: {
      width: data['item[iframe][width]'],
      height: data['item[iframe][height]'],
    },
    lineItem: tryJsonParse(data['item[line_item]']),
  }
  this.handleContentItem(contentItem)
}

/**
 * Sets assignment values based on LTI 1.3 deep linking Content Item.
 * Values are stored in form fields that get rolled up in getFormData
 * when Save is clicked.
 * @param {ResourceLinkContentItem} item
 */
EditView.prototype.handleContentItem = function (item) {
  const line_items_enabled = !!window.ENV.FEATURES.lti_assignment_page_line_items
  this.$externalToolsCustomParams.val(JSON.stringify(item.custom))
  this.$externalToolsContentType.val(item.type)
  this.$externalToolsContentId.val(item.id || this.selectedTool?.id)
  this.$externalToolsUrl.val(item.url)
  this.$externalToolsTitle.val(item.title)
  this.$externalToolsNewTab.prop('checked', item.window?.targetName === '_blank')
  this.$externalToolsIframeWidth.val(item.iframe?.width)
  this.$externalToolsIframeHeight.val(item.iframe?.height)

  const line_item = item.lineItem
  if (line_item) {
    this.$externalToolsLineItem.val(JSON.stringify(line_item))
    if (
      'scoreMaximum' in line_item &&
      (line_items_enabled || this.$assignmentPointsPossible.val() === '0')
    ) {
      this.$assignmentPointsPossible.val(line_item.scoreMaximum)
    }
    const new_assignment_name = 'label' in line_item ? line_item.label : item.title

    if (new_assignment_name && (line_items_enabled || this.$name.val() === '')) {
      this.$name.val(new_assignment_name)
    }
  } else {
    const new_assignment_name = item.title
    if (new_assignment_name && (line_items_enabled || this.$name.val() === '')) {
      this.$name.val(new_assignment_name)
    }
  }

  const description = item.text
  if (description) {
    const existing_desc = RichContentEditor.callOnRCE(this.$description, 'get_code')
    if (line_items_enabled || existing_desc === '') {
      RichContentEditor.callOnRCE(this.$description, 'set_code', description)
    }
  }

  this.renderAssignmentSubmissionTypeContainer()

  // TODO: add date prefill here
}

EditView.prototype.handleRemoveResource = function () {
  // Restore things to how they were before the user pushed the button to
  // launch the submission_type_selection tool
  this.$externalToolsContentType.val('context_external_tool')
  this.$externalToolsUrl.val(this.selectedTool.external_url)
  this.$externalToolsTitle.val('')
  this.$externalToolsCustomParams.val('')
  this.$externalToolsIframeWidth.val('')
  this.$externalToolsIframeHeight.val('')

  this.renderAssignmentSubmissionTypeContainer()
}

/**
 * Attempts to JSON.parse the input, returning undefined if
 * it's not possible
 * @param {string} jsonStr
 * @returns {unknown}
 */
function tryJsonParse(jsonStr) {
  try {
    return JSON.parse(jsonStr)
  } catch {
    return undefined
  }
}

EditView.prototype.showExternalToolsDialog = function () {
  return selectContentDialog({
    dialog_title: I18n.t('select_external_tool_dialog_title', 'Configure External Tool'),
    select_button_text: I18n.t('buttons.select_url', 'Select'),
    no_name_input: true,
    submit: data => {
      this.handleAssignmentSelectionSubmit(data)
    },
  })
}

EditView.prototype.toggleRestrictFileUploads = function () {
  return this.$restrictFileUploadsOptions.toggleAccessibly(this.$allowFileUploads.prop('checked'))
}

EditView.prototype.toggleAnnotatedDocument = function () {
  const isAnonymous = this.$anonymousGradingBox.prop('checked')
  this.$annotatedDocumentOptions.toggleAccessibly(this.$allowAnnotatedDocument.prop('checked'))
  if (this.$allowAnnotatedDocument.prop('checked')) {
    this.disableCheckbox(
      this.$groupCategoryBox,
      I18n.t('Group assignments do not currently support student annotation assignments')
    )
    this.renderAnnotatedDocumentSelector()
    if (this.shouldRenderUsageRights()) {
      this.renderAnnotatedDocumentUsageRightsSelectBox()
    }
    return this.$allowAnnotatedDocumentInfo.show()
  } else {
    if (isAnonymous) {
      this.disableCheckbox(
        this.$groupCategoryBox,
        I18n.t('Group assignments cannot be enabled for anonymously graded assignments')
      )
    } else if (this.model.canGroup()) {
      this.enableCheckbox(this.$groupCategoryBox)
    }
    this.unmountAnnotatedDocumentSelector()
    if (this.shouldRenderUsageRights()) {
      this.unmountAnnotatedDocumentUsageRightsSelectBox()
    }
    return this.$allowAnnotatedDocumentInfo.hide()
  }
}

EditView.prototype.getAnnotatedDocumentContainer = function () {
  return document.querySelector('#annotated_document_chooser_container')
}

EditView.prototype.setAnnotatedDocument = function (file) {
  const $annotatableAttachmentInput = document.getElementById('annotatable_attachment_id')
  this.annotatedDocument = file
  if (this.annotatedDocument === null) {
    return ($annotatableAttachmentInput.value = '')
  } else {
    return ($annotatableAttachmentInput.value = this.annotatedDocument.id)
  }
}

EditView.prototype.getAnnotatedDocument = function () {
  return this.annotatedDocument
}

EditView.prototype.renderAnnotatedDocumentSelector = function () {
  const props = {
    attachment: this.getAnnotatedDocument(),
    defaultUploadFolderId: ENV.ROOT_FOLDER_ID,
    onRemove: (function (_this) {
      return function (fileInfo) {
        $.screenReaderFlashMessageExclusive(
          I18n.t('removed %{filename}', {
            filename: fileInfo.name,
          })
        )
        _this.setAnnotatedDocument(null)
        _this.renderAnnotatedDocumentSelector()
        if (_this.shouldRenderUsageRights()) {
          return _this.renderAnnotatedDocumentUsageRightsSelectBox()
        }
      }
    })(this),
    onSelect: (function (_this) {
      return function (fileInfo) {
        $.screenReaderFlashMessageExclusive(
          I18n.t('selected %{filename}', {
            filename: fileInfo.name,
          })
        )
        const match = fileInfo.src.match(/\/(\w+)\/(\d+)\/files\/.*/)
        _this.setAnnotatedDocument({
          id: fileInfo.id,
          name: fileInfo.name,
          contextType: match[1],
          contextId: match[2],
        })
        _this.renderAnnotatedDocumentSelector()
        if (_this.shouldRenderUsageRights()) {
          return _this.renderAnnotatedDocumentUsageRightsSelectBox()
        }
      }
    })(this),
  }
  const element = React.createElement(AnnotatedDocumentSelector, props)
  // eslint-disable-next-line react/no-render-return-value
  return ReactDOM.render(element, this.getAnnotatedDocumentContainer())
}

EditView.prototype.unmountAnnotatedDocumentSelector = function () {
  ReactDOM.unmountComponentAtNode(this.getAnnotatedDocumentContainer())
  return this.setAnnotatedDocument(null)
}

EditView.prototype.shouldRenderUsageRights = function () {
  return ENV.USAGE_RIGHTS_REQUIRED
}

EditView.prototype.setAnnotatedDocumentUsageRights = function (usageRights) {
  this.annotatedDocumentUsageRights = usageRights
  if (this.annotatedDocumentUsageRights === null) {
    return
  }
  $(USAGE_RIGHTS_SELECTOR)
    .val(this.annotatedDocumentUsageRights.use_justification)
    .trigger('change')
  $(USAGE_RIGHTS_SELECTOR)
    .get(0)
    .dispatchEvent(
      new Event('change', {
        bubbles: true,
      })
    )
  if ($(CREATIVE_COMMONS_SELECTION).length) {
    $(CREATIVE_COMMONS_SELECTION).val(this.annotatedDocumentUsageRights.license)
  }
  return $(COPYRIGHT_HOLDER).val(this.annotatedDocumentUsageRights.legal_copyright)
}

EditView.prototype.getAnnotatedDocumentUsageRights = function () {
  const useJustification = $(USAGE_RIGHTS_SELECTOR).val()
  const annotatedDocumentUsageRights = {}
  annotatedDocumentUsageRights.use_justification = useJustification
  this.$creativeCommonsSelection = $('' + CREATIVE_COMMONS_SELECTION)
  if (useJustification === 'creative_commons' && this.$creativeCommonsSelection.length) {
    annotatedDocumentUsageRights.license = this.$creativeCommonsSelection.val()
  }
  annotatedDocumentUsageRights.legal_copyright = $(COPYRIGHT_HOLDER).val()
  return annotatedDocumentUsageRights
}

EditView.prototype.fetchAttachmentFile = function (fileId, callback, errorCallback) {
  const baseUrl = '/api/v1/files/' + fileId
  const params = {
    include: ['usage_rights'],
  }
  const url = baseUrl + '?' + param(params)
  return $.getJSON(url)
    .pipe(function (response) {
      return callback(response)
    })
    .fail(function () {
      return errorCallback()
    })
}

EditView.prototype.renderAnnotatedDocumentUsageRightsSelectBox = function () {
  let contextId, contextType, self
  const annotatedDocument = this.getAnnotatedDocument()
  if (annotatedDocument) {
    contextType = annotatedDocument.contextType
    contextId = annotatedDocument.contextId
    ReactDOM.render(
      React.createElement(UsageRightsSelectBox, {
        contextType,
        contextId,
      }),
      document.querySelector(USAGE_RIGHTS_CONTAINER)
    )
    $(USAGE_RIGHTS_CONTAINER + ' .UsageRightsSelectBox__container').addClass('edit-view')
    self = this
    return this.fetchAttachmentFile(
      annotatedDocument.id,
      function (document) {
        return self.setAnnotatedDocumentUsageRights(document.usage_rights)
      },
      function () {
        const message = I18n.t('Failed to load student annotation file data.')
        $.flashError(message)
        return $.screenReaderFlashMessage(message)
      }
    )
  } else if (this.shouldRenderUsageRights()) {
    return this.unmountAnnotatedDocumentUsageRightsSelectBox()
  }
}

EditView.prototype.unmountAnnotatedDocumentUsageRightsSelectBox = function () {
  ReactDOM.unmountComponentAtNode(document.querySelector(USAGE_RIGHTS_CONTAINER))
  return this.setAnnotatedDocumentUsageRights(null)
}

EditView.prototype.toggleAdvancedTurnitinSettings = function (ev) {
  ev.preventDefault()
  return this.$advancedTurnitinSettings.toggleAccessibly(
    this.$turnitinEnabled.prop('checked') || this.$vericiteEnabled.prop('checked')
  )
}

EditView.prototype.defaultExternalToolEnabled = function () {
  return !!this.defaultExternalToolUrl()
}

EditView.prototype.defaultExternalToolUrl = function () {
  return ENV.DEFAULT_ASSIGNMENT_TOOL_URL
}

EditView.prototype.defaultExternalToolName = function () {
  return ENV.DEFAULT_ASSIGNMENT_TOOL_NAME
}

EditView.prototype.renderDefaultExternalTool = function () {
  const props = {
    toolDialog: $('#resource_selection_dialog'),
    courseId: ENV.COURSE_ID,
    toolUrl: this.defaultExternalToolUrl(),
    toolName: this.defaultExternalToolName(),
    toolButtonText: ENV.DEFAULT_ASSIGNMENT_TOOL_BUTTON_TEXT,
    toolInfoMessage: ENV.DEFAULT_ASSIGNMENT_TOOL_INFO_MESSAGE,
    previouslySelected: this.assignment.defaultToolSelected(),
  }
  // eslint-disable-next-line react/no-render-return-value
  return ReactDOM.render(
    React.createElement(DefaultToolForm, props),
    document.querySelector('[data-component="DefaultToolForm"]')
  )
}

EditView.prototype.handleRestrictFileUploadsChange = function () {
  return this.$allowedExtensions.toggleAccessibly(this.$restrictFileUploads.prop('checked'))
}

EditView.prototype.handleGradingTypeChange = function (gradingType) {
  this.$gradedAssignmentFields.toggleAccessibly(gradingType !== 'not_graded')
  return this.handleSubmissionTypeChange(null)
}

EditView.prototype.hasMasteryConnectData = function () {
  // Some places check for this data before clearing/overwriting...
  // It's not clear the reasoning behind this, but I'm for leaving as-is for now.
  // If some of the resulting odd behavior (switching to MasteryCoinnect from another submission type placement tool) surfaces, revisit with Mastery Connect team (git ref ef3249f62f)
  return !!this.$externalToolExternalData.val()
}

EditView.prototype.handleSubmissionTypeChange = function (_ev) {
  const subVal = this.$submissionType.val()
  this.$onlineSubmissionTypes.toggleAccessibly(subVal === 'online')
  this.$externalToolSettings.toggleAccessibly(subVal === 'external_tool')
  const isPlacementTool = subVal.includes('external_tool_placement')
  this.$externalToolPlacementLaunchContainer.toggleAccessibly(isPlacementTool)

  if (isPlacementTool) {
    this.handlePlacementExternalToolSelect(subVal)
  } else if (this.selectedTool && subVal === 'external_tool' && !this.hasMasteryConnectData()) {
    // Moving from a submission_type_placement tool to generic
    // "External Tool" type: empty out the fields. this prevents people
    // from working around the "require_resource_selection" field just
    // by choosing the tool and then choosing "External Tool"
    this.handleRemoveResource()
    this.$externalToolsUrl.val('')
    this.selectedTool = undefined
  }
  this.$groupCategorySelector.toggleAccessibly(subVal !== 'external_tool' && !isPlacementTool)
  this.$peerReviewsFields.toggleAccessibly(subVal !== 'external_tool' && !isPlacementTool)
  this.$similarityDetectionTools.toggleAccessibly(
    subVal === 'online' && ENV.PLAGIARISM_DETECTION_PLATFORM
  )
  this.$defaultExternalToolContainer.toggleAccessibly(subVal === 'default_external_tool')
  this.$allowedAttemptsContainer.toggleAccessibly(
    subVal === 'online' || subVal === 'external_tool' || isPlacementTool
  )
  if (subVal === 'online') {
    this.handleOnlineSubmissionTypeChange()
  }
  return this.$externalToolNewTabContainer.toggleAccessibly(subVal.includes('external_tool'))
}

EditView.prototype.validateGuidData = function (event) {
  const data = event.data.data

  // If data is a string, convert it to an array for consistent processing
  const dataArray = Array.isArray(data) ? data : [data]
  const regexPattern =
    /^[0-9A-Fa-f]{8}-[0-9A-Fa-f]{4}-[0-9A-Fa-f]{4}-[0-9A-Fa-f]{4}-[0-9A-Fa-f]{12}$/

  for (const str of dataArray) {
    if (!regexPattern.test(str)) {
      return false
    }
  }
  return dataArray
}

EditView.prototype.handleMessageEvent = function (event) {
  if (event?.data?.subject !== 'assignment.set_ab_guid') {
    return
  }
  const abGuid = this.validateGuidData(event)
  if (abGuid) {
    this.assignment.set('ab_guid', abGuid)
  }
}

EditView.prototype.handlePlacementExternalToolSelect = function (selection) {
  const toolId = selection.replace('external_tool_placement_', '')
  this.$externalToolsContentId.val(toolId)
  this.$externalToolsContentType.val('context_external_tool')
  this.selectedTool = find(this.model.submissionTypeSelectionTools(), function (tool) {
    return toolId === tool.id
  })

  const toolIdsMatch = toolId === this.assignment.selectedSubmissionTypeToolId()
  const extToolUrlsMatch = this.$externalToolsUrl.val() === this.assignment.externalToolUrl()

  if (!this.hasMasteryConnectData() && !(toolIdsMatch && extToolUrlsMatch)) {
    // When switching to a submission_type_selection tool in the dropdown, set
    // the URL of the tool. Don't set if we are just editing the assignment
    // (toolIdsMatch and extToolUrlsMatch).

    this.$externalToolsUrl.val(this.selectedTool.external_url)
    // Ensure that custom params & other stuff left over from another previous
    // deep link response get cleared out when the user chooses a tool:
    this.$externalToolsCustomParams.val('')
    this.$externalToolsIframeWidth.val('')
    this.$externalToolsIframeHeight.val('')
    this.$externalToolsTitle.val('')
  } else if (this.assignment.resourceLink() && this.assignment.resourceLink().title) {
    // NOTE: not sure this is necessary, but not risking changing now.
    this.$externalToolsTitle.val(this.assignment.resourceLink().title)
  }

  this.renderAssignmentSubmissionTypeContainer()
}

EditView.prototype.renderAssignmentSubmissionTypeContainer = function () {
  const resource = {title: this.$externalToolsTitle.val()}

  const props = {
    tool: this.selectedTool,
    resource,
    onRemoveResource: this.handleRemoveResource,
    onLaunchButtonClick: this.handleSubmissionTypeSelectionLaunch,
  }

  ReactDOM.render(
    React.createElement(AssignmentSubmissionTypeContainer, props),
    document.querySelector('[data-component="AssignmentSubmissionTypeContainer"]')
  )
}

EditView.prototype.handleSubmissionTypeSelectionLaunch = function () {
  const removeListener = addDeepLinkingListener(event => {
    if (event.data.content_items?.length >= 1) {
      this.handleContentItem(event.data.content_items[0])
    }

    removeListener()
    this.handleSubmissionTypeSelectionDialogClose()
  })

  return this.renderSubmissionTypeSelectionDialog(true)
}

EditView.prototype.handleSubmissionTypeSelectionDialogClose = function () {
  return this.renderSubmissionTypeSelectionDialog(false)
}

EditView.prototype.renderSubmissionTypeSelectionDialog = function (open) {
  const contextInfo = ENV.context_asset_string.split('_')
  const contextType = contextInfo[0]
  const contextId = parseInt(contextInfo[1], 10)
  const props = {
    tool: {
      definition_id: this.selectedTool.id,
      placements: {
        submission_type_selection: {
          launch_width: this.selectedTool.selection_width,
          launch_height: this.selectedTool.selection_height,
        },
      },
    },
    title: this.selectedTool.title,
    isOpen: open,
    onRequestClose: this.handleSubmissionTypeSelectionDialogClose,
    contextType,
    contextId,
    launchType: 'submission_type_selection',
    onExternalContentReady: this.handleExternalContentReady,
  }
  const mountPoint = document.querySelector('#assignment_submission_type_selection_tool_dialog')
  const dialog = React.createElement(ExternalToolModalLauncher, props)
  // eslint-disable-next-line react/no-render-return-value
  return ReactDOM.render(dialog, mountPoint)
}

EditView.prototype.handleExternalContentReady = function (data) {
  if (!data.contentItems || data.contentItems.length === 0) {
    return
  }
  let student_count_text
  const item = data.contentItems[0]
  this.$externalToolsUrl.val(item.url)
  this.$externalToolsTitle.val(item.title)
  if (item.title) {
    this.$name.val(item.title)
  }
  const mc_ext = item[LTI_EXT_MASTERY_CONNECT]
  if (mc_ext) {
    mc_ext.key = LTI_EXT_MASTERY_CONNECT
    this.$assignmentPointsPossible.val(mc_ext.points)
    this.$externalToolExternalData.val(JSON.stringify(mc_ext))
    $('#mc_external_data_assessment').text(item.title)
    $('#mc_external_data_points').text(mc_ext.points + ' ' + I18n.t('points'))
    $('#mc_external_data_objectives').text(mc_ext.objectives)
    $('#mc_external_data_tracker').text(mc_ext.trackerName)
    $('#mc_external_data_tracker_alignment').text(mc_ext.trackerAlignment)
    student_count_text = I18n.t(
      {
        zero: '0 Students',
        one: '1 Student',
        other: '%{count} Students',
      },
      {
        count: mc_ext.studentCount,
      }
    )
    $('#mc_external_data_students').text(student_count_text)
    return showFlashAlert({
      message: I18n.t('Assignment details updated'),
      type: 'info',
    })
  }
}

EditView.prototype.handleOnlineSubmissionTypeChange = function (_env) {
  const showConfigTools =
    this.$onlineSubmissionTypes.find(ALLOW_FILE_UPLOADS).prop('checked') ||
    this.$onlineSubmissionTypes.find(ALLOW_TEXT_ENTRY).prop('checked')
  return this.$similarityDetectionTools.toggleAccessibly(
    showConfigTools && ENV.PLAGIARISM_DETECTION_PLATFORM
  )
}

EditView.prototype.afterRender = function () {
  this.$peerReviewsBox = $('' + PEER_REVIEWS_BOX)
  this.$intraGroupPeerReviews = $('' + INTRA_GROUP_PEER_REVIEWS)
  this.$groupCategoryBox = $('' + GROUP_CATEGORY_BOX)
  this.$anonymousGradingBox = $('' + ANONYMOUS_GRADING_BOX)
  this.renderModeratedGradingFormFieldGroup()
  this.renderAllowedAttempts()
  this.$graderCommentsVisibleToGradersBox = $('#assignment_grader_comment_visibility')
  this.$gradersAnonymousToGradersLabel = $('label[for="assignment_graders_anonymous_to_graders"]')
  this.similarityDetectionTools = SimilarityDetectionTools.attach(
    this.$similarityDetectionTools.get(0),
    parseInt(ENV.COURSE_ID, 10),
    this.$secureParams.val(),
    parseInt(ENV.SELECTED_CONFIG_TOOL_ID, 10),
    ENV.SELECTED_CONFIG_TOOL_TYPE,
    ENV.REPORT_VISIBILITY_SETTING
  )
  this.AssignmentExternalTools = AssignmentExternalTools.attach(
    this.$assignmentExternalTools.get(0),
    'assignment_edit',
    parseInt(ENV.COURSE_ID, 10),
    parseInt(this.assignment.id, 10)
  )
  this._attachEditorToDescription()
  this.togglePeerReviewsAndGroupCategoryEnabled()
  this.handleOnlineSubmissionTypeChange()
  this.handleSubmissionTypeChange()
  this.handleGroupCategoryChange()
  this.handleAnonymousGradingChange()
  this.$hideZeroPointQuizzesOption.toggleAccessibly(this.$assignmentPointsPossible.val() === '0')
  this.handleHideZeroPointQuizChange()
  if (ENV.ANNOTATED_DOCUMENT) {
    this.setAnnotatedDocument({
      id: ENV.ANNOTATED_DOCUMENT.id,
      name: ENV.ANNOTATED_DOCUMENT.display_name,
      contextType: pluralize(ENV.ANNOTATED_DOCUMENT.context_type).toLowerCase(),
      contextId: ENV.ANNOTATED_DOCUMENT.context_id,
    })
  }
  if (this.$allowAnnotatedDocument.prop('checked')) {
    this.renderAnnotatedDocumentSelector()
  }
  if (this.$allowAnnotatedDocument.prop('checked')) {
    this.$allowAnnotatedDocumentInfo.show()
  } else {
    this.$allowAnnotatedDocumentInfo.hide()
  }
  if (this.shouldRenderUsageRights()) {
    this.renderAnnotatedDocumentUsageRightsSelectBox()
  }
  if (ENV.CONDITIONAL_RELEASE_SERVICE_ENABLED) {
    this.conditionalReleaseEditor = ConditionalRelease.attach(
      this.$conditionalReleaseTarget.get(0),
      I18n.t('assignment'),
      ENV.CONDITIONAL_RELEASE_ENV
    )
  }
  if (this.assignment.inClosedGradingPeriod()) {
    this.disableFields()
  }
  if (this.defaultExternalToolEnabled()) {
    this.renderDefaultExternalTool()
  }
  return this
}

EditView.prototype.toJSON = function () {
  const data = this.assignment.toView()
  return Object.assign(data, {
    assignment_attempts:
      typeof ENV !== 'undefined' && ENV !== null ? ENV.assignment_attempts_enabled : void 0,
    kalturaEnabled:
      (typeof ENV !== 'undefined' && ENV !== null ? ENV.KALTURA_ENABLED : void 0) || false,
    postToSISEnabled:
      (typeof ENV !== 'undefined' && ENV !== null ? ENV.POST_TO_SIS : void 0) || false,
    postToSISName: ENV.SIS_NAME,
    isLargeRoster:
      (typeof ENV !== 'undefined' && ENV !== null ? ENV.IS_LARGE_ROSTER : void 0) || false,
    conditionalReleaseServiceEnabled:
      (typeof ENV !== 'undefined' && ENV !== null
        ? ENV.CONDITIONAL_RELEASE_SERVICE_ENABLED
        : void 0) || false,
    lockedItems: this.lockedItems,
    cannotEditGrades: this.cannotEditGrades,
    anonymousGradingEnabled:
      (typeof ENV !== 'undefined' && ENV !== null
        ? this.assignment.isQuizLTIAssignment() && !ENV.NEW_QUIZZES_ANONYMOUS_GRADING_ENABLED
          ? void 0
          : ENV.ANONYMOUS_GRADING_ENABLED
        : void 0) || false,
    anonymousInstructorAnnotationsEnabled:
      (typeof ENV !== 'undefined' && ENV !== null
        ? ENV.ANONYMOUS_INSTRUCTOR_ANNOTATIONS_ENABLED
        : void 0) || false,
    differentiatedModulesEnabled: ENV.FEATURES?.selective_release_ui_api,
  })
}

EditView.prototype._attachEditorToDescription = function () {
  if (this.lockedItems.content) {
    return
  }
  return RichContentEditor.loadNewEditor(this.$description, {
    focus: true,
    manageParent: true,
    resourceType: 'assignment.body',
    resourceId: this.assignment.id,
  })
}

// -- Data for Submitting --
EditView.prototype._datesDifferIgnoringSeconds = function (newDate, originalDate) {
  const newWithoutSeconds = new Date(newDate)
  const originalWithoutSeconds = new Date(originalDate)
  // Since a user can't edit the seconds field in the UI and the form also
  // thinks that the seconds is always set to 00, we compare by everything
  // except seconds.
  originalWithoutSeconds.setSeconds(0)
  newWithoutSeconds.setSeconds(0)
  return originalWithoutSeconds.getTime() !== newWithoutSeconds.getTime()
}

EditView.prototype._adjustDateValue = function (newDate, originalDate) {
  // If the minutes value of the due date is 59, set the seconds to 59 so
  // the assignment ends up due one second before the following hour.
  // Otherwise, set it to 0 seconds.
  //
  // If the user has not changed the due date, don't touch the seconds value
  // (so that we don't clobber a due date set by the API).
  if (!newDate) {
    return null
  }
  const adjustedDate = new Date(newDate)
  originalDate = new Date(originalDate)
  if (this._datesDifferIgnoringSeconds(adjustedDate, originalDate)) {
    adjustedDate.setSeconds(adjustedDate.getMinutes() === 59 ? 59 : 0)
  } else {
    adjustedDate.setSeconds(originalDate.getSeconds())
  }
  return adjustedDate.toISOString()
}

EditView.prototype.getFormData = function () {
  let data
  data = EditView.__super__.getFormData.apply(this, arguments)
  data.submission_type = this.toolSubmissionType(data.submission_type)
  data = this._inferSubmissionTypes(data)
  data = this._filterAllowedExtensions(data)
  data = this._unsetGroupsIfExternalTool(data)
  data.ab_guid = this.assignment.get('ab_guid')
  if (!(typeof ENV !== 'undefined' && ENV !== null ? ENV.IS_LARGE_ROSTER : void 0)) {
    data = this.groupCategorySelector.filterFormData(data)
  }
  if (!data.post_to_sis) {
    data.post_to_sis = false
  }
  const defaultDates = this.dueDateOverrideView.getDefaultDueDate()
  if (defaultDates != null) {
    data.due_at = this._adjustDateValue(defaultDates.get('due_at'), this.model.dueAt())
    data.lock_at = this._adjustDateValue(defaultDates.get('lock_at'), this.model.lockAt())
    data.unlock_at = this._adjustDateValue(defaultDates.get('unlock_at'), this.model.unlockAt())
  } else {
    data.due_at = null
    data.lock_at = null
    data.unlock_at = null
  }
  data.only_visible_to_overrides = this.dueDateOverrideView.setOnlyVisibleToOverrides()
  data.assignment_overrides = this.dueDateOverrideView.getOverrides()
  if (this.shouldPublish) {
    data.published = true
  }
  data.points_possible = round(numberHelper.parse(data.points_possible), 2)
  if (data.peer_review_count) {
    data.peer_review_count = numberHelper.parse(data.peer_review_count)
  }
  const $grader_count = $('#grader_count')
  // The custom_params are stored as a JSONified string in a hidden input, but the API uses an
  // actual JSON object, so we have to convert.
  if (data.external_tool_tag_attributes.custom_params.trim()) {
    data.external_tool_tag_attributes.custom_params = tryJsonParse(
      data.external_tool_tag_attributes.custom_params
    )
  }
  if (data.external_tool_tag_attributes.line_item.trim()) {
    data.external_tool_tag_attributes.line_item = tryJsonParse(
      data.external_tool_tag_attributes.line_item
    )
  }
  if ($grader_count.length > 0) {
    data.grader_count = numberHelper.parse($grader_count[0].value)
  }
  return data
}

EditView.prototype.saveFormData = function () {
  if (ENV.CONDITIONAL_RELEASE_SERVICE_ENABLED) {
    return EditView.__super__.saveFormData.apply(this, arguments).pipe(
      (function (_this) {
        return function (data, status, xhr) {
          _this.conditionalReleaseEditor.updateAssignment(data)
          return _this.conditionalReleaseEditor.save().pipe(
            function () {
              return new $.Deferred().resolve(data, status, xhr).promise()
            },
            function (err) {
              return new $.Deferred().reject(xhr, err).promise()
            }
          )
        }
      })(this)
    )
  } else {
    return EditView.__super__.saveFormData.apply(this, arguments)
  }
}

EditView.prototype.submit = function (event) {
  let missingDateDialog, sections
  event.preventDefault()
  event.stopPropagation()
  this.cacheAssignmentSettings()
  if (this.dueDateOverrideView.containsSectionsWithoutOverrides()) {
    sections = this.dueDateOverrideView.sectionsWithoutOverrides()
    missingDateDialog = new MissingDateDialog({
      validationFn() {
        return sections
      },
      labelFn(section) {
        return section.get('name')
      },
      success: (function (_this) {
        return function (dateDialog) {
          dateDialog.dialog('close').remove()
          return ValidatedFormView.prototype.submit.call(_this)
        }
      })(this),
    })
    missingDateDialog.cancel = function (_e) {
      return missingDateDialog.$dialog.dialog('close').remove()
    }
    return missingDateDialog.render()
  } else {
    return EditView.__super__.submit.apply(this, arguments)
  }
}

EditView.prototype.toolSubmissionType = function (submissionType) {
  if (
    submissionType === 'default_external_tool' ||
    submissionType.includes('external_tool_placement')
  ) {
    return 'external_tool'
  } else {
    return submissionType
  }
}

EditView.prototype.saveAndPublish = function (event) {
  this.shouldPublish = true
  this.disableWhileLoadingOpts = {
    buttons: ['.save_and_publish'],
  }
  this.preventBuildNavigation = true
  return this.submit(event)
}

EditView.prototype.handleSave = function (event) {
  this.preventBuildNavigation = true
  return this.submit(event)
}

EditView.prototype.onSaveFail = function (xhr) {
  this.shouldPublish = false
  this.disableWhileLoadingOpts = {}
  return EditView.__super__.onSaveFail.call(this, xhr)
}

EditView.prototype._inferSubmissionTypes = function (assignmentData) {
  let types
  if (assignmentData.grading_type === 'not_graded') {
    assignmentData.submission_types = ['not_graded']
  } else if (assignmentData.submission_type === 'online') {
    types = filter(keys(assignmentData.online_submission_types), function (k) {
      return assignmentData.online_submission_types[k] === '1'
    })
    assignmentData.submission_types = types
  } else {
    assignmentData.submission_types = [assignmentData.submission_type]
  }
  delete assignmentData.online_submission_type
  delete assignmentData.online_submission_types
  return assignmentData
}

EditView.prototype._filterAllowedExtensions = function (data) {
  const restrictFileExtensions = data.restrict_file_extensions
  delete data.restrict_file_extensions
  if (restrictFileExtensions === '1') {
    data.allowed_extensions = filter(data.allowed_extensions.split(','), function (ext) {
      return $.trim(ext.toString()).length > 0
    })
  } else {
    data.allowed_extensions = null
  }
  return data
}

EditView.prototype._unsetGroupsIfExternalTool = function (data) {
  if (data.submission_type === 'external_tool') {
    data.group_category_id = null
  }
  return data
}

// Pre-Save Validations
EditView.prototype.fieldSelectors = Object.assign(
  AssignmentGroupSelector.prototype.fieldSelectors,
  GroupCategorySelector.prototype.fieldSelectors,
  {
    grader_count: '#grader_count',
  },
  {
    usage_rights_use_justification: USAGE_RIGHTS_SELECTOR,
  },
  {
    usage_rights_legal_copyright: COPYRIGHT_HOLDER,
  }
)

EditView.prototype.showErrors = function (errors) {
  // override view handles displaying override errors, remove them
  // before calling super
  delete errors.assignmentOverrides
  EditView.__super__.showErrors.call(this, errors)
  this.trigger('show-errors', errors)
  if (ENV.CONDITIONAL_RELEASE_SERVICE_ENABLED) {
    if (errors.conditional_release) {
      return this.conditionalReleaseEditor.focusOnError()
    }
  }
}

EditView.prototype.validateBeforeSave = function (data, errors) {
  let crErrors
  errors = this._validateTitle(data, errors)
  errors = this._validateSubmissionTypes(data, errors)
  errors = this._validateAllowedExtensions(data, errors)
  errors = this.assignmentGroupSelector.validateBeforeSave(data, errors)
  Object.assign(errors, this.validateFinalGrader(data))
  Object.assign(errors, this.validateGraderCount(data))
  if (!(typeof ENV !== 'undefined' && ENV !== null ? ENV.IS_LARGE_ROSTER : void 0)) {
    errors = this.groupCategorySelector.validateBeforeSave(data, errors)
  }
  errors = this._validatePointsPossible(data, errors)
  errors = this._validatePointsRequired(data, errors)
  errors = this._validateExternalTool(data, errors)
  errors = this._validateAllowedAttempts(data, errors)
  const data2 = {
    assignment_overrides: this.dueDateOverrideView.getAllDates(),
    postToSIS: data.post_to_sis === '1',
  }
  errors = this.dueDateOverrideView.validateBeforeSave(data2, errors)
  if (ENV.CONDITIONAL_RELEASE_SERVICE_ENABLED) {
    crErrors = this.conditionalReleaseEditor.validateBeforeSave()
    if (crErrors) {
      errors.conditional_release = crErrors
    }
  }
  return errors
}

EditView.prototype.validateFinalGrader = function (data) {
  const errors = {}
  if (data.moderated_grading === 'on' && !data.final_grader_id) {
    errors.final_grader_id = [
      {
        message: I18n.t('Grader is required'),
      },
    ]
  }
  return errors
}

EditView.prototype.validateGraderCount = function (data) {
  const errors = {}
  if (data.moderated_grading !== 'on') {
    return errors
  }
  if (!data.grader_count) {
    errors.grader_count = [
      {
        message: I18n.t('Grader count is required'),
      },
    ]
  } else if (data.grader_count === '0') {
    errors.grader_count = [
      {
        message: I18n.t('Grader count cannot be 0'),
      },
    ]
  } else if (parseInt(data.grader_count, 10) > ENV.MODERATED_GRADING_GRADER_LIMIT) {
    errors.grader_count = [
      {
        message: I18n.t('Only a maximum of %{max} graders can be assigned', {
          max: ENV.MODERATED_GRADING_GRADER_LIMIT,
        }),
      },
    ]
  }
  return errors
}

EditView.prototype._validateTitle = function (data, errors) {
  let max_name_length
  if (includes(this.model.frozenAttributes(), 'title')) {
    return errors
  }
  const post_to_sis = data.post_to_sis === '1'
  max_name_length = 256
  if (
    post_to_sis &&
    ENV.MAX_NAME_LENGTH_REQUIRED_FOR_ACCOUNT &&
    data.grading_type !== 'not_graded'
  ) {
    max_name_length = ENV.MAX_NAME_LENGTH
  }
  const validationHelper = new SisValidationHelper({
    postToSIS: post_to_sis,
    maxNameLength: max_name_length,
    name: data.name,
    maxNameLengthRequired: ENV.MAX_NAME_LENGTH_REQUIRED_FOR_ACCOUNT,
  })
  if (!data.name || $.trim(data.name.toString()).length === 0) {
    errors.name = [
      {
        message: I18n.t('name_is_required', 'Name is required!'),
      },
    ]
  } else if (validationHelper.nameTooLong()) {
    errors.name = [
      {
        message: I18n.t('Name is too long, must be under %{length} characters', {
          length: max_name_length + 1,
        }),
      },
    ]
  }
  return errors
}

EditView.prototype._validateSubmissionTypes = function (data, errors) {
  let allow_vericite, annotatedDocumentUsageRights, ref, ref1
  if (data.submission_type === 'online' && data.submission_types.length === 0) {
    errors['online_submission_types[online_text_entry]'] = [
      {
        message: I18n.t(
          'at_least_one_submission_type',
          'Please choose at least one submission type'
        ),
      },
    ]
  } else if (data.submission_type === 'online' && data.vericite_enabled === '1') {
    allow_vericite = true
    forEach(keys(data.submission_types), function (k) {
      allow_vericite =
        allow_vericite &&
        (data.submission_types[k] === 'online_upload' ||
          data.submission_types[k] === 'online_text_entry')
    })
    if (!allow_vericite) {
      errors['online_submission_types[online_text_entry]'] = [
        {
          message: I18n.t(
            'vericite_submission_types_validation',
            'VeriCite only supports file submissions and text entry'
          ),
        },
      ]
    }
  } else if (
    !this.getAnnotatedDocument() &&
    ((ref = data.submission_types) != null ? ref.includes('student_annotation') : void 0)
  ) {
    errors['online_submission_types[student_annotation]'] = [
      {
        message: I18n.t('You must attach a file'),
      },
    ]
  } else if (
    this.getAnnotatedDocument() &&
    ((ref1 = data.submission_types) != null ? ref1.includes('student_annotation') : void 0) &&
    this.shouldRenderUsageRights()
  ) {
    annotatedDocumentUsageRights = this.getAnnotatedDocumentUsageRights()
    if (annotatedDocumentUsageRights.use_justification === 'choose') {
      errors.usage_rights_use_justification = [
        {
          message: I18n.t('You must set document usage rights'),
        },
      ]
    }
  }
  return errors
}

EditView.prototype._validateAllowedExtensions = function (data, errors) {
  if (
    data.allowed_extensions &&
    includes(data.submission_types, 'online_upload') &&
    data.allowed_extensions.length === 0
  ) {
    errors.allowed_extensions = [
      {
        message: I18n.t('at_least_one_file_type', 'Please specify at least one allowed file type'),
      },
    ]
  }
  return errors
}

EditView.prototype._validatePointsPossible = function (data, errors) {
  if (includes(this.model.frozenAttributes(), 'points_possible')) {
    return errors
  }
  if (this.lockedItems.points) {
    return errors
  }
  // eslint-disable-next-line no-restricted-globals
  if (typeof data.points_possible !== 'number' || isNaN(data.points_possible)) {
    errors.points_possible = [
      {
        message: I18n.t('points_possible_number', 'Points possible must be a number'),
      },
    ]
  }
  return errors
}

// Require points possible > 0
// if grading type === percent || letter_grade || gpa_scale
EditView.prototype._validatePointsRequired = function (data, errors) {
  if (!['percent', 'letter_grade', 'gpa_scale'].includes(data.grading_type)) {
    return errors
  }
  if (
    typeof data.points_possible !== 'number' ||
    data.points_possible < 0 ||
    // eslint-disable-next-line no-restricted-globals
    isNaN(data.points_possible)
  ) {
    errors.points_possible = [
      {
        message: I18n.t('Points possible must be 0 or more for selected grading type'),
      },
    ]
  }
  return errors
}

EditView.prototype._validateExternalTool = function (data, errors) {
  if (data.submission_type !== 'external_tool') {
    return errors
  }

  let ref, ref1
  if (
    data.grading_type !== 'not_graded' &&
    $.trim(
      (ref = data.external_tool_tag_attributes) != null
        ? (ref1 = ref.url) != null
          ? ref1.toString()
          : void 0
        : void 0
    ).length === 0
  ) {
    const message = I18n.t('External Tool URL cannot be left blank')
    errors['external_tool_tag_attributes[url]'] = [{message}]
    errors['default-tool-launch-button'] = [{message}]
<<<<<<< HEAD
  }

  // This can happen when:
  // * user chooses a tool in the submission type dropdown (Submission Type
  //   Selection placement) but doesn't launch the tool and finish deep linking
  //   flow
  // * user edits assignment and removes resource by clicking the 'x'
  //   (we reset content_type back to 'context_external_tool' then)
  if (
    typeof data.external_tool_tag_attributes === 'object' &&
    !data.external_tool_tag_attributes.title &&
    this.selectedTool &&
    this.selectedTool.require_resource_selection
  ) {
    const message = I18n.t('Please click below to launch the tool and select a resource.')
    errors.assignment_submission_container = [{message}]
  }

=======
  }

  // This can happen when:
  // * user chooses a tool in the submission type dropdown (Submission Type
  //   Selection placement) but doesn't launch the tool and finish deep linking
  //   flow
  // * user edits assignment and removes resource by clicking the 'x'
  //   (we reset content_type back to 'context_external_tool' then)
  if (
    typeof data.external_tool_tag_attributes === 'object' &&
    !data.external_tool_tag_attributes.title &&
    this.selectedTool &&
    this.selectedTool.require_resource_selection
  ) {
    const message = I18n.t('Please click below to launch the tool and select a resource.')
    errors.assignment_submission_container = [{message}]
  }

>>>>>>> fb326791
  return errors
}

EditView.prototype._validateAllowedAttempts = function (data, errors) {
  if (!(typeof ENV !== 'undefined' && ENV !== null ? ENV.assignment_attempts_enabled : void 0)) {
    return errors
  }
  if (this.lockedItems.settings) {
    return errors
  }
  const value = parseInt(data.allowed_attempts, 10)
  if (!(value > 0 || value === -1)) {
    errors.allowed_attempts = [
      {
        message: I18n.t('Number of attempts must be a number greater than 0'),
      },
    ]
  }
  return errors
}

EditView.prototype.redirectAfterSave = function () {
  return (window.location = this.locationAfterSave(deparam()))
}

EditView.prototype.locationAfterSave = function (params) {
  if (returnToHelper.isValid(params.return_to) && !this.assignment.showBuildButton()) {
    return params.return_to
  }
  const useCancelLocation = this.assignment.showBuildButton() && this.preventBuildNavigation
  if (useCancelLocation) {
    return this.locationAfterCancel(deparam())
  }
  const htmlUrl = this.model.get('html_url')
  if (this.assignment.showBuildButton()) {
    return htmlUrl + '?display=full_width'
  } else {
    return htmlUrl
  }
}

EditView.prototype.redirectAfterCancel = function () {
  const location = this.locationAfterCancel(deparam())
  if (location) {
    return (window.location = location)
  }
}

EditView.prototype.locationAfterCancel = function (params) {
  if (returnToHelper.isValid(params.return_to)) {
    return params.return_to
  }
  if (ENV.CAN_CANCEL_TO && ENV.CAN_CANCEL_TO.includes(document.referrer)) {
    return document.referrer
  }
  if (ENV.CANCEL_TO != null) {
    return ENV.CANCEL_TO
  }
  return null
}

EditView.prototype.onChange = function () {
  if (ENV.CONDITIONAL_RELEASE_SERVICE_ENABLED && this.assignmentUpToDate) {
    return (this.assignmentUpToDate = false)
  }
}

EditView.prototype.updateConditionalRelease = function () {
  let assignmentData
  if (ENV.CONDITIONAL_RELEASE_SERVICE_ENABLED && !this.assignmentUpToDate) {
    assignmentData = this.getFormData()
    this.conditionalReleaseEditor.updateAssignment(assignmentData)
    return (this.assignmentUpToDate = true)
  }
}

EditView.prototype.disableFields = function () {
  const ignoreFields = [
    '#overrides-wrapper *',
    '#submission_type_fields *',
    '#assignment_peer_reviews_fields *',
    '#assignment_description',
    '#assignment_notify_of_update',
    '#assignment_post_to_sis',
  ]
  const ignoreFilter = ignoreFields
    .map(function (field) {
      return 'not(' + field + ')'
    })
    .join(':')
  const self = this
  this.$el.find(':checkbox:' + ignoreFilter).each(function () {
    return self.disableCheckbox(
      $(this),
      I18n.t('Cannot be edited for assignments in closed grading periods')
    )
  })
  this.$el.find(':radio:' + ignoreFilter).click(this.ignoreClickHandler)
  return this.$el.find('select:' + ignoreFilter).each(this.lockSelectValueHandler)
}

EditView.prototype.ignoreClickHandler = function (event) {
  event.preventDefault()
  return event.stopPropagation()
}

EditView.prototype.lockSelectValueHandler = function () {
  const lockedValue = this.value
  return $(this).change(function (event) {
    this.value = lockedValue
    return event.stopPropagation()
  })
}

EditView.prototype.handleModeratedGradingChanged = function (isModerated) {
  this.assignment.moderatedGrading(isModerated)
  this.togglePeerReviewsAndGroupCategoryEnabled()
  if (isModerated) {
    if (this.assignment.graderCommentsVisibleToGraders()) {
      return this.$gradersAnonymousToGradersLabel.show()
    }
  } else {
    return this.uncheckAndHideGraderAnonymousToGraders()
  }
}

EditView.prototype.handleGraderCommentsVisibleToGradersChanged = function (commentsVisible) {
  this.assignment.graderCommentsVisibleToGraders(commentsVisible)
  if (commentsVisible) {
    return this.$gradersAnonymousToGradersLabel.show()
  } else {
    return this.uncheckAndHideGraderAnonymousToGraders()
  }
}

EditView.prototype.uncheckAndHideGraderAnonymousToGraders = function () {
  this.assignment.gradersAnonymousToGraders(false)
  $('#assignment_graders_anonymous_to_graders').prop('checked', false)
  return this.$gradersAnonymousToGradersLabel.hide()
}

EditView.prototype.renderModeratedGradingFormFieldGroup = function () {
  if (!ENV.MODERATED_GRADING_ENABLED || this.assignment.isQuizLTIAssignment()) {
    return
  }
  const props = {
    availableModerators: ENV.AVAILABLE_MODERATORS,
    currentGraderCount: this.assignment.get('grader_count'),
    finalGraderID: this.assignment.get('final_grader_id'),
    graderCommentsVisibleToGraders: this.assignment.graderCommentsVisibleToGraders(),
    graderNamesVisibleToFinalGrader: !!this.assignment.get('grader_names_visible_to_final_grader'),
    gradedSubmissionsExist: ENV.HAS_GRADED_SUBMISSIONS,
    isGroupAssignment: !!this.$groupCategoryBox.prop('checked'),
    isPeerReviewAssignment: !!this.$peerReviewsBox.prop('checked'),
    locale: ENV.LOCALE,
    moderatedGradingEnabled: this.assignment.moderatedGrading(),
    availableGradersCount: ENV.MODERATED_GRADING_MAX_GRADER_COUNT,
    onGraderCommentsVisibleToGradersChange: this.handleGraderCommentsVisibleToGradersChanged,
    onModeratedGradingChange: this.handleModeratedGradingChanged,
  }
  const formFieldGroup = React.createElement(ModeratedGradingFormFieldGroup, props)
  const mountPoint = document.querySelector("[data-component='ModeratedGradingFormFieldGroup']")
  // eslint-disable-next-line react/no-render-return-value
  return ReactDOM.render(formFieldGroup, mountPoint)
}

EditView.prototype.renderAllowedAttempts = function () {
  if (!(typeof ENV !== 'undefined' && ENV !== null ? ENV.assignment_attempts_enabled : void 0)) {
    return
  }
  const props = {
    limited: this.model.get('allowed_attempts') > 0,
    attempts: this.model.get('allowed_attempts'),
    locked: !!this.lockedItems.settings,
  }
  const mountPoint = document.querySelector('#allowed-attempts-target')
  // eslint-disable-next-line react/no-render-return-value
  return ReactDOM.render(React.createElement(AllowedAttemptsWithState, props), mountPoint)
}

export default EditView<|MERGE_RESOLUTION|>--- conflicted
+++ resolved
@@ -1751,7 +1751,6 @@
     const message = I18n.t('External Tool URL cannot be left blank')
     errors['external_tool_tag_attributes[url]'] = [{message}]
     errors['default-tool-launch-button'] = [{message}]
-<<<<<<< HEAD
   }
 
   // This can happen when:
@@ -1770,26 +1769,6 @@
     errors.assignment_submission_container = [{message}]
   }
 
-=======
-  }
-
-  // This can happen when:
-  // * user chooses a tool in the submission type dropdown (Submission Type
-  //   Selection placement) but doesn't launch the tool and finish deep linking
-  //   flow
-  // * user edits assignment and removes resource by clicking the 'x'
-  //   (we reset content_type back to 'context_external_tool' then)
-  if (
-    typeof data.external_tool_tag_attributes === 'object' &&
-    !data.external_tool_tag_attributes.title &&
-    this.selectedTool &&
-    this.selectedTool.require_resource_selection
-  ) {
-    const message = I18n.t('Please click below to launch the tool and select a resource.')
-    errors.assignment_submission_container = [{message}]
-  }
-
->>>>>>> fb326791
   return errors
 }
 
