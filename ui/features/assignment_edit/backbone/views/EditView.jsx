/*
 * Copyright (C) 2023 - present Instructure, Inc.
 *
 * This file is part of Canvas.
 *
 * Canvas is free software: you can redistribute it and/or modify it under
 * the terms of the GNU Affero General Public License as published by the Free
 * Software Foundation, version 3 of the License.
 *
 * Canvas is distributed in the hope that it will be useful, but WITHOUT ANY
 * WARRANTY; without even the implied warranty of MERCHANTABILITY or FITNESS FOR
 * A PARTICULAR PURPOSE. See the GNU Affero General Public License for more
 * details.
 *
 * You should have received a copy of the GNU Affero General Public License along
 * with this program. If not, see <http://www.gnu.org/licenses/>.
 */

<<<<<<< HEAD
 

=======
>>>>>>> 4b8c5dea
import {extend} from '@canvas/backbone/utils'
import React from 'react'
import ReactDOM from 'react-dom'
import {useScope as createI18nScope} from '@canvas/i18n'
import ValidatedFormView from '@canvas/forms/backbone/views/ValidatedFormView'
import _, {each, find, keys, includes, forEach, filter} from 'lodash'
import $, {param} from 'jquery'
import pluralize from '@canvas/util/stringPluralize'
import numberHelper from '@canvas/i18n/numberHelper'
import round from '@canvas/round'
import RichContentEditor from '@canvas/rce/RichContentEditor'
import {showFlashAlert} from '@canvas/alerts/react/FlashAlert'
import EditViewTemplate from '../../jst/EditView.handlebars'
import userSettings from '@canvas/user-settings'
import TurnitinSettings from '@canvas/assignments/TurnitinSettings'
import VeriCiteSettings from '@canvas/assignments/VeriCiteSettings'
import File from '@canvas/files/backbone/models/File'
import TurnitinSettingsDialog from './TurnitinSettingsDialog'
import MissingDateDialog from '@canvas/due-dates/backbone/views/MissingDateDialogView'
import AssignmentGroupSelector from '@canvas/assignments/backbone/views/AssignmentGroupSelector'
import GroupCategorySelector from '@canvas/groups/backbone/views/GroupCategorySelector'
import ConditionalRelease from '@canvas/conditional-release-editor'
import deparam from 'deparam'
import SisValidationHelper from '@canvas/sis/SisValidationHelper'
import SimilarityDetectionTools from '../../react/AssignmentConfigurationTools'
import ModeratedGradingFormFieldGroup from '../../react/ModeratedGradingFormFieldGroup'
import AllowedAttemptsWithState from '../../react/allowed_attempts/AllowedAttemptsWithState'
import {AssignmentSubmissionTypeContainer} from '../../react/AssignmentSubmissionTypeContainer'
import DefaultToolForm from '../../react/DefaultToolForm'
import UsageRightsSelectBox from '@canvas/files/react/components/UsageRightsSelectBox'
import AssignmentExternalTools from '@canvas/assignments/react/AssignmentExternalTools'
import ExternalToolModalLauncher from '@canvas/external-tools/react/components/ExternalToolModalLauncher'
import * as returnToHelper from '@canvas/util/validateReturnToURL'
import setUsageRights from '@canvas/files/util/setUsageRights'
import 'jqueryui/dialog'
import '@canvas/jquery/jquery.toJSON'
import '@canvas/rails-flash-notifications'
import '@canvas/common/activateTooltips'
import {AnnotatedDocumentSelector} from '../../react/EditAssignment'
import {selectContentDialog} from '@canvas/select-content-dialog'
import {addDeepLinkingListener} from '@canvas/deep-linking/DeepLinking'

const I18n = createI18nScope('assignment_editview')

const slice = [].slice

const ASSIGNMENT_GROUP_SELECTOR = '#assignment_group_selector'
const DESCRIPTION = '[name="description"]'
const SUBMISSION_TYPE = '[name="submission_type"]'
const ONLINE_SUBMISSION_TYPES = '#assignment_online_submission_types'
const NAME = '[name="name"]'
const ALLOW_FILE_UPLOADS = '#assignment_online_upload'
const ALLOW_ANNOTATED_DOCUMENT = '#assignment_annotated_document'
const ALLOW_ANNOTATED_DOCUMENT_INFO = '#assignment_annotated_document_info'
const ALLOW_TEXT_ENTRY = '#assignment_text_entry'
const RESTRICT_FILE_UPLOADS = '#assignment_restrict_file_extensions'
const RESTRICT_FILE_UPLOADS_OPTIONS = '#restrict_file_extensions_container'
const ANNOTATED_DOCUMENT_OPTIONS = '#annotated_document_chooser_container'
const ALLOWED_EXTENSIONS = '#allowed_extensions_container'
const TURNITIN_ENABLED = '#assignment_turnitin_enabled'
const VERICITE_ENABLED = '#assignment_vericite_enabled'
const ADVANCED_TURNITIN_SETTINGS = '#advanced_turnitin_settings_link'
const GRADING_TYPE_SELECTOR = '#grading_type_selector'
const GRADED_ASSIGNMENT_FIELDS = '#graded_assignment_fields'
const EXTERNAL_TOOL_SETTINGS = '#assignment_external_tool_settings'
const EXTERNAL_TOOL_SETTINGS_NEW_TAB = '#external_tool_new_tab_container'
const DEFAULT_EXTERNAL_TOOL_CONTAINER = '#default_external_tool_container'
const EXTERNAL_TOOL_PLACEMENT_LAUNCH_CONTAINER =
  '#assignment_submission_type_selection_tool_launch_container'

const EXTERNAL_TOOL_DATA = '#assignment_submission_type_external_data'
const ALLOWED_ATTEMPTS_CONTAINER = '#allowed_attempts_fields'
const GROUP_CATEGORY_SELECTOR = '#group_category_selector'
const PEER_REVIEWS_FIELDS = '#assignment_peer_reviews_fields'
const EXTERNAL_TOOLS_URL = '#assignment_external_tool_tag_attributes_url'
const EXTERNAL_TOOLS_TITLE = '#assignment_external_tool_tag_attributes_title'
const EXTERNAL_TOOLS_CONTENT_TYPE = '#assignment_external_tool_tag_attributes_content_type'
const EXTERNAL_TOOLS_CONTENT_ID = '#assignment_external_tool_tag_attributes_content_id'
const EXTERNAL_TOOLS_NEW_TAB = '#assignment_external_tool_tag_attributes_new_tab'
const EXTERNAL_TOOLS_IFRAME_WIDTH = '#assignment_external_tool_tag_attributes_iframe_width'
const EXTERNAL_TOOLS_IFRAME_HEIGHT = '#assignment_external_tool_tag_attributes_iframe_height'
const EXTERNAL_TOOLS_CUSTOM_PARAMS = '#assignment_external_tool_tag_attributes_custom_params'
const EXTERNAL_TOOLS_LINE_ITEM = '#assignment_external_tool_tag_attributes_line_item'
const ASSIGNMENT_POINTS_POSSIBLE = '#assignment_points_possible'
const ASSIGNMENT_POINTS_CHANGE_WARN = '#point_change_warning'
const SECURE_PARAMS = '#secure_params'
const PEER_REVIEWS_BOX = '#assignment_peer_reviews'
const POST_TO_SIS_BOX = '#assignment_post_to_sis'
const INTRA_GROUP_PEER_REVIEWS = '#intra_group_peer_reviews_toggle'
const GROUP_CATEGORY_BOX = '#has_group_category'
const CONDITIONAL_RELEASE_TARGET = '#conditional_release_target'
const SIMILARITY_DETECTION_TOOLS = '#similarity_detection_tools'
const ANONYMOUS_GRADING_BOX = '#assignment_anonymous_grading'
const HIDE_ZERO_POINT_QUIZZES_BOX = '#assignment_hide_in_gradebook'
const HIDE_ZERO_POINT_QUIZZES_OPTION = '#assignment_hide_in_gradebook_option'
const OMIT_FROM_FINAL_GRADE_BOX = '#assignment_omit_from_final_grade'
const ASSIGNMENT_EXTERNAL_TOOLS = '#assignment_external_tools'
const USAGE_RIGHTS_CONTAINER = '#annotated_document_usage_rights_container'
const USAGE_RIGHTS_SELECTOR = '#usageRightSelector'
const COPYRIGHT_HOLDER = '#copyrightHolder'
const CREATIVE_COMMONS_SELECTION = '#creativeCommonsSelection'
const LTI_EXT_MASTERY_CONNECT = 'https://canvas.instructure.com/lti/mastery_connect_assessment'

const DEFAULT_SUBMISSION_TYPE_SELECTION_CONTENT_TYPE = 'context_external_tool'

/*
xsslint safeString.identifier srOnly
 */

RichContentEditor.preloadRemoteModule()

extend(EditView, ValidatedFormView)

function EditView() {
  this.uncheckAndHideGraderAnonymousToGraders =
    this.uncheckAndHideGraderAnonymousToGraders.bind(this)
  this.handleGraderCommentsVisibleToGradersChanged =
    this.handleGraderCommentsVisibleToGradersChanged.bind(this)
  this.handleModeratedGradingChanged = this.handleModeratedGradingChanged.bind(this)
  this._validateAllowedAttempts = this._validateAllowedAttempts.bind(this)
  this._validateExternalTool = this._validateExternalTool.bind(this)
  this._validatePointsRequired = this._validatePointsRequired.bind(this)
  this._validatePointsPossible = this._validatePointsPossible.bind(this)
  this._validateAllowedExtensions = this._validateAllowedExtensions.bind(this)
  this._validateSubmissionTypes = this._validateSubmissionTypes.bind(this)
  this._validateTitle = this._validateTitle.bind(this)
  this.validateGraderCount = this.validateGraderCount.bind(this)
  this.validateFinalGrader = this.validateFinalGrader.bind(this)
  this.validateBeforeSave = this.validateBeforeSave.bind(this)
  this._unsetGroupsIfExternalTool = this._unsetGroupsIfExternalTool.bind(this)
  this._filterAllowedExtensions = this._filterAllowedExtensions.bind(this)
  this._inferSubmissionTypes = this._inferSubmissionTypes.bind(this)
  this.onSaveFail = this.onSaveFail.bind(this)
  this.handleSave = this.handleSave.bind(this)
  this.submit = this.submit.bind(this)
  this.saveFormData = this.saveFormData.bind(this)
  this.getFormData = this.getFormData.bind(this)
  this._datesDifferIgnoringSeconds = this._datesDifferIgnoringSeconds.bind(this)
  this._attachEditorToDescription = this._attachEditorToDescription.bind(this)
  this.toJSON = this.toJSON.bind(this)
  this.afterRender = this.afterRender.bind(this)
  this.handleOnlineSubmissionTypeChange = this.handleOnlineSubmissionTypeChange.bind(this)
  this.handleExternalContentReady = this.handleExternalContentReady.bind(this)
  this.renderSubmissionTypeSelectionDialog = this.renderSubmissionTypeSelectionDialog.bind(this)
  this.handleSubmissionTypeSelectionDialogClose =
    this.handleSubmissionTypeSelectionDialogClose.bind(this)
  this.handleSubmissionTypeSelectionLaunch = this.handleSubmissionTypeSelectionLaunch.bind(this)
  this.handlePlacementExternalToolSelect = this.handlePlacementExternalToolSelect.bind(this)
  this.handleRemoveResource = this.handleRemoveResource.bind(this)
  this.handleSubmissionTypeChange = this.handleSubmissionTypeChange.bind(this)
  this.handleGradingTypeChange = this.handleGradingTypeChange.bind(this)
  this.handleRestrictFileUploadsChange = this.handleRestrictFileUploadsChange.bind(this)
  this.renderDefaultExternalTool = this.renderDefaultExternalTool.bind(this)
  this.renderAssignmentSubmissionTypeContainer =
    this.renderAssignmentSubmissionTypeContainer.bind(this)
  this.defaultExternalToolName = this.defaultExternalToolName.bind(this)
  this.defaultExternalToolUrl = this.defaultExternalToolUrl.bind(this)
  this.defaultExternalToolEnabled = this.defaultExternalToolEnabled.bind(this)
  this.toggleAdvancedTurnitinSettings = this.toggleAdvancedTurnitinSettings.bind(this)
  this.unmountAnnotatedDocumentUsageRightsSelectBox =
    this.unmountAnnotatedDocumentUsageRightsSelectBox.bind(this)
  this.renderAnnotatedDocumentUsageRightsSelectBox =
    this.renderAnnotatedDocumentUsageRightsSelectBox.bind(this)
  this.fetchAttachmentFile = this.fetchAttachmentFile.bind(this)
  this.getAnnotatedDocumentUsageRights = this.getAnnotatedDocumentUsageRights.bind(this)
  this.setAnnotatedDocumentUsageRights = this.setAnnotatedDocumentUsageRights.bind(this)
  this.shouldRenderUsageRights = this.shouldRenderUsageRights.bind(this)
  this.unmountAnnotatedDocumentSelector = this.unmountAnnotatedDocumentSelector.bind(this)
  this.renderAnnotatedDocumentSelector = this.renderAnnotatedDocumentSelector.bind(this)
  this.getAnnotatedDocument = this.getAnnotatedDocument.bind(this)
  this.setAnnotatedDocument = this.setAnnotatedDocument.bind(this)
  this.getAnnotatedDocumentContainer = this.getAnnotatedDocumentContainer.bind(this)
  this.toggleAnnotatedDocument = this.toggleAnnotatedDocument.bind(this)
  this.toggleRestrictFileUploads = this.toggleRestrictFileUploads.bind(this)
  this.showExternalToolsDialog = this.showExternalToolsDialog.bind(this)
  this.handleAssignmentSelectionSubmit = this.handleAssignmentSelectionSubmit.bind(this)
  this.handleContentItem = this.handleContentItem.bind(this)
  this.showTurnitinDialog = this.showTurnitinDialog.bind(this)
  this.cacheAssignmentSettings = this.cacheAssignmentSettings.bind(this)
  this.setDefaultsIfNew = this.setDefaultsIfNew.bind(this)
  this.togglePeerReviewsAndGroupCategoryEnabled =
    this.togglePeerReviewsAndGroupCategoryEnabled.bind(this)
  this.handlePointsChange = this.handlePointsChange.bind(this)
  this.settingsToCache = this.settingsToCache.bind(this)
  this.handleCancel = this.handleCancel.bind(this)
  this.handleMessageEvent = this.handleMessageEvent.bind(this)
  window.addEventListener('message', this.handleMessageEvent.bind(this))

  return EditView.__super__.constructor.apply(this, arguments)
}
EditView.prototype.template = EditViewTemplate

EditView.prototype.dontRenableAfterSaveSuccess = true

EditView.prototype.els = {
  ...EditView.prototype.els,
  ...(function () {
    const els = {}
    els['' + ASSIGNMENT_GROUP_SELECTOR] = '$assignmentGroupSelector'
    els['' + DESCRIPTION] = '$description'
    els['' + SUBMISSION_TYPE] = '$submissionType'
    els['' + ONLINE_SUBMISSION_TYPES] = '$onlineSubmissionTypes'
    els['' + NAME] = '$name'
    els['' + ALLOW_FILE_UPLOADS] = '$allowFileUploads'
    els['' + ALLOW_ANNOTATED_DOCUMENT] = '$allowAnnotatedDocument'
    els['' + ALLOW_ANNOTATED_DOCUMENT_INFO] = '$allowAnnotatedDocumentInfo'
    els['' + RESTRICT_FILE_UPLOADS] = '$restrictFileUploads'
    els['' + RESTRICT_FILE_UPLOADS_OPTIONS] = '$restrictFileUploadsOptions'
    els['' + ANNOTATED_DOCUMENT_OPTIONS] = '$annotatedDocumentOptions'
    els['' + ALLOWED_EXTENSIONS] = '$allowedExtensions'
    els['' + TURNITIN_ENABLED] = '$turnitinEnabled'
    els['' + VERICITE_ENABLED] = '$vericiteEnabled'
    els['' + ADVANCED_TURNITIN_SETTINGS] = '$advancedTurnitinSettings'
    els['' + GRADING_TYPE_SELECTOR] = '$gradingTypeSelector'
    els['' + GRADED_ASSIGNMENT_FIELDS] = '$gradedAssignmentFields'
    els['' + EXTERNAL_TOOL_SETTINGS] = '$externalToolSettings'
    els['' + GROUP_CATEGORY_SELECTOR] = '$groupCategorySelector'
    els['' + PEER_REVIEWS_FIELDS] = '$peerReviewsFields'
    els['' + EXTERNAL_TOOLS_URL] = '$externalToolsUrl'
    els['' + EXTERNAL_TOOLS_TITLE] = '$externalToolsTitle'
    els['' + EXTERNAL_TOOLS_NEW_TAB] = '$externalToolsNewTab'
    els['' + EXTERNAL_TOOLS_IFRAME_WIDTH] = '$externalToolsIframeWidth'
    els['' + EXTERNAL_TOOLS_IFRAME_HEIGHT] = '$externalToolsIframeHeight'
    els['' + EXTERNAL_TOOLS_LINE_ITEM] = '$externalToolsLineItem'
    els['' + EXTERNAL_TOOLS_CONTENT_TYPE] = '$externalToolsContentType'
    els['' + EXTERNAL_TOOLS_CUSTOM_PARAMS] = '$externalToolsCustomParams'
    els['' + EXTERNAL_TOOLS_CONTENT_ID] = '$externalToolsContentId'
    els['' + EXTERNAL_TOOL_DATA] = '$externalToolExternalData'
    els['' + EXTERNAL_TOOL_SETTINGS_NEW_TAB] = '$externalToolNewTabContainer'
    els['' + DEFAULT_EXTERNAL_TOOL_CONTAINER] = '$defaultExternalToolContainer'
    els['' + EXTERNAL_TOOL_PLACEMENT_LAUNCH_CONTAINER] = '$externalToolPlacementLaunchContainer'
    els['' + ALLOWED_ATTEMPTS_CONTAINER] = '$allowedAttemptsContainer'
    els['' + ASSIGNMENT_POINTS_POSSIBLE] = '$assignmentPointsPossible'
    els['' + ASSIGNMENT_POINTS_CHANGE_WARN] = '$pointsChangeWarning'
    els['' + CONDITIONAL_RELEASE_TARGET] = '$conditionalReleaseTarget'
    els['' + SIMILARITY_DETECTION_TOOLS] = '$similarityDetectionTools'
    els['' + SECURE_PARAMS] = '$secureParams'
    els['' + ANONYMOUS_GRADING_BOX] = '$anonymousGradingBox'
    els['' + POST_TO_SIS_BOX] = '$postToSisBox'
    els['' + ASSIGNMENT_EXTERNAL_TOOLS] = '$assignmentExternalTools'
    els['' + HIDE_ZERO_POINT_QUIZZES_BOX] = '$hideZeroPointQuizzesBox'
    els['' + HIDE_ZERO_POINT_QUIZZES_OPTION] = '$hideZeroPointQuizzesOption'
    els['' + OMIT_FROM_FINAL_GRADE_BOX] = '$omitFromFinalGradeBox'
    return els
  })(),
}

EditView.prototype.events = {
  ...EditView.prototype.events,
  ...(function () {
    const events = {}
    events['click .cancel_button'] = 'handleCancel'
    events['click .save_and_publish'] = 'saveAndPublish'
    events['click .save_button'] = 'handleSave'
    events['change ' + SUBMISSION_TYPE] = 'handleSubmissionTypeChange'
    events['change ' + ONLINE_SUBMISSION_TYPES] = 'handleOnlineSubmissionTypeChange'
    events['change ' + RESTRICT_FILE_UPLOADS] = 'handleRestrictFileUploadsChange'
    events['click ' + ADVANCED_TURNITIN_SETTINGS] = 'showTurnitinDialog'
    events['change ' + TURNITIN_ENABLED] = 'toggleAdvancedTurnitinSettings'
    events['change ' + VERICITE_ENABLED] = 'toggleAdvancedTurnitinSettings'
    events['change ' + ALLOW_FILE_UPLOADS] = 'toggleRestrictFileUploads'
    events['change ' + ALLOW_ANNOTATED_DOCUMENT] = 'toggleAnnotatedDocument'
    events['click ' + EXTERNAL_TOOLS_URL + '_find'] = 'showExternalToolsDialog'
    events['change #assignment_points_possible'] = 'handlePointsChange'
    events['change ' + PEER_REVIEWS_BOX] = 'togglePeerReviewsAndGroupCategoryEnabled'
    events['change ' + POST_TO_SIS_BOX] = 'handlePostToSisBoxChange'
    events['change ' + GROUP_CATEGORY_BOX] = 'handleGroupCategoryChange'
    events['change ' + ANONYMOUS_GRADING_BOX] = 'handleAnonymousGradingChange'
    events['change ' + HIDE_ZERO_POINT_QUIZZES_BOX] = 'handleHideZeroPointQuizChange'
    if (ENV.CONDITIONAL_RELEASE_SERVICE_ENABLED) {
      events.change = 'onChange'
    }
    return events
  })(),
}

EditView.child('assignmentGroupSelector', '' + ASSIGNMENT_GROUP_SELECTOR)

EditView.child('gradingTypeSelector', '' + GRADING_TYPE_SELECTOR)

EditView.child('groupCategorySelector', '' + GROUP_CATEGORY_SELECTOR)

EditView.child('peerReviewsSelector', '' + PEER_REVIEWS_FIELDS)

EditView.prototype.initialize = function (options) {
  EditView.__super__.initialize.apply(this, arguments)
  this.assignment = this.model
  this.setDefaultsIfNew()
  this.dueDateOverrideView = options.views['js-assignment-overrides']
  if (ENV.FEATURES?.selective_release_ui_api) {
    this.listenTo(this.dueDateOverrideView, 'tray:open', () =>
      // Disables all Save, Save & Publish and Build buttons
      this.$el
        .find('.assignment__action-buttons button:not(".cancel_button")')
        .prop('disabled', true),
    )

    this.listenTo(this.dueDateOverrideView, 'tray:close', () =>
      // Enables all Save, Save & Publish and Build buttons
      this.$el
        .find('.assignment__action-buttons button:not(".cancel_button")')
        .prop('disabled', false),
    )
  }

  this.on(
    'success',
    (function (_this) {
      return function () {
        const annotatedDocument = _this.getAnnotatedDocument()
        let ref
        if (
          !!annotatedDocument &&
          ((ref = _this.assignment.get('submission_types')) != null
            ? ref.includes('student_annotation')
            : void 0)
        ) {
          const usageRights = _this.getAnnotatedDocumentUsageRights()
          const annotatedDocumentModel = new File(annotatedDocument, {
            parse: true,
          })
          return setUsageRights(
            [annotatedDocumentModel],
            usageRights,
            function () {},
            annotatedDocument.contextId,
            annotatedDocument.contextType,
          ).always(function () {
            _this.unwatchUnload()
            return _this.redirectAfterSave()
          })
        } else {
          _this.unwatchUnload()
          return _this.redirectAfterSave()
        }
      }
    })(this),
  )
  this.gradingTypeSelector.on('change:gradingType', this.handleGradingTypeChange)
  if (ENV.CONDITIONAL_RELEASE_SERVICE_ENABLED) {
    this.gradingTypeSelector.on('change:gradingType', this.onChange)
  }
  this.lockedItems = options.lockedItems || {}
  return (this.cannotEditGrades = !options.canEditGrades)
}

EditView.prototype.handleCancel = function (ev) {
  ev.preventDefault()
  this.cancel()
  return this.redirectAfterCancel()
}

EditView.prototype.settingsToCache = function () {
  return [
    'assignment_group_id',
    'grading_type',
    'submission_type',
    'submission_types',
    'points_possible',
    'allowed_extensions',
    'peer_reviews',
    'peer_review_count',
    'automatic_peer_reviews',
    'group_category_id',
    'grade_group_students_individually',
    'turnitin_enabled',
    'vericite_enabled',
    'allowed_attempts',
  ]
}

EditView.prototype.handlePointsChange = function (ev) {
  let newPoints
  ev.preventDefault()
  if (numberHelper.validate(this.$assignmentPointsPossible.val())) {
    newPoints = round(numberHelper.parse(this.$assignmentPointsPossible.val()), 2)
    this.$assignmentPointsPossible.val(I18n.n(newPoints))
  }
  if (this.assignment.hasSubmittedSubmissions()) {
    return this.$pointsChangeWarning.toggleAccessibly(
      this.$assignmentPointsPossible.val() !== '' + this.assignment.pointsPossible(),
    )
  }
  if (newPoints === 0) {
    this.$hideZeroPointQuizzesOption.toggleAccessibly(true)
  } else {
    this.$hideZeroPointQuizzesBox.prop('checked', false)
    this.$hideZeroPointQuizzesOption.toggleAccessibly(false)
    this.handleHideZeroPointQuizChange()
  }
}

EditView.prototype.checkboxAccessibleAdvisory = function (box) {
  let advisory
  const label = box.parent()
  const srOnly =
    box === this.$peerReviewsBox ||
    box === this.$groupCategoryBox ||
    box === this.$anonymousGradingBox ||
    box === this.$omitFromFinalGradeBox
      ? ''
      : 'screenreader-only'
  advisory = label.find('div.accessible_label')
  if (!advisory.length) {
    advisory = $(
      "<div class='" + srOnly + " accessible_label' style='font-size: 0.9em'></div>",
    ).appendTo(label)
  }
  return advisory
}

EditView.prototype.setImplicitCheckboxValue = function (box, value) {
  return $("input[type='hidden'][name='" + box.attr('name') + "']", box.parent()).attr(
    'value',
    value,
  )
}

EditView.prototype.disableCheckbox = function (box, message) {
  box
    .prop('disabled', true)
    .parent()
    .attr('data-tooltip', 'top')
    .data('tooltip', {
      disabled: false,
    })
    .attr('title', message)
  this.setImplicitCheckboxValue(box, box.prop('checked') ? '1' : '0')
  return this.checkboxAccessibleAdvisory(box).text(message)
}

EditView.prototype.enableCheckbox = function (box) {
  if (box.prop('disabled')) {
    if (this.assignment.inClosedGradingPeriod()) {
      return
    }
    box
      .prop('disabled', false)
      .parent()
      .timeoutTooltip()
      .timeoutTooltip('disable')
      .removeAttr('data-tooltip')
      .removeAttr('title')
    this.setImplicitCheckboxValue(box, '0')
    return this.checkboxAccessibleAdvisory(box).text('')
  }
}

EditView.prototype.handleGroupCategoryChange = function () {
  const isGrouped = this.$groupCategoryBox.prop('checked')
  const isAnonymous = this.$anonymousGradingBox.prop('checked')
  if (isAnonymous) {
    this.$groupCategoryBox.prop('checked', false)
  } else if (isGrouped) {
    this.disableCheckbox(
      this.$allowAnnotatedDocument,
      I18n.t('Student annotation assignments are not currently supported for group assignments'),
    )
    this.disableCheckbox(
      this.$anonymousGradingBox,
      I18n.t('Anonymous grading cannot be enabled for group assignments'),
    )
  } else {
    this.enableCheckbox(this.$anonymousGradingBox)
    this.enableCheckbox(this.$allowAnnotatedDocument)
  }
  this.$intraGroupPeerReviews.toggleAccessibly(isGrouped)
  return this.togglePeerReviewsAndGroupCategoryEnabled()
}

EditView.prototype.handleAnonymousGradingChange = function () {
  const isGrouped = this.$groupCategoryBox.prop('checked')
  const isAnonymous = !isGrouped && this.$anonymousGradingBox.prop('checked')
  const isAnnotated = this.$allowAnnotatedDocument.prop('checked')
  this.assignment.anonymousGrading(isAnonymous)
  if (isGrouped) {
    return this.$anonymousGradingBox.prop('checked', false)
  } else if (this.assignment.anonymousGrading() || this.assignment.gradersAnonymousToGraders()) {
    return this.disableCheckbox(
      this.$groupCategoryBox,
      I18n.t('Group assignments cannot be enabled for anonymously graded assignments'),
    )
  } else if (!this.assignment.moderatedGrading()) {
    if (isAnnotated) {
      return this.disableCheckbox(
        this.$groupCategoryBox,
        I18n.t('Group assignments do not currently support student annotation assignments'),
      )
    } else if (this.model.canGroup()) {
      return this.enableCheckbox(this.$groupCategoryBox)
    }
  }
}

EditView.prototype.handlePostToSisBoxChange = function () {
  if (ENV.FEATURES?.selective_release_ui_api) {
    const postToSISChecked = this.$postToSisBox.prop('checked')
    this.model.set('post_to_sis', postToSISChecked)
  }
}

EditView.prototype.handleHideZeroPointQuizChange = function () {
  if (this.$hideZeroPointQuizzesBox.prop('checked')) {
    this.$omitFromFinalGradeBox.prop('checked', true)
    return this.disableCheckbox(
      this.$omitFromFinalGradeBox,
      I18n.t(
        'This is enabled by default as assignments can not be withheld from the gradebook and still count towards it.',
      ),
    )
  } else {
    return this.enableCheckbox(this.$omitFromFinalGradeBox)
  }
}

EditView.prototype.togglePeerReviewsAndGroupCategoryEnabled = function () {
  if (this.assignment.moderatedGrading()) {
    this.disableCheckbox(
      this.$peerReviewsBox,
      I18n.t('Peer reviews cannot be enabled for moderated assignments'),
    )
    this.disableCheckbox(
      this.$groupCategoryBox,
      I18n.t('Group assignments cannot be enabled for moderated assignments'),
    )
  } else {
    this.enableCheckbox(this.$peerReviewsBox)
    if (this.model.canGroup()) {
      this.enableCheckbox(this.$groupCategoryBox)
    }
  }
  return this.renderModeratedGradingFormFieldGroup()
}

EditView.prototype.setDefaultsIfNew = function () {
  if (this.assignment.isNew()) {
    if (userSettings.contextGet('new_assignment_settings')) {
      each(
        this.settingsToCache(),
        (function (_this) {
          return function (setting) {
            let ref, setting_from_cache
            setting_from_cache = userSettings.contextGet('new_assignment_settings')[setting]
            if (setting_from_cache === '1' || setting_from_cache === '0') {
              setting_from_cache = parseInt(setting_from_cache, 10)
            }
            if (
              setting_from_cache &&
              (_this.assignment.get(setting) == null ||
                ((ref = _this.assignment.get(setting)) != null ? ref.length : void 0) === 0)
            ) {
              _this.assignment.set(setting, setting_from_cache)
            }
            if (setting_from_cache && setting === 'allowed_attempts') {
              setting_from_cache = parseInt(setting_from_cache, 10)
              if (Number.isNaN(setting_from_cache)) {
                setting_from_cache = -1
              }
              return _this.assignment.set(setting, setting_from_cache)
            }
          }
        })(this),
      )
    }
    if (this.assignment.submissionTypes().length === 0) {
      return this.assignment.submissionTypes(['online'])
    }
  }
}

EditView.prototype.cacheAssignmentSettings = function () {
<<<<<<< HEAD
   
=======
>>>>>>> 4b8c5dea
  const new_assignment_settings = _.pick.apply(
    _,
    [this.getFormData()].concat(slice.call(this.settingsToCache())),
  )
  return userSettings.contextSet('new_assignment_settings', new_assignment_settings)
}

EditView.prototype.showTurnitinDialog = function (ev) {
  let model, type
  ev.preventDefault()
  type = 'turnitin'
  model = this.assignment.get('turnitin_settings')
  if (this.$vericiteEnabled.prop('checked')) {
    type = 'vericite'
    model = this.assignment.get('vericite_settings')
  }
  const turnitinDialog = new TurnitinSettingsDialog(model, type)
  return turnitinDialog.render().on(
    'settings:change',
    (function (_this) {
      return function (settings) {
        if (_this.$vericiteEnabled.prop('checked')) {
          _this.assignment.set('vericite_settings', new VeriCiteSettings(settings))
        } else {
          _this.assignment.set('turnitin_settings', new TurnitinSettings(settings))
        }
        turnitinDialog.off()
        return turnitinDialog.remove()
      }
    })(this),
  )
}

EditView.prototype.handleAssignmentSelectionSubmit = function (data) {
  // data comes in a funky format from SelectContentDialog,
  // so reconstruct it into a ResourceLinkContentItem
  const contentItem = {
    id: data['item[id]'],
    type: data['item[type]'],
    title: data['item[title]'],
    text: data['item[description]'],
    url: data['item[url]'],
    custom: tryJsonParse(data['item[custom_params]']),
    window: {
      targetName: data['item[new_tab]'] === '1' ? '_blank' : '_self',
    },
    iframe: {
      width: data['item[iframe][width]'],
      height: data['item[iframe][height]'],
    },
    lineItem: tryJsonParse(data['item[line_item]']),
    'https://canvas.instructure.com/lti/preserveExistingAssignmentName': tryJsonParse(
      data['item[preserveExistingAssignmentName]'],
    ),
  }
  this.handleContentItem(contentItem)
}

/**
 * Sets assignment values based on LTI 1.3 deep linking Content Item.
 * Values are stored in form fields that get rolled up in getFormData
 * when Save is clicked.
 * @param {ResourceLinkContentItem} item
 */
EditView.prototype.handleContentItem = function (item) {
  this.$externalToolsCustomParams.val(JSON.stringify(item.custom))
  this.$externalToolsContentType.val(item.type)
  this.$externalToolsContentId.val(item.id || this.selectedTool?.id)
  this.$externalToolsUrl.val(item.url)
  this.$externalToolsTitle.val(item.title)
  this.$externalToolsNewTab.prop('checked', item.window?.targetName === '_blank')
  this.$externalToolsIframeWidth.val(item.iframe?.width)
  this.$externalToolsIframeHeight.val(item.iframe?.height)

  const lineItem = item.lineItem
  if (lineItem) {
    this.$externalToolsLineItem.val(JSON.stringify(lineItem))
    if ('scoreMaximum' in lineItem) {
      this.$assignmentPointsPossible.val(lineItem.scoreMaximum)
    }
  }

  const newAssignmentName = lineItem && 'label' in lineItem ? lineItem.label : item.title
  const replaceAssignmentName =
    !item['https://canvas.instructure.com/lti/preserveExistingAssignmentName']
  if (newAssignmentName && (replaceAssignmentName || this.$name.val() === '')) {
    this.$name.val(newAssignmentName)
  }

  if (item.text) {
    RichContentEditor.callOnRCE(this.$description, 'set_code', item.text)
  }

  this.renderAssignmentSubmissionTypeContainer()

  // TODO: add date prefill here
}

EditView.prototype.setDefaultSubmissionTypeSelectionContentType = function () {
  return this.$externalToolsContentType.val(DEFAULT_SUBMISSION_TYPE_SELECTION_CONTENT_TYPE)
}

EditView.prototype.submissionTypeSelectionHasResource = function () {
  return this.$externalToolsContentType.val() !== DEFAULT_SUBMISSION_TYPE_SELECTION_CONTENT_TYPE
}

// used when loading an existing assignment with a resource link. otherwise
// this is set in deep linking response
EditView.prototype.setHasResourceLink = function () {
  return this.$externalToolsContentType.val('ltiResourceLink')
}

EditView.prototype.handleRemoveResource = function () {
  // Restore things to how they were before the user pushed the button to
  // launch the submission_type_selection tool
  this.setDefaultSubmissionTypeSelectionContentType()
  this.$externalToolsUrl.val(this.selectedTool.external_url)
  this.$externalToolsTitle.val('')
  this.$externalToolsCustomParams.val('')
  this.$externalToolsIframeWidth.val('')
  this.$externalToolsIframeHeight.val('')

  this.renderAssignmentSubmissionTypeContainer()
}

/**
 * Attempts to JSON.parse the input, returning undefined if
 * it's not possible
 * @param {string} jsonStr
 * @returns {unknown}
 */
function tryJsonParse(jsonStr) {
  try {
    return JSON.parse(jsonStr)
  } catch {
    return undefined
  }
}

EditView.prototype.showExternalToolsDialog = function () {
  return selectContentDialog({
    dialog_title: I18n.t('select_external_tool_dialog_title', 'Configure External Tool'),
    select_button_text: I18n.t('buttons.select_url', 'Select'),
    no_name_input: true,
    submit: data => {
      this.handleAssignmentSelectionSubmit(data)
    },
  })
}

EditView.prototype.toggleRestrictFileUploads = function () {
  return this.$restrictFileUploadsOptions.toggleAccessibly(this.$allowFileUploads.prop('checked'))
}

EditView.prototype.toggleAnnotatedDocument = function () {
  const isAnonymous = this.$anonymousGradingBox.prop('checked')
  this.$annotatedDocumentOptions.toggleAccessibly(this.$allowAnnotatedDocument.prop('checked'))
  if (this.$allowAnnotatedDocument.prop('checked')) {
    this.disableCheckbox(
      this.$groupCategoryBox,
      I18n.t('Group assignments do not currently support student annotation assignments'),
    )
    this.renderAnnotatedDocumentSelector()
    if (this.shouldRenderUsageRights()) {
      this.renderAnnotatedDocumentUsageRightsSelectBox()
    }
    return this.$allowAnnotatedDocumentInfo.show()
  } else {
    if (isAnonymous) {
      this.disableCheckbox(
        this.$groupCategoryBox,
        I18n.t('Group assignments cannot be enabled for anonymously graded assignments'),
      )
    } else if (this.model.canGroup()) {
      this.enableCheckbox(this.$groupCategoryBox)
    }
    this.unmountAnnotatedDocumentSelector()
    if (this.shouldRenderUsageRights()) {
      this.unmountAnnotatedDocumentUsageRightsSelectBox()
    }
    return this.$allowAnnotatedDocumentInfo.hide()
  }
}

EditView.prototype.getAnnotatedDocumentContainer = function () {
  return document.querySelector('#annotated_document_chooser_container')
}

EditView.prototype.setAnnotatedDocument = function (file) {
  const $annotatableAttachmentInput = document.getElementById('annotatable_attachment_id')
  this.annotatedDocument = file
  if (this.annotatedDocument === null) {
    return ($annotatableAttachmentInput.value = '')
  } else {
    return ($annotatableAttachmentInput.value = this.annotatedDocument.id)
  }
}

EditView.prototype.getAnnotatedDocument = function () {
  return this.annotatedDocument
}

EditView.prototype.renderAnnotatedDocumentSelector = function () {
  const props = {
    attachment: this.getAnnotatedDocument(),
    defaultUploadFolderId: ENV.ROOT_FOLDER_ID,
    onRemove: (function (_this) {
      return function (fileInfo) {
        $.screenReaderFlashMessageExclusive(
          I18n.t('removed %{filename}', {
            filename: fileInfo.name,
          }),
        )
        _this.setAnnotatedDocument(null)
        _this.renderAnnotatedDocumentSelector()
        if (_this.shouldRenderUsageRights()) {
          return _this.renderAnnotatedDocumentUsageRightsSelectBox()
        }
      }
    })(this),
    onSelect: (function (_this) {
      return function (fileInfo) {
        $.screenReaderFlashMessageExclusive(
          I18n.t('selected %{filename}', {
            filename: fileInfo.name,
          }),
        )
        const match = fileInfo.src.match(/\/(\w+)\/(\d+)\/files\/.*/)
        _this.setAnnotatedDocument({
          id: fileInfo.id,
          name: fileInfo.name,
          contextType: match[1],
          contextId: match[2],
        })
        _this.renderAnnotatedDocumentSelector()
        if (_this.shouldRenderUsageRights()) {
          return _this.renderAnnotatedDocumentUsageRightsSelectBox()
        }
      }
    })(this),
  }
  const element = React.createElement(AnnotatedDocumentSelector, props)
  // eslint-disable-next-line react/no-render-return-value
  return ReactDOM.render(element, this.getAnnotatedDocumentContainer())
}

EditView.prototype.unmountAnnotatedDocumentSelector = function () {
  ReactDOM.unmountComponentAtNode(this.getAnnotatedDocumentContainer())
  return this.setAnnotatedDocument(null)
}

EditView.prototype.shouldRenderUsageRights = function () {
  return ENV.USAGE_RIGHTS_REQUIRED
}

EditView.prototype.setAnnotatedDocumentUsageRights = function (usageRights) {
  this.annotatedDocumentUsageRights = usageRights
  if (this.annotatedDocumentUsageRights === null) {
    return
  }
  $(USAGE_RIGHTS_SELECTOR)
    .val(this.annotatedDocumentUsageRights.use_justification)
    .trigger('change')
  $(USAGE_RIGHTS_SELECTOR)
    .get(0)
    .dispatchEvent(
      new Event('change', {
        bubbles: true,
      }),
    )
  if ($(CREATIVE_COMMONS_SELECTION).length) {
    $(CREATIVE_COMMONS_SELECTION).val(this.annotatedDocumentUsageRights.license)
  }
  return $(COPYRIGHT_HOLDER).val(this.annotatedDocumentUsageRights.legal_copyright)
}

EditView.prototype.getAnnotatedDocumentUsageRights = function () {
  const useJustification = $(USAGE_RIGHTS_SELECTOR).val()
  const annotatedDocumentUsageRights = {}
  annotatedDocumentUsageRights.use_justification = useJustification
  this.$creativeCommonsSelection = $('' + CREATIVE_COMMONS_SELECTION)
  if (useJustification === 'creative_commons' && this.$creativeCommonsSelection.length) {
    annotatedDocumentUsageRights.license = this.$creativeCommonsSelection.val()
  }
  annotatedDocumentUsageRights.legal_copyright = $(COPYRIGHT_HOLDER).val()
  return annotatedDocumentUsageRights
}

EditView.prototype.fetchAttachmentFile = function (fileId, callback, errorCallback) {
  const baseUrl = '/api/v1/files/' + fileId
  const params = {
    include: ['usage_rights'],
  }
  const url = baseUrl + '?' + param(params)
  return $.getJSON(url)
    .pipe(function (response) {
      return callback(response)
    })
    .fail(function () {
      return errorCallback()
    })
}

EditView.prototype.renderAnnotatedDocumentUsageRightsSelectBox = function () {
  let contextId, contextType, self
  const annotatedDocument = this.getAnnotatedDocument()
  if (annotatedDocument) {
    contextType = annotatedDocument.contextType
    contextId = annotatedDocument.contextId
<<<<<<< HEAD
     
=======

>>>>>>> 4b8c5dea
    ReactDOM.render(
      React.createElement(UsageRightsSelectBox, {
        contextType,
        contextId,
      }),
      document.querySelector(USAGE_RIGHTS_CONTAINER),
    )
    $(USAGE_RIGHTS_CONTAINER + ' .UsageRightsSelectBox__container').addClass('edit-view')
    self = this
    return this.fetchAttachmentFile(
      annotatedDocument.id,
      function (document) {
        return self.setAnnotatedDocumentUsageRights(document.usage_rights)
      },
      function () {
        const message = I18n.t('Failed to load student annotation file data.')
        $.flashError(message)
        return $.screenReaderFlashMessage(message)
      },
    )
  } else if (this.shouldRenderUsageRights()) {
    return this.unmountAnnotatedDocumentUsageRightsSelectBox()
  }
}

EditView.prototype.unmountAnnotatedDocumentUsageRightsSelectBox = function () {
  ReactDOM.unmountComponentAtNode(document.querySelector(USAGE_RIGHTS_CONTAINER))
  return this.setAnnotatedDocumentUsageRights(null)
}

EditView.prototype.toggleAdvancedTurnitinSettings = function (ev) {
  ev.preventDefault()
  return this.$advancedTurnitinSettings.toggleAccessibly(
    this.$turnitinEnabled.prop('checked') || this.$vericiteEnabled.prop('checked'),
  )
}

EditView.prototype.defaultExternalToolEnabled = function () {
  return !!this.defaultExternalToolUrl()
}

EditView.prototype.defaultExternalToolUrl = function () {
  return ENV.DEFAULT_ASSIGNMENT_TOOL_URL
}

EditView.prototype.defaultExternalToolName = function () {
  return ENV.DEFAULT_ASSIGNMENT_TOOL_NAME
}

EditView.prototype.renderDefaultExternalTool = function () {
  const props = {
    toolDialog: $('#resource_selection_dialog'),
    courseId: ENV.COURSE_ID,
    toolUrl: this.defaultExternalToolUrl(),
    toolName: this.defaultExternalToolName(),
    toolButtonText: ENV.DEFAULT_ASSIGNMENT_TOOL_BUTTON_TEXT,
    toolInfoMessage: ENV.DEFAULT_ASSIGNMENT_TOOL_INFO_MESSAGE,
    previouslySelected: this.assignment.defaultToolSelected(),
  }
  // eslint-disable-next-line react/no-render-return-value
  return ReactDOM.render(
    React.createElement(DefaultToolForm, props),
    document.querySelector('[data-component="DefaultToolForm"]'),
  )
}

EditView.prototype.handleRestrictFileUploadsChange = function () {
  return this.$allowedExtensions.toggleAccessibly(this.$restrictFileUploads.prop('checked'))
}

EditView.prototype.handleGradingTypeChange = function (gradingType) {
  this.$gradedAssignmentFields.toggleAccessibly(gradingType !== 'not_graded')
  return this.handleSubmissionTypeChange(null)
}

EditView.prototype.hasMasteryConnectData = function () {
  // Some places check for this data before clearing/overwriting...
  // It's not clear the reasoning behind this, but I'm for leaving as-is for now.
  // If some of the resulting odd behavior (switching to MasteryCoinnect from another submission type placement tool) surfaces, revisit with Mastery Connect team (git ref ef3249f62f)
  return !!this.$externalToolExternalData.val()
}

EditView.prototype.handleSubmissionTypeChange = function (_ev) {
  const subVal = this.$submissionType.val()
  this.$onlineSubmissionTypes.toggleAccessibly(subVal === 'online')
  this.$externalToolSettings.toggleAccessibly(subVal === 'external_tool')
  const isPlacementTool = subVal.includes('external_tool_placement')
  this.$externalToolPlacementLaunchContainer.toggleAccessibly(isPlacementTool)

  if (isPlacementTool) {
    this.handlePlacementExternalToolSelect(subVal)
  } else if (this.selectedTool && subVal === 'external_tool' && !this.hasMasteryConnectData()) {
    // Moving from a submission_type_placement tool to generic
    // "External Tool" type: empty out the fields. this prevents people
    // from working around the "require_resource_selection" field just
    // by choosing the tool and then choosing "External Tool"
    this.handleRemoveResource()
    this.$externalToolsUrl.val('')
    this.selectedTool = undefined
  }
  this.$groupCategorySelector.toggleAccessibly(subVal !== 'external_tool' && !isPlacementTool)
  this.$peerReviewsFields.toggleAccessibly(subVal !== 'external_tool' && !isPlacementTool)
  this.$similarityDetectionTools.toggleAccessibly(
    subVal === 'online' && ENV.PLAGIARISM_DETECTION_PLATFORM,
  )
  this.$defaultExternalToolContainer.toggleAccessibly(subVal === 'default_external_tool')
  this.$allowedAttemptsContainer.toggleAccessibly(
    subVal === 'online' || subVal === 'external_tool' || isPlacementTool,
  )
  if (subVal === 'online') {
    this.handleOnlineSubmissionTypeChange()
  }
  return this.$externalToolNewTabContainer.toggleAccessibly(subVal.includes('external_tool'))
}

EditView.prototype.validateGuidData = function (event) {
  const data = event.data.data

  // If data is a string, convert it to an array for consistent processing
  const dataArray = Array.isArray(data) ? data : [data]
  const regexPattern =
    /^[0-9A-Fa-f]{8}-[0-9A-Fa-f]{4}-[0-9A-Fa-f]{4}-[0-9A-Fa-f]{4}-[0-9A-Fa-f]{12}$/

  for (const str of dataArray) {
    if (!regexPattern.test(str)) {
      return false
    }
  }
  return dataArray
}

EditView.prototype.handleMessageEvent = function (event) {
  if (event?.data?.subject !== 'assignment.set_ab_guid') {
    return
  }
  const abGuid = this.validateGuidData(event)
  if (abGuid) {
    this.assignment.set('ab_guid', abGuid)
  }
}

EditView.prototype.handlePlacementExternalToolSelect = function (selection) {
  const toolId = selection.replace('external_tool_placement_', '')
  this.$externalToolsContentId.val(toolId)
  this.setDefaultSubmissionTypeSelectionContentType()
  this.selectedTool = find(this.model.submissionTypeSelectionTools(), function (tool) {
    return toolId === tool.id
  })

  const toolIdsMatch = toolId === this.assignment.selectedSubmissionTypeToolId()
  const extToolUrlsMatch = this.$externalToolsUrl.val() === this.assignment.externalToolUrl()

  if (!this.hasMasteryConnectData() && !(toolIdsMatch && extToolUrlsMatch)) {
    // When switching to a submission_type_selection tool in the dropdown, set
    // the URL of the tool. Don't set if we are just editing the assignment
    // (toolIdsMatch and extToolUrlsMatch).

    this.$externalToolsUrl.val(this.selectedTool.external_url)
    // Ensure that custom params & other stuff left over from another previous
    // deep link response get cleared out when the user chooses a tool:
    this.$externalToolsCustomParams.val('')
    this.$externalToolsIframeWidth.val('')
    this.$externalToolsIframeHeight.val('')
    this.$externalToolsTitle.val('')
  } else if (this.assignment.resourceLink()) {
    this.setHasResourceLink()
    if (this.assignment.resourceLink().title) {
      this.$externalToolsTitle.val(this.assignment.resourceLink().title)
    }
  }

  this.renderAssignmentSubmissionTypeContainer()
}

EditView.prototype.renderAssignmentSubmissionTypeContainer = function () {
  const resource = this.submissionTypeSelectionHasResource()
    ? {title: this.$externalToolsTitle.val()}
    : undefined

  const props = {
    tool: this.selectedTool,
    resource,
    onRemoveResource: this.handleRemoveResource,
    onLaunchButtonClick: this.handleSubmissionTypeSelectionLaunch,
  }

<<<<<<< HEAD
   
=======
>>>>>>> 4b8c5dea
  ReactDOM.render(
    React.createElement(AssignmentSubmissionTypeContainer, props),
    document.querySelector('[data-component="AssignmentSubmissionTypeContainer"]'),
  )
}

EditView.prototype.handleSubmissionTypeSelectionLaunch = function () {
  const removeListener = addDeepLinkingListener(event => {
    if (event.data.content_items?.length >= 1) {
      this.handleContentItem(event.data.content_items[0])
    }

    removeListener()
    this.handleSubmissionTypeSelectionDialogClose()
  })

  return this.renderSubmissionTypeSelectionDialog(true)
}

EditView.prototype.handleSubmissionTypeSelectionDialogClose = function () {
  return this.renderSubmissionTypeSelectionDialog(false)
}

EditView.prototype.renderSubmissionTypeSelectionDialog = function (open) {
  const contextInfo = ENV.context_asset_string.split('_')
  const contextType = contextInfo[0]
  const contextId = parseInt(contextInfo[1], 10)
  const props = {
    tool: {
      definition_id: this.selectedTool.id,
      placements: {
        submission_type_selection: {
          launch_width: this.selectedTool.selection_width,
          launch_height: this.selectedTool.selection_height,
        },
      },
    },
    title: this.selectedTool.title,
    isOpen: open,
    onRequestClose: this.handleSubmissionTypeSelectionDialogClose,
    contextType,
    contextId,
    launchType: 'submission_type_selection',
    onExternalContentReady: this.handleExternalContentReady,
  }
  const mountPoint = document.querySelector('#assignment_submission_type_selection_tool_dialog')
  const dialog = React.createElement(ExternalToolModalLauncher, props)
  // eslint-disable-next-line react/no-render-return-value
  return ReactDOM.render(dialog, mountPoint)
}

EditView.prototype.handleExternalContentReady = function (data) {
  if (!data.contentItems || data.contentItems.length === 0) {
    return
  }
  let student_count_text
  const item = data.contentItems[0]
  this.$externalToolsUrl.val(item.url)
  this.$externalToolsTitle.val(item.title)
  if (item.title) {
    this.$name.val(item.title)
  }
  const mc_ext = item[LTI_EXT_MASTERY_CONNECT]
  if (mc_ext) {
    mc_ext.key = LTI_EXT_MASTERY_CONNECT
    this.$assignmentPointsPossible.val(mc_ext.points)
    this.$externalToolExternalData.val(JSON.stringify(mc_ext))
    $('#mc_external_data_assessment').text(item.title)
    $('#mc_external_data_points').text(mc_ext.points + ' ' + I18n.t('points'))
    $('#mc_external_data_objectives').text(mc_ext.objectives)
    $('#mc_external_data_tracker').text(mc_ext.trackerName)
    $('#mc_external_data_tracker_alignment').text(mc_ext.trackerAlignment)
    student_count_text = I18n.t(
      {
        zero: '0 Students',
        one: '1 Student',
        other: '%{count} Students',
      },
      {
        count: mc_ext.studentCount,
      },
    )
    $('#mc_external_data_students').text(student_count_text)
    return showFlashAlert({
      message: I18n.t('Assignment details updated'),
      type: 'info',
    })
  }
}

EditView.prototype.handleOnlineSubmissionTypeChange = function (_env) {
  const showConfigTools =
    this.$onlineSubmissionTypes.find(ALLOW_FILE_UPLOADS).prop('checked') ||
    this.$onlineSubmissionTypes.find(ALLOW_TEXT_ENTRY).prop('checked')
  return this.$similarityDetectionTools.toggleAccessibly(
    showConfigTools && ENV.PLAGIARISM_DETECTION_PLATFORM,
  )
}

EditView.prototype.afterRender = function () {
  this.$peerReviewsBox = $('' + PEER_REVIEWS_BOX)
  this.$intraGroupPeerReviews = $('' + INTRA_GROUP_PEER_REVIEWS)
  this.$groupCategoryBox = $('' + GROUP_CATEGORY_BOX)
  this.$anonymousGradingBox = $('' + ANONYMOUS_GRADING_BOX)
  this.renderModeratedGradingFormFieldGroup()
  this.renderAllowedAttempts()
  this.$graderCommentsVisibleToGradersBox = $('#assignment_grader_comment_visibility')
  this.$gradersAnonymousToGradersLabel = $('label[for="assignment_graders_anonymous_to_graders"]')
  this.similarityDetectionTools = SimilarityDetectionTools.attach(
    this.$similarityDetectionTools.get(0),
    parseInt(ENV.COURSE_ID, 10),
    this.$secureParams.val(),
    parseInt(ENV.SELECTED_CONFIG_TOOL_ID, 10),
    ENV.SELECTED_CONFIG_TOOL_TYPE,
    ENV.REPORT_VISIBILITY_SETTING,
  )
  this.AssignmentExternalTools = AssignmentExternalTools.attach(
    this.$assignmentExternalTools.get(0),
    'assignment_edit',
    parseInt(ENV.COURSE_ID, 10),
    parseInt(this.assignment.id, 10),
  )
  this._attachEditorToDescription()
  this.togglePeerReviewsAndGroupCategoryEnabled()
  this.handleOnlineSubmissionTypeChange()
  this.handleSubmissionTypeChange()
  this.handleGroupCategoryChange()
  this.handleAnonymousGradingChange()
  this.$hideZeroPointQuizzesOption.toggleAccessibly(this.$assignmentPointsPossible.val() === '0')
  this.handleHideZeroPointQuizChange()
  if (ENV.ANNOTATED_DOCUMENT) {
    this.setAnnotatedDocument({
      id: ENV.ANNOTATED_DOCUMENT.id,
      name: ENV.ANNOTATED_DOCUMENT.display_name,
      contextType: pluralize(ENV.ANNOTATED_DOCUMENT.context_type).toLowerCase(),
      contextId: ENV.ANNOTATED_DOCUMENT.context_id,
    })
  }
  if (this.$allowAnnotatedDocument.prop('checked')) {
    this.renderAnnotatedDocumentSelector()
  }
  if (this.$allowAnnotatedDocument.prop('checked')) {
    this.$allowAnnotatedDocumentInfo.show()
  } else {
    this.$allowAnnotatedDocumentInfo.hide()
  }
  if (this.shouldRenderUsageRights()) {
    this.renderAnnotatedDocumentUsageRightsSelectBox()
  }
  if (ENV.CONDITIONAL_RELEASE_SERVICE_ENABLED) {
    this.conditionalReleaseEditor = ConditionalRelease.attach(
      this.$conditionalReleaseTarget.get(0),
      I18n.t('assignment'),
      ENV.CONDITIONAL_RELEASE_ENV,
    )
  }
  if (this.assignment.inClosedGradingPeriod()) {
    this.disableFields()
  }
  if (this.defaultExternalToolEnabled()) {
    this.renderDefaultExternalTool()
  }
  return this
}

EditView.prototype.toJSON = function () {
  const data = this.assignment.toView()
  return Object.assign(data, {
    assignment_attempts:
      typeof ENV !== 'undefined' && ENV !== null ? ENV.assignment_attempts_enabled : void 0,
    kalturaEnabled:
      (typeof ENV !== 'undefined' && ENV !== null ? ENV.KALTURA_ENABLED : void 0) || false,
    postToSISEnabled:
      (typeof ENV !== 'undefined' && ENV !== null ? ENV.POST_TO_SIS : void 0) || false,
    postToSISName: ENV.SIS_NAME,
    isLargeRoster:
      (typeof ENV !== 'undefined' && ENV !== null ? ENV.IS_LARGE_ROSTER : void 0) || false,
    conditionalReleaseServiceEnabled:
      (typeof ENV !== 'undefined' && ENV !== null
        ? ENV.CONDITIONAL_RELEASE_SERVICE_ENABLED
        : void 0) || false,
    lockedItems: this.lockedItems,
    cannotEditGrades: this.cannotEditGrades,
    anonymousGradingEnabled:
      (typeof ENV !== 'undefined' && ENV !== null
        ? this.assignment.isQuizLTIAssignment() && !ENV.NEW_QUIZZES_ANONYMOUS_GRADING_ENABLED
          ? void 0
          : ENV.ANONYMOUS_GRADING_ENABLED
        : void 0) || false,
    anonymousInstructorAnnotationsEnabled:
      (typeof ENV !== 'undefined' && ENV !== null
        ? ENV.ANONYMOUS_INSTRUCTOR_ANNOTATIONS_ENABLED
        : void 0) || false,
    differentiatedModulesEnabled: ENV.FEATURES?.selective_release_ui_api,
  })
}

EditView.prototype._attachEditorToDescription = function () {
  if (this.lockedItems.content) {
    return
  }
  return RichContentEditor.loadNewEditor(this.$description, {
    focus: true,
    manageParent: true,
    resourceType: 'assignment.body',
    resourceId: this.assignment.id,
  })
}

// -- Data for Submitting --
EditView.prototype._datesDifferIgnoringSeconds = function (newDate, originalDate) {
  const newWithoutSeconds = new Date(newDate)
  const originalWithoutSeconds = new Date(originalDate)
  // Since a user can't edit the seconds field in the UI and the form also
  // thinks that the seconds is always set to 00, we compare by everything
  // except seconds.
  originalWithoutSeconds.setSeconds(0)
  newWithoutSeconds.setSeconds(0)
  return originalWithoutSeconds.getTime() !== newWithoutSeconds.getTime()
}

EditView.prototype._adjustDateValue = function (newDate, originalDate) {
  // If the minutes value of the due date is 59, set the seconds to 59 so
  // the assignment ends up due one second before the following hour.
  // Otherwise, set it to 0 seconds.
  //
  // If the user has not changed the due date, don't touch the seconds value
  // (so that we don't clobber a due date set by the API).
  if (!newDate) {
    return null
  }
  const adjustedDate = new Date(newDate)
  originalDate = new Date(originalDate)
  if (this._datesDifferIgnoringSeconds(adjustedDate, originalDate)) {
    adjustedDate.setSeconds(adjustedDate.getMinutes() === 59 ? 59 : 0)
  } else {
    adjustedDate.setSeconds(originalDate.getSeconds())
  }
  return adjustedDate.toISOString()
}

EditView.prototype.getFormData = function () {
  let data
  data = EditView.__super__.getFormData.apply(this, arguments)
  data.submission_type = this.toolSubmissionType(data.submission_type)
  data = this._inferSubmissionTypes(data)
  data = this._filterAllowedExtensions(data)
  data = this._unsetGroupsIfExternalTool(data)
  data.ab_guid = this.assignment.get('ab_guid')
  if (
    this.groupCategorySelector &&
    !(typeof ENV !== 'undefined' && ENV !== null ? ENV.IS_LARGE_ROSTER : void 0)
  ) {
    data = this.groupCategorySelector.filterFormData(data)
  }
  if (!data.post_to_sis) {
    data.post_to_sis = false
  }
  const defaultDates = this.dueDateOverrideView.getDefaultDueDate()
  if (defaultDates != null) {
    data.due_at = this._adjustDateValue(defaultDates.get('due_at'), this.model.dueAt())
    data.lock_at = this._adjustDateValue(defaultDates.get('lock_at'), this.model.lockAt())
    data.unlock_at = this._adjustDateValue(defaultDates.get('unlock_at'), this.model.unlockAt())
  } else {
    data.due_at = null
    data.lock_at = null
    data.unlock_at = null
  }
  data.only_visible_to_overrides = this.dueDateOverrideView.setOnlyVisibleToOverrides()
  data.assignment_overrides = this.dueDateOverrideView.getOverrides()
  if (this.shouldPublish) {
    data.published = true
  }
  data.points_possible = round(numberHelper.parse(data.points_possible), 2)
  if (data.peer_review_count) {
    data.peer_review_count = numberHelper.parse(data.peer_review_count)
  }
  const $grader_count = $('#grader_count')
  // The custom_params are stored as a JSONified string in a hidden input, but the API uses an
  // actual JSON object, so we have to convert.
  if (data.external_tool_tag_attributes.custom_params.trim()) {
    data.external_tool_tag_attributes.custom_params = tryJsonParse(
      data.external_tool_tag_attributes.custom_params,
    )
  }
  if (data.external_tool_tag_attributes.line_item.trim()) {
    data.external_tool_tag_attributes.line_item = tryJsonParse(
      data.external_tool_tag_attributes.line_item,
    )
  }
  if ($grader_count.length > 0) {
    data.grader_count = numberHelper.parse($grader_count[0].value)
  }
  return data
}

EditView.prototype.saveFormData = function () {
  if (ENV.CONDITIONAL_RELEASE_SERVICE_ENABLED) {
    return EditView.__super__.saveFormData.apply(this, arguments).pipe(
      (function (_this) {
        return function (data, status, xhr) {
          _this.conditionalReleaseEditor.updateAssignment(data)
          return _this.conditionalReleaseEditor.save().pipe(
            function () {
              return new $.Deferred().resolve(data, status, xhr).promise()
            },
            function (err) {
              return new $.Deferred().reject(xhr, err).promise()
            },
          )
        }
      })(this),
    )
  } else {
    return EditView.__super__.saveFormData.apply(this, arguments)
  }
}

EditView.prototype.submit = function (event) {
  let missingDateDialog
  event.preventDefault()
  event.stopPropagation()
  this.cacheAssignmentSettings()
  if (this.dueDateOverrideView.containsSectionsWithoutOverrides()) {
    missingDateDialog = new MissingDateDialog({
      success: (function (_this) {
        return function (dateDialog) {
          dateDialog.dialog('close').remove()
          return ValidatedFormView.prototype.submit.call(_this)
        }
      })(this),
    })
    missingDateDialog.cancel = function (_e) {
      return missingDateDialog.$dialog.dialog('close').remove()
    }
    return missingDateDialog.render()
  } else {
    return EditView.__super__.submit.apply(this, arguments)
  }
}

EditView.prototype.toolSubmissionType = function (submissionType) {
  if (
    submissionType === 'default_external_tool' ||
    submissionType.includes('external_tool_placement')
  ) {
    return 'external_tool'
  } else {
    return submissionType
  }
}

EditView.prototype.saveAndPublish = function (event) {
  this.shouldPublish = true
  this.disableWhileLoadingOpts = {
    buttons: ['.save_and_publish'],
  }
  this.preventBuildNavigation = true
  return this.submit(event)
}

EditView.prototype.handleSave = function (event) {
  this.preventBuildNavigation = true
  return this.submit(event)
}

EditView.prototype.onSaveFail = function (xhr) {
  this.shouldPublish = false
  this.disableWhileLoadingOpts = {}
  return EditView.__super__.onSaveFail.call(this, xhr)
}

EditView.prototype._inferSubmissionTypes = function (assignmentData) {
  let types
  if (assignmentData.grading_type === 'not_graded') {
    assignmentData.submission_types = ['not_graded']
  } else if (assignmentData.submission_type === 'online') {
    types = filter(keys(assignmentData.online_submission_types), function (k) {
      return assignmentData.online_submission_types[k] === '1'
    })
    assignmentData.submission_types = types
  } else {
    assignmentData.submission_types = [assignmentData.submission_type]
  }
  delete assignmentData.online_submission_type
  delete assignmentData.online_submission_types
  return assignmentData
}

EditView.prototype._filterAllowedExtensions = function (data) {
  const restrictFileExtensions = data.restrict_file_extensions
  delete data.restrict_file_extensions
  if (restrictFileExtensions === '1') {
    data.allowed_extensions = filter(data.allowed_extensions.split(','), function (ext) {
      return $.trim(ext.toString()).length > 0
    })
  } else {
    data.allowed_extensions = null
  }
  return data
}

EditView.prototype._unsetGroupsIfExternalTool = function (data) {
  if (data.submission_type === 'external_tool') {
    data.group_category_id = null
  }
  return data
}

// Pre-Save Validations
EditView.prototype.fieldSelectors = Object.assign(
  AssignmentGroupSelector.prototype.fieldSelectors,
  GroupCategorySelector.prototype.fieldSelectors,
  {
    grader_count: '#grader_count',
  },
  {
    usage_rights_use_justification: USAGE_RIGHTS_SELECTOR,
  },
  {
    usage_rights_legal_copyright: COPYRIGHT_HOLDER,
  },
)

EditView.prototype.showErrors = function (errors) {
  // override view handles displaying override errors, remove them
  // before calling super
  delete errors.assignmentOverrides
  EditView.__super__.showErrors.call(this, errors)
  this.trigger('show-errors', errors)
  if (ENV.CONDITIONAL_RELEASE_SERVICE_ENABLED) {
    if (errors.conditional_release) {
      return this.conditionalReleaseEditor.focusOnError()
    }
  }
}

EditView.prototype.validateBeforeSave = function (data, errors) {
  let crErrors
  errors = this._validateTitle(data, errors)
  errors = this._validateSubmissionTypes(data, errors)
  errors = this._validateAllowedExtensions(data, errors)
  errors = this.assignmentGroupSelector.validateBeforeSave(data, errors)
  Object.assign(errors, this.validateFinalGrader(data))
  Object.assign(errors, this.validateGraderCount(data))
  if (
    this.groupCategorySelector &&
    !(typeof ENV !== 'undefined' && ENV !== null ? ENV.IS_LARGE_ROSTER : void 0)
  ) {
    errors = this.groupCategorySelector.validateBeforeSave(data, errors)
  }
  errors = this._validatePointsPossible(data, errors)
  errors = this._validatePointsRequired(data, errors)
  errors = this._validateExternalTool(data, errors)
  errors = this._validateAllowedAttempts(data, errors)
  const data2 = {
    assignment_overrides: this.dueDateOverrideView.getAllDates(),
    postToSIS: data.post_to_sis === '1',
  }
  errors = this.dueDateOverrideView.validateBeforeSave(data2, errors)
  if (ENV.CONDITIONAL_RELEASE_SERVICE_ENABLED) {
    crErrors = this.conditionalReleaseEditor.validateBeforeSave()
    if (crErrors) {
      errors.conditional_release = crErrors
    }
  }
  return errors
}

EditView.prototype.validateFinalGrader = function (data) {
  const errors = {}
  if (data.moderated_grading === 'on' && !data.final_grader_id) {
    errors.final_grader_id = [
      {
        message: I18n.t('Grader is required'),
      },
    ]
  }
  return errors
}

EditView.prototype.validateGraderCount = function (data) {
  const errors = {}
  if (data.moderated_grading !== 'on') {
    return errors
  }
  if (!data.grader_count) {
    errors.grader_count = [
      {
        message: I18n.t('Grader count is required'),
      },
    ]
  } else if (data.grader_count === '0') {
    errors.grader_count = [
      {
        message: I18n.t('Grader count cannot be 0'),
      },
    ]
  } else if (parseInt(data.grader_count, 10) > ENV.MODERATED_GRADING_GRADER_LIMIT) {
    errors.grader_count = [
      {
        message: I18n.t('Only a maximum of %{max} graders can be assigned', {
          max: ENV.MODERATED_GRADING_GRADER_LIMIT,
        }),
      },
    ]
  }
  return errors
}

EditView.prototype._validateTitle = function (data, errors) {
  let max_name_length
  if (includes(this.model.frozenAttributes(), 'title')) {
    return errors
  }
  const post_to_sis = data.post_to_sis === '1'
  max_name_length = 256
  if (
    post_to_sis &&
    ENV.MAX_NAME_LENGTH_REQUIRED_FOR_ACCOUNT &&
    data.grading_type !== 'not_graded'
  ) {
    max_name_length = ENV.MAX_NAME_LENGTH
  }
  const validationHelper = new SisValidationHelper({
    postToSIS: post_to_sis,
    maxNameLength: max_name_length,
    name: data.name,
    maxNameLengthRequired: ENV.MAX_NAME_LENGTH_REQUIRED_FOR_ACCOUNT,
  })
  if (!data.name || $.trim(data.name.toString()).length === 0) {
    errors.name = [
      {
        message: I18n.t('name_is_required', 'Name is required!'),
      },
    ]
  } else if (validationHelper.nameTooLong()) {
    errors.name = [
      {
        message: I18n.t('Name is too long, must be under %{length} characters', {
          length: max_name_length + 1,
        }),
      },
    ]
  }
  return errors
}

EditView.prototype._validateSubmissionTypes = function (data, errors) {
  let allow_vericite, annotatedDocumentUsageRights, ref, ref1
  if (data.submission_type === 'online' && data.submission_types.length === 0) {
    errors['online_submission_types[online_text_entry]'] = [
      {
        message: I18n.t(
          'at_least_one_submission_type',
          'Please choose at least one submission type',
        ),
      },
    ]
  } else if (data.submission_type === 'online' && data.vericite_enabled === '1') {
    allow_vericite = true
    forEach(keys(data.submission_types), function (k) {
      allow_vericite =
        allow_vericite &&
        (data.submission_types[k] === 'online_upload' ||
          data.submission_types[k] === 'online_text_entry')
    })
    if (!allow_vericite) {
      errors['online_submission_types[online_text_entry]'] = [
        {
          message: I18n.t(
            'vericite_submission_types_validation',
            'VeriCite only supports file submissions and text entry',
          ),
        },
      ]
    }
  } else if (
    !this.getAnnotatedDocument() &&
    ((ref = data.submission_types) != null ? ref.includes('student_annotation') : void 0)
  ) {
    errors['online_submission_types[student_annotation]'] = [
      {
        message: I18n.t('You must attach a file'),
      },
    ]
  } else if (
    this.getAnnotatedDocument() &&
    ((ref1 = data.submission_types) != null ? ref1.includes('student_annotation') : void 0) &&
    this.shouldRenderUsageRights()
  ) {
    annotatedDocumentUsageRights = this.getAnnotatedDocumentUsageRights()
    if (annotatedDocumentUsageRights.use_justification === 'choose') {
      errors.usage_rights_use_justification = [
        {
          message: I18n.t('You must set document usage rights'),
        },
      ]
    }
  }
  return errors
}

EditView.prototype._validateAllowedExtensions = function (data, errors) {
  if (
    data.allowed_extensions &&
    includes(data.submission_types, 'online_upload') &&
    data.allowed_extensions.length === 0
  ) {
    errors.allowed_extensions = [
      {
        message: I18n.t('at_least_one_file_type', 'Please specify at least one allowed file type'),
      },
    ]
  }
  return errors
}

EditView.prototype._validatePointsPossible = function (data, errors) {
  if (includes(this.model.frozenAttributes(), 'points_possible')) {
    return errors
  }
  if (this.lockedItems.points) {
    return errors
  }
<<<<<<< HEAD
   
=======

>>>>>>> 4b8c5dea
  if (typeof data.points_possible !== 'number' || isNaN(data.points_possible)) {
    errors.points_possible = [
      {
        message: I18n.t('points_possible_number', 'Points possible must be a number'),
      },
    ]
  }
  return errors
}

// Require points possible > 0
// if grading type === percent || letter_grade || gpa_scale
EditView.prototype._validatePointsRequired = function (data, errors) {
  if (!['percent', 'letter_grade', 'gpa_scale'].includes(data.grading_type)) {
    return errors
  }
  if (
    typeof data.points_possible !== 'number' ||
    data.points_possible < 0 ||
<<<<<<< HEAD
     
=======
>>>>>>> 4b8c5dea
    isNaN(data.points_possible)
  ) {
    errors.points_possible = [
      {
        message: I18n.t('Points possible must be 0 or more for selected grading type'),
      },
    ]
  }
  return errors
}

EditView.prototype._validateExternalTool = function (data, errors) {
  if (data.submission_type !== 'external_tool') {
    return errors
  }

  let ref, ref1
  if (
    data.grading_type !== 'not_graded' &&
    $.trim(
      (ref = data.external_tool_tag_attributes) != null
        ? (ref1 = ref.url) != null
          ? ref1.toString()
          : void 0
        : void 0,
    ).length === 0
  ) {
    const message = I18n.t('External Tool URL cannot be left blank')
    errors['external_tool_tag_attributes[url]'] = [{message}]
    errors['default-tool-launch-button'] = [{message}]
  }

  // This can happen when:
  // * user chooses a tool in the submission type dropdown (Submission Type
  //   Selection placement) but doesn't launch the tool and finish deep linking
  //   flow
  // * user edits assignment and removes resource by clicking the 'x'
  //   (we reset content_type back to 'context_external_tool' then)
  if (
    typeof data.external_tool_tag_attributes === 'object' &&
    this.selectedTool?.require_resource_selection &&
    data.external_tool_tag_attributes.content_type ===
      DEFAULT_SUBMISSION_TYPE_SELECTION_CONTENT_TYPE
  ) {
    const message = I18n.t('Please click below to launch the tool and select a resource.')
    errors.assignment_submission_container = [{message}]
  }

  return errors
}

EditView.prototype._validateAllowedAttempts = function (data, errors) {
  if (!(typeof ENV !== 'undefined' && ENV !== null ? ENV.assignment_attempts_enabled : void 0)) {
    return errors
  }
  if (this.lockedItems.settings) {
    return errors
  }
  const value = parseInt(data.allowed_attempts, 10)
  if (!(value > 0 || value === -1)) {
    errors.allowed_attempts = [
      {
        message: I18n.t('Number of attempts must be a number greater than 0'),
      },
    ]
  }
  return errors
}

EditView.prototype.redirectAfterSave = function () {
  return (window.location = this.locationAfterSave(deparam()))
}

EditView.prototype.locationAfterSave = function (params) {
  if (returnToHelper.isValid(params.return_to) && !this.assignment.showBuildButton()) {
    return params.return_to
  }
  const useCancelLocation = this.assignment.showBuildButton() && this.preventBuildNavigation
  if (useCancelLocation) {
    return this.locationAfterCancel(deparam())
  }
  const htmlUrl = this.model.get('html_url')
  if (this.assignment.showBuildButton()) {
    return htmlUrl + '?display=full_width'
  } else {
    return htmlUrl
  }
}

EditView.prototype.redirectAfterCancel = function () {
  const location = this.locationAfterCancel(deparam())
  if (location) {
    return (window.location = location)
  }
}

EditView.prototype.locationAfterCancel = function (params) {
  if (returnToHelper.isValid(params.return_to)) {
    return params.return_to
  }
  if (ENV.CAN_CANCEL_TO && ENV.CAN_CANCEL_TO.includes(document.referrer)) {
    return document.referrer
  }
  if (ENV.CANCEL_TO != null) {
    return ENV.CANCEL_TO
  }
  return null
}

EditView.prototype.onChange = function () {
  if (ENV.CONDITIONAL_RELEASE_SERVICE_ENABLED && this.assignmentUpToDate) {
    return (this.assignmentUpToDate = false)
  }
}

EditView.prototype.updateConditionalRelease = function () {
  let assignmentData
  if (ENV.CONDITIONAL_RELEASE_SERVICE_ENABLED && !this.assignmentUpToDate) {
    assignmentData = this.getFormData()
    this.conditionalReleaseEditor.updateAssignment(assignmentData)
    return (this.assignmentUpToDate = true)
  }
}

EditView.prototype.disableFields = function () {
  const ignoreFields = [
    '#overrides-wrapper *',
    '#submission_type_fields *',
    '#assignment_peer_reviews_fields *',
    '#assignment_description',
    '#assignment_notify_of_update',
    '#assignment_post_to_sis',
  ]
  const ignoreFilter = ignoreFields
    .map(function (field) {
      return 'not(' + field + ')'
    })
    .join(':')
  const self = this
  this.$el.find(':checkbox:' + ignoreFilter).each(function () {
    return self.disableCheckbox(
      $(this),
      I18n.t('Cannot be edited for assignments in closed grading periods'),
    )
  })
  this.$el.find(':radio:' + ignoreFilter).click(this.ignoreClickHandler)
  return this.$el.find('select:' + ignoreFilter).each(this.lockSelectValueHandler)
}

EditView.prototype.ignoreClickHandler = function (event) {
  event.preventDefault()
  return event.stopPropagation()
}

EditView.prototype.lockSelectValueHandler = function () {
  const lockedValue = this.value
  return $(this).change(function (event) {
    this.value = lockedValue
    return event.stopPropagation()
  })
}

EditView.prototype.handleModeratedGradingChanged = function (isModerated) {
  this.assignment.moderatedGrading(isModerated)
  this.togglePeerReviewsAndGroupCategoryEnabled()
  if (isModerated) {
    if (this.assignment.graderCommentsVisibleToGraders()) {
      return this.$gradersAnonymousToGradersLabel.show()
    }
  } else {
    return this.uncheckAndHideGraderAnonymousToGraders()
  }
}

EditView.prototype.handleGraderCommentsVisibleToGradersChanged = function (commentsVisible) {
  this.assignment.graderCommentsVisibleToGraders(commentsVisible)
  if (commentsVisible) {
    return this.$gradersAnonymousToGradersLabel.show()
  } else {
    return this.uncheckAndHideGraderAnonymousToGraders()
  }
}

EditView.prototype.uncheckAndHideGraderAnonymousToGraders = function () {
  this.assignment.gradersAnonymousToGraders(false)
  $('#assignment_graders_anonymous_to_graders').prop('checked', false)
  return this.$gradersAnonymousToGradersLabel.hide()
}

EditView.prototype.renderModeratedGradingFormFieldGroup = function () {
  if (!ENV.MODERATED_GRADING_ENABLED || this.assignment.isQuizLTIAssignment()) {
    return
  }
  const props = {
    availableModerators: ENV.AVAILABLE_MODERATORS,
    currentGraderCount: this.assignment.get('grader_count'),
    finalGraderID: this.assignment.get('final_grader_id'),
    graderCommentsVisibleToGraders: this.assignment.graderCommentsVisibleToGraders(),
    graderNamesVisibleToFinalGrader: !!this.assignment.get('grader_names_visible_to_final_grader'),
    gradedSubmissionsExist: ENV.HAS_GRADED_SUBMISSIONS,
    isGroupAssignment: !!this.$groupCategoryBox.prop('checked'),
    isPeerReviewAssignment: !!this.$peerReviewsBox.prop('checked'),
    locale: ENV.LOCALE,
    moderatedGradingEnabled: this.assignment.moderatedGrading(),
    availableGradersCount: ENV.MODERATED_GRADING_MAX_GRADER_COUNT,
    onGraderCommentsVisibleToGradersChange: this.handleGraderCommentsVisibleToGradersChanged,
    onModeratedGradingChange: this.handleModeratedGradingChanged,
  }
  const formFieldGroup = React.createElement(ModeratedGradingFormFieldGroup, props)
  const mountPoint = document.querySelector("[data-component='ModeratedGradingFormFieldGroup']")
  // eslint-disable-next-line react/no-render-return-value
  return ReactDOM.render(formFieldGroup, mountPoint)
}

EditView.prototype.renderAllowedAttempts = function () {
  if (!(typeof ENV !== 'undefined' && ENV !== null ? ENV.assignment_attempts_enabled : void 0)) {
    return
  }
  const props = {
    limited: this.model.get('allowed_attempts') > 0,
    attempts: this.model.get('allowed_attempts'),
    locked: !!this.lockedItems.settings,
  }
  const mountPoint = document.querySelector('#allowed-attempts-target')
  // eslint-disable-next-line react/no-render-return-value
  return ReactDOM.render(React.createElement(AllowedAttemptsWithState, props), mountPoint)
}

export default EditView<|MERGE_RESOLUTION|>--- conflicted
+++ resolved
@@ -16,11 +16,6 @@
  * with this program. If not, see <http://www.gnu.org/licenses/>.
  */
 
-<<<<<<< HEAD
- 
-
-=======
->>>>>>> 4b8c5dea
 import {extend} from '@canvas/backbone/utils'
 import React from 'react'
 import ReactDOM from 'react-dom'
@@ -592,10 +587,6 @@
 }
 
 EditView.prototype.cacheAssignmentSettings = function () {
-<<<<<<< HEAD
-   
-=======
->>>>>>> 4b8c5dea
   const new_assignment_settings = _.pick.apply(
     _,
     [this.getFormData()].concat(slice.call(this.settingsToCache())),
@@ -905,11 +896,7 @@
   if (annotatedDocument) {
     contextType = annotatedDocument.contextType
     contextId = annotatedDocument.contextId
-<<<<<<< HEAD
-     
-=======
-
->>>>>>> 4b8c5dea
+
     ReactDOM.render(
       React.createElement(UsageRightsSelectBox, {
         contextType,
@@ -1096,10 +1083,6 @@
     onLaunchButtonClick: this.handleSubmissionTypeSelectionLaunch,
   }
 
-<<<<<<< HEAD
-   
-=======
->>>>>>> 4b8c5dea
   ReactDOM.render(
     React.createElement(AssignmentSubmissionTypeContainer, props),
     document.querySelector('[data-component="AssignmentSubmissionTypeContainer"]'),
@@ -1725,11 +1708,7 @@
   if (this.lockedItems.points) {
     return errors
   }
-<<<<<<< HEAD
-   
-=======
-
->>>>>>> 4b8c5dea
+
   if (typeof data.points_possible !== 'number' || isNaN(data.points_possible)) {
     errors.points_possible = [
       {
@@ -1749,10 +1728,6 @@
   if (
     typeof data.points_possible !== 'number' ||
     data.points_possible < 0 ||
-<<<<<<< HEAD
-     
-=======
->>>>>>> 4b8c5dea
     isNaN(data.points_possible)
   ) {
     errors.points_possible = [
