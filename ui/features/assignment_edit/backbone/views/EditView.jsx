/*
 * Copyright (C) 2023 - present Instructure, Inc.
 *
 * This file is part of Canvas.
 *
 * Canvas is free software: you can redistribute it and/or modify it under
 * the terms of the GNU Affero General Public License as published by the Free
 * Software Foundation, version 3 of the License.
 *
 * Canvas is distributed in the hope that it will be useful, but WITHOUT ANY
 * WARRANTY; without even the implied warranty of MERCHANTABILITY or FITNESS FOR
 * A PARTICULAR PURPOSE. See the GNU Affero General Public License for more
 * details.
 *
 * You should have received a copy of the GNU Affero General Public License along
 * with this program. If not, see <http://www.gnu.org/licenses/>.
 */

import {extend} from '@canvas/backbone/utils'
import React from 'react'
import ReactDOM from 'react-dom'
import {useScope as createI18nScope} from '@canvas/i18n'
import ValidatedFormView from '@canvas/forms/backbone/views/ValidatedFormView'
import _, {each, find, keys, includes, forEach, filter} from 'lodash'
import $, {param} from 'jquery'
import pluralize from '@canvas/util/stringPluralize'
import numberHelper from '@canvas/i18n/numberHelper'
import round from '@canvas/round'
import RichContentEditor from '@canvas/rce/RichContentEditor'
import {showFlashAlert} from '@canvas/alerts/react/FlashAlert'
import EditViewTemplate from '../../jst/EditView.handlebars'
import userSettings from '@canvas/user-settings'
import TurnitinSettings from '@canvas/assignments/TurnitinSettings'
import VeriCiteSettings from '@canvas/assignments/VeriCiteSettings'
import File from '@canvas/files/backbone/models/File'
import TurnitinSettingsDialog from './TurnitinSettingsDialog'
import MissingDateDialog from '@canvas/due-dates/backbone/views/MissingDateDialogView'
import AssignmentGroupSelector from '@canvas/assignments/backbone/views/AssignmentGroupSelector'
import GroupCategorySelector, {GROUP_CATEGORY_SELECT} from '@canvas/groups/backbone/views/GroupCategorySelector'
import ConditionalRelease from '@canvas/conditional-release-editor'
import deparam from 'deparam'
import SisValidationHelper from '@canvas/sis/SisValidationHelper'
import SimilarityDetectionTools from '../../react/AssignmentConfigurationTools'
import ModeratedGradingFormFieldGroup from '../../react/ModeratedGradingFormFieldGroup'
import AllowedAttemptsWithState from '../../react/allowed_attempts/AllowedAttemptsWithState'
import {AssignmentSubmissionTypeContainer} from '../../react/AssignmentSubmissionTypeContainer'
import DefaultToolForm from '../../react/DefaultToolForm'
import UsageRightsSelectBox from '@canvas/files/react/components/UsageRightsSelectBox'
import AssignmentExternalTools from '@canvas/assignments/react/AssignmentExternalTools'
import {attach as assetProcessorModalAttach} from '../../react/AssetProcessorModalLauncher'
import ExternalToolModalLauncher from '@canvas/external-tools/react/components/ExternalToolModalLauncher'
import * as returnToHelper from '@canvas/util/validateReturnToURL'
import setUsageRights from '@canvas/files/util/setUsageRights'
import 'jqueryui/dialog'
import '@canvas/jquery/jquery.toJSON'
import '@canvas/rails-flash-notifications'
import '@canvas/common/activateTooltips'
import {AnnotatedDocumentSelector} from '../../react/EditAssignment'
import {selectContentDialog} from '@canvas/select-content-dialog'
import {addDeepLinkingListener} from '@canvas/deep-linking/DeepLinking'
import {queryClient} from '@canvas/query'
import {createRoot} from 'react-dom/client'
import YAML from 'yaml'
import FormattedErrorMessage from '@canvas/assignments/react/FormattedErrorMessage'

const I18n = createI18nScope('assignment_editview')

const slice = [].slice

const ASSIGNMENT_GROUP_SELECTOR = '#assignment_group_selector'
const DESCRIPTION = '[name="description"]'
const SUBMISSION_TYPE = '[name="submission_type"]'
const ONLINE_SUBMISSION_TYPES = '#assignment_online_submission_types'
const NAME = '[name="name"]'
const ALLOW_FILE_UPLOADS = '#assignment_online_upload'
const ALLOW_ANNOTATED_DOCUMENT = '#assignment_annotated_document'
const ALLOW_ANNOTATED_DOCUMENT_INFO = '#assignment_annotated_document_info'
const ALLOW_TEXT_ENTRY = '#assignment_text_entry'
const RESTRICT_FILE_UPLOADS = '#assignment_restrict_file_extensions'
const RESTRICT_FILE_UPLOADS_OPTIONS = '#restrict_file_extensions_container'
const ANNOTATED_DOCUMENT_OPTIONS = '#annotated_document_chooser_container'
const ALLOWED_EXTENSIONS = '#allowed_extensions_container'
const TURNITIN_ENABLED = '#assignment_turnitin_enabled'
const VERICITE_ENABLED = '#assignment_vericite_enabled'
const ADVANCED_TURNITIN_SETTINGS = '#advanced_turnitin_settings_link'
const GRADING_TYPE_SELECTOR = '#grading_type_selector'
const GRADED_ASSIGNMENT_FIELDS = '#graded_assignment_fields'
const EXTERNAL_TOOL_SETTINGS = '#assignment_external_tool_settings'
const EXTERNAL_TOOL_SETTINGS_NEW_TAB = '#external_tool_new_tab_container'
const DEFAULT_EXTERNAL_TOOL_CONTAINER = '#default_external_tool_container'
const EXTERNAL_TOOL_PLACEMENT_LAUNCH_CONTAINER =
  '#assignment_submission_type_selection_tool_launch_container'

const EXTERNAL_TOOL_DATA = '#assignment_submission_type_external_data'
const ALLOWED_ATTEMPTS_CONTAINER = '#allowed_attempts_fields'
const GROUP_CATEGORY_SELECTOR = '#group_category_selector'
const PEER_REVIEWS_FIELDS = '#assignment_peer_reviews_fields'
const EXTERNAL_TOOLS_URL = '#assignment_external_tool_tag_attributes_url'
const EXTERNAL_TOOLS_TITLE = '#assignment_external_tool_tag_attributes_title'
const EXTERNAL_TOOLS_CONTENT_TYPE = '#assignment_external_tool_tag_attributes_content_type'
const EXTERNAL_TOOLS_CONTENT_ID = '#assignment_external_tool_tag_attributes_content_id'
const EXTERNAL_TOOLS_NEW_TAB = '#assignment_external_tool_tag_attributes_new_tab'
const EXTERNAL_TOOLS_IFRAME_WIDTH = '#assignment_external_tool_tag_attributes_iframe_width'
const EXTERNAL_TOOLS_IFRAME_HEIGHT = '#assignment_external_tool_tag_attributes_iframe_height'
const EXTERNAL_TOOLS_CUSTOM_PARAMS = '#assignment_external_tool_tag_attributes_custom_params'
const EXTERNAL_TOOLS_LINE_ITEM = '#assignment_external_tool_tag_attributes_line_item'
const ASSIGNMENT_POINTS_POSSIBLE = '#assignment_points_possible'
const ASSIGNMENT_POINTS_CHANGE_WARN = '#point_change_warning'
const SECURE_PARAMS = '#secure_params'
const PEER_REVIEWS_BOX = '#assignment_peer_reviews'
const POST_TO_SIS_BOX = '#assignment_post_to_sis'
const INTRA_GROUP_PEER_REVIEWS = '#intra_group_peer_reviews_toggle'
const GROUP_CATEGORY_BOX = '#has_group_category'
const CONDITIONAL_RELEASE_TARGET = '#conditional_release_target'
const SIMILARITY_DETECTION_TOOLS = '#similarity_detection_tools'
const ANONYMOUS_GRADING_BOX = '#assignment_anonymous_grading'
const HIDE_ZERO_POINT_QUIZZES_BOX = '#assignment_hide_in_gradebook'
const HIDE_ZERO_POINT_QUIZZES_OPTION = '#assignment_hide_in_gradebook_option'
const OMIT_FROM_FINAL_GRADE_BOX = '#assignment_omit_from_final_grade'
const ASSIGNMENT_EXTERNAL_TOOLS = '#assignment_external_tools'
const USAGE_RIGHTS_CONTAINER = '#annotated_document_usage_rights_container'
const USAGE_RIGHTS_SELECTOR = '#usageRightSelector'
const COPYRIGHT_HOLDER = '#copyrightHolder'
const CREATIVE_COMMONS_SELECTION = '#creativeCommonsSelection'
const LTI_EXT_MASTERY_CONNECT = 'https://canvas.instructure.com/lti/mastery_connect_assessment'

const DEFAULT_SUBMISSION_TYPE_SELECTION_CONTENT_TYPE = 'context_external_tool'

<<<<<<< HEAD
const EXTERNAL_TOOL_URL_INPUT_NAME = 'external_tool_tag_attributes[url]'
=======
const ASSIGNMENT_NAME_INPUT_NAME = 'name'
const POINTS_POSSIBLE_INPUT_NAME = 'points_possible'
const EXTERNAL_TOOL_URL_INPUT_NAME = 'external_tool_tag_attributes[url]'
const ACTIVITY_ASSET_PROCESSOR_CONTAINER = '#activity_asset_processor_container'
const ALLOWED_EXTENSIONS_INPUT_NAME = 'allowed_extensions'
const ONLINE_SUBMISSION_CHECKBOXES_GROUP = 'online_submission_types[online_text_entry]'
const DEFAULT_TOOL_LAUNCH_BUTTON = 'default-tool-launch-button'
const SUBMISSION_TYPE_SELECTION_LAUNCH_BUTTON = 'assignment_submission_type_selection_launch_button'
>>>>>>> 21440366

/*
xsslint safeString.identifier srOnly
 */

RichContentEditor.preloadRemoteModule()

extend(EditView, ValidatedFormView)

function EditView() {
  this.uncheckAndHideGraderAnonymousToGraders =
    this.uncheckAndHideGraderAnonymousToGraders.bind(this)
  this.handleGraderCommentsVisibleToGradersChanged =
    this.handleGraderCommentsVisibleToGradersChanged.bind(this)
  this.handleModeratedGradingChanged = this.handleModeratedGradingChanged.bind(this)
  this._validateAllowedAttempts = this._validateAllowedAttempts.bind(this)
  this._validateExternalTool = this._validateExternalTool.bind(this)
  this._validatePointsPossible = this._validatePointsPossible.bind(this)
  this._validateAllowedExtensions = this._validateAllowedExtensions.bind(this)
  this._validateSubmissionTypes = this._validateSubmissionTypes.bind(this)
  this._validateTitle = this._validateTitle.bind(this)
  this.validateGraderCount = this.validateGraderCount.bind(this)
  this.validateFinalGrader = this.validateFinalGrader.bind(this)
  this.validateBeforeSave = this.validateBeforeSave.bind(this)
  this._unsetGroupsIfExternalTool = this._unsetGroupsIfExternalTool.bind(this)
  this._filterAllowedExtensions = this._filterAllowedExtensions.bind(this)
  this._inferSubmissionTypes = this._inferSubmissionTypes.bind(this)
  this.onSaveFail = this.onSaveFail.bind(this)
  this.handleSave = this.handleSave.bind(this)
  this.submit = this.submit.bind(this)
  this.saveFormData = this.saveFormData.bind(this)
  this.getFormData = this.getFormData.bind(this)
  this._datesDifferIgnoringSeconds = this._datesDifferIgnoringSeconds.bind(this)
  this._attachEditorToDescription = this._attachEditorToDescription.bind(this)
  this.toJSON = this.toJSON.bind(this)
  this.afterRender = this.afterRender.bind(this)
  this.handleOnlineSubmissionTypeChange = this.handleOnlineSubmissionTypeChange.bind(this)
  this.handleExternalContentReady = this.handleExternalContentReady.bind(this)
  this.renderSubmissionTypeSelectionDialog = this.renderSubmissionTypeSelectionDialog.bind(this)
  this.handleSubmissionTypeSelectionDialogClose =
    this.handleSubmissionTypeSelectionDialogClose.bind(this)
  this.handleSubmissionTypeSelectionLaunch = this.handleSubmissionTypeSelectionLaunch.bind(this)
  this.handlePlacementExternalToolSelect = this.handlePlacementExternalToolSelect.bind(this)
  this.handleRemoveResource = this.handleRemoveResource.bind(this)
  this.handleSubmissionTypeChange = this.handleSubmissionTypeChange.bind(this)
  this.handleGradingTypeChange = this.handleGradingTypeChange.bind(this)
  this.handleRestrictFileUploadsChange = this.handleRestrictFileUploadsChange.bind(this)
  this.renderDefaultExternalTool = this.renderDefaultExternalTool.bind(this)
  this.renderAssignmentSubmissionTypeContainer =
    this.renderAssignmentSubmissionTypeContainer.bind(this)
  this.defaultExternalToolName = this.defaultExternalToolName.bind(this)
  this.defaultExternalToolUrl = this.defaultExternalToolUrl.bind(this)
  this.defaultExternalToolEnabled = this.defaultExternalToolEnabled.bind(this)
  this.toggleAdvancedTurnitinSettings = this.toggleAdvancedTurnitinSettings.bind(this)
  this.unmountAnnotatedDocumentUsageRightsSelectBox =
    this.unmountAnnotatedDocumentUsageRightsSelectBox.bind(this)
  this.renderAnnotatedDocumentUsageRightsSelectBox =
    this.renderAnnotatedDocumentUsageRightsSelectBox.bind(this)
  this.fetchAttachmentFile = this.fetchAttachmentFile.bind(this)
  this.getAnnotatedDocumentUsageRights = this.getAnnotatedDocumentUsageRights.bind(this)
  this.setAnnotatedDocumentUsageRights = this.setAnnotatedDocumentUsageRights.bind(this)
  this.shouldRenderUsageRights = this.shouldRenderUsageRights.bind(this)
  this.unmountAnnotatedDocumentSelector = this.unmountAnnotatedDocumentSelector.bind(this)
  this.renderAnnotatedDocumentSelector = this.renderAnnotatedDocumentSelector.bind(this)
  this.getAnnotatedDocument = this.getAnnotatedDocument.bind(this)
  this.setAnnotatedDocument = this.setAnnotatedDocument.bind(this)
  this.getAnnotatedDocumentContainer = this.getAnnotatedDocumentContainer.bind(this)
  this.toggleAnnotatedDocument = this.toggleAnnotatedDocument.bind(this)
  this.toggleRestrictFileUploads = this.toggleRestrictFileUploads.bind(this)
  this.showExternalToolsDialog = this.showExternalToolsDialog.bind(this)
  this.handleAssignmentSelectionSubmit = this.handleAssignmentSelectionSubmit.bind(this)
  this.handleContentItem = this.handleContentItem.bind(this)
  this.showTurnitinDialog = this.showTurnitinDialog.bind(this)
  this.cacheAssignmentSettings = this.cacheAssignmentSettings.bind(this)
  this.setDefaultsIfNew = this.setDefaultsIfNew.bind(this)
  this.togglePeerReviewsAndGroupCategoryEnabled =
    this.togglePeerReviewsAndGroupCategoryEnabled.bind(this)
  this.handlePointsChange = this.handlePointsChange.bind(this)
  this.settingsToCache = this.settingsToCache.bind(this)
  this.handleCancel = this.handleCancel.bind(this)
  this.handleMessageEvent = this.handleMessageEvent.bind(this)
  window.addEventListener('message', this.handleMessageEvent.bind(this))
  this.hideErrors = this.hideErrors.bind(this)
  this.errorRoots = {}

  return EditView.__super__.constructor.apply(this, arguments)
}
EditView.prototype.template = EditViewTemplate

EditView.prototype.dontRenableAfterSaveSuccess = true

EditView.prototype.els = {
  ...EditView.prototype.els,
  ...(function () {
    const els = {}
    els['' + ASSIGNMENT_GROUP_SELECTOR] = '$assignmentGroupSelector'
    els['' + DESCRIPTION] = '$description'
    els['' + SUBMISSION_TYPE] = '$submissionType'
    els['' + ONLINE_SUBMISSION_TYPES] = '$onlineSubmissionTypes'
    els['' + NAME] = '$name'
    els['' + ALLOW_FILE_UPLOADS] = '$allowFileUploads'
    els['' + ALLOW_ANNOTATED_DOCUMENT] = '$allowAnnotatedDocument'
    els['' + ALLOW_ANNOTATED_DOCUMENT_INFO] = '$allowAnnotatedDocumentInfo'
    els['' + RESTRICT_FILE_UPLOADS] = '$restrictFileUploads'
    els['' + RESTRICT_FILE_UPLOADS_OPTIONS] = '$restrictFileUploadsOptions'
    els['' + ANNOTATED_DOCUMENT_OPTIONS] = '$annotatedDocumentOptions'
    els['' + ALLOWED_EXTENSIONS] = '$allowedExtensions'
    els['' + TURNITIN_ENABLED] = '$turnitinEnabled'
    els['' + VERICITE_ENABLED] = '$vericiteEnabled'
    els['' + ADVANCED_TURNITIN_SETTINGS] = '$advancedTurnitinSettings'
    els['' + GRADING_TYPE_SELECTOR] = '$gradingTypeSelector'
    els['' + GRADED_ASSIGNMENT_FIELDS] = '$gradedAssignmentFields'
    els['' + EXTERNAL_TOOL_SETTINGS] = '$externalToolSettings'
    els['' + GROUP_CATEGORY_SELECTOR] = '$groupCategorySelector'
    els['' + PEER_REVIEWS_FIELDS] = '$peerReviewsFields'
    els['' + EXTERNAL_TOOLS_URL] = '$externalToolsUrl'
    els['' + EXTERNAL_TOOLS_TITLE] = '$externalToolsTitle'
    els['' + EXTERNAL_TOOLS_NEW_TAB] = '$externalToolsNewTab'
    els['' + EXTERNAL_TOOLS_IFRAME_WIDTH] = '$externalToolsIframeWidth'
    els['' + EXTERNAL_TOOLS_IFRAME_HEIGHT] = '$externalToolsIframeHeight'
    els['' + EXTERNAL_TOOLS_LINE_ITEM] = '$externalToolsLineItem'
    els['' + EXTERNAL_TOOLS_CONTENT_TYPE] = '$externalToolsContentType'
    els['' + EXTERNAL_TOOLS_CUSTOM_PARAMS] = '$externalToolsCustomParams'
    els['' + EXTERNAL_TOOLS_CONTENT_ID] = '$externalToolsContentId'
    els['' + EXTERNAL_TOOL_DATA] = '$externalToolExternalData'
    els['' + EXTERNAL_TOOL_SETTINGS_NEW_TAB] = '$externalToolNewTabContainer'
    els['' + DEFAULT_EXTERNAL_TOOL_CONTAINER] = '$defaultExternalToolContainer'
    els['' + EXTERNAL_TOOL_PLACEMENT_LAUNCH_CONTAINER] = '$externalToolPlacementLaunchContainer'
    els['' + ALLOWED_ATTEMPTS_CONTAINER] = '$allowedAttemptsContainer'
    els['' + ASSIGNMENT_POINTS_POSSIBLE] = '$assignmentPointsPossible'
    els['' + ASSIGNMENT_POINTS_CHANGE_WARN] = '$pointsChangeWarning'
    els['' + CONDITIONAL_RELEASE_TARGET] = '$conditionalReleaseTarget'
    els['' + SIMILARITY_DETECTION_TOOLS] = '$similarityDetectionTools'
    els['' + SECURE_PARAMS] = '$secureParams'
    els['' + ANONYMOUS_GRADING_BOX] = '$anonymousGradingBox'
    els['' + POST_TO_SIS_BOX] = '$postToSisBox'
    els['' + ASSIGNMENT_EXTERNAL_TOOLS] = '$assignmentExternalTools'
    els['' + ACTIVITY_ASSET_PROCESSOR_CONTAINER] = '$activityAssetProcessorContainer'
    els['' + HIDE_ZERO_POINT_QUIZZES_BOX] = '$hideZeroPointQuizzesBox'
    els['' + HIDE_ZERO_POINT_QUIZZES_OPTION] = '$hideZeroPointQuizzesOption'
    els['' + OMIT_FROM_FINAL_GRADE_BOX] = '$omitFromFinalGradeBox'
    return els
  })(),
}

EditView.prototype.events = {
  ...EditView.prototype.events,
  ...(function () {
    const events = {}
    events['click .cancel_button'] = 'handleCancel'
    events['click .save_and_publish'] = 'saveAndPublish'
    events['click .save_button'] = 'handleSave'
    events['change ' + SUBMISSION_TYPE] = 'handleSubmissionTypeChange'
    events['change ' + ONLINE_SUBMISSION_TYPES] = 'handleOnlineSubmissionTypeChange'
    events['change ' + RESTRICT_FILE_UPLOADS] = 'handleRestrictFileUploadsChange'
    events['click ' + ADVANCED_TURNITIN_SETTINGS] = 'showTurnitinDialog'
    events['change ' + TURNITIN_ENABLED] = 'toggleAdvancedTurnitinSettings'
    events['change ' + VERICITE_ENABLED] = 'toggleAdvancedTurnitinSettings'
    events['change ' + ALLOW_FILE_UPLOADS] = 'toggleRestrictFileUploads'
    events['change ' + ALLOW_ANNOTATED_DOCUMENT] = 'toggleAnnotatedDocument'
    events['click ' + EXTERNAL_TOOLS_URL + '_find'] = 'showExternalToolsDialog'
    events['change #assignment_points_possible'] = 'handlePointsChange'
    events['change ' + PEER_REVIEWS_BOX] = 'togglePeerReviewsAndGroupCategoryEnabled'
    events['change ' + POST_TO_SIS_BOX] = 'handlePostToSisBoxChange'
    events['change ' + GROUP_CATEGORY_BOX] = 'handleGroupCategoryChange'
    events['change ' + ANONYMOUS_GRADING_BOX] = 'handleAnonymousGradingChange'
    events['change ' + HIDE_ZERO_POINT_QUIZZES_BOX] = 'handleHideZeroPointQuizChange'
    events['input ' + `[name="${EXTERNAL_TOOL_URL_INPUT_NAME}"]`] = 'clearErrorsOnInput'
<<<<<<< HEAD
=======
    events['input ' + `[name="${ASSIGNMENT_NAME_INPUT_NAME}"]`] = 'validateInput'
    events['input ' + `[name="${ALLOWED_EXTENSIONS_INPUT_NAME}"]`] = 'validateInput'
    events['input ' + `[name="${POINTS_POSSIBLE_INPUT_NAME}"]`] = 'validateInput'
    events['change #assignment_online_submission_types input[type="checkbox"]'] = 'handleOnlineSubmissionCheckboxToggle'
    events['change #' + GROUP_CATEGORY_SELECT] = 'clearGroupSetErrors'
>>>>>>> 21440366
    if (ENV.CONDITIONAL_RELEASE_SERVICE_ENABLED) {
      events.change = 'onChange'
    }
    return events
  })(),
}

EditView.child('assignmentGroupSelector', '' + ASSIGNMENT_GROUP_SELECTOR)

EditView.child('gradingTypeSelector', '' + GRADING_TYPE_SELECTOR)

EditView.child('groupCategorySelector', '' + GROUP_CATEGORY_SELECTOR)

EditView.child('peerReviewsSelector', '' + PEER_REVIEWS_FIELDS)

EditView.prototype.initialize = function (options) {
  EditView.__super__.initialize.apply(this, arguments)
  this.assignment = this.model
  this.setDefaultsIfNew()
  this.dueDateOverrideView = options.views['js-assignment-overrides']
  this.masteryPathToggleView = options.views['js-assignment-overrides-mastery-path']

  this.on(
    'success',
    (function (_this) {
      return function () {
        const annotatedDocument = _this.getAnnotatedDocument()
        let ref
        if (
          !!annotatedDocument &&
          ((ref = _this.assignment.get('submission_types')) != null
            ? ref.includes('student_annotation')
            : void 0)
        ) {
          const usageRights = _this.getAnnotatedDocumentUsageRights()
          const annotatedDocumentModel = new File(annotatedDocument, {
            parse: true,
          })
          return setUsageRights(
            [annotatedDocumentModel],
            usageRights,
            function () {},
            annotatedDocument.contextId,
            annotatedDocument.contextType,
          ).always(function () {
            _this.unwatchUnload()
            return _this.redirectAfterSave()
          })
        } else {
          _this.unwatchUnload()
          return _this.redirectAfterSave()
        }
      }
    })(this),
  )
  this.gradingTypeSelector.on('change:gradingType', this.handleGradingTypeChange)
  if (ENV.CONDITIONAL_RELEASE_SERVICE_ENABLED) {
    this.gradingTypeSelector.on('change:gradingType', this.onChange)
  }
  this.lockedItems = options.lockedItems || {}
  return (this.cannotEditGrades = !options.canEditGrades)
}

EditView.prototype.handleCancel = function (ev) {
  ev.preventDefault()
  this.cancel()
  return this.redirectAfterCancel()
}

EditView.prototype.settingsToCache = function () {
  return [
    'assignment_group_id',
    'grading_type',
    'submission_type',
    'submission_types',
    'points_possible',
    'allowed_extensions',
    'peer_reviews',
    'peer_review_count',
    'automatic_peer_reviews',
    'group_category_id',
    'grade_group_students_individually',
    'turnitin_enabled',
    'vericite_enabled',
    'allowed_attempts',
  ]
}

EditView.prototype.handleOnlineSubmissionCheckboxToggle = function (_e) {
  const containerId = `${ONLINE_SUBMISSION_CHECKBOXES_GROUP}_errors`
  this.errorRoots[containerId]?.unmount()
  delete this.errorRoots[containerId]

  document.getElementById('online_entry_options_asterisk')?.classList.remove('error-text')
}

EditView.prototype.clearGroupSetErrors = function (_e) {
  const containerId = `${GROUP_CATEGORY_SELECT}_errors`
  this.hideErrors(containerId)
}

EditView.prototype.handlePointsChange = function (ev) {
  let newPoints
  ev.preventDefault()
  if (numberHelper.validate(this.$assignmentPointsPossible.val())) {
    newPoints = round(numberHelper.parse(this.$assignmentPointsPossible.val()), 2)
    this.$assignmentPointsPossible.val(I18n.n(newPoints))
  }
  if (this.assignment.hasSubmittedSubmissions()) {
    return this.$pointsChangeWarning.toggleAccessibly(
      this.$assignmentPointsPossible.val() !== '' + this.assignment.pointsPossible(),
    )
  }
  if (newPoints === 0) {
    this.$hideZeroPointQuizzesOption.toggleAccessibly(true)
  } else {
    this.$hideZeroPointQuizzesBox.prop('checked', false)
    this.$hideZeroPointQuizzesOption.toggleAccessibly(false)
    this.handleHideZeroPointQuizChange()
  }
}

EditView.prototype.checkboxAccessibleAdvisory = function (box) {
  let advisory
  const label = box.parent()
  const srOnly =
    box === this.$peerReviewsBox ||
    box === this.$groupCategoryBox ||
    box === this.$anonymousGradingBox ||
    box === this.$omitFromFinalGradeBox
      ? ''
      : 'screenreader-only'
  advisory = label.find('div.accessible_label')
  if (!advisory.length) {
    advisory = $(
      "<div class='" + srOnly + " accessible_label' style='font-size: 0.9em'></div>",
    ).appendTo(label)
  }
  return advisory
}

EditView.prototype.setImplicitCheckboxValue = function (box, value) {
  return $("input[type='hidden'][name='" + box.attr('name') + "']", box.parent()).attr(
    'value',
    value,
  )
}

EditView.prototype.disableCheckbox = function (box, message) {
  box
    .prop('disabled', true)
    .parent()
    .attr('data-tooltip', 'top')
    .data('tooltip', {
      disabled: false,
    })
    .attr('title', message)
  this.setImplicitCheckboxValue(box, box.prop('checked') ? '1' : '0')
  return this.checkboxAccessibleAdvisory(box).text(message)
}

EditView.prototype.enableCheckbox = function (box) {
  if (box.prop('disabled')) {
    if (this.assignment.inClosedGradingPeriod()) {
      return
    }
    box
      .prop('disabled', false)
      .parent()
      .timeoutTooltip()
      .timeoutTooltip('disable')
      .removeAttr('data-tooltip')
      .removeAttr('title')
    this.setImplicitCheckboxValue(box, '0')
    return this.checkboxAccessibleAdvisory(box).text('')
  }
}

EditView.prototype.handleGroupCategoryChange = function () {
  // clear any errors
  this.clearGroupSetErrors()
  const isGrouped = this.$groupCategoryBox.prop('checked')
  const isAnonymous = this.$anonymousGradingBox.prop('checked')
  if (isAnonymous) {
    this.$groupCategoryBox.prop('checked', false)
  } else if (isGrouped) {
    this.disableCheckbox(
      this.$allowAnnotatedDocument,
      I18n.t('Student annotation assignments are not currently supported for group assignments'),
    )
    this.disableCheckbox(
      this.$anonymousGradingBox,
      I18n.t('Anonymous grading cannot be enabled for group assignments'),
    )
  } else {
    this.enableCheckbox(this.$anonymousGradingBox)
    this.enableCheckbox(this.$allowAnnotatedDocument)
  }
  this.$intraGroupPeerReviews.toggleAccessibly(isGrouped)
  return this.togglePeerReviewsAndGroupCategoryEnabled()
}

EditView.prototype.handleAnonymousGradingChange = function () {
  const isGrouped = this.$groupCategoryBox.prop('checked')
  const isAnonymous = !isGrouped && this.$anonymousGradingBox.prop('checked')
  const isAnnotated = this.$allowAnnotatedDocument.prop('checked')
  this.assignment.anonymousGrading(isAnonymous)
  if (isGrouped) {
    return this.$anonymousGradingBox.prop('checked', false)
  } else if (this.assignment.anonymousGrading() || this.assignment.gradersAnonymousToGraders()) {
    return this.disableCheckbox(
      this.$groupCategoryBox,
      I18n.t('Group assignments cannot be enabled for anonymously graded assignments'),
    )
  } else if (!this.assignment.moderatedGrading()) {
    if (isAnnotated) {
      return this.disableCheckbox(
        this.$groupCategoryBox,
        I18n.t('Group assignments do not currently support student annotation assignments'),
      )
    } else if (this.model.canGroup()) {
      return this.enableCheckbox(this.$groupCategoryBox)
    }
  }
}

EditView.prototype.handlePostToSisBoxChange = function () {
  const postToSISChecked = this.$postToSisBox.prop('checked')
  this.model.set('post_to_sis', postToSISChecked)
}

EditView.prototype.handleHideZeroPointQuizChange = function () {
  if (this.$hideZeroPointQuizzesBox.prop('checked')) {
    this.$omitFromFinalGradeBox.prop('checked', true)
    return this.disableCheckbox(
      this.$omitFromFinalGradeBox,
      I18n.t(
        'This is enabled by default as assignments can not be withheld from the gradebook and still count towards it.',
      ),
    )
  } else {
    return this.enableCheckbox(this.$omitFromFinalGradeBox)
  }
}

EditView.prototype.togglePeerReviewsAndGroupCategoryEnabled = function () {
  if (this.assignment.moderatedGrading()) {
    this.disableCheckbox(
      this.$peerReviewsBox,
      I18n.t('Peer reviews cannot be enabled for moderated assignments'),
    )
    this.disableCheckbox(
      this.$groupCategoryBox,
      I18n.t('Group assignments cannot be enabled for moderated assignments'),
    )
  } else {
    this.enableCheckbox(this.$peerReviewsBox)
    if (this.model.canGroup()) {
      this.enableCheckbox(this.$groupCategoryBox)
    }
  }
  return this.renderModeratedGradingFormFieldGroup()
}

EditView.prototype.setDefaultsIfNew = function () {
  if (this.assignment.isNew()) {
    if (userSettings.contextGet('new_assignment_settings')) {
      each(
        this.settingsToCache(),
        (function (_this) {
          return function (setting) {
            let ref, setting_from_cache
            setting_from_cache = userSettings.contextGet('new_assignment_settings')[setting]
            if (setting_from_cache === '1' || setting_from_cache === '0') {
              setting_from_cache = parseInt(setting_from_cache, 10)
            }
            if (
              setting_from_cache &&
              (_this.assignment.get(setting) == null ||
                ((ref = _this.assignment.get(setting)) != null ? ref.length : void 0) === 0)
            ) {
              _this.assignment.set(setting, setting_from_cache)
            }
            if (setting_from_cache && setting === 'allowed_attempts') {
              setting_from_cache = parseInt(setting_from_cache, 10)
              if (Number.isNaN(setting_from_cache)) {
                setting_from_cache = -1
              }
              return _this.assignment.set(setting, setting_from_cache)
            }
          }
        })(this),
      )
    }
    if (this.assignment.submissionTypes().length === 0) {
      return this.assignment.submissionTypes(['online'])
    }
  }
}

EditView.prototype.cacheAssignmentSettings = function () {
  const new_assignment_settings = _.pick.apply(
    _,
    [this.getFormData()].concat(slice.call(this.settingsToCache())),
  )
  return userSettings.contextSet('new_assignment_settings', new_assignment_settings)
}

EditView.prototype.showTurnitinDialog = function (ev) {
  let model, type
  ev.preventDefault()
  type = 'turnitin'
  model = this.assignment.get('turnitin_settings')
  if (this.$vericiteEnabled.prop('checked')) {
    type = 'vericite'
    model = this.assignment.get('vericite_settings')
  }
  const turnitinDialog = new TurnitinSettingsDialog(model, type)
  return turnitinDialog.render().on(
    'settings:change',
    (function (_this) {
      return function (settings) {
        if (_this.$vericiteEnabled.prop('checked')) {
          _this.assignment.set('vericite_settings', new VeriCiteSettings(settings))
        } else {
          _this.assignment.set('turnitin_settings', new TurnitinSettings(settings))
        }
        turnitinDialog.off()
        return turnitinDialog.remove()
      }
    })(this),
  )
}

EditView.prototype.handleAssignmentSelectionSubmit = function (data) {
  // data comes in a funky format from SelectContentDialog,
  // so reconstruct it into a ResourceLinkContentItem
  const contentItem = {
    id: data['item[id]'],
    type: data['item[type]'],
    title: data['item[title]'],
    text: data['item[description]'],
    url: data['item[url]'],
    custom: tryJsonParse(data['item[custom_params]']),
    window: {
      targetName: data['item[new_tab]'] === '1' ? '_blank' : '_self',
    },
    iframe: {
      width: data['item[iframe][width]'],
      height: data['item[iframe][height]'],
    },
    lineItem: tryJsonParse(data['item[line_item]']),
    'https://canvas.instructure.com/lti/preserveExistingAssignmentName': tryJsonParse(
      data['item[preserveExistingAssignmentName]'],
    ),
  }
  this.handleContentItem(contentItem)
}

/**
 * Sets assignment values based on LTI 1.3 deep linking Content Item.
 * Values are stored in form fields that get rolled up in getFormData
 * when Save is clicked.
 * @param {ResourceLinkContentItem} item
 */
EditView.prototype.handleContentItem = function (item) {
  this.$externalToolsCustomParams.val(JSON.stringify(item.custom))
  this.$externalToolsContentType.val(item.type)
  this.$externalToolsContentId.val(item.id || this.selectedTool?.id)
  this.$externalToolsUrl.val(item.url)
  this.$externalToolsTitle.val(item.title)
  this.$externalToolsNewTab.prop('checked', item.window?.targetName === '_blank')
  this.$externalToolsIframeWidth.val(item.iframe?.width)
  this.$externalToolsIframeHeight.val(item.iframe?.height)

  const lineItem = item.lineItem
  if (lineItem) {
    this.$externalToolsLineItem.val(JSON.stringify(lineItem))
    if ('scoreMaximum' in lineItem) {
      this.$assignmentPointsPossible.val(lineItem.scoreMaximum)
    }
  }

  const newAssignmentName = lineItem && 'label' in lineItem ? lineItem.label : item.title
  const replaceAssignmentName =
    !item['https://canvas.instructure.com/lti/preserveExistingAssignmentName']
  if (newAssignmentName && (replaceAssignmentName || this.$name.val() === '')) {
    this.$name.val(newAssignmentName)
  }

  if (item.text) {
    RichContentEditor.callOnRCE(this.$description, 'set_code', item.text)
  }

  this.renderAssignmentSubmissionTypeContainer()

  // TODO: add date prefill here
}

EditView.prototype.setDefaultSubmissionTypeSelectionContentType = function () {
  return this.$externalToolsContentType.val(DEFAULT_SUBMISSION_TYPE_SELECTION_CONTENT_TYPE)
}

EditView.prototype.submissionTypeSelectionHasResource = function () {
  return this.$externalToolsContentType.val() !== DEFAULT_SUBMISSION_TYPE_SELECTION_CONTENT_TYPE
}

// used when loading an existing assignment with a resource link. otherwise
// this is set in deep linking response
EditView.prototype.setHasResourceLink = function () {
  return this.$externalToolsContentType.val('ltiResourceLink')
}

EditView.prototype.handleRemoveResource = function () {
  // Restore things to how they were before the user pushed the button to
  // launch the submission_type_selection tool
  this.setDefaultSubmissionTypeSelectionContentType()
  this.$externalToolsUrl.val(this.selectedTool.external_url)
  this.$externalToolsTitle.val('')
  this.$externalToolsCustomParams.val('')
  this.$externalToolsIframeWidth.val('')
  this.$externalToolsIframeHeight.val('')

  this.renderAssignmentSubmissionTypeContainer()
}

/**
 * Attempts to JSON.parse the input, returning undefined if
 * it's not possible
 * @param {string} jsonStr
 * @returns {unknown}
 */
function tryJsonParse(jsonStr) {
  try {
    return JSON.parse(jsonStr)
  } catch {
    return undefined
  }
}

EditView.prototype.showExternalToolsDialog = function () {
  return selectContentDialog({
    dialog_title: I18n.t('select_external_tool_dialog_title', 'Configure External Tool'),
    select_button_text: I18n.t('buttons.select_url', 'Select'),
    no_name_input: true,
    submit: data => {
      this.handleAssignmentSelectionSubmit(data)
    },
  })
}

EditView.prototype.toggleRestrictFileUploads = function () {
  return this.$restrictFileUploadsOptions.toggleAccessibly(this.$allowFileUploads.prop('checked'))
}

EditView.prototype.toggleAnnotatedDocument = function () {
  this.hideErrors("online_submission_types[student_annotation]_errors")
  const isAnonymous = this.$anonymousGradingBox.prop('checked')
  this.$annotatedDocumentOptions.toggleAccessibly(this.$allowAnnotatedDocument.prop('checked'))
  if (this.$allowAnnotatedDocument.prop('checked')) {
    this.disableCheckbox(
      this.$groupCategoryBox,
      I18n.t('Group assignments do not currently support student annotation assignments'),
    )
    this.renderAnnotatedDocumentSelector()
    if (this.shouldRenderUsageRights()) {
      this.renderAnnotatedDocumentUsageRightsSelectBox()
    }
    return this.$allowAnnotatedDocumentInfo.show()
  } else {
    if (isAnonymous) {
      this.disableCheckbox(
        this.$groupCategoryBox,
        I18n.t('Group assignments cannot be enabled for anonymously graded assignments'),
      )
    } else if (this.model.canGroup()) {
      this.enableCheckbox(this.$groupCategoryBox)
    }
    this.unmountAnnotatedDocumentSelector()
    if (this.shouldRenderUsageRights()) {
      this.unmountAnnotatedDocumentUsageRightsSelectBox()
    }
    return this.$allowAnnotatedDocumentInfo.hide()
  }
}

EditView.prototype.getAnnotatedDocumentContainer = function () {
  return document.querySelector('#annotated_document_chooser_container')
}

EditView.prototype.setAnnotatedDocument = function (file) {
  const $annotatableAttachmentInput = document.getElementById('annotatable_attachment_id')
  this.annotatedDocument = file
  if (this.annotatedDocument === null) {
    return ($annotatableAttachmentInput.value = '')
  } else {
    return ($annotatableAttachmentInput.value = this.annotatedDocument.id)
  }
}

EditView.prototype.getAnnotatedDocument = function () {
  return this.annotatedDocument
}

EditView.prototype.renderAnnotatedDocumentSelector = function () {
  this.hideErrors("online_submission_types[student_annotation]_errors")
  const props = {
    attachment: this.getAnnotatedDocument(),
    defaultUploadFolderId: ENV.ROOT_FOLDER_ID,
    onRemove: (function (_this) {
      return function (fileInfo) {
        $.screenReaderFlashMessageExclusive(
          I18n.t('removed %{filename}', {
            filename: fileInfo.name,
          }),
        )
        _this.setAnnotatedDocument(null)
        _this.renderAnnotatedDocumentSelector()
        if (_this.shouldRenderUsageRights()) {
          return _this.renderAnnotatedDocumentUsageRightsSelectBox()
        }
      }
    })(this),
    onSelect: (function (_this) {
      return function (fileInfo) {
        $.screenReaderFlashMessageExclusive(
          I18n.t('selected %{filename}', {
            filename: fileInfo.name,
          }),
        )
        const match = fileInfo.src.match(/\/(\w+)\/(\d+)\/files\/.*/)
        _this.setAnnotatedDocument({
          id: fileInfo.id,
          name: fileInfo.name,
          contextType: match[1],
          contextId: match[2],
        })
        _this.renderAnnotatedDocumentSelector()
        if (_this.shouldRenderUsageRights()) {
          return _this.renderAnnotatedDocumentUsageRightsSelectBox()
        }
      }
    })(this),
  }
  const element = React.createElement(AnnotatedDocumentSelector, props)
  // eslint-disable-next-line react/no-render-return-value
  return ReactDOM.render(element, this.getAnnotatedDocumentContainer())
}

EditView.prototype.unmountAnnotatedDocumentSelector = function () {
  ReactDOM.unmountComponentAtNode(this.getAnnotatedDocumentContainer())
  return this.setAnnotatedDocument(null)
}

EditView.prototype.shouldRenderUsageRights = function () {
  return ENV.USAGE_RIGHTS_REQUIRED
}

EditView.prototype.setAnnotatedDocumentUsageRights = function (usageRights) {
  this.annotatedDocumentUsageRights = usageRights
  if (this.annotatedDocumentUsageRights === null) {
    return
  }
  $(USAGE_RIGHTS_SELECTOR)
    .val(this.annotatedDocumentUsageRights.use_justification)
    .trigger('change')
  $(USAGE_RIGHTS_SELECTOR)
    .get(0)
    .dispatchEvent(
      new Event('change', {
        bubbles: true,
      }),
    )
  if ($(CREATIVE_COMMONS_SELECTION).length) {
    $(CREATIVE_COMMONS_SELECTION).val(this.annotatedDocumentUsageRights.license)
  }
  return $(COPYRIGHT_HOLDER).val(this.annotatedDocumentUsageRights.legal_copyright)
}

EditView.prototype.getAnnotatedDocumentUsageRights = function () {
  const useJustification = $(USAGE_RIGHTS_SELECTOR).val()
  const annotatedDocumentUsageRights = {}
  annotatedDocumentUsageRights.use_justification = useJustification
  this.$creativeCommonsSelection = $('' + CREATIVE_COMMONS_SELECTION)
  if (useJustification === 'creative_commons' && this.$creativeCommonsSelection.length) {
    annotatedDocumentUsageRights.license = this.$creativeCommonsSelection.val()
  }
  annotatedDocumentUsageRights.legal_copyright = $(COPYRIGHT_HOLDER).val()
  return annotatedDocumentUsageRights
}

EditView.prototype.fetchAttachmentFile = function (fileId, callback, errorCallback) {
  const baseUrl = '/api/v1/files/' + fileId
  const params = {
    include: ['usage_rights'],
  }
  const url = baseUrl + '?' + param(params)
  return $.getJSON(url)
    .pipe(function (response) {
      return callback(response)
    })
    .fail(function () {
      return errorCallback()
    })
}

EditView.prototype.renderAnnotatedDocumentUsageRightsSelectBox = function () {
  let contextId, contextType, self
  const annotatedDocument = this.getAnnotatedDocument()
  if (annotatedDocument) {
    contextType = annotatedDocument.contextType
    contextId = annotatedDocument.contextId
    const hideErrors = this.hideErrors
    ReactDOM.render(
      React.createElement(UsageRightsSelectBox, {
        contextType,
        contextId,
        hideErrors
      }),
      document.querySelector(USAGE_RIGHTS_CONTAINER),
    )
    $(USAGE_RIGHTS_CONTAINER + ' .UsageRightsSelectBox__container').addClass('edit-view')
    self = this
    return this.fetchAttachmentFile(
      annotatedDocument.id,
      function (document) {
        return self.setAnnotatedDocumentUsageRights(document.usage_rights)
      },
      function () {
        const message = I18n.t('Failed to load student annotation file data.')
        $.flashError(message)
        return $.screenReaderFlashMessage(message)
      },
    )
  } else if (this.shouldRenderUsageRights()) {
    return this.unmountAnnotatedDocumentUsageRightsSelectBox()
  }
}

EditView.prototype.unmountAnnotatedDocumentUsageRightsSelectBox = function () {
  ReactDOM.unmountComponentAtNode(document.querySelector(USAGE_RIGHTS_CONTAINER))
  return this.setAnnotatedDocumentUsageRights(null)
}

EditView.prototype.toggleAdvancedTurnitinSettings = function (ev) {
  ev.preventDefault()
  return this.$advancedTurnitinSettings.toggleAccessibly(
    this.$turnitinEnabled.prop('checked') || this.$vericiteEnabled.prop('checked'),
  )
}

EditView.prototype.defaultExternalToolEnabled = function () {
  return !!this.defaultExternalToolUrl()
}

EditView.prototype.defaultExternalToolUrl = function () {
  return ENV.DEFAULT_ASSIGNMENT_TOOL_URL
}

EditView.prototype.defaultExternalToolName = function () {
  return ENV.DEFAULT_ASSIGNMENT_TOOL_NAME
}

EditView.prototype.renderDefaultExternalTool = function () {
  const props = {
    toolDialog: $('#resource_selection_dialog'),
    courseId: ENV.COURSE_ID,
    toolUrl: this.defaultExternalToolUrl(),
    toolName: this.defaultExternalToolName(),
    toolButtonText: ENV.DEFAULT_ASSIGNMENT_TOOL_BUTTON_TEXT,
    toolInfoMessage: ENV.DEFAULT_ASSIGNMENT_TOOL_INFO_MESSAGE,
    previouslySelected: this.assignment.defaultToolSelected(),
    hideErrors: this.hideErrors
  }
  // eslint-disable-next-line react/no-render-return-value
  return ReactDOM.render(
    React.createElement(DefaultToolForm, props),
    document.querySelector('[data-component="DefaultToolForm"]'),
  )
}

EditView.prototype.handleRestrictFileUploadsChange = function () {
  return this.$allowedExtensions.toggleAccessibly(this.$restrictFileUploads.prop('checked'))
}

EditView.prototype.handleGradingTypeChange = function (gradingType) {
  this.$gradedAssignmentFields.toggleAccessibly(gradingType !== 'not_graded')
  return this.handleSubmissionTypeChange(null)
}

EditView.prototype.hasMasteryConnectData = function () {
  // Some places check for this data before clearing/overwriting...
  // It's not clear the reasoning behind this, but I'm for leaving as-is for now.
  // If some of the resulting odd behavior (switching to MasteryCoinnect from another submission type placement tool) surfaces, revisit with Mastery Connect team (git ref ef3249f62f)
  return !!this.$externalToolExternalData.val()
}

EditView.prototype.handleSubmissionTypeChange = function (_ev) {
  const subVal = this.$submissionType.val()
  this.$onlineSubmissionTypes.toggleAccessibly(subVal === 'online')
  this.$externalToolSettings.toggleAccessibly(subVal === 'external_tool')
  const isPlacementTool = subVal.includes('external_tool_placement')
  this.$externalToolPlacementLaunchContainer.toggleAccessibly(isPlacementTool)

  if (isPlacementTool) {
    this.handlePlacementExternalToolSelect(subVal)
  } else if (this.selectedTool && subVal === 'external_tool' && !this.hasMasteryConnectData()) {
    // Moving from a submission_type_placement tool to generic
    // "External Tool" type: empty out the fields. this prevents people
    // from working around the "require_resource_selection" field just
    // by choosing the tool and then choosing "External Tool"
    this.handleRemoveResource()
    this.$externalToolsUrl.val('')
    this.selectedTool = undefined
  }
  this.$groupCategorySelector.toggleAccessibly(subVal !== 'external_tool' && !isPlacementTool)
  this.$peerReviewsFields.toggleAccessibly(subVal !== 'external_tool' && !isPlacementTool)
  this.$similarityDetectionTools.toggleAccessibly(
    subVal === 'online' && ENV.PLAGIARISM_DETECTION_PLATFORM,
  )
  this.$defaultExternalToolContainer.toggleAccessibly(subVal === 'default_external_tool')
  this.$allowedAttemptsContainer.toggleAccessibly(
    subVal === 'online' || subVal === 'external_tool' || isPlacementTool,
  )
  if (subVal === 'online') {
    this.handleOnlineSubmissionTypeChange()
  }
  return this.$externalToolNewTabContainer.toggleAccessibly(subVal.includes('external_tool'))
}

EditView.prototype.validateGuidData = function (event) {
  const data = event.data.data

  // If data is a string, convert it to an array for consistent processing
  const dataArray = Array.isArray(data) ? data : [data]
  const regexPattern =
    /^[0-9A-Fa-f]{8}-[0-9A-Fa-f]{4}-[0-9A-Fa-f]{4}-[0-9A-Fa-f]{4}-[0-9A-Fa-f]{12}$/

  for (const str of dataArray) {
    if (!regexPattern.test(str)) {
      return false
    }
  }
  return dataArray
}

EditView.prototype.handleMessageEvent = function (event) {
  if (event?.data?.subject !== 'assignment.set_ab_guid') {
    return
  }
  const abGuid = this.validateGuidData(event)
  if (abGuid) {
    this.assignment.set('ab_guid', abGuid)
  }
}

EditView.prototype.handlePlacementExternalToolSelect = function (selection) {
  const toolId = selection.replace('external_tool_placement_', '')
  this.$externalToolsContentId.val(toolId)
  this.setDefaultSubmissionTypeSelectionContentType()
  this.selectedTool = find(this.model.submissionTypeSelectionTools(), function (tool) {
    return toolId === tool.id
  })

  const toolIdsMatch = toolId === this.assignment.selectedSubmissionTypeToolId()
  const extToolUrlsMatch = this.$externalToolsUrl.val() === this.assignment.externalToolUrl()

  if (!this.hasMasteryConnectData() && !(toolIdsMatch && extToolUrlsMatch)) {
    // When switching to a submission_type_selection tool in the dropdown, set
    // the URL of the tool. Don't set if we are just editing the assignment
    // (toolIdsMatch and extToolUrlsMatch).

    this.$externalToolsUrl.val(this.selectedTool.external_url)
    // Ensure that custom params & other stuff left over from another previous
    // deep link response get cleared out when the user chooses a tool:
    this.$externalToolsCustomParams.val('')
    this.$externalToolsIframeWidth.val('')
    this.$externalToolsIframeHeight.val('')
    this.$externalToolsTitle.val('')
  } else if (this.assignment.resourceLink()) {
    this.setHasResourceLink()
    if (this.assignment.resourceLink().title) {
      this.$externalToolsTitle.val(this.assignment.resourceLink().title)
    }
  }

  this.renderAssignmentSubmissionTypeContainer()
}

EditView.prototype.renderAssignmentSubmissionTypeContainer = function () {
  const resource = this.submissionTypeSelectionHasResource()
    ? {title: this.$externalToolsTitle.val()}
    : undefined

  const props = {
    tool: this.selectedTool,
    resource,
    onRemoveResource: this.handleRemoveResource,
    onLaunchButtonClick: this.handleSubmissionTypeSelectionLaunch,
  }

  ReactDOM.render(
    React.createElement(AssignmentSubmissionTypeContainer, props),
    document.querySelector('[data-component="AssignmentSubmissionTypeContainer"]'),
  )
}

EditView.prototype.handleSubmissionTypeSelectionLaunch = function () {
  // clear any errors
  this.hideErrors(`${SUBMISSION_TYPE_SELECTION_LAUNCH_BUTTON}_errors`)
  const removeListener = addDeepLinkingListener(event => {
    if (event.data.content_items?.length >= 1) {
      this.handleContentItem(event.data.content_items[0])
    }

    removeListener()
    this.handleSubmissionTypeSelectionDialogClose()
  })

  return this.renderSubmissionTypeSelectionDialog(true)
}

EditView.prototype.handleSubmissionTypeSelectionDialogClose = function () {
  return this.renderSubmissionTypeSelectionDialog(false)
}

EditView.prototype.renderSubmissionTypeSelectionDialog = function (open) {
  const contextInfo = ENV.context_asset_string.split('_')
  const contextType = contextInfo[0]
  const contextId = parseInt(contextInfo[1], 10)
  const props = {
    tool: {
      definition_id: this.selectedTool.id,
      placements: {
        submission_type_selection: {
          launch_width: this.selectedTool.selection_width,
          launch_height: this.selectedTool.selection_height,
        },
      },
    },
    title: this.selectedTool.title,
    isOpen: open,
    onRequestClose: this.handleSubmissionTypeSelectionDialogClose,
    contextType,
    contextId,
    launchType: 'submission_type_selection',
    onExternalContentReady: this.handleExternalContentReady,
  }
  const mountPoint = document.querySelector('#assignment_submission_type_selection_tool_dialog')
  const dialog = React.createElement(ExternalToolModalLauncher, props)
  // eslint-disable-next-line react/no-render-return-value
  return ReactDOM.render(dialog, mountPoint)
}

EditView.prototype.handleExternalContentReady = function (data) {
  if (!data.contentItems || data.contentItems.length === 0) {
    return
  }
  let student_count_text
  const item = data.contentItems[0]
  this.$externalToolsUrl.val(item.url)
  this.$externalToolsTitle.val(item.title)
  if (item.title) {
    this.$name.val(item.title)
  }
  const mc_ext = item[LTI_EXT_MASTERY_CONNECT]
  if (mc_ext) {
    mc_ext.key = LTI_EXT_MASTERY_CONNECT
    this.$assignmentPointsPossible.val(mc_ext.points)
    this.$externalToolExternalData.val(JSON.stringify(mc_ext))
    $('#mc_external_data_assessment').text(item.title)
    $('#mc_external_data_points').text(mc_ext.points + ' ' + I18n.t('points'))
    $('#mc_external_data_objectives').text(mc_ext.objectives)
    $('#mc_external_data_tracker').text(mc_ext.trackerName)
    $('#mc_external_data_tracker_alignment').text(mc_ext.trackerAlignment)
    student_count_text = I18n.t(
      {
        zero: '0 Students',
        one: '1 Student',
        other: '%{count} Students',
      },
      {
        count: mc_ext.studentCount,
      },
    )
    $('#mc_external_data_students').text(student_count_text)
    return showFlashAlert({
      message: I18n.t('Assignment details updated'),
      type: 'info',
    })
  }
}

EditView.prototype.handleOnlineSubmissionTypeChange = function (_env) {
  const showConfigTools =
    this.$onlineSubmissionTypes.find(ALLOW_FILE_UPLOADS).prop('checked') ||
    this.$onlineSubmissionTypes.find(ALLOW_TEXT_ENTRY).prop('checked')
  return this.$similarityDetectionTools.toggleAccessibly(
    showConfigTools && ENV.PLAGIARISM_DETECTION_PLATFORM,
  )
}

EditView.prototype.afterRender = function () {
  this.$peerReviewsBox = $('' + PEER_REVIEWS_BOX)
  this.$intraGroupPeerReviews = $('' + INTRA_GROUP_PEER_REVIEWS)
  this.$groupCategoryBox = $('' + GROUP_CATEGORY_BOX)
  this.$anonymousGradingBox = $('' + ANONYMOUS_GRADING_BOX)
  this.renderModeratedGradingFormFieldGroup()
  this.renderAllowedAttempts()
  this.$graderCommentsVisibleToGradersBox = $('#assignment_grader_comment_visibility')
  this.$gradersAnonymousToGradersLabel = $('label[for="assignment_graders_anonymous_to_graders"]')
  this.similarityDetectionTools = SimilarityDetectionTools.attach(
    this.$similarityDetectionTools.get(0),
    parseInt(ENV.COURSE_ID, 10),
    this.$secureParams.val(),
    parseInt(ENV.SELECTED_CONFIG_TOOL_ID, 10),
    ENV.SELECTED_CONFIG_TOOL_TYPE,
    ENV.REPORT_VISIBILITY_SETTING,
  )
  this.AssignmentExternalTools = AssignmentExternalTools.attach(
    this.$assignmentExternalTools.get(0),
    'assignment_edit',
    parseInt(ENV.COURSE_ID, 10),
    parseInt(this.assignment.id, 10),
  )
  if (this.assignment.isNew() && window.ENV?.FEATURES?.lti_asset_processor) {
    this.AssetProcessorModalLauncher = assetProcessorModalAttach({
      container: this.$activityAssetProcessorContainer.get(0),
      secureParams: this.$secureParams.val(),
    })
  }
  this._attachEditorToDescription()
  this.togglePeerReviewsAndGroupCategoryEnabled()
  this.handleOnlineSubmissionTypeChange()
  this.handleSubmissionTypeChange()
  this.handleGroupCategoryChange()
  this.handleAnonymousGradingChange()
  this.$hideZeroPointQuizzesOption.toggleAccessibly(this.$assignmentPointsPossible.val() === '0')
  this.handleHideZeroPointQuizChange()
  if (ENV.ANNOTATED_DOCUMENT) {
    this.setAnnotatedDocument({
      id: ENV.ANNOTATED_DOCUMENT.id,
      name: ENV.ANNOTATED_DOCUMENT.display_name,
      contextType: pluralize(ENV.ANNOTATED_DOCUMENT.context_type).toLowerCase(),
      contextId: ENV.ANNOTATED_DOCUMENT.context_id,
    })
  }
  if (this.$allowAnnotatedDocument.prop('checked')) {
    this.renderAnnotatedDocumentSelector()
  }
  if (this.$allowAnnotatedDocument.prop('checked')) {
    this.$allowAnnotatedDocumentInfo.show()
  } else {
    this.$allowAnnotatedDocumentInfo.hide()
  }
  if (this.shouldRenderUsageRights()) {
    this.renderAnnotatedDocumentUsageRightsSelectBox()
  }
  if (ENV.CONDITIONAL_RELEASE_SERVICE_ENABLED) {
    this.conditionalReleaseEditor = ConditionalRelease.attach(
      this.$conditionalReleaseTarget.get(0),
      I18n.t('assignment'),
      ENV.CONDITIONAL_RELEASE_ENV,
    )
  }
  if (this.assignment.inClosedGradingPeriod()) {
    this.disableFields()
  }
  if (this.defaultExternalToolEnabled()) {
    this.renderDefaultExternalTool()
  }
  return this
}

EditView.prototype.toJSON = function () {
  const data = this.assignment.toView()
  return Object.assign(data, {
    assignment_attempts:
      typeof ENV !== 'undefined' && ENV !== null ? ENV.assignment_attempts_enabled : void 0,
    kalturaEnabled:
      (typeof ENV !== 'undefined' && ENV !== null ? ENV.KALTURA_ENABLED : void 0) || false,
    postToSISEnabled:
      (typeof ENV !== 'undefined' && ENV !== null ? ENV.POST_TO_SIS : void 0) || false,
    postToSISName: ENV.SIS_NAME,
    isLargeRoster:
      (typeof ENV !== 'undefined' && ENV !== null ? ENV.IS_LARGE_ROSTER : void 0) || false,
    conditionalReleaseServiceEnabled:
      (typeof ENV !== 'undefined' && ENV !== null
        ? ENV.CONDITIONAL_RELEASE_SERVICE_ENABLED
        : void 0) || false,
    coursePaceWithMasteryPath:
      (typeof ENV !== 'undefined' && ENV !== null
        ? ENV.IN_PACED_COURSE && ENV.CONDITIONAL_RELEASE_SERVICE_ENABLED && ENV.FEATURES.course_pace_pacing_with_mastery_paths
        : void 0) || false,
    lockedItems: this.lockedItems,
    cannotEditGrades: this.cannotEditGrades,
    anonymousGradingEnabled:
      (typeof ENV !== 'undefined' && ENV !== null
        ? this.assignment.isQuizLTIAssignment() && !ENV.NEW_QUIZZES_ANONYMOUS_GRADING_ENABLED
          ? void 0
          : ENV.ANONYMOUS_GRADING_ENABLED
        : void 0) || false,
    anonymousInstructorAnnotationsEnabled:
      (typeof ENV !== 'undefined' && ENV !== null
        ? ENV.ANONYMOUS_INSTRUCTOR_ANNOTATIONS_ENABLED
        : void 0) || false,
    is_horizon_course: !!ENV.horizon_course
  })
}

EditView.prototype._attachEditorToDescription = function () {
  if (this.lockedItems.content) {
    return
  }
  return RichContentEditor.loadNewEditor(this.$description, {
    focus: true,
    manageParent: true,
    resourceType: 'assignment.body',
    resourceId: this.assignment.id,
  })
}

// -- Data for Submitting --
EditView.prototype._datesDifferIgnoringSeconds = function (newDate, originalDate) {
  const newWithoutSeconds = new Date(newDate)
  const originalWithoutSeconds = new Date(originalDate)
  // Since a user can't edit the seconds field in the UI and the form also
  // thinks that the seconds is always set to 00, we compare by everything
  // except seconds.
  originalWithoutSeconds.setSeconds(0)
  newWithoutSeconds.setSeconds(0)
  return originalWithoutSeconds.getTime() !== newWithoutSeconds.getTime()
}

EditView.prototype._adjustDateValue = function (newDate, originalDate) {
  // If the minutes value of the due date is 59, set the seconds to 59 so
  // the assignment ends up due one second before the following hour.
  // Otherwise, set it to 0 seconds.
  //
  // If the user has not changed the due date, don't touch the seconds value
  // (so that we don't clobber a due date set by the API).
  if (!newDate) {
    return null
  }
  const adjustedDate = new Date(newDate)
  originalDate = new Date(originalDate)
  if (this._datesDifferIgnoringSeconds(adjustedDate, originalDate)) {
    adjustedDate.setSeconds(adjustedDate.getMinutes() === 59 ? 59 : 0)
  } else {
    adjustedDate.setSeconds(originalDate.getSeconds())
  }
  return adjustedDate.toISOString()
}

EditView.prototype.getFormData = function () {
  let data
  data = EditView.__super__.getFormData.apply(this, arguments)
  data.submission_type = this.toolSubmissionType(data.submission_type)
  data = this._inferSubmissionTypes(data)
  data = this._filterAllowedExtensions(data)
  data = this._unsetGroupsIfExternalTool(data)
  data.ab_guid = this.assignment.get('ab_guid')
  if (
    this.groupCategorySelector &&
    !(typeof ENV !== 'undefined' && ENV !== null ? ENV.IS_LARGE_ROSTER : void 0)
  ) {
    data = this.groupCategorySelector.filterFormData(data)
  }
  if (!data.post_to_sis) {
    data.post_to_sis = false
  }
  const defaultDates = this.dueDateOverrideView.getDefaultDueDate()
  if (defaultDates != null) {
    data.due_at = this._adjustDateValue(defaultDates.get('due_at'), this.model.dueAt())
    data.lock_at = this._adjustDateValue(defaultDates.get('lock_at'), this.model.lockAt())
    data.unlock_at = this._adjustDateValue(defaultDates.get('unlock_at'), this.model.unlockAt())
  } else {
    data.due_at = null
    data.lock_at = null
    data.unlock_at = null
  }
  
  if (ENV.COURSE_PACE_ENABLED && ENV.FEATURES.course_pace_pacing_with_mastery_paths) {
    data.assignment_overrides = this.masteryPathToggleView.getOverrides()
    data.only_visible_to_overrides = this.masteryPathToggleView.setOnlyVisibleToOverrides()
  } else {
    data.assignment_overrides = this.dueDateOverrideView.getOverrides()
    data.only_visible_to_overrides = this.dueDateOverrideView.setOnlyVisibleToOverrides()
  }

  if (this.shouldPublish) {
    data.published = true
  }
  if (data.points_possible) {
    data.points_possible = round(numberHelper.parse(data.points_possible), 2)
  }
  if (data.peer_review_count) {
    data.peer_review_count = numberHelper.parse(data.peer_review_count)
  }
  const $grader_count = $('#grader_count')
  // The custom_params are stored as a JSONified string in a hidden input, but the API uses an
  // actual JSON object, so we have to convert.
  if (data.external_tool_tag_attributes.custom_params.trim()) {
    data.external_tool_tag_attributes.custom_params = tryJsonParse(
      data.external_tool_tag_attributes.custom_params,
    )
  }
  if (data.external_tool_tag_attributes.line_item.trim()) {
    data.external_tool_tag_attributes.line_item = tryJsonParse(
      data.external_tool_tag_attributes.line_item,
    )
  }
  function parseContentItem(item) {
    item.custom = tryJsonParse(item.custom);
    item.icon = tryJsonParse(item.icon);
    item.window = tryJsonParse(item.window);
    item.iframe = tryJsonParse(item.iframe);
    item.report = tryJsonParse(item.report);
    return item;
  }
  
  if (data.asset_processors && data.asset_processors.length > 0) {
    data.asset_processors = data.asset_processors.map(asset_processor =>
      asset_processor.map(parseContentItem)
    );
  }

  if ($grader_count.length > 0) {
    data.grader_count = numberHelper.parse($grader_count[0].value)
  }
  return data
}

EditView.prototype.saveFormData = function () {
  if (ENV.CONDITIONAL_RELEASE_SERVICE_ENABLED) {
    return EditView.__super__.saveFormData.apply(this, arguments).pipe(
      (function (_this) {
        return function (data, status, xhr) {
          _this.conditionalReleaseEditor.updateAssignment(data)
          return _this.conditionalReleaseEditor.save().pipe(
            function () {
              return new $.Deferred().resolve(data, status, xhr).promise()
            },
            function (err) {
              return new $.Deferred().reject(xhr, err).promise()
            },
          )
        }
      })(this),
    )
  } else {
    return EditView.__super__.saveFormData.apply(this, arguments)
  }
}

EditView.prototype.submit = function (event) {
  let missingDateDialog
  event.preventDefault()
  event.stopPropagation()
  this.cacheAssignmentSettings()
  if (this.dueDateOverrideView.containsSectionsWithoutOverrides()) {
    missingDateDialog = new MissingDateDialog({
      success: (function (_this) {
        return function (dateDialog) {
          dateDialog.dialog('close').remove()
          return ValidatedFormView.prototype.submit.call(_this)
        }
      })(this),
    })
    missingDateDialog.cancel = function (_e) {
      return missingDateDialog.$dialog.dialog('close').remove()
    }
    return missingDateDialog.render()
  } else {
    return EditView.__super__.submit.apply(this, arguments)
  }
}

EditView.prototype.toolSubmissionType = function (submissionType) {
  if (
    submissionType === 'default_external_tool' ||
    submissionType.includes('external_tool_placement')
  ) {
    return 'external_tool'
  } else {
    return submissionType
  }
}

EditView.prototype.saveAndPublish = function (event) {
  this.shouldPublish = true
  this.disableWhileLoadingOpts = {
    buttons: ['.save_and_publish'],
  }
  this.preventBuildNavigation = true
  return this.submit(event)
}

EditView.prototype.handleSave = function (event) {
  this.preventBuildNavigation = true
  return this.submit(event)
}

EditView.prototype.onSaveFail = function (xhr) {
  this.shouldPublish = false
  this.disableWhileLoadingOpts = {}
  return EditView.__super__.onSaveFail.call(this, xhr)
}

EditView.prototype._inferSubmissionTypes = function (assignmentData) {
  let types
  if (assignmentData.grading_type === 'not_graded') {
    assignmentData.submission_types = ['not_graded']
  } else if (assignmentData.submission_type === 'online') {
    types = filter(keys(assignmentData.online_submission_types), function (k) {
      return assignmentData.online_submission_types[k] === '1'
    })
    assignmentData.submission_types = types
  } else {
    assignmentData.submission_types = [assignmentData.submission_type]
  }
  delete assignmentData.online_submission_type
  delete assignmentData.online_submission_types
  return assignmentData
}

EditView.prototype._filterAllowedExtensions = function (data) {
  const restrictFileExtensions = data.restrict_file_extensions
  delete data.restrict_file_extensions
  if (restrictFileExtensions === '1') {
    data.allowed_extensions = filter(data.allowed_extensions.split(','), function (ext) {
      return $.trim(ext.toString()).length > 0
    })
  } else {
    data.allowed_extensions = null
  }
  return data
}

EditView.prototype._unsetGroupsIfExternalTool = function (data) {
  if (data.submission_type === 'external_tool') {
    data.group_category_id = null
  }
  return data
}

// Pre-Save Validations
EditView.prototype.fieldSelectors = Object.assign(
  AssignmentGroupSelector.prototype.fieldSelectors,
  GroupCategorySelector.prototype.fieldSelectors,
  {
    grader_count: '#grader_count',
  },
  {
    usage_rights_use_justification: USAGE_RIGHTS_SELECTOR,
  },
  {
    usage_rights_legal_copyright: COPYRIGHT_HOLDER,
  },
)

EditView.prototype.showErrors = function (errors) {
  errors = this.sortErrorsByVerticalScreenPosition(errors)
  let shouldFocus = true
  Object.entries(errors).forEach(([key, value]) => {
    // For this to function properly
    // the error containers must have an ID formatted as ${key}_errors.
    const errorsContainerID = `${key}_errors`
    const errorsContainer = document.getElementById(errorsContainerID)
    if (errorsContainer) {
<<<<<<< HEAD
      const root = this.errorRoots[key] ?? createRoot(errorsContainer)
      const noMargin = ['allowed_attempts', 'final_grader_id', 'grader_count'].includes(key)
      const marginTop = [EXTERNAL_TOOL_URL_INPUT_NAME].includes(key)
      root.render(
        <Flex as="div" alignItems="center" margin={noMargin ? '0' : marginTop ? 'xx-small 0 0 0' : '0 0 0 medium'}>
          <Flex as="div" margin={value[0].longMessage ? '0 xx-small medium 0' : '0 xx-small xxx-small 0'}>
            <IconWarningSolid color="error" />
          </Flex>
          <Text size="small" color="danger">
            {value[0].message}
          </Text>
        </Flex>
=======
      const root = this.errorRoots[errorsContainerID] ?? createRoot(errorsContainer)
      const noMargin = ['allowed_attempts', 'final_grader_id', 'grader_count', ONLINE_SUBMISSION_CHECKBOXES_GROUP, SUBMISSION_TYPE_SELECTION_LAUNCH_BUTTON].includes(key)
      const marginTop = [EXTERNAL_TOOL_URL_INPUT_NAME, ASSIGNMENT_NAME_INPUT_NAME, POINTS_POSSIBLE_INPUT_NAME, ALLOWED_EXTENSIONS_INPUT_NAME, GROUP_CATEGORY_SELECT, DEFAULT_TOOL_LAUNCH_BUTTON].includes(key)
      root.render(
        <FormattedErrorMessage
          message={value[0].message}
          margin={noMargin ? '0' : marginTop ? 'xx-small 0 0 0' : '0 0 0 medium'}
          iconMargin={value[0].longMessage ? '0 xx-small medium 0' : '0 xx-small xxx-small 0'}
        />
>>>>>>> 21440366
      )
      this.errorRoots[errorsContainerID] = root
      delete errors[key]
      const element = this.getElement(key)
      if (element) {
        element.setAttribute("aria-describedby", errorsContainerID)

<<<<<<< HEAD
        if ([EXTERNAL_TOOL_URL_INPUT_NAME].includes(key)) {
          this.getElement('assignment_external_tool_tag_attributes_url_container')?.classList.add('error-outline')
=======
        if ([EXTERNAL_TOOL_URL_INPUT_NAME, ASSIGNMENT_NAME_INPUT_NAME, POINTS_POSSIBLE_INPUT_NAME, ALLOWED_EXTENSIONS_INPUT_NAME, GROUP_CATEGORY_SELECT, DEFAULT_TOOL_LAUNCH_BUTTON, SUBMISSION_TYPE_SELECTION_LAUNCH_BUTTON].includes(key)) {
          const selector = key === EXTERNAL_TOOL_URL_INPUT_NAME ? 'assignment_external_tool_tag_attributes_url_container' : key
          this.getElement(selector)?.classList.add('error-outline')
>>>>>>> 21440366
        }

        if (shouldFocus) {
          element.focus()
          shouldFocus = false
        }
      }
<<<<<<< HEAD
=======

      if (key === ONLINE_SUBMISSION_CHECKBOXES_GROUP) {
        document.getElementById('online_entry_options_asterisk')?.classList.add('error-text')
      }
>>>>>>> 21440366
    }
  })


  // override view handles displaying override errors, remove them
  // before calling super
  delete errors.assignmentOverrides
  EditView.__super__.showErrors.call(this, errors)
  this.trigger('show-errors', errors)
  if (ENV.CONDITIONAL_RELEASE_SERVICE_ENABLED) {
    if (errors.conditional_release) {
      return this.conditionalReleaseEditor.focusOnError()
    }
  }
}

EditView.prototype.sortErrorsByVerticalScreenPosition = function (errors) {
  return Object.entries(errors)
    .map(([errorKey, errorMessage]) => {
      const errorElement = this.getElement(errorKey)
      if (!errorElement) return null

      const elementRect = errorElement.getBoundingClientRect()
      const verticalPosition = elementRect.top + window.scrollY

      return { errorKey, errorMessage, verticalPosition }
    })
    .filter(errorEntry => errorEntry !== null)
    .sort((firstError, secondError) => firstError.verticalPosition - secondError.verticalPosition)
    .reduce((sortedErrors, errorEntry) => {
      sortedErrors[errorEntry.errorKey] = errorEntry.errorMessage
      return sortedErrors
    }, {})
}

EditView.prototype.getElement = function (key) {
  const byId = document.getElementById(key)
  if (byId) return byId

  const byName = document.querySelector(`[name="${key}"]`)
  if (byName) return byName

  const byCustomSelector =  document.querySelector(EditView.prototype.fieldSelectors[key])
  if (byCustomSelector) return byCustomSelector

  return null
}

EditView.prototype.clearErrorsOnInput = function (event) {
  const key = event.target.name
  this.hideErrors(`${key}_errors`)
}

EditView.prototype.hideErrors = function (containerId) {
<<<<<<< HEAD
  this.errorRoots[containerId]?.unmount()
  delete this.errorRoots[containerId]

  if (containerId === `${EXTERNAL_TOOL_URL_INPUT_NAME}_errors`) {
    const element = this.getElement('assignment_external_tool_tag_attributes_url_container')
    element?.classList.remove('error-outline')
=======
  if (containerId) {
    this.errorRoots[containerId]?.unmount()
    delete this.errorRoots[containerId]

    const key = containerId.replace(/_errors$/, '')
    if ([EXTERNAL_TOOL_URL_INPUT_NAME, ASSIGNMENT_NAME_INPUT_NAME, POINTS_POSSIBLE_INPUT_NAME, ALLOWED_EXTENSIONS_INPUT_NAME, GROUP_CATEGORY_SELECT, SUBMISSION_TYPE_SELECTION_LAUNCH_BUTTON].includes(key)) {
      const selector = key === EXTERNAL_TOOL_URL_INPUT_NAME ? 'assignment_external_tool_tag_attributes_url_container' : key
      const element = this.getElement(selector)
      element?.classList.remove('error-outline')
    }
>>>>>>> 21440366
  }
}

EditView.prototype.validateBeforeSave = function (data, errors) {
  let crErrors
  errors = this._validateTitle(data, errors)
  errors = this._validateSubmissionTypes(data, errors)
  errors = this._validateAllowedExtensions(data, errors)
  errors = this.assignmentGroupSelector.validateBeforeSave(data, errors)
  Object.assign(errors, this.validateFinalGrader(data))
  Object.assign(errors, this.validateGraderCount(data))
  if (
    this.groupCategorySelector &&
    !(typeof ENV !== 'undefined' && ENV !== null ? ENV.IS_LARGE_ROSTER : void 0)
  ) {
    errors = this.groupCategorySelector.validateBeforeSave(data, errors)
  }
  errors = this._validatePointsPossible(data, errors)
  errors = this._validateExternalTool(data, errors)
  errors = this._validateAllowedAttempts(data, errors)
  const data2 = {
    assignment_overrides: this.dueDateOverrideView.getAllDates(),
    postToSIS: data.post_to_sis === '1',
  }
  errors = this.dueDateOverrideView.validateBeforeSave(data2, errors)
  if (ENV.CONDITIONAL_RELEASE_SERVICE_ENABLED) {
    crErrors = this.conditionalReleaseEditor.validateBeforeSave()
    if (crErrors) {
      errors.conditional_release = crErrors
    }
  }
  return errors
}

EditView.prototype.validateFinalGrader = function (data) {
  const errors = {}
  if (data.moderated_grading === 'on' && !data.final_grader_id) {
    errors.final_grader_id = [
      {
        message: I18n.t('Must select a grader'),
      },
    ]
    $(document).trigger('validateFinalGraderSelectedValue', {error: true})
  }
  return errors
}

EditView.prototype.validateGraderCount = function (data) {
  const errors = {}
  if (data.moderated_grading !== 'on') {
    return errors
  }
  let message
  if (!data.grader_count) {
    message = I18n.t('Must have at least one grader')
  } else if (data.grader_count > ENV.MODERATED_GRADING_GRADER_LIMIT) {
    message = I18n.t('Only a maximum of %{max} graders can be assigned', {
          max: ENV.MODERATED_GRADING_GRADER_LIMIT,
        })
  }

  if(message) {
    errors.grader_count = [{message}]
    $(document).trigger('validateGraderCountNumber', {error: true})
  }
  return errors
}

EditView.prototype.validateInput = function (e) {
  const inputValue = e.target.value
  if (inputValue) {
    const data = this.getFormData()
    let errors = {}
    switch (e.target.name) {
      case ASSIGNMENT_NAME_INPUT_NAME:
        errors = this._validateTitle(data, {})
        break
      case ALLOWED_EXTENSIONS_INPUT_NAME:
        errors = this._validateAllowedExtensions(data, {})
        break
      case POINTS_POSSIBLE_INPUT_NAME:
        errors = this._validatePointsPossible(data, {})
        break
      default:
        break
    }
    if (Object.keys(errors).length > 0) {
      this.showErrors(errors)
    } else {
      this.hideErrors(`${e.target.name}_errors`)
    }
  } else {
    this.hideErrors(`${e.target.name}_errors`)
  }
}

EditView.prototype._validateTitle = function (data, errors) {
  let max_name_length
  if (includes(this.model.frozenAttributes(), 'title')) {
    return errors
  }
  const post_to_sis = data.post_to_sis === '1'
  max_name_length = 255
  if (
    post_to_sis &&
    ENV.MAX_NAME_LENGTH_REQUIRED_FOR_ACCOUNT &&
    data.grading_type !== 'not_graded'
  ) {
    max_name_length = ENV.MAX_NAME_LENGTH
  }
  const validationHelper = new SisValidationHelper({
    postToSIS: post_to_sis,
    maxNameLength: max_name_length,
    name: data.name,
    maxNameLengthRequired: ENV.MAX_NAME_LENGTH_REQUIRED_FOR_ACCOUNT,
  })
  if (!data.name || $.trim(data.name.toString()).length === 0) {
    errors.name = [
      {
        message: I18n.t('name_is_required', 'Name is required'),
      },
    ]
  } else if ((post_to_sis && validationHelper.nameTooLong()) || (!post_to_sis && data.name.length > max_name_length)) {
    errors.name = [
      {
        message: I18n.t('Must be fewer than %{length} characters', {
          length: max_name_length + 1,
        }),
      },
    ]
  }
  return errors
}

EditView.prototype._validateSubmissionTypes = function (data, errors) {
  let allow_vericite, annotatedDocumentUsageRights, ref, ref1
  if (data.submission_type === 'online' && data.submission_types.length === 0) {
    errors[ONLINE_SUBMISSION_CHECKBOXES_GROUP] = [
      {
        message: I18n.t(
          'at_least_one_submission_type',
          'Please choose at least one submission type',
        ),
      },
    ]
  } else if (data.submission_type === 'online' && data.vericite_enabled === '1') {
    allow_vericite = true
    forEach(keys(data.submission_types), function (k) {
      allow_vericite =
        allow_vericite &&
        (data.submission_types[k] === 'online_upload' ||
          data.submission_types[k] === 'online_text_entry')
    })
    if (!allow_vericite) {
      errors[ONLINE_SUBMISSION_CHECKBOXES_GROUP] = [
        {
          message: I18n.t(
            'vericite_submission_types_validation',
            'VeriCite only supports file submissions and text entry',
          ),
        },
      ]
    }
  } else if (
    !this.getAnnotatedDocument() &&
    ((ref = data.submission_types) != null ? ref.includes('student_annotation') : void 0)
  ) {
    errors['online_submission_types[student_annotation]'] = [
      {
        message: I18n.t('This submission type requires a file upload'),
      },
    ]
  } else if (
    this.getAnnotatedDocument() &&
    ((ref1 = data.submission_types) != null ? ref1.includes('student_annotation') : void 0) &&
    this.shouldRenderUsageRights()
  ) {
    annotatedDocumentUsageRights = this.getAnnotatedDocumentUsageRights()
    if (annotatedDocumentUsageRights.use_justification === 'choose') {
      errors.usage_rights_use_justification = [
        {
          message: I18n.t('Identifying the usage rights is required'),
        },
      ]
    }
  }
  return errors
}

EditView.prototype._validateAllowedExtensions = function (data, errors) {
  const shouldValidate = data.allowed_extensions && includes(data.submission_types, 'online_upload')
  if (shouldValidate && data.allowed_extensions.length === 0) {
    errors.allowed_extensions = [
      {
        message: I18n.t('at_least_one_file_type', 'Please specify at least one allowed file type'),
      },
    ]
  } else if (shouldValidate && YAML.stringify(data.allowed_extensions)?.length > 255) {
    errors.allowed_extensions = [
      {
        message: I18n.t('allowed_extensions_max', 'Must be fewer than 256 characters'),
      },
    ]
  }
  return errors
}

EditView.prototype._validatePointsPossible = function (data, errors) {
  if (includes(this.model.frozenAttributes(), 'points_possible') || this.lockedItems.points || data.grading_type === 'not_graded') {
    return errors
  }
  if (this.lockedItems.points) {
    return errors
  }

  if ([undefined, '', null].includes(data.points_possible) || data.points_possible < 0) {
    errors.points_possible = [
      {
        message: I18n.t('points_possible_positive', 'Points value must be 0 or greater')
      },
    ]
  } else if (typeof data.points_possible !== 'number' || isNaN(data.points_possible)) {
    errors.points_possible = [
      {
        message: I18n.t('points_possible_number', 'Points value must be a number'),
      },
    ]
  } else if (data.points_possible > 999999999) {
    errors.points_possible = [
      {
        message: I18n.t('points_possible_max', 'Points value must be 999999999 or less')
      },
    ]
  }
  return errors
}

EditView.prototype._validateExternalTool = function (data, errors) {
  if (data.submission_type !== 'external_tool') {
    return errors
  }

  let message
  let longMessage = false
  const toolUrl = data.external_tool_tag_attributes?.url?.toString()?.trim() || ''
  if (data.grading_type !== 'not_graded' && !toolUrl) {
    message = I18n.t('External Tool URL cannot be left blank')
  } else {
    // We are moving the url input validation to this method so we can display our own
    // errors instead of the native browser tooltip error.
    try {
      new URL(toolUrl)
      // do nothing if it is a valid url
    } catch {
      message = I18n.t('Enter a valid URL or use "Find" button to search for an external tool')
      longMessage = true
    }
  }

  if (message) {
    errors[EXTERNAL_TOOL_URL_INPUT_NAME] = [{message, longMessage}]
<<<<<<< HEAD
    errors['default-tool-launch-button'] = [{message, longMessage}]
=======
    errors[DEFAULT_TOOL_LAUNCH_BUTTON] = [{message, longMessage}]
>>>>>>> 21440366
  }

  // This can happen when:
  // * user chooses a tool in the submission type dropdown (Submission Type
  //   Selection placement) but doesn't launch the tool and finish deep linking
  //   flow
  // * user edits assignment and removes resource by clicking the 'x'
  //   (we reset content_type back to 'context_external_tool' then)
  if (
    typeof data.external_tool_tag_attributes === 'object' &&
    this.selectedTool?.require_resource_selection &&
    data.external_tool_tag_attributes.content_type ===
      DEFAULT_SUBMISSION_TYPE_SELECTION_CONTENT_TYPE
  ) {
<<<<<<< HEAD
    message = I18n.t('Please click below to launch the tool and select a resource.')
    errors.assignment_submission_container = [{message, longMessage}]
=======
    message = I18n.t('Please click above to launch the tool and select a resource.')
    errors[SUBMISSION_TYPE_SELECTION_LAUNCH_BUTTON] = [{message, longMessage: true}]
>>>>>>> 21440366
  }

  return errors
}

EditView.prototype._validateAllowedAttempts = function (data, errors) {
  if (!(typeof ENV !== 'undefined' && ENV !== null ? ENV.assignment_attempts_enabled : void 0)) {
    return errors
  }
  if (this.lockedItems.settings) {
    return errors
  }
  const value = parseInt(data.allowed_attempts, 10)

  let message
  if (isNaN(value) || !(value > 0 || value === -1)) {
    message = I18n.t('Number of attempts must be a number greater than 0')
  } else if (value > 100) {
    message = I18n.t('Number of attempts must be less than or equal to 100')
  }

  if (message) {
    errors.allowed_attempts = [{message}]
    $(document).trigger('validateAllowedAttempts', {error: true})
  }

  return errors
}

EditView.prototype.redirectAfterSave = function () {
  return (window.location = this.locationAfterSave(deparam()))
}

EditView.prototype.locationAfterSave = function (params) {
  if (returnToHelper.isValid(params.return_to) && !this.assignment.showBuildButton()) {
    return params.return_to
  }
  const useCancelLocation = this.assignment.showBuildButton() && this.preventBuildNavigation
  if (useCancelLocation) {
    return this.locationAfterCancel(deparam())
  }

  try {
    queryClient.invalidateQueries({
      queryKey: ['assignment-self-assessment-settings', this.assignment.id],
      exact: false,
    });
  } catch (error) {
    console.error('Error invalidating query, error:', error)
  }

  const htmlUrl = this.model.get('html_url')
  if (this.assignment.showBuildButton()) {
    return htmlUrl + '?display=full_width'
  } else {
    return htmlUrl
  }
}

EditView.prototype.redirectAfterCancel = function () {
  const location = this.locationAfterCancel(deparam())
  if (location) {
    return (window.location = location)
  }
}

EditView.prototype.locationAfterCancel = function (params) {
  if (returnToHelper.isValid(params.return_to)) {
    return params.return_to
  }
  if (ENV.CAN_CANCEL_TO && ENV.CAN_CANCEL_TO.includes(document.referrer)) {
    return document.referrer
  }
  if (ENV.CANCEL_TO != null) {
    return ENV.CANCEL_TO
  }
  return null
}

EditView.prototype.onChange = function () {
  if (ENV.CONDITIONAL_RELEASE_SERVICE_ENABLED && this.assignmentUpToDate) {
    return (this.assignmentUpToDate = false)
  }
}

EditView.prototype.updateConditionalRelease = function () {
  let assignmentData
  if (ENV.CONDITIONAL_RELEASE_SERVICE_ENABLED && !this.assignmentUpToDate) {
    assignmentData = this.getFormData()
    this.conditionalReleaseEditor.updateAssignment(assignmentData)
    return (this.assignmentUpToDate = true)
  }
}

EditView.prototype.disableFields = function () {
  const ignoreFields = [
    '#overrides-wrapper *',
    '#submission_type_fields *',
    '#assignment_peer_reviews_fields *',
    '#assignment_description',
    '#assignment_notify_of_update',
    '#assignment_post_to_sis',
  ]
  const ignoreFilter = ignoreFields
    .map(function (field) {
      return 'not(' + field + ')'
    })
    .join(':')
  const self = this
  this.$el.find(':checkbox:' + ignoreFilter).each(function () {
    return self.disableCheckbox(
      $(this),
      I18n.t('Cannot be edited for assignments in closed grading periods'),
    )
  })
  this.$el.find(':radio:' + ignoreFilter).click(this.ignoreClickHandler)
  return this.$el.find('select:' + ignoreFilter).each(this.lockSelectValueHandler)
}

EditView.prototype.ignoreClickHandler = function (event) {
  event.preventDefault()
  return event.stopPropagation()
}

EditView.prototype.lockSelectValueHandler = function () {
  const lockedValue = this.value
  return $(this).change(function (event) {
    this.value = lockedValue
    return event.stopPropagation()
  })
}

EditView.prototype.handleModeratedGradingChanged = function (isModerated) {
  this.assignment.moderatedGrading(isModerated)
  this.togglePeerReviewsAndGroupCategoryEnabled()
  if (isModerated) {
    if (this.assignment.graderCommentsVisibleToGraders()) {
      return this.$gradersAnonymousToGradersLabel.show()
    }
  } else {
    return this.uncheckAndHideGraderAnonymousToGraders()
  }
}

EditView.prototype.handleGraderCommentsVisibleToGradersChanged = function (commentsVisible) {
  this.assignment.graderCommentsVisibleToGraders(commentsVisible)
  if (commentsVisible) {
    return this.$gradersAnonymousToGradersLabel.show()
  } else {
    return this.uncheckAndHideGraderAnonymousToGraders()
  }
}

EditView.prototype.uncheckAndHideGraderAnonymousToGraders = function () {
  this.assignment.gradersAnonymousToGraders(false)
  $('#assignment_graders_anonymous_to_graders').prop('checked', false)
  return this.$gradersAnonymousToGradersLabel.hide()
}

EditView.prototype.renderModeratedGradingFormFieldGroup = function () {
  if (!ENV.MODERATED_GRADING_ENABLED || this.assignment.isQuizLTIAssignment()) {
    return
  }
  const clearNumberInputErrors = () => {
    $(document).trigger('validateGraderCountNumber', {error: false})
    this.hideErrors('grader_count_errors')
  }
  const clearFinalGraderSelectErrors = () => {
    $(document).trigger('validateFinalGraderSelectedValue', {error: false})
    this.hideErrors('final_grader_id_errors')
  }
  const props = {
    availableModerators: ENV.AVAILABLE_MODERATORS,
    currentGraderCount: this.assignment.get('grader_count'),
    finalGraderID: this.assignment.get('final_grader_id'),
    graderCommentsVisibleToGraders: this.assignment.graderCommentsVisibleToGraders(),
    graderNamesVisibleToFinalGrader: !!this.assignment.get('grader_names_visible_to_final_grader'),
    gradedSubmissionsExist: ENV.HAS_GRADED_SUBMISSIONS,
    isGroupAssignment: !!this.$groupCategoryBox.prop('checked'),
    isPeerReviewAssignment: !!this.$peerReviewsBox.prop('checked'),
    locale: ENV.LOCALE,
    moderatedGradingEnabled: this.assignment.moderatedGrading(),
    availableGradersCount: ENV.MODERATED_GRADING_MAX_GRADER_COUNT,
    onGraderCommentsVisibleToGradersChange: this.handleGraderCommentsVisibleToGradersChanged,
    onModeratedGradingChange: this.handleModeratedGradingChanged,
    hideNumberInputErrors: clearNumberInputErrors,
    hideFinalGraderErrors: clearFinalGraderSelectErrors,
  }
  const formFieldGroup = React.createElement(ModeratedGradingFormFieldGroup, props)
  const mountPoint = document.querySelector("[data-component='ModeratedGradingFormFieldGroup']")
  // eslint-disable-next-line react/no-render-return-value
  return ReactDOM.render(formFieldGroup, mountPoint)
}

EditView.prototype.renderAllowedAttempts = function () {
  const clearErrors = () => {
    $(document).trigger('validateAllowedAttempts', {error: false})
    this.hideErrors('allowed_attempts_errors')
  }
  if (!(typeof ENV !== 'undefined' && ENV !== null ? ENV.assignment_attempts_enabled : void 0)) {
    return
  }
  const props = {
    limited: this.model.get('allowed_attempts') > 0,
    attempts: this.model.get('allowed_attempts'),
    locked: !!this.lockedItems.settings,
    onHideErrors: clearErrors,
  }
  const mountPoint = document.querySelector('#allowed-attempts-target')
  // eslint-disable-next-line react/no-render-return-value
  return ReactDOM.render(React.createElement(AllowedAttemptsWithState, props), mountPoint)
}

export default EditView<|MERGE_RESOLUTION|>--- conflicted
+++ resolved
@@ -126,9 +126,6 @@
 
 const DEFAULT_SUBMISSION_TYPE_SELECTION_CONTENT_TYPE = 'context_external_tool'
 
-<<<<<<< HEAD
-const EXTERNAL_TOOL_URL_INPUT_NAME = 'external_tool_tag_attributes[url]'
-=======
 const ASSIGNMENT_NAME_INPUT_NAME = 'name'
 const POINTS_POSSIBLE_INPUT_NAME = 'points_possible'
 const EXTERNAL_TOOL_URL_INPUT_NAME = 'external_tool_tag_attributes[url]'
@@ -137,7 +134,6 @@
 const ONLINE_SUBMISSION_CHECKBOXES_GROUP = 'online_submission_types[online_text_entry]'
 const DEFAULT_TOOL_LAUNCH_BUTTON = 'default-tool-launch-button'
 const SUBMISSION_TYPE_SELECTION_LAUNCH_BUTTON = 'assignment_submission_type_selection_launch_button'
->>>>>>> 21440366
 
 /*
 xsslint safeString.identifier srOnly
@@ -306,14 +302,11 @@
     events['change ' + ANONYMOUS_GRADING_BOX] = 'handleAnonymousGradingChange'
     events['change ' + HIDE_ZERO_POINT_QUIZZES_BOX] = 'handleHideZeroPointQuizChange'
     events['input ' + `[name="${EXTERNAL_TOOL_URL_INPUT_NAME}"]`] = 'clearErrorsOnInput'
-<<<<<<< HEAD
-=======
     events['input ' + `[name="${ASSIGNMENT_NAME_INPUT_NAME}"]`] = 'validateInput'
     events['input ' + `[name="${ALLOWED_EXTENSIONS_INPUT_NAME}"]`] = 'validateInput'
     events['input ' + `[name="${POINTS_POSSIBLE_INPUT_NAME}"]`] = 'validateInput'
     events['change #assignment_online_submission_types input[type="checkbox"]'] = 'handleOnlineSubmissionCheckboxToggle'
     events['change #' + GROUP_CATEGORY_SELECT] = 'clearGroupSetErrors'
->>>>>>> 21440366
     if (ENV.CONDITIONAL_RELEASE_SERVICE_ENABLED) {
       events.change = 'onChange'
     }
@@ -1584,20 +1577,6 @@
     const errorsContainerID = `${key}_errors`
     const errorsContainer = document.getElementById(errorsContainerID)
     if (errorsContainer) {
-<<<<<<< HEAD
-      const root = this.errorRoots[key] ?? createRoot(errorsContainer)
-      const noMargin = ['allowed_attempts', 'final_grader_id', 'grader_count'].includes(key)
-      const marginTop = [EXTERNAL_TOOL_URL_INPUT_NAME].includes(key)
-      root.render(
-        <Flex as="div" alignItems="center" margin={noMargin ? '0' : marginTop ? 'xx-small 0 0 0' : '0 0 0 medium'}>
-          <Flex as="div" margin={value[0].longMessage ? '0 xx-small medium 0' : '0 xx-small xxx-small 0'}>
-            <IconWarningSolid color="error" />
-          </Flex>
-          <Text size="small" color="danger">
-            {value[0].message}
-          </Text>
-        </Flex>
-=======
       const root = this.errorRoots[errorsContainerID] ?? createRoot(errorsContainer)
       const noMargin = ['allowed_attempts', 'final_grader_id', 'grader_count', ONLINE_SUBMISSION_CHECKBOXES_GROUP, SUBMISSION_TYPE_SELECTION_LAUNCH_BUTTON].includes(key)
       const marginTop = [EXTERNAL_TOOL_URL_INPUT_NAME, ASSIGNMENT_NAME_INPUT_NAME, POINTS_POSSIBLE_INPUT_NAME, ALLOWED_EXTENSIONS_INPUT_NAME, GROUP_CATEGORY_SELECT, DEFAULT_TOOL_LAUNCH_BUTTON].includes(key)
@@ -1607,7 +1586,6 @@
           margin={noMargin ? '0' : marginTop ? 'xx-small 0 0 0' : '0 0 0 medium'}
           iconMargin={value[0].longMessage ? '0 xx-small medium 0' : '0 xx-small xxx-small 0'}
         />
->>>>>>> 21440366
       )
       this.errorRoots[errorsContainerID] = root
       delete errors[key]
@@ -1615,14 +1593,9 @@
       if (element) {
         element.setAttribute("aria-describedby", errorsContainerID)
 
-<<<<<<< HEAD
-        if ([EXTERNAL_TOOL_URL_INPUT_NAME].includes(key)) {
-          this.getElement('assignment_external_tool_tag_attributes_url_container')?.classList.add('error-outline')
-=======
         if ([EXTERNAL_TOOL_URL_INPUT_NAME, ASSIGNMENT_NAME_INPUT_NAME, POINTS_POSSIBLE_INPUT_NAME, ALLOWED_EXTENSIONS_INPUT_NAME, GROUP_CATEGORY_SELECT, DEFAULT_TOOL_LAUNCH_BUTTON, SUBMISSION_TYPE_SELECTION_LAUNCH_BUTTON].includes(key)) {
           const selector = key === EXTERNAL_TOOL_URL_INPUT_NAME ? 'assignment_external_tool_tag_attributes_url_container' : key
           this.getElement(selector)?.classList.add('error-outline')
->>>>>>> 21440366
         }
 
         if (shouldFocus) {
@@ -1630,13 +1603,10 @@
           shouldFocus = false
         }
       }
-<<<<<<< HEAD
-=======
 
       if (key === ONLINE_SUBMISSION_CHECKBOXES_GROUP) {
         document.getElementById('online_entry_options_asterisk')?.classList.add('error-text')
       }
->>>>>>> 21440366
     }
   })
 
@@ -1691,14 +1661,6 @@
 }
 
 EditView.prototype.hideErrors = function (containerId) {
-<<<<<<< HEAD
-  this.errorRoots[containerId]?.unmount()
-  delete this.errorRoots[containerId]
-
-  if (containerId === `${EXTERNAL_TOOL_URL_INPUT_NAME}_errors`) {
-    const element = this.getElement('assignment_external_tool_tag_attributes_url_container')
-    element?.classList.remove('error-outline')
-=======
   if (containerId) {
     this.errorRoots[containerId]?.unmount()
     delete this.errorRoots[containerId]
@@ -1709,7 +1671,6 @@
       const element = this.getElement(selector)
       element?.classList.remove('error-outline')
     }
->>>>>>> 21440366
   }
 }
 
@@ -1971,11 +1932,7 @@
 
   if (message) {
     errors[EXTERNAL_TOOL_URL_INPUT_NAME] = [{message, longMessage}]
-<<<<<<< HEAD
-    errors['default-tool-launch-button'] = [{message, longMessage}]
-=======
     errors[DEFAULT_TOOL_LAUNCH_BUTTON] = [{message, longMessage}]
->>>>>>> 21440366
   }
 
   // This can happen when:
@@ -1990,13 +1947,8 @@
     data.external_tool_tag_attributes.content_type ===
       DEFAULT_SUBMISSION_TYPE_SELECTION_CONTENT_TYPE
   ) {
-<<<<<<< HEAD
-    message = I18n.t('Please click below to launch the tool and select a resource.')
-    errors.assignment_submission_container = [{message, longMessage}]
-=======
     message = I18n.t('Please click above to launch the tool and select a resource.')
     errors[SUBMISSION_TYPE_SELECTION_LAUNCH_BUTTON] = [{message, longMessage: true}]
->>>>>>> 21440366
   }
 
   return errors
