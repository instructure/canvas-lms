--- conflicted
+++ resolved
@@ -16,11 +16,6 @@
  * with this program. If not, see <http://www.gnu.org/licenses/>.
  */
 
-<<<<<<< HEAD
- 
-
-=======
->>>>>>> 4b8c5dea
 import React from 'react'
 import ReactDOM from 'react-dom'
 import {Pill} from '@instructure/ui-pill'
@@ -78,10 +73,6 @@
   }
   // EVAL-3711 Remove ICE feature flag
   if (ENV.FEATURES?.instui_nav) {
-<<<<<<< HEAD
-     
-=======
->>>>>>> 4b8c5dea
     ReactDOM.render(
       <Pill
         renderIcon={this.model.published() ? <IconPublishSolid /> : <IconUnpublishedLine />}
@@ -108,10 +99,6 @@
 EditHeaderView.prototype.onDelete = function (e) {
   e.preventDefault()
   if (this.canDelete()) {
-<<<<<<< HEAD
-     
-=======
->>>>>>> 4b8c5dea
     if (window.confirm(this.messages.confirm)) {
       return this.delete()
     } else {
@@ -124,10 +111,6 @@
   let destroyDfd
   const disablingDfd = new $.Deferred()
   if ((destroyDfd = this.model.destroy())) {
-<<<<<<< HEAD
-     
-=======
->>>>>>> 4b8c5dea
     destroyDfd.then(this.onDeleteSuccess.bind(this))
     destroyDfd.fail(function () {
       return disablingDfd.reject()
