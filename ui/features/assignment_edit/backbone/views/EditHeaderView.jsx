--- conflicted
+++ resolved
@@ -75,11 +75,7 @@
   }
   // EVAL-3711 Remove ICE feature flag
   if (ENV.FEATURES?.instui_nav) {
-<<<<<<< HEAD
-    // eslint-disable-next-line no-restricted-properties
-=======
      
->>>>>>> 80d4da09
     ReactDOM.render(
       <Pill
         renderIcon={this.model.published() ? <IconPublishSolid /> : <IconUnpublishedLine />}
