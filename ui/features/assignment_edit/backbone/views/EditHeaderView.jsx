--- conflicted
+++ resolved
@@ -75,11 +75,7 @@
   }
   // EVAL-3711 Remove ICE feature flag
   if (ENV.FEATURES?.instui_nav) {
-<<<<<<< HEAD
-    // eslint-disable-next-line no-restricted-properties
-=======
      
->>>>>>> 1c55606d
     ReactDOM.render(
       <Pill
         renderIcon={this.model.published() ? <IconPublishSolid /> : <IconUnpublishedLine />}
