--- conflicted
+++ resolved
@@ -29,10 +29,7 @@
 import GradingTypeSelector from '@canvas/assignments/backbone/views/GradingTypeSelector'
 import QuizTypeSelector from '@canvas/assignments/backbone/views/QuizTypeSelector'
 import AnonymousSubmissionSelector from '@canvas/assignments/backbone/views/AnonymousSubmissionSelector'
-<<<<<<< HEAD
-=======
 import PointsTooltip from '@canvas/assignments/backbone/views/PointsTooltip'
->>>>>>> 64baf732
 import GroupCategorySelector from '@canvas/groups/backbone/views/GroupCategorySelector'
 import PeerReviewsSelector from '@canvas/assignments/backbone/views/PeerReviewsSelector'
 import '@canvas/grading-standards'
@@ -93,12 +90,9 @@
     const anonymousSubmissionSelector = new AnonymousSubmissionSelector({
       parentModel: assignment,
     })
-<<<<<<< HEAD
-=======
     const pointsTooltip = new PointsTooltip({
       parentModel: assignment,
     })
->>>>>>> 64baf732
     const groupCategorySelector = new GroupCategorySelector({
       parentModel: assignment,
       groupCategories:
@@ -117,10 +111,7 @@
       gradingTypeSelector,
       quizTypeSelector,
       anonymousSubmissionSelector,
-<<<<<<< HEAD
-=======
       pointsTooltip,
->>>>>>> 64baf732
       ...(!ENV.horizon_course && {groupCategorySelector}),
       ...(!ENV.horizon_course && {peerReviewsSelector}),
       views: {
