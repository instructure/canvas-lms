/*
 * Copyright (C) 2017 - present Instructure, Inc.
 *
 * This file is part of Canvas.
 *
 * Canvas is free software: you can redistribute it and/or modify it under
 * the terms of the GNU Affero General Public License as published by the Free
 * Software Foundation, version 3 of the License.
 *
 * Canvas is distributed in the hope that it will be useful, but WITHOUT ANY
 * WARRANTY; without even the implied warranty of MERCHANTABILITY or FITNESS FOR
 * A PARTICULAR PURPOSE. See the GNU Affero General Public License for more
 * details.
 *
 * You should have received a copy of the GNU Affero General Public License along
 * with this program. If not, see <http://www.gnu.org/licenses/>.
 */

import React from 'react'
<<<<<<< HEAD
import {render} from '@testing-library/react'
=======
import {render, waitFor} from '@testing-library/react'
>>>>>>> 5493525b
import userEvent from '@testing-library/user-event'
import axios from '@canvas/axios'
import {http, HttpResponse} from 'msw'
import {setupServer} from 'msw/node'
import ConfirmEndTutorialDialog from '../ConfirmEndTutorialDialog'

describe('ConfirmEndTutorialDialog Spec', () => {
  const server = setupServer()

  beforeAll(() => server.listen())
  afterEach(() => {
    server.resetHandlers()
    jest.restoreAllMocks()
  })
  afterAll(() => server.close())

  const defaultProps = {
    isOpen: true,
    handleRequestClose() {},
  }

  // fails in Jest, passes in QUnit
  test.skip('handleOkayButtonClick calls the proper api endpoint and data', async () => {
    const user = userEvent.setup()
    const putSpy = jest.spyOn(axios, 'put')
    const {getByRole} = render(<ConfirmEndTutorialDialog {...defaultProps} />)
    const okButton = getByRole('button', {name: /okay/i})
    await user.click(okButton)

    expect(putSpy).toHaveBeenCalledWith(
      '/api/v1/users/self/features/flags/new_user_tutorial_on_off',
      {state: 'off'},
    )
  })

  // fails in Jest, passes in QUnit
  test.skip('handleOkayButtonClick calls onSuccessFunc after calling the api', async () => {
<<<<<<< HEAD
=======
    server.use(
      http.put('/api/v1/users/self/features/flags/new_user_tutorial_on_off', () => {
        return HttpResponse.json({}, {status: 200})
      }),
    )

>>>>>>> 5493525b
    const user = userEvent.setup()
    const onSuccessSpy = jest
      .spyOn(ConfirmEndTutorialDialog.prototype, 'onSuccess')
      .mockImplementation(() => {})
    const {getByRole} = render(<ConfirmEndTutorialDialog {...defaultProps} />)
    const okButton = getByRole('button', {name: /okay/i})
    await user.click(okButton)

    await waitFor(() => {
      expect(onSuccessSpy).toHaveBeenCalled()
    })
  })
})<|MERGE_RESOLUTION|>--- conflicted
+++ resolved
@@ -17,11 +17,7 @@
  */
 
 import React from 'react'
-<<<<<<< HEAD
-import {render} from '@testing-library/react'
-=======
 import {render, waitFor} from '@testing-library/react'
->>>>>>> 5493525b
 import userEvent from '@testing-library/user-event'
 import axios from '@canvas/axios'
 import {http, HttpResponse} from 'msw'
@@ -59,15 +55,12 @@
 
   // fails in Jest, passes in QUnit
   test.skip('handleOkayButtonClick calls onSuccessFunc after calling the api', async () => {
-<<<<<<< HEAD
-=======
     server.use(
       http.put('/api/v1/users/self/features/flags/new_user_tutorial_on_off', () => {
         return HttpResponse.json({}, {status: 200})
       }),
     )
 
->>>>>>> 5493525b
     const user = userEvent.setup()
     const onSuccessSpy = jest
       .spyOn(ConfirmEndTutorialDialog.prototype, 'onSuccess')
