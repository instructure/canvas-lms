/*
 * Copyright (C) 2019 - present Instructure, Inc.
 *
 * This file is part of Canvas.
 *
 * Canvas is free software: you can redistribute it and/or modify it under
 * the terms of the GNU Affero General Public License as published by the Free
 * Software Foundation, version 3 of the License.
 *
 * Canvas is distributed in the hope that it will be useful, but WITHOUT ANY
 * WARRANTY; without even the implied warranty of MERCHANTABILITY or FITNESS FOR
 * A PARTICULAR PURPOSE. See the GNU Affero General Public License for more
 * details.
 *
 * You should have received a copy of the GNU Affero General Public License along
 * with this program. If not, see <http://www.gnu.org/licenses/>.
 */

import React from 'react'
import ReactDOM from 'react-dom'
import {useScope as createI18nScope} from '@canvas/i18n'
import ReceivedContentView from './react/ReceivedContentView'
import ErrorBoundary from '@canvas/error-boundary'
import GenericErrorPage from '@canvas/generic-error-page'
import errorShipUrl from '@canvas/images/ErrorShip.svg'
import ready from '@instructure/ready'

const I18n = createI18nScope('content_share')

ready(() => {
  const container = document.getElementById('content')
<<<<<<< HEAD
  // eslint-disable-next-line no-restricted-properties
=======
   
>>>>>>> 1c55606d
  ReactDOM.render(
    <ErrorBoundary
      errorComponent={
        <GenericErrorPage
          imageUrl={errorShipUrl}
          errorCategory={I18n.t('Content Shares Received View Error Page')}
        />
      }
    >
      <ReceivedContentView />
    </ErrorBoundary>,
    container
  )
})<|MERGE_RESOLUTION|>--- conflicted
+++ resolved
@@ -29,11 +29,7 @@
 
 ready(() => {
   const container = document.getElementById('content')
-<<<<<<< HEAD
-  // eslint-disable-next-line no-restricted-properties
-=======
    
->>>>>>> 1c55606d
   ReactDOM.render(
     <ErrorBoundary
       errorComponent={
