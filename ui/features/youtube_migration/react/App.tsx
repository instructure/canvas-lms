/*
 * Copyright (C) 2025 - present Instructure, Inc.
 *
 * This file is part of Canvas.
 *
 * Canvas is free software: you can redistribute it and/or modify it under
 * the terms of the GNU Affero General Public License as published by the Free
 * Software Foundation, version 3 of the License.
 *
 * Canvas is distributed in the hope that it will be useful, but WITHOUT ANY
 * WARRANTY; without even the implied warranty of MERCHANTABILITY or FITNESS FOR
 * A PARTICULAR PURPOSE. See the GNU Affero General Public License for more
 * details.
 *
 * You should have received a copy of the GNU Affero General Public License along
 * with this program. If not, see <http://www.gnu.org/licenses/>.
 */

import React, {useCallback, useEffect, useRef, useState} from 'react'
import {View} from '@instructure/ui-view'
import {Flex} from '@instructure/ui-flex'
import {useScope as createI18nScope} from '@canvas/i18n'
import {Button, CloseButton, CondensedButton} from '@instructure/ui-buttons'
import {Heading} from '@instructure/ui-heading'
import {Img} from '@instructure/ui-img'
import {Text} from '@instructure/ui-text'
import {Spinner} from '@instructure/ui-spinner'
import {Table} from '@instructure/ui-table'
import EmptyDesert from '@canvas/images/react/EmptyDesert'
import celebratePandaUrl from '@canvas/images/CelebratePanda.svg'
import {
  QueryClient,
  type QueryFunctionContext,
  useMutation,
  useQuery,
  useQueryClient,
} from '@tanstack/react-query'
import {YoutubeEmbed, YoutubeScanResource, YoutubeScanResultReport} from '../../../api'
import doFetchApi from '@canvas/do-fetch-api-effect'
import GenericErrorPage from '@canvas/generic-error-page/react'
import ErrorShip from '@canvas/images/ErrorShip.svg'
import {showFlashError} from '@canvas/alerts/react/FlashAlert'
import {Link} from '@instructure/ui-link'
import {
  IconAssignmentLine,
  IconDiscussionLine,
  IconDocumentLine,
  IconCheckSolid,
} from '@instructure/ui-icons'
import {Modal} from '@instructure/ui-modal'
import {type CanvasProgress} from '@canvas/progress/ProgressHelpers'
import Paginator from '@canvas/instui-bindings/react/Paginator'
<<<<<<< HEAD
=======
import {Pill} from '@instructure/ui-pill'
>>>>>>> 5b970e1a

export interface AppProps {
  courseId: string
}

enum YoutubeScanWorkflowState {
  Completed = 'completed',
  Failed = 'failed',
  Queued = 'queued',
  Running = 'running',
}

const I18n = createI18nScope('youtube_migration')

const NoScanFoundView: React.FC<{
  handleCourseScan?: () => void
  isRequestLoading?: boolean
}> = ({handleCourseScan, isRequestLoading}) => {
  return (
    <Wrapper handleCourseScan={handleCourseScan} scanButtonDisabled={isRequestLoading}>
      <Flex justifyItems="center" margin="0 0 large">
        <Flex.Item>
          <EmptyDesert />
        </Flex.Item>
      </Flex>
      <Flex justifyItems="center" margin="0 0 large">
        <Flex.Item>
          <Text>{I18n.t('You haven’t scanned your course yet')}</Text>
        </Flex.Item>
      </Flex>
      <Flex justifyItems="center" margin="0 0 large">
        <Flex.Item>
          <CondensedButton disabled={isRequestLoading} onClick={handleCourseScan}>
            {I18n.t('Scan Course')}
          </CondensedButton>
        </Flex.Item>
      </Flex>
    </Wrapper>
  )
}

const LoadingView = () => {
  return (
    <Wrapper scanButtonDisabled={true}>
      <Flex justifyItems="center" padding="large">
        <Flex.Item textAlign="center">
          <Spinner renderTitle={() => I18n.t('Course scan result is loading')} size="large" />
        </Flex.Item>
      </Flex>
    </Wrapper>
  )
}

const ScanningInProgressView = () => {
  return (
    <Wrapper scanButtonDisabled={true}>
      <Flex justifyItems="center" margin="xx-large 0 small 0">
        <Flex.Item>
          <Spinner renderTitle={() => I18n.t('Scanning in progress')} size="small" />
        </Flex.Item>
      </Flex>
      <Flex justifyItems="center">
        <Flex.Item>
          <Text size="large">{I18n.t('Hang tight!')}</Text>
        </Flex.Item>
      </Flex>
      <Flex justifyItems="center">
        <Flex.Item>
          <View as="div" textAlign="center" maxWidth="24rem">
            <Text size="small">
              {I18n.t(
                'Scanning might take a few seconds or up to several minutes, depending on how much content your course contains.',
              )}
            </Text>
          </View>
        </Flex.Item>
      </Flex>
    </Wrapper>
  )
}

const LastScanFailedResultView: React.FC<{
  handleCourseScan?: () => void
  isRequestLoading?: boolean
}> = ({handleCourseScan, isRequestLoading}) => {
  return (
    <Wrapper handleCourseScan={handleCourseScan} scanButtonDisabled={isRequestLoading}>
      <GenericErrorPage
        imageUrl={ErrorShip}
        errorSubject={I18n.t('Last YouTube content scan failed.')}
        errorCategory={I18n.t('YouTube Migration Error Page.')}
        errorMessage={I18n.t('Try to scan again.')}
      />
    </Wrapper>
  )
}

const LastScanEmptyResultView: React.FC<{
  handleCourseScan?: () => void
  isRequestLoading?: boolean
}> = ({handleCourseScan, isRequestLoading}) => {
  return (
    <Wrapper handleCourseScan={handleCourseScan} scanButtonDisabled={isRequestLoading}>
      <Flex justifyItems="center" margin="large 0 medium 0">
        <Flex.Item>
          <Img
            src={celebratePandaUrl}
            alt={I18n.t('Panda celebrate that there is no youtube embedding found.')}
          />
        </Flex.Item>
      </Flex>
      <Flex justifyItems="center">
        <Flex.Item>
          <Text size="large">{I18n.t('No YouTube content detected with ads')}</Text>
        </Flex.Item>
      </Flex>
      <Flex justifyItems="center">
        <Flex.Item>
          <View as="div" textAlign="center" maxWidth="24rem">
            <Text size="small">
              {I18n.t(
                'If you changed anything since the last scan you need to scan again for the updated list',
              )}
            </Text>
          </View>
        </Flex.Item>
      </Flex>
      <Flex justifyItems="center" margin="x-large 0 0 0">
        <Flex.Item>
          <CondensedButton disabled={isRequestLoading} onClick={handleCourseScan}>
            {I18n.t('Scan Again')}
          </CondensedButton>
        </Flex.Item>
      </Flex>
    </Wrapper>
  )
}

// TODO add all the type
const getResultType = (type: string) => {
  const margin = '0 x-small 0 0'
  switch (type) {
    case 'WikiPage':
      return (
        <Flex>
          <Flex.Item margin={margin}>
            <IconDocumentLine />
          </Flex.Item>
          <Flex.Item>
            <Text>{I18n.t('Page')}</Text>
          </Flex.Item>
        </Flex>
      )
    case 'Assignment':
      return (
        <Flex>
          <Flex.Item margin={margin}>
            <IconAssignmentLine />
          </Flex.Item>
          <Flex.Item>
            <Text>{I18n.t('Assignment')}</Text>
          </Flex.Item>
        </Flex>
      )
    case 'DiscussionTopic':
      return (
        <Flex>
          <Flex.Item margin={margin}>
            <IconDiscussionLine />
          </Flex.Item>
          <Flex.Item>
            <Text>{I18n.t('Discussion')}</Text>
          </Flex.Item>
        </Flex>
      )
    default:
      return (
        <Flex>
          <Flex.Item>
            <Text>{I18n.t('Resource')}</Text>
          </Flex.Item>
        </Flex>
      )
  }
}

const createYoutubeConvertMutation = async ({
  courseId,
  scanId,
  embed,
  embedIndex,
}: {courseId: string; scanId: number; embed: YoutubeEmbed; embedIndex: number}): Promise<{
  progress: CanvasProgress
  embedIndex: number
}> => {
  const {json, response} = await doFetchApi<CanvasProgress>({
    path: `/api/v1/courses/${courseId}/youtube_migration/convert`,
    method: 'POST',
    body: {embed, scan_id: scanId},
  })

  if (!response.ok || json === undefined) {
    throw new Error(I18n.t('Failed to convert'))
  }

  return {progress: json, embedIndex}
}

enum ConvertStatus {
  Converted = 'converted',
  Converting = 'converting',
  Failed = 'failed',
}

const EmbedsModal: React.FC<{
  youtubeEmbeds: Array<YoutubeEmbed>
  resourceTitle: string
  showModal: boolean
  closeModalFunction: () => void
  courseId: string
  scanId: number
  handleOnClose: () => void
  resourceType: string
  resourceId: number
}> = ({
  youtubeEmbeds,
  resourceTitle,
  showModal,
  closeModalFunction,
  courseId,
  scanId,
  handleOnClose,
  resourceType,
  resourceId,
}) => {
  const isConvertHappened = useRef(false)
  const [youtubeEmbedsState, setYoutubeEmbedsState] =
    useState<Array<YoutubeEmbed & {convertStatus?: ConvertStatus}>>(youtubeEmbeds)
  const activePolls = useRef<Map<number, number>>(new Map())
  const [isCheckingExistingConversions, setIsCheckingExistingConversions] = useState(false)

  useEffect(() => {
    setYoutubeEmbedsState(youtubeEmbeds)
  }, [setYoutubeEmbedsState, youtubeEmbeds])

  useEffect(() => {
    const polls = activePolls.current
    return () => {
      polls.forEach(timeoutId => clearTimeout(timeoutId))
      polls.clear()
    }
  }, [])

  const handleEmbedConvertStatus = useCallback(
    (embedIndex: number, convertStatus: ConvertStatus) => {
      if (convertStatus === ConvertStatus.Converted || convertStatus === ConvertStatus.Failed) {
        const timeoutId = activePolls.current.get(embedIndex)
        if (timeoutId) {
          clearTimeout(timeoutId)
          activePolls.current.delete(embedIndex)
        }
      }

      setYoutubeEmbedsState(prevEmbeds =>
        prevEmbeds.map((embed, index) =>
          index === embedIndex ? {...embed, convertStatus} : embed,
        ),
      )
    },
    [],
  )

  const startProgressPolling = useCallback(
    (progressId: string, embedIndex: number) => {
      const existingTimeoutId = activePolls.current.get(embedIndex)
      if (existingTimeoutId) {
        clearTimeout(existingTimeoutId)
      }

      const pollProgress = async () => {
        try {
          const {json} = await doFetchApi<CanvasProgress>({
            path: `/api/v1/progress/${progressId}`,
          })

          const progress = json!

          if (progress.workflow_state === 'completed') {
            if (progress.results && progress.results.success === true) {
              handleEmbedConvertStatus(embedIndex, ConvertStatus.Converted)
            } else {
              handleEmbedConvertStatus(embedIndex, ConvertStatus.Failed)
              const errorMessage =
                progress.results?.error || I18n.t('Conversion failed with unknown error')
              showFlashError(errorMessage)()
            }
          } else if (progress.workflow_state === 'failed') {
            handleEmbedConvertStatus(embedIndex, ConvertStatus.Failed)
            showFlashError(progress.results?.error || I18n.t('Conversion failed'))()
          } else if (
            progress.workflow_state === 'queued' ||
            progress.workflow_state === 'running'
          ) {
            // Continue polling
            const timeoutId = window.setTimeout(pollProgress, 2000)
            activePolls.current.set(embedIndex, timeoutId)
          }
        } catch (_error) {
          handleEmbedConvertStatus(embedIndex, ConvertStatus.Failed)
          showFlashError(I18n.t('Failed to check conversion progress'))()
        }
      }

      pollProgress()
    },
    [handleEmbedConvertStatus],
  )

  const mutation = useMutation({
    mutationKey: ['youtubeMigration', 'createConvert', courseId],
    mutationFn: createYoutubeConvertMutation,
    onSuccess: ({progress, embedIndex}) => {
      convertHappened()
      handleEmbedConvertStatus(embedIndex, ConvertStatus.Converting)
      startProgressPolling(progress.id, embedIndex)
    },
    onError: (_error, variables) => {
      if (variables?.embedIndex !== undefined) {
        handleEmbedConvertStatus(variables.embedIndex, ConvertStatus.Failed)
      }
      showFlashError(
        I18n.t(
          'Something went wrong during convert the YouTube video. Reload the page and try again.',
        ),
      )()
    },
  })

  const handleEmbedConvert = (courseId: string, embed: YoutubeEmbed, index: number) => {
    handleEmbedConvertStatus(index, ConvertStatus.Converting)
    mutation.mutate({courseId, scanId, embed, embedIndex: index})
  }

  const handleModalClose = () => {
    // Stop all active polling when modal closes
    const polls = activePolls.current
    polls.forEach(timeoutId => clearTimeout(timeoutId))
    polls.clear()

    // Reset all convert button states to allow retry when modal reopens
    setYoutubeEmbedsState(prevEmbeds =>
      prevEmbeds.map(embed => ({
        ...embed,
        convertStatus: undefined,
      })),
    )

    if (isConvertHappened.current) {
      handleOnClose()
    }
    isConvertHappened.current = false
  }

  const convertHappened = () => {
    isConvertHappened.current = true
  }

  const checkExistingConversions = useCallback(async () => {
    setIsCheckingExistingConversions(true)
    try {
      const params = new URLSearchParams({
        resource_type: resourceType,
        resource_id: resourceId.toString(),
      })
      const {json} = await doFetchApi<{
        conversions: Array<{
          id: string
          workflow_state: string
          original_embed: YoutubeEmbed
        }>
      }>({
        path: `/api/v1/courses/${courseId}/youtube_migration/conversion_status?${params.toString()}`,
      })

      if (json && json.conversions) {
        json.conversions.forEach(conversion => {
          const originalEmbed = conversion.original_embed
          if (originalEmbed) {
            const embedIndex = youtubeEmbeds.findIndex(
              embed => embed.src === originalEmbed.src && embed.path === originalEmbed.path,
            )
            if (embedIndex !== -1) {
              handleEmbedConvertStatus(embedIndex, ConvertStatus.Converting)
              startProgressPolling(conversion.id, embedIndex)
            }
          }
        })
      }
    } catch (_error) {
      showFlashError(I18n.t('Failed to check existing conversions'))()
    } finally {
      setIsCheckingExistingConversions(false)
    }
  }, [
    courseId,
    resourceType,
    resourceId,
    youtubeEmbeds,
    handleEmbedConvertStatus,
    startProgressPolling,
  ])

  useEffect(() => {
    if (showModal && resourceType && resourceId) {
      checkExistingConversions()
    }
  }, [showModal, resourceType, resourceId, checkExistingConversions])

  const getConvertButtonText = (convertStatus?: ConvertStatus): string => {
    if (convertStatus === ConvertStatus.Converted) {
      return I18n.t('Converted')
    } else if (convertStatus === ConvertStatus.Converting) {
      return I18n.t('Converting...')
    } else if (convertStatus === ConvertStatus.Failed) {
      return I18n.t('Failed - Retry')
    }
    return I18n.t('Convert')
  }

  return (
    <Modal
      open={showModal}
      onDismiss={closeModalFunction}
      size="auto"
      label={I18n.t('YouTube Embeds Review')}
      shouldCloseOnDocumentClick
      onClose={handleModalClose}
    >
      <Modal.Header>
        <CloseButton
          placement="end"
          offset="small"
          onClick={closeModalFunction}
          screenReaderLabel={I18n.t('Close')}
        />
        {resourceTitle && <Heading>{resourceTitle}</Heading>}
      </Modal.Header>
      <Modal.Body>
<<<<<<< HEAD
        {youtubeEmbedsState.map((embed, index) => (
          <View key={index} as="div" margin="medium 0 0 0" minWidth="35rem">
            <Flex justifyItems="center" direction="column">
              <Flex.Item>
                <Flex justifyItems="center">
                  <Flex.Item>
                    <iframe
                      src={embed.src}
                      title={I18n.t('YouTube Embed')}
                      width="500"
                      height="315"
                      style={{border: 'none'}}
                    />
                  </Flex.Item>
                </Flex>
              </Flex.Item>
              <Flex.Item margin="medium 0 0 0">
                <Button
                  color="primary"
                  display="block"
                  onClick={() => handleEmbedConvert(courseId, embed, index)}
                  disabled={
                    isCheckingExistingConversions ||
                    embed.convertStatus === ConvertStatus.Converted ||
                    embed.convertStatus === ConvertStatus.Converting
                  }
                >
                  {(embed.convertStatus === ConvertStatus.Converting ||
                    (isCheckingExistingConversions && !embed.convertStatus)) && (
                    <Spinner
                      renderTitle={() => I18n.t('Converting')}
                      size="x-small"
                      margin="0 small 0 0"
                    />
                  )}
                  {isCheckingExistingConversions && !embed.convertStatus
                    ? I18n.t('Checking...')
                    : getConvertButtonText(embed.convertStatus)}
                </Button>
              </Flex.Item>
            </Flex>
            {index < youtubeEmbeds.length - 1 && <View as="hr" />}
          </View>
        ))}
=======
        {youtubeEmbedsState.map((embed, index) => {
          const isAlreadyConverted = embed.converted === true
          const effectiveConvertStatus = isAlreadyConverted
            ? ConvertStatus.Converted
            : embed.convertStatus

          return (
            <View key={index} as="div" margin="medium 0 0 0" minWidth="35rem">
              <Flex justifyItems="center" direction="column">
                <Flex.Item>
                  <Flex justifyItems="center">
                    <Flex.Item>
                      <iframe
                        src={embed.src}
                        title={I18n.t('YouTube Embed')}
                        width="500"
                        height="315"
                        style={{border: 'none'}}
                      />
                    </Flex.Item>
                  </Flex>
                </Flex.Item>
                <Flex.Item margin="medium 0 0 0" padding="x-small">
                  <Button
                    color="primary"
                    display="block"
                    onClick={() => handleEmbedConvert(courseId, embed, index)}
                    disabled={
                      isCheckingExistingConversions ||
                      isAlreadyConverted ||
                      effectiveConvertStatus === ConvertStatus.Converted ||
                      effectiveConvertStatus === ConvertStatus.Converting
                    }
                  >
                    {(effectiveConvertStatus === ConvertStatus.Converting ||
                      (isCheckingExistingConversions && !effectiveConvertStatus)) && (
                      <Spinner
                        renderTitle={() => I18n.t('Converting')}
                        size="x-small"
                        margin="0 small 0 0"
                      />
                    )}
                    {isAlreadyConverted
                      ? I18n.t('Converted')
                      : isCheckingExistingConversions && !effectiveConvertStatus
                        ? I18n.t('Checking...')
                        : getConvertButtonText(effectiveConvertStatus)}
                  </Button>
                </Flex.Item>
              </Flex>
              {index < youtubeEmbeds.length - 1 && <View as="hr" />}
            </View>
          )
        })}
>>>>>>> 5b970e1a
      </Modal.Body>
      <Modal.Footer>
        <Button onClick={closeModalFunction} margin="0 x-small 0 0">
          {I18n.t('Close')}
        </Button>
      </Modal.Footer>
    </Modal>
  )
}

const LastScanResultView: React.FC<{
  resources: Array<YoutubeScanResource>
  totalCount: number
  totalConverted?: number
  courseId: string
  scanId: number
  handleCourseScan: () => void
  isRequestLoading: boolean
  handleCourseScanReload: () => void
  currentPage: number
  perPage: number
  totalPages: number
  onPageChange: (page: number) => void
}> = ({
  resources,
  handleCourseScan,
  isRequestLoading,
  totalCount,
  totalConverted,
  courseId,
  scanId,
  handleCourseScanReload,
  currentPage,
  perPage,
  totalPages,
  onPageChange,
}) => {
  const [showModal, setShowModal] = useState(false)
  const [modalYoutubeEmbeds, setYoutubeModalEmbeds] = useState<Array<YoutubeEmbed>>([])
  const [modalResourceTitle, setModalResourceTitle] = useState('')
  const [modalResourceType, setModalResourceType] = useState('')
  const [modalResourceId, setModalResourceId] = useState(0)

  const handleShowReview = useCallback(
    (youtubeEmbeds: Array<YoutubeEmbed>, resourceTitle: string, resource: YoutubeScanResource) => {
      setYoutubeModalEmbeds(youtubeEmbeds)
      setModalResourceTitle(resourceTitle)
      setModalResourceType(resource.type)
      setModalResourceId(resource.id)
      setShowModal(true)
    },
    [
      setYoutubeModalEmbeds,
      setModalResourceTitle,
      setModalResourceType,
      setModalResourceId,
      setShowModal,
    ],
  )

  const handleModalClose = useCallback(() => {
    setShowModal(false)
  }, [setShowModal])

  // TODO make table responsive
  return (
    <Wrapper handleCourseScan={handleCourseScan} scanButtonDisabled={isRequestLoading}>
      <View
        as="div"
        padding="small"
        margin="medium x-small"
        borderWidth="medium"
        borderRadius="medium"
      >
        <Flex justifyItems="center">
          <Flex.Item>
            <Text size="x-large" weight="bold">
              {totalCount}
            </Text>
          </Flex.Item>
        </Flex>
        <Flex justifyItems="center">
          <Flex.Item>
            <Text size="small">{I18n.t('YouTube content detected')}</Text>
          </Flex.Item>
        </Flex>
        {totalConverted && totalConverted > 0 ? (
          <Flex justifyItems="center" margin="x-small 0 0 0">
            <Flex.Item>
              <Pill color="success">
                <Flex alignItems="center" gap="x-small">
                  <IconCheckSolid size="x-small" />
                  <Text size="small" weight="bold">
                    {I18n.t('%{count} converted', {count: totalConverted})}
                  </Text>
                </Flex>
              </Pill>
            </Flex.Item>
          </Flex>
        ) : null}
      </View>
      <View as="div" borderWidth="small small 0 small" margin="small x-small">
        <EmbedsModal
          showModal={showModal}
          closeModalFunction={handleModalClose}
          youtubeEmbeds={modalYoutubeEmbeds}
          resourceTitle={modalResourceTitle}
          courseId={courseId}
          scanId={scanId}
          handleOnClose={handleCourseScanReload}
          resourceType={modalResourceType}
          resourceId={modalResourceId}
        />
        <Table layout="auto" caption={I18n.t('YouTube content detected table')}>
          <Table.Head>
            <Table.Row>
              <Table.ColHeader
                themeOverride={{padding: '0.90rem 0.75rem'}}
                width="60%"
                id="CanvasResource"
              >
                <Text>{I18n.t('Canvas Resource')}</Text>
              </Table.ColHeader>
              <Table.ColHeader
                themeOverride={{padding: '0.90rem 0.75rem'}}
                width="20%"
                id="ContentType"
              >
                <Text>{I18n.t('Content Type')}</Text>
              </Table.ColHeader>
              <Table.ColHeader
                themeOverride={{padding: '0.90rem 0.75rem'}}
                width="15%"
                textAlign="center"
                id="YoutubeContent"
              >
                <Text>{I18n.t('YouTube Content')}</Text>
              </Table.ColHeader>
              <Table.ColHeader themeOverride={{padding: '0.90rem 0.75rem'}} width="10%" id="Action">
                <Text>{I18n.t('Action')}</Text>
              </Table.ColHeader>
            </Table.Row>
          </Table.Head>
          <Table.Body>
            {resources.map((resource, index) => (
              <Table.Row key={index}>
                <Table.RowHeader themeOverride={{padding: '0.90rem 0.75rem'}}>
                  <Flex alignItems="center" gap="small">
                    <Flex.Item>
                      <Link href={resource.content_url}>
                        <Text weight="normal">{resource.name}</Text>
                      </Link>
                    </Flex.Item>
                    {(() => {
                      const convertedCount = resource.converted_count || 0
                      const isFullyConverted = convertedCount === resource.count
                      if (isFullyConverted) {
                        return (
                          <Flex.Item>
                            <Pill renderIcon={<IconCheckSolid />} color="success" margin="0">
                              {I18n.t('All Converted')}
                            </Pill>
                          </Flex.Item>
                        )
                      }
                      return null
                    })()}
                  </Flex>
                </Table.RowHeader>
                <Table.Cell themeOverride={{padding: '0.90rem 0.75rem'}}>
                  {getResultType(resource.type)}
                </Table.Cell>
                <Table.Cell themeOverride={{padding: '0.90rem 0.75rem'}} textAlign="center">
                  {(() => {
                    const convertedCount = resource.converted_count || 0
                    return <Text>{resource.count - convertedCount}</Text>
                  })()}
                </Table.Cell>
                <Table.Cell themeOverride={{padding: '0.90rem 0.75rem'}}>
<<<<<<< HEAD
                  <Button
                    color="secondary"
                    size="small"
                    onClick={() => handleShowReview(resource.embeds, resource.name, resource)}
                  >
                    {I18n.t('Review')}
                  </Button>
=======
                  {(() => {
                    const convertedCount = resource.converted_count || 0
                    const isFullyConverted = convertedCount === resource.count

                    if (isFullyConverted) {
                      return null
                    }

                    return (
                      <Button
                        color="secondary"
                        size="small"
                        onClick={() => handleShowReview(resource.embeds, resource.name, resource)}
                      >
                        {I18n.t('Review')}
                      </Button>
                    )
                  })()}
>>>>>>> 5b970e1a
                </Table.Cell>
              </Table.Row>
            ))}
          </Table.Body>
        </Table>
      </View>
      {totalPages > 1 && (
        <View as="div" margin="medium 0" textAlign="center">
          <Paginator page={currentPage} pageCount={totalPages} loadPage={onPageChange} />
        </View>
      )}
    </Wrapper>
  )
}

const HeaderView: React.FC<{
  scanButtonDisabled?: boolean
  handleCourseScan?: () => void
}> = ({scanButtonDisabled, handleCourseScan}) => {
  return (
    <Flex>
      <Flex.Item padding="x-small" shouldShrink shouldGrow>
        <Heading level="h1" as="h2" margin="0 0 x-small">
          {I18n.t('YouTube Content Migration')}
        </Heading>
        <Text>
          {I18n.t(
            'This tool helps you identify YouTube videos in your course that may display ads. Each row shows a Canvas Page, Module, or Discussion where one or more YouTube videos were found. After migration, videos will be added to the course collection and remain as links, so no extra storage will be used. You can rescan the course anytime with the ‘Scan’ button.',
          )}
        </Text>
      </Flex.Item>
      <Flex.Item align="start">
        <Button
          color="primary"
          margin="small"
          disabled={scanButtonDisabled}
          onClick={handleCourseScan}
        >
          {I18n.t('Scan Course')}
        </Button>
      </Flex.Item>
    </Flex>
  )
}

const Wrapper: React.FC<{
  children: React.ReactNode
  scanButtonDisabled?: boolean
  handleCourseScan?: () => void
}> = ({children, scanButtonDisabled, handleCourseScan}) => {
  return (
    <View as="div">
      <HeaderView scanButtonDisabled={scanButtonDisabled} handleCourseScan={handleCourseScan} />
      {children}
    </View>
  )
}

const youtubeScanQuery = async ({
  signal,
  queryKey,
}: QueryFunctionContext): Promise<YoutubeScanResultReport | undefined> => {
  const [, , courseId, page, perPage] = queryKey
  const fetchOpts = {signal}
  const params = new URLSearchParams()
  if (page) params.append('page', page.toString())
  if (perPage) params.append('per_page', perPage.toString())
  const path = `/api/v1/courses/${courseId}/youtube_migration/scan?${params.toString()}`

  const {json} = await doFetchApi<YoutubeScanResultReport>({path, fetchOpts})

  return json
}

const createYoutubeScanMutation = async ({
  courseId,
}: {courseId: string}): Promise<YoutubeScanResultReport> => {
  const {json, response} = await doFetchApi<YoutubeScanResultReport>({
    path: `/api/v1/courses/${courseId}/youtube_migration/scan`,
    method: 'POST',
  })

  if (!response.ok || json === undefined) {
    throw new Error(I18n.t('Failed to start a scan'))
  }

  return json
}

const onErrorCallbackForScan = () => {
  showFlashError(
    I18n.t('Something went wrong during course scan start. Reload the page and try again.'),
  )()
}

const onSuccessCallbackForScan = (
  courseId: string,
  queryClient: QueryClient,
  resetPagination: () => void,
) => {
  resetPagination()
  queryClient.setQueryData(['youtubeMigration', 'queryLastScan', courseId, 1, 25], {
    workflow_state: YoutubeScanWorkflowState.Queued,
  })
}

export const App: React.FC<AppProps> = ({courseId}) => {
  const isPollingRunning = useRef(false)
  const queryClient = useQueryClient()
  // TODO: until tsc not fails because it can't find mutation.isLoading
  const [isMutationLoading, setIsMutationLoading] = useState(false)
  const [currentPage, setCurrentPage] = useState(1)
  const [perPage, setPerPage] = useState(25)

  const {isLoading, isError, data, refetch} = useQuery({
    queryKey: ['youtubeMigration', 'queryLastScan', courseId, currentPage, perPage],
    queryFn: youtubeScanQuery,
  })

  const resetPagination = () => {
    setCurrentPage(1)
    setPerPage(25)
  }

  const handlePageChange = (page: number) => {
    setCurrentPage(page)
  }

  const mutation = useMutation({
    mutationKey: ['youtubeMigration', 'createScan', courseId],
    mutationFn: createYoutubeScanMutation,
    onSuccess: () => onSuccessCallbackForScan(courseId, queryClient, resetPagination),
    onError: onErrorCallbackForScan,
    onSettled: () => setIsMutationLoading(false),
  })

  useEffect(() => {
    if (
      !isPollingRunning.current &&
      (data?.workflow_state === YoutubeScanWorkflowState.Running ||
        data?.workflow_state === YoutubeScanWorkflowState.Queued)
    ) {
      isPollingRunning.current = true
      const pollRefetch = async () => {
        const {data} = await refetch()
        if (
          data?.workflow_state === YoutubeScanWorkflowState.Queued ||
          data?.workflow_state === YoutubeScanWorkflowState.Running
        ) {
          setTimeout(pollRefetch, 1000)
        } else {
          isPollingRunning.current = false
        }
      }
      pollRefetch()
    }
  }, [data?.workflow_state, isPollingRunning, refetch])

  const handleCourseScan = () => {
    setIsMutationLoading(true)
    mutation.mutate({courseId})
  }

  const handleCourseScanReload = () => {
    queryClient.invalidateQueries({queryKey: ['youtubeMigration', 'queryLastScan', courseId]})
  }

  // const mutationInProgress = mutation.isLoading
  const mutationInProgress = isMutationLoading

  if (isLoading) {
    return <LoadingView />
  }

  if (isError || !data) {
    return (
      <GenericErrorPage
        imageUrl={ErrorShip}
        errorSubject={I18n.t('Scan loading error')}
        errorCategory={I18n.t('YouTube Migration Error Page.')}
        errorMessage={I18n.t('Try to reload the page.')}
      />
    )
  }

  if (data.workflow_state == null) {
    return (
      <NoScanFoundView handleCourseScan={handleCourseScan} isRequestLoading={mutationInProgress} />
    )
  }

  if (data.workflow_state === YoutubeScanWorkflowState.Failed) {
    return (
      <LastScanFailedResultView
        handleCourseScan={handleCourseScan}
        isRequestLoading={mutationInProgress}
      />
    )
  }

  if (
    data.workflow_state === YoutubeScanWorkflowState.Queued ||
    data.workflow_state === YoutubeScanWorkflowState.Running ||
    mutationInProgress
  ) {
    return <ScanningInProgressView />
  }

  if (data.workflow_state === YoutubeScanWorkflowState.Completed) {
    if (data.resources.length === 0) {
      return (
        <LastScanEmptyResultView
          handleCourseScan={handleCourseScan}
          isRequestLoading={mutationInProgress}
        />
      )
    }

    return (
      <LastScanResultView
        handleCourseScan={handleCourseScan}
        isRequestLoading={mutationInProgress}
        resources={data.resources}
        totalCount={data.total_count || 0}
        totalConverted={data.total_converted}
        courseId={courseId}
        scanId={data.id}
        handleCourseScanReload={handleCourseScanReload}
        currentPage={data.page || currentPage}
        perPage={data.per_page || perPage}
        totalPages={data.total_pages || 1}
        onPageChange={handlePageChange}
      />
    )
  }
}<|MERGE_RESOLUTION|>--- conflicted
+++ resolved
@@ -50,10 +50,7 @@
 import {Modal} from '@instructure/ui-modal'
 import {type CanvasProgress} from '@canvas/progress/ProgressHelpers'
 import Paginator from '@canvas/instui-bindings/react/Paginator'
-<<<<<<< HEAD
-=======
 import {Pill} from '@instructure/ui-pill'
->>>>>>> 5b970e1a
 
 export interface AppProps {
   courseId: string
@@ -502,52 +499,6 @@
         {resourceTitle && <Heading>{resourceTitle}</Heading>}
       </Modal.Header>
       <Modal.Body>
-<<<<<<< HEAD
-        {youtubeEmbedsState.map((embed, index) => (
-          <View key={index} as="div" margin="medium 0 0 0" minWidth="35rem">
-            <Flex justifyItems="center" direction="column">
-              <Flex.Item>
-                <Flex justifyItems="center">
-                  <Flex.Item>
-                    <iframe
-                      src={embed.src}
-                      title={I18n.t('YouTube Embed')}
-                      width="500"
-                      height="315"
-                      style={{border: 'none'}}
-                    />
-                  </Flex.Item>
-                </Flex>
-              </Flex.Item>
-              <Flex.Item margin="medium 0 0 0">
-                <Button
-                  color="primary"
-                  display="block"
-                  onClick={() => handleEmbedConvert(courseId, embed, index)}
-                  disabled={
-                    isCheckingExistingConversions ||
-                    embed.convertStatus === ConvertStatus.Converted ||
-                    embed.convertStatus === ConvertStatus.Converting
-                  }
-                >
-                  {(embed.convertStatus === ConvertStatus.Converting ||
-                    (isCheckingExistingConversions && !embed.convertStatus)) && (
-                    <Spinner
-                      renderTitle={() => I18n.t('Converting')}
-                      size="x-small"
-                      margin="0 small 0 0"
-                    />
-                  )}
-                  {isCheckingExistingConversions && !embed.convertStatus
-                    ? I18n.t('Checking...')
-                    : getConvertButtonText(embed.convertStatus)}
-                </Button>
-              </Flex.Item>
-            </Flex>
-            {index < youtubeEmbeds.length - 1 && <View as="hr" />}
-          </View>
-        ))}
-=======
         {youtubeEmbedsState.map((embed, index) => {
           const isAlreadyConverted = embed.converted === true
           const effectiveConvertStatus = isAlreadyConverted
@@ -602,7 +553,6 @@
             </View>
           )
         })}
->>>>>>> 5b970e1a
       </Modal.Body>
       <Modal.Footer>
         <Button onClick={closeModalFunction} margin="0 x-small 0 0">
@@ -782,15 +732,6 @@
                   })()}
                 </Table.Cell>
                 <Table.Cell themeOverride={{padding: '0.90rem 0.75rem'}}>
-<<<<<<< HEAD
-                  <Button
-                    color="secondary"
-                    size="small"
-                    onClick={() => handleShowReview(resource.embeds, resource.name, resource)}
-                  >
-                    {I18n.t('Review')}
-                  </Button>
-=======
                   {(() => {
                     const convertedCount = resource.converted_count || 0
                     const isFullyConverted = convertedCount === resource.count
@@ -809,7 +750,6 @@
                       </Button>
                     )
                   })()}
->>>>>>> 5b970e1a
                 </Table.Cell>
               </Table.Row>
             ))}
