/*
 * Copyright (C) 2024 - present Instructure, Inc.
 *
 * This file is part of Canvas.
 *
 * Canvas is free software: you can redistribute it and/or modify it under
 * the terms of the GNU Affero General Public License as published by the Free
 * Software Foundation, version 3 of the License.
 *
 * Canvas is distributed in the hope that it will be useful, but WITHOUT ANY
 * WARRANTY; without even the implied warranty of MERCHANTABILITY or FITNESS FOR
 * A PARTICULAR PURPOSE. See the GNU Affero General Public License for more
 * details.
 *
 * You should have received a copy of the GNU Affero General Public License along
 * with this program. If not, see <http://www.gnu.org/licenses/>.
 */

import React from 'react'
// @ts-ignore
import ReactDOM from 'react-dom/client'
import ready from '@instructure/ready'
import App from './react/App'
import type {GlobalEnv} from '@canvas/global/env/GlobalEnv'
<<<<<<< HEAD

declare const ENV: GlobalEnv & {
  TIME_ZONE?: string
}
=======
>>>>>>> 80d4da09

ready(() => {
  const root = document.getElementById('instui_course_copy')
  if (root) {
    const courseId: string = ENV.current_context?.id || ''
<<<<<<< HEAD
    const accountId: string = ENV.DOMAIN_ROOT_ACCOUNT_ID
    const canImportAsNewQuizzes: boolean = ENV.NEW_QUIZZES_MIGRATION || false
    const timeZone: string | undefined = ENV.TIME_ZONE
=======
    const rootAccountId: string = ENV.DOMAIN_ROOT_ACCOUNT_ID
    const canImportAsNewQuizzes: boolean = ENV.NEW_QUIZZES_MIGRATION || false
    const userTimeZone: string | undefined = ENV.TIMEZONE
    const courseTimeZone: string | undefined = ENV.CONTEXT_TIMEZONE
>>>>>>> 80d4da09

    if (!courseId) {
      throw Error('Course id is not provided!')
    }

<<<<<<< HEAD
    if (!accountId) {
=======
    if (!rootAccountId) {
>>>>>>> 80d4da09
      throw Error('Account id is not provided!')
    }

    ReactDOM.createRoot(root).render(
      <App
        courseId={courseId}
<<<<<<< HEAD
        accountId={accountId}
        timeZone={timeZone}
=======
        accountId={rootAccountId}
        userTimeZone={userTimeZone}
        courseTimeZone={courseTimeZone}
>>>>>>> 80d4da09
        canImportAsNewQuizzes={canImportAsNewQuizzes}
      />
    )
  }
})<|MERGE_RESOLUTION|>--- conflicted
+++ resolved
@@ -22,52 +22,30 @@
 import ready from '@instructure/ready'
 import App from './react/App'
 import type {GlobalEnv} from '@canvas/global/env/GlobalEnv'
-<<<<<<< HEAD
-
-declare const ENV: GlobalEnv & {
-  TIME_ZONE?: string
-}
-=======
->>>>>>> 80d4da09
 
 ready(() => {
   const root = document.getElementById('instui_course_copy')
   if (root) {
     const courseId: string = ENV.current_context?.id || ''
-<<<<<<< HEAD
-    const accountId: string = ENV.DOMAIN_ROOT_ACCOUNT_ID
-    const canImportAsNewQuizzes: boolean = ENV.NEW_QUIZZES_MIGRATION || false
-    const timeZone: string | undefined = ENV.TIME_ZONE
-=======
     const rootAccountId: string = ENV.DOMAIN_ROOT_ACCOUNT_ID
     const canImportAsNewQuizzes: boolean = ENV.NEW_QUIZZES_MIGRATION || false
     const userTimeZone: string | undefined = ENV.TIMEZONE
     const courseTimeZone: string | undefined = ENV.CONTEXT_TIMEZONE
->>>>>>> 80d4da09
 
     if (!courseId) {
       throw Error('Course id is not provided!')
     }
 
-<<<<<<< HEAD
-    if (!accountId) {
-=======
     if (!rootAccountId) {
->>>>>>> 80d4da09
       throw Error('Account id is not provided!')
     }
 
     ReactDOM.createRoot(root).render(
       <App
         courseId={courseId}
-<<<<<<< HEAD
-        accountId={accountId}
-        timeZone={timeZone}
-=======
         accountId={rootAccountId}
         userTimeZone={userTimeZone}
         courseTimeZone={courseTimeZone}
->>>>>>> 80d4da09
         canImportAsNewQuizzes={canImportAsNewQuizzes}
       />
     )
