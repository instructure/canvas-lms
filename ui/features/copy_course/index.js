--- conflicted
+++ resolved
@@ -22,80 +22,4 @@
   import('./legacyLoader')
 }
 
-<<<<<<< HEAD
-const I18n = useI18nScope('content_migrations')
-
-ready(() => {
-  $(document).ready(() => {
-    renderDatetimeField($('.datetime_field'), {addHiddenInput: true})
-  })
-
-  const daySubCollection = new DaySubstitutionCollection()
-  const daySubCollectionView = new CollectionView({
-    collection: daySubCollection,
-    emptyMessage: () => I18n.t('no_day_substitutions', 'No Day Substitutions Added'),
-    itemView: DaySubstitutionView,
-    template,
-  })
-
-  const content_migration = new ContentMigration()
-
-  const dateShiftView = new DateShiftView({
-    model: content_migration,
-    collection: daySubCollection,
-    daySubstitution: daySubCollectionView,
-    oldStartDate: ENV.OLD_START_DATE,
-    oldEndDate: ENV.OLD_END_DATE,
-    addHiddenInput: true,
-  })
-
-  const importQuizzesNextView = new ImportQuizzesNextView({
-    model: content_migration,
-    quizzesNextEnabled: ENV.QUIZZES_NEXT_ENABLED,
-    migrationDefault: ENV.NEW_QUIZZES_MIGRATION_DEFAULT,
-    disableNQMigrationCheckbox: !ENV.QUIZZES_NEXT_ENABLED || ENV.NEW_QUIZZES_MIGRATION_REQUIRED,
-    questionBank: null,
-    unattachedBankMigrationsEnabled: ENV.NEW_QUIZZES_UNATTACHED_BANK_MIGRATIONS,
-  })
-  $('#new_quizzes_migrate').html(importQuizzesNextView.render().el)
-  $('#importQuizzesNext').attr('name', 'settings[import_quizzes_next]')
-
-  $('#date_shift').html(dateShiftView.render().el)
-  dateShiftView.$oldStartDate.val(ENV.OLD_START_DATE).trigger('change')
-  dateShiftView.$oldEndDate.val(ENV.OLD_END_DATE).trigger('change')
-
-  const $start = $('#course_start_at')
-  const $end = $('#course_conclude_at')
-
-  function validateDates() {
-    const startAt = $start.data('unfudged-date')
-    const endAt = $end.data('unfudged-date')
-
-    if (startAt && endAt && endAt < startAt) {
-      $('button[type=submit]').prop('disabled', true)
-      return $end.errorBox(I18n.t('End date cannot be before start date'))
-    }
-    $('button[type=submit]').prop('disabled', false)
-    return $('#copy_course_form').hideErrors()
-  }
-
-  $start.on('change', function () {
-    dateShiftView.$newStartDate.val($(this).val()).trigger('change')
-    validateDates()
-  })
-
-  $end.on('change', function () {
-    dateShiftView.$newEndDate.val($(this).val()).trigger('change')
-    validateDates()
-  })
-
-  if (document.querySelector('.import-blueprint-settings')) {
-    $('[name="selective_import"]').change(function () {
-      const ibs = document.querySelector('.import-blueprint-settings')
-      ibs.style.display = this.value === 'true' ? 'none' : 'block'
-    })
-  }
-})
-=======
-export default () => {}
->>>>>>> 77fa6d2f
+export default () => {}