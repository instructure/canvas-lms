--- conflicted
+++ resolved
@@ -16,52 +16,24 @@
  * with this program. If not, see <http://www.gnu.org/licenses/>.
  */
 
-<<<<<<< HEAD
-import React from 'react'
-import {CopyCourseForm} from './form/CopyCourseForm'
-import {useQuery, useMutation} from '@canvas/query'
-=======
 import {showFlashError} from '@canvas/alerts/react/FlashAlert'
 import GenericErrorPage from '@canvas/generic-error-page/react'
 import {useScope as createI18nScope} from '@canvas/i18n'
 import ErrorShip from '@canvas/images/ErrorShip.svg'
 import {useMutation, useQuery} from '@canvas/query'
 import {assignLocation} from '@canvas/util/globalUtils'
->>>>>>> 4b8c5dea
 import {Flex} from '@instructure/ui-flex'
 import {Spinner} from '@instructure/ui-spinner'
 import React from 'react'
 import {createCourseCopyMutation} from '../mutations/createCourseCopyMutation'
 import {coursesQuery} from '../queries/courseQuery'
-<<<<<<< HEAD
-import {useScope as createI18nScope} from '@canvas/i18n'
 import {useTermsQuery} from '../queries/termsQuery'
-import GenericErrorPage from '@canvas/generic-error-page/react'
-=======
-import {useTermsQuery} from '../queries/termsQuery'
->>>>>>> 4b8c5dea
 import {
   type CopyCourseFormSubmitData,
   courseCopyRootKey,
   courseFetchKey,
   createCourseAndMigrationKey,
 } from '../types'
-<<<<<<< HEAD
-import {showFlashError} from '@canvas/alerts/react/FlashAlert'
-import {createCourseCopyMutation} from '../mutations/createCourseCopyMutation'
-// @ts-ignore
-import ErrorShip from '@canvas/images/ErrorShip.svg'
-
-const I18n = createI18nScope('content_copy_redesign')
-
-export const onSuccessCallback = (newCourseId: string) => {
-  window.location.href = `/courses/${newCourseId}/content_migrations`
-}
-
-export const onErrorCallback = () => {
-  showFlashError(
-    I18n.t('Something went wrong during copy course operation. Reload the page and try again.')
-=======
 import {CopyCourseForm} from './form/CopyCourseForm'
 
 const I18n = createI18nScope('content_copy_redesign')
@@ -73,7 +45,6 @@
 export const onErrorCallback = () => {
   showFlashError(
     I18n.t('Something went wrong during copy course operation. Reload the page and try again.'),
->>>>>>> 4b8c5dea
   )()
 }
 
@@ -106,11 +77,7 @@
   })
 
   const handleCancel = () => {
-<<<<<<< HEAD
-    window.location.href = `/courses/${courseId}/settings`
-=======
     assignLocation(`/courses/${courseId}/settings`)
->>>>>>> 4b8c5dea
   }
 
   const handleSubmit = (formData: CopyCourseFormSubmitData) => {
@@ -118,11 +85,7 @@
   }
 
   if (
-<<<<<<< HEAD
-    courseQueryResult.isLoading ||
-=======
     !courseQueryResult.isFetchedAfterMount ||
->>>>>>> 4b8c5dea
     termsQueryResult.isLoading ||
     (!termsQueryResult.isError && termsQueryResult.hasNextPage !== false)
   ) {
