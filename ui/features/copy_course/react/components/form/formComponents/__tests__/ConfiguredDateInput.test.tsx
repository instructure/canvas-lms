/*
 * Copyright (C) 2024 - present Instructure, Inc.
 *
 * This file is part of Canvas.
 *
 * Canvas is free software: you can redistribute it and/or modify it under
 * the terms of the GNU Affero General Public License as published by the Free
 * Software Foundation, version 3 of the License.
 *
 * Canvas is distributed in the hope that it will be useful, but WITHOUT ANY
 * WARRANTY; without even the implied warranty of MERCHANTABILITY or FITNESS FOR
 * A PARTICULAR PURPOSE. See the GNU Affero General Public License for more
 * details.
 *
 * You should have received a copy of the GNU Affero General Public License along
 * with this program. If not, see <http://www.gnu.org/licenses/>.
 */

import React from 'react'
import {render} from '@testing-library/react'
import userEvent from '@testing-library/user-event'
import {ConfiguredDateInput} from '../ConfiguredDateInput'
import moment from 'moment-timezone'
import tzInTest from '@instructure/moment-utils/specHelpers'
import {getI18nFormats} from '@canvas/datetime/configureDateTime'
<<<<<<< HEAD
// @ts-ignore
import tz from 'timezone'
// @ts-ignore
import chicago from 'timezone/America/Chicago'
// @ts-ignore
=======
import tz from 'timezone'
import chicago from 'timezone/America/Chicago'
>>>>>>> 4b8c5dea
import detroit from 'timezone/America/Detroit'

describe('ConfiguredDateInput', () => {
  const placeholder = 'Select a date (optional)'
  const renderLabelText = 'Start date'
  const renderScreenReaderLabelText = 'Select a new beginning date'
  const currentYear = new Date().getFullYear()

  beforeEach(() => {
    // Set timezone for both moment and ENV
    const timezone = 'America/Denver'
    moment.tz.setDefault(timezone)
    window.ENV = window.ENV || {}
    window.ENV.TIMEZONE = timezone

    // Mock the current date to be January 1st of the current year at noon
    jest.useFakeTimers()
    jest.setSystemTime(new Date(`${currentYear}-01-01T12:00:00.000Z`))
  })

  afterEach(() => {
    jest.useRealTimers()
  })

  beforeEach(() => {
    // Set timezone for both moment and ENV
    const timezone = 'America/Denver'
    moment.tz.setDefault(timezone)
    window.ENV = window.ENV || {}
    window.ENV.TIMEZONE = timezone
  })

  it('renders correctly with initial date', () => {
    const {getByPlaceholderText, getByText} = render(
      <ConfiguredDateInput
        selectedDate={`${currentYear}-01-01T00:00:00.000Z`}
        onSelectedDateChange={() => {}}
        placeholder={placeholder}
        renderLabelText={renderLabelText}
        renderScreenReaderLabelText={renderScreenReaderLabelText}
      />,
    )
    const input = getByPlaceholderText(placeholder)
    expect(input).toBeInTheDocument()
    if (!(input instanceof HTMLInputElement)) {
      throw new Error('Expected input to be an HTMLInputElement')
    }
    expect(input.value).toBe('Jan 1 at 12am')
    expect(getByText(renderLabelText)).toBeInTheDocument()
    expect(getByText(renderScreenReaderLabelText)).toBeInTheDocument()
  })

  it('calls onSelectedDateChange when a date is selected', async () => {
<<<<<<< HEAD
    const user = userEvent.setup()
=======
    const user = userEvent.setup({
      advanceTimers: jest.advanceTimersByTime,
    })
>>>>>>> 4b8c5dea
    const handleDateChange = jest.fn()
    const {getByPlaceholderText, getByText} = render(
      <ConfiguredDateInput
        selectedDate={`${currentYear}-01-05T00:00:00.000Z`}
        onSelectedDateChange={handleDateChange}
        placeholder={placeholder}
        renderLabelText={renderLabelText}
        renderScreenReaderLabelText={renderScreenReaderLabelText}
      />,
    )

<<<<<<< HEAD
    const input = getByPlaceholderText(placeholder) as HTMLInputElement
=======
    const input = getByPlaceholderText(placeholder)
>>>>>>> 4b8c5dea
    await user.click(input)
    const jan15Button = getByText('15').closest('button')
    if (!jan15Button) {
      throw new Error('Could not find date button for jan 15')
    }
    await user.click(jan15Button)

    // When clicking Jan 15 in the date picker, we get midnight in Denver (07:00 UTC)
<<<<<<< HEAD
    const expectedDate = new Date('2024-01-15T07:00:00.000Z')
=======
    const expectedDate = new Date(`${currentYear}-01-15T07:00:00.000Z`)
>>>>>>> 4b8c5dea
    expect(handleDateChange).toHaveBeenCalledWith(expectedDate, 'pick')
  })

  it('renders with disabled', () => {
    const {getByDisplayValue} = render(
      <ConfiguredDateInput
        selectedDate={`${currentYear}-01-01T00:00:00.000Z`}
        onSelectedDateChange={() => {}}
        placeholder={placeholder}
        renderLabelText={renderLabelText}
        renderScreenReaderLabelText={renderScreenReaderLabelText}
        disabled={true}
      />,
    )
    const input = getByDisplayValue('Jan 1 at 12am')
    if (!(input instanceof HTMLInputElement)) {
      throw new Error('Expected input to be an HTMLInputElement')
    }
    expect(input).toBeDisabled()
  })

  it('renders error message', () => {
    const errorMessage = 'This is an error message'

    const {getByText} = render(
      <ConfiguredDateInput
        selectedDate={`${currentYear}-01-01T00:00:00.000Z`}
        onSelectedDateChange={() => {}}
        placeholder={placeholder}
        renderLabelText={renderLabelText}
        renderScreenReaderLabelText={renderScreenReaderLabelText}
        errorMessage={errorMessage}
      />,
    )
    expect(getByText(errorMessage)).toBeInTheDocument()
  })

  it('renders info message', () => {
    const infoMessage = 'This is an info message'

    const {getByText} = render(
      <ConfiguredDateInput
        selectedDate={`${currentYear}-01-01T00:00:00.000Z`}
        onSelectedDateChange={() => {}}
        placeholder={placeholder}
        renderLabelText={renderLabelText}
        renderScreenReaderLabelText={renderScreenReaderLabelText}
        infoMessage={infoMessage}
      />,
    )
    expect(getByText(infoMessage)).toBeInTheDocument()
  })

  describe('course and user timezone', () => {
    beforeEach(() => {
      const timezone = 'America/Denver'
      moment.tz.setDefault(timezone)
      window.ENV = window.ENV || {}
      window.ENV.TIMEZONE = timezone

      tzInTest.configureAndRestoreLater({
        tz: tz(detroit, 'America/Detroit', chicago, 'America/Chicago'),
        tzData: {
          'America/Detroit': detroit,
          'America/Chicago': chicago,
        },
        formats: getI18nFormats(),
      })
    })
    const courseTimeZone = 'America/Detroit'
    const userTimeZone = 'America/Chicago'
    const expectedCourseDateString = 'Local: Feb 2 at 6pm'
    const expectedUserDateString = 'Course: Feb 2 at 7pm'

    it('renders time zone data on different timezones', () => {
      const {getByText} = render(
        <ConfiguredDateInput
          selectedDate={`${currentYear}-02-03T00:00:00.000Z`}
          onSelectedDateChange={() => {}}
          placeholder={placeholder}
          renderLabelText={renderLabelText}
          renderScreenReaderLabelText={renderScreenReaderLabelText}
          courseTimeZone={courseTimeZone}
          userTimeZone={userTimeZone}
        />,
      )
      expect(getByText(expectedCourseDateString)).toBeInTheDocument()
      expect(getByText(expectedUserDateString)).toBeInTheDocument()
    })

    it('not renders time zone data on same timezones', () => {
      const {queryByText} = render(
        <ConfiguredDateInput
          selectedDate={`${currentYear}-02-03T00:00:00.000Z`}
          onSelectedDateChange={() => {}}
          placeholder={placeholder}
          renderLabelText={renderLabelText}
          renderScreenReaderLabelText={renderScreenReaderLabelText}
          courseTimeZone={courseTimeZone}
          userTimeZone={courseTimeZone}
        />,
      )
      expect(queryByText(expectedCourseDateString)).toBeNull()
      expect(queryByText(expectedUserDateString)).toBeNull()
    })

    it('not renders time zone data on missing timezones', () => {
      const {queryByText} = render(
        <ConfiguredDateInput
          selectedDate={`${currentYear}-02-03T00:00:00.000Z`}
          onSelectedDateChange={() => {}}
          placeholder={placeholder}
          renderLabelText={renderLabelText}
          renderScreenReaderLabelText={renderScreenReaderLabelText}
        />,
      )
      expect(queryByText(expectedCourseDateString)).toBeNull()
      expect(queryByText(expectedUserDateString)).toBeNull()
    })
  })

  it('renders error message', () => {
    const errorMessage = 'This is an error message'

    const {getByText} = render(
      <ConfiguredDateInput
        selectedDate="2024-01-01T00:00:00.000Z"
        onSelectedDateChange={() => {}}
        placeholder={placeholder}
        renderLabelText={renderLabelText}
        renderScreenReaderLabelText={renderScreenReaderLabelText}
        errorMessage={errorMessage}
      />
    )
    expect(getByText(errorMessage)).toBeInTheDocument()
  })

  describe('course and user timezone', () => {
    beforeEach(() => {
      const timezone = 'America/Denver'
      moment.tz.setDefault(timezone)
      window.ENV = window.ENV || {}
      window.ENV.TIMEZONE = timezone

      tzInTest.configureAndRestoreLater({
        tz: tz(detroit, 'America/Detroit', chicago, 'America/Chicago'),
        tzData: {
          'America/Detroit': detroit,
          'America/Chicago': chicago,
        },
        formats: getI18nFormats(),
      })
    })
    const courseTimeZone = 'America/Detroit'
    const userTimeZone = 'America/Chicago'
    const expectedCourseDateString = 'Local: Feb 2 at 6pm'
    const expectedUserDateString = 'Course: Feb 2 at 7pm'

    it('renders time zone data on different timezones', () => {
      const {getByText} = render(
        <ConfiguredDateInput
          selectedDate="2024-02-03T00:00:00.000Z"
          onSelectedDateChange={() => {}}
          placeholder={placeholder}
          renderLabelText={renderLabelText}
          renderScreenReaderLabelText={renderScreenReaderLabelText}
          courseTimeZone={courseTimeZone}
          userTimeZone={userTimeZone}
        />
      )
      expect(getByText(expectedCourseDateString)).toBeInTheDocument()
      expect(getByText(expectedUserDateString)).toBeInTheDocument()
    })

    it('not renders time zone data on same timezones', () => {
      const {queryByText} = render(
        <ConfiguredDateInput
          selectedDate="2024-02-03T00:00:00.000Z"
          onSelectedDateChange={() => {}}
          placeholder={placeholder}
          renderLabelText={renderLabelText}
          renderScreenReaderLabelText={renderScreenReaderLabelText}
          courseTimeZone={courseTimeZone}
          userTimeZone={courseTimeZone}
        />
      )
      expect(queryByText(expectedCourseDateString)).toBeNull()
      expect(queryByText(expectedUserDateString)).toBeNull()
    })

    it('not renders time zone data on missing timezones', () => {
      const {queryByText} = render(
        <ConfiguredDateInput
          selectedDate="2024-02-03T00:00:00.000Z"
          onSelectedDateChange={() => {}}
          placeholder={placeholder}
          renderLabelText={renderLabelText}
          renderScreenReaderLabelText={renderScreenReaderLabelText}
        />
      )
      expect(queryByText(expectedCourseDateString)).toBeNull()
      expect(queryByText(expectedUserDateString)).toBeNull()
    })
  })
})<|MERGE_RESOLUTION|>--- conflicted
+++ resolved
@@ -23,16 +23,8 @@
 import moment from 'moment-timezone'
 import tzInTest from '@instructure/moment-utils/specHelpers'
 import {getI18nFormats} from '@canvas/datetime/configureDateTime'
-<<<<<<< HEAD
-// @ts-ignore
-import tz from 'timezone'
-// @ts-ignore
-import chicago from 'timezone/America/Chicago'
-// @ts-ignore
-=======
 import tz from 'timezone'
 import chicago from 'timezone/America/Chicago'
->>>>>>> 4b8c5dea
 import detroit from 'timezone/America/Detroit'
 
 describe('ConfiguredDateInput', () => {
@@ -55,14 +47,6 @@
 
   afterEach(() => {
     jest.useRealTimers()
-  })
-
-  beforeEach(() => {
-    // Set timezone for both moment and ENV
-    const timezone = 'America/Denver'
-    moment.tz.setDefault(timezone)
-    window.ENV = window.ENV || {}
-    window.ENV.TIMEZONE = timezone
   })
 
   it('renders correctly with initial date', () => {
@@ -86,13 +70,9 @@
   })
 
   it('calls onSelectedDateChange when a date is selected', async () => {
-<<<<<<< HEAD
-    const user = userEvent.setup()
-=======
     const user = userEvent.setup({
       advanceTimers: jest.advanceTimersByTime,
     })
->>>>>>> 4b8c5dea
     const handleDateChange = jest.fn()
     const {getByPlaceholderText, getByText} = render(
       <ConfiguredDateInput
@@ -104,11 +84,7 @@
       />,
     )
 
-<<<<<<< HEAD
-    const input = getByPlaceholderText(placeholder) as HTMLInputElement
-=======
     const input = getByPlaceholderText(placeholder)
->>>>>>> 4b8c5dea
     await user.click(input)
     const jan15Button = getByText('15').closest('button')
     if (!jan15Button) {
@@ -117,11 +93,7 @@
     await user.click(jan15Button)
 
     // When clicking Jan 15 in the date picker, we get midnight in Denver (07:00 UTC)
-<<<<<<< HEAD
-    const expectedDate = new Date('2024-01-15T07:00:00.000Z')
-=======
     const expectedDate = new Date(`${currentYear}-01-15T07:00:00.000Z`)
->>>>>>> 4b8c5dea
     expect(handleDateChange).toHaveBeenCalledWith(expectedDate, 'pick')
   })
 
@@ -242,88 +214,4 @@
       expect(queryByText(expectedUserDateString)).toBeNull()
     })
   })
-
-  it('renders error message', () => {
-    const errorMessage = 'This is an error message'
-
-    const {getByText} = render(
-      <ConfiguredDateInput
-        selectedDate="2024-01-01T00:00:00.000Z"
-        onSelectedDateChange={() => {}}
-        placeholder={placeholder}
-        renderLabelText={renderLabelText}
-        renderScreenReaderLabelText={renderScreenReaderLabelText}
-        errorMessage={errorMessage}
-      />
-    )
-    expect(getByText(errorMessage)).toBeInTheDocument()
-  })
-
-  describe('course and user timezone', () => {
-    beforeEach(() => {
-      const timezone = 'America/Denver'
-      moment.tz.setDefault(timezone)
-      window.ENV = window.ENV || {}
-      window.ENV.TIMEZONE = timezone
-
-      tzInTest.configureAndRestoreLater({
-        tz: tz(detroit, 'America/Detroit', chicago, 'America/Chicago'),
-        tzData: {
-          'America/Detroit': detroit,
-          'America/Chicago': chicago,
-        },
-        formats: getI18nFormats(),
-      })
-    })
-    const courseTimeZone = 'America/Detroit'
-    const userTimeZone = 'America/Chicago'
-    const expectedCourseDateString = 'Local: Feb 2 at 6pm'
-    const expectedUserDateString = 'Course: Feb 2 at 7pm'
-
-    it('renders time zone data on different timezones', () => {
-      const {getByText} = render(
-        <ConfiguredDateInput
-          selectedDate="2024-02-03T00:00:00.000Z"
-          onSelectedDateChange={() => {}}
-          placeholder={placeholder}
-          renderLabelText={renderLabelText}
-          renderScreenReaderLabelText={renderScreenReaderLabelText}
-          courseTimeZone={courseTimeZone}
-          userTimeZone={userTimeZone}
-        />
-      )
-      expect(getByText(expectedCourseDateString)).toBeInTheDocument()
-      expect(getByText(expectedUserDateString)).toBeInTheDocument()
-    })
-
-    it('not renders time zone data on same timezones', () => {
-      const {queryByText} = render(
-        <ConfiguredDateInput
-          selectedDate="2024-02-03T00:00:00.000Z"
-          onSelectedDateChange={() => {}}
-          placeholder={placeholder}
-          renderLabelText={renderLabelText}
-          renderScreenReaderLabelText={renderScreenReaderLabelText}
-          courseTimeZone={courseTimeZone}
-          userTimeZone={courseTimeZone}
-        />
-      )
-      expect(queryByText(expectedCourseDateString)).toBeNull()
-      expect(queryByText(expectedUserDateString)).toBeNull()
-    })
-
-    it('not renders time zone data on missing timezones', () => {
-      const {queryByText} = render(
-        <ConfiguredDateInput
-          selectedDate="2024-02-03T00:00:00.000Z"
-          onSelectedDateChange={() => {}}
-          placeholder={placeholder}
-          renderLabelText={renderLabelText}
-          renderScreenReaderLabelText={renderScreenReaderLabelText}
-        />
-      )
-      expect(queryByText(expectedCourseDateString)).toBeNull()
-      expect(queryByText(expectedUserDateString)).toBeNull()
-    })
-  })
 })