--- conflicted
+++ resolved
@@ -34,10 +34,7 @@
   onSelectedDateChange,
   disabled = false,
   errorMessage,
-<<<<<<< HEAD
-=======
   infoMessage,
->>>>>>> 51db239a
   courseTimeZone,
   userTimeZone,
 }: {
@@ -48,10 +45,7 @@
   onSelectedDateChange: (d: Date | null) => void
   disabled?: boolean
   errorMessage?: string
-<<<<<<< HEAD
-=======
   infoMessage?: string
->>>>>>> 51db239a
   courseTimeZone?: string
   userTimeZone?: string
 }) => {
@@ -68,8 +62,6 @@
     ]
   }
 
-<<<<<<< HEAD
-=======
   const generateInfoMessage = (message: string): FormMessage[] => {
     return [
       {
@@ -79,18 +71,14 @@
     ]
   }
 
->>>>>>> 51db239a
   const generateMessages = (): FormMessage[] => {
     const messageArray: FormMessage[] = []
     if (errorMessage) {
       messageArray.push(...generateErrorMessage(errorMessage))
     }
-<<<<<<< HEAD
-=======
     if (infoMessage) {
       messageArray.push(...generateInfoMessage(infoMessage))
     }
->>>>>>> 51db239a
     if (courseTimeZone && userTimeZone && selectedDate && courseTimeZone !== userTimeZone) {
       messageArray.push(...timeZonedFormMessages(courseTimeZone, userTimeZone, selectedDate))
     }
