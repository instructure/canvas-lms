--- conflicted
+++ resolved
@@ -222,11 +222,7 @@
       conferenceNode.closest('fieldset').className = 'hide'
     } else {
       conferenceNode.closest('fieldset').className = ''
-<<<<<<< HEAD
-       
-=======
-
->>>>>>> 4b8c5dea
+
       ReactDOM.render(
         <CalendarConferenceWidget
           key={this.conferencesKey}
@@ -273,10 +269,6 @@
         ? I18n.t('Create New Calendar Event')
         : I18n.t('Edit %{title}', {title: this.model.get('title')})
 
-<<<<<<< HEAD
-     
-=======
->>>>>>> 4b8c5dea
     ReactDOM.render(
       <EditCalendarEventHeader title={title} />,
       document.getElementById('header_component_root'),
@@ -300,10 +292,6 @@
           : this.course.get('term')?.end_at
       }
 
-<<<<<<< HEAD
-       
-=======
->>>>>>> 4b8c5dea
       ReactDOM.render(
         <div id="recurring_event_frequency_picker" style={{margin: '.5rem 0 1rem'}}>
           <FrequencyPickerErrorBoundary>
@@ -452,11 +440,7 @@
       delUrl: this.model.url(),
       isRepeating: !!this.model.get('series_uuid'),
       isSeriesHead: !!this.model.get('series_head'),
-<<<<<<< HEAD
-       
-=======
-
->>>>>>> 4b8c5dea
+
       eventType: event.eventType,
     })
   }
