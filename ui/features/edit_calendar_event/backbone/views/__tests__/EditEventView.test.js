--- conflicted
+++ resolved
@@ -71,11 +71,7 @@
 
   it('renders', () => {
     const e = render()
-<<<<<<< HEAD
-    expect(within(document.body).getByText(`Edit [${e.model.get('title')}]`)).not.toBeNull()
-=======
     expect(within(document.body).getByText(`Edit ${e.model.get('title')}`)).not.toBeNull()
->>>>>>> e0cb78f8
   })
 
   it('defaults to today if no start date is given', () => {
