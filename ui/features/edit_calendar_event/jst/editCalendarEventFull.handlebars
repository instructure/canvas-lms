--- conflicted
+++ resolved
@@ -147,11 +147,7 @@
     <input id="calendar_event_location_address" data-testid="calendar_event_location_address" name="location_address" size="30" maxlength="255" type="text" value="{{location_address}}"/>
   </fieldset>
 
-<<<<<<< HEAD
-  <fieldset>
-=======
   <fieldset id="calendar_event_conference_field" data-testid="calendar_event_conference_field">
->>>>>>> ab1df14f
     <label for="calendar_event_conference_selection">{{#t}}Conferencing:{{/t}}</label>
     <div id="calendar_event_conference_selection"></div>
   </fieldset>
@@ -161,11 +157,7 @@
     <label class="label_with_checkbox">
       <input type="checkbox" id="calendar_event_blackout_date" {{#if blackout_date}}checked{{/if}} />
       {{#t}}Add to Course Pacing blackout dates{{/t}}
-<<<<<<< HEAD
-      <i class="icon-info" style="margin-left: 10px;" data-tooltip title="{{#t}}Enabling this option automatically moves Course Pacing assignment due dates to after the end date.{{/t}}"></i>
-=======
       <i class="icon-info" style="margin-left: 10px;" data-tooltip title="{{#t}}Enabling this option automatically moves Course Pacing assignment due dates to after the end date. Input for Time, Location and Calendar will be disabled.{{/t}}"></i>
->>>>>>> ab1df14f
     </label>
   </fieldset>
   {{/if}}
