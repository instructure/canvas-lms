/*
 * Copyright (C) 2023 - present Instructure, Inc.
 *
 * This file is part of Canvas.
 *
 * Canvas is free software: you can redistribute it and/or modify it under
 * the terms of the GNU Affero General Public License as published by the Free
 * Software Foundation, version 3 of the License.
 *
 * Canvas is distributed in the hope that it will be useful, but WITHOUT ANY
 * WARRANTY; without even the implied warranty of MERCHANTABILITY or FITNESS FOR
 * A PARTICULAR PURPOSE. See the GNU Affero General Public License for more
 * details.
 *
 * You should have received a copy of the GNU Affero General Public License along
 * with this program. If not, see <http://www.gnu.org/licenses/>.
 */

import * as React from 'react'
import {SimpleSelect} from '@instructure/ui-simple-select'
import {useScope as createI18nScope} from '@canvas/i18n'
import {isLtiPrivacyLevel, type LtiPrivacyLevel} from '../../model/LtiPrivacyLevel'
import {View} from '@instructure/ui-view'

const I18n = createI18nScope('react_developer_keys')

export type RegistrationPrivacyFieldProps = {
  onChange: (value: LtiPrivacyLevel) => void
  value: LtiPrivacyLevel
}

type LtiPiiField = 'id' | 'name' | 'given_name' | 'family_name' | 'lis_claim' | 'picture' | 'email'

const i18nLtiPiiField = (field: LtiPiiField): string =>
  ({
    id: I18n.t('Canvas ID'),
    name: I18n.t('Name'),
    given_name: I18n.t('First Name'),
    family_name: I18n.t('Last Name'),
    picture: I18n.t('Avatar'),
    lis_claim: I18n.t('SIS ID'),
    email: I18n.t('Email Address'),
  })[field]

const allLtiPiiFields: LtiPiiField[] = [
  'id',
  'name',
  'given_name',
  'family_name',
  'lis_claim',
  'picture',
  'email',
]

const not =
  (...values: ReadonlyArray<LtiPiiField>) =>
  (a: LtiPiiField) =>
    !values.includes(a)

const PrivacyFieldsIncluded: Record<LtiPrivacyLevel, ReadonlyArray<LtiPiiField>> = {
  public: allLtiPiiFields,
  name_only: allLtiPiiFields.filter(not('email', 'picture')),
  email_only: ['id', 'email'],
  anonymous: ['id'],
}

export const RegistrationPrivacyField = (props: RegistrationPrivacyFieldProps) => {
  return (
    <>
      <SimpleSelect
        renderLabel={I18n.t('User data shared with this tool')}
        assistiveText="Use arrow keys to navigate options."
        value={props.value}
        onChange={(_e, {value}) => {
          if (isLtiPrivacyLevel(value)) {
            props.onChange(value)
          } else {
<<<<<<< HEAD
             
=======
>>>>>>> 51db239a
            console.warn(`${value} was not a valid Lti privacy setting`)
          }
        }}
      >
        <SimpleSelect.Option id="public" key="public" value="public">
          {I18n.t('All user data')}
        </SimpleSelect.Option>
        <SimpleSelect.Option id="name_only" key="name_only" value="name_only">
          {I18n.t("User's name only")}
        </SimpleSelect.Option>
        <SimpleSelect.Option id="email_only" key="email_only" value="email_only">
          {I18n.t("User's email only")}
        </SimpleSelect.Option>
        <SimpleSelect.Option id="anonymous" key="anonymous" value="anonymous">
          {I18n.t('None (Anonymized)')}
        </SimpleSelect.Option>
      </SimpleSelect>
      <View as="div" margin="small 0">
        {I18n.t('User fields included:')}{' '}
        {PrivacyFieldsIncluded[props.value].map(field => i18nLtiPiiField(field)).join(', ')}
      </View>
    </>
  )
}<|MERGE_RESOLUTION|>--- conflicted
+++ resolved
@@ -75,10 +75,6 @@
           if (isLtiPrivacyLevel(value)) {
             props.onChange(value)
           } else {
-<<<<<<< HEAD
-             
-=======
->>>>>>> 51db239a
             console.warn(`${value} was not a valid Lti privacy setting`)
           }
         }}
