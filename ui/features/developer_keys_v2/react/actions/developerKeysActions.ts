/*
 * Copyright (C) 2018 - present Instructure, Inc.
 *
 * This file is part of Canvas.
 *
 * Canvas is free software: you can redistribute it and/or modify it under
 * the terms of the GNU Affero General Public License as published by the Free
 * Software Foundation, version 3 of the License.
 *
 * Canvas is distributed in the hope that it will be useful, but WITHOUT ANY
 * WARRANTY; without even the implied warranty of MERCHANTABILITY or FITNESS FOR
 * A PARTICULAR PURPOSE. See the GNU Affero General Public License for more
 * details.
 *
 * You should have received a copy of the GNU Affero General Public License along
 * with this program. If not, see <http://www.gnu.org/licenses/>.
 */

import axios from '@canvas/axios'
<<<<<<< HEAD
import {useScope as useI18nScope} from '@canvas/i18n'
=======
import {useScope as createI18nScope} from '@canvas/i18n'
>>>>>>> 1c55606d
import type {LtiScope} from '@canvas/lti/model/LtiScope'
import $ from 'jquery'
import parseLinkHeader from 'link-header-parsing/parseLinkHeader'
import type {AnyAction, Dispatch} from 'redux'
import type {DeveloperKey, DeveloperKeyAccountBinding} from '../../model/api/DeveloperKey'
import type {LtiToolConfiguration} from 'features/developer_keys_v2/model/api/LtiToolConfiguration'

const I18n = createI18nScope('react_developer_keys')

export type LtiDeveloperKeyApiResponse = {
  developer_key: DeveloperKey
  tool_configuration: LtiToolConfiguration
  warning_message?: string | string[]
}
/**
 * Type function that takes a action type name in all caps and snake case
 * and converts it to a camel case action creator name.
 * @example
 * type Foo = ToActionCreatorName<'FOO_BAR'>
 * Foo // 'fooBar'
 */
// @ts-expect-error
export type ToActionCreatorName<K> = ToActionCreatorNameInner<K, true>
export type ToActionCreatorNameInner<
  ActionType extends string,
  IsFirstSegment extends boolean = false
> = ActionType extends `${infer SegmentHead}_${infer SegmentTail}`
  ? `${IsFirstSegment extends true
      ? Lowercase<SegmentHead>
      : Capitalize<Lowercase<SegmentHead>>}${ToActionCreatorNameInner<SegmentTail, false>}`
  : IsFirstSegment extends true
  ? Lowercase<ActionType>
  : Capitalize<Lowercase<ActionType>>

export type DeveloperKeyActionNames =
  | 'LIST_DEVELOPER_KEYS_START'
  | 'LIST_DEVELOPER_KEYS_START'
  | 'LIST_DEVELOPER_KEYS_SUCCESSFUL'
  | 'LIST_REMAINING_DEVELOPER_KEYS_SUCCESSFUL'
  | 'LIST_DEVELOPER_KEYS_FAILED'
  | 'LIST_INHERITED_DEVELOPER_KEYS_START'
  | 'LIST_INHERITED_DEVELOPER_KEYS_SUCCESSFUL'
  | 'LIST_REMAINING_INHERITED_DEVELOPER_KEYS_SUCCESSFUL'
  | 'LIST_INHERITED_DEVELOPER_KEYS_FAILED'
  | 'LIST_DEVELOPER_KEYS_REPLACE'
  | 'LIST_DEVELOPER_KEYS_REPLACE_BINDING_STATE'
  | 'LIST_DEVELOPER_KEYS_DELETE'
  | 'LIST_DEVELOPER_KEYS_PREPEND'
  | 'DEACTIVATE_DEVELOPER_KEY_START'
  | 'DEACTIVATE_DEVELOPER_KEY_SUCCESSFUL'
  | 'DEACTIVATE_DEVELOPER_KEY_FAILED'
  | 'MAKE_VISIBLE_DEVELOPER_KEY_START'
  | 'MAKE_VISIBLE_DEVELOPER_KEY_SUCCESSFUL'
  | 'MAKE_VISIBLE_DEVELOPER_KEY_FAILED'
  | 'MAKE_INVISIBLE_DEVELOPER_KEY_START'
  | 'MAKE_INVISIBLE_DEVELOPER_KEY_SUCCESSFUL'
  | 'MAKE_INVISIBLE_DEVELOPER_KEY_FAILED'
  | 'DELETE_DEVELOPER_KEY_START'
  | 'DELETE_DEVELOPER_KEY_SUCCESSFUL'
  | 'DELETE_DEVELOPER_KEY_FAILED'
  | 'ACTIVATE_DEVELOPER_KEY_START'
  | 'ACTIVATE_DEVELOPER_KEY_SUCCESSFUL'
  | 'ACTIVATE_DEVELOPER_KEY_FAILED'
  | 'CREATE_OR_EDIT_DEVELOPER_KEY_START'
  | 'CREATE_OR_EDIT_DEVELOPER_KEY_SUCCESSFUL'
  | 'CREATE_OR_EDIT_DEVELOPER_KEY_FAILED'
  | 'SET_EDITING_DEVELOPER_KEY'
  | 'DEVELOPER_KEYS_MODAL_OPEN'
  | 'DEVELOPER_KEYS_MODAL_CLOSE'
  | 'SET_BINDING_WORKFLOW_STATE_START'
  | 'SET_BINDING_WORKFLOW_STATE_SUCCESSFUL'
  | 'SET_BINDING_WORKFLOW_STATE_FAILED'
  | 'LIST_DEVELOPER_KEY_SCOPES_FAILED'
  | 'LIST_DEVELOPER_KEY_SCOPES_START'
  | 'LIST_DEVELOPER_KEY_SCOPES_SUCCESSFUL'
  | 'LIST_DEVELOPER_KEY_SCOPES_SET'
  | 'LTI_KEYS_SET_LTI_KEY'
  | 'RESET_LTI_STATE'

export const actions = {
  LIST_DEVELOPER_KEYS_START: 'LIST_DEVELOPER_KEYS_START',
  listDeveloperKeysStart: (payload: boolean) => ({
    type: actions.LIST_DEVELOPER_KEYS_START,
    payload,
  }),

  LIST_DEVELOPER_KEYS_SUCCESSFUL: 'LIST_DEVELOPER_KEYS_SUCCESSFUL',
  listDeveloperKeysSuccessful: (payload: {developerKeys: DeveloperKey[]; next?: string}) => {
    return {
      type: actions.LIST_DEVELOPER_KEYS_SUCCESSFUL,
      payload,
    }
  },

  LIST_REMAINING_DEVELOPER_KEYS_SUCCESSFUL: 'LIST_REMAINING_DEVELOPER_KEYS_SUCCESSFUL',
  listRemainingDeveloperKeysSuccessful: (payload: {
    developerKeys: DeveloperKey[]
    next?: string
  }) => ({
    type: actions.LIST_REMAINING_DEVELOPER_KEYS_SUCCESSFUL,
    payload,
  }),

  LIST_DEVELOPER_KEYS_FAILED: 'LIST_DEVELOPER_KEYS_FAILED',
  listDeveloperKeysFailed: (error: unknown) => ({
    type: actions.LIST_DEVELOPER_KEYS_FAILED,
    error: true,
    payload: error,
  }),

  LIST_INHERITED_DEVELOPER_KEYS_START: 'LIST_INHERITED_DEVELOPER_KEYS_START',
  listInheritedDeveloperKeysStart: (payload: unknown) => ({
    type: actions.LIST_INHERITED_DEVELOPER_KEYS_START,
    payload,
  }),

  LIST_INHERITED_DEVELOPER_KEYS_SUCCESSFUL: 'LIST_INHERITED_DEVELOPER_KEYS_SUCCESSFUL',
  listInheritedDeveloperKeysSuccessful: (payload: {
    developerKeys: DeveloperKey[]
    next?: string
  }) => ({
    type: actions.LIST_INHERITED_DEVELOPER_KEYS_SUCCESSFUL,
    payload,
  }),

  LIST_REMAINING_INHERITED_DEVELOPER_KEYS_SUCCESSFUL:
    'LIST_REMAINING_INHERITED_DEVELOPER_KEYS_SUCCESSFUL',
  listRemainingInheritedDeveloperKeysSuccessful: (payload: {
    developerKeys: DeveloperKey[]
    next?: string
  }) => ({
    type: actions.LIST_REMAINING_INHERITED_DEVELOPER_KEYS_SUCCESSFUL,
    payload,
  }),

  LIST_INHERITED_DEVELOPER_KEYS_FAILED: 'LIST_INHERITED_DEVELOPER_KEYS_FAILED',
  listInheritedDeveloperKeysFailed: (error: unknown) => ({
    type: actions.LIST_INHERITED_DEVELOPER_KEYS_FAILED,
    error: true,
    payload: error,
  }),

  LIST_DEVELOPER_KEYS_REPLACE: 'LIST_DEVELOPER_KEYS_REPLACE',
  listDeveloperKeysReplace: (payload: DeveloperKey) => ({
    type: actions.LIST_DEVELOPER_KEYS_REPLACE,
    payload,
  }),

  LIST_DEVELOPER_KEYS_REPLACE_BINDING_STATE: 'LIST_DEVELOPER_KEYS_REPLACE_BINDING_STATE',
  listDeveloperKeysReplaceBindingState: (payload: {
    developerKeyId: string
    newAccountBinding: DeveloperKeyAccountBinding
  }) => ({
    type: actions.LIST_DEVELOPER_KEYS_REPLACE_BINDING_STATE,
    payload,
  }),

  LIST_DEVELOPER_KEYS_DELETE: 'LIST_DEVELOPER_KEYS_DELETE',
  listDeveloperKeysDelete: (payload: DeveloperKey) => ({
    type: actions.LIST_DEVELOPER_KEYS_DELETE,
    payload,
  }),

  LIST_DEVELOPER_KEYS_PREPEND: 'LIST_DEVELOPER_KEYS_PREPEND',
  listDeveloperKeysPrepend: (payload: DeveloperKey) => ({
    type: actions.LIST_DEVELOPER_KEYS_PREPEND,
    payload,
  }),

  DEACTIVATE_DEVELOPER_KEY_START: 'DEACTIVATE_DEVELOPER_KEY_START',
  deactivateDeveloperKeyStart: (payload: unknown) => ({
    type: actions.DEACTIVATE_DEVELOPER_KEY_START,
    payload,
  }),

  DEACTIVATE_DEVELOPER_KEY_SUCCESSFUL: 'DEACTIVATE_DEVELOPER_KEY_SUCCESSFUL',
  deactivateDeveloperKeySuccessful: (payload: unknown) => ({
    type: actions.DEACTIVATE_DEVELOPER_KEY_SUCCESSFUL,
    payload,
  }),

  DEACTIVATE_DEVELOPER_KEY_FAILED: 'DEACTIVATE_DEVELOPER_KEY_FAILED',
  deactivateDeveloperKeyFailed: (error: unknown) => ({
    type: actions.DEACTIVATE_DEVELOPER_KEY_FAILED,
    error: true,
    payload: error,
  }),

  MAKE_VISIBLE_DEVELOPER_KEY_START: 'MAKE_VISIBLE_DEVELOPER_KEY_START',
  makeVisibleDeveloperKeyStart: () => ({type: actions.MAKE_VISIBLE_DEVELOPER_KEY_START}),

  MAKE_VISIBLE_DEVELOPER_KEY_SUCCESSFUL: 'MAKE_VISIBLE_DEVELOPER_KEY_SUCCESSFUL',
  makeVisibleDeveloperKeySuccessful: () => ({
    type: actions.MAKE_VISIBLE_DEVELOPER_KEY_SUCCESSFUL,
  }),

  MAKE_VISIBLE_DEVELOPER_KEY_FAILED: 'MAKE_VISIBLE_DEVELOPER_KEY_FAILED',
  makeVisibleDeveloperKeyFailed: (error: unknown) => ({
    type: actions.MAKE_VISIBLE_DEVELOPER_KEY_FAILED,
    error: true,
    payload: error,
  }),

  MAKE_INVISIBLE_DEVELOPER_KEY_START: 'MAKE_INVISIBLE_DEVELOPER_KEY_START',
  makeInvisibleDeveloperKeyStart: () => ({type: actions.MAKE_INVISIBLE_DEVELOPER_KEY_START}),

  MAKE_INVISIBLE_DEVELOPER_KEY_SUCCESSFUL: 'MAKE_INVISIBLE_DEVELOPER_KEY_SUCCESSFUL',
  makeInvisibleDeveloperKeySuccessful: () => ({
    type: actions.MAKE_INVISIBLE_DEVELOPER_KEY_SUCCESSFUL,
  }),

  MAKE_INVISIBLE_DEVELOPER_KEY_FAILED: 'MAKE_INVISIBLE_DEVELOPER_KEY_FAILED',
  makeInvisibleDeveloperKeyFailed: (error: unknown) => ({
    type: actions.MAKE_INVISIBLE_DEVELOPER_KEY_FAILED,
    error: true,
    payload: error,
  }),

  DELETE_DEVELOPER_KEY_START: 'DELETE_DEVELOPER_KEY_START',
  deleteDeveloperKeyStart: (payload: unknown) => ({
    type: actions.DELETE_DEVELOPER_KEY_START,
    payload,
  }),

  DELETE_DEVELOPER_KEY_SUCCESSFUL: 'DELETE_DEVELOPER_KEY_SUCCESSFUL',
  deleteDeveloperKeySuccessful: (payload: unknown) => ({
    type: actions.DELETE_DEVELOPER_KEY_SUCCESSFUL,
    payload,
  }),

  DELETE_DEVELOPER_KEY_FAILED: 'DELETE_DEVELOPER_KEY_FAILED',
  deleteDeveloperKeyFailed: (error: unknown) => ({
    type: actions.DELETE_DEVELOPER_KEY_FAILED,
    error: true,
    payload: error,
  }),

  ACTIVATE_DEVELOPER_KEY_START: 'ACTIVATE_DEVELOPER_KEY_START',
  activateDeveloperKeyStart: (payload: unknown) => ({
    type: actions.ACTIVATE_DEVELOPER_KEY_START,
    payload,
  }),

  ACTIVATE_DEVELOPER_KEY_SUCCESSFUL: 'ACTIVATE_DEVELOPER_KEY_SUCCESSFUL',
  activateDeveloperKeySuccessful: (payload: unknown) => ({
    type: actions.ACTIVATE_DEVELOPER_KEY_SUCCESSFUL,
    payload,
  }),

  ACTIVATE_DEVELOPER_KEY_FAILED: 'ACTIVATE_DEVELOPER_KEY_FAILED',
  activateDeveloperKeyFailed: (error: unknown) => ({
    type: actions.ACTIVATE_DEVELOPER_KEY_FAILED,
    error: true,
    payload: error,
  }),

  CREATE_OR_EDIT_DEVELOPER_KEY_START: 'CREATE_OR_EDIT_DEVELOPER_KEY_START',
  createOrEditDeveloperKeyStart: () => ({type: actions.CREATE_OR_EDIT_DEVELOPER_KEY_START}),

  CREATE_OR_EDIT_DEVELOPER_KEY_SUCCESSFUL: 'CREATE_OR_EDIT_DEVELOPER_KEY_SUCCESSFUL',
  createOrEditDeveloperKeySuccessful: () => ({
    type: actions.CREATE_OR_EDIT_DEVELOPER_KEY_SUCCESSFUL,
  }),

  CREATE_OR_EDIT_DEVELOPER_KEY_FAILED: 'CREATE_OR_EDIT_DEVELOPER_KEY_FAILED',
  createOrEditDeveloperKeyFailed: () => ({type: actions.CREATE_OR_EDIT_DEVELOPER_KEY_FAILED}),

  SET_EDITING_DEVELOPER_KEY: 'SET_EDITING_DEVELOPER_KEY',
  setEditingDeveloperKey: (payload: DeveloperKey) => ({
    type: actions.SET_EDITING_DEVELOPER_KEY,
    payload,
  }),

  editDeveloperKey:
    (payload?: DeveloperKey): AnyAction =>
    // @ts-expect-error
    dispatch => {
      if (payload) {
        dispatch(actions.listDeveloperKeyScopesSet(payload.scopes))
      }
      // @ts-expect-error
      dispatch(actions.setEditingDeveloperKey(payload))
    },

  DEVELOPER_KEYS_MODAL_OPEN: 'DEVELOPER_KEYS_MODAL_OPEN',
  developerKeysModalOpen: (type: 'api' | 'lti') => {
    window.location.hash = `${type}_key_modal_opened`
    return {type: actions.DEVELOPER_KEYS_MODAL_OPEN}
  },

  DEVELOPER_KEYS_MODAL_CLOSE: 'DEVELOPER_KEYS_MODAL_CLOSE',
  developerKeysModalClose: () => {
    window.location.hash = ''
    return {type: actions.DEVELOPER_KEYS_MODAL_CLOSE}
  },

  SET_BINDING_WORKFLOW_STATE_START: 'SET_BINDING_WORKFLOW_STATE_START',
  setBindingWorkflowStateStart: () => ({type: actions.SET_BINDING_WORKFLOW_STATE_START}),

  SET_BINDING_WORKFLOW_STATE_SUCCESSFUL: 'SET_BINDING_WORKFLOW_STATE_SUCCESSFUL',
  // @ts-expect-error
  setBindingWorkflowStateSuccessful: response => ({
    type: actions.SET_BINDING_WORKFLOW_STATE_SUCCESSFUL,
    payload: response,
  }),

  SET_BINDING_WORKFLOW_STATE_FAILED: 'SET_BINDING_WORKFLOW_STATE_FAILED',
  setBindingWorkflowStateFailed: (payload: {
    developerKeyId: string
    previousAccountBinding: DeveloperKeyAccountBinding
  }) => ({
    type: actions.SET_BINDING_WORKFLOW_STATE_FAILED,
    payload,
  }),

  LIST_DEVELOPER_KEY_SCOPES_FAILED: 'LIST_DEVELOPER_KEY_SCOPES_FAILED',
  listDeveloperKeyScopesFailed: () => ({type: actions.LIST_DEVELOPER_KEY_SCOPES_FAILED}),

  LIST_DEVELOPER_KEY_SCOPES_START: 'LIST_DEVELOPER_KEY_SCOPES_START',
  listDeveloperKeyScopesStart: () => ({type: actions.LIST_DEVELOPER_KEY_SCOPES_START}),

  LIST_DEVELOPER_KEY_SCOPES_SUCCESSFUL: 'LIST_DEVELOPER_KEY_SCOPES_SUCCESSFUL',
  listDeveloperKeyScopesSuccessful: (
    payload: Record<
      string,
      {
        controller: string
        action: string
        verb: string
        path: string
        scope: string
        resource: string
        resource_name: string
      }
    >
  ) => ({
    type: actions.LIST_DEVELOPER_KEY_SCOPES_SUCCESSFUL,
    payload,
  }),

  LIST_DEVELOPER_KEY_SCOPES_SET: 'LIST_DEVELOPER_KEY_SCOPES_SET',
  listDeveloperKeyScopesSet: (selectedScopes: Array<LtiScope>) => ({
    type: actions.LIST_DEVELOPER_KEY_SCOPES_SET,
    payload: selectedScopes,
  }),

  listDeveloperKeyScopes: (accountId: string | number) => (dispatch: Function) => {
    dispatch(actions.listDeveloperKeyScopesStart())
    const url = `/api/v1/accounts/${accountId}/scopes?group_by=resource_name`

    axios
      .get(url)
      .then(response => {
        dispatch(actions.listDeveloperKeyScopesSuccessful(response.data))
      })
      .catch(error => {
        dispatch(actions.listDeveloperKeyScopesFailed())
        $.flashError(error.message)
      })
  },

  setBindingWorkflowState:
    // @ts-expect-error
    (developerKey: DeveloperKey, accountId: string, workflowState: string) => dispatch => {
      dispatch(actions.setBindingWorkflowStateStart())
      const url = `/api/v1/accounts/${accountId}/developer_keys/${developerKey.id}/developer_key_account_bindings`

      const previousAccountBinding = developerKey.developer_key_account_binding || {}

      dispatch(
        actions.listDeveloperKeysReplaceBindingState({
          developerKeyId: developerKey.id,
          // @ts-expect-error
          newAccountBinding: {...previousAccountBinding, workflow_state: workflowState},
        })
      )
      axios
        .post(url, {
          developer_key_account_binding: {
            workflow_state: workflowState,
          },
        })
        .then(response => {
          dispatch(actions.setBindingWorkflowStateSuccessful(response.data))
        })
        .catch(error => {
          dispatch(
            actions.setBindingWorkflowStateFailed({
              developerKeyId: developerKey.id,
              // @ts-expect-error
              previousAccountBinding,
            })
          )
          $.flashError(error.message)
        })
    },

  createOrEditDeveloperKey:
    (formData: unknown, url: string, method: string) => (dispatch: Dispatch) => {
      dispatch(actions.createOrEditDeveloperKeyStart())

      // @ts-expect-error
      return axios({
        method,
        url,
        data: formData,
      })
        .then(response => {
          if (method === 'post') {
            dispatch(actions.listDeveloperKeysPrepend(response.data))
          } else {
            dispatch(actions.listDeveloperKeysReplace(response.data))
          }
          dispatch(actions.createOrEditDeveloperKeySuccessful())
        })
        .catch(error => {
          $.flashError(error.message)
          dispatch(actions.createOrEditDeveloperKeyFailed())
        })
        .finally(() => {
          dispatch(actions.editDeveloperKey())
        })
    },

  getDeveloperKeys: (url: string, newSearch: boolean) => (dispatch: Function) => {
    dispatch(actions.listDeveloperKeysStart(newSearch))

    retrieveDevKeys({
      url,
      dispatch,
      success: actions.listDeveloperKeysSuccessful,
      failure: actions.listDeveloperKeysFailed,
    })
    retrieveDevKeys({
      url: `${url}?${inherited}`,
      dispatch,
      success: actions.listInheritedDeveloperKeysSuccessful,
      failure: actions.listInheritedDeveloperKeysFailed,
    })
  },

  getRemainingDeveloperKeys:
    (
      url: string,
      developerKeysPassedIn: Array<DeveloperKey>,
      callback: (developerKeys: Array<DeveloperKey>) => void
    ) =>
    (dispatch: Function) => {
      // @ts-expect-error
      dispatch(actions.listDeveloperKeysStart())

      return retrieveRemainingDevKeys({
        url,
        developerKeysPassedIn,
        dispatch,
        retrieve: actions.getRemainingDeveloperKeys,
        success: actions.listRemainingDeveloperKeysSuccessful,
        failure: actions.listDeveloperKeysFailed,
        callback,
      })
    },

  getRemainingInheritedDeveloperKeys:
    (
      url: string,
      developerKeysPassedIn: Array<DeveloperKey>,
      callback: (developerKeys: Array<DeveloperKey>) => void
    ) =>
    (dispatch: Function) => {
      // @ts-expect-error
      dispatch(actions.listInheritedDeveloperKeysStart())

      return retrieveRemainingDevKeys({
        url: `${url}?${inherited}`,
        developerKeysPassedIn,
        dispatch,
        retrieve: actions.getRemainingInheritedDeveloperKeys,
        success: actions.listRemainingInheritedDeveloperKeysSuccessful,
        failure: actions.listInheritedDeveloperKeysFailed,
        callback,
      })
    },

  deactivateDeveloperKey: (developerKey: DeveloperKey) => (dispatch: Function) => {
    // @ts-expect-error
    dispatch(actions.deactivateDeveloperKeyStart())

    const url = `/api/v1/developer_keys/${developerKey.id}`
    axios
      .put(url, {
        developer_key: {event: 'deactivate'},
      })
      .then(response => {
        dispatch(actions.listDeveloperKeysReplace(response.data))
        // @ts-expect-error
        dispatch(actions.deactivateDeveloperKeySuccessful())
      })
      .catch(err => dispatch(actions.deactivateDeveloperKeyFailed(err)))
  },

  activateDeveloperKey: (developerKey: DeveloperKey) => (dispatch: Function) => {
    // @ts-expect-error
    dispatch(actions.activateDeveloperKeyStart())

    const url = `/api/v1/developer_keys/${developerKey.id}`
    axios
      .put(url, {
        developer_key: {event: 'activate'},
      })
      .then(response => {
        dispatch(actions.listDeveloperKeysReplace(response.data))
        // @ts-expect-error
        dispatch(actions.activateDeveloperKeySuccessful())
      })
      .catch(err => dispatch(actions.activateDeveloperKeyFailed(err)))
  },

  makeInvisibleDeveloperKey: (developerKey: DeveloperKey) => (dispatch: Function) => {
    dispatch(actions.makeInvisibleDeveloperKeyStart())

    const url = `/api/v1/developer_keys/${developerKey.id}`
    axios
      .put(url, {
        developer_key: {visible: false},
      })
      .then(response => {
        dispatch(actions.listDeveloperKeysReplace(response.data))
        dispatch(actions.makeInvisibleDeveloperKeySuccessful())
      })
      .catch(err => dispatch(actions.makeInvisibleDeveloperKeyFailed(err)))
  },

  makeVisibleDeveloperKey: (developerKey: DeveloperKey) => (dispatch: Function) => {
    dispatch(actions.makeVisibleDeveloperKeyStart())

    const url = `/api/v1/developer_keys/${developerKey.id}`
    axios
      .put(url, {
        developer_key: {visible: true},
      })
      .then(response => {
        dispatch(actions.listDeveloperKeysReplace(response.data))
        dispatch(actions.makeVisibleDeveloperKeySuccessful())
      })
      .catch(err => dispatch(actions.makeVisibleDeveloperKeyFailed(err)))
  },

  deleteDeveloperKey: (developerKey: DeveloperKey) => (dispatch: Function) => {
    // @ts-expect-error
    dispatch(actions.deleteDeveloperKeyStart())

    const url = `/api/v1/developer_keys/${developerKey.id}`
    return axios
      .delete(url)
      .then(response => {
        dispatch(actions.listDeveloperKeysDelete(response.data))
        // @ts-expect-error
        dispatch(actions.deleteDeveloperKeySuccessful())
      })
      .catch(err => dispatch(actions.deleteDeveloperKeyFailed(err)))
  },

  LTI_KEYS_SET_LTI_KEY: 'LTI_KEYS_SET_LTI_KEY',
  ltiKeysSetLtiKey: (payload: boolean) => ({
    type: actions.LTI_KEYS_SET_LTI_KEY,
    payload,
  }),

  RESET_LTI_STATE: 'RESET_LTI_STATE',
  resetLtiState: () => ({type: actions.RESET_LTI_STATE}),

  saveLtiToolConfiguration:
    ({
      account_id,
      settings,
      settings_url,
      developer_key,
    }: {
      account_id: string
      settings?: unknown
      settings_url?: string
      developer_key: DeveloperKey
    }) =>
    (dispatch: Dispatch<AnyAction>) => {
      dispatch(actions.setEditingDeveloperKey(developer_key))

      const url = `/api/lti/accounts/${account_id}/developer_keys/tool_configuration`

      return axios
        .post(url, {
          tool_configuration: {
            settings,
            ...(settings_url ? {settings_url} : {}),
          },
          developer_key,
        })
        .then(response => {
          const newKey = response.data.developer_key
          newKey.tool_configuration = response.data.tool_configuration.settings
          dispatch(actions.setEditingDeveloperKey(newKey))
          dispatch(actions.listDeveloperKeysPrepend(newKey))
          return response.data as LtiDeveloperKeyApiResponse
        })
        .catch(err => {
          const errors = err.response.data.errors
          for (const error of errors) {
            const {field, message} = error
            if (field === 'configuration') {
              const title = I18n.t('Configuration error')
              $.flashError(`${title}: ${message}`)
            } else {
              $.flashError(error.message)
            }
          }
          // @ts-expect-error
          dispatch(actions.setEditingDeveloperKey(false))
          throw err
        })
    },

  updateLtiKey: (
    developerKey: DeveloperKey,
    disabled_placements: Array<string>,
    developerKeyId: string,
    toolConfiguration: unknown,
    customFields: unknown
  ) => {
    const url = `/api/lti/developer_keys/${developerKeyId}/tool_configuration`
    return axios
      .put(url, {
        developer_key: {
          name: developerKey.name,
          notes: developerKey.notes,
          email: developerKey.email,
          scopes: developerKey.scopes,
          redirect_uris: developerKey.redirect_uris,
        },
        tool_configuration: {
          custom_fields: customFields,
          disabled_placements,
          settings: toolConfiguration,
        },
      })
      .then(data => {
        return data.data as LtiDeveloperKeyApiResponse
      })
      .catch(err => {
        const errors = err.response.data.errors
        for (const error of errors) {
          const {field, message} = error
          if (field === 'configuration') {
            const title = I18n.t('Configuration error')
            $.flashError(`${title}: ${message}`)
          } else {
            $.flashError(error.message)
          }
        }
        throw err
      })
  },
} as const

const inherited = 'inherited=true'

function retrieveDevKeys({
  url,
  dispatch,
  success,
  failure,
}: {
  url: string
  dispatch: Function
  success: (payload: {next: string; developerKeys: Array<DeveloperKey>}) => unknown
  failure: Function
}) {
  axios
    .get(url)
    .then(response => {
      // @ts-expect-error
      const {next} = parseLinkHeader(response.headers.link)
      const payload = {next, developerKeys: response.data}
      dispatch(success(payload))
    })
    .catch(err => dispatch(failure(err)))
}
function retrieveRemainingDevKeys({
  url,
  developerKeysPassedIn,
  dispatch,
  retrieve,
  success,
  failure,
  callback,
}: {
  url: string
  developerKeysPassedIn: Array<DeveloperKey>
  dispatch: Function
  retrieve: Function
  success: (payload: {next: string; developerKeys: Array<DeveloperKey>}) => unknown
  failure: Function
  callback: (payload: Array<DeveloperKey>) => void
}) {
  return axios
    .get(url)
    .then(response => {
      // @ts-expect-error
      const {next} = parseLinkHeader(response.headers.link)
      const developerKeys = developerKeysPassedIn.concat(response.data)
      if (next) {
        dispatch(retrieve(next, developerKeys, callback))
      } else {
        const payload = {next, developerKeys}
        dispatch(success(payload))
        if (callback) {
          // eslint-disable-next-line promise/no-callback-in-promise
          callback(payload.developerKeys)
        }
        return payload
      }
    })
    .catch(err => dispatch(failure(err)))
}

export default actions<|MERGE_RESOLUTION|>--- conflicted
+++ resolved
@@ -17,11 +17,7 @@
  */
 
 import axios from '@canvas/axios'
-<<<<<<< HEAD
-import {useScope as useI18nScope} from '@canvas/i18n'
-=======
 import {useScope as createI18nScope} from '@canvas/i18n'
->>>>>>> 1c55606d
 import type {LtiScope} from '@canvas/lti/model/LtiScope'
 import $ from 'jquery'
 import parseLinkHeader from 'link-header-parsing/parseLinkHeader'
