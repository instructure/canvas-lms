--- conflicted
+++ resolved
@@ -262,10 +262,6 @@
             margin="0 x-small"
             disabled={buttonsDisabled}
             onClick={() => {
-<<<<<<< HEAD
-               
-=======
->>>>>>> 4b8c5dea
               deleteKey(state.registration).then(onFinish)
             }}
           >
@@ -276,10 +272,6 @@
             margin="0 x-small"
             disabled={buttonsDisabled}
             onClick={() => {
-<<<<<<< HEAD
-               
-=======
->>>>>>> 4b8c5dea
               closeAndSaveOverlay(
                 props.contextId,
                 state.registration,
@@ -295,10 +287,6 @@
             disabled={buttonsDisabled}
             data-testid="dynamic-reg-modal-enable-and-close-button"
             onClick={() => {
-<<<<<<< HEAD
-               
-=======
->>>>>>> 4b8c5dea
               enableAndClose(
                 props.contextId,
                 state.registration,
