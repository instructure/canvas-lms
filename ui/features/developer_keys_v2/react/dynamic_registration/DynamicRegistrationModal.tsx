--- conflicted
+++ resolved
@@ -262,10 +262,6 @@
             margin="0 x-small"
             disabled={buttonsDisabled}
             onClick={() => {
-<<<<<<< HEAD
-               
-=======
->>>>>>> 51db239a
               deleteKey(state.registration).then(onFinish)
             }}
           >
@@ -276,10 +272,6 @@
             margin="0 x-small"
             disabled={buttonsDisabled}
             onClick={() => {
-<<<<<<< HEAD
-               
-=======
->>>>>>> 51db239a
               closeAndSaveOverlay(
                 props.contextId,
                 state.registration,
@@ -295,10 +287,6 @@
             disabled={buttonsDisabled}
             data-testid="dynamic-reg-modal-enable-and-close-button"
             onClick={() => {
-<<<<<<< HEAD
-               
-=======
->>>>>>> 51db239a
               enableAndClose(
                 props.contextId,
                 state.registration,
