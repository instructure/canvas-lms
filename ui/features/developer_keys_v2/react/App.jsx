--- conflicted
+++ resolved
@@ -34,7 +34,6 @@
 import {showFlashAlert, showFlashSuccess} from '@canvas/alerts/react/FlashAlert'
 import DateHelper from '@canvas/datetime/dateHelper'
 import {DynamicRegistrationModal} from './dynamic_registration/DynamicRegistrationModal'
-import {Flex} from '@instructure/ui-flex'
 
 const I18n = createI18nScope('react_developer_keys')
 /**
@@ -166,27 +165,6 @@
   alerts() {
     return [
       {
-<<<<<<< HEAD
-        text: [
-          I18n.t(
-            `API requests now require the User-Agent header to be set. These requests are now blocked in Beta, and enforcement in Test and Production is coming soon - please see the *API Change Log* for dates. `,
-            {
-              wrappers: [
-                `<a data-pendo='dev-key-change-log' target='_blank' href='https://community.canvaslms.com/t5/Canvas-Change-Log/2025-API-and-CLI-Change-Log/ta-p/626858' style='text-decoration: underline'>$1</a>`,
-              ],
-            },
-          ),
-          I18n.t(
-            `You can review any current calls without a User-Agent set in Test and Production on the *Reports Page* until the enforcement date, and read more about the change on our **blog**.`,
-            {
-              wrappers: [
-                `<a data-pendo='dev-key-reports-page' target='_blank' href='/accounts/${window.ENV.ACCOUNT_ID}/settings#tab-reports' style='text-decoration: underline'>$1</a>`,
-                `<a data-pendo='dev-key-blog' target='_blank' href='https://community.canvaslms.com/t5/Canvas-LMS-Blog/Enforcing-User-Agent-Header-for-Canvas-API-Requests/ba-p/658205' style='text-decoration: underline'>$1</a>`,
-              ],
-            },
-          ),
-        ],
-=======
         text: I18n.t(
           `API requests now require the User-Agent header to be set. These requests are now blocked in Beta, and enforcement in Test and Prod is coming soon - please see the *API Change Log* for dates. 
           You can review any current calls which do not meet this requirement in the Requests Without User Agent report on the **reports page**, 
@@ -199,23 +177,10 @@
             ],
           },
         ),
->>>>>>> 8d1d98d9
         type: 'warning',
         shouldShow: ENV.FEATURES?.developer_key_user_agent_alert,
       },
       {
-<<<<<<< HEAD
-        text: [
-          I18n.t(
-            `LTI tool management is now live in *Canvas Apps*! Changes sync between both pages as we develop more features for Apps. From now on, Apps is the primary home for LTI tools.`,
-            {
-              wrappers: [
-                `<a data-pendo='dev-key-apps-link' target='_blank' href='/accounts/${window.ENV.ACCOUNT_ID}/apps/manage' style='text-decoration: underline'>$1</a>`,
-              ],
-            },
-          ),
-        ],
-=======
         text: I18n.t(
           `LTI tool management is now live in *Canvas Apps*! Changes sync between both pages as we develop more features for Apps. From now on, Apps is the primary home for LTI tools.`,
           {
@@ -224,7 +189,6 @@
             ],
           },
         ),
->>>>>>> 8d1d98d9
         type: 'info',
         shouldShow: true,
       },
@@ -267,24 +231,11 @@
               variant={alert.type || 'info'}
               hasShadow={false}
             >
-<<<<<<< HEAD
-              <Flex gap="xx-small" direction="column">
-                {alert.text.map((text, j) => (
-                  <Text
-                    key={j}
-                    dangerouslySetInnerHTML={{
-                      __html: text,
-                    }}
-                  />
-                ))}
-              </Flex>
-=======
               <Text
                 dangerouslySetInnerHTML={{
                   __html: alert.text,
                 }}
               />
->>>>>>> 8d1d98d9
             </Alert>
           ))}
         <Tabs
