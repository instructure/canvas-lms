--- conflicted
+++ resolved
@@ -166,20 +166,6 @@
   alerts() {
     return [
       {
-<<<<<<< HEAD
-        text: I18n.t(
-          `API requests now require the User-Agent header to be set. These requests are now blocked in Beta, and enforcement in Test and Prod is coming soon - please see the *API Change Log* for dates. 
-          You can review any current calls which do not meet this requirement in the Requests Without User Agent report on the **reports page**, 
-          and read more about the change on our ***blog***.`,
-          {
-            wrappers: [
-              `<a data-pendo='dev-key-change-log' target='_blank' href='https://community.canvaslms.com/t5/Canvas-Change-Log/2025-API-and-CLI-Change-Log/ta-p/626858' style='text-decoration: underline'>$1</a>`,
-              `<a data-pendo='dev-key-reports-page' target='_blank' href='/accounts/${window.ENV.ACCOUNT_ID}/settings#tab-reports' style='text-decoration: underline'>$1</a>`,
-              `<a data-pendo='dev-key-blog' target='_blank' href='https://community.canvaslms.com/t5/Canvas-LMS-Blog/Enforcing-User-Agent-Header-for-Canvas-API-Requests/ba-p/658205' style='text-decoration: underline'>$1</a>`,
-            ],
-          },
-        ),
-=======
         text: [
           I18n.t(
             `API requests now require the User-Agent header to be set. These requests are now blocked in Beta, and enforcement in Test and Production is coming soon - please see the *API Change Log* for dates. `,
@@ -199,21 +185,10 @@
             },
           ),
         ],
->>>>>>> dd080656
         type: 'warning',
         shouldShow: ENV.FEATURES?.developer_key_user_agent_alert,
       },
       {
-<<<<<<< HEAD
-        text: I18n.t(
-          `LTI tool management is now live in *Canvas Apps*! Changes sync between both pages as we develop more features for Apps. From now on, Apps is the primary home for LTI tools.`,
-          {
-            wrappers: [
-              `<a data-pendo='dev-key-apps-link' target='_blank' href='/accounts/${window.ENV.ACCOUNT_ID}/apps/manage' style='text-decoration: underline'>$1</a>`,
-            ],
-          },
-        ),
-=======
         text: [
           I18n.t(
             `LTI tool management is now live in *Canvas Apps*! Changes sync between both pages as we develop more features for Apps. From now on, Apps is the primary home for LTI tools.`,
@@ -224,7 +199,6 @@
             },
           ),
         ],
->>>>>>> dd080656
         type: 'info',
         shouldShow: true,
       },
@@ -267,13 +241,6 @@
               variant={alert.type || 'info'}
               hasShadow={false}
             >
-<<<<<<< HEAD
-              <Text
-                dangerouslySetInnerHTML={{
-                  __html: alert.text,
-                }}
-              />
-=======
               <Flex gap="xx-small" direction="column">
                 {alert.text.map((text, j) => (
                   <Text
@@ -284,7 +251,6 @@
                   />
                 ))}
               </Flex>
->>>>>>> dd080656
             </Alert>
           ))}
         <Tabs
