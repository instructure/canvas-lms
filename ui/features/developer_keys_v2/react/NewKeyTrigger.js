/*
 * Copyright (C) 2018 - present Instructure, Inc.
 *
 * This file is part of Canvas.
 *
 * Canvas is free software: you can redistribute it and/or modify it under
 * the terms of the GNU Affero General Public License as published by the Free
 * Software Foundation, version 3 of the License.
 *
 * Canvas is distributed in the hope that it will be useful, but WITHOUT ANY
 * WARRANTY; without even the implied warranty of MERCHANTABILITY or FITNESS FOR
 * A PARTICULAR PURPOSE. See the GNU Affero General Public License for more
 * details.
 *
 * You should have received a copy of the GNU Affero General Public License along
 * with this program. If not, see <http://www.gnu.org/licenses/>.
 */

import {View} from '@instructure/ui-view'

import {Flex} from '@instructure/ui-flex'
import {Menu} from '@instructure/ui-menu'
import {Button} from '@instructure/ui-buttons'
import {ScreenReaderContent} from '@instructure/ui-a11y-content'
import {IconPlusLine} from '@instructure/ui-icons'

import {useScope as useI18nScope} from '@canvas/i18n'
import React from 'react'
import PropTypes from 'prop-types'

const I18n = useI18nScope('react_developer_keys')

export default class DeveloperKeyModalTrigger extends React.Component {
  showCreateDeveloperKey = () => {
    this.props.store.dispatch(this.props.actions.developerKeysModalOpen('api'))
  }

  showCreateLtiKey = () => {
    this.props.store.dispatch(this.props.actions.ltiKeysSetLtiKey(true))
    this.props.store.dispatch(this.props.actions.developerKeysModalOpen('lti'))
  }

  developerKeyMenuItem(title, onClick) {
    const buttonIdTitle = title.toLowerCase().replace(' ', '-')
    return (
      <Menu.Item onClick={onClick} type="button" id={`add-${buttonIdTitle}-button`}>
        <Flex>
          <Flex.Item padding="0 x-small 0 0" margin="0 0 xxx-small 0">
            <IconPlusLine />
          </Flex.Item>
          <Flex.Item>
            <ScreenReaderContent>{I18n.t('Create an')}</ScreenReaderContent>
            {title}
          </Flex.Item>
        </Flex>
      </Menu.Item>
    )
  }

  triggerButton() {
    return (
      <Button
<<<<<<< HEAD
        id="add-developer-key-button"
=======
        data-heap="add-developer-key-button"
>>>>>>> 8936177e
        color="primary"
        elementRef={this.props.setAddKeyButtonRef}
        renderIcon={IconPlusLine}
      >
        <ScreenReaderContent>{I18n.t('Create a')}</ScreenReaderContent>
        {I18n.t('Developer Key')}
      </Button>
    )
  }

  developerKeyTrigger() {
    return (
      <Menu placement="bottom" trigger={this.triggerButton()} shouldHideOnSelect={true}>
        {this.developerKeyMenuItem(I18n.t('API Key'), this.showCreateDeveloperKey)}
        {this.developerKeyMenuItem(I18n.t('LTI Key'), this.showCreateLtiKey)}
      </Menu>
    )
  }

  render() {
    return (
      <View as="div" margin="0 0 small 0" padding="none" textAlign="end">
        {this.developerKeyTrigger()}
      </View>
    )
  }
}

DeveloperKeyModalTrigger.propTypes = {
  store: PropTypes.shape({
    dispatch: PropTypes.func.isRequired,
  }).isRequired,
  actions: PropTypes.shape({
    developerKeysModalOpen: PropTypes.func.isRequired,
    ltiKeysSetLtiKey: PropTypes.func.isRequired,
  }).isRequired,
  setAddKeyButtonRef: PropTypes.func.isRequired,
}<|MERGE_RESOLUTION|>--- conflicted
+++ resolved
@@ -60,11 +60,7 @@
   triggerButton() {
     return (
       <Button
-<<<<<<< HEAD
-        id="add-developer-key-button"
-=======
         data-heap="add-developer-key-button"
->>>>>>> 8936177e
         color="primary"
         elementRef={this.props.setAddKeyButtonRef}
         renderIcon={IconPlusLine}
