--- conflicted
+++ resolved
@@ -39,10 +39,6 @@
     value: 'default',
   })
 
-<<<<<<< HEAD
-   
-=======
->>>>>>> 4b8c5dea
   ReactDOM.render(
     <AuthTypePicker
       authTypes={authTypeOptions}
