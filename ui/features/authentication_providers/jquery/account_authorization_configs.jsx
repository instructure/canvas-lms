/*
 * Copyright (C) 2012 - present Instructure, Inc.
 *
 * This file is part of Canvas.
 *
 * Canvas is free software: you can redistribute it and/or modify it under
 * the terms of the GNU Affero General Public License as published by the Free
 * Software Foundation, version 3 of the License.
 *
 * Canvas is distributed in the hope that it will be useful, but WITHOUT ANY
 * WARRANTY; without even the implied warranty of MERCHANTABILITY or FITNESS FOR
 * A PARTICULAR PURPOSE. See the GNU Affero General Public License for more
 * details.
 *
 * You should have received a copy of the GNU Affero General Public License along
 * with this program. If not, see <http://www.gnu.org/licenses/>.
 */

import {useScope as createI18nScope} from '@canvas/i18n'
import htmlEscape from '@instructure/html-escape'
import React from 'react'
import ReactDOM from 'react-dom'
import AuthTypePicker from '../react/AuthTypePicker'
import authenticationProviders from './index'
import $ from 'jquery'
import ready from '@instructure/ready'
import '@canvas/jquery/jquery.instructure_forms' /* formSubmit */
import '@canvas/jquery-keycodes'
import '@canvas/loading-image'

const I18n = createI18nScope('authentication_providers')

ready(() => {
  const selectorNode = document.getElementById('add-authentication-provider')
  const authTypeOptions = JSON.parse(selectorNode.getAttribute('data-options'))

  authTypeOptions.unshift({
    name: I18n.t('Choose an authentication service'),
    value: 'default',
  })

<<<<<<< HEAD
  // eslint-disable-next-line no-restricted-properties
=======
   
>>>>>>> 80d4da09
  ReactDOM.render(
    <AuthTypePicker
      authTypes={authTypeOptions}
      onChange={authenticationProviders.changedAuthType}
    />,
    selectorNode
  )
})

$('.parent_reg_warning').click(function () {
  let msg
  const parent_reg_selected = $('#parent_reg_selected').attr('data-parent-reg-selected')
  if ($(this).is(':checked') && parent_reg_selected === 'true') {
    msg = I18n.t(
      'Another configuration is currently selected.  Selecting this configuration will deselect the other.'
    )
    $('.parent_warning_message').append(htmlEscape(msg))
    $.screenReaderFlashMessage(msg)
    $('.parent_form_message').addClass('ic-Form-message ic-Form-message--warning')
    $('.parent_form_message_layout').addClass('ic-Form-message__Layout')
    $('.parent_icon_warning').addClass('icon-warning')
  } else {
    $('.parent_warning_message').empty()
    $('.parent_form_message').removeClass('ic-Form-message ic-Form-message--warning')
    $('.parent_form_message_layout').removeClass('ic-Form-message__Layout')
    $('.parent_icon_warning').removeClass('icon-warning')
  }
})

$('.add_federated_attribute_button').click(function (event) {
  const $federated_attributes = $(this).closest('.federated_attributes')
  const $template = $federated_attributes.find('.attribute_template').clone(true)
  $template.removeClass('attribute_template')
  const $provider_attribute = $template
    .find("input[type!='checkbox']")
    .add($template.find('select'))
  const $canvas_attribute_select = $federated_attributes.find('.add_attribute .canvas_attribute')
  const $selected_canvas_attribute = $canvas_attribute_select.find('option:selected')
  const id_suffix = $template.data('idsuffix')
  const canvas_attribute_html = $selected_canvas_attribute.text()
  const provisioning_only_checkbox_name = `authentication_provider[federated_attributes][${canvas_attribute_html}][provisioning_only]`
  const provisioning_only_checkbox_id = `aacfa_${canvas_attribute_html}_provisioning_only_${id_suffix}`
  $template.find('.provisioning_only_column label').attr('for', provisioning_only_checkbox_id)
  $template.find("input[type='checkbox']").attr('name', provisioning_only_checkbox_name)
  $template.find("input[type='checkbox']").attr('id', provisioning_only_checkbox_id)
  $template.find('.canvas_attribute_name').append($selected_canvas_attribute.text())
  const provider_attribute_name = `authentication_provider[federated_attributes][${canvas_attribute_html}][attribute]`
  const provider_attribute_id = `aacfa_${canvas_attribute_html}_attribute_${id_suffix}`
  $template.find('.provider_attribute_column label').attr('for', provider_attribute_id)
  $provider_attribute.attr('name', provider_attribute_name)
  $provider_attribute.attr('id', provider_attribute_id)
  const $autoconfirm_column = $template.find('.autoconfirm_column')
  if (canvas_attribute_html === 'email') {
    const autoconfirm_checkbox_name = `authentication_provider[federated_attributes][email][autoconfirm]`
    const autoconfirm_checkbox_id = `aacfa_email_autoconfirm_${id_suffix}`
    $autoconfirm_column.find('label').attr('for', autoconfirm_checkbox_id)
    $autoconfirm_column.find("input[type='checkbox']").attr('name', autoconfirm_checkbox_name)
    $autoconfirm_column.find("input[type='checkbox']").attr('id', autoconfirm_checkbox_id)
  } else {
    $autoconfirm_column.empty()
    $autoconfirm_column.append('&nbsp;')
  }
  $federated_attributes.find('tbody').append($template)
  $selected_canvas_attribute.remove()
  $template.show()
  $provider_attribute.focus()

  $federated_attributes.find('.no_federated_attributes').remove()
  $federated_attributes.find('table').show()
  if ($canvas_attribute_select.find('option').length === 0) {
    $federated_attributes.find('.add_attribute').hide()
  }
  event.preventDefault()
})

$('.remove_federated_attribute').click(function () {
  const $attribute_row = $(this).closest('tr')
  const $federated_attributes = $attribute_row.closest('.federated_attributes')
  const $canvas_attribute_select = $federated_attributes.find('.add_attribute .canvas_attribute')
  const canvas_attribute_html = $attribute_row.find('.canvas_attribute_name').text()
  $canvas_attribute_select.append(`<option>${canvas_attribute_html}</option>`)
  const $next = $attribute_row.nextAll(':visible').first().find('input:visible').first()
  $attribute_row.remove()
  $federated_attributes.find('.add_attribute').show()
  if ($federated_attributes.find('tbody tr:visible').length === 0) {
    $federated_attributes.find('table').hide()
    $federated_attributes.append(
      "<input type='hidden' name='authentication_provider[federated_attributes]' value='' class='no_federated_attributes'>"
    )
  }
  if ($next.length === 0) {
    $federated_attributes.find('.add_attribute .canvas_attribute').focus()
  } else {
    $next.focus()
  }
})

$('.jit_provisioning_checkbox').click(function () {
  const $provisioning_elements = $(this)
    .closest('.authentication_provider_form')
    .find('.provisioning_only_column')
  if ($(this).prop('checked')) {
    $provisioning_elements.show()
  } else {
    $provisioning_elements.hide()
    $provisioning_elements.find("input[type='checkbox']").removeAttr('checked')
  }
})<|MERGE_RESOLUTION|>--- conflicted
+++ resolved
@@ -39,11 +39,7 @@
     value: 'default',
   })
 
-<<<<<<< HEAD
-  // eslint-disable-next-line no-restricted-properties
-=======
    
->>>>>>> 80d4da09
   ReactDOM.render(
     <AuthTypePicker
       authTypes={authTypeOptions}
