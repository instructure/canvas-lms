--- conflicted
+++ resolved
@@ -46,11 +46,7 @@
     fetchMock.get('/api/v1/accounts?include=course_count,sub_account_count&per_page=50&page=1', [
       accountFixture,
     ])
-<<<<<<< HEAD
-    const {queryAllByText} = render(
-=======
     const {queryByText} = render(
->>>>>>> ec511745
       <MockedQueryProvider>
         <AccountList />
       </MockedQueryProvider>
@@ -66,11 +62,7 @@
         throw Object.assign(new Error('mocked error'), {code: 402})
       }
     )
-<<<<<<< HEAD
-    const {queryAllByText} = render(
-=======
     const {queryByText} = render(
->>>>>>> ec511745
       <MockedQueryProvider>
         <AccountList />
       </MockedQueryProvider>
@@ -85,11 +77,7 @@
         link: '</api/v1/accounts?include=course_count,sub_account_countpage=1&per_page=50>; rel="current"',
       },
     })
-<<<<<<< HEAD
-    const {queryAllByText} = render(
-=======
     const {queryByText} = render(
->>>>>>> ec511745
       <MockedQueryProvider>
         <AccountList />
       </MockedQueryProvider>
