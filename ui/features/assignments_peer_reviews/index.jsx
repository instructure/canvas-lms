--- conflicted
+++ resolved
@@ -173,10 +173,6 @@
     $('.peer_review.assigned .remind_peer_review_link').click()
   })
 
-<<<<<<< HEAD
-  // eslint-disable-next-line no-restricted-properties
-=======
    
->>>>>>> 1c55606d
   ReactDOM.render(<FilterPeerReview />, document.getElementById('filter_peer_review'))
 })