//
// Copyright (C) 2014 - present Instructure, Inc.
//
// This file is part of Canvas.
//
// Canvas is free software: you can redistribute it and/or modify it under
// the terms of the GNU Affero General Public License as published by the Free
// Software Foundation, version 3 of the License.
//
// Canvas is distributed in the hope that it will be useful, but WITHOUT ANY
// WARRANTY; without even the implied warranty of MERCHANTABILITY or FITNESS FOR
// A PARTICULAR PURPOSE. See the GNU Affero General Public License for more
// details.
//
// You should have received a copy of the GNU Affero General Public License along
// with this program. If not, see <http://www.gnu.org/licenses/>.

import {useScope as createI18nScope} from '@canvas/i18n'

import React from 'react'
import ReactDOM from 'react-dom'
import {createRoot} from 'react-dom/client'
import $ from 'jquery'
import '@canvas/jquery/jquery.ajaxJSON'
import {datetimeString} from '@canvas/datetime/date-functions'
import '@canvas/jquery/jquery.instructure_forms'
import '@canvas/jquery/jquery.instructure_misc_helpers'
import '@canvas/jquery/jquery.instructure_misc_plugins'
import '@canvas/loading-image'
import '@canvas/util/templateData'
import replaceTags from '@canvas/util/replaceTags'
import FilterPeerReview from './react/FilterPeerReview'
import ReviewsPerUserInput from './react/ReviewsPerUserInput'
import {Button} from '@instructure/ui-buttons'
import {View} from '@instructure/ui-view'
import {Flex} from '@instructure/ui-flex'
import {IconWarningSolid} from '@instructure/ui-icons'
import {Text} from '@instructure/ui-text'

const I18n = createI18nScope('assignments.peer_reviews')

$(document).ready(() => {
  const peerReviewCountContainer = document.getElementById('reviews_per_user_container')
  const redirectToEditContainer = document.getElementById('redirect_to_edit_button')
  if (peerReviewCountContainer) {
    const root = createRoot(peerReviewCountContainer)
    const initialCount = peerReviewCountContainer.dataset.count ?? '0'
    const setValue = value => {
      const peerReviewCount = document.getElementById('peer_review_count')
      peerReviewCount.value = value
    }
    root.render(
      <View as="div" margin="medium 0 large 0">
        <ReviewsPerUserInput initialCount={initialCount} onChange={setValue} />
      </View>
    )
  }

  if (redirectToEditContainer) {
    const courseId = redirectToEditContainer.dataset.courseid
    const assignmentId = redirectToEditContainer.dataset.assignmentid
    const root = createRoot(redirectToEditContainer)
    const editLink = `/courses/${courseId}/assignments/${assignmentId}/edit?scrollTo=assignment_peer_reviews_fields`
    root.render(
      <Button href={editLink}>
        {I18n.t('Edit Assignment')}
      </Button>
    )
  }

  $('.peer_review').hover(
    function () {
      $('.peer_review.submission-hover').removeClass('submission-hover')
      $(this).addClass('submission-hover')
    },
    function () {
      $(this).removeClass('submission-hover')
    },
  )

  $('.peer_review').focusin(function () {
    $(this).addClass('focusWithin')
  })
  $('.peer_review').focusout(function (event) {
    const $parent = $(this).closest('.peer_review')
    const $newFocus = $(event.related).closest('.peer_review')
    if (!$newFocus.is($parent)) {
      $parent.removeClass('focusWithin')
    }
  })

  $('.peer_review .delete_review_link').click(function (event) {
    event.preventDefault()
    const next = $(this)
      .parents('.peer_review')
      .next()
      .find('a')
      .add($(this).parents('.student_reviews').find('.assign_peer_review_link'))
      .first()
    $(this)
      .parents('.peer_review')
      .confirmDelete({
        url: $(this).attr('href'),
        message: I18n.t('messages.cancel_peer_review', 'Cancel this peer review?'),
        success() {
          $(this).fadeOut('slow', function () {
            const $parent = $(this).parents('.peer_reviews')
            $(this).remove()
            if ($parent.find('.assigned').length === 0) {
              $parent.find('.no_requests_message').show()
            }
            next.focus()
          })
        },
      })
  })

  $('.assign_peer_review_link').click(function (event) {
    event.preventDefault()
    // if the form is there and is being shown, then slide it up.
    if ($(this).parents('.student_reviews').find('.form_content form:visible').length) {
      $(this).parents('.student_reviews').find('.form_content form:visible').slideUp()
    } else {
      // otherwise make it and inject it then slide it down
      const $form = $('#assign_peer_review_form').clone(true).removeAttr('id')
      let url = $('.assign_peer_review_url').attr('href')
      let user_id = $(this)
        .parents('.student_reviews')
        .getTemplateData({textValues: ['student_review_id']}).student_review_id
      url = replaceTags(url, 'reviewer_id', user_id)
      $form.find(`select option.student_${user_id}`).prop('disabled', true)
      $(this)
        .parents('.student_reviews')
        .find('.peer_review')
        .each(function () {
          ;({user_id} = $(this).getTemplateData({textValues: ['user_id']}))
          $form.find(`select option.student_${user_id}`).prop('disabled', true)
        })
      $form.attr('action', url)
      $(this).parents('.student_reviews').find('.form_content').empty().append($form)
      $form.slideDown()
    }
  })

  $('#reviewee_id').change(function () {
    const reviewee_id = $(this).val()
    const form = $(this).closest('form')
    const errorsContainer = form.find('#reviewee_errors')[0]

    if (!reviewee_id) {
      const container = $(this)
      if (container) {
        container.css({
          outline: '1px solid red',
          borderRadius: '3px',
        })
      }

      const root = errorRoots[form.attr('action')] ?? createRoot(errorsContainer)
      errorRoots[form.attr('action')] = root
      root.render(
        <Flex as="div" alignItems="start" margin="0 0 0 0">
          <Flex.Item as="div" margin="0 xx-small xxx-small 0">
            <IconWarningSolid color="error" />
          </Flex.Item>
          <Text size="small" color="danger">
            {I18n.t('Please select a student')}
          </Text>
        </Flex>
      )
      return false
    } else {
      const container = $(this)
      if (container) {
        container.css({
          outline: '',
          borderRadius: '',
        })
      }
      errorRoots[form.attr('action')]?.unmount()
      errorRoots[form.attr('action')] = null
    }
  })

  $('#assign_peer_review_form').formSubmit({
    beforeSubmit(data) {
      if (!data.reviewee_id) {
        const form = $(this)
        const errorsContainer = form.find('#reviewee_errors')[0]
        const container = form.find('#reviewee_id')
        if (container) {
          container.css({
            outline: '1px solid red',
            borderRadius: '3px',
          })
          container.focus()
        }
        const root = errorRoots[form.attr('action')] ?? createRoot(errorsContainer)
        errorRoots[form.attr('action')] = root

        root.render(
          <Flex as="div" alignItems="start" margin="0 0 0 0">
            <Flex.Item as="div" margin="0 xx-small xxx-small 0">
              <IconWarningSolid color="error" />
            </Flex.Item>
            <Text size="small" color="danger">
              {I18n.t('Please select a student')}
            </Text>
          </Flex>
        )
        return false
      }
      $(this).loadingImage()
    },
    success(data) {
      $(this).loadingImage('remove')
      $(this).slideUp(function () {
        $(this).remove()
      })
      const $review = $('#review_request_blank').clone(true).removeAttr('id')
      $review.fillTemplateData({
        data: data.assessment_request,
        hrefValues: ['id', 'user_id'],
      })
      $(this)
        .parents('.student_reviews')
        .find('.no_requests_message')
        .slideUp()
        .end()
        .find('.peer_reviews')
        .append($review)
      $review.slideDown()
      $review.find('a').first().focus()
      const assessor_name = $(this).parents('.student_reviews').find('.assessor_name').text()
      const time = datetimeString(data.assessment_request.updated_at)
      $review.find('.reminder_peer_review_link').attr(
        'title',
        I18n.t('titles.reminder', 'Remind %{assessor} about Assessment, last notified %{time}', {
          assessor: assessor_name,
          time,
        }),
      )
      $(this).slideUp(function () {
        $(this).remove()
      })
    },
    error(data) {
      $(this).loadingImage('remove')
      $(this).formErrors(data)
    },
  })

  $('#assign_peer_reviews_form').formSubmit({
    beforeSubmit(data) {
      const textInput = document.getElementById('reviews_per_user_input')
      if (!data.peer_review_count) {
        textInput.focus()
        return false
      } else {
        const input = Number(data.peer_review_count)
        if (!Number.isInteger(input) || input <= 0) {
          textInput.focus()
          return false
        }
        return true
      }
    },
    success(_data) {
      location.reload()
    }
  })

  $('.remind_peer_review_link').click(function (event) {
    event.preventDefault()
    const $link = $(this)
    $link.parents('.peer_review').loadingImage({image_size: 'small'})
    return $.ajaxJSON($link.attr('href'), 'POST', {}, data => {
      $link.parents('.peer_review').loadingImage('remove')
      const assessor_name = $link.parents('.student_reviews').find('.assessor_name').text()
      const time = datetimeString(data.assessment_request.updated_at)
      $link.attr(
        'title',
        I18n.t('titles.remind', 'Remind %{assessor} about Assessment, last notified %{time}', {
          assessor: assessor_name,
          time,
        }),
      )
    })
  })

  $('.remind_peer_reviews_link').click(event => {
    event.preventDefault()
    $('.peer_review.assigned .remind_peer_review_link').click()
  })

<<<<<<< HEAD
=======
  const errorRoots = {}

>>>>>>> 72b96909
  ReactDOM.render(<FilterPeerReview />, document.getElementById('filter_peer_review'))
})<|MERGE_RESOLUTION|>--- conflicted
+++ resolved
@@ -293,10 +293,7 @@
     $('.peer_review.assigned .remind_peer_review_link').click()
   })
 
-<<<<<<< HEAD
-=======
   const errorRoots = {}
 
->>>>>>> 72b96909
   ReactDOM.render(<FilterPeerReview />, document.getElementById('filter_peer_review'))
 })