--- conflicted
+++ resolved
@@ -719,11 +719,7 @@
 }
 
 function renderSelectMenuGroup() {
-<<<<<<< HEAD
-  // eslint-disable-next-line no-restricted-properties
-=======
    
->>>>>>> 80d4da09
   ReactDOM.render(
     <SelectMenuGroup {...GradeSummary.getSelectMenuGroupProps()} />,
     document.getElementById('GradeSummarySelectMenuGroup')
@@ -731,11 +727,7 @@
 }
 
 function renderGradeSummaryTable() {
-<<<<<<< HEAD
-  // eslint-disable-next-line no-restricted-properties
-=======
    
->>>>>>> 80d4da09
   ReactDOM.render(<GradeSummaryManager />, document.getElementById('grade-summary-react'))
 }
 
@@ -783,11 +775,7 @@
 
 function renderSubmissionCommentsTray() {
   ReactDOM.unmountComponentAtNode(document.getElementById('GradeSummarySubmissionCommentsTray'))
-<<<<<<< HEAD
-  // eslint-disable-next-line no-restricted-properties
-=======
    
->>>>>>> 80d4da09
   ReactDOM.render(
     <SubmissionCommentsTray
       onDismiss={() => {
@@ -804,11 +792,7 @@
   ReactDOM.unmountComponentAtNode(document.getElementById('ClearBadgeCountsButton'))
   const userId = ENV.student_id
   const courseId = ENV.course_id ?? ENV.context_asset_string.replace('course_', '')
-<<<<<<< HEAD
-  // eslint-disable-next-line no-restricted-properties
-=======
    
->>>>>>> 80d4da09
   ReactDOM.render(
     <ClearBadgeCountsButton userId={userId} courseId={courseId} />,
     document.getElementById('ClearBadgeCountsButton')
