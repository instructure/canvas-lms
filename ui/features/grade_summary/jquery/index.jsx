/*
 * Copyright (C) 2017 - present Instructure, Inc.
 *
 * This file is part of Canvas.
 *
 * Canvas is free software: you can redistribute it and/or modify it under
 * the terms of the GNU Affero General Public License as published by the Free
 * Software Foundation, version 3 of the License.
 *
 * Canvas is distributed in the hope that it will be useful, but WITHOUT ANY
 * WARRANTY; without even the implied warranty of MERCHANTABILITY or FITNESS FOR
 * A PARTICULAR PURPOSE. See the GNU Affero General Public License for more
 * details.
 *
 * You should have received a copy of the GNU Affero General Public License along
 * with this program. If not, see <http://www.gnu.org/licenses/>.
 */

import {forEach, find, extend as lodashExtend} from 'lodash'
import $ from 'jquery'
import '@canvas/jquery/jquery.ajaxJSON'
import '@canvas/jquery/jquery.instructure_misc_helpers' /* replaceTags */
import '@canvas/jquery/jquery.instructure_misc_plugins' /* showIf */
import '@canvas/util/templateData'
import '@canvas/media-comments/jquery/mediaCommentThumbnail'
import '@canvas/media-comments' /* mediaComment */
import axios from '@canvas/axios'
import {camelizeProperties} from '@canvas/convert-case'
import React from 'react'
import ReactDOM from 'react-dom'
import gradingPeriodSetsApi from '@canvas/grading/jquery/gradingPeriodSetsApi'
import htmlEscape from 'html-escape'
import {useScope as useI18nScope} from '@canvas/i18n'
import round from '@canvas/round'
import numberHelper from '@canvas/i18n/numberHelper'
import CourseGradeCalculator from '@canvas/grading/CourseGradeCalculator'
import {scopeToUser} from '@canvas/grading/EffectiveDueDates'
import {scoreToLetterGrade} from '@instructure/grading-utils'
import GradeFormatHelper from '@canvas/grading/GradeFormatHelper'
import StatusPill from '@canvas/grading-status-pill'
import GradeSummaryManager from '../react/GradeSummary/GradeSummaryManager'
import SelectMenuGroup from '../react/SelectMenuGroup'
import SubmissionCommentsTray from '../react/SubmissionCommentsTray'
import ClearBadgeCountsButton from '../react/ClearBadgeCountsButton'
import {scoreToPercentage, scoreToScaledPoints} from '@canvas/grading/GradeCalculationHelper'
import useStore from '../react/stores'
import replaceTags from '@canvas/util/replaceTags'

const I18n = useI18nScope('gradingGradeSummary')

const SUBMISSION_UNREAD_PREFIX = 'submission_unread_dot_'

const GradeSummary = {
  getSelectedGradingPeriodId() {
    const currentGradingPeriodId = ENV.current_grading_period_id

    if (!currentGradingPeriodId || currentGradingPeriodId === '0') {
      return null
    }

    return currentGradingPeriodId
  },

  getAssignmentId($assignment) {
    return $assignment.getTemplateData({textValues: ['assignment_id']}).assignment_id
  },

  parseScoreText(text, numericalDefault, formattedDefault) {
    const defaultNumericalValue = typeof numericalDefault === 'number' ? numericalDefault : null
    const defaultFormattedValue = typeof formattedDefault === 'string' ? formattedDefault : '-'
    let numericalValue = numberHelper.parse(text)
    numericalValue =
      numericalValue === undefined || Number.isNaN(numericalValue)
        ? defaultNumericalValue
        : numericalValue
    return {
      numericalValue,
      formattedValue: GradeFormatHelper.formatGrade(numericalValue, {
        defaultValue: defaultFormattedValue,
      }),
    }
  },

  getOriginalScore($assignment) {
    let numericalValue = parseFloat($assignment.find('.original_points').text())
    numericalValue =
      numericalValue === undefined || Number.isNaN(numericalValue) ? null : numericalValue
    return {
      numericalValue,
      formattedValue: $assignment.find('.original_score').text(),
    }
  },

  getOriginalWorkflowState($assignment) {
    return $assignment.find('.submission_status').text().trim()
  },

  onEditWhatIfScore($assignmentScore, $ariaAnnouncer) {
    // Store the original score so that it can be restored when the "What-If" score is reverted.
    if (!$assignmentScore.find('.grade').data('originalValue')) {
      $assignmentScore.find('.grade').data('originalValue', $assignmentScore.find('.grade').html())
    }

    const $screenreaderLinkClone = $assignmentScore.find('.screenreader-only').clone(true)
    $assignmentScore.find('.grade').data('screenreader_link', $screenreaderLinkClone)
    $assignmentScore.find('.grade').empty().append($('#grade_entry'))
    $assignmentScore.find('.score_value').hide()
    $ariaAnnouncer.text(I18n.t('Enter a What-If score.'))

    // Get the current shown score (possibly a "What-If" score)
    // and use it as the default value in the text entry field
    const whatIfScoreText = $assignmentScore
      .parents('.student_assignment')
      .find('.what_if_score')
      .text()
    const score = GradeSummary.parseScoreText(whatIfScoreText, 0, '0')
    $('#grade_entry').val(score.formattedValue).show().focus().select()
  },

  onScoreChange($assignment, options) {
    const originalScore = GradeSummary.getOriginalScore($assignment)

    // parse the score entered by the user
    const enteredScoreText = $assignment.find('#grade_entry').val()
    let score = GradeSummary.parseScoreText(enteredScoreText)

    // if the user cleared the score, use the previous What-If score
    if (score.numericalValue == null) {
      const previousWhatIfScore = $assignment.find('.what_if_score').text()
      score = GradeSummary.parseScoreText(previousWhatIfScore)
    }

    // if there is no What-If score, use the original score
    if (score.numericalValue == null) {
      score = originalScore
    }

    // set 'isChanged' to true if the user entered the score already on the submission
    const isChanged = score.numericalValue != originalScore.numericalValue // eslint-disable-line eqeqeq

    // update '.what_if_score' with the parsed value from '#grade_entry'
    $assignment.find('.what_if_score').text(score.formattedValue)

    let shouldUpdate = options.update
    if ($assignment.hasClass('dont_update')) {
      shouldUpdate = false
      $assignment.removeClass('dont_update')
    }

    const assignmentId = GradeSummary.getAssignmentId($assignment)

    if (shouldUpdate) {
      const url = replaceTags(
        $('.update_submission_url').attr('href'),
        'assignment_id',
        assignmentId
      )
      // if the original score was entered, remove the student entered score
      const scoreForUpdate = isChanged ? score.numericalValue : null
      $.ajaxJSON(
        url,
        'PUT',
        {'submission[student_entered_score]': scoreForUpdate},
        data => {
          const updatedData = {student_entered_score: data.submission.student_entered_score}
          $assignment.fillTemplateData({data: updatedData})
        },
        $.noop
      )
    }

    $('#grade_entry').hide().appendTo($('body'))

    const $grade = $assignment.find('.grade')

    if (score.numericalValue == null) {
      $grade.html($grade.data('originalValue'))
    } else {
      $grade.html(htmlEscape(score.formattedValue))
    }

    addTooltipElementForAssignment($assignment)
    const $assignmentScore = $assignment.find('.assignment_score')
    const $scoreTeaser = $assignmentScore.find('.score_teaser')

    if (isChanged) {
      $assignmentScore.attr('title', '')
      $scoreTeaser.text(I18n.t('This is a What-If score'))
      const $revertScore = $('#revert_score_template').clone(true).attr('id', '').show()
      $assignmentScore.find('.score_holder').append($revertScore)
      $grade.addClass('changed')

      // this is to distinguish between the revert_all_scores_link in the right nav and
      // the revert arrows within the grade_summary page grid
      if (options.refocus) {
        setTimeout(() => {
          $assignment.find('.revert_score_link').focus()
        }, 0)
      }
    } else {
      setTooltipForScore($assignment)
      $assignmentScore.attr('title', I18n.t('Click to test a different score'))
      $grade.removeClass('changed')
      $assignment.find('.revert_score_link').remove()

      if (options.refocus) {
        setTimeout(() => {
          $assignment.find('.grade').focus()
        }, 0)
      }
    }

    if (!isChanged) {
      const $screenreaderLinkClone = $assignment.find('.grade').data('screenreader_link')
      $assignment.find('.grade').prepend($screenreaderLinkClone)
    }

    GradeSummary.updateScoreForAssignment(assignmentId, score.numericalValue, 'graded')
    GradeSummary.updateStudentGrades()
  },

  onScoreRevert($assignment, options) {
    const $assignmentScore = $assignment.find('.assignment_score')
    const $grade = $assignmentScore.find('.grade')
    const opts = {refocus: true, skipEval: false, ...options}
    const score = GradeSummary.getOriginalScore($assignment)
    let title

    if (score.numericalValue == null) {
      score.formattedValue = GradeSummary.parseScoreText(null).formattedValue
    }

    if ($assignment.data('muted')) {
      title = I18n.t('Instructor has not posted this grade')
      // xsslint safeString.identifier title
      $grade.html(`<i class="icon-off" aria-hidden="true" title="${title}"></i>`)
    } else if ($assignment.data('pending_quiz')) {
      title = I18n.t('Instructor has not posted this grade')
      // xsslint safeString.identifier title
      $grade.html(`<i class="icon-quiz" aria-hidden="true" title="${title}"></i>`)
    } else {
      title = I18n.t('Click to test a different score')
      $grade.text(score.formattedValue)
    }

    setTooltipForScore($assignment)

    $assignment.find('.what_if_score').text(score.formattedValue)
    $assignment.find('.revert_score_link').remove()
    $assignment.find('.score_value').text(score.formattedValue)
    $assignmentScore.attr('title', title)
    $grade.removeClass('changed')

    const assignmentId = $assignment.getTemplateValue('assignment_id')
    const workflowState = GradeSummary.getOriginalWorkflowState($assignment)
    GradeSummary.updateScoreForAssignment(assignmentId, score.numericalValue, workflowState)
    if (!opts.skipEval) {
      GradeSummary.updateStudentGrades()
    }

    const $screenreaderLinkClone = $assignment.find('.grade').data('screenreader_link')
    $grade.prepend($screenreaderLinkClone)

    if (opts.refocus) {
      setTimeout(() => {
        $assignment.find('.grade').focus()
      }, 0)
    }
  },
}

function addTooltipElementForAssignment($assignment) {
  const $grade = $assignment.find('.grade')
  let $tooltipWrapRight
  let $tooltipScoreTeaser

  $tooltipWrapRight = $grade.find('.tooltip_wrap right')

  if ($tooltipWrapRight.length === 0) {
    $tooltipWrapRight = $('<span class="tooltip_wrap right"></span>')
    $grade.append($tooltipWrapRight)

    $tooltipScoreTeaser = $tooltipWrapRight.find('.tooltip_text score_teaser')

    if ($tooltipScoreTeaser.length === 0) {
      $tooltipScoreTeaser = $('<span class="tooltip_text score_teaser"></span>')
      $tooltipWrapRight.append($tooltipScoreTeaser)
    }
  }
}

function setTooltipForScore($assignment) {
  let tooltipText

  if ($assignment.data('muted')) {
    tooltipText = I18n.t('Instructor has not posted this grade')
  } else {
    tooltipText = I18n.t('Click to test a different score')
  }

  addTooltipElementForAssignment($assignment)
  const $tooltipScoreTeaser = $assignment.find('.tooltip_text.score_teaser')
  $tooltipScoreTeaser.text(tooltipText)
}

function getGradingPeriodSet() {
  if (ENV.grading_period_set) {
    return gradingPeriodSetsApi.deserializeSet(ENV.grading_period_set)
  }
  return null
}

function calculateGrades() {
  let grades

  if (ENV.effective_due_dates && ENV.grading_period_set) {
    grades = CourseGradeCalculator.calculate(
      ENV.submissions,
      ENV.assignment_groups,
      ENV.group_weighting_scheme,
      ENV.grade_calc_ignore_unposted_anonymous_enabled,
      getGradingPeriodSet(),
      scopeToUser(ENV.effective_due_dates, ENV.student_id)
    )
  } else {
    grades = CourseGradeCalculator.calculate(
      ENV.submissions,
      ENV.assignment_groups,
      ENV.group_weighting_scheme,
      ENV.grade_calc_ignore_unposted_anonymous_enabled
    )
  }

  const selectedGradingPeriodId = GradeSummary.getSelectedGradingPeriodId()
  if (selectedGradingPeriodId) {
    return grades.gradingPeriods[selectedGradingPeriodId]
  }

  return grades
}

function canBeConvertedToGrade(score, possible) {
  return possible > 0 && score !== undefined && !Number.isNaN(score)
}

function calculatePercentGrade(score, possible) {
  const percentGrade = scoreToPercentage(score, possible)
  return round(percentGrade, round.DEFAULT)
}

function formatPercentGrade(percentGrade) {
  return I18n.n(percentGrade, {percentage: true})
}

function calculateGrade(score, possible) {
  if (canBeConvertedToGrade(score, possible)) {
    return formatPercentGrade(calculatePercentGrade(score, possible))
  }

  return I18n.t('N/A')
}

function subtotalByGradingPeriod() {
  const gpset = ENV.grading_period_set
  const gpselected = GradeSummary.getSelectedGradingPeriodId()
  return (!gpselected || gpselected === 0) && gpset && gpset.weighted
}

function calculateSubtotals(byGradingPeriod, calculatedGrades, currentOrFinal) {
  const subtotals = []
  let params
  if (byGradingPeriod) {
    params = {
      bins: ENV.grading_periods,
      grades: calculatedGrades.gradingPeriods,
      elementIdPrefix: '#submission_period',
    }
  } else {
    params = {
      bins: ENV.assignment_groups,
      grades: calculatedGrades.assignmentGroups,
      elementIdPrefix: '#submission_group',
    }
  }
  if (params.grades) {
    for (let i = 0; i < params.bins.length; i++) {
      const binId = params.bins[i].id
      let grade = params.grades[binId]
      if (grade) {
        grade = grade[currentOrFinal]
      } else {
        grade = {score: 0, possible: 0}
      }
      let subtotal
      if (ENV.course_active_grading_scheme && ENV.course_active_grading_scheme.points_based) {
        const scoreText = I18n.n(grade.score, {precision: round.DEFAULT})
        const possibleText = I18n.n(grade.possible, {precision: round.DEFAULT})

        subtotal = {
          teaserText: `${scoreText} / ${possibleText}`,
          gradeText: formatScaledPointsGrade(
            scoreToScaledPoints(
              grade.score,
              grade.possible,
              ENV.course_active_grading_scheme.scaling_factor
            ),
            ENV.course_active_grading_scheme.scaling_factor
          ),
          rowElementId: `${params.elementIdPrefix}-${binId}`,
        }
      } else {
        const scoreText = I18n.n(grade.score, {precision: round.DEFAULT})
        const possibleText = I18n.n(grade.possible, {precision: round.DEFAULT})
        subtotal = {
          teaserText: `${scoreText} / ${possibleText}`,
          gradeText: calculateGrade(grade.score, grade.possible),
          rowElementId: `${params.elementIdPrefix}-${binId}`,
        }
      }
      subtotals.push(subtotal)
    }
  }
  return subtotals
}

function finalGradePointsPossibleText(groupWeightingScheme, scoreWithPointsPossible) {
  if (groupWeightingScheme === 'percent') {
    return ''
  }

  const gradingPeriodId = GradeSummary.getSelectedGradingPeriodId()
  const gradingPeriodSet = getGradingPeriodSet()
  if (gradingPeriodId == null && gradingPeriodSet && gradingPeriodSet.weighted) {
    return ''
  }

  return scoreWithPointsPossible
}

function formatScaledPointsGrade(scaledPointsEarned, scaledPointsPossible) {
  return canBeConvertedToGrade(scaledPointsEarned, scaledPointsPossible)
    ? `${I18n.n(scaledPointsEarned, {precision: 1})} / ${I18n.n(scaledPointsPossible, {
        precision: 1,
      })}`
    : I18n.t('N/A')
}

function calculateTotals(calculatedGrades, currentOrFinal, groupWeightingScheme) {
  const gradeChanged = $('.grade.changed').length > 0
  const showTotalGradeAsPoints = ENV.show_total_grade_as_points

  const subtotals = calculateSubtotals(subtotalByGradingPeriod(), calculatedGrades, currentOrFinal)
  for (let i = 0; i < subtotals.length; i++) {
    const $row = $(subtotals[i].rowElementId)
    $row.find('.grade').text(subtotals[i].gradeText)
    $row.find('.score_teaser').text(subtotals[i].teaserText)
    $row.find('.points_possible').text(subtotals[i].teaserText)
  }

  const finalScore = calculatedGrades[currentOrFinal].score
  const finalPossible = calculatedGrades[currentOrFinal].possible
  const scoreAsPoints = `${I18n.n(finalScore, {precision: round.DEFAULT})} / ${I18n.n(
    finalPossible,
    {precision: round.DEFAULT}
  )}`
  const scoreAsPercent = calculateGrade(finalScore, finalPossible)

  let finalGrade
  let teaserText

  if (gradingSchemeEnabled() || ENV.restrict_quantitative_data) {
    const scoreToUse = overrideScorePresent()
      ? ENV.effective_final_score
      : calculatePercentGrade(finalScore, finalPossible)

    const grading_scheme = ENV.course_active_grading_scheme?.data
    const letterGrade = scoreToLetterGrade(scoreToUse, grading_scheme) || I18n.t('N/A')

    $('.final_grade .letter_grade').text(GradeFormatHelper.replaceDashWithMinus(letterGrade))
  }

  if (!gradeChanged && overrideScorePresent()) {
    if (gradingSchemeEnabled() && ENV.course_active_grading_scheme?.points_based) {
      const scaledPointsPossible = ENV.course_active_grading_scheme.scaling_factor
      const scaledPointsOverride = scoreToScaledPoints(
        (ENV.effective_final_score / 100.0) * finalPossible,
        finalPossible,
        ENV.course_active_grading_scheme.scaling_factor
      )
      finalGrade = formatScaledPointsGrade(scaledPointsOverride, scaledPointsPossible)
      teaserText = scoreAsPoints
    } else {
      finalGrade = formatPercentGrade(ENV.effective_final_score)
      teaserText = scoreAsPoints
    }
  } else if (gradingSchemeEnabled() && ENV.course_active_grading_scheme?.points_based) {
    const scaledPointsEarned = scoreToScaledPoints(
      finalScore,
      finalPossible,
      ENV.course_active_grading_scheme.scaling_factor
    )
    const scaledPointsPossible = ENV.course_active_grading_scheme.scaling_factor
    finalGrade = formatScaledPointsGrade(scaledPointsEarned, scaledPointsPossible)
    teaserText = scoreAsPoints
  } else if (showTotalGradeAsPoints && groupWeightingScheme !== 'percent') {
    finalGrade = scoreAsPoints
    teaserText = scoreAsPercent
  } else {
    finalGrade = scoreAsPercent
    teaserText = scoreAsPoints
  }

  const $finalGradeRow = $('.student_assignment.final_grade')
  $finalGradeRow.find('.grade').text(finalGrade)
  $finalGradeRow.find('.score_teaser').text(teaserText)

  if (ENV?.final_override_custom_grade_status_id) {
    $finalGradeRow
      .find('.status')
      .html('')
      .append(
        `<span class='submission-custom-grade-status-pill-${ENV.final_override_custom_grade_status_id}'></span>`
      )

<<<<<<< HEAD
    const matchingCustomStatus = ENV?.custom_grade_statuses?.find(status => status.id === ENV.final_override_custom_grade_status_id)
=======
    const matchingCustomStatus = ENV?.custom_grade_statuses?.find(
      status => status.id === ENV.final_override_custom_grade_status_id
    )
>>>>>>> 96ecb267
    if (matchingCustomStatus?.allow_final_grade_value === false) {
      $finalGradeRow.find('.grade').text('-')
    }
  }

  const pointsPossibleText = finalGradePointsPossibleText(groupWeightingScheme, scoreAsPoints)
  $finalGradeRow.find('.points_possible').text(pointsPossibleText)

  if (groupWeightingScheme === 'percent') {
    $finalGradeRow.find('.score_teaser').hide()
  }

  if (gradeChanged) {
    // User changed their points for an assignment => let's let them know their updated points
    const msg = I18n.t('Based on What-If scores, the new total is now %{grade}', {
      grade: finalGrade,
    })
    $.screenReaderFlashMessageExclusive(msg)
  }

  $('.revert_all_scores').showIf($('#grades_summary .revert_score_link').length > 0)
}

// This element is only rendered by the erb if the course has enabled grading
// schemes.
function gradingSchemeEnabled() {
  return ENV.course_active_grading_scheme
}

function overrideScorePresent() {
  return ENV.effective_final_score != null
}

function updateStudentGrades() {
  const droppedMessage = I18n.t(
    'This assignment is dropped and will not be considered in the total calculation'
  )
  const ignoreUngradedSubmissions = $('#only_consider_graded_assignments').attr('checked')
  const currentOrFinal = ignoreUngradedSubmissions ? 'current' : 'final'
  const groupWeightingScheme = ENV.group_weighting_scheme
  const includeTotal = !ENV.exclude_total

  const calculatedGrades = calculateGrades()

  $('.dropped').attr('aria-label', '')
  $('.dropped').attr('title', '')

  // mark dropped assignments
  $('.student_assignment').find('.points_possible').attr('aria-label', '')

  forEach(calculatedGrades.assignmentGroups, grades => {
    forEach(grades[currentOrFinal].submissions, submission => {
      $(`#submission_${submission.submission.assignment_id}`).toggleClass(
        'dropped',
        !!submission.drop
      )
    })
  })

  $('.dropped').attr('aria-label', droppedMessage)
  $('.dropped').attr('title', droppedMessage)

  if (includeTotal) {
    calculateTotals(calculatedGrades, currentOrFinal, groupWeightingScheme)
  }
}

function updateScoreForAssignment(assignmentId, score, workflowStateOverride) {
  const submission = find(ENV.submissions, s => `${s.assignment_id}` === `${assignmentId}`)

  if (submission) {
    submission.score = score
    submission.workflow_state = workflowStateOverride ?? submission.workflow_state
  } else {
    ENV.submissions.push({assignment_id: assignmentId, score})
  }
}

function bindShowAllDetailsButton($ariaAnnouncer) {
  $('#show_all_details_button').click(event => {
    event.preventDefault()
    const $button = $('#show_all_details_button')
    $button.toggleClass('showAll')

    if ($button.hasClass('showAll')) {
      $button.text(I18n.t('Hide All Details'))
      $('tr.student_assignment.editable').each(function () {
        const assignmentId = $(this).getTemplateValue('assignment_id')
        const muted = $(this).data('muted')
        if (!muted) {
          $(`#comments_thread_${assignmentId}`).show()
          $(`#rubric_${assignmentId}`).show()
          $(`#grade_info_${assignmentId}`).show()
          $(`#final_grade_info_${assignmentId}`).show()
        }
      })
      $ariaAnnouncer.text(I18n.t('assignment details expanded'))
    } else {
      $button.text(I18n.t('Show All Details'))
      $('tr.rubric_assessments').hide()
      $('tr.comments').hide()
      $ariaAnnouncer.text(I18n.t('assignment details collapsed'))
    }
  })
}

function displayPageContent() {
  document.getElementById('grade-summary-content').style.display = ''
  document.getElementById('student-grades-right-content').style.display = ''
}

function goToURL(url) {
  window.location.href = url
}

function saveAssignmentOrder(order) {
  return axios.post(ENV.save_assignment_order_url, {assignment_order: order})
}

function coursesWithGrades() {
  return ENV.courses_with_grades.map(course => camelizeProperties(course))
}

function getSelectMenuGroupProps() {
  return {
    assignmentSortOptions: ENV.assignment_sort_options,
    courses: coursesWithGrades(),
    currentUserID: ENV.current_user.id,
    displayPageContent,
    goToURL,
    gradingPeriods: ENV.grading_periods || [],
    saveAssignmentOrder,
    selectedAssignmentSortOrder: ENV.current_assignment_sort_order,
    selectedCourseID: getCourseId(),
    selectedGradingPeriodID: ENV.current_grading_period_id,
    selectedStudentID: ENV.student_id,
    students: ENV.students,
  }
}

function getCourseId() {
  return ENV.context_asset_string.match(/.*_(\d+)$/)[1]
}

function renderSelectMenuGroup() {
  ReactDOM.render(
    <SelectMenuGroup {...GradeSummary.getSelectMenuGroupProps()} />,
    document.getElementById('GradeSummarySelectMenuGroup')
  )
}

function renderGradeSummaryTable() {
  ReactDOM.render(<GradeSummaryManager />, document.getElementById('grade-summary-react'))
}

function handleSubmissionsCommentTray(assignmentId) {
  const {submissionTrayAssignmentId, submissionTrayOpen} = useStore.getState()

  if (submissionTrayAssignmentId === assignmentId && submissionTrayOpen) {
    useStore.setState({submissionTrayOpen: false, submissionTrayAssignmentId: undefined})
    $(`#comments_thread_${submissionTrayAssignmentId}`).removeClass('comment_thread_show_print')
    $(`#submission_${submissionTrayAssignmentId}`).removeClass('selected-assignment')
  } else {
    $(`#comments_thread_${submissionTrayAssignmentId}`).removeClass('comment_thread_show_print')
    $(`#submission_${submissionTrayAssignmentId}`).removeClass('selected-assignment')
    $(`#comments_thread_${assignmentId}`).addClass('comment_thread_show_print')
    $(`#submission_${assignmentId}`).addClass('selected-assignment')
    const {attempts, assignmentUrl} = getSubmissionCommentsTrayProps(assignmentId)
    useStore.setState({
      submissionCommentsTray: {attempts},
      submissionTrayOpen: true,
      submissionTrayAssignmentId: assignmentId,
      submissionTrayAssignmentUrl: assignmentUrl,
    })
  }
}

function getSubmissionCommentsTrayProps(assignmentId) {
  const matchingSubmission = ENV.submissions.find(x => x.assignment_id === assignmentId)
  const {submission_comments, assignment_url: assignmentUrl} = matchingSubmission
  const attempts = submission_comments.reduce((attemptsMessages, comment) => {
    const currentAttempt = comment.attempt < 1 ? 1 : comment.attempt

    if (attemptsMessages[currentAttempt]) {
      attemptsMessages[currentAttempt].push(comment)
    } else {
      attemptsMessages[currentAttempt] = [comment]
    }

    return attemptsMessages
  }, {})
  return {
    attempts,
    assignmentUrl,
  }
}

function renderSubmissionCommentsTray() {
  ReactDOM.unmountComponentAtNode(document.getElementById('GradeSummarySubmissionCommentsTray'))
  ReactDOM.render(
    <SubmissionCommentsTray
      onDismiss={() => {
        const {submissionTrayAssignmentId} = useStore.getState()
        $(`#comments_thread_${submissionTrayAssignmentId}`).removeClass('comment_thread_show_print')
        $(`#submission_${submissionTrayAssignmentId}`).removeClass('selected-assignment')
      }}
    />,
    document.getElementById('GradeSummarySubmissionCommentsTray')
  )
}

function renderClearBadgeCountsButton() {
  ReactDOM.unmountComponentAtNode(document.getElementById('ClearBadgeCountsButton'))
  const userId = ENV.student_id
  const courseId = ENV.course_id ?? ENV.context_asset_string.replace('course_', '')
  ReactDOM.render(
    <ClearBadgeCountsButton userId={userId} courseId={courseId} />,
    document.getElementById('ClearBadgeCountsButton')
  )
}

function setup() {
  $(document).ready(function () {
    GradeSummary.updateStudentGrades()
    const showAllWhatIfButton = $(this).find('#student-grades-whatif button')
    const revertButton = $(this).find('#revert-all-to-actual-score')
    const $ariaAnnouncer = $(this).find('#aria-announcer')

    $('.revert_all_scores_link').click(event => {
      event.preventDefault()
      // we pass in refocus: false here so the focus won't go to the revert arrows within the grid
      $('#grades_summary .revert_score_link').each(function () {
        $(this).trigger('click', {skipEval: true, refocus: false})
      })
      $('#.show_guess_grades.exists').show()
      GradeSummary.updateStudentGrades()
      showAllWhatIfButton.focus()
      $.screenReaderFlashMessageExclusive(I18n.t('Grades are now reverted to original scores'))
    })

    // manages toggling and screenreader focus for comments, scoring, and rubric details
    $(
      '.toggle_comments_link, .toggle_score_details_link, ' +
        '.toggle_rubric_assessments_link, .toggle_final_grade_info'
    ).click(function (event) {
      event.preventDefault()
      const $row = $(`#${$(this).attr('aria-controls')}`)
      const originEl = this

      $(originEl).attr('aria-expanded', $row.css('display') === 'none')
      $row.toggle()

      if ($row.css('display') !== 'none') {
        $row.find('.screenreader-toggle').focus()
      }
    })

    $('.toggle_comments_link').on('click', function (event) {
      event.preventDefault()
      const $unreadIcon = $(this).find('.comment_dot')

      if ($unreadIcon.length) {
        const mark_comments_read_url = $unreadIcon.data('href')
        $.ajaxJSON(mark_comments_read_url, 'PUT', {}, () => {})
        $unreadIcon.remove()
      }

      const assignmentIdPrefix = 'assignment_comment_'
      const eventId = event.currentTarget.id
      const assignmentId = eventId.substring(assignmentIdPrefix.length)
      handleSubmissionsCommentTray(assignmentId)
    })

    $('.toggle_rubric_assessments_link').on('click', function (event) {
      event.preventDefault()
      const $unreadIcon = $(this).find('.rubric_dot')

      if ($unreadIcon.length) {
        const mark_rubric_comments_read_url = $unreadIcon.data('href')
        $.ajaxJSON(mark_rubric_comments_read_url, 'PUT', {}, () => {})
        $unreadIcon.remove()
      }
    })

    if (ENV.assignments_2_student_enabled && $('.unread_dot.grade_dot').length) {
      const unreadSubmissions = $('.unread_dot.grade_dot').toArray()
      const unreadSubmissionIds = unreadSubmissions.map(x => {
        return $(x).attr('id').substring(SUBMISSION_UNREAD_PREFIX.length)
      })
      const url = `/api/v1/courses/${getCourseId()}/submissions/bulk_mark_read`
      const data = {
        submissionIds: unreadSubmissionIds,
      }
      axios.put(url, data)
    }

    $('.screenreader-toggle').click(function (event) {
      event.preventDefault()
      const ariaControl = $(this).data('aria')
      const originEl = $(`a[aria-controls='${ariaControl}']`)

      $(originEl).attr('aria-expanded', false)
      $(originEl).focus()
      $(this).closest('.rubric_assessments, .comments').hide()
    })

    function editWhatIfScore(event) {
      if (event.type === 'click' || event.keyCode === 13) {
        if (
          $('#grades_summary.editable').length === 0 ||
          $(this).find('#grade_entry').length > 0 ||
          $(event.target).closest('.revert_score_link').length > 0
        ) {
          return
        }

        GradeSummary.onEditWhatIfScore($(this), $ariaAnnouncer)
      }
    }

    $('.student_assignment.editable .assignment_score').on('click keypress', editWhatIfScore)

    $('#grade_entry').keydown(function (event) {
      if (event.keyCode === 13) {
        // Enter Key: Finish Changes
        $ariaAnnouncer.text('')
        $(this)[0].blur()
      } else if (event.keyCode === 27) {
        // Escape Key: Clear the Text Field
        $ariaAnnouncer.text('')
        const val = $(this)
          .parents('.student_assignment')
          .addClass('dont_update')
          .find('.original_score')
          .text()
        $(this)
          .val(val || '')[0]
          .blur()
      }
    })

    $('#grades_summary .student_assignment').bind('score_change', function (_event, options) {
      GradeSummary.onScoreChange($(this), options)
    })

    $('#grade_entry').blur(function () {
      const $assignment = $(this).parents('.student_assignment')
      $assignment.triggerHandler('score_change', {update: true, refocus: true})
    })

    $('#grades_summary').delegate('.revert_score_link', 'click', function (event, options) {
      event.preventDefault()
      event.stopPropagation()

      GradeSummary.onScoreRevert($(this).parents('.student_assignment'), options)
    })

    $('#grades_summary:not(.editable) .assignment_score').css('cursor', 'default')

    $('#grades_summary tr').hover(
      function () {
        $(this).find('th.title .context').addClass('context_hover')
      },
      function () {
        $(this).find('th.title .context').removeClass('context_hover')
      }
    )

    $('.show_guess_grades_link').click(() => {
      $('#grades_summary .student_entered_score').each(function () {
        const score = GradeSummary.parseScoreText($(this).text())
        if (score.numericalValue != null) {
          const $assignment = $(this).parents('.student_assignment')
          $assignment.find('.what_if_score').text(score.formattedValue)
          $assignment.find('.score_value').hide()
          $assignment.triggerHandler('score_change', {update: false, refocus: false})
        }
      })
      $('.show_guess_grades').hide()
      revertButton.focus()
      $.screenReaderFlashMessageExclusive(I18n.t('Grades are now showing what-if scores'))
    })

    $('#grades_summary .student_entered_score').each(function () {
      const score = GradeSummary.parseScoreText($(this).text())
      if (score.numericalValue != null) {
        $('.show_guess_grades').show().addClass('exists')
      }
    })

    $('.comments .play_comment_link').mediaCommentThumbnail('normal')

    $(document).on('click', '.play_comment_link', function (event) {
      event.preventDefault()
      const $parent = $(this).parents('.comment_media')
      const commentId = $parent.getTemplateData({textValues: ['media_comment_id']}).media_comment_id
      if (commentId) {
        let mediaType = 'any'
        if ($(this).hasClass('video_comment')) {
          mediaType = 'video'
        } else if ($(this).hasClass('audio_comment')) {
          mediaType = 'audio'
        }
        $parent.children(':not(.media_comment_content)').remove()
        $parent.find('.media_comment_content').mediaComment('show_inline', commentId, mediaType)
      }
    })

    $('#only_consider_graded_assignments')
      .change(() => {
        GradeSummary.updateStudentGrades()
      })
      .triggerHandler('change')

    bindShowAllDetailsButton($ariaAnnouncer)
    StatusPill.renderPills(ENV.custom_grade_statuses)
  })
}

export default lodashExtend(GradeSummary, {
  setup,
  getGradingPeriodSet,
  canBeConvertedToGrade,
  calculateGrade,
  calculateGrades,
  calculateTotals,
  calculateSubtotals,
  calculatePercentGrade,
  finalGradePointsPossibleText,
  formatPercentGrade,
  getSelectMenuGroupProps,
  renderSelectMenuGroup,
  renderGradeSummaryTable,
  getSubmissionCommentsTrayProps,
  handleSubmissionsCommentTray,
  renderSubmissionCommentsTray,
  renderClearBadgeCountsButton,
  updateScoreForAssignment,
  updateStudentGrades,
})<|MERGE_RESOLUTION|>--- conflicted
+++ resolved
@@ -522,13 +522,9 @@
         `<span class='submission-custom-grade-status-pill-${ENV.final_override_custom_grade_status_id}'></span>`
       )
 
-<<<<<<< HEAD
-    const matchingCustomStatus = ENV?.custom_grade_statuses?.find(status => status.id === ENV.final_override_custom_grade_status_id)
-=======
     const matchingCustomStatus = ENV?.custom_grade_statuses?.find(
       status => status.id === ENV.final_override_custom_grade_status_id
     )
->>>>>>> 96ecb267
     if (matchingCustomStatus?.allow_final_grade_value === false) {
       $finalGradeRow.find('.grade').text('-')
     }
