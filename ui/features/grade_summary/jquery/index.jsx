/*
 * Copyright (C) 2017 - present Instructure, Inc.
 *
 * This file is part of Canvas.
 *
 * Canvas is free software: you can redistribute it and/or modify it under
 * the terms of the GNU Affero General Public License as published by the Free
 * Software Foundation, version 3 of the License.
 *
 * Canvas is distributed in the hope that it will be useful, but WITHOUT ANY
 * WARRANTY; without even the implied warranty of MERCHANTABILITY or FITNESS FOR
 * A PARTICULAR PURPOSE. See the GNU Affero General Public License for more
 * details.
 *
 * You should have received a copy of the GNU Affero General Public License along
 * with this program. If not, see <http://www.gnu.org/licenses/>.
 */

import {forEach, extend as lodashExtend} from 'lodash'
import $ from 'jquery'
import '@canvas/jquery/jquery.ajaxJSON'
import '@canvas/jquery/jquery.instructure_misc_helpers' /* replaceTags */
import '@canvas/jquery/jquery.instructure_misc_plugins' /* showIf */
import '@canvas/util/templateData'
import '@canvas/media-comments/jquery/mediaCommentThumbnail'
import '@canvas/media-comments' /* mediaComment */
import axios from '@canvas/axios'
import {camelizeProperties} from '@canvas/convert-case'
import React from 'react'
import ReactDOM from 'react-dom/client'
import gradingPeriodSetsApi from '@canvas/grading/jquery/gradingPeriodSetsApi'
import {htmlEscape} from '@instructure/html-escape'
import {useScope as createI18nScope} from '@canvas/i18n'
import round from '@canvas/round'
import numberHelper from '@canvas/i18n/numberHelper'
import CourseGradeCalculator from '@canvas/grading/CourseGradeCalculator'
import {scopeToUser} from '@canvas/grading/EffectiveDueDates'
import {scoreToLetterGrade} from '@instructure/grading-utils'
import GradeFormatHelper from '@canvas/grading/GradeFormatHelper'
import StatusPill from '@canvas/grading-status-pill'
import GradeSummaryManager from '../react/GradeSummary/GradeSummaryManager'
import SelectMenuGroup from '../react/SelectMenuGroup'
import SubmissionCommentsTray from '../react/SubmissionCommentsTray'
import ClearBadgeCountsButton from '../react/ClearBadgeCountsButton'
import AssetProcessorCell from '../react/AssetProcessorCell'
import {scoreToPercentage, scoreToScaledPoints} from '@canvas/grading/GradeCalculationHelper'
import useStore from '../react/stores'
import replaceTags from '@canvas/util/replaceTags'

const I18n = createI18nScope('gradingGradeSummary')

const SUBMISSION_UNREAD_PREFIX = 'submission_unread_dot_'

const GradeSummary = {
  getSelectedGradingPeriodId() {
    const currentGradingPeriodId = ENV.current_grading_period_id

    if (!currentGradingPeriodId || currentGradingPeriodId === '0') {
      return null
    }

    return currentGradingPeriodId
  },

  getAssignmentId($assignment) {
    return $assignment.getTemplateData({textValues: ['assignment_id']}).assignment_id
  },

  parseScoreText(text, numericalDefault, formattedDefault) {
    const defaultNumericalValue = typeof numericalDefault === 'number' ? numericalDefault : null
    const defaultFormattedValue = typeof formattedDefault === 'string' ? formattedDefault : '-'
    let numericalValue = numberHelper.parse(text)
    numericalValue =
      numericalValue === undefined || Number.isNaN(numericalValue)
        ? defaultNumericalValue
        : numericalValue
    return {
      numericalValue,
      formattedValue: GradeFormatHelper.formatGrade(numericalValue, {
        defaultValue: defaultFormattedValue,
      }),
    }
  },

  getOriginalScore($assignment) {
    let numericalValue = parseFloat($assignment.find('.original_points').text())
    numericalValue =
      numericalValue === undefined || Number.isNaN(numericalValue) ? null : numericalValue
    return {
      numericalValue,
      formattedValue: $assignment.find('.original_score').text(),
    }
  },

  getOriginalWorkflowState($assignment) {
    return $assignment.find('.submission_status').text().trim()
  },

  onEditWhatIfScore($assignmentScore, $ariaAnnouncer) {
    // Store the original score so that it can be restored when the "What-If" score is reverted.
    if (!$assignmentScore.find('.grade').data('originalValue')) {
      $assignmentScore.find('.grade').data('originalValue', $assignmentScore.find('.grade').html())
    }

    const $screenreaderLinkClone = $assignmentScore.find('.screenreader-only').clone(true)
    $assignmentScore.find('.grade').data('screenreader_link', $screenreaderLinkClone)
    $assignmentScore.find('.grade').empty().append($('#grade_entry'))
    $assignmentScore.find('.score_value').hide()
    $ariaAnnouncer.text(I18n.t('Enter a What-If score.'))

    // Get the current shown score (possibly a "What-If" score)
    // and use it as the default value in the text entry field
    const whatIfScoreText = $assignmentScore
      .parents('.student_assignment')
      .find('.what_if_score')
      .text()
    const score = GradeSummary.parseScoreText(whatIfScoreText, 0, '0')
    $('#grade_entry').val(score.formattedValue).show().focus().select()
  },

  onScoreChange($assignment, options) {
    const originalScore = GradeSummary.getOriginalScore($assignment)

    // parse the score entered by the user
    const enteredScoreText = $assignment.find('#grade_entry').val()
    let score = GradeSummary.parseScoreText(enteredScoreText)

    // if the user cleared the score, use the previous What-If score
    if (score.numericalValue == null) {
      const previousWhatIfScore = $assignment.find('.what_if_score').text()
      score = GradeSummary.parseScoreText(previousWhatIfScore)
    }

    // if there is no What-If score, use the original score
    if (score.numericalValue == null) {
      score = originalScore
    }

    // set 'isChanged' to true if the user entered the score already on the submission
    const isChanged = score.numericalValue != originalScore.numericalValue

    // update '.what_if_score' with the parsed value from '#grade_entry'
    $assignment.find('.what_if_score').text(score.formattedValue)

    let shouldUpdate = options.update
    if ($assignment.hasClass('dont_update')) {
      shouldUpdate = false
      $assignment.removeClass('dont_update')
    }

    const assignmentId = GradeSummary.getAssignmentId($assignment)

    if (shouldUpdate) {
      const url = replaceTags(
        $('.update_submission_url').attr('href'),
        'assignment_id',
        assignmentId,
      )
      // if the original score was entered, remove the student entered score
      const scoreForUpdate = isChanged ? score.numericalValue : null
      $.ajaxJSON(
        url,
        'PUT',
        {'submission[student_entered_score]': scoreForUpdate},
        data => {
          const updatedData = {student_entered_score: data.submission.student_entered_score}
          $assignment.fillTemplateData({data: updatedData})
        },
        $.noop,
      )
    }

    $('#grade_entry').hide().appendTo($('body'))

    const $grade = $assignment.find('.grade')

    if (score.numericalValue == null) {
      $grade.html($grade.data('originalValue'))
    } else {
      $grade.html(htmlEscape(score.formattedValue))
    }

    addTooltipElementForAssignment($assignment)
    const $assignmentScore = $assignment.find('.assignment_score')
    const $scoreTeaser = $assignmentScore.find('.score_teaser')

    if (isChanged) {
      $assignmentScore.attr('title', '')
      $scoreTeaser.text(I18n.t('This is a What-If score'))
      const $revertScore = $('#revert_score_template').clone(true).attr('id', '').show()
      $assignmentScore.find('.score_holder').append($revertScore)
      $grade.addClass('changed')

      // this is to distinguish between the revert_all_scores_link in the right nav and
      // the revert arrows within the grade_summary page grid
      if (options.refocus) {
        setTimeout(() => {
          $assignment.find('.revert_score_link').focus()
        }, 0)
      }
    } else {
      setTooltipForScore($assignment)
      $assignmentScore.attr('title', I18n.t('Click to test a different score'))
      $grade.removeClass('changed')
      $assignment.find('.revert_score_link').remove()

      if (options.refocus) {
        setTimeout(() => {
          $assignment.find('.grade').focus()
        }, 0)
      }
    }

    if (!isChanged) {
      const $screenreaderLinkClone = $assignment.find('.grade').data('screenreader_link')
      $assignment.find('.grade').prepend($screenreaderLinkClone)
    }

    GradeSummary.updateScoreForAssignment(assignmentId, score.numericalValue, 'graded')
    GradeSummary.updateStudentGrades()
  },

  onScoreRevert($assignment, options) {
    const $assignmentScore = $assignment.find('.assignment_score')
    const $grade = $assignmentScore.find('.grade')
    const opts = {refocus: true, skipEval: false, ...options}
    const score = GradeSummary.getOriginalScore($assignment)
    let title

    if (score.numericalValue == null) {
      score.formattedValue = GradeSummary.parseScoreText(null).formattedValue
    }

    if ($assignment.data('muted')) {
      title = I18n.t('Instructor has not posted this grade')
      // xsslint safeString.identifier title
      $grade.html(`<i class="icon-off" aria-hidden="true" title="${title}"></i>`)
    } else if ($assignment.data('pending_quiz')) {
      title = I18n.t('Instructor has not posted this grade')
      // xsslint safeString.identifier title
      $grade.html(`<i class="icon-quiz" aria-hidden="true" title="${title}"></i>`)
    } else {
      title = I18n.t('Click to test a different score')
      $grade.text(score.formattedValue)
    }

    setTooltipForScore($assignment)

    $assignment.find('.what_if_score').text(score.formattedValue)
    $assignment.find('.revert_score_link').remove()
    $assignment.find('.score_value').text(score.formattedValue)
    $assignmentScore.attr('title', title)
    $grade.removeClass('changed')

    const assignmentId = $assignment.getTemplateValue('assignment_id')
    const workflowState = GradeSummary.getOriginalWorkflowState($assignment)
    GradeSummary.updateScoreForAssignment(assignmentId, score.numericalValue, workflowState)
    if (!opts.skipEval) {
      GradeSummary.updateStudentGrades()
    }

    const $screenreaderLinkClone = $assignment.find('.grade').data('screenreader_link')
    $grade.prepend($screenreaderLinkClone)

    if (opts.refocus) {
      setTimeout(() => {
        $assignment.find('.grade').focus()
      }, 0)
    }
  },
}

function addTooltipElementForAssignment($assignment) {
  const $grade = $assignment.find('.grade')
  let $tooltipWrapRight
  let $tooltipScoreTeaser

  $tooltipWrapRight = $grade.find('.tooltip_wrap right')

  if ($tooltipWrapRight.length === 0) {
    $tooltipWrapRight = $('<span class="tooltip_wrap right"></span>')
    $grade.append($tooltipWrapRight)

    $tooltipScoreTeaser = $tooltipWrapRight.find('.tooltip_text score_teaser')

    if ($tooltipScoreTeaser.length === 0) {
      $tooltipScoreTeaser = $('<span class="tooltip_text score_teaser"></span>')
      $tooltipWrapRight.append($tooltipScoreTeaser)
    }
  }
}

function setTooltipForScore($assignment) {
  let tooltipText

  if ($assignment.data('muted')) {
    tooltipText = I18n.t('Instructor has not posted this grade')
  } else {
    tooltipText = I18n.t('Click to test a different score')
  }

  addTooltipElementForAssignment($assignment)
  const $tooltipScoreTeaser = $assignment.find('.tooltip_text.score_teaser')
  $tooltipScoreTeaser.text(tooltipText)
}

function getGradingPeriodSet() {
  if (ENV.grading_period_set) {
    return gradingPeriodSetsApi.deserializeSet(ENV.grading_period_set)
  }
  return null
}

function calculateGrades() {
  let grades

  if (ENV.effective_due_dates && ENV.grading_period_set) {
    grades = CourseGradeCalculator.calculate(
      ENV.submissions,
      ENV.assignment_groups,
      ENV.group_weighting_scheme,
      ENV.grade_calc_ignore_unposted_anonymous_enabled,
      getGradingPeriodSet(),
      scopeToUser(ENV.effective_due_dates, ENV.student_id),
    )
  } else {
    grades = CourseGradeCalculator.calculate(
      ENV.submissions,
      ENV.assignment_groups,
      ENV.group_weighting_scheme,
      ENV.grade_calc_ignore_unposted_anonymous_enabled,
    )
  }

  const selectedGradingPeriodId = GradeSummary.getSelectedGradingPeriodId()
  if (selectedGradingPeriodId) {
    return grades.gradingPeriods[selectedGradingPeriodId]
  }

  return grades
}

function canBeConvertedToGrade(score, possible) {
  return possible > 0 && score !== undefined && !Number.isNaN(score)
}

function calculatePercentGrade(score, possible) {
  const percentGrade = scoreToPercentage(score, possible)
  return round(percentGrade, round.DEFAULT)
}

function formatPercentGrade(percentGrade) {
  return I18n.n(percentGrade, {percentage: true})
}

function calculateGrade(score, possible) {
  if (canBeConvertedToGrade(score, possible)) {
    return formatPercentGrade(calculatePercentGrade(score, possible))
  }

  return I18n.t('N/A')
}

function subtotalByGradingPeriod() {
  const gpset = ENV.grading_period_set
  const gpselected = GradeSummary.getSelectedGradingPeriodId()
  return (!gpselected || gpselected === 0) && gpset && gpset.weighted
}

function calculateSubtotals(byGradingPeriod, calculatedGrades, currentOrFinal) {
  const subtotals = []
  let params
  if (byGradingPeriod) {
    params = {
      bins: ENV.grading_periods,
      grades: calculatedGrades.gradingPeriods,
      elementIdPrefix: '#submission_period',
    }
  } else {
    params = {
      bins: ENV.assignment_groups,
      grades: calculatedGrades.assignmentGroups,
      elementIdPrefix: '#submission_group',
    }
  }
  if (params.grades) {
    for (let i = 0; i < params.bins.length; i++) {
      const binId = params.bins[i].id
      let grade = params.grades[binId]
      if (grade) {
        grade = grade[currentOrFinal]
      } else {
        grade = {score: 0, possible: 0}
      }
      let subtotal
      if (ENV.course_active_grading_scheme && ENV.course_active_grading_scheme.points_based) {
        const scoreText = I18n.n(grade.score, {precision: round.DEFAULT})
        const possibleText = I18n.n(grade.possible, {precision: round.DEFAULT})

        subtotal = {
          teaserText: `${scoreText} / ${possibleText}`,
          gradeText: formatScaledPointsGrade(
            scoreToScaledPoints(
              grade.score,
              grade.possible,
              ENV.course_active_grading_scheme.scaling_factor,
            ),
            ENV.course_active_grading_scheme.scaling_factor,
          ),
          rowElementId: `${params.elementIdPrefix}-${binId}`,
        }
      } else {
        const scoreText = I18n.n(grade.score, {precision: round.DEFAULT})
        const possibleText = I18n.n(grade.possible, {precision: round.DEFAULT})
        subtotal = {
          teaserText: `${scoreText} / ${possibleText}`,
          gradeText: calculateGrade(grade.score, grade.possible),
          rowElementId: `${params.elementIdPrefix}-${binId}`,
        }
      }
      subtotals.push(subtotal)
    }
  }
  return subtotals
}

function finalGradePointsPossibleText(groupWeightingScheme, scoreWithPointsPossible) {
  if (groupWeightingScheme === 'percent') {
    return ''
  }

  const gradingPeriodId = GradeSummary.getSelectedGradingPeriodId()
  const gradingPeriodSet = getGradingPeriodSet()
  if (gradingPeriodId == null && gradingPeriodSet && gradingPeriodSet.weighted) {
    return ''
  }

  return scoreWithPointsPossible
}

function formatScaledPointsGrade(scaledPointsEarned, scaledPointsPossible) {
  return canBeConvertedToGrade(scaledPointsEarned, scaledPointsPossible)
    ? `${I18n.n(scaledPointsEarned, {precision: 2})} / ${I18n.n(scaledPointsPossible, {
        precision: 2,
      })}`
    : I18n.t('N/A')
}

function calculateTotals(calculatedGrades, currentOrFinal, groupWeightingScheme) {
  const gradeChanged = $('.grade.changed').length > 0
  const showTotalGradeAsPoints = ENV.show_total_grade_as_points

  const subtotals = calculateSubtotals(subtotalByGradingPeriod(), calculatedGrades, currentOrFinal)
  for (let i = 0; i < subtotals.length; i++) {
    const $row = $(subtotals[i].rowElementId)
    $row.find('.grade').text(subtotals[i].gradeText)
    $row.find('.score_teaser').text(subtotals[i].teaserText)
    $row.find('.points_possible').text(subtotals[i].teaserText)
  }

  const finalScore = calculatedGrades[currentOrFinal].score
  const finalPossible = calculatedGrades[currentOrFinal].possible
  const scoreAsPoints = `${I18n.n(finalScore, {precision: round.DEFAULT})} / ${I18n.n(
    finalPossible,
    {precision: round.DEFAULT},
  )}`
  const scoreAsPercent = calculateGrade(finalScore, finalPossible)

  let finalGrade
  let teaserText

  if (
    (gradingSchemeEnabled() || ENV.restrict_quantitative_data) &&
    !ENV.course_active_grading_scheme?.points_based
  ) {
    const scoreToUse = overrideScorePresent()
      ? ENV.effective_final_score
      : calculatePercentGrade(finalScore, finalPossible)

    const grading_scheme = ENV.course_active_grading_scheme?.data
    const letterGrade =
      scoreToLetterGrade(
        scoreToUse,
        grading_scheme,
        ENV.course_active_grading_scheme?.points_based,
        ENV.course_active_grading_scheme?.scaling_factor,
      ) || I18n.t('N/A')

    $('.final_grade .letter_grade').text(GradeFormatHelper.replaceDashWithMinus(letterGrade))
  }

  if (!gradeChanged && overrideScorePresent()) {
    if (gradingSchemeEnabled() && ENV.course_active_grading_scheme?.points_based) {
      const scaledPointsPossible = ENV.course_active_grading_scheme.scaling_factor
      const scaledPointsOverride = scoreToScaledPoints(
        (ENV.effective_final_score / 100.0) * finalPossible,
        finalPossible,
        ENV.course_active_grading_scheme.scaling_factor,
      )
      finalGrade = formatScaledPointsGrade(scaledPointsOverride, scaledPointsPossible)
      teaserText = scoreAsPoints

      const grading_scheme = ENV.course_active_grading_scheme.data
      const letterGrade =
        scoreToLetterGrade(
          calculatePercentGrade(
            Number(scaledPointsOverride.toFixed(2)),
            Number(scaledPointsPossible.toFixed(2)),
          ),
          grading_scheme,
          ENV.course_active_grading_scheme.points_based,
          scaledPointsPossible,
        ) || I18n.t('N/A')

      $('.final_grade .letter_grade').text(GradeFormatHelper.replaceDashWithMinus(letterGrade))
    } else {
      finalGrade = formatPercentGrade(ENV.effective_final_score)
      teaserText = scoreAsPoints
    }
  } else if (gradingSchemeEnabled() && ENV.course_active_grading_scheme?.points_based) {
    const scaledPointsEarned = scoreToScaledPoints(
      finalScore,
      finalPossible,
      ENV.course_active_grading_scheme.scaling_factor,
    )
    const scaledPointsPossible = ENV.course_active_grading_scheme.scaling_factor
    finalGrade = formatScaledPointsGrade(scaledPointsEarned, scaledPointsPossible)
    teaserText = scoreAsPoints

    const grading_scheme = ENV.course_active_grading_scheme.data
    const letterGrade =
      scoreToLetterGrade(
        calculatePercentGrade(
          Number(scaledPointsEarned.toFixed(2)),
          Number(scaledPointsPossible.toFixed(2)),
        ),
        grading_scheme,
        ENV.course_active_grading_scheme.points_based,
      ) || I18n.t('N/A')

    $('.final_grade .letter_grade').text(GradeFormatHelper.replaceDashWithMinus(letterGrade))
  } else if (showTotalGradeAsPoints && groupWeightingScheme !== 'percent') {
    finalGrade = scoreAsPoints
    teaserText = scoreAsPercent
  } else {
    finalGrade = scoreAsPercent
    teaserText = scoreAsPoints
  }

  const $finalGradeRow = $('.student_assignment.final_grade')
  $finalGradeRow.find('.grade').text(finalGrade)
  $finalGradeRow.find('.score_teaser').text(teaserText)

  if (ENV?.final_override_custom_grade_status_id) {
    $finalGradeRow
      .find('.status')
      .html('')
      .append(
        `<span class='submission-custom-grade-status-pill-${ENV.final_override_custom_grade_status_id}'></span>`,
      )

    const matchingCustomStatus = ENV?.custom_grade_statuses?.find(
      status => status.id === ENV.final_override_custom_grade_status_id,
    )
    if (matchingCustomStatus?.allow_final_grade_value === false) {
      $finalGradeRow.find('.grade').text('-')
    }
  }

  const pointsPossibleText = finalGradePointsPossibleText(groupWeightingScheme, scoreAsPoints)
  $finalGradeRow.find('.points_possible').text(pointsPossibleText)

  if (groupWeightingScheme === 'percent') {
    $finalGradeRow.find('.score_teaser').hide()
  }

  if (gradeChanged) {
    // User changed their points for an assignment => let's let them know their updated points
    const msg = I18n.t('Based on What-If scores, the new total is now %{grade}', {
      grade: finalGrade,
    })
    $.screenReaderFlashMessageExclusive(msg)
  }

  $('.revert_all_scores').showIf($('#grades_summary .revert_score_link').length > 0)
}

// This element is only rendered by the erb if the course has enabled grading
// schemes.
function gradingSchemeEnabled() {
  return ENV.course_active_grading_scheme
}

function overrideScorePresent() {
  return ENV.effective_final_score != null
}

function updateStudentGrades() {
  const droppedMessage = I18n.t(
    'This assignment is dropped and will not be considered in the total calculation',
  )
  const ignoreUngradedSubmissions = $('#only_consider_graded_assignments').prop('checked')
  const currentOrFinal = ignoreUngradedSubmissions ? 'current' : 'final'
  const groupWeightingScheme = ENV.group_weighting_scheme
  const includeTotal = !ENV.exclude_total

  const calculatedGrades = calculateGrades()

  $('.dropped').attr('aria-label', '')
  $('.dropped').attr('title', '')

  // mark dropped assignments
  $('.student_assignment').find('.points_possible').attr('aria-label', '')

  forEach(calculatedGrades.assignmentGroups, grades => {
    forEach(grades[currentOrFinal].submissions, submission => {
      $(`#submission_${submission.submission.assignment_id}`).toggleClass(
        'dropped',
        !!submission.drop,
      )
    })
  })

  $('.dropped').attr('aria-label', droppedMessage)
  $('.dropped').attr('title', droppedMessage)

  if (includeTotal) {
    calculateTotals(calculatedGrades, currentOrFinal, groupWeightingScheme)
  }
}

function updateScoreForAssignment(assignmentId, score, workflowStateOverride) {
  const submission = ENV.submissions?.find(s => `${s.assignment_id}` === `${assignmentId}`)

  if (submission) {
    submission.score = score
    submission.workflow_state = workflowStateOverride ?? submission.workflow_state
  } else {
    ENV.submissions.push({assignment_id: assignmentId, score})
  }
}

function bindShowAllDetailsButton($ariaAnnouncer) {
  $('#show_all_details_button').click(event => {
    event.preventDefault()
    const $button = $('#show_all_details_button')
    $button.toggleClass('showAll')

    if ($button.hasClass('showAll')) {
      $button.text(I18n.t('Hide All Details'))
      $('tr.student_assignment.editable').each(function () {
        const assignmentId = $(this).getTemplateValue('assignment_id')
        const muted = $(this).data('muted')
        if (!muted) {
          $(`#comments_thread_${assignmentId}`).show()
          $(`#rubric_${assignmentId}`).show()
          $(`#grade_info_${assignmentId}`).show()
          $(`#final_grade_info_${assignmentId}`).show()
          $(`.parent_assignment_id_${assignmentId}`).show()
          $(`#parent_assignment_id_${assignmentId} i`)
            .removeClass('icon-arrow-open-end')
            .addClass('icon-arrow-open-down')
        }
      })
      $ariaAnnouncer.text(I18n.t('assignment details expanded'))
    } else {
      $button.text(I18n.t('Show All Details'))
      $('tr.rubric_assessments').hide()
      $('tr.comments').hide()
      $('tr.sub_assignment_row').hide()
      $(`.toggle_sub_assignments i`)
        .removeClass('icon-arrow-open-down')
        .addClass('icon-arrow-open-end')
      $ariaAnnouncer.text(I18n.t('assignment details collapsed'))
    }
  })
}

$(window).on('beforeprint', function () {
  $('tr.sub_assignment_row').show()
  $(`.toggle_sub_assignments i`).removeClass('icon-arrow-open-end').addClass('icon-arrow-open-down')
})

function displayPageContent() {
  document.getElementById('grade-summary-content').style.display = ''
  document.getElementById('student-grades-right-content').style.display = ''
}

function goToURL(url) {
  window.location.href = url
}

function saveAssignmentOrder(order) {
  return axios.post(ENV.save_assignment_order_url, {assignment_order: order})
}

function coursesWithGrades() {
  return ENV.courses_with_grades.map(course => camelizeProperties(course))
}

function getSelectMenuGroupProps() {
  return {
    assignmentSortOptions: ENV.assignment_sort_options,
    courses: coursesWithGrades(),
    currentUserID: ENV.current_user.id,
    displayPageContent,
    goToURL,
    gradingPeriods: ENV.grading_periods || [],
    saveAssignmentOrder,
    selectedAssignmentSortOrder: ENV.current_assignment_sort_order,
    selectedCourseID: getCourseId(),
    selectedGradingPeriodID: ENV.current_grading_period_id,
    selectedStudentID: ENV.student_id,
    students: ENV.students,
  }
}

function getCourseId() {
  return ENV.context_asset_string.match(/.*_(\d+)$/)[1]
}

let selectMenuRoot = null
let gradeSummaryRoot = null
let submissionCommentsTrayRoot = null
let clearBadgeCountsRoot = null
const assetProcessorCellRoots = new Map()

function renderSelectMenuGroup() {
  const container = document.getElementById('GradeSummarySelectMenuGroup')
  if (!selectMenuRoot) {
    selectMenuRoot = ReactDOM.createRoot(container)
  }
  selectMenuRoot.render(<SelectMenuGroup {...GradeSummary.getSelectMenuGroupProps()} />)
}

function renderGradeSummaryTable() {
  const container = document.getElementById('grade-summary-react')
  if (!gradeSummaryRoot) {
    gradeSummaryRoot = ReactDOM.createRoot(container)
  }
  gradeSummaryRoot.render(<GradeSummaryManager />)
}

function handleSubmissionsCommentTray(assignmentId) {
  const {submissionTrayAssignmentId, submissionTrayOpen} = useStore.getState()

  if (submissionTrayAssignmentId === assignmentId && submissionTrayOpen) {
    useStore.setState({submissionTrayOpen: false, submissionTrayAssignmentId: undefined})
    $(`#comments_thread_${submissionTrayAssignmentId}`).removeClass('comment_thread_show_print')
    $(`#submission_${submissionTrayAssignmentId}`).removeClass('selected-assignment')
  } else {
    $(`#comments_thread_${submissionTrayAssignmentId}`).removeClass('comment_thread_show_print')
    $(`#submission_${submissionTrayAssignmentId}`).removeClass('selected-assignment')
    $(`#comments_thread_${assignmentId}`).addClass('comment_thread_show_print')
    $(`#submission_${assignmentId}`).addClass('selected-assignment')
    const {attempts, assignmentUrl} = getSubmissionCommentsTrayProps(assignmentId)
    useStore.setState({
      submissionCommentsTray: {attempts},
      submissionTrayOpen: true,
      submissionTrayAssignmentId: assignmentId,
      submissionTrayAssignmentUrl: assignmentUrl,
    })
  }
}

function getSubmissionCommentsTrayProps(assignmentId) {
  const matchingSubmission = ENV.submissions.find(x => x.assignment_id === assignmentId)
  const {submission_comments, assignment_url: assignmentUrl} = matchingSubmission
  const attempts = submission_comments.reduce((attemptsMessages, comment) => {
    const currentAttempt = comment.attempt < 1 ? 1 : comment.attempt

    if (attemptsMessages[currentAttempt]) {
      attemptsMessages[currentAttempt].push(comment)
    } else {
      attemptsMessages[currentAttempt] = [comment]
    }

    return attemptsMessages
  }, {})
  return {
    attempts,
    assignmentUrl,
  }
}

function renderSubmissionCommentsTray() {
  const container = document.getElementById('GradeSummarySubmissionCommentsTray')
  if (!submissionCommentsTrayRoot) {
    submissionCommentsTrayRoot = ReactDOM.createRoot(container)
  }
  submissionCommentsTrayRoot.render(
    <SubmissionCommentsTray
      onDismiss={() => {
        const {submissionTrayAssignmentId} = useStore.getState()
        $(`#comments_thread_${submissionTrayAssignmentId}`).removeClass('comment_thread_show_print')
        $(`#submission_${submissionTrayAssignmentId}`).removeClass('selected-assignment')
      }}
    />,
  )
}

function renderClearBadgeCountsButton() {
  const container = document.getElementById('ClearBadgeCountsButton')
  if (!clearBadgeCountsRoot) {
    clearBadgeCountsRoot = ReactDOM.createRoot(container)
  }
  const userId = ENV.student_id
  const courseId = ENV.course_id ?? ENV.context_asset_string.replace('course_', '')
  clearBadgeCountsRoot.render(<ClearBadgeCountsButton userId={userId} courseId={courseId} />)
}

function addAssetProcessorToLegacyTable() {
  const tableHeader = document.getElementById('asset_processors_header')
  if (!tableHeader) {
    return
  }

<<<<<<< HEAD
  const hasAssetReports = submission =>
    submission.asset_reports !== null && submission.asset_reports !== undefined
  const shouldShow = ENV.submissions?.some(hasAssetReports)
=======
  const hasAssetReports = submission => Array.isArray(submission.asset_reports)
  const submissionsWithReportsByAssignmentId = ENV.submissions
    .filter(hasAssetReports)
    .reduce((map, submission) => {
      map[submission.assignment_id] = submission
      return map
    }, {})
  const shouldShow = Object.keys(submissionsWithReportsByAssignmentId).length > 0
>>>>>>> 27a9ef75

  if (!shouldShow) {
    return
  }

  tableHeader.textContent = I18n.t('Document Processors')

  // Render AssetProcessorCell component in each asset processor cell
  const assetProcessorCells = document.querySelectorAll('.asset_processors_cell')
  assetProcessorCells.forEach(cell => {
    const assignmentId = cell.dataset.assignmentId
<<<<<<< HEAD
    const submissionId = cell.dataset.submissionId

    if (assignmentId && submissionId) {
      const submission = ENV.submissions.find(
        submission => assignmentId === submission.assignment_id,
      )
      if (!submission) {
        return
      }
      if (hasAssetReports(submission) === false) {
        return
      }
=======
    const assignmentName = cell.dataset.assignmentName

    if (assignmentId) {
      const submission = submissionsWithReportsByAssignmentId[assignmentId]
      if (!submission) {
        return
      }

>>>>>>> 27a9ef75
      if (!assetProcessorCellRoots.has(cell)) {
        assetProcessorCellRoots.set(cell, ReactDOM.createRoot(cell))
      }
      const root = assetProcessorCellRoots.get(cell)
      root.render(
        <AssetProcessorCell
          assetProcessors={submission.asset_processors}
          assetReports={submission.asset_reports}
<<<<<<< HEAD
=======
          submissionType={submission.submission_type}
          assignmentName={assignmentName}
>>>>>>> 27a9ef75
        />,
      )
    }
  })
}

function setup() {
  $(document).ready(function () {
    GradeSummary.updateStudentGrades()
    const showAllWhatIfButton = $(this).find('#student-grades-whatif button')
    const revertButton = $(this).find('#revert-all-to-actual-score')
    const $ariaAnnouncer = $(this).find('#aria-announcer')

    $('.revert_all_scores_link').click(event => {
      event.preventDefault()
      // we pass in refocus: false here so the focus won't go to the revert arrows within the grid
      $('#grades_summary .revert_score_link').each(function () {
        $(this).trigger('click', {skipEval: true, refocus: false})
      })
      $('.show_guess_grades.exists').show()
      GradeSummary.updateStudentGrades()
      showAllWhatIfButton.focus()
      $.screenReaderFlashMessageExclusive(I18n.t('Grades are now reverted to original scores'))
    })

    // manages toggling and screenreader focus for comments, scoring, and rubric details
    $(
      '.toggle_comments_link, .toggle_score_details_link, ' +
        '.toggle_rubric_assessments_link, .toggle_final_grade_info',
    ).click(function (event) {
      event.preventDefault()
      const $row = $(`#${$(this).attr('aria-controls')}`)
      const originEl = this

      $(originEl).attr('aria-expanded', $row.css('display') === 'none')
      $row.toggle()

      if ($row.css('display') !== 'none') {
        $row.find('.screenreader-toggle').focus()
      }
    })

    $('.toggle_comments_link').on('click', function (event) {
      event.preventDefault()
      const $unreadIcon = $(this).find('.comment_dot')

      if ($unreadIcon.length) {
        const mark_comments_read_url = $unreadIcon.data('href')
        $.ajaxJSON(mark_comments_read_url, 'PUT', {}, () => {})
        $unreadIcon.remove()
      }

      const assignmentIdPrefix = 'assignment_comment_'
      const eventId = event.currentTarget.id
      const assignmentId = eventId.substring(assignmentIdPrefix.length)
      handleSubmissionsCommentTray(assignmentId)
    })

    $('.toggle_rubric_assessments_link').on('click', function (event) {
      event.preventDefault()
      const $unreadIcon = $(this).find('.rubric_dot')

      if ($unreadIcon.length) {
        const mark_rubric_comments_read_url = $unreadIcon.data('href')
        $.ajaxJSON(mark_rubric_comments_read_url, 'PUT', {}, () => {})
        $unreadIcon.remove()
      }
    })
    $('.toggle_sub_assignments').on('click', function (event) {
      event.preventDefault()
      const assignmentcode = $(this).prop('id')
      if ($(`#${assignmentcode} i`).prop('class').includes('icon-arrow-open-end')) {
        $(`.${assignmentcode}`).show()
        $(`.${assignmentcode}`).prop('aria-expanded', true)
        $(`#${assignmentcode} i`)
          .removeClass('icon-arrow-open-end')
          .addClass('icon-arrow-open-down')
        $('#aria-announcer').text(I18n.t('Sub Assignment details expanded'))
      } else {
        $(`.${assignmentcode}`).hide()
        $(`.${assignmentcode}`).prop('aria-expanded', true)
        $(`#${assignmentcode} i`)
          .removeClass('icon-arrow-open-down')
          .addClass('icon-arrow-open-end')
        $('#aria-announcer').text(I18n.t('Sub Assignment details collapsed'))
      }
    })

    if (ENV.assignments_2_student_enabled && $('.unread_dot.grade_dot').length) {
      const unreadSubmissions = $('.unread_dot.grade_dot').toArray()
      const unreadSubmissionIds = unreadSubmissions.map(x => {
        return $(x).attr('id').substring(SUBMISSION_UNREAD_PREFIX.length)
      })
      const url = `/api/v1/courses/${getCourseId()}/submissions/bulk_mark_read`
      const data = {
        submissionIds: unreadSubmissionIds,
      }
      axios.put(url, data)
    }

    $('.screenreader-toggle').click(function (event) {
      event.preventDefault()
      const ariaControl = $(this).data('aria')
      const originEl = $(`a[aria-controls='${ariaControl}']`)

      $(originEl).attr('aria-expanded', false)
      $(originEl).focus()
      $(this).closest('.rubric_assessments, .comments').hide()
    })

    function editWhatIfScore(event) {
      if (event.type === 'click' || event.keyCode === 13) {
        if (
          $('#grades_summary.editable').length === 0 ||
          $(this).find('#grade_entry').length > 0 ||
          $(event.target).closest('.revert_score_link').length > 0
        ) {
          return
        }

        GradeSummary.onEditWhatIfScore($(this), $ariaAnnouncer)
      }
    }

    $('.student_assignment.editable .assignment_score').on('click keypress', editWhatIfScore)

    $('#grade_entry').keydown(function (event) {
      if (event.keyCode === 13) {
        // Enter Key: Finish Changes
        $ariaAnnouncer.text('')
        $(this)[0].blur()
      } else if (event.keyCode === 27) {
        // Escape Key: Clear the Text Field
        $ariaAnnouncer.text('')
        const val = $(this)
          .parents('.student_assignment')
          .addClass('dont_update')
          .find('.original_score')
          .text()
        $(this)
          .val(val || '')[0]
          .blur()
      }
    })

    $('#grades_summary .student_assignment').bind('score_change', function (_event, options) {
      GradeSummary.onScoreChange($(this), options)
    })

    $('#grade_entry').blur(function () {
      const $assignment = $(this).parents('.student_assignment')
      $assignment.triggerHandler('score_change', {update: true, refocus: true})
    })

    $('#grades_summary').on('click', '.revert_score_link', function (event, options) {
      event.preventDefault()
      event.stopPropagation()

      GradeSummary.onScoreRevert($(this).parents('.student_assignment'), options)
    })

    $('#grades_summary:not(.editable) .assignment_score').css('cursor', 'default')

    $('#grades_summary tr').hover(
      function () {
        $(this).find('th.title .context').addClass('context_hover')
      },
      function () {
        $(this).find('th.title .context').removeClass('context_hover')
      },
    )

    $('.show_guess_grades_link').click(() => {
      $('#grades_summary .student_entered_score').each(function () {
        const score = GradeSummary.parseScoreText($(this).text())
        if (score.numericalValue != null) {
          const $assignment = $(this).parents('.student_assignment')
          $assignment.find('.what_if_score').text(score.formattedValue)
          $assignment.find('.score_value').hide()
          $assignment.triggerHandler('score_change', {update: false, refocus: false})
        }
      })
      $('.show_guess_grades').hide()
      revertButton.focus()
      $.screenReaderFlashMessageExclusive(I18n.t('Grades are now showing what-if scores'))
    })

    $('#grades_summary .student_entered_score').each(function () {
      const score = GradeSummary.parseScoreText($(this).text())
      if (score.numericalValue != null) {
        $('.show_guess_grades').show().addClass('exists')
      }
    })

    $('.comments .play_comment_link').mediaCommentThumbnail('normal')

    $(document).on('click', '.play_comment_link', function (event) {
      event.preventDefault()
      const $parent = $(this).parents('.comment_media')
      const commentId = $parent.getTemplateData({textValues: ['media_comment_id']}).media_comment_id
      if (commentId) {
        let mediaType = 'any'
        if ($(this).hasClass('video_comment')) {
          mediaType = 'video'
        } else if ($(this).hasClass('audio_comment')) {
          mediaType = 'audio'
        }
        $parent.children(':not(.media_comment_content)').remove()
        $parent.find('.media_comment_content').mediaComment('show_inline', commentId, mediaType)
      }
    })

    $('#only_consider_graded_assignments')
      .change(() => {
        GradeSummary.updateStudentGrades()
      })
      .triggerHandler('change')

    bindShowAllDetailsButton($ariaAnnouncer)
    StatusPill.renderPills(ENV.custom_grade_statuses)
  })
}

export default lodashExtend(GradeSummary, {
  setup,
  getGradingPeriodSet,
  canBeConvertedToGrade,
  calculateGrade,
  calculateGrades,
  calculateTotals,
  calculateSubtotals,
  calculatePercentGrade,
  finalGradePointsPossibleText,
  formatPercentGrade,
  getSelectMenuGroupProps,
  renderSelectMenuGroup,
  renderGradeSummaryTable,
  getSubmissionCommentsTrayProps,
  handleSubmissionsCommentTray,
  renderSubmissionCommentsTray,
  renderClearBadgeCountsButton,
  updateScoreForAssignment,
  updateStudentGrades,
  bindShowAllDetailsButton,
  addAssetProcessorToLegacyTable,
})<|MERGE_RESOLUTION|>--- conflicted
+++ resolved
@@ -815,11 +815,6 @@
     return
   }
 
-<<<<<<< HEAD
-  const hasAssetReports = submission =>
-    submission.asset_reports !== null && submission.asset_reports !== undefined
-  const shouldShow = ENV.submissions?.some(hasAssetReports)
-=======
   const hasAssetReports = submission => Array.isArray(submission.asset_reports)
   const submissionsWithReportsByAssignmentId = ENV.submissions
     .filter(hasAssetReports)
@@ -828,7 +823,6 @@
       return map
     }, {})
   const shouldShow = Object.keys(submissionsWithReportsByAssignmentId).length > 0
->>>>>>> 27a9ef75
 
   if (!shouldShow) {
     return
@@ -840,20 +834,6 @@
   const assetProcessorCells = document.querySelectorAll('.asset_processors_cell')
   assetProcessorCells.forEach(cell => {
     const assignmentId = cell.dataset.assignmentId
-<<<<<<< HEAD
-    const submissionId = cell.dataset.submissionId
-
-    if (assignmentId && submissionId) {
-      const submission = ENV.submissions.find(
-        submission => assignmentId === submission.assignment_id,
-      )
-      if (!submission) {
-        return
-      }
-      if (hasAssetReports(submission) === false) {
-        return
-      }
-=======
     const assignmentName = cell.dataset.assignmentName
 
     if (assignmentId) {
@@ -862,7 +842,6 @@
         return
       }
 
->>>>>>> 27a9ef75
       if (!assetProcessorCellRoots.has(cell)) {
         assetProcessorCellRoots.set(cell, ReactDOM.createRoot(cell))
       }
@@ -871,11 +850,8 @@
         <AssetProcessorCell
           assetProcessors={submission.asset_processors}
           assetReports={submission.asset_reports}
-<<<<<<< HEAD
-=======
           submissionType={submission.submission_type}
           assignmentName={assignmentName}
->>>>>>> 27a9ef75
         />,
       )
     }
