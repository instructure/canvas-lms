--- conflicted
+++ resolved
@@ -136,11 +136,7 @@
     }
 
     // set 'isChanged' to true if the user entered the score already on the submission
-<<<<<<< HEAD
-    const isChanged = score.numericalValue != originalScore.numericalValue  
-=======
     const isChanged = score.numericalValue != originalScore.numericalValue
->>>>>>> 51db239a
 
     // update '.what_if_score' with the parsed value from '#grade_entry'
     $assignment.find('.what_if_score').text(score.formattedValue)
@@ -728,18 +724,6 @@
 let clearBadgeCountsRoot = null
 
 function renderSelectMenuGroup() {
-<<<<<<< HEAD
-   
-  ReactDOM.render(
-    <SelectMenuGroup {...GradeSummary.getSelectMenuGroupProps()} />,
-    document.getElementById('GradeSummarySelectMenuGroup')
-  )
-}
-
-function renderGradeSummaryTable() {
-   
-  ReactDOM.render(<GradeSummaryManager />, document.getElementById('grade-summary-react'))
-=======
   const container = document.getElementById('GradeSummarySelectMenuGroup')
   if (!selectMenuRoot) {
     selectMenuRoot = ReactDOM.createRoot(container)
@@ -753,7 +737,6 @@
     gradeSummaryRoot = ReactDOM.createRoot(container)
   }
   gradeSummaryRoot.render(<GradeSummaryManager />)
->>>>>>> 51db239a
 }
 
 function handleSubmissionsCommentTray(assignmentId) {
@@ -799,17 +782,11 @@
 }
 
 function renderSubmissionCommentsTray() {
-<<<<<<< HEAD
-  ReactDOM.unmountComponentAtNode(document.getElementById('GradeSummarySubmissionCommentsTray'))
-   
-  ReactDOM.render(
-=======
   const container = document.getElementById('GradeSummarySubmissionCommentsTray')
   if (!submissionCommentsTrayRoot) {
     submissionCommentsTrayRoot = ReactDOM.createRoot(container)
   }
   submissionCommentsTrayRoot.render(
->>>>>>> 51db239a
     <SubmissionCommentsTray
       onDismiss={() => {
         const {submissionTrayAssignmentId} = useStore.getState()
@@ -827,15 +804,7 @@
   }
   const userId = ENV.student_id
   const courseId = ENV.course_id ?? ENV.context_asset_string.replace('course_', '')
-<<<<<<< HEAD
-   
-  ReactDOM.render(
-    <ClearBadgeCountsButton userId={userId} courseId={courseId} />,
-    document.getElementById('ClearBadgeCountsButton')
-  )
-=======
   clearBadgeCountsRoot.render(<ClearBadgeCountsButton userId={userId} courseId={courseId} />)
->>>>>>> 51db239a
 }
 
 function setup() {
