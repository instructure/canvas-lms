--- conflicted
+++ resolved
@@ -50,23 +50,15 @@
           ...RubricAssessment
         }
       }
-<<<<<<< HEAD
-      ltiAssetReportsConnection(first: 10) {
-=======
       ltiAssetReportsConnection(first: 10, latest: true) {
->>>>>>> 27a9ef75
         nodes {
           _id
           asset {
             _id
             attachmentId
-<<<<<<< HEAD
-            submissionAttempt
-=======
             attachmentName
             submissionAttempt
             submissionId
->>>>>>> 27a9ef75
           }
           comment
           errorCode
@@ -119,13 +111,9 @@
         asset: {
           _id: string,
           attachmentId: string,
-<<<<<<< HEAD
-          submissionAttempt: number,
-=======
           attachmentName: string,
           submissionAttempt: string,
           submissionId: string,
->>>>>>> 27a9ef75
         },
         comment: string,
         errorCode: string,
