--- conflicted
+++ resolved
@@ -63,11 +63,7 @@
     [],
   )
 
-<<<<<<< HEAD
-  if (!shouldShowAssetReportCell(assetProcessors, assetReports)) {
-=======
   if (!submissionType || !shouldShowAssetReportCell(assetProcessors, assetReports)) {
->>>>>>> 10b1d53a
     return null
   }
 
