/*
 * Copyright (C) 2025 - present Instructure, Inc.
 *
 * This file is part of Canvas.
 *
 * Canvas is free software: you can redistribute it and/or modify it under
 * the terms of the GNU Affero General Public License as published by the Free
 * Software Foundation, version 3 of the License.
 *
 * Canvas is distributed in the hope that it will be useful, but WITHOUT ANY
 * WARRANTY; without even the implied warranty of MERCHANTABILITY or FITNESS FOR
 * A PARTICULAR PURPOSE. See the GNU Affero General Public License for more
 * details.
 *
 * You should have received a copy of the GNU Affero General Public License along
 * with this program. If not, see <http://www.gnu.org/licenses/>.
 */

import React, {useState} from 'react'
import {
  LtiAssetProcessor,
  LtiAssetReportForStudent,
  shouldShowAssetReportCell,
  ZLtiAssetProcessor,
  ZLtiAssetReportForStudent,
} from '@canvas/lti-asset-processor/model/LtiAssetReport'
import {ZodType} from 'zod'
import LtiAssetReportStatus from '@canvas/lti-asset-processor/shared-with-sg/replicated/components/LtiAssetReportStatus'
import StudentLtiAssetReportModal from '@canvas/lti-asset-processor/react/StudentLtiAssetReportModal'
import {ensureCompatibleSubmissionType} from '@canvas/lti-asset-processor/shared-with-sg/replicated/types/LtiAssetReports'

interface AssetProcessorCellProps {
  assetProcessors: LtiAssetProcessor[] | undefined
  assetReports: LtiAssetReportForStudent[] | undefined
  submissionType: string | undefined
  assignmentName: string
}

/**
 * Represents the LtiAssetReportStatus link with corresponding Modal showing the
 * full information, used in Student Grades page (both old and new).
 */
export default function LtiAssetProcessorCell({
  assetProcessors,
  assetReports,
  submissionType,
  assignmentName,
}: AssetProcessorCellProps) {
  const [isModalOpen, setIsModalOpen] = useState(false)

  function handleClose() {
    setIsModalOpen(false)
  }

  const validatedProcessors: LtiAssetProcessor[] = useZodMemo(
    assetProcessors || [],
    ZLtiAssetProcessor.array(),
    [],
  )
  const validatedReports: LtiAssetReportForStudent[] = useZodMemo(
    assetReports || [],
    ZLtiAssetReportForStudent.array(),
    [],
  )

<<<<<<< HEAD
  if (!submissionType || !shouldShowAssetReportCell(assetProcessors, assetReports)) {
=======
  // Submissions for checkpointed discussions will have null submissionType until they're
  // fully submitted. They can still have reports, so show those reports if they exist.
  const inferredSubmissionType = ensureCompatibleSubmissionType(
    submissionType ||
      (assetReports?.some(report => report.asset.discussionEntryVersion)
        ? 'discussion_topic'
        : undefined),
  )

  if (!inferredSubmissionType || !shouldShowAssetReportCell(assetProcessors, assetReports)) {
>>>>>>> 40dcc2b7
    return null
  }

  return (
    <>
      <LtiAssetReportStatus reports={validatedReports} openModal={() => setIsModalOpen(true)} />
      {isModalOpen && (
        <StudentLtiAssetReportModal
          assetProcessors={validatedProcessors}
          assignmentName={assignmentName}
          onClose={handleClose}
          reports={validatedReports}
          submissionType={inferredSubmissionType}
        />
      )}
    </>
  )
}

function useZodMemo<T, U>(data: T, schema: ZodType<T>, fallback: U): T | U {
  return React.useMemo(() => {
    const result = schema.safeParse(data)
    if (!result.success) {
      console.error('useZodMemo: invalid data', {data, error: result.error})
      return fallback
    }
    return result.data
  }, [data, schema, fallback])
}<|MERGE_RESOLUTION|>--- conflicted
+++ resolved
@@ -63,9 +63,6 @@
     [],
   )
 
-<<<<<<< HEAD
-  if (!submissionType || !shouldShowAssetReportCell(assetProcessors, assetReports)) {
-=======
   // Submissions for checkpointed discussions will have null submissionType until they're
   // fully submitted. They can still have reports, so show those reports if they exist.
   const inferredSubmissionType = ensureCompatibleSubmissionType(
@@ -76,7 +73,6 @@
   )
 
   if (!inferredSubmissionType || !shouldShowAssetReportCell(assetProcessors, assetReports)) {
->>>>>>> 40dcc2b7
     return null
   }
 
