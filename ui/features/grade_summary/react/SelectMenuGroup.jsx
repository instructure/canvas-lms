/*
 * Copyright (C) 2017 - present Instructure, Inc.
 *
 * This file is part of Canvas.
 *
 * Canvas is free software: you can redistribute it and/or modify it under
 * the terms of the GNU Affero General Public License as published by the Free
 * Software Foundation, version 3 of the License.
 *
 * Canvas is distributed in the hope that it will be useful, but WITHOUT ANY
 * WARRANTY; without even the implied warranty of MERCHANTABILITY or FITNESS FOR
 * A PARTICULAR PURPOSE. See the GNU Affero General Public License for more
 * details.
 *
 * You should have received a copy of the GNU Affero General Public License along
 * with this program. If not, see <http://www.gnu.org/licenses/>.
 */

import PropTypes from 'prop-types'
import React from 'react'

import {Button} from '@instructure/ui-buttons'
import {Flex} from '@instructure/ui-flex'
import {PresentationContent, ScreenReaderContent} from '@instructure/ui-a11y-content'
import {Text} from '@instructure/ui-text'
import {View} from '@instructure/ui-view'
import WithBreakpoints, {breakpointsShape} from '@canvas/with-breakpoints'

import {showFlashError} from '@canvas/alerts/react/FlashAlert'
import {useScope as createI18nScope} from '@canvas/i18n'
import SelectMenu from './SelectMenu'

const I18n = createI18nScope('grade_summary')

class SelectMenuGroup extends React.Component {
  static propTypes = {
    assignmentSortOptions: PropTypes.arrayOf(PropTypes.array).isRequired,
    courses: PropTypes.arrayOf(
      PropTypes.shape({
        id: PropTypes.string.isRequired,
        nickname: PropTypes.string.isRequired,
        url: PropTypes.string.isRequired,
        gradingPeriodSetId: PropTypes.string,
      }),
    ).isRequired,
    currentUserID: PropTypes.string.isRequired,
    displayPageContent: PropTypes.func.isRequired,
    goToURL: PropTypes.func.isRequired,
    gradingPeriods: PropTypes.arrayOf(
      PropTypes.shape({
        id: PropTypes.string.isRequired,
        title: PropTypes.string.isRequired,
      }),
    ).isRequired,
    saveAssignmentOrder: PropTypes.func.isRequired,
    selectedAssignmentSortOrder: PropTypes.string.isRequired,
    selectedCourseID: PropTypes.string.isRequired,
    selectedGradingPeriodID: PropTypes.string,
    selectedStudentID: PropTypes.string.isRequired,
    students: PropTypes.arrayOf(
      PropTypes.shape({
        id: PropTypes.string.isRequired,
        name: PropTypes.string.isRequired,
        sortable_name: PropTypes.string.isRequired,
<<<<<<< HEAD
      })
=======
      }),
>>>>>>> 4b8c5dea
    ).isRequired,
    breakpoints: breakpointsShape,
  }

  static defaultProps = {
    selectedGradingPeriodID: null,
    breakpoints: {},
  }

  constructor(props) {
    super(props)

    this.onSelectAssignmentSortOrder = this.onSelection.bind(this, 'assignmentSortOrder')
    this.onSelectCourse = this.onSelection.bind(this, 'courseID')
    this.onSelectStudent = this.onSelection.bind(this, 'studentID')
    this.onSelectGradingPeriod = this.onSelection.bind(this, 'gradingPeriodID')

    this.state = {
      assignmentSortOrder: props.selectedAssignmentSortOrder,
      courseID: props.selectedCourseID,
      gradingPeriodID: props.selectedGradingPeriodID,
      processing: false,
      studentID: props.selectedStudentID,
    }
  }

  componentDidMount() {
    this.props.displayPageContent()
  }

  onSelection = (state, _event, {value}) => {
    this.setState({[state]: value})
  }

  onSubmit = () => {
    this.setState({processing: true}, () => {
      if (this.state.assignmentSortOrder !== this.props.selectedAssignmentSortOrder) {
        this.props
          .saveAssignmentOrder(this.state.assignmentSortOrder)
          .then(this.reloadPage)
          .catch(error => {
            showFlashError(I18n.t('An error occurred. Please try again.'))(error)
            this.setState({processing: false})
          })
      } else {
        this.reloadPage()
      }
    })
  }

  anySelectMenuChanged(states) {
    const stateToProps = {
      assignmentSortOrder: 'selectedAssignmentSortOrder',
      courseID: 'selectedCourseID',
      gradingPeriodID: 'selectedGradingPeriodID',
      studentID: 'selectedStudentID',
    }

    return states.some(state => this.state[state] !== this.props[stateToProps[state]])
  }

  gradingPeriodOptions() {
    return [{id: '0', title: I18n.t('All Grading Periods')}].concat(this.props.gradingPeriods)
  }

  noSelectMenuChanged() {
    return !this.anySelectMenuChanged([
      'courseID',
      'studentID',
      'gradingPeriodID',
      'assignmentSortOrder',
    ])
  }

  reloadPage = () => {
    const {
      state: {courseID: currentlySelectedCourseId},
      props: {selectedCourseID: initialCourseId},
    } = this
    const initialCourse = this.props.courses.find(course => course.id === initialCourseId)
    const selectedCourse = this.props.courses.find(
      course => course.id === currentlySelectedCourseId,
    )

    const baseURL = selectedCourse.url
    const studentURL =
      this.state.studentID === this.props.currentUserID ? '' : `/${this.state.studentID}`
    let params

    if (
      selectedCourse.gradingPeriodSetId &&
      initialCourse.gradingPeriodSetId === selectedCourse.gradingPeriodSetId
    ) {
      params = this.state.gradingPeriodID ? `?grading_period_id=${this.state.gradingPeriodID}` : ''
    } else {
      params = ''
    }

    this.props.goToURL(`${baseURL}${studentURL}${params}`)
  }

  sortedStudents = () => {
    return this.props.students.sort((a, b) => a.sortable_name.localeCompare(b.sortable_name))
  }

  render() {
    const isVertical = !this.props.breakpoints.miniTablet
    return (
      <Flex alignItems={isVertical ? 'start' : 'end'} gap="small" wrap="wrap" margin="0 0 small 0">
        <Flex.Item>
          <Flex gap="small" wrap="wrap">
            {this.props.students.length > 1 && (
              <Flex.Item>
                <SelectMenu
                  defaultValue={this.props.selectedStudentID}
                  disabled={this.anySelectMenuChanged(['courseID'])}
                  id="student_select_menu"
                  label={I18n.t('Student')}
                  onChange={this.onSelectStudent}
                  options={this.sortedStudents()}
                  textAttribute="name"
                  valueAttribute="id"
                />
              </Flex.Item>
            )}

            {this.props.gradingPeriods.length > 0 && (
              <Flex.Item>
                <SelectMenu
                  defaultValue={this.props.selectedGradingPeriodID}
                  disabled={this.anySelectMenuChanged(['courseID'])}
                  id="grading_period_select_menu"
                  label={I18n.t('Grading Period')}
                  onChange={this.onSelectGradingPeriod}
                  options={this.gradingPeriodOptions()}
                  textAttribute="title"
                  valueAttribute="id"
                />
              </Flex.Item>
            )}

            {this.props.courses.length > 1 && (
              <Flex.Item>
                <SelectMenu
                  defaultValue={this.props.selectedCourseID}
                  disabled={this.anySelectMenuChanged([
                    'studentID',
                    'gradingPeriodID',
                    'assignmentSortOrder',
                  ])}
                  id="course_select_menu"
                  label={I18n.t('Course')}
                  onChange={this.onSelectCourse}
                  options={this.props.courses}
                  textAttribute="nickname"
                  valueAttribute="id"
                />
              </Flex.Item>
            )}
            <Flex.Item>
              <SelectMenu
                defaultValue={this.props.selectedAssignmentSortOrder}
                disabled={this.anySelectMenuChanged(['courseID'])}
                id="assignment_sort_order_select_menu"
                label={I18n.t('Arrange By')}
                onChange={this.onSelectAssignmentSortOrder}
                options={this.props.assignmentSortOptions}
                textAttribute={0}
                valueAttribute={1}
              />
            </Flex.Item>
          </Flex>
        </Flex.Item>

        <Flex.Item>
          <Button
            disabled={this.state.processing || this.noSelectMenuChanged()}
            id="apply_select_menus"
            onClick={this.onSubmit}
            type="submit"
            size="medium"
            color="primary"
          >
            <PresentationContent>
              <Text>{I18n.t('Apply')}</Text>
            </PresentationContent>
            <ScreenReaderContent>
              {I18n.t('Apply filters. Note: clicking this button will cause the page to reload.')}
            </ScreenReaderContent>
          </Button>
        </Flex.Item>
      </Flex>
    )
  }
}

export default WithBreakpoints(SelectMenuGroup)<|MERGE_RESOLUTION|>--- conflicted
+++ resolved
@@ -62,11 +62,7 @@
         id: PropTypes.string.isRequired,
         name: PropTypes.string.isRequired,
         sortable_name: PropTypes.string.isRequired,
-<<<<<<< HEAD
-      })
-=======
       }),
->>>>>>> 4b8c5dea
     ).isRequired,
     breakpoints: breakpointsShape,
   }
