--- conflicted
+++ resolved
@@ -62,11 +62,7 @@
         id: PropTypes.string.isRequired,
         name: PropTypes.string.isRequired,
         sortable_name: PropTypes.string.isRequired,
-<<<<<<< HEAD
-      })
-=======
       }),
->>>>>>> 51db239a
     ).isRequired,
     breakpoints: breakpointsShape,
   }
