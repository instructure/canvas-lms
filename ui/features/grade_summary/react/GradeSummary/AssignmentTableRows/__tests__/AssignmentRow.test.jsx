--- conflicted
+++ resolved
@@ -138,15 +138,9 @@
                   },
                 ],
               },
-<<<<<<< HEAD
-            })
-          ]
-        }
-=======
             }),
           ],
         },
->>>>>>> cdbe51e4
       })
 
       const {queryByTestId} = setup({...defaultProps, assignment})
