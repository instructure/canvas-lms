/*
 * Copyright (C) 2023 - present Instructure, Inc.
 *
 * This file is part of Canvas.
 *
 * Canvas is free software: you can redistribute it and/or modify it under
 * the terms of the GNU Affero General Public License as published by the Free
 * Software Foundation, version 3 of the License.
 *
 * Canvas is distributed in the hope that it will be useful, but WITHOUT ANY
 * WARRANTY; without even the implied warranty of MERCHANTABILITY or FITNESS FOR
 * A PARTICULAR PURPOSE. See the GNU Affero General Public License for more
 * details.
 *
 * You should have received a copy of the GNU Affero General Public License along
 * with this program. If not, see <http://www.gnu.org/licenses/>.
 */

import React from 'react'
import DateHelper from '@canvas/datetime/dateHelper'
import {useScope as createI18nScope} from '@canvas/i18n'

import useStore from '../../stores'

import {Badge} from '@instructure/ui-badge'
import {Flex} from '@instructure/ui-flex'
import {
  IconCommentLine,
  IconMutedLine,
  IconAnalyticsLine,
  IconRubricLine,
} from '@instructure/ui-icons'
import {IconButton} from '@instructure/ui-buttons'
import {ScreenReaderContent} from '@instructure/ui-a11y-content'
import {Table} from '@instructure/ui-table'
import {Text} from '@instructure/ui-text'
import {Tooltip} from '@instructure/ui-tooltip'
import {View} from '@instructure/ui-view'

import WhatIfGrade from '../WhatIfGrade'
import {getDisplayStatus, getDisplayScore, submissionCommentsPresent} from '../utils'
import AssetProcessorCell from '../../AssetProcessorCell'
<<<<<<< HEAD
=======
import {convertGraphqlLtiAssetReportToLtiAssetReportWithAsset} from '@canvas/lti-asset-processor/model/AssetReport'
import {existingAttachedAssetProcessorFromGraphql} from '@canvas/lti/model/AssetProcessor'
>>>>>>> feeb4546

const I18n = createI18nScope('grade_summary')

const getSubmissionCommentsTrayProps = assignmentId => {
  const matchingSubmission = ENV.submissions.find(x => x.assignment_id === assignmentId)
  const {submission_comments, assignment_url: assignmentUrl} = matchingSubmission
  const attempts = submission_comments?.reduce((attemptsMessages, comment) => {
    const currentAttempt = comment.attempt < 1 ? 1 : comment.attempt

    if (attemptsMessages[currentAttempt]) {
      attemptsMessages[currentAttempt].push(comment)
    } else {
      attemptsMessages[currentAttempt] = [comment]
    }

    return attemptsMessages
  }, {})
  return {
    attempts,
    assignmentUrl,
  }
}

const handleSubmissionsCommentTray = assignmentId => {
  const {submissionTrayAssignmentId, submissionTrayOpen} = useStore.getState()

  if (submissionTrayAssignmentId === assignmentId && submissionTrayOpen) {
    useStore.setState({submissionTrayOpen: false, submissionTrayAssignmentId: undefined})
  } else {
    const {attempts, assignmentUrl} = getSubmissionCommentsTrayProps(assignmentId)
    useStore.setState({
      submissionCommentsTray: {attempts},
      submissionTrayOpen: true,
      submissionTrayAssignmentId: assignmentId,
      submissionTrayAssignmentUrl: assignmentUrl,
    })
  }
}

export const assignmentRow = (
  assignment,
  queryData,
  setShowTray,
  handleReadStateChange,
  handleRubricReadStateChange,
  setOpenAssignmentDetailIds,
  openAssignmentDetailIds,
  setSubmissionAssignmentId,
  submissionAssignmentId,
  setOpenRubricDetailIds,
  openRubricDetailIds,
  setActiveWhatIfScores,
  activeWhatIfScores,
  showDocumentProcessors = false,
) => {
  const submission = assignment?.submissionsConnection?.nodes[0]

  const handleAssignmentDetailOpen = () => {
    if (!openAssignmentDetailIds.includes(assignment._id)) {
      setOpenAssignmentDetailIds([...openAssignmentDetailIds, assignment._id])
    } else {
      const arr = [...openAssignmentDetailIds]
      const index = arr.indexOf(assignment._id)
      if (index > -1) {
        arr.splice(index, 1)
        setOpenAssignmentDetailIds(arr)
      }
    }
  }

  const handleRubricDetailOpen = () => {
    if (submission?.hasUnreadRubricAssessment) {
      handleRubricReadStateChange(submission?._id)
    }
    if (!openRubricDetailIds.includes(assignment._id)) {
      setOpenRubricDetailIds([...openRubricDetailIds, assignment._id])
    } else {
      const arr = [...openRubricDetailIds]
      const index = arr.indexOf(assignment._id)
      if (index > -1) {
        arr.splice(index, 1)
        setOpenRubricDetailIds(arr)
      }
    }
  }

  const renderRubricButton = () => {
    return submission?.hasUnreadRubricAssessment ? (
      <Badge
        type="notification"
        formatOutput={() => (
          <ScreenReaderContent>{I18n.t('Unread rubric assessment')}</ScreenReaderContent>
        )}
      >
        <IconButton
          data-testid="rubric_detail_button_with_badge"
          margin="0 small"
          screenReaderLabel="Rubric Results"
          size="small"
          onClick={handleRubricDetailOpen}
          aria-expanded={openRubricDetailIds.includes(assignment._id)}
        >
          <IconRubricLine />
        </IconButton>
      </Badge>
    ) : (
      <IconButton
        data-testid="rubric_detail_button"
        margin="0 small"
        screenReaderLabel="Rubric Results"
        size="small"
        onClick={handleRubricDetailOpen}
        aria-expanded={openRubricDetailIds.includes(assignment._id)}
      >
        <IconRubricLine />
      </IconButton>
    )
  }

<<<<<<< HEAD
  const reports = assignment?.submissionsConnection?.nodes[0]?.ltiAssetReportsConnection?.nodes
=======
  const reports = submission?.ltiAssetReportsConnection?.nodes?.map(
    convertGraphqlLtiAssetReportToLtiAssetReportWithAsset,
  )
  const assetProcessors = (assignment?.ltiAssetProcessorsConnection?.nodes || []).map(
    existingAttachedAssetProcessorFromGraphql,
  )
>>>>>>> feeb4546

  return (
    <Table.Row
      data-testid="assignment-row"
      key={`assignment_${assignment._id}`}
      onMouseEnter={() => {
        if (submission?.readState !== 'read') {
          handleReadStateChange(submission?._id)
        }
      }}
    >
      <Table.Cell textAlign="start">
        <Flex direction="column">
          <Flex.Item>
            <a data-testid="assignment-link" href={assignment.htmlUrl}>
              {assignment.name}
            </a>
          </Flex.Item>
          <Flex.Item>
            <Text size="small">{assignment.assignmentGroup.name}</Text>
          </Flex.Item>
        </Flex>
      </Table.Cell>
      <Table.Cell textAlign="start">
        {DateHelper.formatDatetimeForDisplay(assignment.dueAt)}
      </Table.Cell>
      <Table.Cell textAlign="center">{getDisplayStatus(assignment)}</Table.Cell>
      <Table.Cell textAlign="center">
        {submission?.hideGradeFromStudent ? (
          <Tooltip renderTip={I18n.t('This assignment is muted')}>
            <IconMutedLine />
          </Tooltip>
        ) : (
          <Flex justifyItems="center">
            <Flex.Item
              onClick={() => {
                if (
                  !ENV.restrict_quantitative_data &&
                  !activeWhatIfScores.includes(assignment._id)
                ) {
                  setActiveWhatIfScores([...activeWhatIfScores, assignment._id])
                }
              }}
            >
              <View as="div" position="relative">
                {!ENV.restrict_quantitative_data &&
                activeWhatIfScores.includes(assignment._id) &&
                assignment?.gradingType !== 'not_graded' ? (
                  <WhatIfGrade
                    assignment={assignment}
                    setActiveWhatIfScores={setActiveWhatIfScores}
                    activeWhatIfScores={activeWhatIfScores}
                  />
                ) : (
                  <View
                    tabIndex="0"
                    role="button"
                    position="relative"
                    onKeyDown={event => {
                      if (event.key === 'Enter') {
                        if (
                          !ENV.restrict_quantitative_data &&
                          !activeWhatIfScores.includes(assignment._id)
                        ) {
                          setActiveWhatIfScores([...activeWhatIfScores, assignment._id])
                        }
                      }
                    }}
                  >
                    {ENV.restrict_quantitative_data ? (
                      getDisplayScore(assignment, queryData?.gradingStandard)
                    ) : (
                      <Tooltip renderTip={I18n.t('Click to test a different score')}>
                        {getDisplayScore(assignment, queryData?.gradingStandard)}
                      </Tooltip>
                    )}
                  </View>
                )}
              </View>
            </Flex.Item>
            {assignment?.submissionsConnection?.nodes.length > 0 &&
              submission?.readState !== 'read' && (
                <Flex.Item>
                  <div
                    style={{
                      float: 'right',
                      marginBottom: '1.5rem',
                    }}
                    data-testid="grade-is-unread"
                  >
                    <Badge
                      type="notification"
                      placement="start center"
                      standalone={true}
                      formatOutput={() => (
                        <ScreenReaderContent>
                          {I18n.t('Your grade has been updated')}
                        </ScreenReaderContent>
                      )}
                    />
                  </div>
                </Flex.Item>
              )}
          </Flex>
        )}
      </Table.Cell>
      <Table.Cell textAlign="start">
<<<<<<< HEAD
        {showDocumentProcessors && reports !== undefined && reports !== null && (
          <AssetProcessorCell
            assetProcessors={assignment?.ltiAssetProcessorsConnection?.nodes || []}
            assetReports={reports}
=======
        {showDocumentProcessors && Array.isArray(reports) && (
          <AssetProcessorCell
            assetProcessors={assetProcessors}
            assetReports={reports}
            submissionType={submission?.submissionType}
            assignmentName={assignment?.name}
>>>>>>> feeb4546
          />
        )}
      </Table.Cell>
      <Table.Cell textAlign="end">
        <Flex justifyItems="end">
          <Flex.Item>
            {assignment?.rubric && submission?.rubricAssessmentsConnection?.nodes.length > 0 ? (
              renderRubricButton()
            ) : (
              <View as="div" width="52px" />
            )}
          </Flex.Item>
          <Flex.Item>
            {!ENV.restrict_quantitative_data && assignment?.scoreStatistic ? (
              <IconButton
                margin="0 small"
                screenReaderLabel="Assignment Statistics"
                size="small"
                onClick={handleAssignmentDetailOpen}
                aria-expanded={openAssignmentDetailIds.includes(assignment._id)}
              >
                <IconAnalyticsLine />
              </IconButton>
            ) : (
              <View as="div" width="52px" />
            )}
          </Flex.Item>
          <Flex.Item>
            {submissionCommentsPresent(assignment) ? (
              <IconButton
                data-testid={`submission_comment_tray_${assignment?._id}`}
                margin="0 small"
                screenReaderLabel="Submission Comments"
                size="small"
                onClick={() => {
                  handleSubmissionsCommentTray(assignment?._id)
                  setSubmissionAssignmentId(assignment?._id)
                  setShowTray()
                }}
                aria-expanded={assignment?._id === submissionAssignmentId}
              >
                <IconCommentLine />
                <Text size="small">{submission.commentsConnection.nodes.length}</Text>
              </IconButton>
            ) : (
              <View as="div" width="52px" />
            )}
          </Flex.Item>
        </Flex>
      </Table.Cell>
    </Table.Row>
  )
}<|MERGE_RESOLUTION|>--- conflicted
+++ resolved
@@ -40,11 +40,8 @@
 import WhatIfGrade from '../WhatIfGrade'
 import {getDisplayStatus, getDisplayScore, submissionCommentsPresent} from '../utils'
 import AssetProcessorCell from '../../AssetProcessorCell'
-<<<<<<< HEAD
-=======
 import {convertGraphqlLtiAssetReportToLtiAssetReportWithAsset} from '@canvas/lti-asset-processor/model/AssetReport'
 import {existingAttachedAssetProcessorFromGraphql} from '@canvas/lti/model/AssetProcessor'
->>>>>>> feeb4546
 
 const I18n = createI18nScope('grade_summary')
 
@@ -164,16 +161,12 @@
     )
   }
 
-<<<<<<< HEAD
-  const reports = assignment?.submissionsConnection?.nodes[0]?.ltiAssetReportsConnection?.nodes
-=======
   const reports = submission?.ltiAssetReportsConnection?.nodes?.map(
     convertGraphqlLtiAssetReportToLtiAssetReportWithAsset,
   )
   const assetProcessors = (assignment?.ltiAssetProcessorsConnection?.nodes || []).map(
     existingAttachedAssetProcessorFromGraphql,
   )
->>>>>>> feeb4546
 
   return (
     <Table.Row
@@ -281,19 +274,12 @@
         )}
       </Table.Cell>
       <Table.Cell textAlign="start">
-<<<<<<< HEAD
-        {showDocumentProcessors && reports !== undefined && reports !== null && (
-          <AssetProcessorCell
-            assetProcessors={assignment?.ltiAssetProcessorsConnection?.nodes || []}
-            assetReports={reports}
-=======
         {showDocumentProcessors && Array.isArray(reports) && (
           <AssetProcessorCell
             assetProcessors={assetProcessors}
             assetReports={reports}
             submissionType={submission?.submissionType}
             assignmentName={assignment?.name}
->>>>>>> feeb4546
           />
         )}
       </Table.Cell>
