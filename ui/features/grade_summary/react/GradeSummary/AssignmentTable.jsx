--- conflicted
+++ resolved
@@ -155,12 +155,9 @@
       </Table.Head>
       <Table.Body>
         {sortAssignments(assignmentSortBy, assignmentsData?.assignments)
-<<<<<<< HEAD
-=======
           ?.filter(
             assignment => !ENV.SETTINGS.suppress_assignments || !assignment.suppressAssignment,
           )
->>>>>>> f6e5b4e8
           ?.map(assignment => {
             const modifiedAssignment = {
               ...assignment,
