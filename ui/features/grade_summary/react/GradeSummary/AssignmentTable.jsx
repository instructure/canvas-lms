/*
 * Copyright (C) 2023 - present Instructure, Inc.
 *
 * This file is part of Canvas.
 *
 * Canvas is free software: you can redistribute it and/or modify it under
 * the terms of the GNU Affero General Public License as published by the Free
 * Software Foundation, version 3 of the License.
 *
 * Canvas is distributed in the hope that it will be useful, but WITHOUT ANY
 * WARRANTY; without even the implied warranty of MERCHANTABILITY or FITNESS FOR
 * A PARTICULAR PURPOSE. See the GNU Affero General Public License for more
 * details.
 *
 * You should have received a copy of the GNU Affero General Public License along
 * with this program. If not, see <http://www.gnu.org/licenses/>.
 */

import React, {useState, useCallback, useEffect} from 'react'
import {useScope as useI18nScope} from '@canvas/i18n'
import {nanoid} from 'nanoid'
import PropTypes from 'prop-types'

import {Table} from '@instructure/ui-table'

import {GradeSummaryContext} from './context'
import {
  getGradingPeriodID,
  sortAssignments,
  listDroppedAssignments,
  filteredAssignments,
} from './utils'
import useStore, {updateState} from '../stores'
import {calculateCourseGrade} from './gradeCalculatorConversions'

import {totalRow} from './AssignmentTableRows/TotalRow'
import {assignmentGroupRow} from './AssignmentTableRows/AssignmentGroupRow'
import {gradingPeriodRow} from './AssignmentTableRows/GradingPeriodRow'
import {assignmentRow} from './AssignmentTableRows/AssignmentRow'
import {scoreDistributionRow} from './AssignmentTableRows/ScoreDistributionRow'
import {rubricRow} from './AssignmentTableRows/RubricRow'

const I18n = useI18nScope('grade_summary')

const headers = [
  {key: 'name', value: I18n.t('Name'), id: nanoid(), alignment: 'start', width: '30%'},
  {key: 'dueAt', value: I18n.t('Due Date'), id: nanoid(), alignment: 'start', width: '20%'},
  {key: 'status', value: I18n.t('Status'), id: nanoid(), alignment: 'center', width: '15%'},
  {key: 'score', value: I18n.t('Score'), id: nanoid(), alignment: 'center', width: '10%'},
]

const getCurrentOrFinalGrade = (
  allGradingPeriods,
  calculateOnlyGradedAssignments,
  current,
  final
) => {
  if (allGradingPeriods) {
    return calculateOnlyGradedAssignments ? current : final
  } else {
    return current
  }
}

const AssignmentTable = ({
  queryData,
  layout,
  handleReadStateChange,
  setSubmissionAssignmentId,
  submissionAssignmentId,
}) => {
  const {assignmentSortBy} = React.useContext(GradeSummaryContext)
  const [calculateOnlyGradedAssignments, setCalculateOnlyGradedAssignments] = useState(true)
  const [openAssignmentDetailIds, setOpenAssignmentDetailIds] = useState([])
  const [openRubricDetailIds, setOpenRubricDetailIds] = useState([])
  const [activeWhatIfScores, setActiveWhatIfScores] = useState([])
  const [courseGrades, setCourseGrades] = useState(
    calculateCourseGrade(
      queryData?.relevantGradingPeriodGroup,
      queryData?.assignmentGroupsConnection?.nodes,
      filteredAssignments(queryData, calculateOnlyGradedAssignments, activeWhatIfScores),
      calculateOnlyGradedAssignments,
      queryData?.applyGroupWeights,
      activeWhatIfScores
    )
  )

<<<<<<< HEAD
  const [openAssignmentDetailIds, setOpenAssignmentDetailIds] = useState([])
  const [openRubricDetailIds, setOpenRubricDetailIds] = useState([])
=======
  useEffect(() => {
    const grades = calculateCourseGrade(
      queryData?.relevantGradingPeriodGroup,
      queryData?.assignmentGroupsConnection?.nodes,
      filteredAssignments(queryData, calculateOnlyGradedAssignments, activeWhatIfScores),
      calculateOnlyGradedAssignments,
      queryData?.applyGroupWeights,
      activeWhatIfScores
    )
    setCourseGrades(grades)
  }, [activeWhatIfScores, calculateOnlyGradedAssignments, queryData])
>>>>>>> a5918370

  const [droppedAssignments, setDroppedAssignments] = useState(
    listDroppedAssignments(queryData, getGradingPeriodID() === '0', true)
  )

  const handleCalculateOnlyGradedAssignmentsChange = useCallback(() => {
    const checked = document.querySelector('#only_consider_graded_assignments').checked
    setCalculateOnlyGradedAssignments(checked)
    setDroppedAssignments(listDroppedAssignments(queryData, getGradingPeriodID() === '0', checked))
  }, [queryData])

  useEffect(() => {
    const checkbox = document.querySelector('#only_consider_graded_assignments')
    if (checkbox) {
      checkbox.addEventListener('change', handleCalculateOnlyGradedAssignmentsChange)
    }
    return () => {
      if (checkbox) {
        checkbox.removeEventListener('change', handleCalculateOnlyGradedAssignmentsChange)
      }
    }
    // eslint-disable-next-line react-hooks/exhaustive-deps
  }, [])

  const open = useStore(state => state.submissionTrayOpen)

  const setShowTray = () => {
    const newState = !open
    if (!newState) {
      setSubmissionAssignmentId('')
    }
    updateState({submissionTrayOpen: newState})
  }

  return (
    <Table caption={I18n.t('Student Grade Summary')} layout={layout} hover={true}>
      <Table.Head>
        <Table.Row>
          {(headers || []).map(header => (
            <Table.ColHeader
              key={header?.key}
              id={header?.id}
              textAlign={header?.alignment}
              width={header?.width}
            >
              {header?.value}
            </Table.ColHeader>
          ))}
        </Table.Row>
      </Table.Head>
      <Table.Body>
        {sortAssignments(assignmentSortBy, queryData?.assignmentsConnection?.nodes)
          ?.map(assignment => {
            const modifiedAssignment = {
              ...assignment,
              dropped: droppedAssignments.includes(assignment),
            }

            return [
              assignmentRow(
                modifiedAssignment,
                queryData,
                setShowTray,
                handleReadStateChange,
                setOpenAssignmentDetailIds,
                openAssignmentDetailIds,
                setSubmissionAssignmentId,
                submissionAssignmentId,
                setOpenRubricDetailIds,
<<<<<<< HEAD
                openRubricDetailIds
=======
                openRubricDetailIds,
                setActiveWhatIfScores,
                activeWhatIfScores
>>>>>>> a5918370
              ),
              openAssignmentDetailIds.includes(modifiedAssignment._id) &&
              modifiedAssignment?.scoreStatistic
                ? scoreDistributionRow(
                    modifiedAssignment,
                    setOpenAssignmentDetailIds,
                    openAssignmentDetailIds
                  )
                : null,
              openRubricDetailIds.includes(modifiedAssignment._id) && modifiedAssignment.rubric
                ? rubricRow(assignment, setOpenRubricDetailIds, openRubricDetailIds)
                : null,
            ]
          })
          .flat()}
        {getGradingPeriodID() !== '0'
          ? queryData?.assignmentGroupsConnection?.nodes?.map(assignmentGroup => {
              return assignmentGroupRow(
                assignmentGroup,
                queryData,
                calculateOnlyGradedAssignments,
                calculateOnlyGradedAssignments
                  ? courseGrades?.assignmentGroups[assignmentGroup._id]?.current
                  : courseGrades?.assignmentGroups[assignmentGroup._id]?.current
              )
            })
          : queryData?.gradingPeriodsConnection?.nodes?.map(gradingPeriod => {
              return gradingPeriod.displayTotals
                ? gradingPeriodRow(
                    gradingPeriod,
                    queryData,
                    calculateOnlyGradedAssignments,
                    calculateOnlyGradedAssignments
                      ? courseGrades?.gradingPeriods[gradingPeriod._id].current
                      : courseGrades?.gradingPeriods[gradingPeriod._id].current
                  )
                : null
            })}
        {totalRow(
          queryData,
          calculateOnlyGradedAssignments,
          getCurrentOrFinalGrade(
            getGradingPeriodID() === '0',
            calculateOnlyGradedAssignments,
            courseGrades?.current,
            courseGrades?.final,
            activeWhatIfScores
          )
        )}
      </Table.Body>
    </Table>
  )
}

AssignmentTable.propTypes = {
  queryData: PropTypes.object,
  layout: PropTypes.string,
  handleReadStateChange: PropTypes.func,
  setSubmissionAssignmentId: PropTypes.func,
  submissionAssignmentId: PropTypes.string,
}

export default AssignmentTable<|MERGE_RESOLUTION|>--- conflicted
+++ resolved
@@ -85,10 +85,6 @@
     )
   )
 
-<<<<<<< HEAD
-  const [openAssignmentDetailIds, setOpenAssignmentDetailIds] = useState([])
-  const [openRubricDetailIds, setOpenRubricDetailIds] = useState([])
-=======
   useEffect(() => {
     const grades = calculateCourseGrade(
       queryData?.relevantGradingPeriodGroup,
@@ -100,7 +96,6 @@
     )
     setCourseGrades(grades)
   }, [activeWhatIfScores, calculateOnlyGradedAssignments, queryData])
->>>>>>> a5918370
 
   const [droppedAssignments, setDroppedAssignments] = useState(
     listDroppedAssignments(queryData, getGradingPeriodID() === '0', true)
@@ -170,13 +165,9 @@
                 setSubmissionAssignmentId,
                 submissionAssignmentId,
                 setOpenRubricDetailIds,
-<<<<<<< HEAD
-                openRubricDetailIds
-=======
                 openRubricDetailIds,
                 setActiveWhatIfScores,
                 activeWhatIfScores
->>>>>>> a5918370
               ),
               openAssignmentDetailIds.includes(modifiedAssignment._id) &&
               modifiedAssignment?.scoreStatistic
