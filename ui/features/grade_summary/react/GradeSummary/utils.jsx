--- conflicted
+++ resolved
@@ -140,11 +140,7 @@
   const {submissionsConnection, dropped, gradingType, dueAt} = assignment || {}
 
   const latestSubmission = submissionsConnection?.nodes?.[0]
-<<<<<<< HEAD
-  const {gradingStatus, late, customGradeStatus} = latestSubmission || {}
-=======
   const {gradingStatus, late, customGradeStatus, state} = latestSubmission || {}
->>>>>>> a5918370
 
   let status = null
 
@@ -154,11 +150,7 @@
     status = ASSIGNMENT_STATUS.DROPPED
   } else if (gradingType === 'not_graded') {
     status = ASSIGNMENT_STATUS.NOT_GRADED
-<<<<<<< HEAD
-  } else if (submissionsConnection?.nodes?.length === 0) {
-=======
   } else if (state === 'unsubmitted') {
->>>>>>> a5918370
     status = getAssignmentNoSubmissionStatus(dueAt)
   } else if (late) {
     if (gradingStatus === 'graded') {
@@ -169,16 +161,6 @@
   } else if (gradingStatus === 'graded') {
     status = ASSIGNMENT_STATUS.GRADED
   } else {
-<<<<<<< HEAD
-    status = ASSIGNMENT_STATUS.NOT_GRADED
-  }
-
-  if (customGradeStatus) {
-    status.label = customGradeStatus
-    status.color = 'primary'
-  }
-
-=======
     status = ASSIGNMENT_STATUS.NOT_SUBMITTED
   }
 
@@ -186,7 +168,6 @@
     status = {...status, label: customGradeStatus, color: 'primary'}
   }
 
->>>>>>> a5918370
   return status
 }
 
