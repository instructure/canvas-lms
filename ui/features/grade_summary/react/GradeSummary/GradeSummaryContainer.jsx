/*
 * Copyright (C) 2023 - present Instructure, Inc.
 *
 * This file is part of Canvas.
 *
 * Canvas is free software: you can redistribute it and/or modify it under
 * the terms of the GNU Affero General Public License as published by the Free
 * Software Foundation, version 3 of the License.
 *
 * Canvas is distributed in the hope that it will be useful, but WITHOUT ANY
 * WARRANTY; without even the implied warranty of MERCHANTABILITY or FITNESS FOR
 * A PARTICULAR PURPOSE. See the GNU Affero General Public License for more
 * details.
 *
 * You should have received a copy of the GNU Affero General Public License along
 * with this program. If not, see <http://www.gnu.org/licenses/>.
 */

import React, {useContext, useState, useEffect} from 'react'
import {useQuery, useMutation} from 'react-apollo'
import {useScope as useI18nScope} from '@canvas/i18n'
import {AlertManagerContext} from '@canvas/alerts/react/AlertManager'
import GenericErrorPage from '@canvas/generic-error-page'
import errorShipUrl from '@canvas/images/ErrorShip.svg'

import SubmissionCommentsTray from '../SubmissionCommentsTray'

import {Flex} from '@instructure/ui-flex'
import {Responsive} from '@instructure/ui-responsive'
import {Spinner} from '@instructure/ui-spinner'
import {View} from '@instructure/ui-view'

import {ASSIGNMENTS} from '../../graphql/queries'
<<<<<<< HEAD
import {UPDATE_SUBMISSIONS_READ_STATE} from '../../graphql/Mutations'
import {UPDATE_RUBRIC_ASSESSMENT_READ_STATE} from '../../graphql/Mutations'
=======
import {
  UPDATE_SUBMISSIONS_READ_STATE,
  UPDATE_RUBRIC_ASSESSMENT_READ_STATE,
} from '../../graphql/Mutations'
>>>>>>> cdbe51e4

import AssignmentTable from './AssignmentTable'
import {getGradingPeriodID} from './utils'
import {GradeSummaryContext} from './context'

const I18n = useI18nScope('grade_summary')

const GradeSummaryContainer = () => {
  const {setOnFailure, setOnSuccess} = useContext(AlertManagerContext)
  const [submissionIdsForUpdate, setSubmissionIdsForUpdate] = useState([])
  const [submissionIdsForRubricUpdate, setSubmissionIdsForRubricUpdate] = useState([])
  const [submissionAssignmentId, setSubmissionAssignmentId] = useState('')

  const gradingPeriod = ENV?.grading_period?.id || getGradingPeriodID()
  const viewingUserId = ENV?.student_id

  const variables = {
    courseID: ENV.course_id,
  }

  if (gradingPeriod !== undefined) {
    variables.gradingPeriodID = gradingPeriod && gradingPeriod !== '0' ? gradingPeriod : null
  }

  if (viewingUserId !== undefined) {
    variables.studentId = viewingUserId
  }

  const assignmentQuery = useQuery(ASSIGNMENTS, {
    variables,
  })

  const [readStateChangeSubmission] = useMutation(UPDATE_SUBMISSIONS_READ_STATE, {
    onCompleted(data) {
      if (data.updateSubmissionsReadState.errors) {
        setOnFailure(I18n.t('Read state change operation failed'))
      } else {
        setOnSuccess(
          I18n.t(
            {
              one: 'Read state Changed!',
              other: 'Read states Changed!',
            },
            {count: '1000'}
          )
        )
        setSubmissionIdsForUpdate([])
      }
    },
    onError() {
      setOnFailure(I18n.t('Read state change failed'))
    },
  })

  const [readStateChangeRubric] = useMutation(UPDATE_RUBRIC_ASSESSMENT_READ_STATE, {
    onCompleted(data) {
      if (data.updateRubricAssessmentReadState.errors) {
        setOnFailure(I18n.t('Rubric read state change operation failed'))
      } else {
        setOnSuccess(
          I18n.t(
            {
              one: 'Rubric read state Changed!',
              other: 'Rubric read states Changed!',
            },
            {count: '1000'}
          )
        )
        setSubmissionIdsForRubricUpdate([])
      }
    },
    onError() {
      setOnFailure(I18n.t('Rubric read state change failed'))
<<<<<<< HEAD
    }
=======
    },
>>>>>>> cdbe51e4
  })

  useEffect(() => {
    const interval = setInterval(() => {
      if (submissionIdsForUpdate.length > 0) {
        readStateChangeSubmission({
          variables: {
            submissionIds: submissionIdsForUpdate,
            read: true,
          },
        })
      }
    }, 3000)

    return () => clearInterval(interval)
  }, [submissionIdsForUpdate, readStateChangeSubmission])

  useEffect(() => {
    const interval = setInterval(() => {
      if (submissionIdsForRubricUpdate.length > 0) {
        readStateChangeRubric({
          variables: {
            submissionIds: submissionIdsForRubricUpdate,
          },
        })
      }
    }, 3000)

    return () => clearInterval(interval)
  }, [submissionIdsForRubricUpdate, readStateChangeRubric])

  if (assignmentQuery.loading) {
    return (
      <Flex alignItems="center" justifyItems="center" width="100%">
        <Flex.Item>
          <Spinner renderTitle="Loading" size="large" margin="0 0 0 medium" />
        </Flex.Item>
      </Flex>
    )
  }

  if (assignmentQuery.error || !assignmentQuery?.data?.legacyNode) {
    return (
      <GenericErrorPage
        imageUrl={errorShipUrl}
        errorSubject={I18n.t('Grade Summary initial query error')}
        errorCategory={I18n.t('Grade Summary Error Page')}
      />
    )
  }

  const gradeSummaryContext = {
    assignmentSortBy: document.querySelector('#assignment_sort_order_select_menu').value,
  }

  const handleReadStateChange = submissionID => {
    if (!submissionID) return
    const arr = [...submissionIdsForUpdate, submissionID]
    setSubmissionIdsForUpdate(
      arr.filter(
        (item, index) => item !== null && item !== undefined && arr.indexOf(item) === index
      )
    )
  }

<<<<<<< HEAD
  const handleRubricReadStateChange = (submissionID) => {
=======
  const handleRubricReadStateChange = submissionID => {
>>>>>>> cdbe51e4
    if (!submissionID) return
    const arr = [...submissionIdsForRubricUpdate, submissionID]
    setSubmissionIdsForRubricUpdate(
      arr.filter(
        (item, index) => item !== null && item !== undefined && arr.indexOf(item) === index
      )
    )
  }

  return (
    <Responsive
      query={{
        small: {maxWidth: '40rem'},
        large: {minWidth: '41rem'},
      }}
      props={{
        small: {layout: 'stacked'},
        large: {layout: 'fixed'},
      }}
    >
      {({layout}) => (
        <GradeSummaryContext.Provider value={gradeSummaryContext}>
          <View as="div" padding="medium">
            <AssignmentTable
              queryData={assignmentQuery?.data?.legacyNode}
              layout={layout}
              handleReadStateChange={handleReadStateChange}
              handleRubricReadStateChange={handleRubricReadStateChange}
              setSubmissionAssignmentId={setSubmissionAssignmentId}
              submissionAssignmentId={submissionAssignmentId}
            />
            <SubmissionCommentsTray
              onDismiss={() => {
                document
                  .querySelector(`[data-testid="submission_comment_tray_${submissionAssignmentId}"`)
                  .focus()
                setSubmissionAssignmentId('')
              }}
            />
          </View>
        </GradeSummaryContext.Provider>
      )}
    </Responsive>
  )
}

export default GradeSummaryContainer<|MERGE_RESOLUTION|>--- conflicted
+++ resolved
@@ -31,15 +31,10 @@
 import {View} from '@instructure/ui-view'
 
 import {ASSIGNMENTS} from '../../graphql/queries'
-<<<<<<< HEAD
-import {UPDATE_SUBMISSIONS_READ_STATE} from '../../graphql/Mutations'
-import {UPDATE_RUBRIC_ASSESSMENT_READ_STATE} from '../../graphql/Mutations'
-=======
 import {
   UPDATE_SUBMISSIONS_READ_STATE,
   UPDATE_RUBRIC_ASSESSMENT_READ_STATE,
 } from '../../graphql/Mutations'
->>>>>>> cdbe51e4
 
 import AssignmentTable from './AssignmentTable'
 import {getGradingPeriodID} from './utils'
@@ -113,11 +108,7 @@
     },
     onError() {
       setOnFailure(I18n.t('Rubric read state change failed'))
-<<<<<<< HEAD
-    }
-=======
-    },
->>>>>>> cdbe51e4
+    },
   })
 
   useEffect(() => {
@@ -183,11 +174,7 @@
     )
   }
 
-<<<<<<< HEAD
-  const handleRubricReadStateChange = (submissionID) => {
-=======
   const handleRubricReadStateChange = submissionID => {
->>>>>>> cdbe51e4
     if (!submissionID) return
     const arr = [...submissionIdsForRubricUpdate, submissionID]
     setSubmissionIdsForRubricUpdate(
