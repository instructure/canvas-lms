/*
 * Copyright (C) 2015 - present Instructure, Inc.
 *
 * This file is part of Canvas.
 *
 * Canvas is free software: you can redistribute it and/or modify it under
 * the terms of the GNU Affero General Public License as published by the Free
 * Software Foundation, version 3 of the License.
 *
 * Canvas is distributed in the hope that it will be useful, but WITHOUT ANY
 * WARRANTY; without even the implied warranty of MERCHANTABILITY or FITNESS FOR
 * A PARTICULAR PURPOSE. See the GNU Affero General Public License for more
 * details.
 *
 * You should have received a copy of the GNU Affero General Public License along
 * with this program. If not, see <http://www.gnu.org/licenses/>.
 */

import {useScope as useI18nScope} from '@canvas/i18n'
import React from 'react'
import {View} from '@instructure/ui-view'
import {List} from '@instructure/ui-list'
import {Heading} from '@instructure/ui-heading'
import {Spinner} from '@instructure/ui-spinner'
import {Link} from '@instructure/ui-link'
import {Text} from '@instructure/ui-text'
import {useQuery} from '@canvas/query'
import groupsQuery from '../queries/groupsQuery'
import type {AccessibleGroup} from '../../../../api.d'

const I18n = useI18nScope('GroupsTray')

export default function GroupsTray() {
  const {data, isLoading, isSuccess} = useQuery<AccessibleGroup[], Error>({
    queryKey: ['groups', 'self', 'can_access'],
    queryFn: groupsQuery,
    meta: {
      fetchAtLeastOnce: true,
    },
  })

  return (
    <View as="div" padding="medium">
      <Heading level="h3" as="h2">
        {I18n.t('Groups')}
      </Heading>
      <hr role="presentation" />
      <List isUnstyled={true} margin="small 0" itemSpacing="small">
        <List.Item key="all">
          <Link isWithinText={false} href="/groups">
            {I18n.t('All Groups')}
          </Link>
        </List.Item>

        <List.Item key="hr">
          <hr role="presentation" />
        </List.Item>

        {isLoading && (
          <List.Item>
            <Spinner delay={500} size="small" renderTitle={I18n.t('Loading')} />
          </List.Item>
        )}

        {isSuccess &&
          data.map(group => (
            <List.Item key={group.id}>
              <Link isWithinText={false} href={`/groups/${group.id}`}>
                {group.name}
              </Link>
<<<<<<< HEAD
              {group.context_type === 'Course' && (
                <Text as="div" size="x-small" weight="light">
=======
              {/* @ts-expect-error */}
              {group.context_type === 'Course' && (
                <Text as="div" size="x-small" weight="light">
                  {/* @ts-expect-error */}
>>>>>>> 3c9ff88d
                  {group.context_name}
                </Text>
              )}
            </List.Item>
          ))}
      </List>
    </View>
  )
}<|MERGE_RESOLUTION|>--- conflicted
+++ resolved
@@ -68,15 +68,10 @@
               <Link isWithinText={false} href={`/groups/${group.id}`}>
                 {group.name}
               </Link>
-<<<<<<< HEAD
-              {group.context_type === 'Course' && (
-                <Text as="div" size="x-small" weight="light">
-=======
               {/* @ts-expect-error */}
               {group.context_type === 'Course' && (
                 <Text as="div" size="x-small" weight="light">
                   {/* @ts-expect-error */}
->>>>>>> 3c9ff88d
                   {group.context_name}
                 </Text>
               )}
