/*
 * Copyright (C) 2020 - present Instructure, Inc.
 *
 * This file is part of Canvas.
 *
 * Canvas is free software: you can redistribute it and/or modify it under
 * the terms of the GNU Affero General Public License as published by the Free
 * Software Foundation, version 3 of the License.
 *
 * Canvas is distributed in the hope that it will be useful, but WITHOUT ANY
 * WARRANTY; without even the implied warranty of MERCHANTABILITY or FITNESS FOR
 * A PARTICULAR PURPOSE. See the GNU Affero General Public License for more
 * details.
 *
 * You should have received a copy of the GNU Affero General Public License along
 * with this program. If not, see <http://www.gnu.org/licenses/>.
 */

import {useScope as useI18nScope} from '@canvas/i18n'
import {bool} from 'prop-types'
import React, {useEffect, useState, useRef} from 'react'
import doFetchApi from '@canvas/do-fetch-api-effect'
import {showFlashAlert} from '@canvas/alerts/react/FlashAlert'
import {colors as hcmColors} from '@instructure/canvas-high-contrast-theme'
import {ApplyTheme} from '@instructure/ui-themeable'
import {View} from '@instructure/ui-view'
import {Text} from '@instructure/ui-text'
import {Spinner} from '@instructure/ui-spinner'
import {Tooltip} from '@instructure/ui-tooltip'
import {Checkbox} from '@instructure/ui-checkbox'
import {IconButton} from '@instructure/ui-buttons'
import {IconInfoLine} from '@instructure/ui-icons'

const I18n = useI18nScope('ProfileTray')

const {porcelain, licorice, shamrock, brand} = hcmColors.values

// The checkbox toggle is the only thing we have to worry about here,
// as all the other page elements are just primary-color text, which is
// the same in both the normal Canvas theme and the Canvas High Contrast
// theme.
<<<<<<< HEAD
const hcmOverrides = {
  [ToggleFacade.theme]: {
    color: porcelain,
    toggleBackground: porcelain,
    labelColor: licorice,
    background: licorice,
    borderColor: licorice,
    uncheckedIconColor: licorice,
    checkedBackground: shamrock,
    checkedIconColor: shamrock,
    focusOutlineColor: brand,
  },
=======
const checkboxThemeOverrides = {
  color: porcelain,
  toggleBackground: porcelain,
  labelColor: licorice,
  background: licorice,
  borderColor: licorice,
  uncheckedIconColor: licorice,
  checkedBackground: shamrock,
  checkedIconColor: shamrock,
  focusOutlineColor: brand,
>>>>>>> a5918370
}

const HighContrastLabel = ({loading, isMobile}) => {
  const labelText = isMobile ? I18n.t('Hi-contrast') : I18n.t('Use High Contrast UI')
  const mobileTipText = I18n.t('Enhance color contrast of content')
  const dekstopTipText = I18n.t('Enhances the color contrast of text, buttons, etc.')
<<<<<<< HEAD
  const tipText = isMobile
    ? mobileTipText
    : dekstopTipText
=======
  const tipText = isMobile ? mobileTipText : dekstopTipText
>>>>>>> a5918370
  const tipTriggers = ['click']

  if (!isMobile) {
    tipTriggers.push('hover')
    tipTriggers.push('focus')
  }

  const [tipTextState, setTipTextState] = useState(tipText)

  const handleResize = () => {
    if (window.devicePixelRatio >= 4) {
      setTipTextState(mobileTipText)
    } else if (window.devicePixelRatio < 4 && !isMobile) {
      setTipTextState(dekstopTipText)
    }
  }

<<<<<<< HEAD
  useEffect(() => {
    window.addEventListener("resize", handleResize)

    return () => {
      window.removeEventListener("resize", handleResize)
    }
  }, [])
=======
  /* eslint-disable react-hooks/exhaustive-deps */
  useEffect(() => {
    window.addEventListener('resize', handleResize)

    return () => {
      window.removeEventListener('resize', handleResize)
    }
  }, [])
  /* eslint-enable react-hooks/exhaustive-deps */
>>>>>>> a5918370

  return (
    <View as="span">
      <Text>{labelText}</Text>
      <Tooltip renderTip={tipTextState} on={tipTriggers} placement="bottom start">
        <IconButton
          renderIcon={IconInfoLine}
          size="small"
          margin="none none xx-small xx-small"
          withBackground={false}
          withBorder={false}
          screenReaderLabel={I18n.t('Toggle tooltip')}
        />
      </Tooltip>
      {loading && (
        <Spinner
          data-testid="hcm-change-spinner"
          size="x-small"
          renderTitle={I18n.t('Waiting for change to complete')}
          margin="none none xx-small none"
        />
      )}
    </View>
  )
}

HighContrastLabel.propTypes = {
  loading: bool.isRequired,
  isMobile: bool.isRequired,
}

export default function HighContrastModeToggle({isMobile}) {
  const originalSetting = useRef(ENV.use_high_contrast)
  const [enabled, setEnabled] = useState(ENV.use_high_contrast)
  const [loading, setLoading] = useState(false)
  const path = `/api/v1/users/${ENV.current_user_id}/features/flags/high_contrast`
  const changed = originalSetting.current !== enabled
  const margins = isMobile ? 'none none none small' : 'none'

  // Toggles the high_contrast feature flag to the opposite state from where it
  // is currently at. Note that this only updates the back-end and the current page
  // will remain on the old setting until a new Canvas page load happens (or this
  // page is manually reloaded by the user), so the currently loaded CSS and thus
  // the HCM state of the browser screen will be out of sync with the persistence
  // layer until that happens.
  async function toggleHiContrast() {
    const newState = enabled ? 'off' : 'on'
    setLoading(true)
    try {
      const {json} = await doFetchApi({
        path,
        method: 'PUT',
        body: {feature: 'high_contrast', state: newState},
      })
      if (json.feature !== 'high_contrast') throw new Error('Unexpected response from API call')
      setEnabled(json.state === 'on')
      ENV.use_high_contrast = json.state === 'on'
    } catch (err) {
      showFlashAlert({
        message: I18n.t('An error occurred while trying to change the UI'),
        err,
      })
    } finally {
      setLoading(false)
    }
  }

  // By definition this control for turning on HCM has to be in HCM all the time,
  // regardless of the global theme, so we have to apply some overrides.
  return (
<<<<<<< HEAD
    <ApplyTheme theme={hcmOverrides}>
      <View as="div" margin={margins}>
        <Checkbox
          variant="toggle"
          size="small"
          label={<HighContrastLabel loading={loading} isMobile={isMobile} />}
          checked={enabled}
          readOnly={loading}
          onChange={toggleHiContrast}
        />
        {changed && (
          <Text size="small">
            {I18n.t('Reload the page or navigate to a new page for this change to take effect.')}
          </Text>
        )}
      </View>
    </ApplyTheme>
=======
    <View as="div" margin={margins}>
      <Checkbox
        themeOverride={checkboxThemeOverrides}
        variant="toggle"
        size="small"
        label={<HighContrastLabel loading={loading} isMobile={isMobile} />}
        checked={enabled}
        readOnly={loading}
        onChange={toggleHiContrast}
      />
      {changed && (
        <Text size="small">
          {I18n.t('Reload the page or navigate to a new page for this change to take effect.')}
        </Text>
      )}
    </View>
>>>>>>> a5918370
  )
}

HighContrastModeToggle.propTypes = {
  isMobile: bool,
}

HighContrastModeToggle.defaultProps = {
  isMobile: false,
}<|MERGE_RESOLUTION|>--- conflicted
+++ resolved
@@ -22,7 +22,6 @@
 import doFetchApi from '@canvas/do-fetch-api-effect'
 import {showFlashAlert} from '@canvas/alerts/react/FlashAlert'
 import {colors as hcmColors} from '@instructure/canvas-high-contrast-theme'
-import {ApplyTheme} from '@instructure/ui-themeable'
 import {View} from '@instructure/ui-view'
 import {Text} from '@instructure/ui-text'
 import {Spinner} from '@instructure/ui-spinner'
@@ -39,20 +38,6 @@
 // as all the other page elements are just primary-color text, which is
 // the same in both the normal Canvas theme and the Canvas High Contrast
 // theme.
-<<<<<<< HEAD
-const hcmOverrides = {
-  [ToggleFacade.theme]: {
-    color: porcelain,
-    toggleBackground: porcelain,
-    labelColor: licorice,
-    background: licorice,
-    borderColor: licorice,
-    uncheckedIconColor: licorice,
-    checkedBackground: shamrock,
-    checkedIconColor: shamrock,
-    focusOutlineColor: brand,
-  },
-=======
 const checkboxThemeOverrides = {
   color: porcelain,
   toggleBackground: porcelain,
@@ -63,20 +48,13 @@
   checkedBackground: shamrock,
   checkedIconColor: shamrock,
   focusOutlineColor: brand,
->>>>>>> a5918370
 }
 
 const HighContrastLabel = ({loading, isMobile}) => {
   const labelText = isMobile ? I18n.t('Hi-contrast') : I18n.t('Use High Contrast UI')
   const mobileTipText = I18n.t('Enhance color contrast of content')
   const dekstopTipText = I18n.t('Enhances the color contrast of text, buttons, etc.')
-<<<<<<< HEAD
-  const tipText = isMobile
-    ? mobileTipText
-    : dekstopTipText
-=======
   const tipText = isMobile ? mobileTipText : dekstopTipText
->>>>>>> a5918370
   const tipTriggers = ['click']
 
   if (!isMobile) {
@@ -94,15 +72,6 @@
     }
   }
 
-<<<<<<< HEAD
-  useEffect(() => {
-    window.addEventListener("resize", handleResize)
-
-    return () => {
-      window.removeEventListener("resize", handleResize)
-    }
-  }, [])
-=======
   /* eslint-disable react-hooks/exhaustive-deps */
   useEffect(() => {
     window.addEventListener('resize', handleResize)
@@ -112,7 +81,6 @@
     }
   }, [])
   /* eslint-enable react-hooks/exhaustive-deps */
->>>>>>> a5918370
 
   return (
     <View as="span">
@@ -183,25 +151,6 @@
   // By definition this control for turning on HCM has to be in HCM all the time,
   // regardless of the global theme, so we have to apply some overrides.
   return (
-<<<<<<< HEAD
-    <ApplyTheme theme={hcmOverrides}>
-      <View as="div" margin={margins}>
-        <Checkbox
-          variant="toggle"
-          size="small"
-          label={<HighContrastLabel loading={loading} isMobile={isMobile} />}
-          checked={enabled}
-          readOnly={loading}
-          onChange={toggleHiContrast}
-        />
-        {changed && (
-          <Text size="small">
-            {I18n.t('Reload the page or navigate to a new page for this change to take effect.')}
-          </Text>
-        )}
-      </View>
-    </ApplyTheme>
-=======
     <View as="div" margin={margins}>
       <Checkbox
         themeOverride={checkboxThemeOverrides}
@@ -218,7 +167,6 @@
         </Text>
       )}
     </View>
->>>>>>> a5918370
   )
 }
 
