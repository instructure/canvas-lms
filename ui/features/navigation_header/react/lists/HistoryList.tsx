--- conflicted
+++ resolved
@@ -24,11 +24,7 @@
 import {Spinner} from '@instructure/ui-spinner'
 import {Text} from '@instructure/ui-text'
 import {formatTimeAgoDate, formatTimeAgoTitle} from '@canvas/enhanced-user-content'
-<<<<<<< HEAD
-import {useInfiniteQuery} from '@tanstack/react-query'
-=======
 import {useInfiniteQuery} from '@canvas/query'
->>>>>>> 4b58b620
 import doFetchApi from '@canvas/do-fetch-api-effect'
 import {Alert} from '@instructure/ui-alerts'
 
@@ -36,7 +32,6 @@
 
 export default function HistoryList() {
   const [lastItem, setLastItem] = useState<Element | null>(null)
-<<<<<<< HEAD
 
   const fetchHistory = useCallback(async ({pageParam = '/api/v1/users/self/history'}) => {
     const {json, link} = await doFetchApi({path: pageParam})
@@ -44,15 +39,6 @@
     return {json, nextPage}
   }, [])
 
-=======
-
-  const fetchHistory = useCallback(async ({pageParam = '/api/v1/users/self/history'}) => {
-    const {json, link} = await doFetchApi({path: pageParam})
-    const nextPage = link?.next ? link.next.url : null
-    return {json, nextPage}
-  }, [])
-
->>>>>>> 4b58b620
   const {data, fetchNextPage, isFetching, hasNextPage, error} = useInfiniteQuery({
     queryKey: ['history'],
     queryFn: fetchHistory,
