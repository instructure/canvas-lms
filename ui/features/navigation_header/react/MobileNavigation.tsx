/*
 * Copyright (C) 2015 - present Instructure, Inc.
 *
 * This file is part of Canvas.
 *
 * Canvas is free software: you can redistribute it and/or modify it under
 * the terms of the GNU Affero General Public License as published by the Free
 * Software Foundation, version 3 of the License.
 *
 * Canvas is distributed in the hope that it will be useful, but WITHOUT ANY
 * WARRANTY; without even the implied warranty of MERCHANTABILITY or FITNESS FOR
 * A PARTICULAR PURPOSE. See the GNU Affero General Public License for more
 * details.
 *
 * You should have received a copy of the GNU Affero General Public License along
 * with this program. If not, see <http://www.gnu.org/licenses/>.
 */

import React, {useEffect, useState} from 'react'
import $ from 'jquery'
import {Tray} from '@instructure/ui-tray'
import {View} from '@instructure/ui-view'
import {useQuery} from '@tanstack/react-query'
import {Spinner} from '@instructure/ui-spinner'
import {useScope as useI18nScope} from '@canvas/i18n'
import {getUnreadCount} from './queries/unreadCountQuery'

declare global {
  interface Window {
    openBPSidebar: () => void
  }
}

const I18n = useI18nScope('MobileNavigation')

const mobileHeaderInboxUnreadBadge = document.getElementById('mobileHeaderInboxUnreadBadge')

const MobileContextMenu = React.lazy(() => import('./MobileContextMenu'))
const MobileGlobalMenu = React.lazy(() => import('./MobileGlobalMenu'))

const MobileNavigation: React.FC<{navIsOpen?: boolean}> = ({navIsOpen = false}) => {
  const [globalNavIsOpen, setGlobalNavIsOpen] = useState(navIsOpen)
<<<<<<< HEAD
  const contextNavIsOpen = useRef(false)
=======
  const [contextNavIsOpen, setContextNavIsOpen] = useState(false)
>>>>>>> 0cb031ce

  const countsEnabled = Boolean(
    window.ENV.current_user_id && !window.ENV.current_user?.fake_student
  )

  const {data: unreadConversationsCount, isSuccess: hasUnreadConversationsCount} = useQuery({
    queryKey: ['unread_count', 'conversations'],
    queryFn: getUnreadCount,
    staleTime: 2 * 60 * 1000, // two minutes
    enabled: countsEnabled && !ENV.current_user_disabled_inbox,
  })

  useEffect(() => {
    if (hasUnreadConversationsCount && mobileHeaderInboxUnreadBadge) {
      mobileHeaderInboxUnreadBadge.style.display = unreadConversationsCount > 0 ? '' : 'none'
    }
  }, [hasUnreadConversationsCount, unreadConversationsCount])

  useEffect(() => {
    $('.mobile-header-hamburger').on('touchstart click', event => {
      event.preventDefault()
      setGlobalNavIsOpen(true)
    })

    $('.mobile-header-blueprint-button').on('touchstart click', () => {
      window.openBPSidebar()
    })

    $('.mobile-header-title.expandable, .mobile-header-arrow').on('touchstart click', event => {
      event.preventDefault()
      setContextNavIsOpen(prev => !prev)
    })
  }, [])

  useEffect(() => {
    const arrowIcon = document.getElementById('mobileHeaderArrowIcon')
    const mobileContextNavContainer = document.getElementById('mobileContextNavContainer')

    // gotta do some manual dom manip for the non-react arrow/close icon
    if (arrowIcon) {
      arrowIcon.className = contextNavIsOpen ? 'icon-x' : 'icon-arrow-open-down'
    }

    if (mobileContextNavContainer) {
      mobileContextNavContainer.setAttribute('aria-expanded', contextNavIsOpen.toString())
    }
  }, [contextNavIsOpen])

  const spinner = (
    <View display="block" textAlign="center">
      <Spinner size="large" margin="large auto" renderTitle={() => I18n.t('...Loading')} />
    </View>
  )

  return (
    <>
      {globalNavIsOpen && (
        <Tray
          size="large"
          label={I18n.t('Global Navigation')}
          open={globalNavIsOpen}
          onDismiss={() => setGlobalNavIsOpen(false)}
          shouldCloseOnDocumentClick={true}
        >
          {globalNavIsOpen && (
            <React.Suspense fallback={spinner}>
              <MobileGlobalMenu onDismiss={() => setGlobalNavIsOpen(false)} />
            </React.Suspense>
          )}
        </Tray>
      )}
      {contextNavIsOpen && (
        <React.Suspense fallback={spinner}>
          <MobileContextMenu spinner={spinner} />
        </React.Suspense>
      )}
    </>
  )
}

export default MobileNavigation<|MERGE_RESOLUTION|>--- conflicted
+++ resolved
@@ -40,11 +40,7 @@
 
 const MobileNavigation: React.FC<{navIsOpen?: boolean}> = ({navIsOpen = false}) => {
   const [globalNavIsOpen, setGlobalNavIsOpen] = useState(navIsOpen)
-<<<<<<< HEAD
-  const contextNavIsOpen = useRef(false)
-=======
   const [contextNavIsOpen, setContextNavIsOpen] = useState(false)
->>>>>>> 0cb031ce
 
   const countsEnabled = Boolean(
     window.ENV.current_user_id && !window.ENV.current_user?.fake_student
