--- conflicted
+++ resolved
@@ -70,15 +70,6 @@
       expect(setOnSuccess).toHaveBeenCalledTimes(0)
     })
 
-<<<<<<< HEAD
-    it('announces when global navigation menu expanded/collapsed', async () => {
-      render(<MobileNavigation navIsOpen={false} />, setOnSuccess)
-      const globalNavButton = document.querySelector('.mobile-header-hamburger')
-      await userEvent.click(globalNavButton)
-      expect(setOnSuccess).toHaveBeenCalledWith('Global navigation menu is now open', true)
-      await userEvent.click(globalNavButton)
-      expect(setOnSuccess).toHaveBeenCalledWith('Global navigation menu is now closed', true)
-=======
     it('announces when global navigation menu opens', async () => {
       // Render the component
       render(<MobileNavigation navIsOpen={false} />, setOnSuccess)
@@ -115,7 +106,6 @@
       await waitFor(() => {
         expect(setOnSuccess).toHaveBeenCalledWith('Global navigation menu is now closed', true)
       })
->>>>>>> 1acb383e
     })
 
     it('announces when navigation menu expanded/collapsed', async () => {
