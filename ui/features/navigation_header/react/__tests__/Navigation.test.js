// Copyright (C) 2015 - present Instructure, Inc.
//
// This file is part of Canvas.
//
// Canvas is free software: you can redistribute it and/or modify it under
// the terms of the GNU Affero General Public License as published by the Free
// Software Foundation, version 3 of the License.
//
// Canvas is distributed in the hope that it will be useful, but WITHOUT ANY
// WARRANTY; without even the implied warranty of MERCHANTABILITY or FITNESS FOR
// A PARTICULAR PURPOSE. See the GNU Affero General Public License for more
// details.
//
// You should have received a copy of the GNU Affero General Public License along
// with this program. If not, see <http://www.gnu.org/licenses/>.
import React from 'react'
import {render} from '@testing-library/react'
import Navigation from '../Navigation'

const unreadComponent = jest.fn(() => <></>)

describe('GlobalNavigation', () => {
  beforeEach(() => {
    unreadComponent.mockClear()
    window.ENV.current_user_id = 10
    window.ENV.current_user_disabled_inbox = false
    window.ENV.DIRECT_SHARE_ENABLED = true
    window.ENV.SETTINGS = {release_notes_badge_disabled: false}
<<<<<<< HEAD
=======
    window.ENV.FEATURES = {embedded_release_notes: true}
>>>>>>> 8a8417cc
  })

  it('renders', () => {
    expect(() => render(<Navigation unreadComponent={unreadComponent} />)).not.toThrow()
  })

  describe('unread badges', () => {
    it('renders the shares unread, inbox unread, and release notes unread component', () => {
      render(<Navigation unreadComponent={unreadComponent} />)
      expect(unreadComponent).toHaveBeenCalledTimes(3)
      const urls = unreadComponent.mock.calls.map(parms => parms[0].dataUrl)
      expect(urls).toEqual(
        expect.arrayContaining([
          '/api/v1/users/self/content_shares/unread_count',
          '/api/v1/conversations/unread_count',
          '/api/v1/release_notes/unread_count'
        ])
      )
    })

    it('does not render the shares unread component when the FF is off', () => {
      ENV.DIRECT_SHARE_ENABLED = false
      render(<Navigation unreadComponent={unreadComponent} />)
      expect(unreadComponent).toHaveBeenCalledTimes(2)
      const urls = unreadComponent.mock.calls.map(parms => parms[0].dataUrl)
      expect(urls).not.toEqual(
        expect.arrayContaining(['/api/v1/users/self/content_shares/unread_count'])
      )
    })

    it('does not render the shares unread component when the user is not logged in', () => {
      ENV.current_user_id = null
      render(<Navigation unreadComponent={unreadComponent} />)
      expect(unreadComponent).toHaveBeenCalledTimes(2)
      const urls = unreadComponent.mock.calls.map(parms => parms[0].dataUrl)
      expect(urls).not.toEqual(
        expect.arrayContaining(['/api/v1/users/self/content_shares/unread_count'])
      )
    })

    it('does not render the inbox unread component when user has opted out of notifications', () => {
      ENV.current_user_disabled_inbox = true
      render(<Navigation unreadComponent={unreadComponent} />)
      expect(unreadComponent).toHaveBeenCalledTimes(2)
      const urls = unreadComponent.mock.calls.map(parms => parms[0].dataUrl)
      expect(urls).not.toEqual(expect.arrayContaining(['/api/v1/conversations/unread_count']))
    })

    it('does not render the release notes unread component when user has opted out of notifications', () => {
      ENV.SETTINGS.release_notes_badge_disabled = true
      render(<Navigation unreadComponent={unreadComponent} />)
      expect(unreadComponent).toHaveBeenCalledTimes(2)
      const urls = unreadComponent.mock.calls.map(parms => parms[0].dataUrl)
      expect(urls).not.toEqual(expect.arrayContaining(['/api/v1/release_notes/unread_count']))
    })
  })
})<|MERGE_RESOLUTION|>--- conflicted
+++ resolved
@@ -26,10 +26,7 @@
     window.ENV.current_user_disabled_inbox = false
     window.ENV.DIRECT_SHARE_ENABLED = true
     window.ENV.SETTINGS = {release_notes_badge_disabled: false}
-<<<<<<< HEAD
-=======
     window.ENV.FEATURES = {embedded_release_notes: true}
->>>>>>> 8a8417cc
   })
 
   it('renders', () => {
