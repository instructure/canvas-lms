/*
 * Copyright (C) 2023 - present Instructure, Inc.
 *
 * This file is part of Canvas.
 *
 * Canvas is free software: you can redistribute it and/or modify it under
 * the terms of the GNU Affero General Public License as published by the Free
 * Software Foundation, version 3 of the License.
 *
 * Canvas is distributed in the hope that it will be useful, but WITHOUT ANY
 * WARRANTY; without even the implied warranty of MERCHANTABILITY or FITNESS FOR
 * A PARTICULAR PURPOSE. See the GNU Affero General Public License for more
 * details.
 *
 * You should have received a copy of the GNU Affero General Public License along
 * with this program. If not, see <http://www.gnu.org/licenses/>.
 */

import React, {useCallback, useEffect, useLayoutEffect, useReducer, useState} from 'react'
import {Navigation as SideNavBar} from '@instructure/ui-navigation'
import {Badge} from '@instructure/ui-badge'
import {CloseButton} from '@instructure/ui-buttons'
import {Spinner} from '@instructure/ui-spinner'
import {Tray} from '@instructure/ui-tray'
import {View} from '@instructure/ui-view'
import {Avatar} from '@instructure/ui-avatar'
import {Img} from '@instructure/ui-img'
import {
  IconAdminLine,
  IconCalendarMonthLine,
  IconCanvasLogoSolid,
  IconClockLine,
  IconCoursesLine,
  IconDashboardLine,
  IconFolderLine,
  IconHomeLine,
  IconInboxLine,
  IconInfoLine,
  IconLifePreserverLine,
  IconQuestionLine,
  IconSettingsLine,
} from '@instructure/ui-icons'
import {AccessibleContent, ScreenReaderContent} from '@instructure/ui-a11y-content'
import {useScope as useI18nScope} from '@canvas/i18n'
import {useQuery} from '@canvas/query'
import {useMutation, useQueryClient} from '@tanstack/react-query'
import {getUnreadCount} from './queries/unreadCountQuery'
<<<<<<< HEAD
import {getActiveItem, getTrayLabel, getTrayPortal} from './utils'
import type {ActiveTray, ExternalTool} from './utils'
import {getSetting, setSetting} from '@canvas/settings-query/react/settingsQuery'
=======
import {getActiveItem, getTrayLabel, getTrayPortal, sideNavReducer} from './utils'
import type {ExternalTool} from './utils'
import {getSettingAsync, setSetting} from '@canvas/settings-query/react/settingsQuery'
>>>>>>> 4b37e285
import {SVGIcon} from '@instructure/ui-svg-images'

const I18n = useI18nScope('sidenav')

const CoursesTray = React.lazy(() => import('./trays/CoursesTray'))
const GroupsTray = React.lazy(() => import('./trays/GroupsTray'))
const AccountsTray = React.lazy(() => import('./trays/AccountsTray'))
const ProfileTray = React.lazy(() => import('./trays/ProfileTray'))
const HistoryTray = React.lazy(() => import('./trays/HistoryTray'))
const HelpTray = React.lazy(() => import('./trays/HelpTray'))

export const InformationIconEnum = {
  INFORMATION: 'information',
  FOLDER: 'folder',
  COG: 'cog',
  LIFE_SAVER: 'lifepreserver',
}

const defaultActiveItem = getActiveItem()

const initialState = {
  isTrayOpen: false,
  activeTray: null,
  selectedNavItem: defaultActiveItem,
  previousSelectedNavItem: defaultActiveItem,
}
interface ISideNav {
  externalTools?: Array<ExternalTool>
}

const SideNav: React.FC<ISideNav> = ({externalTools = []}) => {
  const [collapseSideNav, setCollapseSideNav] = useState(window.ENV.SETTINGS.collapse_global_nav)
  const [state, dispatch] = useReducer(sideNavReducer, initialState)
  const {isTrayOpen, activeTray, selectedNavItem, previousSelectedNavItem} = state

  const {mutate: setCollapseGlobalNav} = useMutation({
    mutationFn: setSetting,
    onSuccess: () =>
      queryClient.invalidateQueries({
        queryKey: ['settings', 'collapse_global_nav'],
      }),
  })

  const updateCollapseGlobalNav = (newState: boolean) => {
    setCollapseSideNav(newState)
    setCollapseGlobalNav({
      setting: 'collapse_global_nav',
      newState,
    })
  }

  const handleActiveTray = useCallback((tray, showActiveTray = false) => {
    if (showActiveTray) {
      dispatch({type: 'SET_ACTIVE_TRAY', payload: tray})
    }

    dispatch({type: 'SET_SELECTED_NAV_ITEM', payload: tray})
  }, [])

  useEffect(() => {
    if (!isTrayOpen) {
      const timer = setTimeout(() => {
        dispatch({type: 'RESET_ACTIVE_TRAY'})
        dispatch({type: 'SET_SELECTED_NAV_ITEM', payload: previousSelectedNavItem})
      }, 100)
      return () => clearTimeout(timer)
    }
  }, [isTrayOpen, previousSelectedNavItem])

  const [trayShouldContainFocus, setTrayShouldContainFocus] = useState(false)
  const [overrideDismiss] = useState(false)

  let logoUrl = null
  const queryClient = useQueryClient()
  const isK5User = window.ENV.K5_USER
  const helpIcon = window.ENV.help_link_icon

  const navItemThemeOverride = {
    iconSize: '26px',
    iconColor: 'white',
    contentPadding: '7px 0',
<<<<<<< HEAD
    backgroundColor: 'transparent',
    hoverBackgroundColor: 'transparent',
=======
>>>>>>> 4b37e285
    fontWeight: 400,
    linkTextDecoration: 'inherit',
  }

  const getHelpIcon = (): JSX.Element => {
    switch (helpIcon) {
      case InformationIconEnum.INFORMATION:
        return <IconInfoLine data-testid="HelpInfo" />
      case InformationIconEnum.FOLDER:
        return <IconFolderLine data-testid="HelpFolder" />
      case InformationIconEnum.COG:
        return <IconSettingsLine data-testid="HelpCog" />
      case InformationIconEnum.LIFE_SAVER:
        return <IconLifePreserverLine data-testid="HelpLifePreserver" />
      default:
        return <IconQuestionLine data-testid="HelpQuestion" />
    }
  }
  const countsEnabled = Boolean(
    window.ENV.current_user_id && !window.ENV.current_user?.fake_student
  )

  const brandConfig =
    (window.ENV.active_brand_config as {
      variables: {'ic-brand-header-image': string}
    }) ?? null
  if (brandConfig) {
    const variables = brandConfig.variables
    logoUrl = variables['ic-brand-header-image']
  }

  const {data: releaseNotesBadgeDisabled} = useQuery({
    queryKey: ['settings', 'release_notes_badge_disabled'],
    queryFn: getSettingAsync,
    enabled: countsEnabled && ENV.FEATURES.embedded_release_notes,
    fetchAtLeastOnce: true,
  })

  const {data: unreadContentSharesCount} = useQuery({
    queryKey: ['unread_count', 'content_shares'],
    queryFn: getUnreadCount,
    staleTime: 60 * 60 * 1000, // 1 hour
    enabled: countsEnabled && ENV.CAN_VIEW_CONTENT_SHARES,
    refetchOnWindowFocus: true,
  })

  const {data: unreadConversationsCount} = useQuery({
    queryKey: ['unread_count', 'conversations'],
    queryFn: getUnreadCount,
    staleTime: 2 * 60 * 1000, // two minutes
    enabled: countsEnabled && !ENV.current_user_disabled_inbox,
    broadcast: true,
    refetchOnWindowFocus: true,
  })

  const {data: unreadReleaseNotesCount} = useQuery({
    queryKey: ['unread_count', 'release_notes'],
    queryFn: getUnreadCount,
    enabled: countsEnabled && ENV.FEATURES.embedded_release_notes && !releaseNotesBadgeDisabled,
  })

  useLayoutEffect(() => {
<<<<<<< HEAD
    /** New SideNav CSS  */
    const sideNavTrays = [
      document.querySelector('#admin-tray'),
      document.querySelector('#dashboard-tray'),
      document.querySelector('#courses-tray'),
      document.querySelector('#calendar-tray'),
      document.querySelector('#inbox-tray'),
      document.querySelector('#history-tray'),
      ...document.querySelectorAll('#external-tool-tray'),
      document.querySelector('#help-tray'),
    ]
    if (Array.isArray(sideNavTrays))
      sideNavTrays.forEach(sideNavTray => sideNavTray?.classList.add('ic-sidenav-tray'))

    const externalToolsSvgImg = ['ic-svg-external-tool', 'ic-img-external-tool']

    if (Array.isArray(externalToolsSvgImg))
      externalToolsSvgImg.forEach(svgImgClassName =>
        document.querySelector('#external-tool-tray')?.classList.add(svgImgClassName)
      )

    document.querySelector('#logo-tray')?.classList.add('ic-logo-tray')
    document.querySelector('#user-tray')?.classList.add('ic-user-tray')
    document.querySelector('#canvas-logo')?.classList.add('ic-canvas-logo')
    document.querySelector('#brand-logo')?.classList.add('ic-brand-logo')
    document.querySelector('#user-avatar')?.classList.add('ic-user-avatar')

=======
>>>>>>> 4b37e285
    const collapseDiv = document.querySelectorAll('[aria-label="Main navigation"]')[0]
      .childNodes[1] as HTMLElement
    const collapseButton = collapseDiv.childNodes[0] as HTMLElement
    collapseButton.id = 'sidenav-toggle'

    if (collapseSideNav) document.body.classList.remove('primary-nav-expanded')
    else document.body.classList.add('primary-nav-expanded')
  }, [collapseSideNav, selectedNavItem])

  return (
    <>
      <SideNavBar
        id="instui-sidenav"
        label="Main navigation"
        toggleLabel={{
          expandedLabel: 'Minimize Navigation',
          minimizedLabel: 'Expand Navigation',
        }}
        defaultMinimized={collapseSideNav}
        onMinimized={e =>
          e.nativeEvent.type === 'click' && updateCollapseGlobalNav(!collapseSideNav)
        }
        themeOverride={{
          minimizedWidth: '100%',
          toggleTransition: '200ms',
        }}
        data-testid="sidenav-container"
      >
        <SideNavBar.Item
          id="logo-tray"
<<<<<<< HEAD
          elementRef={el => (logoRef.current = el)}
=======
>>>>>>> 4b37e285
          icon={
            !logoUrl ? (
              <IconCanvasLogoSolid
                data-testid="sidenav-canvas-logo"
                size={collapseSideNav ? 'small' : 'medium'}
              />
            ) : (
              <Img
                display="inline-block"
                alt="sidenav-brand-logomark"
                src={logoUrl}
                data-testid="sidenav-brand-logomark"
              />
            )
          }
          label={<ScreenReaderContent>{I18n.t('Home')}</ScreenReaderContent>}
          href="/"
          themeOverride={{
            ...navItemThemeOverride,
            backgroundColor: 'transparent',
            hoverBackgroundColor: 'transparent',
            contentPadding: '0',
          }}
          minimized={collapseSideNav}
          data-testid="sidenav-header-logo"
        />
        <SideNavBar.Item
          id="profile-tray"
          icon={
            <Badge
              count={unreadContentSharesCount}
              formatOutput={(count: string) =>
                (unreadContentSharesCount || 0) > 0 ? (
                  <AccessibleContent
                    alt={I18n.t(
                      {
                        one: 'One unread share.',
                        other: '%{count} unread shares.',
                      },
                      {count}
                    )}
                  >
                    {count}
                  </AccessibleContent>
                ) : (
                  ''
                )
              }
            >
              <Avatar
                id="user-avatar"
                name={window.ENV.current_user.display_name}
<<<<<<< HEAD
                size={collapseGlobalNav ? 'x-small' : 'small'}
=======
                size={collapseSideNav ? 'x-small' : 'small'}
>>>>>>> 4b37e285
                src={window.ENV.current_user.avatar_image_url}
                data-testid="sidenav-user-avatar"
                showBorder="always"
                frameBorder={4}
                themeOverride={{
                  background: 'transparent',
                  borderColor: '#ffffff',
                  borderWidthSmall: '0.15em',
                  borderWidthMedium: '0.15rem',
                }}
              />
            </Badge>
          }
          label={I18n.t('Account')}
          href="/profile/settings"
          onClick={event => {
            event.preventDefault()
            handleActiveTray('profile', true)
          }}
          selected={selectedNavItem === 'profile'}
          data-selected={selectedNavItem === 'profile'}
          themeOverride={navItemThemeOverride}
          minimized={collapseSideNav}
        />
        <SideNavBar.Item
          id="accounts-tray"
          icon={<IconAdminLine />}
          label={I18n.t('Admin')}
          href="/accounts"
          onClick={event => {
            event.preventDefault()
            handleActiveTray('accounts', true)
          }}
          selected={selectedNavItem === 'accounts'}
          data-selected={selectedNavItem === 'accounts'}
          themeOverride={navItemThemeOverride}
          minimized={collapseSideNav}
        />
        <SideNavBar.Item
          id="dashboard-tray"
          icon={isK5User ? <IconHomeLine data-testid="K5HomeIcon" /> : <IconDashboardLine />}
          label={isK5User ? I18n.t('Home') : I18n.t('Dashboard')}
          href="/"
          onClick={() => handleActiveTray('dashboard')}
          selected={selectedNavItem === 'dashboard' || selectedNavItem === ''}
          data-selected={selectedNavItem === 'dashboard' || selectedNavItem === ''}
          themeOverride={navItemThemeOverride}
          minimized={collapseSideNav}
        />
        <SideNavBar.Item
          id="courses-tray"
          icon={<IconCoursesLine />}
          label={isK5User ? I18n.t('Subjects') : I18n.t('Courses')}
          href="/courses"
          onClick={event => {
            event.preventDefault()
            handleActiveTray('courses', true)
          }}
          selected={selectedNavItem === 'courses'}
          data-selected={selectedNavItem === 'courses'}
          themeOverride={navItemThemeOverride}
          minimized={collapseSideNav}
        />
        <SideNavBar.Item
          id="calendar-tray"
          icon={<IconCalendarMonthLine />}
          label={I18n.t('Calendar')}
          href="/calendar"
          onClick={() => handleActiveTray('calendar')}
          selected={selectedNavItem === 'calendar'}
          data-selected={selectedNavItem === 'calendar'}
          themeOverride={navItemThemeOverride}
          minimized={collapseSideNav}
        />
        <SideNavBar.Item
          id="conversations-tray"
          icon={
            <Badge
              count={unreadConversationsCount}
              formatOutput={(count: string) =>
                (unreadConversationsCount || 0) > 0 ? (
                  <AccessibleContent
                    alt={I18n.t(
                      {
                        one: 'One unread message.',
                        other: '%{count} unread messages.',
                      },
                      {count}
                    )}
                  >
                    {count}
                  </AccessibleContent>
                ) : (
                  ''
                )
              }
            >
              <IconInboxLine />
            </Badge>
          }
          label={I18n.t('Inbox')}
          href="/conversations"
          onClick={() => handleActiveTray('conversations')}
          selected={selectedNavItem === 'conversations'}
          data-selected={selectedNavItem === 'conversations'}
          themeOverride={navItemThemeOverride}
          minimized={collapseSideNav}
        />
        <SideNavBar.Item
          id="history-tray"
          icon={<IconClockLine />}
          label={I18n.t('History')}
          href={window.ENV.page_view_update_url}
          onClick={event => {
            event.preventDefault()
            handleActiveTray('history', true)
          }}
          selected={selectedNavItem === 'history'}
          data-selected={selectedNavItem === 'history'}
          themeOverride={navItemThemeOverride}
          minimized={collapseSideNav}
        />
<<<<<<< HEAD
        {externalTools &&
          externalTools.map(tool => (
            <SideNavBar.Item
              key={tool.href}
              id="external-tool-tray"
              elementRef={el => (externalTool.current = el)}
              icon={
                'svgPath' in tool ? (
                  <SVGIcon viewBox="0 0 64 64" src={tool.svgPath} title="svg-external-tool" />
                ) : (
                  <img id="img-external-tool" width="26px" height="26px" src={tool.imgSrc} alt="" />
                )
              }
              label={tool.label}
              href={tool.href?.toString()}
              selected={tool.isActive}
              themeOverride={navItemThemeOverride}
              minimized={collapseGlobalNav}
            />
          ))}
=======

        {Array.isArray(externalTools) &&
          [...externalTools].map(tool => {
            const toolId = tool.label.toLowerCase().replaceAll(' ', '-')
            const toolImg = tool.imgSrc ? tool.imgSrc : ''
            return (
              <SideNavBar.Item
                key={toolId}
                id={`${toolId}-external-tool-tray`}
                icon={
                  'svgPath' in tool ? (
                    <SVGIcon viewBox="0 0 64 64" src={tool.svgPath} title="svg-external-tool" />
                  ) : (
                    <Img width="26px" height="26px" src={toolImg} alt="" />
                  )
                }
                label={tool.label}
                href={tool.href?.toString()}
                onClick={() => handleActiveTray(toolId)}
                selected={selectedNavItem === toolId}
                data-selected={selectedNavItem === toolId}
                themeOverride={navItemThemeOverride}
                minimized={collapseSideNav}
              />
            )
          })}
>>>>>>> 4b37e285
        <SideNavBar.Item
          id="help-tray"
          icon={
            <Badge
              count={unreadReleaseNotesCount}
              formatOutput={(count: string) =>
                (unreadReleaseNotesCount || 0) > 0 ? (
                  <AccessibleContent
                    alt={I18n.t(
                      {
                        one: 'One unread release note.',
                        other: '%{count} unread release notes.',
                      },
                      {count}
                    )}
                  >
                    {count}
                  </AccessibleContent>
                ) : (
                  ''
                )
              }
            >
              {getHelpIcon()}
            </Badge>
          }
          label={I18n.t('Help')}
          href="https://help.instructure.com/"
          onClick={event => {
            event.preventDefault()
            handleActiveTray('help', true)
          }}
          selected={selectedNavItem === 'help'}
          data-selected={selectedNavItem === 'help'}
          themeOverride={navItemThemeOverride}
          minimized={collapseSideNav}
        />
      </SideNavBar>
      <Tray
        key={activeTray}
        label={getTrayLabel(activeTray)}
        size="small"
        open={isTrayOpen}
        // We need to override closing trays
        // so the tour can properly go through them
        // without them unexpectedly closing.
        onDismiss={
          overrideDismiss
            ? () => {}
            : () => {
                dispatch({type: 'SET_IS_TRAY_OPEN', payload: false})
                setTrayShouldContainFocus(false)
              }
        }
        shouldCloseOnDocumentClick={true}
        shouldContainFocus={trayShouldContainFocus}
        mountNode={getTrayPortal()}
        themeOverride={{smallWidth: '28em'}}
      >
        <div className={`navigation-tray-container ${activeTray}-tray`}>
          <CloseButton
            placement="end"
            onClick={() => {
              dispatch({type: 'SET_IS_TRAY_OPEN', payload: false})
              setTrayShouldContainFocus(false)
            }}
            screenReaderLabel={I18n.t('Close')}
          />
          <div className="tray-with-space-for-global-nav">
            <React.Suspense
              fallback={
                <View display="block" textAlign="center">
                  <Spinner
                    size="large"
                    delay={200}
                    margin="large auto"
                    renderTitle={() => I18n.t('Loading')}
                  />
                </View>
              }
            >
              {activeTray === 'accounts' && <AccountsTray />}
              {activeTray === 'courses' && <CoursesTray />}
              {activeTray === 'groups' && <GroupsTray />}
              {activeTray === 'profile' && <ProfileTray />}
              {activeTray === 'history' && <HistoryTray />}
              {activeTray === 'help' && (
                <HelpTray closeTray={() => dispatch({type: 'SET_IS_TRAY_OPEN', payload: false})} />
              )}
            </React.Suspense>
          </div>
        </div>
      </Tray>
    </>
  )
}

export default SideNav<|MERGE_RESOLUTION|>--- conflicted
+++ resolved
@@ -45,15 +45,9 @@
 import {useQuery} from '@canvas/query'
 import {useMutation, useQueryClient} from '@tanstack/react-query'
 import {getUnreadCount} from './queries/unreadCountQuery'
-<<<<<<< HEAD
-import {getActiveItem, getTrayLabel, getTrayPortal} from './utils'
-import type {ActiveTray, ExternalTool} from './utils'
-import {getSetting, setSetting} from '@canvas/settings-query/react/settingsQuery'
-=======
 import {getActiveItem, getTrayLabel, getTrayPortal, sideNavReducer} from './utils'
 import type {ExternalTool} from './utils'
 import {getSettingAsync, setSetting} from '@canvas/settings-query/react/settingsQuery'
->>>>>>> 4b37e285
 import {SVGIcon} from '@instructure/ui-svg-images'
 
 const I18n = useI18nScope('sidenav')
@@ -135,11 +129,6 @@
     iconSize: '26px',
     iconColor: 'white',
     contentPadding: '7px 0',
-<<<<<<< HEAD
-    backgroundColor: 'transparent',
-    hoverBackgroundColor: 'transparent',
-=======
->>>>>>> 4b37e285
     fontWeight: 400,
     linkTextDecoration: 'inherit',
   }
@@ -202,36 +191,6 @@
   })
 
   useLayoutEffect(() => {
-<<<<<<< HEAD
-    /** New SideNav CSS  */
-    const sideNavTrays = [
-      document.querySelector('#admin-tray'),
-      document.querySelector('#dashboard-tray'),
-      document.querySelector('#courses-tray'),
-      document.querySelector('#calendar-tray'),
-      document.querySelector('#inbox-tray'),
-      document.querySelector('#history-tray'),
-      ...document.querySelectorAll('#external-tool-tray'),
-      document.querySelector('#help-tray'),
-    ]
-    if (Array.isArray(sideNavTrays))
-      sideNavTrays.forEach(sideNavTray => sideNavTray?.classList.add('ic-sidenav-tray'))
-
-    const externalToolsSvgImg = ['ic-svg-external-tool', 'ic-img-external-tool']
-
-    if (Array.isArray(externalToolsSvgImg))
-      externalToolsSvgImg.forEach(svgImgClassName =>
-        document.querySelector('#external-tool-tray')?.classList.add(svgImgClassName)
-      )
-
-    document.querySelector('#logo-tray')?.classList.add('ic-logo-tray')
-    document.querySelector('#user-tray')?.classList.add('ic-user-tray')
-    document.querySelector('#canvas-logo')?.classList.add('ic-canvas-logo')
-    document.querySelector('#brand-logo')?.classList.add('ic-brand-logo')
-    document.querySelector('#user-avatar')?.classList.add('ic-user-avatar')
-
-=======
->>>>>>> 4b37e285
     const collapseDiv = document.querySelectorAll('[aria-label="Main navigation"]')[0]
       .childNodes[1] as HTMLElement
     const collapseButton = collapseDiv.childNodes[0] as HTMLElement
@@ -262,10 +221,6 @@
       >
         <SideNavBar.Item
           id="logo-tray"
-<<<<<<< HEAD
-          elementRef={el => (logoRef.current = el)}
-=======
->>>>>>> 4b37e285
           icon={
             !logoUrl ? (
               <IconCanvasLogoSolid
@@ -318,11 +273,7 @@
               <Avatar
                 id="user-avatar"
                 name={window.ENV.current_user.display_name}
-<<<<<<< HEAD
-                size={collapseGlobalNav ? 'x-small' : 'small'}
-=======
                 size={collapseSideNav ? 'x-small' : 'small'}
->>>>>>> 4b37e285
                 src={window.ENV.current_user.avatar_image_url}
                 data-testid="sidenav-user-avatar"
                 showBorder="always"
@@ -445,28 +396,6 @@
           themeOverride={navItemThemeOverride}
           minimized={collapseSideNav}
         />
-<<<<<<< HEAD
-        {externalTools &&
-          externalTools.map(tool => (
-            <SideNavBar.Item
-              key={tool.href}
-              id="external-tool-tray"
-              elementRef={el => (externalTool.current = el)}
-              icon={
-                'svgPath' in tool ? (
-                  <SVGIcon viewBox="0 0 64 64" src={tool.svgPath} title="svg-external-tool" />
-                ) : (
-                  <img id="img-external-tool" width="26px" height="26px" src={tool.imgSrc} alt="" />
-                )
-              }
-              label={tool.label}
-              href={tool.href?.toString()}
-              selected={tool.isActive}
-              themeOverride={navItemThemeOverride}
-              minimized={collapseGlobalNav}
-            />
-          ))}
-=======
 
         {Array.isArray(externalTools) &&
           [...externalTools].map(tool => {
@@ -493,7 +422,6 @@
               />
             )
           })}
->>>>>>> 4b37e285
         <SideNavBar.Item
           id="help-tray"
           icon={
