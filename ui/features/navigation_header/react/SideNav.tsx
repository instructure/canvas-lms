--- conflicted
+++ resolved
@@ -16,13 +16,8 @@
  * with this program. If not, see <http://www.gnu.org/licenses/>.
  */
 
-<<<<<<< HEAD
-import React, {useEffect, useState} from 'react'
-import {Navigation} from '@instructure/ui-navigation'
-=======
 import React, {useEffect, useRef, useState} from 'react'
 import {Navigation as SideNavBar} from '@instructure/ui-navigation'
->>>>>>> d94f01da
 import {Badge} from '@instructure/ui-badge'
 import {CloseButton} from '@instructure/ui-buttons'
 import {Spinner} from '@instructure/ui-spinner'
@@ -46,14 +41,6 @@
 } from '@instructure/ui-icons'
 import {AccessibleContent, ScreenReaderContent} from '@instructure/ui-a11y-content'
 import {useScope as useI18nScope} from '@canvas/i18n'
-<<<<<<< HEAD
-import {useQuery} from '@tanstack/react-query'
-import {getUnreadCount} from './queries/unreadCountQuery'
-import {getSetting} from './queries/settingsQuery'
-
-const I18n = useI18nScope('sidenav')
-
-=======
 import {useQuery} from '@canvas/query'
 import {useMutation, useQueryClient} from '@tanstack/react-query'
 import {getUnreadCount} from './queries/unreadCountQuery'
@@ -70,19 +57,12 @@
 const HistoryTray = React.lazy(() => import('./trays/HistoryTray'))
 const HelpTray = React.lazy(() => import('./trays/HelpTray'))
 
->>>>>>> d94f01da
 export const InformationIconEnum = {
   INFORMATION: 'information',
   FOLDER: 'folder',
   COG: 'cog',
   LIFE_SAVER: 'lifepreserver',
 }
-<<<<<<< HEAD
-
-const SideNav = () => {
-  let logoUrl = null
-  const [isMinimized, setIsMinimized] = useState(false)
-=======
 
 const defaultActiveItem = getActiveItem()
 
@@ -168,15 +148,11 @@
 
   let logoUrl = null
   const queryClient = useQueryClient()
->>>>>>> d94f01da
   const isK5User = window.ENV.K5_USER
   const helpIcon = window.ENV.help_link_icon
 
   const navItemThemeOverride = {
-<<<<<<< HEAD
-=======
     iconSize: '1.5675rem',
->>>>>>> d94f01da
     iconColor: 'white',
     contentPadding: '0.1rem',
     backgroundColor: 'transparent',
@@ -210,39 +186,16 @@
     logoUrl = variables['ic-brand-header-image']
   }
 
-<<<<<<< HEAD
-  useEffect(() => {
-    if (isMinimized) document.body.classList.remove('primary-nav-expanded')
-    else document.body.classList.add('primary-nav-expanded')
-  }, [isMinimized, setIsMinimized])
-
-  const {data: unreadConversationsCount} = useQuery({
-    queryKey: ['unread_count', 'conversations'],
-    queryFn: getUnreadCount,
-    staleTime: 2 * 60 * 1000, // two minutes
-    enabled: countsEnabled && !ENV.current_user_disabled_inbox,
-=======
   const {data: releaseNotesBadgeDisabled} = useQuery({
     queryKey: ['settings', 'release_notes_badge_disabled'],
     queryFn: getSetting,
     enabled: countsEnabled && ENV.FEATURES.embedded_release_notes,
     fetchAtLeastOnce: true,
->>>>>>> d94f01da
   })
 
   const {data: unreadContentSharesCount} = useQuery({
     queryKey: ['unread_count', 'content_shares'],
     queryFn: getUnreadCount,
-<<<<<<< HEAD
-    staleTime: 5 * 60 * 1000, // two minutes
-    enabled: countsEnabled && ENV.CAN_VIEW_CONTENT_SHARES,
-  })
-
-  const {data: releaseNotesBadgeDisabled} = useQuery({
-    queryKey: ['settings', 'release_notes_badge_disabled'],
-    queryFn: getSetting,
-    enabled: countsEnabled && ENV.FEATURES.embedded_release_notes,
-=======
     staleTime: 60 * 60 * 1000, // 1 hour
     enabled: countsEnabled && ENV.CAN_VIEW_CONTENT_SHARES,
     refetchOnWindowFocus: true,
@@ -255,21 +208,11 @@
     enabled: countsEnabled && !ENV.current_user_disabled_inbox,
     broadcast: true,
     refetchOnWindowFocus: true,
->>>>>>> d94f01da
   })
 
   const {data: unreadReleaseNotesCount} = useQuery({
     queryKey: ['unread_count', 'release_notes'],
     queryFn: getUnreadCount,
-<<<<<<< HEAD
-    staleTime: 24 * 60 * 60 * 1000, // one day
-    enabled: countsEnabled && ENV.FEATURES.embedded_release_notes && !releaseNotesBadgeDisabled,
-  })
-
-  return (
-    <div style={{width: '100%', height: '100vh'}} data-testid="sidenav-container">
-      <Navigation
-=======
     enabled: countsEnabled && ENV.FEATURES.embedded_release_notes && !releaseNotesBadgeDisabled,
   })
 
@@ -360,41 +303,17 @@
         }
       `}</style>
       <SideNavBar
->>>>>>> d94f01da
         label="Main navigation"
         toggleLabel={{
           expandedLabel: 'Minimize Navigation',
           minimizedLabel: 'Expand Navigation',
         }}
-<<<<<<< HEAD
-        onMinimized={() => setIsMinimized(!isMinimized)}
-=======
         defaultMinimized={collapseGlobalNav}
         onMinimized={() => updateCollapseGlobalNav(!collapseGlobalNav)}
->>>>>>> d94f01da
         themeOverride={{
           minimizedWidth: '100%',
         }}
       >
-<<<<<<< HEAD
-        <Navigation.Item
-          icon={
-            !logoUrl ? (
-              <div style={{margin: '0.5rem 0 0.5rem 0'}}>
-                <IconCanvasLogoSolid
-                  size={!isMinimized ? 'medium' : 'small'}
-                  data-testid="sidenav-canvas-logo"
-                />
-              </div>
-            ) : (
-              <Img
-                display="inline-block"
-                alt="sidenav-brand-logomark"
-                margin={`${!isMinimized ? 'xxx-small' : 'x-small'} 0 small 0`}
-                src={logoUrl}
-                data-testid="sidenav-brand-logomark"
-              />
-=======
         <SideNavBar.Item
           icon={
             !logoUrl ? (
@@ -422,7 +341,6 @@
                   data-testid="sidenav-brand-logomark"
                 />
               </div>
->>>>>>> d94f01da
             )
           }
           label={<ScreenReaderContent>{I18n.t('Home')}</ScreenReaderContent>}
@@ -430,81 +348,6 @@
           themeOverride={{
             ...navItemThemeOverride,
             contentPadding: '0',
-<<<<<<< HEAD
-          }}
-          data-testid="sidenav-header-logo"
-        />
-        <Navigation.Item
-          icon={
-            <Badge
-              count={unreadContentSharesCount}
-              formatOutput={(count: string) =>
-                (unreadContentSharesCount || 0) > 0 ? (
-                  <AccessibleContent
-                    alt={I18n.t(
-                      {
-                        one: 'One unread share.',
-                        other: '%{count} unread shares.',
-                      },
-                      {count}
-                    )}
-                  >
-                    {count}
-                  </AccessibleContent>
-                ) : (
-                  ''
-                )
-              }
-            >
-              <Avatar
-                name={window.ENV.current_user.display_name}
-                size="x-small"
-                src={window.ENV.current_user.avatar_image_url}
-                data-testid="sidenav-user-avatar"
-              />
-            </Badge>
-          }
-          label={I18n.t('Account')}
-          onClick={() => {
-            // this.loadSubNav('account')
-          }}
-          themeOverride={navItemThemeOverride}
-        />
-        <Navigation.Item
-          icon={<IconAdminLine />}
-          label={I18n.t('Admin')}
-          href="/accounts"
-          onClick={event => {
-            event.preventDefault()
-          }}
-          themeOverride={navItemThemeOverride}
-        />
-        <Navigation.Item
-          selected={true}
-          icon={isK5User ? <IconHomeLine data-testid="K5HomeIcon" /> : <IconDashboardLine />}
-          label={isK5User ? I18n.t('Home') : I18n.t('Dashboard')}
-          href="/"
-          themeOverride={navItemThemeOverride}
-        />
-        <Navigation.Item
-          icon={<IconCoursesLine />}
-          label={isK5User ? I18n.t('Subjects') : I18n.t('Courses')}
-          href="/courses"
-          onClick={event => {
-            event.preventDefault()
-          }}
-          themeOverride={navItemThemeOverride}
-        />
-        <Navigation.Item
-          icon={<IconCalendarMonthLine />}
-          label={I18n.t('Calendar')}
-          href="/calendar"
-          themeOverride={navItemThemeOverride}
-        />
-        <Navigation.Item
-          icon={
-            <Badge
-=======
           }}
           data-testid="sidenav-header-logo"
         />
@@ -596,7 +439,6 @@
         <SideNavBar.Item
           icon={
             <Badge
->>>>>>> d94f01da
               count={unreadConversationsCount}
               formatOutput={(count: string) =>
                 (unreadConversationsCount || 0) > 0 ? (
@@ -619,42 +461,6 @@
               <IconInboxLine />
             </Badge>
           }
-<<<<<<< HEAD
-          label={I18n.t('Inbox')}
-          href="/conversations"
-          themeOverride={navItemThemeOverride}
-        />
-        <Navigation.Item
-          icon={
-            <Badge
-              count={unreadReleaseNotesCount}
-              formatOutput={(count: string) =>
-                (unreadReleaseNotesCount || 0) > 0 ? (
-                  <AccessibleContent
-                    alt={I18n.t(
-                      {
-                        one: 'One unread release note.',
-                        other: '%{count} unread release notes.',
-                      },
-                      {count}
-                    )}
-                  >
-                    {count}
-                  </AccessibleContent>
-                ) : (
-                  ''
-                )
-              }
-            >
-              {getHelpIcon()}
-            </Badge>
-          }
-          label={I18n.t('Help')}
-          href="/accounts/self/settings"
-          themeOverride={navItemThemeOverride}
-        />
-      </Navigation>
-=======
           elementRef={el => (inboxRef.current = el)}
           label={I18n.t('Inbox')}
           href="/conversations"
@@ -750,7 +556,6 @@
           </div>
         </div>
       </Tray>
->>>>>>> d94f01da
     </div>
   )
 }
