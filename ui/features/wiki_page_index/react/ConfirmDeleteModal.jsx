/*
 * Copyright (C) 2020 - present Instructure, Inc.
 *
 * This file is part of Canvas.
 *
 * Canvas is free software: you can redistribute it and/or modify it under
 * the terms of the GNU Affero General Public License as published by the Free
 * Software Foundation, version 3 of the License.
 *
 * Canvas is distributed in the hope that it will be useful, but WITHOUT ANY
 * WARRANTY; without even the implied warranty of MERCHANTABILITY or FITNESS FOR
 * A PARTICULAR PURPOSE. See the GNU Affero General Public License for more
 * details.
 *
 * You should have received a copy of the GNU Affero General Public License along
 * with this program. If not, see <http://www.gnu.org/licenses/>.
 */

import {useScope as createI18nScope} from '@canvas/i18n'
import React, {Component} from 'react'
import ReactDOM from 'react-dom'
import {func, instanceOf, array} from 'prop-types'

import Modal from '@canvas/instui-bindings/react/InstuiModal'
import {Button} from '@instructure/ui-buttons'
import {Flex} from '@instructure/ui-flex'
import {Spinner} from '@instructure/ui-spinner'

const I18n = createI18nScope('wiki_pages')

export function showConfirmDelete(props) {
  const parent = document.createElement('div')
  document.body.appendChild(parent)

  function showConfirmDeleteRef(modal) {
    if (modal) modal.show()
  }

<<<<<<< HEAD
  // eslint-disable-next-line no-restricted-properties
=======
   
>>>>>>> 1c55606d
  ReactDOM.render(
    <ConfirmDeleteModal {...props} parent={parent} ref={showConfirmDeleteRef} />,
    parent
  )
}

export default class ConfirmDeleteModal extends Component {
  static propTypes = {
    pageTitles: array.isRequired,
    onConfirm: func.isRequired,
    onCancel: func,
    onHide: func,
    parent: instanceOf(Element),
  }

  static defaultProps = {
    onCancel: null,
    onHide: null,
    parent: null,
  }

  state = {
    show: false,
    inProgress: false,
  }

  onCancel = () => {
    if (this.props.onCancel) setTimeout(this.props.onCancel)
    this.hide(false)
  }

  onConfirm = () => {
    this.setState({inProgress: true}, () => {
      this.props
        .onConfirm()
        .then(results => {
          this.hide(true, results.failures.length > 0)
        })
        .catch(_error => {
          this.hide(true, true)
        })
    })
  }

  show() {
    this.setState({show: true})
  }

  hide(confirmed, error = false) {
    this.setState({show: false, inProgress: false}, () => {
      if (this.props.onHide) setTimeout(() => this.props.onHide(confirmed, error))
      if (this.props.parent) ReactDOM.unmountComponentAtNode(this.props.parent)
    })
  }

  renderSpinner() {
    return (
      <Flex justifyItems="center">
        <Flex.Item>
          <Spinner renderTitle={I18n.t('Delete in progress')} />
        </Flex.Item>
      </Flex>
    )
  }

  renderConfirmation() {
    const message = I18n.t(
      {
        one: '%{count} page selected for deletion',
        other: '%{count} pages selected for deletion',
      },
      {
        count: this.props.pageTitles.length,
      }
    )
    return (
      <>
        <div className="delete-wiki-pages-header">{message}</div>
        {this.props.pageTitles.map((title, index) => (
           
          <div className="wiki-page-title" key={index}>
            {title}
          </div>
        ))}
      </>
    )
  }

  render() {
    const {show, inProgress} = this.state
    return (
      <Modal open={show} onDismiss={this.onCancel} size="small" label={I18n.t('Confirm Delete')}>
        <Modal.Body>{inProgress ? this.renderSpinner() : this.renderConfirmation()}</Modal.Body>
        <Modal.Footer>
          <Button
            interaction={inProgress ? 'disabled' : 'enabled'}
            ref={c => {
              this.cancelBtn = c
            }}
            onClick={this.onCancel}
          >
            {I18n.t('Cancel')}
          </Button>
          &nbsp;
          <Button
            id="confirm_delete_wiki_pages"
            interaction={inProgress ? 'disabled' : 'enabled'}
            ref={c => {
              this.confirmBtn = c
            }}
            onClick={this.onConfirm}
            color="danger"
          >
            {I18n.t('Delete')}
          </Button>
        </Modal.Footer>
      </Modal>
    )
  }
}<|MERGE_RESOLUTION|>--- conflicted
+++ resolved
@@ -36,11 +36,7 @@
     if (modal) modal.show()
   }
 
-<<<<<<< HEAD
-  // eslint-disable-next-line no-restricted-properties
-=======
    
->>>>>>> 1c55606d
   ReactDOM.render(
     <ConfirmDeleteModal {...props} parent={parent} ref={showConfirmDeleteRef} />,
     parent
