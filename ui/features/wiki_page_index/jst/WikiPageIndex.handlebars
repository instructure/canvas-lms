--- conflicted
+++ resolved
@@ -16,8 +16,6 @@
               {{#if no_preferred_editor }} {{#t 'buttons.new_page'}}Page{{/t}} {{/if}}
               {{#if rce_is_preferred }} {{#t 'buttons.new_rce_page'}}RCE Page{{/t}} {{/if}}
             </a>
-<<<<<<< HEAD
-=======
               {{#if hasWikiIndexPlacements}}
                 <div class="inline-block">
                   <a class="al-trigger btn" role="button" aria-haspopup="true" aria-owns="toolbar-1" href="#">
@@ -29,7 +27,6 @@
                   </ul>
                 </div>
               {{/if}}
->>>>>>> 4427bf89
           {{/if}}
         </div>
 
@@ -47,22 +44,6 @@
             </a>
             {{/if}}
           </div>
-<<<<<<< HEAD
-        {{/if}}
-
-        {{#if hasWikiIndexPlacements}}
-          <div class="inline-block">
-          <a class="al-trigger btn" role="button" aria-haspopup="true" aria-owns="toolbar-1" href="#">
-            <i class="icon-more" aria-hidden="true"></i>
-            <span class="screenreader-only">{{#t}}Pages Settings{{/t}}</span>
-          </a>
-
-          <ul id="toolbar-1" class="al-options" role="menu" aria-hidden="true" aria-expanded="false">
-            {{>ui/shared/external-tools/jst/_external_tools_menu.handlebars wikiIndexPlacements}}
-          </ul>
-        </div>
-=======
->>>>>>> 4427bf89
         {{/if}}
       </div>
     </div>
