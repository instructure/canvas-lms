--- conflicted
+++ resolved
@@ -91,12 +91,8 @@
       json.cannot_edit_by_master_course = json.master_course_restrictions.content
     }
 
-<<<<<<< HEAD
-    json.differentiated_modules = !!ENV.FEATURES?.differentiated_modules
-=======
     json.differentiated_modules =
       !!ENV.FEATURES?.differentiated_modules && this.contextName === 'courses'
->>>>>>> a67fedcf
     json.wiki_page_menu_tools = ENV.wiki_page_menu_tools || []
     json.wiki_page_menu_tools.forEach(tool => {
       return (tool.url = tool.base_url + `&pages[]=${this.model.get('page_id')}`)
