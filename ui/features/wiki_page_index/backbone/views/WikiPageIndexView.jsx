--- conflicted
+++ resolved
@@ -141,10 +141,6 @@
 
     const node = document.querySelector('.paginatedLoadingIndicator')
     if (node instanceof HTMLElement) {
-<<<<<<< HEAD
-       
-=======
->>>>>>> 4b8c5dea
       ReactDOM.render(
         <View padding="x-small" textAlign="center" as="div" display="block">
           <Spinner delay={300} size="x-small" renderTitle={() => I18n.t('Loading')} />
@@ -330,11 +326,7 @@
     }
 
     const {ContentTypeExternalToolTray: ExternalToolTray} = this
-<<<<<<< HEAD
-     
-=======
-
->>>>>>> 4b8c5dea
+
     ReactDOM.render(
       <ExternalToolTray
         tool={tool}
@@ -358,11 +350,7 @@
 
     const pageId = newCopyToItem?.id
     const {DirectShareCourseTray: CourseTray} = this
-<<<<<<< HEAD
-     
-=======
-
->>>>>>> 4b8c5dea
+
     ReactDOM.render(
       <CourseTray
         open={newCopyToItem !== null}
@@ -384,11 +372,7 @@
 
     const pageId = newSendToItem?.id
     const {DirectShareUserModal: UserModal} = this
-<<<<<<< HEAD
-     
-=======
-
->>>>>>> 4b8c5dea
+
     ReactDOM.render(
       <UserModal
         open={newSendToItem !== null}
@@ -412,10 +396,6 @@
     }
     const handleTrayExited = () => ReactDOM.unmountComponentAtNode(this.$assignToMountPoint[0])
 
-<<<<<<< HEAD
-     
-=======
->>>>>>> 4b8c5dea
     ReactDOM.render(
       <ItemAssignToManager
         open={open}
