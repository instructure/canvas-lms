--- conflicted
+++ resolved
@@ -73,14 +73,7 @@
 
 ready(() => {
   setTimeout(() => {
-<<<<<<< HEAD
-    ReactDOM.render(
-      <DiscussionTopicsPost discussionTopicId={ENV.discussion_topic_id} />,
-      $('<div class="discussion-redesign-layout"/>').appendTo('#content')[0],
-    )
-=======
     ReactDOM.render(<DiscussionPageLayout />, document.getElementById('content'))
->>>>>>> 0539a086
   })
 
   document.querySelector('body')?.classList.add('full-width')
