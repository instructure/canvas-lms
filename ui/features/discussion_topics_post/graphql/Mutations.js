/*
 * Copyright (C) 2021 - present Instructure, Inc.
 *
 * This file is part of Canvas.
 *
 * Canvas is free software: you can redistribute it and/or modify it under
 * the terms of the GNU Affero General Public License as published by the Free
 * Software Foundation, version 3 of the License.
 *
 * Canvas is distributed in the hope that it will be useful, but WITHOUT ANY
 * WARRANTY; without even the implied warranty of MERCHANTABILITY or FITNESS FOR
 * A PARTICULAR PURPOSE. See the GNU Affero General Public License for more
 * details.
 *
 * You should have received a copy of the GNU Affero General Public License along
 * with this program. If not, see <http://www.gnu.org/licenses/>.
 */

import {AnonymousUser} from './AnonymousUser'
import {DiscussionEntry} from './DiscussionEntry'
import {DiscussionEntryDraft} from './DiscussionEntryDraft'
import {Discussion} from './Discussion'
import {Error} from '../../../shared/graphql/Error'
import gql from 'graphql-tag'
import {User} from './User'

export const DELETE_DISCUSSION_TOPIC = gql`
  mutation DeleteDiscussionTopic($id: ID!) {
    deleteDiscussionTopic(input: {id: $id}) {
      discussionTopicId
      errors {
        ...Error
      }
    }
  }
  ${Error.fragment}
`

export const UPDATE_DISCUSSION_ENTRY_PARTICIPANT = gql`
  mutation UpdateDiscussionEntryParticipant(
    $discussionEntryId: ID!
    $read: Boolean
    $rating: RatingInputType
    $forcedReadState: Boolean
    $reportType: ReportType
  ) {
    updateDiscussionEntryParticipant(
      input: {
        discussionEntryId: $discussionEntryId
        read: $read
        rating: $rating
        forcedReadState: $forcedReadState
        reportType: $reportType
      }
    ) {
      discussionEntry {
        ...DiscussionEntry
        editor {
          ...User
        }
        author {
          ...User
        }
      }
    }
  }
  ${User.fragment}
  ${DiscussionEntry.fragment}
`
export const DELETE_DISCUSSION_ENTRY = gql`
  mutation DeleteDiscussionEntry($id: ID!) {
    deleteDiscussionEntry(input: {id: $id}) {
      discussionEntry {
        ...DiscussionEntry
        editor {
          ...User
        }
        author {
          ...User
        }
      }
      errors {
        ...Error
      }
    }
  }
  ${User.fragment}
  ${DiscussionEntry.fragment}
  ${Error.fragment}
`
export const UPDATE_DISCUSSION_TOPIC = gql`
  mutation updateDiscussionTopic($discussionTopicId: ID!, $published: Boolean, $locked: Boolean) {
    updateDiscussionTopic(
      input: {discussionTopicId: $discussionTopicId, published: $published, locked: $locked}
    ) {
      discussionTopic {
        ...Discussion
        editor {
          ...User
        }
        author {
          ...User
        }
      }
    }
  }
  ${User.fragment}
  ${Discussion.fragment}
`
export const SUBSCRIBE_TO_DISCUSSION_TOPIC = gql`
  mutation subscribeToDiscussionTopic($discussionTopicId: ID!, $subscribed: Boolean!) {
    subscribeToDiscussionTopic(
      input: {discussionTopicId: $discussionTopicId, subscribed: $subscribed}
    ) {
      discussionTopic {
        ...Discussion
        editor {
          ...User
        }
        author {
          ...User
        }
      }
    }
  }
  ${User.fragment}
  ${Discussion.fragment}
`

export const CREATE_DISCUSSION_ENTRY = gql`
  mutation CreateDiscussionEntry(
    $discussionTopicId: ID!
    $message: String!
<<<<<<< HEAD
    $replyFromEntryId: ID
=======
    $parentEntryId: ID
>>>>>>> 08c63032
    $fileId: ID
    $includeReplyPreview: Boolean
    $isAnonymousAuthor: Boolean
    $courseID: String
  ) {
    createDiscussionEntry(
      input: {
        discussionTopicId: $discussionTopicId
        message: $message
<<<<<<< HEAD
        parentEntryId: $replyFromEntryId
=======
        parentEntryId: $parentEntryId
>>>>>>> 08c63032
        fileId: $fileId
        includeReplyPreview: $includeReplyPreview
        isAnonymousAuthor: $isAnonymousAuthor
      }
    ) {
      discussionEntry {
        ...DiscussionEntry
        editor(courseId: $courseID) {
          ...User
        }
        author(courseId: $courseID) {
          ...User
        }
        anonymousAuthor {
          ...AnonymousUser
        }
      }
      errors {
        ...Error
      }
    }
  }
  ${AnonymousUser.fragment}
  ${User.fragment}
  ${DiscussionEntry.fragment}
  ${Error.fragment}
`

export const UPDATE_DISCUSSION_ENTRY = gql`
  mutation UpdateDiscussionEntry(
    $discussionEntryId: ID!
    $message: String
    $fileId: ID
    $removeAttachment: Boolean
  ) {
    updateDiscussionEntry(
      input: {
        discussionEntryId: $discussionEntryId
        message: $message
        fileId: $fileId
        removeAttachment: $removeAttachment
      }
    ) {
      discussionEntry {
        ...DiscussionEntry
        editor {
          ...User
        }
        author {
          ...User
        }
      }
      errors {
        ...Error
      }
    }
  }
  ${User.fragment}
  ${DiscussionEntry.fragment}
  ${Error.fragment}
`

export const UPDATE_DISCUSSION_ENTRIES_READ_STATE = gql`
  mutation UpdateDiscussionEntriesReadState($discussionEntryIds: [ID!]!, $read: Boolean!) {
    updateDiscussionEntriesReadState(
      input: {discussionEntryIds: $discussionEntryIds, read: $read}
    ) {
      discussionEntries {
        ...DiscussionEntry
        editor {
          ...User
        }
        author {
          ...User
        }
      }
    }
  }
  ${User.fragment}
  ${DiscussionEntry.fragment}
`

export const UPDATE_DISCUSSION_THREAD_READ_STATE = gql`
  mutation UpdateDiscussionThreadReadState($discussionEntryId: ID!, $read: Boolean!) {
    updateDiscussionThreadReadState(input: {discussionEntryId: $discussionEntryId, read: $read}) {
      discussionEntry {
        ...DiscussionEntry
      }
    }
  }
  ${DiscussionEntry.fragment}
`

export const UPDATE_DISCUSSION_READ_STATE = gql`
  mutation UpdateDiscussionReadState($discussionTopicId: ID!, $read: Boolean!) {
    updateDiscussionReadState(input: {discussionTopicId: $discussionTopicId, read: $read}) {
      discussionTopic {
        ...Discussion
      }
    }
  }
  ${Discussion.fragment}
`

export const UPDATE_ISOLATED_VIEW_DEEPLY_NESTED_ALERT = gql`
  mutation UpdateIsolatedViewDeeplyNestedAlert($isolatedViewDeeplyNestedAlert: Boolean!) {
    updateIsolatedViewDeeplyNestedAlert(
      input: {isolatedViewDeeplyNestedAlert: $isolatedViewDeeplyNestedAlert}
    ) {
      user {
        ...User
      }
    }
  }
  ${User.fragment}
`

export const CREATE_DISCUSSION_ENTRY_DRAFT = gql`
  mutation CreateDiscussionEntryDraft(
    $discussionTopicId: ID!
    $message: String!
    $discussionEntryId: ID
    $parentId: ID
  ) {
    createDiscussionEntryDraft(
      input: {
        discussionTopicId: $discussionTopicId
        discussionEntryId: $discussionEntryId
        message: $message
        parentId: $parentId
      }
    ) {
      discussionEntryDraft {
        ...DiscussionEntryDraft
      }
    }
  }
  ${DiscussionEntryDraft.fragment}
`

export const UPDATE_USER_GRADE = gql`
  mutation UpdateUserGrade($submissionId: ID!, $score: Int!) {
    __typename
    updateSubmissionGrade(input: {submissionId: $submissionId, score: $score}) {
      submission {
        _id
        id
        grade
        score
        user {
          _id
          id
          name
        }
      }
    }
  }
`
export const UPDATE_USER_DISCUSSION_SPLITSCREEN_PREFERENCE = gql`
  mutation UpdateUserDiscussionsSplitscreenView($discussionsSplitscreenView: Boolean!) {
    __typename
    updateUserDiscussionsSplitscreenView(
      input: {discussionsSplitscreenView: $discussionsSplitscreenView}
    ) {
      user {
        discussionsSplitscreenView
      }
    }
  }
`<|MERGE_RESOLUTION|>--- conflicted
+++ resolved
@@ -131,11 +131,7 @@
   mutation CreateDiscussionEntry(
     $discussionTopicId: ID!
     $message: String!
-<<<<<<< HEAD
-    $replyFromEntryId: ID
-=======
     $parentEntryId: ID
->>>>>>> 08c63032
     $fileId: ID
     $includeReplyPreview: Boolean
     $isAnonymousAuthor: Boolean
@@ -145,11 +141,7 @@
       input: {
         discussionTopicId: $discussionTopicId
         message: $message
-<<<<<<< HEAD
-        parentEntryId: $replyFromEntryId
-=======
         parentEntryId: $parentEntryId
->>>>>>> 08c63032
         fileId: $fileId
         includeReplyPreview: $includeReplyPreview
         isAnonymousAuthor: $isAnonymousAuthor
