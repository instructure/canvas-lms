/*
 * Copyright (C) 2021 - present Instructure, Inc.
 *
 * This file is part of Canvas.
 *
 * Canvas is free software: you can redistribute it and/or modify it under
 * the terms of the GNU Affero General Public License as published by the Free
 * Software Foundation, version 3 of the License.
 *
 * Canvas is distributed in the hope that it will be useful, but WITHOUT ANY
 * WARRANTY; without even the implied warranty of MERCHANTABILITY or FITNESS FOR
 * A PARTICULAR PURPOSE. See the GNU Affero General Public License for more
 * details.
 *
 * You should have received a copy of the GNU Affero General Public License along
 * with this program. If not, see <http://www.gnu.org/licenses/>.
 */

import {AnonymousUser} from './AnonymousUser'
import {DiscussionEntry} from './DiscussionEntry'
import {Discussion} from './Discussion'
import {Error} from '../../../shared/graphql/Error'
import gql from 'graphql-tag'
import {User} from './User'
import {Submission} from './Submission'

export const DELETE_DISCUSSION_TOPIC = gql`
  mutation DeleteDiscussionTopic($id: ID!) {
    deleteDiscussionTopic(input: {id: $id}) {
      discussionTopicId
      errors {
        ...Error
      }
    }
  }
  ${Error.fragment}
`

export const UPDATE_DISCUSSION_ENTRY_PARTICIPANT = gql`
  mutation UpdateDiscussionEntryParticipant(
    $discussionEntryId: ID!
    $read: Boolean
    $rating: RatingInputType
    $forcedReadState: Boolean
    $reportType: ReportType
  ) {
    updateDiscussionEntryParticipant(
      input: {
        discussionEntryId: $discussionEntryId
        read: $read
        rating: $rating
        forcedReadState: $forcedReadState
        reportType: $reportType
      }
    ) {
      discussionEntry {
        ...DiscussionEntry
        anonymousAuthor {
          ...AnonymousUser
        }
      }
    }
  }
  ${AnonymousUser.fragment}
  ${DiscussionEntry.fragment}
`
export const DELETE_DISCUSSION_ENTRY = gql`
  mutation DeleteDiscussionEntry($id: ID!) {
    deleteDiscussionEntry(input: {id: $id}) {
      discussionEntry {
        ...DiscussionEntry
        anonymousAuthor {
          ...AnonymousUser
        }
      }
      errors {
        ...Error
      }
    }
  }
  ${DiscussionEntry.fragment}
  ${Error.fragment}
  ${AnonymousUser.fragment}
`
export const UPDATE_DISCUSSION_TOPIC = gql`
  mutation updateDiscussionTopic($discussionTopicId: ID!, $published: Boolean, $locked: Boolean) {
    updateDiscussionTopic(
      input: {discussionTopicId: $discussionTopicId, published: $published, locked: $locked}
    ) {
      discussionTopic {
        ...Discussion
      }
    }
  }
  ${Discussion.fragment}
`
export const SUBSCRIBE_TO_DISCUSSION_TOPIC = gql`
  mutation subscribeToDiscussionTopic($discussionTopicId: ID!, $subscribed: Boolean!) {
    subscribeToDiscussionTopic(
      input: {discussionTopicId: $discussionTopicId, subscribed: $subscribed}
    ) {
      discussionTopic {
        ...Discussion
      }
    }
  }
  ${Discussion.fragment}
`

export const CREATE_DISCUSSION_ENTRY = gql`
  mutation CreateDiscussionEntry(
    $discussionTopicId: ID!
    $message: String!
    $parentEntryId: ID
    $fileId: ID
    $isAnonymousAuthor: Boolean
    $quotedEntryId: ID
  ) {
    createDiscussionEntry(
      input: {
        discussionTopicId: $discussionTopicId
        message: $message
        parentEntryId: $parentEntryId
        fileId: $fileId
        isAnonymousAuthor: $isAnonymousAuthor
        quotedEntryId: $quotedEntryId
      }
    ) {
      discussionEntry {
        ...DiscussionEntry
        anonymousAuthor {
          ...AnonymousUser
        }
      }
      mySubAssignmentSubmissions {
        ...Submission
      }
      errors {
        ...Error
      }
    }
  }
  ${AnonymousUser.fragment}
  ${DiscussionEntry.fragment}
  ${Submission.fragment}
  ${Error.fragment}
`

export const UPDATE_DISCUSSION_ENTRY = gql`
  mutation UpdateDiscussionEntry(
    $discussionEntryId: ID!
    $message: String
    $fileId: ID
    $removeAttachment: Boolean
    $quotedEntryId: ID
  ) {
    updateDiscussionEntry(
      input: {
        discussionEntryId: $discussionEntryId
        message: $message
        fileId: $fileId
        removeAttachment: $removeAttachment
        quotedEntryId: $quotedEntryId
      }
    ) {
      discussionEntry {
        ...DiscussionEntry
        anonymousAuthor {
          ...AnonymousUser
        }
      }
      errors {
        ...Error
      }
    }
  }
  ${DiscussionEntry.fragment}
  ${Error.fragment}
  ${AnonymousUser.fragment}
`

export const UPDATE_DISCUSSION_ENTRIES_READ_STATE = gql`
  mutation UpdateDiscussionEntriesReadState($discussionEntryIds: [ID!]!, $read: Boolean!) {
    updateDiscussionEntriesReadState(
      input: {discussionEntryIds: $discussionEntryIds, read: $read}
    ) {
      discussionEntries {
        ...DiscussionEntry
      }
    }
  }
  ${DiscussionEntry.fragment}
`

export const UPDATE_DISCUSSION_THREAD_READ_STATE = gql`
  mutation UpdateDiscussionThreadReadState($discussionEntryId: ID!, $read: Boolean!) {
    updateDiscussionThreadReadState(input: {discussionEntryId: $discussionEntryId, read: $read}) {
      discussionEntry {
        ...DiscussionEntry
        anonymousAuthor {
          ...AnonymousUser
        }
      }
    }
  }
  ${DiscussionEntry.fragment}
  ${AnonymousUser.fragment}
`

export const UPDATE_DISCUSSION_READ_STATE = gql`
  mutation UpdateDiscussionReadState($discussionTopicId: ID!, $read: Boolean!) {
    updateDiscussionReadState(input: {discussionTopicId: $discussionTopicId, read: $read}) {
      discussionTopic {
        ...Discussion
      }
    }
  }
  ${Discussion.fragment}
`

export const UPDATE_SPLIT_SCREEN_VIEW_DEEPLY_NESTED_ALERT = gql`
  mutation UpdateSplitScreenViewDeeplyNestedAlert($splitScreenViewDeeplyNestedAlert: Boolean!) {
    UpdateSplitScreenViewDeeplyNestedAlert(
      input: {splitScreenViewDeeplyNestedAlert: $splitScreenViewDeeplyNestedAlert}
    ) {
      user {
        ...User
      }
    }
  }
  ${User.fragment}
`

export const UPDATE_USER_GRADE = gql`
  mutation UpdateUserGrade($submissionId: ID!, $score: Int!) {
    __typename
    updateSubmissionGrade(input: {submissionId: $submissionId, score: $score}) {
      submission {
        _id
        id
        grade
        score
        user {
          _id
          id
          name
        }
      }
    }
  }
`
export const UPDATE_USER_DISCUSSION_SPLITSCREEN_PREFERENCE = gql`
  mutation UpdateUserDiscussionsSplitscreenView($discussionsSplitscreenView: Boolean!) {
    __typename
    updateUserDiscussionsSplitscreenView(
      input: {discussionsSplitscreenView: $discussionsSplitscreenView}
    ) {
      user {
        discussionsSplitscreenView
      }
    }
  }
`

export const UPDATE_DISCUSSION_SORT_ORDER = gql`
  mutation UpdateDiscussionSortOrder(
    $discussionTopicId: ID!
    $sortOrder: DiscussionSortOrderType!
  ) {
    updateDiscussionSortOrder(
      input: {discussionTopicId: $discussionTopicId, sortOrder: $sortOrder}
    ) {
      discussionTopic {
        _id
        id
        sortOrder
      }
    }
  }
<<<<<<< HEAD
=======
`

export const UPDATE_DISCUSSION_EXPANDED = gql`
  mutation UpdateDiscussionExpanded($discussionTopicId: ID!, $expanded: Boolean!) {
    updateDiscussionExpanded(input: {discussionTopicId: $discussionTopicId, expanded: $expanded}) {
      discussionTopic {
        _id
        id
        expanded
      }
    }
  }
>>>>>>> ec511745
`<|MERGE_RESOLUTION|>--- conflicted
+++ resolved
@@ -277,8 +277,6 @@
       }
     }
   }
-<<<<<<< HEAD
-=======
 `
 
 export const UPDATE_DISCUSSION_EXPANDED = gql`
@@ -291,5 +289,4 @@
       }
     }
   }
->>>>>>> ec511745
 `