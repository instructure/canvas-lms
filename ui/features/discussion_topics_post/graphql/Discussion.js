--- conflicted
+++ resolved
@@ -100,10 +100,7 @@
         expanded
         summaryEnabled
         preferredLanguage
-<<<<<<< HEAD
-=======
         posted
->>>>>>> 34de21f6
       }
     }
     ${User.fragment}
