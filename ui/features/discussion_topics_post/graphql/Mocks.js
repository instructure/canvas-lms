--- conflicted
+++ resolved
@@ -415,11 +415,7 @@
 export const createDiscussionEntryMock = ({
   discussionTopicId = 'Discussion-default-mock',
   message = '',
-<<<<<<< HEAD
-  replyFromEntryId = null,
-=======
   parentEntryId = null,
->>>>>>> 8ae26fe4
   fileId = null,
   includeReplyPreview = null,
   isAnonymousAuthor = false,
@@ -432,11 +428,7 @@
         discussionTopicId,
         message,
         isAnonymousAuthor,
-<<<<<<< HEAD
-        ...(replyFromEntryId !== null && {replyFromEntryId}),
-=======
         ...(parentEntryId !== null && {parentEntryId}),
->>>>>>> 8ae26fe4
         ...(fileId !== null && {fileId}),
         ...(includeReplyPreview !== null && {includeReplyPreview}),
         ...(courseID !== null && {courseID}),
@@ -458,8 +450,6 @@
   },
 ]
 
-<<<<<<< HEAD
-=======
 export const updateUserDiscussionsSplitscreenViewMock = ({
   discussionsSplitscreenView = true,
 } = {}) => [
@@ -486,7 +476,6 @@
   },
 ]
 
->>>>>>> 8ae26fe4
 export const deleteDiscussionTopicMock = ({id = 'Discussion-default-mock'} = {}) => [
   {
     request: {
