--- conflicted
+++ resolved
@@ -23,10 +23,7 @@
 import {AssessmentRequest} from './AssessmentRequest'
 import {PeerReviews} from './PeerReviews'
 import {Submission} from './Submission'
-<<<<<<< HEAD
-=======
 import {Checkpoint} from './Checkpoint'
->>>>>>> 9ecbc393
 
 export const Assignment = {
   fragment: gql`
@@ -44,12 +41,9 @@
           ...AssignmentOverride
         }
       }
-<<<<<<< HEAD
-=======
       checkpoints {
         ...Checkpoint
       }
->>>>>>> 9ecbc393
       mySubAssignmentSubmissionsConnection {
         nodes {
           ...Submission
@@ -63,10 +57,7 @@
       }
     }
     ${AssignmentOverride.fragment}
-<<<<<<< HEAD
-=======
     ${Checkpoint.fragment}
->>>>>>> 9ecbc393
     ${Submission.fragment}
     ${AssessmentRequest.fragment}
     ${PeerReviews.fragment}
@@ -82,10 +73,7 @@
     restrictQuantitativeData: bool,
     pointsPossible: number,
     assignmentOverrides: shape({nodes: arrayOf(AssignmentOverride.shape)}),
-<<<<<<< HEAD
-=======
     checkpoints: arrayOf(Checkpoint.shape),
->>>>>>> 9ecbc393
     mySubAssignmentSubmissionsConnection: shape({nodes: arrayOf(Submission.shape)}),
     assessmentRequest: arrayOf(AssessmentRequest.shape),
     peerReviews: PeerReviews.shape,
@@ -104,10 +92,7 @@
       nodes: [AssignmentOverride.mock()],
       __typename: 'AssignmentOverrideConnection',
     },
-<<<<<<< HEAD
-=======
     checkpoints = [],
->>>>>>> 9ecbc393
     mySubAssignmentSubmissionsConnection = {
       nodes: [],
       __typename: 'mySubAssignmentSubmissionsConnection',
@@ -123,10 +108,7 @@
     onlyVisibleToOverrides,
     pointsPossible,
     assignmentOverrides,
-<<<<<<< HEAD
-=======
     checkpoints,
->>>>>>> 9ecbc393
     mySubAssignmentSubmissionsConnection,
     assessmentRequestsForCurrentUser,
     restrictQuantitativeData,
@@ -148,10 +130,7 @@
       nodes: [AssignmentOverride.mock()],
       __typename: 'AssignmentOverrideConnection',
     },
-<<<<<<< HEAD
-=======
     checkpoints: [],
->>>>>>> 9ecbc393
     mySubAssignmentSubmissionsConnection: {
       nodes: [],
       __typename: 'mySubAssignmentSubmissionsConnection',
