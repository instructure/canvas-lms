--- conflicted
+++ resolved
@@ -33,11 +33,7 @@
       unlockAt(applyOverrides: false)
       onlyVisibleToOverrides
       pointsPossible
-<<<<<<< HEAD
-      restrictQuantitativeData
-=======
       restrictQuantitativeData(checkExtraPermissions: true)
->>>>>>> 8f19c253
       assignmentOverrides {
         nodes {
           ...AssignmentOverride
