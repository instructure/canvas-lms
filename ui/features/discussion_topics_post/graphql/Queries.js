--- conflicted
+++ resolved
@@ -97,11 +97,7 @@
         anonymousAuthor {
           ...AnonymousUser
         }
-<<<<<<< HEAD
-        discussionEntriesConnection(sortOrder: $sort, userSearchId: $userSearchId) {
-=======
         discussionEntriesConnection(userSearchId: $userSearchId) {
->>>>>>> 51db239a
           nodes {
             _id
             rootEntryId
