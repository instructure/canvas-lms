/*
 * Copyright (C) 2021 - present Instructure, Inc.
 *
 * This file is part of Canvas.
 *
 * Canvas is free software: you can redistribute it and/or modify it under
 * the terms of the GNU Affero General Public License as published by the Free
 * Software Foundation, version 3 of the License.
 *
 * Canvas is distributed in the hope that it will be useful, but WITHOUT ANY
 * WARRANTY; without even the implied warranty of MERCHANTABILITY or FITNESS FOR
 * A PARTICULAR PURPOSE. See the GNU Affero General Public License for more
 * details.
 *
 * You should have received a copy of the GNU Affero General Public License along
 * with this program. If not, see <http://www.gnu.org/licenses/>.
 */

import {render, fireEvent} from '@testing-library/react'
import React from 'react'
import {GroupsMenu} from '../GroupsMenu'

const setup = props => {
  return render(<GroupsMenu {...props} />)
}

const defaultProps = {
  childTopics: [
    {
      _id: 'test_id_1',
      href: '/groups/1/discussion_topics/3',
      children: 'Group_Test_1',
      contextName: 'Group_Test_1',
      entryCounts: {unreadCount: 0},
      type: 'button',
      disabled: false,
    },
    {
      _id: 'test_id_2',
      href: '/groups/2/discussion_topics/4',
      children: 'Group_Test_2',
      contextName: 'Group_Test_2',
      entryCounts: {unreadCount: 5},
      type: 'button',
      disabled: false,
    },
  ],
}

describe('GroupsMenu', () => {
  describe('Rendering', () => {
    it('should render', () => {
      const component = setup(defaultProps)
      expect(component).toBeTruthy()
    })

    describe('when childTopics has elements', () => {
      it('should find button that is not disabled without a tooltip', () => {
        const {queryByTestId, queryByText} = setup(defaultProps)
        const button = queryByTestId('groups-menu-btn')
        expect(button).toBeTruthy()
        expect(button).not.toBeDisabled()
        expect(queryByText('There are no groups in this group set')).toBeFalsy()
      })

      it('should find the group names, and corresponding unread counts', () => {
        const {queryByText, queryAllByText, queryByTestId} = setup(defaultProps)
        expect(queryAllByText('Group_Test_1')).toEqual([])
        fireEvent.click(queryByTestId('groups-menu-btn'))
        expect(queryAllByText('Group_Test_1')).toHaveLength(2)
        expect(queryByText('0 Unread')).toBeTruthy()
        expect(queryAllByText('Group_Test_2')).toHaveLength(2)
        expect(queryByText('5 Unread')).toBeTruthy()
      })
    })

<<<<<<< HEAD
    it('should find the group names, and corresponding unread counts', () => {
      const {queryByText, queryAllByText, queryByTestId} = setup(defaultProps)
      expect(queryAllByText('Group_Test_1')).toEqual([])
      fireEvent.click(queryByTestId('groups-menu-btn'))
      expect(queryAllByText('Group_Test_1')).toHaveLength(2)
      expect(queryByText('0 Unread')).toBeTruthy()
      expect(queryAllByText('Group_Test_2')).toHaveLength(2)
      expect(queryByText('5 Unread')).toBeTruthy()
=======
    describe('when childTopics is empty', () => {
      it('should find button that is disabled with a tooltip', () => {
        const {queryByTestId, queryByText} = setup({
          ...defaultProps,
          childTopics: [],
        })
        const button = queryByTestId('groups-menu-btn')
        expect(button).toBeTruthy()
        expect(button).toBeDisabled()
        expect(queryByText('There are no groups in this group set')).toBeTruthy()
      })
>>>>>>> 5493525b
    })
  })
})<|MERGE_RESOLUTION|>--- conflicted
+++ resolved
@@ -74,16 +74,6 @@
       })
     })
 
-<<<<<<< HEAD
-    it('should find the group names, and corresponding unread counts', () => {
-      const {queryByText, queryAllByText, queryByTestId} = setup(defaultProps)
-      expect(queryAllByText('Group_Test_1')).toEqual([])
-      fireEvent.click(queryByTestId('groups-menu-btn'))
-      expect(queryAllByText('Group_Test_1')).toHaveLength(2)
-      expect(queryByText('0 Unread')).toBeTruthy()
-      expect(queryAllByText('Group_Test_2')).toHaveLength(2)
-      expect(queryByText('5 Unread')).toBeTruthy()
-=======
     describe('when childTopics is empty', () => {
       it('should find button that is disabled with a tooltip', () => {
         const {queryByTestId, queryByText} = setup({
@@ -95,7 +85,6 @@
         expect(button).toBeDisabled()
         expect(queryByText('There are no groups in this group set')).toBeTruthy()
       })
->>>>>>> 5493525b
     })
   })
 })