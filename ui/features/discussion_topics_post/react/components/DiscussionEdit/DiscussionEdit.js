--- conflicted
+++ resolved
@@ -33,6 +33,7 @@
 import {name as mentionsPluginName} from '@canvas/rce/plugins/canvas_mentions/plugin'
 import {ReplyPreview} from '../ReplyPreview/ReplyPreview'
 import {Spinner} from '@instructure/ui-spinner'
+import {AttachmentDisplay} from '../AttachmentDisplay/AttachmentDisplay'
 
 export const DiscussionEdit = props => {
   const rceRef = useRef()
@@ -43,14 +44,11 @@
   const textAreaId = useRef(`message-body-${nanoid()}`)
   const [draftTimeout, setDraftTimeout] = useState(null)
   const [awaitingChanges, setAwaitingChanges] = useState(false)
-<<<<<<< HEAD
-=======
   const [anonymousAuthorState, setAnonymousAuthorState] = useState(
     !!props.discussionAnonymousState && props.canReplyAnonymously
   )
 
   const [attachment, setAttachment] = useState(null)
->>>>>>> 72fefac7
 
   const rceMentionsIsEnabled = () => {
     return !!ENV.rce_mentions_in_discussions
@@ -72,7 +70,8 @@
 
   useEffect(() => {
     setRceContent(props.value)
-  }, [props.value, setRceContent])
+    setAttachment(props.attachment)
+  }, [props.value, setRceContent, props.attachment])
 
   const handleDraftResponse = nextDraft => {
     if (!ENV.draft_discussions) return
@@ -124,10 +123,12 @@
           <ReplyPreview {...props.quotedEntry} />
         </>
       )}
-      {props.discussionAnonymousState && ENV.current_user_roles?.includes('student') && (
+      {props.discussionAnonymousState && props.canReplyAnonymously && !props.isEdit && (
         <AnonymousResponseSelector
-          username={ENV.current_user.display_name}
+          username={ENV.current_user?.display_name}
+          avatarUrl={ENV.current_user?.avatar_image_url}
           discussionAnonymousState={props.discussionAnonymousState}
+          setAnonymousAuthorState={setAnonymousAuthorState}
         />
       )}
       <View display="block">
@@ -164,6 +165,7 @@
               display: 'block',
               marginCancel: 'xx-small',
               marginReply: 'xx-small',
+              paddingAttachment: 'xx-small',
               viewAs: 'div'
             },
             desktop: {
@@ -171,6 +173,7 @@
               display: 'inline-block',
               marginCancel: '0 0 0 0',
               marginReply: '0 0 0 small',
+              paddingAttachment: '0 0 0 0',
               viewAs: 'span'
             }
           }}
@@ -203,7 +206,12 @@
                 <Button
                   onClick={() => {
                     if (props.onSubmit) {
-                      props.onSubmit(rceContent, includeReplyPreview)
+                      props.onSubmit(
+                        rceContent,
+                        includeReplyPreview,
+                        attachment?._id,
+                        anonymousAuthorState
+                      )
                     }
                   }}
                   display={responsiveProps.display}
@@ -217,24 +225,18 @@
             ]
             return matches.includes('mobile') ? (
               <View as="div" padding={undefined} key="mobileButtons">
-<<<<<<< HEAD
-=======
                 <View as={responsiveProps.viewAs} padding={responsiveProps.paddingAttachment}>
                   <AttachmentDisplay attachment={attachment} setAttachment={setAttachment} />
                 </View>
->>>>>>> 72fefac7
                 {rceButtons.reverse()}
               </View>
             ) : (
               <Flex key="nonMobileButtons">
-<<<<<<< HEAD
-=======
                 <Flex.Item shouldGrow textAlign="start">
                   <View as={responsiveProps.viewAs} padding={responsiveProps.paddingAttachment}>
                     <AttachmentDisplay attachment={attachment} setAttachment={setAttachment} />
                   </View>
                 </Flex.Item>
->>>>>>> 72fefac7
                 {ENV.draft_discussions && (
                   <Flex.Item shouldGrow textAlign="start">
                     {props.draftSaved ? (
@@ -273,8 +275,10 @@
 DiscussionEdit.propTypes = {
   show: PropTypes.bool,
   discussionAnonymousState: PropTypes.string,
+  canReplyAnonymously: PropTypes.bool,
   draftSaved: PropTypes.bool,
   value: PropTypes.string,
+  attachment: PropTypes.object,
   onCancel: PropTypes.func.isRequired,
   onSubmit: PropTypes.func.isRequired,
   onSetDraftSaved: PropTypes.func,
