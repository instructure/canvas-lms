--- conflicted
+++ resolved
@@ -21,51 +21,21 @@
 import {AttachmentDisplay} from '../AttachmentDisplay'
 
 const setup = props => {
-<<<<<<< HEAD
-  return render(
-    <AttachmentDisplay
-      setAttachments={() => {}}
-      setAttachmentsToUpload={() => {}}
-      attachments={[]}
-      {...props}
-    />
-  )
-}
-
-describe('AttachmentDisplay', () => {
-  it('displays AttachButton when there are no attachments', () => {
-    const {queryByText} = setup()
-    expect(queryByText('Attach')).toBeTruthy()
-  })
-
-  it('only allows one attachment at a time', () => {
-    const {queryByTestId} = setup()
-    expect(queryByTestId('attachment-input')).toHaveAttribute('type', 'file')
-    expect(queryByTestId('attachment-input')).not.toHaveAttribute('multiple')
-  })
-
-  it('displays AttachmentButton when there are no attachments', () => {
-=======
   return render(<AttachmentDisplay setAttachment={() => {}} {...props} />)
 }
 
 describe('AttachmentDisplay', () => {
   it('displays AttachmentButton when there is an attachment', () => {
->>>>>>> 72fefac7
     const {queryByText} = setup({
-      attachments: [
-        {
-          id: 1,
-          display_name: 'file_name.file',
-          url: 'file_download_example.com'
-        }
-      ]
+      attachment: {
+        _id: 1,
+        displayName: 'file_name.file',
+        url: 'file_download_example.com'
+      }
     })
 
     expect(queryByText('file_name.file')).toBeTruthy()
   })
-<<<<<<< HEAD
-=======
 
   it('truncates filenames > 30 characters', () => {
     const {queryByText} = setup({
@@ -78,5 +48,4 @@
 
     expect(queryByText('Fundamentals of Differential E...')).toBeTruthy()
   })
->>>>>>> 72fefac7
 })