/*
 * Copyright (C) 2021 - present Instructure, Inc.
 *
 * This file is part of Canvas.
 *
 * Canvas is free software: you can redistribute it and/or modify it under
 * the terms of the GNU Affero General Public License as published by the Free
 * Software Foundation, version 3 of the License.
 *
 * Canvas is distributed in the hope that it will be useful, but WITHOUT ANY
 * WARRANTY; without even the implied warranty of MERCHANTABILITY or FITNESS FOR
 * A PARTICULAR PURPOSE. See the GNU Affero General Public License for more
 * details.
 *
 * You should have received a copy of the GNU Affero General Public License along
 * with this program. If not, see <http://www.gnu.org/licenses/>.
 */

import {Button, IconButton} from '@instructure/ui-buttons'
import {ChildTopic} from '../../../graphql/ChildTopic'
import {Flex} from '@instructure/ui-flex'
import {GroupsMenu} from '../GroupsMenu/GroupsMenu'
import I18n from 'i18n!discussions_posts'
import {
  IconArrowDownLine,
  IconArrowUpLine,
  IconSearchLine,
  IconTroubleLine
} from '@instructure/ui-icons'
import PropTypes from 'prop-types'

import React from 'react'
import {Responsive} from '@instructure/ui-responsive'
import {responsiveQuerySizes} from '../../utils'
import {ScreenReaderContent} from '@instructure/ui-a11y-content'
import {SimpleSelect} from '@instructure/ui-simple-select'
import {TextInput} from '@instructure/ui-text-input'
import {Tooltip} from '@instructure/ui-tooltip'
import {View} from '@instructure/ui-view'

export const getMenuConfig = props => {
  const options = {
    all: () => I18n.t('All'),
    unread: () => I18n.t('Unread')
  }
  if (props.enableDeleteFilter) {
    options.deleted = () => I18n.t('Deleted')
  }
  if (ENV.draft_discussions) {
    options.drafts = () => I18n.t('My Drafts')
  }

  return options
}

const getClearButton = props => {
  if (!props.searchTerm?.length) return

  return (
    <IconButton
      type="button"
      size="small"
      withBackground={false}
      withBorder={false}
      screenReaderLabel="Clear search"
      onClick={props.handleClear}
      data-testid="clear-search-button"
    >
      <IconTroubleLine />
    </IconButton>
  )
}

export const DiscussionPostToolbar = props => {
  const clearButton = () => {
    return getClearButton({
      handleClear: () => {
        props.onSearchChange('')
      },
      searchTerm: props.searchTerm
    })
  }

  return (
    <Responsive
      match="media"
      query={responsiveQuerySizes({mobile: true, desktop: true})}
      props={{
        mobile: {
          direction: 'column',
          dividingMargin: '0 0 small 0',
          search: {
            shouldGrow: true,
            shouldShrink: true,
            width: '100%'
          },
          filter: {
            shouldGrow: true,
            shouldShrink: true,
            width: null
          }
        },
        desktop: {
          direction: 'row',
          dividingMargin: '0 small 0 0',
          search: {
            shouldGrow: true,
            shouldShrink: true,
            width: null
          },
          filter: {
            shouldGrow: false,
            shouldShrink: false,
            width: '120px'
          }
        }
      }}
      render={responsiveProps => (
        <View maxWidth="56.875em">
          <Flex width="100%" direction={responsiveProps.direction}>
            <Flex.Item margin={responsiveProps.dividingMargin} shouldShrink>
              <Flex>
                {/* Groups */}
                {props.childTopics?.length && (
                  <Flex.Item
                    data-testid="groups-menu-button"
                    margin="0 small 0 0"
                    overflowY="hidden"
                    overflowX="hidden"
                  >
                    <GroupsMenu width="10px" childTopics={props.childTopics} />
                  </Flex.Item>
                )}
                {/* Search */}
                <Flex.Item
                  overflowY="hidden"
                  overflowX="hidden"
                  shouldGrow={responsiveProps.search.shouldGrow}
                  shouldShrink={responsiveProps.search.shouldShrink}
                >
                  <TextInput
                    data-testid="search-filter"
                    onChange={event => {
                      props.onSearchChange(event.target.value)
                    }}
                    renderLabel={
                      <ScreenReaderContent>
                        {I18n.t('Search entries or author')}
                      </ScreenReaderContent>
                    }
                    value={props.searchTerm}
                    renderBeforeInput={<IconSearchLine inline={false} />}
                    renderAfterInput={clearButton}
                    placeholder={I18n.t('Search entries or author...')}
                    shouldNotWrap
                    width={responsiveProps.search.width}
                  />
                </Flex.Item>
              </Flex>
            </Flex.Item>

            <Flex.Item>
              <Flex>
                {/* Filter */}
                <Flex.Item
                  margin="0 small 0 0"
                  overflowY="hidden"
                  overflowX="hidden"
                  shouldGrow={responsiveProps.filter.shouldGrow}
                  shouldShrink={responsiveProps.filter.shouldShrink}
                >
                  <SimpleSelect
                    renderLabel={<ScreenReaderContent>{I18n.t('Filter by')}</ScreenReaderContent>}
                    defaultValue={props.selectedView}
                    onChange={props.onViewFilter}
                    width={responsiveProps.filter.width}
                  >
                    <SimpleSelect.Group renderLabel={I18n.t('View')}>
                      {Object.entries(getMenuConfig(props)).map(([viewOption, viewOptionLabel]) => (
                        <SimpleSelect.Option id={viewOption} key={viewOption} value={viewOption}>
                          {viewOptionLabel.call()}
                        </SimpleSelect.Option>
                      ))}
                    </SimpleSelect.Group>
                  </SimpleSelect>
                </Flex.Item>
                {/* Sort */}
                <Flex.Item overflowY="hidden" overflowX="hidden">
                  <Tooltip
                    renderTip={
                      props.sortDirection === 'desc'
                        ? I18n.t('Newest First')
                        : I18n.t('Oldest First')
                    }
                    width="78px"
                    data-testid="sortButtonTooltip"
                  >
                    <Button
                      onClick={props.onSortClick}
                      renderIcon={
                        props.sortDirection === 'desc' ? (
                          <IconArrowDownLine data-testid="DownArrow" />
                        ) : (
                          <IconArrowUpLine data-testid="UpArrow" />
                        )
                      }
                      data-testid="sortButton"
                    >
                      {I18n.t('Sort')}
                      <ScreenReaderContent>
                        {props.sortDirection === 'asc'
                          ? I18n.t('Sorted by Ascending')
                          : I18n.t('Sorted by Descending')}
                      </ScreenReaderContent>
                    </Button>
                  </Tooltip>
                </Flex.Item>
              </Flex>
            </Flex.Item>
<<<<<<< HEAD
=======
            {props.discussionAnonymousState && ENV.current_user_roles?.includes('student') && (
              <Flex.Item align="end">
                <AnonymousAvatar seedString={CURRENT_USER} />
              </Flex.Item>
            )}
>>>>>>> e363f242
          </Flex>
        </View>
      )}
    />
  )
}

export default DiscussionPostToolbar

DiscussionPostToolbar.propTypes = {
  childTopics: PropTypes.arrayOf(ChildTopic.shape),
  selectedView: PropTypes.string,
  sortDirection: PropTypes.string,
  onSearchChange: PropTypes.func,
  onViewFilter: PropTypes.func,
  onSortClick: PropTypes.func,
  searchTerm: PropTypes.string
}

DiscussionPostToolbar.defaultProps = {
  sortDirection: 'desc'
}<|MERGE_RESOLUTION|>--- conflicted
+++ resolved
@@ -29,6 +29,7 @@
 } from '@instructure/ui-icons'
 import PropTypes from 'prop-types'
 
+import {CURRENT_USER} from '../../utils/constants'
 import React from 'react'
 import {Responsive} from '@instructure/ui-responsive'
 import {responsiveQuerySizes} from '../../utils'
@@ -37,6 +38,7 @@
 import {TextInput} from '@instructure/ui-text-input'
 import {Tooltip} from '@instructure/ui-tooltip'
 import {View} from '@instructure/ui-view'
+import {AnonymousAvatar} from '../AnonymousAvatar/AnonymousAvatar'
 
 export const getMenuConfig = props => {
   const options = {
@@ -159,7 +161,7 @@
               </Flex>
             </Flex.Item>
 
-            <Flex.Item>
+            <Flex.Item shouldGrow>
               <Flex>
                 {/* Filter */}
                 <Flex.Item
@@ -217,14 +219,11 @@
                 </Flex.Item>
               </Flex>
             </Flex.Item>
-<<<<<<< HEAD
-=======
             {props.discussionAnonymousState && ENV.current_user_roles?.includes('student') && (
               <Flex.Item align="end">
                 <AnonymousAvatar seedString={CURRENT_USER} />
               </Flex.Item>
             )}
->>>>>>> e363f242
           </Flex>
         </View>
       )}
@@ -241,7 +240,8 @@
   onSearchChange: PropTypes.func,
   onViewFilter: PropTypes.func,
   onSortClick: PropTypes.func,
-  searchTerm: PropTypes.string
+  searchTerm: PropTypes.string,
+  discussionAnonymousState: PropTypes.string
 }
 
 DiscussionPostToolbar.defaultProps = {
