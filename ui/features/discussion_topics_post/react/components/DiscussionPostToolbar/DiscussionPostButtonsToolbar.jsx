--- conflicted
+++ resolved
@@ -47,7 +47,6 @@
 import {Drilldown} from '@instructure/ui-drilldown'
 import {getGroupDiscussionUrl} from '../../utils'
 import AiIcon from '@canvas/ai-icon'
-import SortOrderDropDown from './SortOrderDropDown'
 
 const I18n = createI18nScope('discussions_posts')
 
@@ -76,51 +75,6 @@
       </span>
     )
 
-<<<<<<< HEAD
-  const renderSort = () => {
-    if (props.discDefaultSortEnabled) {
-      return (
-        <SortOrderDropDown
-          isLocked={props.isSortOrderLocked}
-          selectedSortType={props.sortDirection}
-          onSortClick={props.onSortClick}
-        />
-      )
-    }
-    return (
-      <Tooltip
-        renderTip={props.sortDirection === 'desc' ? I18n.t('Newest First') : I18n.t('Oldest First')}
-        width="78px"
-        data-testid="sortButtonTooltip"
-      >
-        <span className="discussions-sort-button">
-          <Button
-            style={{width: '100%'}}
-            display="block"
-            onClick={props.onSortClick}
-            renderIcon={
-              props.sortDirection === 'desc' ? (
-                <IconArrowDownLine data-testid="DownArrow" />
-              ) : (
-                <IconArrowUpLine data-testid="UpArrow" />
-              )
-            }
-            data-testid="sortButton"
-          >
-            {I18n.t('Sort')}
-            <ScreenReaderContent>
-              {props.sortDirection === 'asc'
-                ? I18n.t('Sorted by Ascending')
-                : I18n.t('Sorted by Descending')}
-            </ScreenReaderContent>
-          </Button>
-        </span>
-      </Tooltip>
-    )
-  }
-
-=======
->>>>>>> 438cae6b
   const renderSplitScreen = () =>
     !isSpeedGraderInTopUrl && (
       <SplitScreenButton
@@ -285,13 +239,8 @@
     ]
 
     const buttonsMobile = ENV.current_user_is_student
-<<<<<<< HEAD
-      ? [renderExpandsThreads(), renderSort(), renderGroup()]
-      : [renderAssignToButton(), renderExpandsThreads(), renderButtonDrillDown(drillDownOptions), renderSort()]
-=======
       ? [renderExpandsThreads(), renderGroup()]
       : [renderAssignToButton(), renderExpandsThreads(), renderButtonDrillDown(drillDownOptions)]
->>>>>>> 438cae6b
 
     const padding = props.breakpoints.mobileOnly ? 'xx-small' : 'xxx-small'
 
