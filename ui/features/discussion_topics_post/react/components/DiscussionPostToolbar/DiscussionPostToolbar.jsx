--- conflicted
+++ resolved
@@ -81,14 +81,10 @@
   const [showAssignToTray, setShowAssignToTray] = useState(false)
   const {translationLanguages} = useContext(DiscussionManagerUtilityContext)
 
-<<<<<<< HEAD
-  const showAssignTo = !props.isAnnouncement && props.contextType === 'Course' && (props.isGraded || (!props.isGraded && !props.isGroupDiscussion))
-=======
   const showAssignTo =
     !props.isAnnouncement &&
     props.contextType === 'Course' &&
     (props.isGraded || (!props.isGraded && !props.isGroupDiscussion))
->>>>>>> e1aaee22
 
   const clearButton = () => {
     return getClearButton({
@@ -314,21 +310,6 @@
                     </Flex>
                   </Flex.Item>
                 )}
-<<<<<<< HEAD
-                {props.manageAssignTo &&
-                  ENV.FEATURES?.selective_release_ui_api &&
-                  showAssignTo && (
-                    <Flex.Item shouldGrow={true} textAlign="end">
-                      <Button
-                        data-testid="manage-assign-to"
-                        renderIcon={IconPermissionsLine}
-                        onClick={() => setShowAssignToTray(!showAssignToTray)}
-                      >
-                        {I18n.t('Assign To')}
-                      </Button>
-                    </Flex.Item>
-                  )}
-=======
                 {props.manageAssignTo && ENV.FEATURES?.selective_release_ui_api && showAssignTo && (
                   <Flex.Item shouldGrow={true} textAlign="end">
                     <Button
@@ -340,7 +321,6 @@
                     </Button>
                   </Flex.Item>
                 )}
->>>>>>> e1aaee22
               </Flex>
             </Flex.Item>
           </Flex>
