/*
 * Copyright (C) 2021 - present Instructure, Inc.
 *
 * This file is part of Canvas.
 *
 * Canvas is free software: you can redistribute it and/or modify it under
 * the terms of the GNU Affero General Public License as published by the Free
 * Software Foundation, version 3 of the License.
 *
 * Canvas is distributed in the hope that it will be useful, but WITHOUT ANY
 * WARRANTY; without even the implied warranty of MERCHANTABILITY or FITNESS FOR
 * A PARTICULAR PURPOSE. See the GNU Affero General Public License for more
 * details.
 *
 * You should have received a copy of the GNU Affero General Public License along
 * with this program. If not, see <http://www.gnu.org/licenses/>.
 */
import {Button, IconButton} from '@instructure/ui-buttons'
import {ChildTopic} from '../../../graphql/ChildTopic'
import {Flex} from '@instructure/ui-flex'
import {GroupsMenu} from '../GroupsMenu/GroupsMenu'
import {useScope as createI18nScope} from '@canvas/i18n'
import {
  IconArrowDownLine,
  IconArrowUpLine,
  IconSearchLine,
  IconTroubleLine,
  IconPermissionsLine,
} from '@instructure/ui-icons'
import PropTypes from 'prop-types'
import {
  CURRENT_USER,
  DiscussionManagerUtilityContext,
  isSpeedGraderInTopUrl,
} from '../../utils/constants'
import React, {useContext, useState} from 'react'
import {Responsive} from '@instructure/ui-responsive'
import {hideStudentNames, responsiveQuerySizes} from '../../utils'
import {ScreenReaderContent} from '@instructure/ui-a11y-content'
import {SimpleSelect} from '@instructure/ui-simple-select'
import {SplitScreenButton} from './SplitScreenButton'
import SwitchToIndividualPostsLink from '../SwitchToIndividualPostsLink/SwitchToIndividualPostsLink'
import {TextInput} from '@instructure/ui-text-input'
import {Tooltip} from '@instructure/ui-tooltip'
import {View} from '@instructure/ui-view'
import {AnonymousAvatar} from '@canvas/discussions/react/components/AnonymousAvatar/AnonymousAvatar'
import {ExpandCollapseThreadsButton} from './ExpandCollapseThreadsButton'
import ItemAssignToManager from '@canvas/context-modules/differentiated-modules/react/Item/ItemAssignToManager'
import {SummarizeButton} from './SummarizeButton'
import MoreMenuButton from './MoreMenuButton'
import AiIcon from '@canvas/ai-icon'
<<<<<<< HEAD
import {TranslationTriggerModal} from "../TranslationTriggerModal/TranslationTriggerModal";
=======
import {TranslationTriggerModal} from '../TranslationTriggerModal/TranslationTriggerModal'
>>>>>>> 438cae6b
import SortOrderDropDown from './SortOrderDropDown'

const I18n = createI18nScope('discussions_posts')

export const getMenuConfig = props => {
  const options = {
    all: () => I18n.t('All'),
    unread: () => I18n.t('Unread'),
  }
  if (props.enableDeleteFilter) {
    options.deleted = () => I18n.t('Deleted')
  }

  return options
}

const getClearButton = buttonProperties => {
  if (!buttonProperties.searchTerm?.length) return

  return (
    <IconButton
      type="button"
      size="small"
      withBackground={false}
      withBorder={false}
      screenReaderLabel="Clear search"
      onClick={buttonProperties.handleClear}
      data-testid="clear-search-button"
    >
      <IconTroubleLine />
    </IconButton>
  )
}

export const DiscussionPostToolbar = props => {
  const [showAssignToTray, setShowAssignToTray] = useState(false)
  const [isModalOpen, setModalOpen] = useState(false)
  const {
    translationLanguages,
    setShowTranslationControl,
    translateTargetLanguage,
    setTranslateTargetLanguage,
    showTranslationControl,
  } = useContext(DiscussionManagerUtilityContext)

  const [showTranslate, setShowTranslate] = useState(false)

  const clearButton = () => {
    return getClearButton({
      handleClear: () => {
        props.onSearchChange('')
      },
      searchTerm: props.searchTerm,
    })
  }

  const searchElementText = props.discussionAnonymousState
    ? I18n.t('Search entries...')
    : I18n.t('Search entries or author...')

  const handleClose = () => setShowAssignToTray(false)

  const toggleTranslateText = () => {
    if (ENV.ai_translation_improvements) {
      // If translations module is visible and discussion is translated open the modal
      if (showTranslationControl) {
        translateTargetLanguage ? setModalOpen(true) : setShowTranslationControl(false)
      } else {
        setShowTranslationControl(true)
      }
    } else {
      // Update local state
      setShowTranslate(!showTranslate)
      // Update context
      setShowTranslationControl(!showTranslate)
    }
  }

  const renderMore = () => {
    const menuOptions = []
    if (translationLanguages.current.length > 0) {
      const text = showTranslate ? I18n.t('Hide Translate Text') : I18n.t('Translate Text')
      const translationMenuOption = {text, clickItem: toggleTranslateText}

      if (ENV.ai_translation_improvements) {
        const improvedText = showTranslationControl
          ? I18n.t('Turn off Translation')
          : I18n.t('Translate Discussion')
        translationMenuOption.text = improvedText
        translationMenuOption.buttonIcon = AiIcon
      }

      menuOptions.push(translationMenuOption)
    }

    return menuOptions.length > 0 && <MoreMenuButton menuOptions={menuOptions} />
  }

  const closeModalAndKeepTranslations = () => {
    setModalOpen(false)
    setShowTranslationControl(false)
  }

  const closeModalAndRemoveTranslations = () => {
    setModalOpen(false)
    setShowTranslationControl(false)
    setTranslateTargetLanguage(null)
  }

<<<<<<< HEAD
  const renderSort = () => {
=======
  const renderSort = width => {
>>>>>>> 438cae6b
    if (props.discDefaultSortEnabled) {
      return (
        <SortOrderDropDown
          isLocked={props.isSortOrderLocked}
          selectedSortType={props.sortDirection}
          onSortClick={props.onSortClick}
<<<<<<< HEAD
=======
          width={width}
>>>>>>> 438cae6b
        />
      )
    }
    return (
      <Tooltip
        renderTip={props.sortDirection === 'desc' ? I18n.t('Newest First') : I18n.t('Oldest First')}
        width="78px"
        data-testid="sortButtonTooltip"
      >
        <span className="discussions-sort-button">
          <Button
            onClick={props.onSortClick}
            renderIcon={
              props.sortDirection === 'desc' ? (
                <IconArrowDownLine data-testid="DownArrow" />
              ) : (
                <IconArrowUpLine data-testid="UpArrow" />
              )
            }
            data-testid="sortButton"
          >
            {I18n.t('Sort')}
            <ScreenReaderContent>
              {props.sortDirection === 'asc'
                ? I18n.t('Sorted by Ascending')
                : I18n.t('Sorted by Descending')}
            </ScreenReaderContent>
          </Button>
        </span>
      </Tooltip>
    )
  }

<<<<<<< HEAD
=======
  const renderSwitchLink = () => {
    return (
      <SwitchToIndividualPostsLink
        onSwitchLinkClick={props.onSwitchLinkClick}
        data-testid="context-toggle-link"
      />
    )
  }

>>>>>>> 438cae6b
  return (
    <>
      <TranslationTriggerModal
        isModalOpen={isModalOpen}
        closeModal={() => {
          setModalOpen(false)
        }}
        closeModalAndKeepTranslations={closeModalAndKeepTranslations}
        closeModalAndRemoveTranslations={closeModalAndRemoveTranslations}
      />
      <Responsive
        match="media"
        query={responsiveQuerySizes({mobile: true, desktop: true})}
        props={{
          mobile: {
            direction: 'column',
            dividingMargin: '0',
            groupSelect: {
              margin: '0 xx-small 0 0',
            },
            search: {
              shouldGrow: true,
              shouldShrink: true,
              width: '100%',
            },
            filter: {
              shouldGrow: true,
              shouldShrink: true,
              width: '100%',
            },
            viewSplitScreen: {
              shouldGrow: true,
              margin: '0 xx-small 0 0',
            },
            sortOrder: {
              shouldGrow: true,
              shouldShrink: true,
              width: '100%',
            },
            padding: 'xx-small',
          },
          desktop: {
            direction: 'row',
            dividingMargin: '0 small 0 0',
            groupSelect: {
              margin: '0 small 0 0',
            },
            search: {
              shouldGrow: true,
              shouldShrink: true,
              width: '100%',
            },
            filter: {
              shouldGrow: false,
              shouldShrink: false,
              width: '120px',
              margin: '0 small 0 0',
            },
            viewSplitScreen: {
              shouldGrow: false,
              margin: '0 small 0 0',
            },
            sortOrder: {
              shouldGrow: false,
              shouldShrink: false,
              margin: '0 0 0 small',
            },
            padding: 'xxx-small',
          },
        }}
        render={(responsiveProps, matches) => (
          <View maxWidth="56.875em">
            <Flex width="100%" direction={responsiveProps.direction} wrap="wrap">
              <Flex.Item shouldGrow={true}>
                <Flex wrap="wrap">
<<<<<<< HEAD
                  {/* Filter */}
                  <Flex.Item
                    margin={responsiveProps?.filter?.margin}
                    padding={responsiveProps.padding}
                    shouldGrow={responsiveProps?.filter?.shouldGrow}
                    shouldShrink={false}
                  >
                  <span data-testid="toggle-filter-menu">
                    <SimpleSelect
                      renderLabel={<ScreenReaderContent>{I18n.t('Filter by')}</ScreenReaderContent>}
                      defaultValue={props.selectedView}
                      onChange={props.onViewFilter}
                      width={responsiveProps?.filter?.width}
                    >
                      <SimpleSelect.Group renderLabel={I18n.t('View')}>
                        {Object.entries(getMenuConfig(props)).map(
                          ([viewOption, viewOptionLabel]) => (
                            <SimpleSelect.Option
                              id={viewOption}
                              key={viewOption}
                              value={viewOption}
                            >
                              {viewOptionLabel.call()}
                            </SimpleSelect.Option>
                          ),
                        )}
                      </SimpleSelect.Group>
                    </SimpleSelect>
                  </span>
                </Flex.Item>
                {/* Sort */}
                <Flex.Item margin="0 small 0 0" padding={responsiveProps.padding}>
                  {renderSort()}
                </Flex.Item>
=======
>>>>>>> 438cae6b
                  {!isSpeedGraderInTopUrl && (
                    <Flex.Item
                      margin={responsiveProps?.viewSplitScreen?.margin}
                      padding={responsiveProps.padding}
                      shouldGrow={responsiveProps?.viewSplitScreen?.shouldGrow}
                    >
                      <SplitScreenButton
                        setUserSplitScreenPreference={props.setUserSplitScreenPreference}
                        userSplitScreenPreference={props.userSplitScreenPreference}
                        closeView={props.closeView}
                        display={matches.includes('mobile') ? 'block' : 'inline-block'}
                      />
                    </Flex.Item>
                  )}
                  {(!props.userSplitScreenPreference || isSpeedGraderInTopUrl) && (
                    <Flex.Item margin="0 small 0 0" padding={responsiveProps.padding}>
                      <ExpandCollapseThreadsButton
                        showText={!matches.includes('mobile')}
<<<<<<< HEAD
                        isExpanded={props.isExpanded || (props.discDefaultExpandEnabled && props.isExpandedLocked)}
                        onCollapseRepliesToggle={props.onCollapseRepliesToggle}
                        disabled={props.userSplitScreenPreference || (props.discDefaultExpandEnabled && props.isExpandedLocked)}
=======
                        isExpanded={
                          props.isExpanded ||
                          (props.discDefaultExpandEnabled && props.isExpandedLocked)
                        }
                        onCollapseRepliesToggle={props.onCollapseRepliesToggle}
                        disabled={
                          props.userSplitScreenPreference ||
                          (props.discDefaultExpandEnabled && props.isExpandedLocked)
                        }
>>>>>>> 438cae6b
                        expandedLocked={props.isExpandedLocked}
                      />
                    </Flex.Item>
                  )}
                  {ENV.user_can_summarize && !props.isSummaryEnabled && !isSpeedGraderInTopUrl && (
                    <Flex.Item margin="0 small 0 0" padding={responsiveProps.padding}>
                      <SummarizeButton
                        onClick={props.onSummarizeClick}
                        showText={!matches.includes('mobile')}
                      />
                    </Flex.Item>
                  )}
                  {translationLanguages.current.length > 0 && !isSpeedGraderInTopUrl && (
                    <Flex.Item margin="0 small 0 0" padding={responsiveProps.padding}>
                      {renderMore()}
                    </Flex.Item>
                  )}
                  {isSpeedGraderInTopUrl &&
                    window?.ENV?.FEATURES?.discussions_speedgrader_revisit && (
                      <Flex.Item
                        margin="0 small 0 0"
                        padding={responsiveProps.padding}
                        textAlign="end"
                        shouldGrow={true}
                      >
                        {renderSwitchLink()}
                      </Flex.Item>
                    )}
                  {props.discussionAnonymousState &&
                    ENV.current_user_roles?.includes('student') && (
                      <Flex.Item shouldGrow={true}>
                        <Flex justifyItems="end">
                          <Flex.Item>
                            <Tooltip renderTip={I18n.t('This is your anonymous avatar')}>
                              <div>
                                <AnonymousAvatar addFocus="0" seedString={CURRENT_USER} />
                              </div>
                            </Tooltip>
                          </Flex.Item>
                        </Flex>
                      </Flex.Item>
                    )}
                  {!isSpeedGraderInTopUrl && props.manageAssignTo && props.showAssignTo && (
                    <Flex.Item shouldGrow={true} textAlign="end">
                      <Button
                        data-testid="manage-assign-to"
                        renderIcon={IconPermissionsLine}
                        onClick={() => setShowAssignToTray(!showAssignToTray)}
                      >
                        {I18n.t('Assign To')}
                      </Button>
                    </Flex.Item>
                  )}
                  {/* Groups */}
                  {props.childTopics?.length && props.isAdmin && (
                    <Flex.Item
                      data-testid="groups-menu-button"
                      margin={responsiveProps?.groupSelect?.margin}
                      padding={responsiveProps?.padding}
                    >
                      <span className="discussions-post-toolbar-groupsMenu">
                        <GroupsMenu width="10px" childTopics={props.childTopics} />
                      </span>
                    </Flex.Item>
                  )}
                </Flex>
              </Flex.Item>
              <Flex.Item
                margin={responsiveProps?.dividingMargin}
                shouldShrink={responsiveProps.shouldShrink}
                width="100%"
              >
                <Flex
                  wrap="wrap"
                  width="100%"
                  direction={responsiveProps?.direction}
                  height="100%"
                  padding="xx-small 0 0 0"
                >
                  {/* Filter */}
                  <Flex.Item
                    margin={responsiveProps?.filter?.margin}
                    padding={responsiveProps.padding}
                    shouldGrow={responsiveProps?.filter?.shouldGrow}
                    shouldShrink={false}
                  >
                    <span data-testid="toggle-filter-menu">
                      <SimpleSelect
                        renderLabel={
                          <ScreenReaderContent>{I18n.t('Filter by')}</ScreenReaderContent>
                        }
                        defaultValue={props.selectedView}
                        onChange={props.onViewFilter}
                        width={responsiveProps?.filter?.width}
                      >
                        <SimpleSelect.Group renderLabel={I18n.t('View')}>
                          {Object.entries(getMenuConfig(props)).map(
                            ([viewOption, viewOptionLabel]) => (
                              <SimpleSelect.Option
                                id={viewOption}
                                key={viewOption}
                                value={viewOption}
                              >
                                {viewOptionLabel.call()}
                              </SimpleSelect.Option>
                            ),
                          )}
                        </SimpleSelect.Group>
                      </SimpleSelect>
                    </span>
                  </Flex.Item>
                  {/* Search */}
                  {!hideStudentNames && (
                    <Flex.Item
                      shouldGrow={responsiveProps?.search?.shouldGrow}
                      shouldShrink={responsiveProps?.search?.shouldShrink}
                      padding={responsiveProps.padding}
                    >
                      <span className="discussions-search-filter">
                        <TextInput
                          data-testid="search-filter"
                          onChange={event => {
                            props.onSearchChange(event.target.value)
                          }}
                          renderLabel={
                            <ScreenReaderContent>{searchElementText}</ScreenReaderContent>
                          }
                          value={props.searchTerm}
                          renderBeforeInput={<IconSearchLine display="block" />}
                          renderAfterInput={clearButton}
                          placeholder={searchElementText}
                          shouldNotWrap={true}
                          width="100%"
                        />
                      </span>
                    </Flex.Item>
                  )}
                  {/* Sort */}
                  <Flex.Item
                    margin={responsiveProps?.sortOrder?.margin}
                    padding={responsiveProps.padding}
                    shouldGrow={responsiveProps?.sortOrder?.shouldGrow}
                    shouldShrink={responsiveProps?.sortOrder?.shouldShrink}
                  >
                    {renderSort(responsiveProps?.sortOrder?.width)}
                  </Flex.Item>
                </Flex>
              </Flex.Item>
            </Flex>
            {showAssignToTray && (
              <ItemAssignToManager
                open={showAssignToTray}
                onClose={handleClose}
                onDismiss={handleClose}
                courseId={ENV.course_id}
                itemName={props.discussionTitle}
                itemType={props.typeName}
                iconType={props.typeName}
                pointsPossible={props.pointsPossible}
                itemContentId={props.discussionId}
                locale={ENV.LOCALE || 'en'}
                timezone={ENV.TIMEZONE || 'UTC'}
                removeDueDateInput={!props.isGraded}
                isCheckpointed={props.isCheckpointed}
              />
            )}
          </View>
        )}
      />
    </>
  )
}

export default DiscussionPostToolbar

DiscussionPostToolbar.propTypes = {
  isAdmin: PropTypes.bool,
  canEdit: PropTypes.bool,
  isGraded: PropTypes.bool,
  childTopics: PropTypes.arrayOf(ChildTopic.shape),
  selectedView: PropTypes.string,
  sortDirection: PropTypes.string,
  onSearchChange: PropTypes.func,
  onViewFilter: PropTypes.func,
  onSortClick: PropTypes.func,
  onCollapseRepliesToggle: PropTypes.func,
  onSwitchLinkClick: PropTypes.func,
  searchTerm: PropTypes.string,
  discussionTitle: PropTypes.string,
  discussionId: PropTypes.string,
  typeName: PropTypes.string,
  discussionAnonymousState: PropTypes.string,
  setUserSplitScreenPreference: PropTypes.func,
  userSplitScreenPreference: PropTypes.bool,
  onSummarizeClick: PropTypes.func,
  isSummaryEnabled: PropTypes.bool,
  closeView: PropTypes.func,
  pointsPossible: PropTypes.number,
  manageAssignTo: PropTypes.bool,
  isCheckpointed: PropTypes.bool,
  isExpanded: PropTypes.bool,
  showAssignTo: PropTypes.bool,
  isSortOrderLocked: PropTypes.bool,
  isExpandedLocked: PropTypes.bool,
  discDefaultSortEnabled: PropTypes.bool,
  discDefaultExpandEnabled: PropTypes.bool,
}<|MERGE_RESOLUTION|>--- conflicted
+++ resolved
@@ -49,11 +49,7 @@
 import {SummarizeButton} from './SummarizeButton'
 import MoreMenuButton from './MoreMenuButton'
 import AiIcon from '@canvas/ai-icon'
-<<<<<<< HEAD
-import {TranslationTriggerModal} from "../TranslationTriggerModal/TranslationTriggerModal";
-=======
 import {TranslationTriggerModal} from '../TranslationTriggerModal/TranslationTriggerModal'
->>>>>>> 438cae6b
 import SortOrderDropDown from './SortOrderDropDown'
 
 const I18n = createI18nScope('discussions_posts')
@@ -163,21 +159,14 @@
     setTranslateTargetLanguage(null)
   }
 
-<<<<<<< HEAD
-  const renderSort = () => {
-=======
   const renderSort = width => {
->>>>>>> 438cae6b
     if (props.discDefaultSortEnabled) {
       return (
         <SortOrderDropDown
           isLocked={props.isSortOrderLocked}
           selectedSortType={props.sortDirection}
           onSortClick={props.onSortClick}
-<<<<<<< HEAD
-=======
           width={width}
->>>>>>> 438cae6b
         />
       )
     }
@@ -211,8 +200,6 @@
     )
   }
 
-<<<<<<< HEAD
-=======
   const renderSwitchLink = () => {
     return (
       <SwitchToIndividualPostsLink
@@ -222,7 +209,6 @@
     )
   }
 
->>>>>>> 438cae6b
   return (
     <>
       <TranslationTriggerModal
@@ -298,43 +284,6 @@
             <Flex width="100%" direction={responsiveProps.direction} wrap="wrap">
               <Flex.Item shouldGrow={true}>
                 <Flex wrap="wrap">
-<<<<<<< HEAD
-                  {/* Filter */}
-                  <Flex.Item
-                    margin={responsiveProps?.filter?.margin}
-                    padding={responsiveProps.padding}
-                    shouldGrow={responsiveProps?.filter?.shouldGrow}
-                    shouldShrink={false}
-                  >
-                  <span data-testid="toggle-filter-menu">
-                    <SimpleSelect
-                      renderLabel={<ScreenReaderContent>{I18n.t('Filter by')}</ScreenReaderContent>}
-                      defaultValue={props.selectedView}
-                      onChange={props.onViewFilter}
-                      width={responsiveProps?.filter?.width}
-                    >
-                      <SimpleSelect.Group renderLabel={I18n.t('View')}>
-                        {Object.entries(getMenuConfig(props)).map(
-                          ([viewOption, viewOptionLabel]) => (
-                            <SimpleSelect.Option
-                              id={viewOption}
-                              key={viewOption}
-                              value={viewOption}
-                            >
-                              {viewOptionLabel.call()}
-                            </SimpleSelect.Option>
-                          ),
-                        )}
-                      </SimpleSelect.Group>
-                    </SimpleSelect>
-                  </span>
-                </Flex.Item>
-                {/* Sort */}
-                <Flex.Item margin="0 small 0 0" padding={responsiveProps.padding}>
-                  {renderSort()}
-                </Flex.Item>
-=======
->>>>>>> 438cae6b
                   {!isSpeedGraderInTopUrl && (
                     <Flex.Item
                       margin={responsiveProps?.viewSplitScreen?.margin}
@@ -353,11 +302,6 @@
                     <Flex.Item margin="0 small 0 0" padding={responsiveProps.padding}>
                       <ExpandCollapseThreadsButton
                         showText={!matches.includes('mobile')}
-<<<<<<< HEAD
-                        isExpanded={props.isExpanded || (props.discDefaultExpandEnabled && props.isExpandedLocked)}
-                        onCollapseRepliesToggle={props.onCollapseRepliesToggle}
-                        disabled={props.userSplitScreenPreference || (props.discDefaultExpandEnabled && props.isExpandedLocked)}
-=======
                         isExpanded={
                           props.isExpanded ||
                           (props.discDefaultExpandEnabled && props.isExpandedLocked)
@@ -367,7 +311,6 @@
                           props.userSplitScreenPreference ||
                           (props.discDefaultExpandEnabled && props.isExpandedLocked)
                         }
->>>>>>> 438cae6b
                         expandedLocked={props.isExpandedLocked}
                       />
                     </Flex.Item>
