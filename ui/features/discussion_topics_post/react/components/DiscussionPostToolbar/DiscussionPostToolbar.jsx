--- conflicted
+++ resolved
@@ -85,11 +85,7 @@
 export const DiscussionPostToolbar = props => {
   const [showAssignToTray, setShowAssignToTray] = useState(false)
   const {translationLanguages, setShowTranslationControl} = useContext(
-<<<<<<< HEAD
-    DiscussionManagerUtilityContext
-=======
     DiscussionManagerUtilityContext,
->>>>>>> 51db239a
   )
   const [showTranslate, setShowTranslate] = useState(false)
 
