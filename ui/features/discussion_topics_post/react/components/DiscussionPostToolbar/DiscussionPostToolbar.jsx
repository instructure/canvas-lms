--- conflicted
+++ resolved
@@ -30,11 +30,7 @@
 } from '@instructure/ui-icons'
 import PropTypes from 'prop-types'
 import {CURRENT_USER, DiscussionManagerUtilityContext} from '../../utils/constants'
-<<<<<<< HEAD
-import React, { useContext, useState } from 'react'
-=======
 import React, {useContext, useState} from 'react'
->>>>>>> f6b60bb3
 import {Responsive} from '@instructure/ui-responsive'
 import {responsiveQuerySizes} from '../../utils'
 import {ScreenReaderContent} from '@instructure/ui-a11y-content'
@@ -46,12 +42,8 @@
 import {AnonymousAvatar} from '@canvas/discussions/react/components/AnonymousAvatar/AnonymousAvatar'
 import {ExpandCollapseThreadsButton} from './ExpandCollapseThreadsButton'
 import ItemAssignToTray from '@canvas/context-modules/differentiated-modules/react/Item/ItemAssignToTray'
-<<<<<<< HEAD
-import { MoreMenuButton } from "./MoreMenuButton"
-=======
 import {MoreMenuButton} from './MoreMenuButton'
 import {SummarizeButton} from './SummarizeButton'
->>>>>>> f6b60bb3
 
 const I18n = useI18nScope('discussions_posts')
 
@@ -87,11 +79,7 @@
 
 export const DiscussionPostToolbar = props => {
   const [showAssignToTray, setShowAssignToTray] = useState(false)
-<<<<<<< HEAD
-  const { translationLanguages } = useContext(DiscussionManagerUtilityContext)
-=======
   const {translationLanguages} = useContext(DiscussionManagerUtilityContext)
->>>>>>> f6b60bb3
 
   const clearButton = () => {
     return getClearButton({
@@ -294,8 +282,6 @@
                     <MoreMenuButton />
                   </Flex.Item>
                 )}
-<<<<<<< HEAD
-=======
                 {ENV.user_can_summarize && !props.isSummaryEnabled && (
                   <Flex.Item margin="0 small 0 0" padding={responsiveProps.padding}>
                     <SummarizeButton
@@ -304,7 +290,6 @@
                     />
                   </Flex.Item>
                 )}
->>>>>>> f6b60bb3
                 {props.discussionAnonymousState && ENV.current_user_roles?.includes('student') && (
                   <Flex.Item shouldGrow={true}>
                     <Flex justifyItems="end">
