/*
 * Copyright (C) 2021 - present Instructure, Inc.
 *
 * This file is part of Canvas.
 *
 * Canvas is free software: you can redistribute it and/or modify it under
 * the terms of the GNU Affero General Public License as published by the Free
 * Software Foundation, version 3 of the License.
 *
 * Canvas is distributed in the hope that it will be useful, but WITHOUT ANY
 * WARRANTY; without even the implied warranty of MERCHANTABILITY or FITNESS FOR
 * A PARTICULAR PURPOSE. See the GNU Affero General Public License for more
 * details.
 *
 * You should have received a copy of the GNU Affero General Public License along
 * with this program. If not, see <http://www.gnu.org/licenses/>.
 */

import {Button, IconButton} from '@instructure/ui-buttons'
import {ChildTopic} from '../../../graphql/ChildTopic'
import {Flex} from '@instructure/ui-flex'
import {GroupsMenu} from '../GroupsMenu/GroupsMenu'
import {useScope as createI18nScope} from '@canvas/i18n'
import {
  IconArrowDownLine,
  IconArrowUpLine,
  IconSearchLine,
  IconTroubleLine,
  IconPermissionsLine,
} from '@instructure/ui-icons'
import PropTypes from 'prop-types'
import {
  CURRENT_USER,
  DiscussionManagerUtilityContext,
  isSpeedGraderInTopUrl,
} from '../../utils/constants'
import React, {useContext, useState} from 'react'
import {Responsive} from '@instructure/ui-responsive'
import {hideStudentNames, responsiveQuerySizes} from '../../utils'
import {ScreenReaderContent} from '@instructure/ui-a11y-content'
import {SimpleSelect} from '@instructure/ui-simple-select'
import {SplitScreenButton} from './SplitScreenButton'
import {TextInput} from '@instructure/ui-text-input'
import {Tooltip} from '@instructure/ui-tooltip'
import {View} from '@instructure/ui-view'
import {AnonymousAvatar} from '@canvas/discussions/react/components/AnonymousAvatar/AnonymousAvatar'
import {ExpandCollapseThreadsButton} from './ExpandCollapseThreadsButton'
import ItemAssignToManager from '@canvas/context-modules/differentiated-modules/react/Item/ItemAssignToManager'
import {SummarizeButton} from './SummarizeButton'
import MoreMenuButton from './MoreMenuButton'
import AiIcon from '@canvas/ai-icon'

const I18n = createI18nScope('discussions_posts')

export const getMenuConfig = props => {
  const options = {
    all: () => I18n.t('All'),
    unread: () => I18n.t('Unread'),
  }
  if (props.enableDeleteFilter) {
    options.deleted = () => I18n.t('Deleted')
  }

  return options
}

const getClearButton = buttonProperties => {
  if (!buttonProperties.searchTerm?.length) return

  return (
    <IconButton
      type="button"
      size="small"
      withBackground={false}
      withBorder={false}
      screenReaderLabel="Clear search"
      onClick={buttonProperties.handleClear}
      data-testid="clear-search-button"
    >
      <IconTroubleLine />
    </IconButton>
  )
}

export const DiscussionPostToolbar = props => {
  const [showAssignToTray, setShowAssignToTray] = useState(false)
  const {translationLanguages, setShowTranslationControl} = useContext(
<<<<<<< HEAD
    DiscussionManagerUtilityContext
=======
    DiscussionManagerUtilityContext,
>>>>>>> 4b8c5dea
  )
  const [showTranslate, setShowTranslate] = useState(false)

  const clearButton = () => {
    return getClearButton({
      handleClear: () => {
        props.onSearchChange('')
      },
      searchTerm: props.searchTerm,
    })
  }

  const searchElementText = props.discussionAnonymousState
    ? I18n.t('Search entries...')
    : I18n.t('Search entries or author...')

  const handleClose = () => setShowAssignToTray(false)

  const toggleTranslateText = () => {
    // Update local state
    setShowTranslate(!showTranslate)
    // Update context
    setShowTranslationControl(!showTranslate)
  }

  const renderMore = () => {
    const menuOptions = []
    if (translationLanguages.current.length > 0) {
      const text = showTranslate ? I18n.t('Hide Translate Text') : I18n.t('Translate Text')
      const translationMenuOption = {text, clickItem: toggleTranslateText}

      if (ENV.ai_translation_improvements) {
        const improvedText = showTranslate
          ? I18n.t('Turn off Translation')
          : I18n.t('Translate Discussion')
        translationMenuOption.text = improvedText
        translationMenuOption.buttonIcon = AiIcon
      }

      menuOptions.push(translationMenuOption)
    }

    return menuOptions.length > 0 && <MoreMenuButton menuOptions={menuOptions} />
  }

  return (
    <Responsive
      match="media"
      query={responsiveQuerySizes({mobile: true, desktop: true})}
      props={{
        mobile: {
          direction: 'column',
          dividingMargin: '0',
          groupSelect: {
            margin: '0 xx-small 0 0',
          },
          search: {
            shouldGrow: true,
            shouldShrink: true,
            width: '100%',
          },
          filter: {
            shouldGrow: true,
            shouldShrink: true,
            width: null,
            margin: '0 xx-small 0 0',
          },
          viewSplitScreen: {
            shouldGrow: true,
            margin: '0 xx-small 0 0',
          },
          padding: 'xx-small',
        },
        desktop: {
          direction: 'row',
          dividingMargin: '0 small 0 0',
          groupSelect: {
            margin: '0 small 0 0',
          },
          search: {
            shouldGrow: true,
            shouldShrink: true,
            width: null,
          },
          filter: {
            shouldGrow: false,
            shouldShrink: false,
            width: '120px',
            margin: '0 small 0 0',
          },
          viewSplitScreen: {
            shouldGrow: false,
            margin: '0 small 0 0',
          },
          padding: 'xxx-small',
        },
      }}
      render={(responsiveProps, matches) => (
        <View maxWidth="56.875em">
          <Flex width="100%" direction={responsiveProps.direction} wrap="wrap">
            <Flex.Item
              margin={responsiveProps?.dividingMargin}
              shouldShrink={responsiveProps.shouldShrink}
            >
              <Flex>
                {/* Groups */}
                {props.childTopics?.length && props.isAdmin && (
                  <Flex.Item
                    data-testid="groups-menu-button"
                    margin={responsiveProps?.groupSelect?.margin}
                    padding={responsiveProps?.padding}
                  >
                    <span className="discussions-post-toolbar-groupsMenu">
                      <GroupsMenu width="10px" childTopics={props.childTopics} />
                    </span>
                  </Flex.Item>
                )}
                {/* Search */}
                {!hideStudentNames && (
                  <Flex.Item
                    shouldGrow={responsiveProps?.search?.shouldGrow}
                    shouldShrink={responsiveProps?.search?.shouldShrink}
                    padding={responsiveProps.padding}
                  >
                    <span className="discussions-search-filter">
                      <TextInput
                        data-testid="search-filter"
                        onChange={event => {
                          props.onSearchChange(event.target.value)
                        }}
                        renderLabel={<ScreenReaderContent>{searchElementText}</ScreenReaderContent>}
                        value={props.searchTerm}
                        renderBeforeInput={<IconSearchLine display="block" />}
                        renderAfterInput={clearButton}
                        placeholder={searchElementText}
                        shouldNotWrap={true}
                        width={responsiveProps?.search?.width}
                      />
                    </span>
                  </Flex.Item>
                )}
              </Flex>
            </Flex.Item>

            <Flex.Item shouldGrow={true}>
              <Flex wrap="wrap">
                {/* Filter */}
                <Flex.Item
                  margin={responsiveProps?.filter?.margin}
                  padding={responsiveProps.padding}
                  shouldGrow={responsiveProps?.filter?.shouldGrow}
                  shouldShrink={false}
                >
                  <span data-testid="toggle-filter-menu">
                    <SimpleSelect
                      renderLabel={<ScreenReaderContent>{I18n.t('Filter by')}</ScreenReaderContent>}
                      defaultValue={props.selectedView}
                      onChange={props.onViewFilter}
                      width={responsiveProps?.filter?.width}
                    >
                      <SimpleSelect.Group renderLabel={I18n.t('View')}>
                        {Object.entries(getMenuConfig(props)).map(
                          ([viewOption, viewOptionLabel]) => (
                            <SimpleSelect.Option
                              id={viewOption}
                              key={viewOption}
                              value={viewOption}
                            >
                              {viewOptionLabel.call()}
                            </SimpleSelect.Option>
                          ),
                        )}
                      </SimpleSelect.Group>
                    </SimpleSelect>
                  </span>
                </Flex.Item>
                {/* Sort */}
                <Flex.Item margin="0 small 0 0" padding={responsiveProps.padding}>
                  <Tooltip
                    renderTip={
                      props.sortDirection === 'desc'
                        ? I18n.t('Newest First')
                        : I18n.t('Oldest First')
                    }
                    width="78px"
                    data-testid="sortButtonTooltip"
                  >
                    <span className="discussions-sort-button">
                      <Button
                        onClick={props.onSortClick}
                        renderIcon={
                          props.sortDirection === 'desc' ? (
                            <IconArrowDownLine data-testid="DownArrow" />
                          ) : (
                            <IconArrowUpLine data-testid="UpArrow" />
                          )
                        }
                        data-testid="sortButton"
                      >
                        {I18n.t('Sort')}
                        <ScreenReaderContent>
                          {props.sortDirection === 'asc'
                            ? I18n.t('Sorted by Ascending')
                            : I18n.t('Sorted by Descending')}
                        </ScreenReaderContent>
                      </Button>
                    </span>
                  </Tooltip>
                </Flex.Item>
                {!isSpeedGraderInTopUrl && (
                  <Flex.Item
                    margin={responsiveProps?.viewSplitScreen?.margin}
                    padding={responsiveProps.padding}
                    shouldGrow={responsiveProps?.viewSplitScreen?.shouldGrow}
                  >
                    <SplitScreenButton
                      setUserSplitScreenPreference={props.setUserSplitScreenPreference}
                      userSplitScreenPreference={props.userSplitScreenPreference}
                      closeView={props.closeView}
                      display={matches.includes('mobile') ? 'block' : 'inline-block'}
                    />
                  </Flex.Item>
                )}
                {(!props.userSplitScreenPreference || isSpeedGraderInTopUrl) && (
                  <Flex.Item margin="0 small 0 0" padding={responsiveProps.padding}>
                    <ExpandCollapseThreadsButton
                      showText={!matches.includes('mobile')}
                      isExpanded={props.isExpanded}
                      onCollapseRepliesToggle={props.onCollapseRepliesToggle}
                    />
                  </Flex.Item>
                )}
                {ENV.user_can_summarize && !props.isSummaryEnabled && (
                  <Flex.Item margin="0 small 0 0" padding={responsiveProps.padding}>
                    <SummarizeButton
                      onClick={props.onSummarizeClick}
                      showText={!matches.includes('mobile')}
                    />
                  </Flex.Item>
                )}
                {translationLanguages.current.length > 0 && (
                  <Flex.Item margin="0 small 0 0" padding={responsiveProps.padding}>
                    {renderMore()}
                  </Flex.Item>
                )}
                {props.discussionAnonymousState && ENV.current_user_roles?.includes('student') && (
                  <Flex.Item shouldGrow={true}>
                    <Flex justifyItems="end">
                      <Flex.Item>
                        <Tooltip renderTip={I18n.t('This is your anonymous avatar')}>
                          <div>
                            <AnonymousAvatar addFocus="0" seedString={CURRENT_USER} />
                          </div>
                        </Tooltip>
                      </Flex.Item>
                    </Flex>
                  </Flex.Item>
                )}
                {!isSpeedGraderInTopUrl &&
                  props.manageAssignTo &&
                  ENV.FEATURES?.selective_release_ui_api &&
                  props.showAssignTo && (
                    <Flex.Item shouldGrow={true} textAlign="end">
                      <Button
                        data-testid="manage-assign-to"
                        renderIcon={IconPermissionsLine}
                        onClick={() => setShowAssignToTray(!showAssignToTray)}
                      >
                        {I18n.t('Assign To')}
                      </Button>
                    </Flex.Item>
                  )}
              </Flex>
            </Flex.Item>
          </Flex>
          {showAssignToTray && (
            <ItemAssignToManager
              open={showAssignToTray}
              onClose={handleClose}
              onDismiss={handleClose}
              courseId={ENV.course_id}
              itemName={props.discussionTitle}
              itemType={props.typeName}
              iconType={props.typeName}
              pointsPossible={props.pointsPossible}
              itemContentId={props.discussionId}
              locale={ENV.LOCALE || 'en'}
              timezone={ENV.TIMEZONE || 'UTC'}
              removeDueDateInput={!props.isGraded}
              isCheckpointed={props.isCheckpointed}
            />
          )}
        </View>
      )}
    />
  )
}

export default DiscussionPostToolbar

DiscussionPostToolbar.propTypes = {
  isAdmin: PropTypes.bool,
  canEdit: PropTypes.bool,
  isGraded: PropTypes.bool,
  childTopics: PropTypes.arrayOf(ChildTopic.shape),
  selectedView: PropTypes.string,
  sortDirection: PropTypes.string,
  onSearchChange: PropTypes.func,
  onViewFilter: PropTypes.func,
  onSortClick: PropTypes.func,
  onCollapseRepliesToggle: PropTypes.func,
  searchTerm: PropTypes.string,
  discussionTitle: PropTypes.string,
  discussionId: PropTypes.string,
  typeName: PropTypes.string,
  discussionAnonymousState: PropTypes.string,
  setUserSplitScreenPreference: PropTypes.func,
  userSplitScreenPreference: PropTypes.bool,
  onSummarizeClick: PropTypes.func,
  isSummaryEnabled: PropTypes.bool,
  closeView: PropTypes.func,
  pointsPossible: PropTypes.number,
  manageAssignTo: PropTypes.bool,
  isCheckpointed: PropTypes.bool,
  isExpanded: PropTypes.bool,
  showAssignTo: PropTypes.bool,
}<|MERGE_RESOLUTION|>--- conflicted
+++ resolved
@@ -85,11 +85,7 @@
 export const DiscussionPostToolbar = props => {
   const [showAssignToTray, setShowAssignToTray] = useState(false)
   const {translationLanguages, setShowTranslationControl} = useContext(
-<<<<<<< HEAD
-    DiscussionManagerUtilityContext
-=======
     DiscussionManagerUtilityContext,
->>>>>>> 4b8c5dea
   )
   const [showTranslate, setShowTranslate] = useState(false)
 
