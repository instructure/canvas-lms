/*
 * Copyright (C) 2021 - present Instructure, Inc.
 *
 * This file is part of Canvas.
 *
 * Canvas is free software: you can redistribute it and/or modify it under
 * the terms of the GNU Affero General Public License as published by the Free
 * Software Foundation, version 3 of the License.
 *
 * Canvas is distributed in the hope that it will be useful, but WITHOUT ANY
 * WARRANTY; without even the implied warranty of MERCHANTABILITY or FITNESS FOR
 * A PARTICULAR PURPOSE. See the GNU Affero General Public License for more
 * details.
 *
 * You should have received a copy of the GNU Affero General Public License along
 * with this program. If not, see <http://www.gnu.org/licenses/>.
 */
import {Button, IconButton} from '@instructure/ui-buttons'
import {ChildTopic} from '../../../graphql/ChildTopic'
import {Flex} from '@instructure/ui-flex'
import {GroupsMenu} from '../GroupsMenu/GroupsMenu'
import {useScope as createI18nScope} from '@canvas/i18n'
import {
  IconArrowDownLine,
  IconArrowUpLine,
  IconSearchLine,
  IconTroubleLine,
  IconPermissionsLine,
} from '@instructure/ui-icons'
import PropTypes from 'prop-types'
import {
  CURRENT_USER,
  DiscussionManagerUtilityContext,
  isSpeedGraderInTopUrl,
} from '../../utils/constants'
import React, {useContext, useState} from 'react'
import {Responsive} from '@instructure/ui-responsive'
import {hideStudentNames, responsiveQuerySizes} from '../../utils'
import {ScreenReaderContent} from '@instructure/ui-a11y-content'
import {SimpleSelect} from '@instructure/ui-simple-select'
import {SplitScreenButton} from './SplitScreenButton'
import SwitchToIndividualPostsLink from '../SwitchToIndividualPostsLink/SwitchToIndividualPostsLink'
import {TextInput} from '@instructure/ui-text-input'
import {Tooltip} from '@instructure/ui-tooltip'
import {View} from '@instructure/ui-view'
import {AnonymousAvatar} from '@canvas/discussions/react/components/AnonymousAvatar/AnonymousAvatar'
import {ExpandCollapseThreadsButton} from './ExpandCollapseThreadsButton'
import ItemAssignToManager from '@canvas/context-modules/differentiated-modules/react/Item/ItemAssignToManager'
import MoreMenuButton from './MoreMenuButton'
import AiIcon from '@canvas/ai-icon'
import {TranslationTriggerModal} from '../TranslationTriggerModal/TranslationTriggerModal'
import SortOrderDropDown from './SortOrderDropDown'

const I18n = createI18nScope('discussions_posts')

export const getMenuConfig = props => {
  const options = {
    all: () => I18n.t('All'),
    unread: () => I18n.t('Unread'),
  }
  if (props.enableDeleteFilter) {
    options.deleted = () => I18n.t('Deleted')
  }

  return options
}

const getClearButton = buttonProperties => {
  if (!buttonProperties.searchTerm?.length) return

  return (
    <IconButton
      type="button"
      size="small"
      withBackground={false}
      withBorder={false}
      screenReaderLabel="Clear search"
      onClick={buttonProperties.handleClear}
      data-testid="clear-search-button"
    >
      <IconTroubleLine />
    </IconButton>
  )
}

export const DiscussionPostToolbar = props => {
  const [showAssignToTray, setShowAssignToTray] = useState(false)
  const [isModalOpen, setModalOpen] = useState(false)
  const {
    translationLanguages,
    setShowTranslationControl,
    translateTargetLanguage,
    setTranslateTargetLanguage,
    showTranslationControl,
  } = useContext(DiscussionManagerUtilityContext)

  const [showTranslate, setShowTranslate] = useState(false)

  const clearButton = () => {
    return getClearButton({
      handleClear: () => {
        props.onSearchChange('')
      },
      searchTerm: props.searchTerm,
    })
  }

  const searchElementText = props.discussionAnonymousState
    ? I18n.t('Search entries...')
    : I18n.t('Search entries or author...')

  const handleClose = () => setShowAssignToTray(false)

  const toggleTranslateText = () => {
    if (ENV.ai_translation_improvements) {
      // If translations module is visible and discussion is translated open the modal
      if (showTranslationControl) {
        translateTargetLanguage ? setModalOpen(true) : setShowTranslationControl(false)
      } else {
        setShowTranslationControl(true)
      }
    } else {
      // Update local state
      setShowTranslate(!showTranslate)
      // Update context
      setShowTranslationControl(!showTranslate)
    }
  }

  const renderMore = () => {
    const menuOptions = []
    if (translationLanguages.current.length > 0) {
      const text = showTranslate ? I18n.t('Hide Translate Text') : I18n.t('Translate Text')
      const translationMenuOption = {text, clickItem: toggleTranslateText}

      if (ENV.ai_translation_improvements) {
        const improvedText = showTranslationControl
          ? I18n.t('Turn off Translation')
          : I18n.t('Translate Discussion')
        translationMenuOption.text = improvedText
        translationMenuOption.buttonIcon = AiIcon
      }

      menuOptions.push(translationMenuOption)
    }

    return menuOptions.length > 0 && <MoreMenuButton menuOptions={menuOptions} />
  }

  const closeModalAndKeepTranslations = () => {
    setModalOpen(false)
    setShowTranslationControl(false)
  }

  const closeModalAndRemoveTranslations = () => {
    setModalOpen(false)
    setShowTranslationControl(false)
    setTranslateTargetLanguage(null)
  }

  const renderSort = width => {
    if (props.discDefaultSortEnabled) {
      return (
        <SortOrderDropDown
          isLocked={props.isSortOrderLocked}
          selectedSortType={props.sortDirection}
          onSortClick={props.onSortClick}
          width={width}
        />
      )
    }
    return (
      <Tooltip
        renderTip={props.sortDirection === 'desc' ? I18n.t('Newest First') : I18n.t('Oldest First')}
        width="78px"
        data-testid="sortButtonTooltip"
      >
        <span className="discussions-sort-button">
          <Button
            onClick={props.onSortClick}
            renderIcon={
              props.sortDirection === 'desc' ? (
                <IconArrowDownLine data-testid="DownArrow" />
              ) : (
                <IconArrowUpLine data-testid="UpArrow" />
              )
            }
            data-testid="sortButton"
          >
            {I18n.t('Sort')}
            <ScreenReaderContent>
              {props.sortDirection === 'asc'
                ? I18n.t('Sorted by Ascending')
                : I18n.t('Sorted by Descending')}
            </ScreenReaderContent>
          </Button>
        </span>
      </Tooltip>
    )
  }

  const renderSwitchLink = () => {
    return (
      <SwitchToIndividualPostsLink
        onSwitchLinkClick={props.onSwitchLinkClick}
        data-testid="context-toggle-link"
      />
    )
  }

  return (
    <>
      <TranslationTriggerModal
        isModalOpen={isModalOpen}
        closeModal={() => {
          setModalOpen(false)
        }}
        closeModalAndKeepTranslations={closeModalAndKeepTranslations}
        closeModalAndRemoveTranslations={closeModalAndRemoveTranslations}
      />
      <Responsive
        match="media"
        query={responsiveQuerySizes({mobile: true, desktop: true})}
        props={{
          mobile: {
            direction: 'column',
            dividingMargin: '0',
            groupSelect: {
              margin: '0 xx-small 0 0',
            },
            search: {
              shouldGrow: true,
              shouldShrink: true,
              width: '100%',
            },
            filter: {
              shouldGrow: true,
              shouldShrink: true,
              width: window.ENV?.FEATURES?.discussion_default_sort ? '100%' : null,
              margin: window.ENV?.FEATURES?.discussion_default_sort ? null : '0 xx-small 0 0',
            },
            viewSplitScreen: {
              shouldGrow: true,
              margin: '0 xx-small 0 0',
            },
            sortOrder: {
              shouldGrow: true,
              shouldShrink: true,
              width: '100%',
            },
            padding: 'xx-small',
          },
          desktop: {
            direction: 'row',
            dividingMargin: '0 small 0 0',
            groupSelect: {
              margin: '0 small 0 0',
            },
            search: {
              shouldGrow: true,
              shouldShrink: true,
              width: window.ENV?.FEATURES?.discussion_default_sort ? '100%' : null,
            },
            filter: {
              shouldGrow: false,
              shouldShrink: false,
              width: '120px',
              margin: '0 small 0 0',
            },
            viewSplitScreen: {
              shouldGrow: false,
              margin: '0 small 0 0',
            },
            sortOrder: {
              shouldGrow: false,
              shouldShrink: false,
              margin: '0 0 0 small',
            },
            padding: 'xxx-small',
          },
        }}
        render={(responsiveProps, matches) => (
          <View maxWidth="56.875em">
            <Flex width="100%" direction={responsiveProps.direction} wrap="wrap">
              {!window.ENV?.FEATURES?.discussion_default_sort && (
                <Flex.Item
                  margin={responsiveProps?.dividingMargin}
                  shouldShrink={responsiveProps.shouldShrink}
                >
                  <Flex>
                    {/* Groups */}
                    {props.childTopics?.length && props.isAdmin && (
                      <Flex.Item
                        data-testid="groups-menu-button"
                        margin={responsiveProps?.groupSelect?.margin}
                        padding={responsiveProps?.padding}
                      >
                        <span className="discussions-post-toolbar-groupsMenu">
                          <GroupsMenu width="10px" childTopics={props.childTopics} />
                        </span>
                      </Flex.Item>
                    )}
                    {/* Search */}
                    {!hideStudentNames && (
                      <Flex.Item
                        shouldGrow={responsiveProps?.search?.shouldGrow}
                        shouldShrink={responsiveProps?.search?.shouldShrink}
                        padding={responsiveProps.padding}
                      >
                        <span className="discussions-search-filter">
                          <TextInput
                            data-testid="search-filter"
                            onChange={event => {
                              props.onSearchChange(event.target.value)
                            }}
                            renderLabel={<ScreenReaderContent>{searchElementText}</ScreenReaderContent>}
                            value={props.searchTerm}
                            renderBeforeInput={<IconSearchLine display="block" />}
                            renderAfterInput={clearButton}
                            placeholder={searchElementText}
                            shouldNotWrap={true}
                            width={responsiveProps?.search?.width}
                          />
                        </span>
                      </Flex.Item>
                    )}
                  </Flex>
                </Flex.Item>
              )}
              <Flex.Item shouldGrow={true}>
                <Flex wrap="wrap">
                  {!window.ENV?.FEATURES?.discussion_default_sort && (
                    <>
                      {/* Filter */}
                      <Flex.Item
                        margin={responsiveProps?.filter?.margin}
                        padding={responsiveProps.padding}
                        shouldGrow={responsiveProps?.filter?.shouldGrow}
                        shouldShrink={false}
                      >
                        <span data-testid="toggle-filter-menu">
                          <SimpleSelect
                            renderLabel={<ScreenReaderContent>{I18n.t('Filter by')}</ScreenReaderContent>}
                            defaultValue={props.selectedView}
                            onChange={props.onViewFilter}
                            width={responsiveProps?.filter?.width}
                          >
                            <SimpleSelect.Group renderLabel={I18n.t('View')}>
                              {Object.entries(getMenuConfig(props)).map(
                                ([viewOption, viewOptionLabel]) => (
                                  <SimpleSelect.Option
                                    id={viewOption}
                                    key={viewOption}
                                    value={viewOption}
                                  >
                                    {viewOptionLabel.call()}
                                  </SimpleSelect.Option>
                                ),
                              )}
                            </SimpleSelect.Group>
                          </SimpleSelect>
                        </span>
                      </Flex.Item>
                      {/* Sort */}
                      <Flex.Item margin="0 small 0 0" padding={responsiveProps.padding}>
                        {renderSort()}
                      </Flex.Item>
                    </>
                  )}
                  {!isSpeedGraderInTopUrl && (
                    <Flex.Item
                      margin={responsiveProps?.viewSplitScreen?.margin}
                      padding={responsiveProps.padding}
                      shouldGrow={responsiveProps?.viewSplitScreen?.shouldGrow}
                    >
                      <SplitScreenButton
                        setUserSplitScreenPreference={props.setUserSplitScreenPreference}
                        userSplitScreenPreference={props.userSplitScreenPreference}
                        closeView={props.closeView}
                        display={matches.includes('mobile') ? 'block' : 'inline-block'}
                      />
                    </Flex.Item>
                  )}
                  {(!props.userSplitScreenPreference || isSpeedGraderInTopUrl) && (
                    <Flex.Item margin="0 small 0 0" padding={responsiveProps.padding}>
                      <ExpandCollapseThreadsButton
                        showText={!matches.includes('mobile')}
                        isExpanded={
                          props.isExpanded ||
                          (props.discDefaultExpandEnabled && props.isExpandedLocked)
                        }
                        onCollapseRepliesToggle={props.onCollapseRepliesToggle}
                        disabled={
                          props.userSplitScreenPreference ||
                          (props.discDefaultExpandEnabled && props.isExpandedLocked)
                        }
                        expandedLocked={props.isExpandedLocked}
                      />
                    </Flex.Item>
                  )}
<<<<<<< HEAD
                  {ENV.user_can_summarize && !props.isSummaryEnabled && !isSpeedGraderInTopUrl && (
                    <Flex.Item margin="0 small 0 0" padding={responsiveProps.padding}>
                      <SummarizeButton
                        onClick={props.onSummarizeClick}
                        showText={!matches.includes('mobile')}
                      />
                    </Flex.Item>
                  )}
=======
>>>>>>> 21440366
                  {translationLanguages.current.length > 0 && !isSpeedGraderInTopUrl && (
                    <Flex.Item margin="0 small 0 0" padding={responsiveProps.padding}>
                      {renderMore()}
                    </Flex.Item>
                  )}
                  {isSpeedGraderInTopUrl &&
                    window?.ENV?.FEATURES?.discussions_speedgrader_revisit && (
                      <Flex.Item
                        margin="0 small 0 0"
                        padding={responsiveProps.padding}
                        textAlign="end"
                        shouldGrow={true}
                      >
                        {renderSwitchLink()}
                      </Flex.Item>
                    )}
                  {props.discussionAnonymousState &&
                    ENV.current_user_roles?.includes('student') && (
                      <Flex.Item shouldGrow={true}>
                        <Flex justifyItems="end">
                          <Flex.Item>
                            <Tooltip renderTip={I18n.t('This is your anonymous avatar')}>
                              <div>
                                <AnonymousAvatar addFocus="0" seedString={CURRENT_USER} />
                              </div>
                            </Tooltip>
                          </Flex.Item>
                        </Flex>
                      </Flex.Item>
                    )}
                  {!isSpeedGraderInTopUrl && props.manageAssignTo && props.showAssignTo && (
                    <Flex.Item shouldGrow={true} textAlign="end">
                      <Button
                        data-testid="manage-assign-to"
                        renderIcon={IconPermissionsLine}
                        onClick={() => setShowAssignToTray(!showAssignToTray)}
                      >
                        {I18n.t('Assign To')}
                      </Button>
                    </Flex.Item>
                  )}
                  {window.ENV?.FEATURES?.discussion_default_sort && (
                    <>
                      {/* Groups */}
                      {props.childTopics?.length && props.isAdmin && (
                        <Flex.Item
                          data-testid="groups-menu-button"
                          margin={responsiveProps?.groupSelect?.margin}
                          padding={responsiveProps?.padding}
                        >
                          <span className="discussions-post-toolbar-groupsMenu">
                            <GroupsMenu width="10px" childTopics={props.childTopics} />
                          </span>
                        </Flex.Item>
                      )}
                    </>
                  )}
                  </Flex>
                </Flex.Item>
                {window.ENV?.FEATURES?.discussion_default_sort && (
                  <Flex.Item
                    margin={responsiveProps?.dividingMargin}
                    shouldShrink={responsiveProps.shouldShrink}
                    width="100%"
                  >
                    <Flex
                      wrap="wrap"
                      width="100%"
                      direction={responsiveProps?.direction}
                      height="100%"
                      padding="xx-small 0 0 0"
                    >
                      {/* Filter */}
                      <Flex.Item
                        margin={responsiveProps?.filter?.margin}
                        padding={responsiveProps.padding}
                        shouldGrow={responsiveProps?.filter?.shouldGrow}
                        shouldShrink={false}
                      >
                        <span data-testid="toggle-filter-menu">
                          <SimpleSelect
                            renderLabel={
                              <ScreenReaderContent>{I18n.t('Filter by')}</ScreenReaderContent>
                            }
                            defaultValue={props.selectedView}
                            onChange={props.onViewFilter}
                            width={responsiveProps?.filter?.width}
                          >
                            <SimpleSelect.Group renderLabel={I18n.t('View')}>
                              {Object.entries(getMenuConfig(props)).map(
                                ([viewOption, viewOptionLabel]) => (
                                  <SimpleSelect.Option
                                    id={viewOption}
                                    key={viewOption}
                                    value={viewOption}
                                  >
                                    {viewOptionLabel.call()}
                                  </SimpleSelect.Option>
                                ),
                              )}
                            </SimpleSelect.Group>
                          </SimpleSelect>
                        </span>
                      </Flex.Item>
                      {/* Search */}
                      {!hideStudentNames && (
                        <Flex.Item
                          shouldGrow={responsiveProps?.search?.shouldGrow}
                          shouldShrink={responsiveProps?.search?.shouldShrink}
                          padding={responsiveProps.padding}
                        >
                          <span className="discussions-search-filter">
                            <TextInput
                              data-testid="search-filter"
                              onChange={event => {
                                props.onSearchChange(event.target.value)
                              }}
                              renderLabel={
                                <ScreenReaderContent>{searchElementText}</ScreenReaderContent>
                              }
                              value={props.searchTerm}
                              renderBeforeInput={<IconSearchLine display="block" />}
                              renderAfterInput={clearButton}
                              placeholder={searchElementText}
                              shouldNotWrap={true}
                              width="100%"
                            />
                          </span>
                        </Flex.Item>
                      )}
                      {/* Sort */}
                      <Flex.Item
                        margin={responsiveProps?.sortOrder?.margin}
                        padding={responsiveProps.padding}
                        shouldGrow={responsiveProps?.sortOrder?.shouldGrow}
                        shouldShrink={responsiveProps?.sortOrder?.shouldShrink}
                      >
                        {renderSort(responsiveProps?.sortOrder?.width)}
                      </Flex.Item>
                  </Flex>
                </Flex.Item>
              )}
            </Flex>
            {showAssignToTray && (
              <ItemAssignToManager
                open={showAssignToTray}
                onClose={handleClose}
                onDismiss={handleClose}
                courseId={ENV.course_id}
                itemName={props.discussionTitle}
                itemType={props.typeName}
                iconType={props.typeName}
                pointsPossible={props.pointsPossible}
                itemContentId={props.discussionId}
                locale={ENV.LOCALE || 'en'}
                timezone={ENV.TIMEZONE || 'UTC'}
                removeDueDateInput={!props.isGraded}
                isCheckpointed={props.isCheckpointed}
              />
            )}
          </View>
        )}
      />
    </>
  )
}

export default DiscussionPostToolbar

DiscussionPostToolbar.propTypes = {
  isAdmin: PropTypes.bool,
  canEdit: PropTypes.bool,
  isGraded: PropTypes.bool,
  childTopics: PropTypes.arrayOf(ChildTopic.shape),
  selectedView: PropTypes.string,
  sortDirection: PropTypes.string,
  onSearchChange: PropTypes.func,
  onViewFilter: PropTypes.func,
  onSortClick: PropTypes.func,
  onCollapseRepliesToggle: PropTypes.func,
  onSwitchLinkClick: PropTypes.func,
  searchTerm: PropTypes.string,
  discussionTitle: PropTypes.string,
  discussionId: PropTypes.string,
  typeName: PropTypes.string,
  discussionAnonymousState: PropTypes.string,
  setUserSplitScreenPreference: PropTypes.func,
  userSplitScreenPreference: PropTypes.bool,
  closeView: PropTypes.func,
  pointsPossible: PropTypes.number,
  manageAssignTo: PropTypes.bool,
  isCheckpointed: PropTypes.bool,
  isExpanded: PropTypes.bool,
  showAssignTo: PropTypes.bool,
  isSortOrderLocked: PropTypes.bool,
  isExpandedLocked: PropTypes.bool,
  discDefaultSortEnabled: PropTypes.bool,
  discDefaultExpandEnabled: PropTypes.bool,
}<|MERGE_RESOLUTION|>--- conflicted
+++ resolved
@@ -398,17 +398,6 @@
                       />
                     </Flex.Item>
                   )}
-<<<<<<< HEAD
-                  {ENV.user_can_summarize && !props.isSummaryEnabled && !isSpeedGraderInTopUrl && (
-                    <Flex.Item margin="0 small 0 0" padding={responsiveProps.padding}>
-                      <SummarizeButton
-                        onClick={props.onSummarizeClick}
-                        showText={!matches.includes('mobile')}
-                      />
-                    </Flex.Item>
-                  )}
-=======
->>>>>>> 21440366
                   {translationLanguages.current.length > 0 && !isSpeedGraderInTopUrl && (
                     <Flex.Item margin="0 small 0 0" padding={responsiveProps.padding}>
                       {renderMore()}
