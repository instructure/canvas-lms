/*
 * Copyright (C) 2021 - present Instructure, Inc.
 *
 * This file is part of Canvas.
 *
 * Canvas is free software: you can redistribute it and/or modify it under
 * the terms of the GNU Affero General Public License as published by the Free
 * Software Foundation, version 3 of the License.
 *
 * Canvas is distributed in the hope that it will be useful, but WITHOUT ANY
 * WARRANTY; without even the implied warranty of MERCHANTABILITY or FITNESS FOR
 * A PARTICULAR PURPOSE. See the GNU Affero General Public License for more
 * details.
 *
 * You should have received a copy of the GNU Affero General Public License along
 * with this program. If not, see <http://www.gnu.org/licenses/>.
 */
import {Button, IconButton} from '@instructure/ui-buttons'
import {ChildTopic} from '../../../graphql/ChildTopic'
import {Flex} from '@instructure/ui-flex'
import {GroupsMenu} from '../GroupsMenu/GroupsMenu'
import {useScope as createI18nScope} from '@canvas/i18n'
import {
  IconArrowDownLine,
  IconArrowUpLine,
  IconSearchLine,
  IconTroubleLine,
  IconPermissionsLine,
} from '@instructure/ui-icons'
import PropTypes from 'prop-types'
import {
  CURRENT_USER,
  DiscussionManagerUtilityContext,
  isSpeedGraderInTopUrl,
} from '../../utils/constants'
import React, {useContext, useState} from 'react'
import {Responsive} from '@instructure/ui-responsive'
import {hideStudentNames, responsiveQuerySizes} from '../../utils'
import {ScreenReaderContent} from '@instructure/ui-a11y-content'
import {SimpleSelect} from '@instructure/ui-simple-select'
import {SplitScreenButton} from './SplitScreenButton'
import {TextInput} from '@instructure/ui-text-input'
import {Tooltip} from '@instructure/ui-tooltip'
import {View} from '@instructure/ui-view'
import {AnonymousAvatar} from '@canvas/discussions/react/components/AnonymousAvatar/AnonymousAvatar'
import {ExpandCollapseThreadsButton} from './ExpandCollapseThreadsButton'
import ItemAssignToManager from '@canvas/context-modules/differentiated-modules/react/Item/ItemAssignToManager'
import {SummarizeButton} from './SummarizeButton'
import MoreMenuButton from './MoreMenuButton'
import AiIcon from '@canvas/ai-icon'
import {TranslationTriggerModal} from "../TranslationTriggerModal/TranslationTriggerModal";
<<<<<<< HEAD
=======
import SortOrderDropDown from './SortOrderDropDown'
>>>>>>> 7fab6966

const I18n = createI18nScope('discussions_posts')

export const getMenuConfig = props => {
  const options = {
    all: () => I18n.t('All'),
    unread: () => I18n.t('Unread'),
  }
  if (props.enableDeleteFilter) {
    options.deleted = () => I18n.t('Deleted')
  }

  return options
}

const getClearButton = buttonProperties => {
  if (!buttonProperties.searchTerm?.length) return

  return (
    <IconButton
      type="button"
      size="small"
      withBackground={false}
      withBorder={false}
      screenReaderLabel="Clear search"
      onClick={buttonProperties.handleClear}
      data-testid="clear-search-button"
    >
      <IconTroubleLine />
    </IconButton>
  )
}

export const DiscussionPostToolbar = props => {
  const [showAssignToTray, setShowAssignToTray] = useState(false)
  const [isModalOpen, setModalOpen] = useState(false)
  const {translationLanguages, setShowTranslationControl, translateTargetLanguage,
    setTranslateTargetLanguage, showTranslationControl} = useContext(
    DiscussionManagerUtilityContext,
  )

  const [showTranslate, setShowTranslate] = useState(false)

  const clearButton = () => {
    return getClearButton({
      handleClear: () => {
        props.onSearchChange('')
      },
      searchTerm: props.searchTerm,
    })
  }

  const searchElementText = props.discussionAnonymousState
    ? I18n.t('Search entries...')
    : I18n.t('Search entries or author...')

  const handleClose = () => setShowAssignToTray(false)

  const toggleTranslateText = () => {

    if (ENV.ai_translation_improvements) {

      // If translations module is visible and discussion is translated open the modal
      if(showTranslationControl) {
        translateTargetLanguage ? setModalOpen(true): setShowTranslationControl(false)
      } else {
        setShowTranslationControl(true)
      }

    } else {
      // Update local state
      setShowTranslate(!showTranslate)
      // Update context
      setShowTranslationControl(!showTranslate)
    }
  }

  const renderMore = () => {
    const menuOptions = []
    if (translationLanguages.current.length > 0) {
      const text = showTranslate ? I18n.t('Hide Translate Text') : I18n.t('Translate Text')
      const translationMenuOption = {text, clickItem: toggleTranslateText}

      if (ENV.ai_translation_improvements) {
        const improvedText = showTranslationControl
          ? I18n.t('Turn off Translation')
          : I18n.t('Translate Discussion')
        translationMenuOption.text = improvedText
        translationMenuOption.buttonIcon = AiIcon
      }

      menuOptions.push(translationMenuOption)
    }

    return menuOptions.length > 0 && <MoreMenuButton menuOptions={menuOptions} />
  }

  const closeModalAndKeepTranslations = () =>{
    setModalOpen(false)
    setShowTranslationControl(false)
  }

  const closeModalAndRemoveTranslations = () =>{
    setModalOpen(false)
    setShowTranslationControl(false)
    setTranslateTargetLanguage(null)
  }

<<<<<<< HEAD
=======
  const renderSort = (width) => {
    if (props.discDefaultSortEnabled) {
      return (
        <SortOrderDropDown
          isLocked={props.isSortOrderLocked}
          selectedSortType={props.sortDirection}
          onSortClick={props.onSortClick}
          width={width}
        />
      )
    }
    return (
      <Tooltip
        renderTip={props.sortDirection === 'desc' ? I18n.t('Newest First') : I18n.t('Oldest First')}
        width="78px"
        data-testid="sortButtonTooltip"
      >
        <span className="discussions-sort-button">
          <Button
            onClick={props.onSortClick}
            renderIcon={
              props.sortDirection === 'desc' ? (
                <IconArrowDownLine data-testid="DownArrow" />
              ) : (
                <IconArrowUpLine data-testid="UpArrow" />
              )
            }
            data-testid="sortButton"
          >
            {I18n.t('Sort')}
            <ScreenReaderContent>
              {props.sortDirection === 'asc'
                ? I18n.t('Sorted by Ascending')
                : I18n.t('Sorted by Descending')}
            </ScreenReaderContent>
          </Button>
        </span>
      </Tooltip>
    )
  }

>>>>>>> 7fab6966
  return (
    <>
      <TranslationTriggerModal
        isModalOpen={isModalOpen}
        closeModal={() => {setModalOpen(false)}}
        closeModalAndKeepTranslations={closeModalAndKeepTranslations}
        closeModalAndRemoveTranslations={closeModalAndRemoveTranslations}/>
      <Responsive
        match="media"
        query={responsiveQuerySizes({mobile: true, desktop: true})}
        props={{
          mobile: {
            direction: 'column',
            dividingMargin: '0',
            groupSelect: {
              margin: '0 xx-small 0 0',
            },
            search: {
              shouldGrow: true,
              shouldShrink: true,
              width: '100%',
            },
            filter: {
              shouldGrow: true,
              shouldShrink: true,
<<<<<<< HEAD
              width: null,
              margin: '0 xx-small 0 0',
=======
              width: '100%',
>>>>>>> 7fab6966
            },
            viewSplitScreen: {
              shouldGrow: true,
              margin: '0 xx-small 0 0',
            },
<<<<<<< HEAD
=======
            sortOrder: {
              shouldGrow: true,
              shouldShrink: true,
              width: '100%',
            },
>>>>>>> 7fab6966
            padding: 'xx-small',
          },
          desktop: {
            direction: 'row',
            dividingMargin: '0 small 0 0',
            groupSelect: {
              margin: '0 small 0 0',
            },
            search: {
              shouldGrow: true,
              shouldShrink: true,
<<<<<<< HEAD
              width: null,
=======
              width: '100%',
>>>>>>> 7fab6966
            },
            filter: {
              shouldGrow: false,
              shouldShrink: false,
              width: '120px',
              margin: '0 small 0 0',
            },
            viewSplitScreen: {
              shouldGrow: false,
              margin: '0 small 0 0',
            },
<<<<<<< HEAD
=======
            sortOrder: {
              shouldGrow: false,
              shouldShrink: false,
              margin: '0 0 0 small',
            },
>>>>>>> 7fab6966
            padding: 'xxx-small',
          },
        }}
        render={(responsiveProps, matches) => (
          <View maxWidth="56.875em">
            <Flex width="100%" direction={responsiveProps.direction} wrap="wrap">
<<<<<<< HEAD
              <Flex.Item
                margin={responsiveProps?.dividingMargin}
                shouldShrink={responsiveProps.shouldShrink}
              >
                <Flex>
                  {/* Groups */}
                  {props.childTopics?.length && props.isAdmin && (
                    <Flex.Item
                      data-testid="groups-menu-button"
                      margin={responsiveProps?.groupSelect?.margin}
                      padding={responsiveProps?.padding}
                    >
                    <span className="discussions-post-toolbar-groupsMenu">
                      <GroupsMenu width="10px" childTopics={props.childTopics} />
                    </span>
                    </Flex.Item>
                  )}
=======
              <Flex.Item shouldGrow={true}>
                <Flex wrap="wrap">
                  {!isSpeedGraderInTopUrl && (
                    <Flex.Item
                      margin={responsiveProps?.viewSplitScreen?.margin}
                      padding={responsiveProps.padding}
                      shouldGrow={responsiveProps?.viewSplitScreen?.shouldGrow}
                    >
                      <SplitScreenButton
                        setUserSplitScreenPreference={props.setUserSplitScreenPreference}
                        userSplitScreenPreference={props.userSplitScreenPreference}
                        closeView={props.closeView}
                        display={matches.includes('mobile') ? 'block' : 'inline-block'}
                      />
                    </Flex.Item>
                  )}
                  {(!props.userSplitScreenPreference || isSpeedGraderInTopUrl) && (
                    <Flex.Item margin="0 small 0 0" padding={responsiveProps.padding}>
                      <ExpandCollapseThreadsButton
                        showText={!matches.includes('mobile')}
                        isExpanded={props.isExpanded || (props.discDefaultExpandEnabled && props.isExpandedLocked)}
                        onCollapseRepliesToggle={props.onCollapseRepliesToggle}
                        disabled={props.userSplitScreenPreference || (props.discDefaultExpandEnabled && props.isExpandedLocked)}
                        expandedLocked={props.isExpandedLocked}
                      />
                    </Flex.Item>
                  )}
                  {ENV.user_can_summarize && !props.isSummaryEnabled && (
                    <Flex.Item margin="0 small 0 0" padding={responsiveProps.padding}>
                      <SummarizeButton
                        onClick={props.onSummarizeClick}
                        showText={!matches.includes('mobile')}
                      />
                    </Flex.Item>
                  )}
                  {translationLanguages.current.length > 0 && (
                    <Flex.Item margin="0 small 0 0" padding={responsiveProps.padding}>
                      {renderMore()}
                    </Flex.Item>
                  )}
                  {props.discussionAnonymousState && ENV.current_user_roles?.includes('student') && (
                    <Flex.Item shouldGrow={true}>
                      <Flex justifyItems="end">
                        <Flex.Item>
                          <Tooltip renderTip={I18n.t('This is your anonymous avatar')}>
                            <div>
                              <AnonymousAvatar addFocus="0" seedString={CURRENT_USER} />
                            </div>
                          </Tooltip>
                        </Flex.Item>
                      </Flex>
                    </Flex.Item>
                  )}
                  {!isSpeedGraderInTopUrl &&
                    props.manageAssignTo &&
                    props.showAssignTo && (
                      <Flex.Item shouldGrow={true} textAlign="end">
                        <Button
                          data-testid="manage-assign-to"
                          renderIcon={IconPermissionsLine}
                          onClick={() => setShowAssignToTray(!showAssignToTray)}
                        >
                          {I18n.t('Assign To')}
                        </Button>
                      </Flex.Item>
                    )}
                {/* Groups */}
                {props.childTopics?.length && props.isAdmin && (
                  <Flex.Item
                    data-testid="groups-menu-button"
                    margin={responsiveProps?.groupSelect?.margin}
                    padding={responsiveProps?.padding}
                  >
                  <span className="discussions-post-toolbar-groupsMenu">
                    <GroupsMenu width="10px" childTopics={props.childTopics} />
                  </span>
                  </Flex.Item>
                )}
                </Flex>
              </Flex.Item>
              <Flex.Item
                margin={responsiveProps?.dividingMargin}
                shouldShrink={responsiveProps.shouldShrink}
                width="100%"
              >
                <Flex
                  wrap="wrap"
                  width="100%"
                  direction={responsiveProps?.direction}
                  height="100%"
                  padding="xx-small 0 0 0"
                >
                  {/* Filter */}
                  <Flex.Item
                    margin={responsiveProps?.filter?.margin}
                    padding={responsiveProps.padding}
                    shouldGrow={responsiveProps?.filter?.shouldGrow}
                    shouldShrink={false}
                  >
                    <span data-testid="toggle-filter-menu">
                      <SimpleSelect
                        renderLabel={<ScreenReaderContent>{I18n.t('Filter by')}</ScreenReaderContent>}
                        defaultValue={props.selectedView}
                        onChange={props.onViewFilter}
                        width={responsiveProps?.filter?.width}
                      >
                        <SimpleSelect.Group renderLabel={I18n.t('View')}>
                          {Object.entries(getMenuConfig(props)).map(
                            ([viewOption, viewOptionLabel]) => (
                              <SimpleSelect.Option
                                id={viewOption}
                                key={viewOption}
                                value={viewOption}
                              >
                                {viewOptionLabel.call()}
                              </SimpleSelect.Option>
                            ),
                          )}
                        </SimpleSelect.Group>
                      </SimpleSelect>
                    </span>
                  </Flex.Item>
>>>>>>> 7fab6966
                  {/* Search */}
                  {!hideStudentNames && (
                    <Flex.Item
                      shouldGrow={responsiveProps?.search?.shouldGrow}
                      shouldShrink={responsiveProps?.search?.shouldShrink}
                      padding={responsiveProps.padding}
                    >
                    <span className="discussions-search-filter">
                      <TextInput
                        data-testid="search-filter"
                        onChange={event => {
                          props.onSearchChange(event.target.value)
                        }}
                        renderLabel={<ScreenReaderContent>{searchElementText}</ScreenReaderContent>}
                        value={props.searchTerm}
                        renderBeforeInput={<IconSearchLine display="block" />}
                        renderAfterInput={clearButton}
                        placeholder={searchElementText}
                        shouldNotWrap={true}
                        width='100%'
                      />
                    </span>
                    </Flex.Item>
                  )}
<<<<<<< HEAD
                </Flex>
              </Flex.Item>

              <Flex.Item shouldGrow={true}>
                <Flex wrap="wrap">
                  {/* Filter */}
                  <Flex.Item
                    margin={responsiveProps?.filter?.margin}
                    padding={responsiveProps.padding}
                    shouldGrow={responsiveProps?.filter?.shouldGrow}
                    shouldShrink={false}
                  >
                  <span data-testid="toggle-filter-menu">
                    <SimpleSelect
                      renderLabel={<ScreenReaderContent>{I18n.t('Filter by')}</ScreenReaderContent>}
                      defaultValue={props.selectedView}
                      onChange={props.onViewFilter}
                      width={responsiveProps?.filter?.width}
                    >
                      <SimpleSelect.Group renderLabel={I18n.t('View')}>
                        {Object.entries(getMenuConfig(props)).map(
                          ([viewOption, viewOptionLabel]) => (
                            <SimpleSelect.Option
                              id={viewOption}
                              key={viewOption}
                              value={viewOption}
                            >
                              {viewOptionLabel.call()}
                            </SimpleSelect.Option>
                          ),
                        )}
                      </SimpleSelect.Group>
                    </SimpleSelect>
                  </span>
                  </Flex.Item>
                  {/* Sort */}
                  <Flex.Item margin="0 small 0 0" padding={responsiveProps.padding}>
                    <Tooltip
                      renderTip={
                        props.sortDirection === 'desc'
                          ? I18n.t('Newest First')
                          : I18n.t('Oldest First')
                      }
                      width="78px"
                      data-testid="sortButtonTooltip"
                    >
                    <span className="discussions-sort-button">
                      <Button
                        onClick={props.onSortClick}
                        renderIcon={
                          props.sortDirection === 'desc' ? (
                            <IconArrowDownLine data-testid="DownArrow" />
                          ) : (
                            <IconArrowUpLine data-testid="UpArrow" />
                          )
                        }
                        data-testid="sortButton"
                      >
                        {I18n.t('Sort')}
                        <ScreenReaderContent>
                          {props.sortDirection === 'asc'
                            ? I18n.t('Sorted by Ascending')
                            : I18n.t('Sorted by Descending')}
                        </ScreenReaderContent>
                      </Button>
                    </span>
                    </Tooltip>
                  </Flex.Item>
                  {!isSpeedGraderInTopUrl && (
                    <Flex.Item
                      margin={responsiveProps?.viewSplitScreen?.margin}
                      padding={responsiveProps.padding}
                      shouldGrow={responsiveProps?.viewSplitScreen?.shouldGrow}
                    >
                      <SplitScreenButton
                        setUserSplitScreenPreference={props.setUserSplitScreenPreference}
                        userSplitScreenPreference={props.userSplitScreenPreference}
                        closeView={props.closeView}
                        display={matches.includes('mobile') ? 'block' : 'inline-block'}
                      />
                    </Flex.Item>
                  )}
                  {(!props.userSplitScreenPreference || isSpeedGraderInTopUrl) && (
                    <Flex.Item margin="0 small 0 0" padding={responsiveProps.padding}>
                      <ExpandCollapseThreadsButton
                        showText={!matches.includes('mobile')}
                        isExpanded={props.isExpanded}
                        onCollapseRepliesToggle={props.onCollapseRepliesToggle}
                      />
                    </Flex.Item>
                  )}
                  {ENV.user_can_summarize && !props.isSummaryEnabled && (
                    <Flex.Item margin="0 small 0 0" padding={responsiveProps.padding}>
                      <SummarizeButton
                        onClick={props.onSummarizeClick}
                        showText={!matches.includes('mobile')}
                      />
                    </Flex.Item>
                  )}
                  {translationLanguages.current.length > 0 && (
                    <Flex.Item margin="0 small 0 0" padding={responsiveProps.padding}>
                      {renderMore()}
                    </Flex.Item>
                  )}
                  {props.discussionAnonymousState && ENV.current_user_roles?.includes('student') && (
                    <Flex.Item shouldGrow={true}>
                      <Flex justifyItems="end">
                        <Flex.Item>
                          <Tooltip renderTip={I18n.t('This is your anonymous avatar')}>
                            <div>
                              <AnonymousAvatar addFocus="0" seedString={CURRENT_USER} />
                            </div>
                          </Tooltip>
                        </Flex.Item>
                      </Flex>
                    </Flex.Item>
                  )}
                  {!isSpeedGraderInTopUrl &&
                    props.manageAssignTo &&
                    props.showAssignTo && (
                      <Flex.Item shouldGrow={true} textAlign="end">
                        <Button
                          data-testid="manage-assign-to"
                          renderIcon={IconPermissionsLine}
                          onClick={() => setShowAssignToTray(!showAssignToTray)}
                        >
                          {I18n.t('Assign To')}
                        </Button>
                      </Flex.Item>
                    )}
=======
                  {/* Sort */}
                  <Flex.Item
                    margin={responsiveProps?.sortOrder?.margin}
                    padding={responsiveProps.padding}
                    shouldGrow={responsiveProps?.sortOrder?.shouldGrow}
                    shouldShrink={responsiveProps?.sortOrder?.shouldShrink}
                  >
                    {renderSort(responsiveProps?.sortOrder?.width)}
                  </Flex.Item>
>>>>>>> 7fab6966
                </Flex>
              </Flex.Item>
            </Flex>
            {showAssignToTray && (
              <ItemAssignToManager
                open={showAssignToTray}
                onClose={handleClose}
                onDismiss={handleClose}
                courseId={ENV.course_id}
                itemName={props.discussionTitle}
                itemType={props.typeName}
                iconType={props.typeName}
                pointsPossible={props.pointsPossible}
                itemContentId={props.discussionId}
                locale={ENV.LOCALE || 'en'}
                timezone={ENV.TIMEZONE || 'UTC'}
                removeDueDateInput={!props.isGraded}
                isCheckpointed={props.isCheckpointed}
              />
            )}
          </View>
        )}
      />
    </>
  )
}

export default DiscussionPostToolbar

DiscussionPostToolbar.propTypes = {
  isAdmin: PropTypes.bool,
  canEdit: PropTypes.bool,
  isGraded: PropTypes.bool,
  childTopics: PropTypes.arrayOf(ChildTopic.shape),
  selectedView: PropTypes.string,
  sortDirection: PropTypes.string,
  onSearchChange: PropTypes.func,
  onViewFilter: PropTypes.func,
  onSortClick: PropTypes.func,
  onCollapseRepliesToggle: PropTypes.func,
  searchTerm: PropTypes.string,
  discussionTitle: PropTypes.string,
  discussionId: PropTypes.string,
  typeName: PropTypes.string,
  discussionAnonymousState: PropTypes.string,
  setUserSplitScreenPreference: PropTypes.func,
  userSplitScreenPreference: PropTypes.bool,
  onSummarizeClick: PropTypes.func,
  isSummaryEnabled: PropTypes.bool,
  closeView: PropTypes.func,
  pointsPossible: PropTypes.number,
  manageAssignTo: PropTypes.bool,
  isCheckpointed: PropTypes.bool,
  isExpanded: PropTypes.bool,
  showAssignTo: PropTypes.bool,
  isSortOrderLocked: PropTypes.bool,
  isExpandedLocked: PropTypes.bool,
  discDefaultSortEnabled: PropTypes.bool,
  discDefaultExpandEnabled: PropTypes.bool,
}<|MERGE_RESOLUTION|>--- conflicted
+++ resolved
@@ -49,10 +49,7 @@
 import MoreMenuButton from './MoreMenuButton'
 import AiIcon from '@canvas/ai-icon'
 import {TranslationTriggerModal} from "../TranslationTriggerModal/TranslationTriggerModal";
-<<<<<<< HEAD
-=======
 import SortOrderDropDown from './SortOrderDropDown'
->>>>>>> 7fab6966
 
 const I18n = createI18nScope('discussions_posts')
 
@@ -161,8 +158,6 @@
     setTranslateTargetLanguage(null)
   }
 
-<<<<<<< HEAD
-=======
   const renderSort = (width) => {
     if (props.discDefaultSortEnabled) {
       return (
@@ -204,7 +199,6 @@
     )
   }
 
->>>>>>> 7fab6966
   return (
     <>
       <TranslationTriggerModal
@@ -230,25 +224,17 @@
             filter: {
               shouldGrow: true,
               shouldShrink: true,
-<<<<<<< HEAD
-              width: null,
-              margin: '0 xx-small 0 0',
-=======
               width: '100%',
->>>>>>> 7fab6966
             },
             viewSplitScreen: {
               shouldGrow: true,
               margin: '0 xx-small 0 0',
             },
-<<<<<<< HEAD
-=======
             sortOrder: {
               shouldGrow: true,
               shouldShrink: true,
               width: '100%',
             },
->>>>>>> 7fab6966
             padding: 'xx-small',
           },
           desktop: {
@@ -260,11 +246,7 @@
             search: {
               shouldGrow: true,
               shouldShrink: true,
-<<<<<<< HEAD
-              width: null,
-=======
               width: '100%',
->>>>>>> 7fab6966
             },
             filter: {
               shouldGrow: false,
@@ -276,39 +258,17 @@
               shouldGrow: false,
               margin: '0 small 0 0',
             },
-<<<<<<< HEAD
-=======
             sortOrder: {
               shouldGrow: false,
               shouldShrink: false,
               margin: '0 0 0 small',
             },
->>>>>>> 7fab6966
             padding: 'xxx-small',
           },
         }}
         render={(responsiveProps, matches) => (
           <View maxWidth="56.875em">
             <Flex width="100%" direction={responsiveProps.direction} wrap="wrap">
-<<<<<<< HEAD
-              <Flex.Item
-                margin={responsiveProps?.dividingMargin}
-                shouldShrink={responsiveProps.shouldShrink}
-              >
-                <Flex>
-                  {/* Groups */}
-                  {props.childTopics?.length && props.isAdmin && (
-                    <Flex.Item
-                      data-testid="groups-menu-button"
-                      margin={responsiveProps?.groupSelect?.margin}
-                      padding={responsiveProps?.padding}
-                    >
-                    <span className="discussions-post-toolbar-groupsMenu">
-                      <GroupsMenu width="10px" childTopics={props.childTopics} />
-                    </span>
-                    </Flex.Item>
-                  )}
-=======
               <Flex.Item shouldGrow={true}>
                 <Flex wrap="wrap">
                   {!isSpeedGraderInTopUrl && (
@@ -431,7 +391,6 @@
                       </SimpleSelect>
                     </span>
                   </Flex.Item>
->>>>>>> 7fab6966
                   {/* Search */}
                   {!hideStudentNames && (
                     <Flex.Item
@@ -456,138 +415,6 @@
                     </span>
                     </Flex.Item>
                   )}
-<<<<<<< HEAD
-                </Flex>
-              </Flex.Item>
-
-              <Flex.Item shouldGrow={true}>
-                <Flex wrap="wrap">
-                  {/* Filter */}
-                  <Flex.Item
-                    margin={responsiveProps?.filter?.margin}
-                    padding={responsiveProps.padding}
-                    shouldGrow={responsiveProps?.filter?.shouldGrow}
-                    shouldShrink={false}
-                  >
-                  <span data-testid="toggle-filter-menu">
-                    <SimpleSelect
-                      renderLabel={<ScreenReaderContent>{I18n.t('Filter by')}</ScreenReaderContent>}
-                      defaultValue={props.selectedView}
-                      onChange={props.onViewFilter}
-                      width={responsiveProps?.filter?.width}
-                    >
-                      <SimpleSelect.Group renderLabel={I18n.t('View')}>
-                        {Object.entries(getMenuConfig(props)).map(
-                          ([viewOption, viewOptionLabel]) => (
-                            <SimpleSelect.Option
-                              id={viewOption}
-                              key={viewOption}
-                              value={viewOption}
-                            >
-                              {viewOptionLabel.call()}
-                            </SimpleSelect.Option>
-                          ),
-                        )}
-                      </SimpleSelect.Group>
-                    </SimpleSelect>
-                  </span>
-                  </Flex.Item>
-                  {/* Sort */}
-                  <Flex.Item margin="0 small 0 0" padding={responsiveProps.padding}>
-                    <Tooltip
-                      renderTip={
-                        props.sortDirection === 'desc'
-                          ? I18n.t('Newest First')
-                          : I18n.t('Oldest First')
-                      }
-                      width="78px"
-                      data-testid="sortButtonTooltip"
-                    >
-                    <span className="discussions-sort-button">
-                      <Button
-                        onClick={props.onSortClick}
-                        renderIcon={
-                          props.sortDirection === 'desc' ? (
-                            <IconArrowDownLine data-testid="DownArrow" />
-                          ) : (
-                            <IconArrowUpLine data-testid="UpArrow" />
-                          )
-                        }
-                        data-testid="sortButton"
-                      >
-                        {I18n.t('Sort')}
-                        <ScreenReaderContent>
-                          {props.sortDirection === 'asc'
-                            ? I18n.t('Sorted by Ascending')
-                            : I18n.t('Sorted by Descending')}
-                        </ScreenReaderContent>
-                      </Button>
-                    </span>
-                    </Tooltip>
-                  </Flex.Item>
-                  {!isSpeedGraderInTopUrl && (
-                    <Flex.Item
-                      margin={responsiveProps?.viewSplitScreen?.margin}
-                      padding={responsiveProps.padding}
-                      shouldGrow={responsiveProps?.viewSplitScreen?.shouldGrow}
-                    >
-                      <SplitScreenButton
-                        setUserSplitScreenPreference={props.setUserSplitScreenPreference}
-                        userSplitScreenPreference={props.userSplitScreenPreference}
-                        closeView={props.closeView}
-                        display={matches.includes('mobile') ? 'block' : 'inline-block'}
-                      />
-                    </Flex.Item>
-                  )}
-                  {(!props.userSplitScreenPreference || isSpeedGraderInTopUrl) && (
-                    <Flex.Item margin="0 small 0 0" padding={responsiveProps.padding}>
-                      <ExpandCollapseThreadsButton
-                        showText={!matches.includes('mobile')}
-                        isExpanded={props.isExpanded}
-                        onCollapseRepliesToggle={props.onCollapseRepliesToggle}
-                      />
-                    </Flex.Item>
-                  )}
-                  {ENV.user_can_summarize && !props.isSummaryEnabled && (
-                    <Flex.Item margin="0 small 0 0" padding={responsiveProps.padding}>
-                      <SummarizeButton
-                        onClick={props.onSummarizeClick}
-                        showText={!matches.includes('mobile')}
-                      />
-                    </Flex.Item>
-                  )}
-                  {translationLanguages.current.length > 0 && (
-                    <Flex.Item margin="0 small 0 0" padding={responsiveProps.padding}>
-                      {renderMore()}
-                    </Flex.Item>
-                  )}
-                  {props.discussionAnonymousState && ENV.current_user_roles?.includes('student') && (
-                    <Flex.Item shouldGrow={true}>
-                      <Flex justifyItems="end">
-                        <Flex.Item>
-                          <Tooltip renderTip={I18n.t('This is your anonymous avatar')}>
-                            <div>
-                              <AnonymousAvatar addFocus="0" seedString={CURRENT_USER} />
-                            </div>
-                          </Tooltip>
-                        </Flex.Item>
-                      </Flex>
-                    </Flex.Item>
-                  )}
-                  {!isSpeedGraderInTopUrl &&
-                    props.manageAssignTo &&
-                    props.showAssignTo && (
-                      <Flex.Item shouldGrow={true} textAlign="end">
-                        <Button
-                          data-testid="manage-assign-to"
-                          renderIcon={IconPermissionsLine}
-                          onClick={() => setShowAssignToTray(!showAssignToTray)}
-                        >
-                          {I18n.t('Assign To')}
-                        </Button>
-                      </Flex.Item>
-                    )}
-=======
                   {/* Sort */}
                   <Flex.Item
                     margin={responsiveProps?.sortOrder?.margin}
@@ -597,7 +424,6 @@
                   >
                     {renderSort(responsiveProps?.sortOrder?.width)}
                   </Flex.Item>
->>>>>>> 7fab6966
                 </Flex>
               </Flex.Item>
             </Flex>
