/*
 * Copyright (C) 2021 - present Instructure, Inc.
 *
 * This file is part of Canvas.
 *
 * Canvas is free software: you can redistribute it and/or modify it under
 * the terms of the GNU Affero General Public License as published by the Free
 * Software Foundation, version 3 of the License.
 *
 * Canvas is distributed in the hope that it will be useful, but WITHOUT ANY
 * WARRANTY; without even the implied warranty of MERCHANTABILITY or FITNESS FOR
 * A PARTICULAR PURPOSE. See the GNU Affero General Public License for more
 * details.
 *
 * You should have received a copy of the GNU Affero General Public License along
 * with this program. If not, see <http://www.gnu.org/licenses/>.
 */
import {Button, IconButton} from '@instructure/ui-buttons'
import {ChildTopic} from '../../../graphql/ChildTopic'
import {Flex} from '@instructure/ui-flex'
import {GroupsMenu} from '../GroupsMenu/GroupsMenu'
import {useScope as createI18nScope} from '@canvas/i18n'
import {
  IconArrowDownLine,
  IconArrowUpLine,
  IconSearchLine,
  IconTroubleLine,
  IconPermissionsLine,
} from '@instructure/ui-icons'
import PropTypes from 'prop-types'
import {
  CURRENT_USER,
  DiscussionManagerUtilityContext,
  isSpeedGraderInTopUrl,
} from '../../utils/constants'
import React, {useContext, useState} from 'react'
import {Responsive} from '@instructure/ui-responsive'
import {hideStudentNames, responsiveQuerySizes} from '../../utils'
import {ScreenReaderContent} from '@instructure/ui-a11y-content'
import {SimpleSelect} from '@instructure/ui-simple-select'
import {SplitScreenButton} from './SplitScreenButton'
import {TextInput} from '@instructure/ui-text-input'
import {Tooltip} from '@instructure/ui-tooltip'
import {View} from '@instructure/ui-view'
import {AnonymousAvatar} from '@canvas/discussions/react/components/AnonymousAvatar/AnonymousAvatar'
import {ExpandCollapseThreadsButton} from './ExpandCollapseThreadsButton'
import ItemAssignToManager from '@canvas/context-modules/differentiated-modules/react/Item/ItemAssignToManager'
import {SummarizeButton} from './SummarizeButton'
import MoreMenuButton from './MoreMenuButton'
import AiIcon from '@canvas/ai-icon'
import {TranslationTriggerModal} from "../TranslationTriggerModal/TranslationTriggerModal";
<<<<<<< HEAD
=======
import SortOrderDropDown from './SortOrderDropDown'
>>>>>>> 9e16fa97

const I18n = createI18nScope('discussions_posts')

export const getMenuConfig = props => {
  const options = {
    all: () => I18n.t('All'),
    unread: () => I18n.t('Unread'),
  }
  if (props.enableDeleteFilter) {
    options.deleted = () => I18n.t('Deleted')
  }

  return options
}

const getClearButton = buttonProperties => {
  if (!buttonProperties.searchTerm?.length) return

  return (
    <IconButton
      type="button"
      size="small"
      withBackground={false}
      withBorder={false}
      screenReaderLabel="Clear search"
      onClick={buttonProperties.handleClear}
      data-testid="clear-search-button"
    >
      <IconTroubleLine />
    </IconButton>
  )
}

export const DiscussionPostToolbar = props => {
  const [showAssignToTray, setShowAssignToTray] = useState(false)
  const [isModalOpen, setModalOpen] = useState(false)
  const {translationLanguages, setShowTranslationControl, translateTargetLanguage,
    setTranslateTargetLanguage, showTranslationControl} = useContext(
    DiscussionManagerUtilityContext,
  )

  const [showTranslate, setShowTranslate] = useState(false)

  const clearButton = () => {
    return getClearButton({
      handleClear: () => {
        props.onSearchChange('')
      },
      searchTerm: props.searchTerm,
    })
  }

  const searchElementText = props.discussionAnonymousState
    ? I18n.t('Search entries...')
    : I18n.t('Search entries or author...')

  const handleClose = () => setShowAssignToTray(false)

  const toggleTranslateText = () => {

    if (ENV.ai_translation_improvements) {

      // If translations module is visible and discussion is translated open the modal
      if(showTranslationControl) {
        translateTargetLanguage ? setModalOpen(true): setShowTranslationControl(false)
      } else {
        setShowTranslationControl(true)
      }

    } else {
      // Update local state
      setShowTranslate(!showTranslate)
      // Update context
      setShowTranslationControl(!showTranslate)
    }
  }

  const renderMore = () => {
    const menuOptions = []
    if (translationLanguages.current.length > 0) {
      const text = showTranslate ? I18n.t('Hide Translate Text') : I18n.t('Translate Text')
      const translationMenuOption = {text, clickItem: toggleTranslateText}

      if (ENV.ai_translation_improvements) {
        const improvedText = showTranslationControl
          ? I18n.t('Turn off Translation')
          : I18n.t('Translate Discussion')
        translationMenuOption.text = improvedText
        translationMenuOption.buttonIcon = AiIcon
      }

      menuOptions.push(translationMenuOption)
    }

    return menuOptions.length > 0 && <MoreMenuButton menuOptions={menuOptions} />
  }

  const closeModalAndKeepTranslations = () =>{
    setModalOpen(false)
    setShowTranslationControl(false)
  }

  const closeModalAndRemoveTranslations = () =>{
    setModalOpen(false)
    setShowTranslationControl(false)
    setTranslateTargetLanguage(null)
  }

<<<<<<< HEAD
=======
  const renderSort = () => {
    if (props.discDefaultSortEnabled) {
      return (
        <SortOrderDropDown
          isLocked={props.isSortOrderLocked}
          selectedSortType={props.sortDirection}
          onSortClick={props.onSortClick}
        />
      )
    }
    return (
      <Tooltip
        renderTip={props.sortDirection === 'desc' ? I18n.t('Newest First') : I18n.t('Oldest First')}
        width="78px"
        data-testid="sortButtonTooltip"
      >
        <span className="discussions-sort-button">
          <Button
            onClick={props.onSortClick}
            renderIcon={
              props.sortDirection === 'desc' ? (
                <IconArrowDownLine data-testid="DownArrow" />
              ) : (
                <IconArrowUpLine data-testid="UpArrow" />
              )
            }
            data-testid="sortButton"
          >
            {I18n.t('Sort')}
            <ScreenReaderContent>
              {props.sortDirection === 'asc'
                ? I18n.t('Sorted by Ascending')
                : I18n.t('Sorted by Descending')}
            </ScreenReaderContent>
          </Button>
        </span>
      </Tooltip>
    )
  }

>>>>>>> 9e16fa97
  return (
    <>
      <TranslationTriggerModal
        isModalOpen={isModalOpen}
        closeModal={() => {setModalOpen(false)}}
        closeModalAndKeepTranslations={closeModalAndKeepTranslations}
        closeModalAndRemoveTranslations={closeModalAndRemoveTranslations}/>
      <Responsive
        match="media"
        query={responsiveQuerySizes({mobile: true, desktop: true})}
        props={{
          mobile: {
            direction: 'column',
            dividingMargin: '0',
            groupSelect: {
              margin: '0 xx-small 0 0',
            },
            search: {
              shouldGrow: true,
              shouldShrink: true,
              width: '100%',
            },
            filter: {
              shouldGrow: true,
              shouldShrink: true,
              width: null,
              margin: '0 xx-small 0 0',
            },
            viewSplitScreen: {
              shouldGrow: true,
              margin: '0 xx-small 0 0',
            },
            padding: 'xx-small',
          },
          desktop: {
            direction: 'row',
            dividingMargin: '0 small 0 0',
            groupSelect: {
              margin: '0 small 0 0',
            },
            search: {
              shouldGrow: true,
              shouldShrink: true,
              width: null,
            },
            filter: {
              shouldGrow: false,
              shouldShrink: false,
              width: '120px',
              margin: '0 small 0 0',
            },
            viewSplitScreen: {
              shouldGrow: false,
              margin: '0 small 0 0',
            },
            padding: 'xxx-small',
          },
        }}
        render={(responsiveProps, matches) => (
          <View maxWidth="56.875em">
            <Flex width="100%" direction={responsiveProps.direction} wrap="wrap">
              <Flex.Item
                margin={responsiveProps?.dividingMargin}
                shouldShrink={responsiveProps.shouldShrink}
              >
                <Flex>
                  {/* Groups */}
                  {props.childTopics?.length && props.isAdmin && (
                    <Flex.Item
                      data-testid="groups-menu-button"
                      margin={responsiveProps?.groupSelect?.margin}
                      padding={responsiveProps?.padding}
                    >
                    <span className="discussions-post-toolbar-groupsMenu">
                      <GroupsMenu width="10px" childTopics={props.childTopics} />
                    </span>
                    </Flex.Item>
                  )}
                  {/* Search */}
                  {!hideStudentNames && (
                    <Flex.Item
                      shouldGrow={responsiveProps?.search?.shouldGrow}
                      shouldShrink={responsiveProps?.search?.shouldShrink}
                      padding={responsiveProps.padding}
                    >
                    <span className="discussions-search-filter">
                      <TextInput
                        data-testid="search-filter"
                        onChange={event => {
                          props.onSearchChange(event.target.value)
                        }}
                        renderLabel={<ScreenReaderContent>{searchElementText}</ScreenReaderContent>}
                        value={props.searchTerm}
                        renderBeforeInput={<IconSearchLine display="block" />}
                        renderAfterInput={clearButton}
                        placeholder={searchElementText}
                        shouldNotWrap={true}
                        width={responsiveProps?.search?.width}
                      />
                    </span>
                    </Flex.Item>
                  )}
                </Flex>
              </Flex.Item>

              <Flex.Item shouldGrow={true}>
                <Flex wrap="wrap">
                  {/* Filter */}
                  <Flex.Item
                    margin={responsiveProps?.filter?.margin}
                    padding={responsiveProps.padding}
                    shouldGrow={responsiveProps?.filter?.shouldGrow}
                    shouldShrink={false}
                  >
                  <span data-testid="toggle-filter-menu">
                    <SimpleSelect
                      renderLabel={<ScreenReaderContent>{I18n.t('Filter by')}</ScreenReaderContent>}
                      defaultValue={props.selectedView}
                      onChange={props.onViewFilter}
                      width={responsiveProps?.filter?.width}
                    >
                      <SimpleSelect.Group renderLabel={I18n.t('View')}>
                        {Object.entries(getMenuConfig(props)).map(
                          ([viewOption, viewOptionLabel]) => (
                            <SimpleSelect.Option
                              id={viewOption}
                              key={viewOption}
                              value={viewOption}
                            >
                              {viewOptionLabel.call()}
                            </SimpleSelect.Option>
                          ),
                        )}
                      </SimpleSelect.Group>
                    </SimpleSelect>
                  </span>
<<<<<<< HEAD
                  </Flex.Item>
                  {/* Sort */}
                  <Flex.Item margin="0 small 0 0" padding={responsiveProps.padding}>
                    <Tooltip
                      renderTip={
                        props.sortDirection === 'desc'
                          ? I18n.t('Newest First')
                          : I18n.t('Oldest First')
                      }
                      width="78px"
                      data-testid="sortButtonTooltip"
                    >
                    <span className="discussions-sort-button">
                      <Button
                        onClick={props.onSortClick}
                        renderIcon={
                          props.sortDirection === 'desc' ? (
                            <IconArrowDownLine data-testid="DownArrow" />
                          ) : (
                            <IconArrowUpLine data-testid="UpArrow" />
                          )
                        }
                        data-testid="sortButton"
                      >
                        {I18n.t('Sort')}
                        <ScreenReaderContent>
                          {props.sortDirection === 'asc'
                            ? I18n.t('Sorted by Ascending')
                            : I18n.t('Sorted by Descending')}
                        </ScreenReaderContent>
                      </Button>
                    </span>
                    </Tooltip>
                  </Flex.Item>
=======
                </Flex.Item>
                {/* Sort */}
                <Flex.Item margin="0 small 0 0" padding={responsiveProps.padding}>
                  {renderSort()}
                </Flex.Item>
>>>>>>> 9e16fa97
                  {!isSpeedGraderInTopUrl && (
                    <Flex.Item
                      margin={responsiveProps?.viewSplitScreen?.margin}
                      padding={responsiveProps.padding}
                      shouldGrow={responsiveProps?.viewSplitScreen?.shouldGrow}
                    >
                      <SplitScreenButton
                        setUserSplitScreenPreference={props.setUserSplitScreenPreference}
                        userSplitScreenPreference={props.userSplitScreenPreference}
                        closeView={props.closeView}
                        display={matches.includes('mobile') ? 'block' : 'inline-block'}
                      />
                    </Flex.Item>
                  )}
                  {(!props.userSplitScreenPreference || isSpeedGraderInTopUrl) && (
                    <Flex.Item margin="0 small 0 0" padding={responsiveProps.padding}>
                      <ExpandCollapseThreadsButton
                        showText={!matches.includes('mobile')}
<<<<<<< HEAD
                        isExpanded={props.isExpanded}
                        onCollapseRepliesToggle={props.onCollapseRepliesToggle}
=======
                        isExpanded={props.isExpanded || (props.discDefaultExpandEnabled && props.isExpandedLocked)}
                        onCollapseRepliesToggle={props.onCollapseRepliesToggle}
                        disabled={props.userSplitScreenPreference || (props.discDefaultExpandEnabled && props.isExpandedLocked)}
                        expandedLocked={props.isExpandedLocked}
>>>>>>> 9e16fa97
                      />
                    </Flex.Item>
                  )}
                  {ENV.user_can_summarize && !props.isSummaryEnabled && (
                    <Flex.Item margin="0 small 0 0" padding={responsiveProps.padding}>
                      <SummarizeButton
                        onClick={props.onSummarizeClick}
                        showText={!matches.includes('mobile')}
                      />
                    </Flex.Item>
                  )}
                  {translationLanguages.current.length > 0 && (
                    <Flex.Item margin="0 small 0 0" padding={responsiveProps.padding}>
                      {renderMore()}
                    </Flex.Item>
                  )}
                  {props.discussionAnonymousState && ENV.current_user_roles?.includes('student') && (
                    <Flex.Item shouldGrow={true}>
                      <Flex justifyItems="end">
                        <Flex.Item>
                          <Tooltip renderTip={I18n.t('This is your anonymous avatar')}>
                            <div>
                              <AnonymousAvatar addFocus="0" seedString={CURRENT_USER} />
                            </div>
                          </Tooltip>
                        </Flex.Item>
                      </Flex>
                    </Flex.Item>
                  )}
                  {!isSpeedGraderInTopUrl &&
                    props.manageAssignTo &&
                    props.showAssignTo && (
                      <Flex.Item shouldGrow={true} textAlign="end">
                        <Button
                          data-testid="manage-assign-to"
                          renderIcon={IconPermissionsLine}
                          onClick={() => setShowAssignToTray(!showAssignToTray)}
                        >
                          {I18n.t('Assign To')}
                        </Button>
                      </Flex.Item>
                    )}
                </Flex>
              </Flex.Item>
            </Flex>
            {showAssignToTray && (
              <ItemAssignToManager
                open={showAssignToTray}
                onClose={handleClose}
                onDismiss={handleClose}
                courseId={ENV.course_id}
                itemName={props.discussionTitle}
                itemType={props.typeName}
                iconType={props.typeName}
                pointsPossible={props.pointsPossible}
                itemContentId={props.discussionId}
                locale={ENV.LOCALE || 'en'}
                timezone={ENV.TIMEZONE || 'UTC'}
                removeDueDateInput={!props.isGraded}
                isCheckpointed={props.isCheckpointed}
              />
            )}
          </View>
        )}
      />
    </>
  )
}

export default DiscussionPostToolbar

DiscussionPostToolbar.propTypes = {
  isAdmin: PropTypes.bool,
  canEdit: PropTypes.bool,
  isGraded: PropTypes.bool,
  childTopics: PropTypes.arrayOf(ChildTopic.shape),
  selectedView: PropTypes.string,
  sortDirection: PropTypes.string,
  onSearchChange: PropTypes.func,
  onViewFilter: PropTypes.func,
  onSortClick: PropTypes.func,
  onCollapseRepliesToggle: PropTypes.func,
  searchTerm: PropTypes.string,
  discussionTitle: PropTypes.string,
  discussionId: PropTypes.string,
  typeName: PropTypes.string,
  discussionAnonymousState: PropTypes.string,
  setUserSplitScreenPreference: PropTypes.func,
  userSplitScreenPreference: PropTypes.bool,
  onSummarizeClick: PropTypes.func,
  isSummaryEnabled: PropTypes.bool,
  closeView: PropTypes.func,
  pointsPossible: PropTypes.number,
  manageAssignTo: PropTypes.bool,
  isCheckpointed: PropTypes.bool,
  isExpanded: PropTypes.bool,
  showAssignTo: PropTypes.bool,
  isSortOrderLocked: PropTypes.bool,
  isExpandedLocked: PropTypes.bool,
  discDefaultSortEnabled: PropTypes.bool,
  discDefaultExpandEnabled: PropTypes.bool,
}<|MERGE_RESOLUTION|>--- conflicted
+++ resolved
@@ -49,10 +49,7 @@
 import MoreMenuButton from './MoreMenuButton'
 import AiIcon from '@canvas/ai-icon'
 import {TranslationTriggerModal} from "../TranslationTriggerModal/TranslationTriggerModal";
-<<<<<<< HEAD
-=======
 import SortOrderDropDown from './SortOrderDropDown'
->>>>>>> 9e16fa97
 
 const I18n = createI18nScope('discussions_posts')
 
@@ -161,8 +158,6 @@
     setTranslateTargetLanguage(null)
   }
 
-<<<<<<< HEAD
-=======
   const renderSort = () => {
     if (props.discDefaultSortEnabled) {
       return (
@@ -203,7 +198,6 @@
     )
   }
 
->>>>>>> 9e16fa97
   return (
     <>
       <TranslationTriggerModal
@@ -340,48 +334,11 @@
                       </SimpleSelect.Group>
                     </SimpleSelect>
                   </span>
-<<<<<<< HEAD
-                  </Flex.Item>
-                  {/* Sort */}
-                  <Flex.Item margin="0 small 0 0" padding={responsiveProps.padding}>
-                    <Tooltip
-                      renderTip={
-                        props.sortDirection === 'desc'
-                          ? I18n.t('Newest First')
-                          : I18n.t('Oldest First')
-                      }
-                      width="78px"
-                      data-testid="sortButtonTooltip"
-                    >
-                    <span className="discussions-sort-button">
-                      <Button
-                        onClick={props.onSortClick}
-                        renderIcon={
-                          props.sortDirection === 'desc' ? (
-                            <IconArrowDownLine data-testid="DownArrow" />
-                          ) : (
-                            <IconArrowUpLine data-testid="UpArrow" />
-                          )
-                        }
-                        data-testid="sortButton"
-                      >
-                        {I18n.t('Sort')}
-                        <ScreenReaderContent>
-                          {props.sortDirection === 'asc'
-                            ? I18n.t('Sorted by Ascending')
-                            : I18n.t('Sorted by Descending')}
-                        </ScreenReaderContent>
-                      </Button>
-                    </span>
-                    </Tooltip>
-                  </Flex.Item>
-=======
                 </Flex.Item>
                 {/* Sort */}
                 <Flex.Item margin="0 small 0 0" padding={responsiveProps.padding}>
                   {renderSort()}
                 </Flex.Item>
->>>>>>> 9e16fa97
                   {!isSpeedGraderInTopUrl && (
                     <Flex.Item
                       margin={responsiveProps?.viewSplitScreen?.margin}
@@ -400,15 +357,10 @@
                     <Flex.Item margin="0 small 0 0" padding={responsiveProps.padding}>
                       <ExpandCollapseThreadsButton
                         showText={!matches.includes('mobile')}
-<<<<<<< HEAD
-                        isExpanded={props.isExpanded}
-                        onCollapseRepliesToggle={props.onCollapseRepliesToggle}
-=======
                         isExpanded={props.isExpanded || (props.discDefaultExpandEnabled && props.isExpandedLocked)}
                         onCollapseRepliesToggle={props.onCollapseRepliesToggle}
                         disabled={props.userSplitScreenPreference || (props.discDefaultExpandEnabled && props.isExpandedLocked)}
                         expandedLocked={props.isExpandedLocked}
->>>>>>> 9e16fa97
                       />
                     </Flex.Item>
                   )}
