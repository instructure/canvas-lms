/*
 * Copyright (C) 2021 - present Instructure, Inc.
 *
 * This file is part of Canvas.
 *
 * Canvas is free software: you can redistribute it and/or modify it under
 * the terms of the GNU Affero General Public License as published by the Free
 * Software Foundation, version 3 of the License.
 *
 * Canvas is distributed in the hope that it will be useful, but WITHOUT ANY
 * WARRANTY; without even the implied warranty of MERCHANTABILITY or FITNESS FOR
 * A PARTICULAR PURPOSE. See the GNU Affero General Public License for more
 * details.
 *
 * You should have received a copy of the GNU Affero General Public License along
 * with this program. If not, see <http://www.gnu.org/licenses/>.
 */

import {MockedProvider} from '@apollo/client/testing'
import {AlertManagerContext} from '@canvas/alerts/react/AlertManager'
import {assignLocation, openWindow} from '@canvas/util/globalUtils'
import {waitFor} from '@testing-library/dom'
import {fireEvent, render} from '@testing-library/react'
import React from 'react'
import {ChildTopic} from '../../../../graphql/ChildTopic'
import {updateUserDiscussionsSplitscreenViewMock} from '../../../../graphql/Mocks'
import * as constants from '../../../utils/constants'
import {DiscussionManagerUtilityContext} from '../../../utils/constants'
import {DiscussionPostToolbar} from '../DiscussionPostToolbar'

jest.mock('@canvas/util/globalUtils', () => ({
  assignLocation: jest.fn(),
  openWindow: jest.fn(),
}))

jest.mock('../../../utils', () => ({
  ...jest.requireActual('../../../utils'),
  responsiveQuerySizes: () => ({desktop: {maxWidth: '1024px'}}),
}))

jest.mock('../../../utils/constants', () => ({
  ...jest.requireActual('../../../utils/constants'),
  isSpeedGraderInTopUrl: false,
}))

const onFailureStub = jest.fn()
const onSuccessStub = jest.fn()

beforeEach(() => {
  window.matchMedia = jest.fn().mockImplementation(() => {
    return {
      matches: true,
      media: '',
      onchange: null,
      addListener: jest.fn(),
      removeListener: jest.fn(),
    }
  })

  window.ENV = {
    course_id: '1',
    SPEEDGRADER_URL_TEMPLATE: '/courses/1/gradebook/speed_grader?assignment_id=1&:student_id',
    DISCUSSION: {
      preferences: {
        discussions_splitscreen_view: false,
      },
    },
  }
})

afterEach(() => {
  onFailureStub.mockClear()
  onSuccessStub.mockClear()
  jest.clearAllMocks()
})

const setup = (props, mocks, discussionManagerProviderValues = {translationLanguages: {current: []}}) => {
  return render(
    <MockedProvider mocks={mocks}>
      <AlertManagerContext.Provider
        value={{setOnFailure: onFailureStub, setOnSuccess: onSuccessStub}}
      >
        <DiscussionManagerUtilityContext.Provider value={discussionManagerProviderValues}>
          <DiscussionPostToolbar {...props} />
        </DiscussionManagerUtilityContext.Provider>
      </AlertManagerContext.Provider>
    </MockedProvider>,
  )
}

describe('DiscussionPostToolbar', () => {
  describe('Rendering', () => {
    it('should render', () => {
      const component = setup()
      expect(component).toBeTruthy()
    })

    it('should not render Collapse Toggle by default', () => {
      const {queryByTestId} = setup()
      expect(queryByTestId('collapseToggle')).toBeNull()
    })

    it('should not render clear search button by default', () => {
      const {queryByTestId} = setup()
      expect(queryByTestId('clear-search-button')).toBeNull()
    })
  })

  describe('Splitscreen Button', () => {
    it('should call updateUserDiscussionsSplitscreenView mutation when clicked', async () => {
      const {getByTestId} = setup(
        {
          setUserSplitScreenPreference: jest.fn(),
          userSplitScreenPreference: false,
          closeView: jest.fn(),
        },
        updateUserDiscussionsSplitscreenViewMock({discussionsSplitscreenView: true}),
      )

      const splitscreenButton = getByTestId('splitscreenButton')
      fireEvent.click(splitscreenButton)

      await waitFor(() => {
        expect(onSuccessStub.mock.calls).toHaveLength(1)
      })
    })
  })

  describe('Search Field', () => {
    it('should call onChange when typing occurs', () => {
      const onSearchChangeMock = jest.fn()
      const {getByLabelText} = setup({onSearchChange: onSearchChangeMock})
      const searchInput = getByLabelText('Search entries or author...')
      fireEvent.change(searchInput, {target: {value: 'A'}})
      window.setTimeout(() => expect(onSearchChangeMock.mock.calls).toHaveLength(1), 1500)
      fireEvent.change(searchInput, {target: {value: 'B'}})
      window.setTimeout(() => expect(onSearchChangeMock.mock.calls).toHaveLength(2), 1500)
    })
  })

  describe('View Dropdown', () => {
    it('should call onChange when event is fired', () => {
      const onViewFilterMock = jest.fn()
      const {getByText, getByLabelText} = setup({onViewFilter: onViewFilterMock})
      const simpleSelect = getByLabelText('Filter by')
      fireEvent.click(simpleSelect)
      const unread = getByText('Unread')
      fireEvent.click(unread)
      expect(onViewFilterMock.mock.calls).toHaveLength(1)
      expect(onViewFilterMock.mock.calls[0][1].id).toBe('unread')
    })
  })

  describe('Sort control', () => {
    it('should show up arrow when ascending', () => {
      const {getByTestId} = setup({
        sortDirection: 'asc',
      })
      const upArrow = getByTestId('UpArrow')
      expect(upArrow).toBeTruthy()
    })

    it('should show down arrow when descending', () => {
      const {getByTestId} = setup({
        sortDirection: 'desc',
      })
      const downArrow = getByTestId('DownArrow')
      expect(downArrow).toBeTruthy()
    })

    it('should call onClick when clicked', () => {
      const onSortClickMock = jest.fn()
      const {getByTestId} = setup({
        onSortClick: onSortClickMock,
      })
      const button = getByTestId('sortButton')
      button.click()
      expect(onSortClickMock.mock.calls).toHaveLength(1)
    })
  })

  describe('Groups Menu Button', () => {
    it('should not render when there are no child topics and the user is an admin', () => {
      const container = setup({
        childTopics: [],
        isAdmin: true,
      })
      expect(container.queryByTestId('groups-menu-button')).toBeNull()
    })

    it('should render when there are child topics and the user is an admin', () => {
      const container = setup({
        childTopics: [ChildTopic.mock()],
        isAdmin: true,
      })
      expect(container.queryByTestId('groups-menu-button')).toBeTruthy()
    })

    it('should not render when the user is not an admin', () => {
      const container = setup({
        childTopics: [ChildTopic.mock()],
        isAdmin: false,
      })
      expect(container.queryByTestId('groups-menu-button')).toBeNull()
    })
  })

  describe('Anonymous Indicator Avatar', () => {
    describe('discussion is anonymous', () => {
      it('should render discussionAnonymousState is not null', () => {
        ENV.current_user_roles = ['student']
        const container = setup({
          discussionAnonymousState: 'full_anonymity',
        })
        expect(container.queryByTestId('anonymous_avatar')).toBeTruthy()
      })
    })

    describe('discussion is not anonymous', () => {
      it('should render discussionAnonymousState is null', () => {
        ENV.current_user_roles = ['student']
        const container = setup({
          discussionAnonymousState: null,
        })
        expect(container.queryByTestId('anonymous_avatar')).toBeNull()
      })
    })
  })

  describe('Assign To', () => {
    it('renders the Assign To button if user can manageAssignTo and in a course discussion', () => {
      const {getByRole} = setup({
        manageAssignTo: true,
        showAssignTo: true,
      })
      expect(getByRole('button', {name: 'Assign To'})).toBeInTheDocument()
    })

    it('does not render the Assign To button if in speedGrader', () => {
      jest.mock('../../../utils/constants', () => ({
        ...jest.requireActual('../../../utils/constants'),
        isSpeedGraderInTopUrl: true,
      }))

      const container = setup({
        manageAssignTo: true,
        discussionTopic: {
          _id: '1',
          contextType: 'Course',
          groupSet: null,
          assignment: true,
        },
      })
      expect(container.queryByTestId('assign-to-button')).toBeNull()
    })

    it('does not render the Assign To button if user can not manageAssignTo', () => {
      const {queryByRole} = setup({
        manageAssignTo: false,
        contextType: 'Course',
      })
      expect(queryByRole('button', {name: 'Assign To'})).not.toBeInTheDocument()
    })

    it('does not render the Assign To button if a group discussion', () => {
      const {queryByText} = setup({
        manageAssignTo: true,
        contextType: 'Group',
      })
      expect(queryByText('Assign To')).not.toBeInTheDocument()
    })

    it('does not render the Assign To button if an ungraded group discussion in course context', () => {
      const {queryByTestId} = setup({
        manageAssignTo: true,
        contextType: 'Course',
        isGraded: false,
        isGroupDiscussion: true,
      })
      expect(queryByTestId('manage-assign-to')).not.toBeInTheDocument()
    })
  })

  describe('Translate Button', () => {
    describe('when translationLanguages is empty', () => {
<<<<<<< HEAD
      it('does not render the translate button if translationLanguages is empty', () => {
=======
      it('does not render the translate button', () => {
>>>>>>> 005bce2c
        const {queryByTestId} = setup()
        expect(queryByTestId('translate-button')).toBeNull()
      })
    })

<<<<<<< HEAD
=======
    describe('when the discussion topic is an announcement', () => {
      it('does not render the translate button', () => {
        const {queryByTestId} = setup({isAnnouncement: true}, null, {
          translationLanguages: {current: ['en', 'es']}
        })
        expect(queryByTestId('translate-button')).toBeNull()
      })
    })

>>>>>>> 005bce2c
    describe('when the improvement flag is turned on', () => {
      beforeEach(() => {
        ENV.ai_translation_improvements = true
      })

      afterEach(() => {
        ENV.ai_translation_improvements = false
      })

      it('does render the translate button with improved text', () => {
        const {getByText} = setup(null, null, {
          translationLanguages: {current: ['en', 'es']}
        })

        expect(getByText('Translate Discussion')).toBeTruthy()
      })

      it('does render the translate button with improved text when the translation controls are on', () => {
        const {getByText} = setup(null, null, {
          translationLanguages: {current: ['en', 'es']},
          showTranslationControl: true,
        })

        expect(getByText('Turn off Translation')).toBeTruthy()
      })
    })

    it('does render the translate button', () => {
      const {getByTestId} = setup(null, null, {
        translationLanguages: {current: ['en', 'es']}
      })

      expect(getByTestId('translate-button')).toBeTruthy()
    })

    it('does call setShowTranslationControl when clicked', () => {
      const setShowTranslationControl = jest.fn()
      const {getByTestId} = setup(null, null, {
        translationLanguages: {current: ['en', 'es']},
        setShowTranslationControl,
      })
      const translateButton = getByTestId('translate-button')
      fireEvent.click(translateButton)
      expect(setShowTranslationControl).toHaveBeenCalled()
    })
  })
})<|MERGE_RESOLUTION|>--- conflicted
+++ resolved
@@ -283,18 +283,12 @@
 
   describe('Translate Button', () => {
     describe('when translationLanguages is empty', () => {
-<<<<<<< HEAD
-      it('does not render the translate button if translationLanguages is empty', () => {
-=======
       it('does not render the translate button', () => {
->>>>>>> 005bce2c
         const {queryByTestId} = setup()
         expect(queryByTestId('translate-button')).toBeNull()
       })
     })
 
-<<<<<<< HEAD
-=======
     describe('when the discussion topic is an announcement', () => {
       it('does not render the translate button', () => {
         const {queryByTestId} = setup({isAnnouncement: true}, null, {
@@ -304,7 +298,6 @@
       })
     })
 
->>>>>>> 005bce2c
     describe('when the improvement flag is turned on', () => {
       beforeEach(() => {
         ENV.ai_translation_improvements = true
