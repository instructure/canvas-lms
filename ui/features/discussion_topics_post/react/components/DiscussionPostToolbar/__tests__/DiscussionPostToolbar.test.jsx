/*
 * Copyright (C) 2021 - present Instructure, Inc.
 *
 * This file is part of Canvas.
 *
 * Canvas is free software: you can redistribute it and/or modify it under
 * the terms of the GNU Affero General Public License as published by the Free
 * Software Foundation, version 3 of the License.
 *
 * Canvas is distributed in the hope that it will be useful, but WITHOUT ANY
 * WARRANTY; without even the implied warranty of MERCHANTABILITY or FITNESS FOR
 * A PARTICULAR PURPOSE. See the GNU Affero General Public License for more
 * details.
 *
 * You should have received a copy of the GNU Affero General Public License along
 * with this program. If not, see <http://www.gnu.org/licenses/>.
 */

import {AlertManagerContext} from '@canvas/alerts/react/AlertManager'
import {render, fireEvent} from '@testing-library/react'
import React from 'react'
import {DiscussionPostToolbar} from '../DiscussionPostToolbar'
<<<<<<< HEAD
import { DiscussionManagerUtilityContext } from '../../../utils/constants'
=======
import {DiscussionManagerUtilityContext} from '../../../utils/constants'
>>>>>>> be06df91
import {updateUserDiscussionsSplitscreenViewMock} from '../../../../graphql/Mocks'
import {ChildTopic} from '../../../../graphql/ChildTopic'
import {waitFor} from '@testing-library/dom'
import {MockedProvider} from '@apollo/react-testing'

jest.mock('../../../utils', () => ({
  ...jest.requireActual('../../../utils'),
  responsiveQuerySizes: () => ({desktop: {maxWidth: '1024px'}}),
}))
const onFailureStub = jest.fn()
const onSuccessStub = jest.fn()
const openMock = jest.fn()

beforeEach(() => {
  window.matchMedia = jest.fn().mockImplementation(() => {
    return {
      matches: true,
      media: '',
      onchange: null,
      addListener: jest.fn(),
      removeListener: jest.fn(),
    }
  })

  window.ENV = {
    course_id: '1',
    SPEEDGRADER_URL_TEMPLATE: '/courses/1/gradebook/speed_grader?assignment_id=1&:student_id',
    DISCUSSION: {
      preferences: {
        discussions_splitscreen_view: false,
      },
    },
  }
})

afterEach(() => {
  onFailureStub.mockClear()
  onSuccessStub.mockClear()
  openMock.mockClear()
})

const setup = (props, mocks) => {
  return render(
    <MockedProvider mocks={mocks}>
      <AlertManagerContext.Provider
        value={{setOnFailure: onFailureStub, setOnSuccess: onSuccessStub}}
      >
<<<<<<< HEAD
        <DiscussionManagerUtilityContext.Provider
          value={{translationLanguages: {current: []}}}
        >
            <DiscussionPostToolbar {...props} />
=======
        <DiscussionManagerUtilityContext.Provider value={{translationLanguages: {current: []}}}>
          <DiscussionPostToolbar {...props} />
>>>>>>> be06df91
        </DiscussionManagerUtilityContext.Provider>
      </AlertManagerContext.Provider>
    </MockedProvider>
  )
}

describe('DiscussionPostToolbar', () => {
  describe('Rendering', () => {
    it('should render', () => {
      const component = setup()
      expect(component).toBeTruthy()
    })

    it('should not render Collapse Toggle by default', () => {
      const {queryByTestId} = setup()
      expect(queryByTestId('collapseToggle')).toBeNull()
    })

    it('should not render clear search button by default', () => {
      const {queryByTestId} = setup()
      expect(queryByTestId('clear-search-button')).toBeNull()
    })
  })

  describe('Splitscreen Button', () => {
    it('should call updateUserDiscussionsSplitscreenView mutation when clicked', async () => {
      const {getByTestId} = setup(
        {
          setUserSplitScreenPreference: jest.fn(),
          userSplitScreenPreference: false,
          closeView: jest.fn(),
        },
        updateUserDiscussionsSplitscreenViewMock({discussionsSplitscreenView: true})
      )

      const splitscreenButton = getByTestId('splitscreenButton')
      fireEvent.click(splitscreenButton)

      await waitFor(() => {
        expect(onSuccessStub.mock.calls.length).toBe(1)
      })
    })
  })

  describe('Search Field', () => {
    it('should call onChange when typing occurs', () => {
      const onSearchChangeMock = jest.fn()
      const {getByLabelText} = setup({onSearchChange: onSearchChangeMock})
      const searchInput = getByLabelText('Search entries or author...')
      fireEvent.change(searchInput, {target: {value: 'A'}})
      window.setTimeout(() => expect(onSearchChangeMock.mock.calls.length).toBe(1), 1500)
      fireEvent.change(searchInput, {target: {value: 'B'}})
      window.setTimeout(() => expect(onSearchChangeMock.mock.calls.length).toBe(2), 1500)
    })
  })

  describe('View Dropdown', () => {
    it('should call onChange when event is fired', () => {
      const onViewFilterMock = jest.fn()
      const {getByText, getByLabelText} = setup({onViewFilter: onViewFilterMock})
      const simpleSelect = getByLabelText('Filter by')
      fireEvent.click(simpleSelect)
      const unread = getByText('Unread')
      fireEvent.click(unread)
      expect(onViewFilterMock.mock.calls.length).toBe(1)
      expect(onViewFilterMock.mock.calls[0][1].id).toBe('unread')
    })
  })

  describe('Sort control', () => {
    it('should show up arrow when ascending', () => {
      const {getByTestId} = setup({
        sortDirection: 'asc',
      })
      const upArrow = getByTestId('UpArrow')
      expect(upArrow).toBeTruthy()
    })

    it('should show down arrow when descending', () => {
      const {getByTestId} = setup({
        sortDirection: 'desc',
      })
      const downArrow = getByTestId('DownArrow')
      expect(downArrow).toBeTruthy()
    })

    it('should call onClick when clicked', () => {
      const onSortClickMock = jest.fn()
      const {getByTestId} = setup({
        onSortClick: onSortClickMock,
      })
      const button = getByTestId('sortButton')
      button.click()
      expect(onSortClickMock.mock.calls.length).toBe(1)
    })
  })

  describe('Groups Menu Button', () => {
    it('should not render when there are no child topics and the user is an admin', () => {
      const container = setup({
        childTopics: [],
        isAdmin: true,
      })
      expect(container.queryByTestId('groups-menu-button')).toBeNull()
    })

    it('should render when there are child topics and the user is an admin', () => {
      const container = setup({
        childTopics: [ChildTopic.mock()],
        isAdmin: true,
      })
      expect(container.queryByTestId('groups-menu-button')).toBeTruthy()
    })

    it('should not render when the user is not an admin', () => {
      const container = setup({
        childTopics: [ChildTopic.mock()],
        isAdmin: false,
      })
      expect(container.queryByTestId('groups-menu-button')).toBeNull()
    })
  })

  describe('Anonymous Indicator Avatar', () => {
    describe('discussion is anonymous', () => {
      it('should render discussionAnonymousState is not null', () => {
        ENV.current_user_roles = ['student']
        const container = setup({
          discussionAnonymousState: 'full_anonymity',
        })
        expect(container.queryByTestId('anonymous_avatar')).toBeTruthy()
      })
    })

    describe('discussion is not anonymous', () => {
      it('should render discussionAnonymousState is null', () => {
        ENV.current_user_roles = ['student']
        const container = setup({
          discussionAnonymousState: null,
        })
        expect(container.queryByTestId('anonymous_avatar')).toBeNull()
      })
    })
  })

  describe('Assign To', () => {
<<<<<<< HEAD
    beforeAll(() => {
=======
    beforeEach(() => {
>>>>>>> be06df91
      ENV.FEATURES = {
        differentiated_modules: true,
      }
    })

    it('renders the Assign To button if user can edit and in a course discussion', () => {
      const {getByRole} = setup({
        canEdit: true,
        contextType: 'Course',
      })
      expect(getByRole('button', {name: 'Assign To'})).toBeInTheDocument()
    })

    it('does not render the Assign To button if user can not edit', () => {
      const {queryByRole} = setup({
        canEdit: false,
        contextType: 'Course',
<<<<<<< HEAD
      })
      expect(queryByRole('button', {name: 'Assign To'})).not.toBeInTheDocument()
    })

    it('does not render the Assign To button if a group discussion', () => {
      const {queryByRole} = setup({
        canEdit: true,
        contextType: 'Group',
=======
>>>>>>> be06df91
      })
      expect(queryByRole('button', {name: 'Assign To'})).not.toBeInTheDocument()
    })

    it('does not render the Assign To button if a group discussion', () => {
      const {queryByRole} = setup({
        canEdit: true,
        contextType: 'Group',
      })
      expect(queryByRole('button', {name: 'Assign To'})).not.toBeInTheDocument()
    })
  })

  describe('Discussion Summary', () => {
    it('should render the discussion summary button if user can summarize and summary is not enabled', () => {
      ENV.user_can_summarize = true
      const {queryByTestId} = setup({isSummaryEnabled: false})

      expect(queryByTestId('summarize-button')).toBeTruthy()
    })

    it('should not render the discussion summary button if summary is enabled', () => {
      ENV.user_can_summarize = true
      const {queryByTestId} = setup({isSummaryEnabled: true})

      expect(queryByTestId('summarize-button')).toBeNull()
    })

    it('should not render the discussion summary button if user can not summarize', () => {
      ENV.user_can_summarize = false
      const {queryByTestId} = setup({isSummaryEnabled: false})

      expect(queryByTestId('summarize-button')).toBeNull()
    })
  })
})<|MERGE_RESOLUTION|>--- conflicted
+++ resolved
@@ -20,11 +20,7 @@
 import {render, fireEvent} from '@testing-library/react'
 import React from 'react'
 import {DiscussionPostToolbar} from '../DiscussionPostToolbar'
-<<<<<<< HEAD
-import { DiscussionManagerUtilityContext } from '../../../utils/constants'
-=======
 import {DiscussionManagerUtilityContext} from '../../../utils/constants'
->>>>>>> be06df91
 import {updateUserDiscussionsSplitscreenViewMock} from '../../../../graphql/Mocks'
 import {ChildTopic} from '../../../../graphql/ChildTopic'
 import {waitFor} from '@testing-library/dom'
@@ -72,15 +68,8 @@
       <AlertManagerContext.Provider
         value={{setOnFailure: onFailureStub, setOnSuccess: onSuccessStub}}
       >
-<<<<<<< HEAD
-        <DiscussionManagerUtilityContext.Provider
-          value={{translationLanguages: {current: []}}}
-        >
-            <DiscussionPostToolbar {...props} />
-=======
         <DiscussionManagerUtilityContext.Provider value={{translationLanguages: {current: []}}}>
           <DiscussionPostToolbar {...props} />
->>>>>>> be06df91
         </DiscussionManagerUtilityContext.Provider>
       </AlertManagerContext.Provider>
     </MockedProvider>
@@ -227,11 +216,7 @@
   })
 
   describe('Assign To', () => {
-<<<<<<< HEAD
-    beforeAll(() => {
-=======
     beforeEach(() => {
->>>>>>> be06df91
       ENV.FEATURES = {
         differentiated_modules: true,
       }
@@ -249,7 +234,6 @@
       const {queryByRole} = setup({
         canEdit: false,
         contextType: 'Course',
-<<<<<<< HEAD
       })
       expect(queryByRole('button', {name: 'Assign To'})).not.toBeInTheDocument()
     })
@@ -258,16 +242,6 @@
       const {queryByRole} = setup({
         canEdit: true,
         contextType: 'Group',
-=======
->>>>>>> be06df91
-      })
-      expect(queryByRole('button', {name: 'Assign To'})).not.toBeInTheDocument()
-    })
-
-    it('does not render the Assign To button if a group discussion', () => {
-      const {queryByRole} = setup({
-        canEdit: true,
-        contextType: 'Group',
       })
       expect(queryByRole('button', {name: 'Assign To'})).not.toBeInTheDocument()
     })
