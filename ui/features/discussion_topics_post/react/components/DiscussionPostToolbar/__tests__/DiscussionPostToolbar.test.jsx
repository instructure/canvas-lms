--- conflicted
+++ resolved
@@ -23,13 +23,7 @@
 import {fireEvent, render} from '@testing-library/react'
 import React from 'react'
 import {ChildTopic} from '../../../../graphql/ChildTopic'
-<<<<<<< HEAD
-import {waitFor} from '@testing-library/dom'
-import {MockedProvider} from '@apollo/client/testing'
-
-=======
 import {updateUserDiscussionsSplitscreenViewMock} from '../../../../graphql/Mocks'
->>>>>>> 4b8c5dea
 import * as constants from '../../../utils/constants'
 import {DiscussionManagerUtilityContext} from '../../../utils/constants'
 import {DiscussionPostToolbar} from '../DiscussionPostToolbar'
@@ -250,16 +244,12 @@
 
       const container = setup({
         manageAssignTo: true,
-<<<<<<< HEAD
-        showAssignTo: true,
-=======
         discussionTopic: {
           _id: '1',
           contextType: 'Course',
           groupSet: null,
           assignment: true,
         },
->>>>>>> 4b8c5dea
       })
       expect(container.queryByTestId('assign-to-button')).toBeNull()
     })
