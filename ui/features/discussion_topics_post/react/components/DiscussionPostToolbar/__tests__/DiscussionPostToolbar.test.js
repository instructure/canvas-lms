--- conflicted
+++ resolved
@@ -139,8 +139,6 @@
       expect(container.queryByTestId('groups-menu-button')).toBeTruthy()
     })
   })
-<<<<<<< HEAD
-=======
 
   describe('Anonymous Indicator Avatar', () => {
     describe('discussion is anonymous', () => {
@@ -163,5 +161,4 @@
       })
     })
   })
->>>>>>> e363f242
 })