--- conflicted
+++ resolved
@@ -182,42 +182,11 @@
       })
 
       it('should call updateUserDiscussionsSplitscreenView mutation when clicked', async () => {
-<<<<<<< HEAD
-        // Create mocks with specific response
         const setUserSplitScreenPreferenceMock = jest.fn()
         const closeViewMock = jest.fn()
 
-        // Use the mock with a more explicit configuration
-        const mocks = [
-          {
-            request: {
-              query: updateUserDiscussionsSplitscreenViewMock({discussionsSplitscreenView: true})[0]
-                .request.query,
-              variables: {discussionsSplitscreenView: true},
-            },
-            result: {
-              data: {
-                updateUserDiscussionsSplitscreenView: {
-                  user: {
-                    discussionsSplitscreenView: true,
-                    __typename: 'User',
-                  },
-                  errors: null,
-                  __typename: 'updateUserDiscussionsSplitscreenViewPayload',
-                },
-              },
-            },
-          },
-        ]
-
-        // Set up the component with our mocks
-=======
-        const setUserSplitScreenPreferenceMock = jest.fn()
-        const closeViewMock = jest.fn()
-
         const mocks = updateUserDiscussionsSplitscreenViewMock({discussionsSplitscreenView: true})
 
->>>>>>> 5493525b
         const {getByTestId} = setup(
           {
             setUserSplitScreenPreference: setUserSplitScreenPreferenceMock,
@@ -227,22 +196,6 @@
           mocks,
         )
 
-<<<<<<< HEAD
-        // Trigger the button click
-        const splitscreenButton = getByTestId('splitscreenButton')
-        fireEvent.click(splitscreenButton)
-
-        // Wait for the mutation to complete and success callback to be called
-        await waitFor(
-          () => {
-            expect(onSuccessStub).toHaveBeenCalled()
-          },
-          {timeout: 2000},
-        )
-
-        // Additional assertions to make the test more robust
-        expect(setUserSplitScreenPreferenceMock).toHaveBeenCalled()
-=======
         const splitscreenButton = getByTestId('splitscreenButton')
         fireEvent.click(splitscreenButton)
 
@@ -251,7 +204,6 @@
         })
 
         expect(setUserSplitScreenPreferenceMock).toHaveBeenCalledWith(true)
->>>>>>> 5493525b
       })
     })
   })
