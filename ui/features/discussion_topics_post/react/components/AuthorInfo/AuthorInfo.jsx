/*
 * Copyright (C) 2021 - present Instructure, Inc.
 *
 * This file is part of Canvas.
 *
 * Canvas is free software: you can redistribute it and/or modify it under
 * the terms of the GNU Affero General Public License as published by the Free
 * Software Foundation, version 3 of the License.
 *
 * Canvas is distributed in the hope that it will be useful, but WITHOUT ANY
 * WARRANTY; without even the implied warranty of MERCHANTABILITY or FITNESS FOR
 * A PARTICULAR PURPOSE. See the GNU Affero General Public License for more
 * details.
 *
 * You should have received a copy of the GNU Affero General Public License along
 * with this program. If not, see <http://www.gnu.org/licenses/>.
 */

import {AnonymousAvatar} from '@canvas/discussions/react/components/AnonymousAvatar/AnonymousAvatar'
import {AnonymousUser} from '../../../graphql/AnonymousUser'
import {useScope as useI18nScope} from '@canvas/i18n'
import PropTypes from 'prop-types'
import React, {useContext, useMemo} from 'react'
import {
  getDisplayName,
  hideStudentNames,
  isAnonymous,
  resolveAuthorRoles,
  userNameToShow,
} from '../../utils'
import {RolePillContainer} from '../RolePillContainer/RolePillContainer'
import {SearchContext} from '../../utils/constants'
import {SearchSpan} from '../SearchSpan/SearchSpan'
import {User} from '../../../graphql/User'

import {Avatar} from '@instructure/ui-avatar'
import {Badge} from '@instructure/ui-badge'
import {Flex} from '@instructure/ui-flex'
import {ScreenReaderContent} from '@instructure/ui-a11y-content'
import {Text} from '@instructure/ui-text'
import {Link} from '@instructure/ui-link'
import {DiscussionEntryVersion} from '../../../graphql/DiscussionEntryVersion'
import {DiscussionEntryVersionHistory} from '../DiscussionEntryVersionHistory/DiscussionEntryVersionHistory'
import {ReportsSummaryBadge} from '../ReportsSummaryBadge/ReportsSummaryBadge'
import theme from '@instructure/canvas-theme'
import WithBreakpoints, {breakpointsShape} from '@canvas/with-breakpoints'
import {parse} from '@instructure/moment-utils'
import DateHelper from '@canvas/datetime/dateHelper'

const I18n = useI18nScope('discussion_posts')

const AuthorInfoBase = ({breakpoints, ...props}) => {
  const {searchTerm} = useContext(SearchContext)

  const hasAuthor = Boolean(props.author || props.anonymousAuthor)
  const avatarUrl = isAnonymous(props) ? null : props.author?.avatarUrl

  const getUnreadBadgeOffset = avatarSize => {
    if (avatarSize === 'x-small') return '-8px'
    if (avatarSize === 'small') return '-6px'
    return '-5px'
  }

  // author is not a role found in courseroles,
  // so we can always assume that if there is 1 course role,
  // the author in this component will have to roles (author, and the course role)
  const timestampTextSize = breakpoints.desktopNavOpen ? 'small' : 'x-small'
  const authorNameTextSize = breakpoints.desktopNavOpen ? 'small' : 'medium'
  const authorInfoPadding = breakpoints.mobileOnly ? '0 0 0 x-small' : '0 0 0 small'
  let avatarSize = 'small'

  if (breakpoints.desktopNavOpen) {
    avatarSize = props.threadMode && !props.threadParent ? 'small' : 'medium'
  } else if (breakpoints.mobileOnly) {
    avatarSize = 'small'
  } else {
    // tablet
    avatarSize = props.threadMode ? 'x-small' : 'small'
  }

  return (
    <Flex>
      <Flex.Item align="start">
        {props.isUnread && (
          <div
            style={{
              float: 'left',
              marginTop: hasAuthor ? getUnreadBadgeOffset(avatarSize) : '2px',
              position: 'relative',
              zIndex: 1,
            }}
            data-testid="is-unread"
            data-isforcedread={props.isForcedRead}
          >
            <Badge
              type="notification"
              placement="start center"
              standalone={true}
              formatOutput={() => (
                <ScreenReaderContent>{I18n.t('Mark post as read')}</ScreenReaderContent>
              )}
            />
          </div>
        )}
        {hasAuthor && (
          <div
            style={{
              marginLeft: props.isUnread ? '-12px' : '0',
              display: 'initial',
            }}
          >
            {hasAuthor && !isAnonymous(props) && !hideStudentNames && (
              <Avatar
                size={avatarSize}
                name={getDisplayName(props)}
                src={avatarUrl}
                margin="0"
                data-testid="author_avatar"
              />
            )}
            {hasAuthor && !isAnonymous(props) && hideStudentNames && (
              <AnonymousAvatar seedString={props.author._id} size={avatarSize} />
            )}
            {hasAuthor && isAnonymous(props) && (
              <AnonymousAvatar seedString={props.anonymousAuthor.shortName} size={avatarSize} />
            )}
          </div>
        )}
      </Flex.Item>
      <Flex.Item shouldShrink={true}>
        <Flex direction="column" margin={authorInfoPadding}>
          {hasAuthor && (
<<<<<<< HEAD
            <Flex.Item overflowY="hidden">
=======
            <Flex.Item overflowY="visible">
>>>>>>> 4427bf89
              <Flex wrap="wrap" gap="0 small" direction={breakpoints.mobileOnly ? 'column' : 'row'}>
                <Text
                  weight="bold"
                  size={authorNameTextSize}
                  lineHeight="condensed"
                  data-testid="author_name"
                  wrap="break-word"
                >
                  {isAnonymous(props) ? (
                    getDisplayName(props)
                  ) : (
                    <NameLink
                      userType="author"
                      user={props.author}
                      authorNameTextSize={authorNameTextSize}
                      searchTerm={searchTerm}
                      discussionEntryProps={props}
                      mobileOnly={breakpoints.mobileOnly}
                    />
                  )}
                </Text>
                <Flex.Item
                  overflowX="hidden"
                  padding={breakpoints.mobileOnly ? '0 0 0 xx-small' : '0'}
                >
                  <RolePillContainer
                    discussionRoles={resolveAuthorRoles(
                      props.isTopicAuthor,
                      props.author?.courseRoles
                    )}
                    data-testid="pill-container"
                  />
                </Flex.Item>
                {ENV.discussions_reporting &&
                  props.reportTypeCounts &&
                  props.reportTypeCounts.total && (
                    <ReportsSummaryBadge reportTypeCounts={props.reportTypeCounts} />
                  )}
              </Flex>
            </Flex.Item>
          )}
          <Flex.Item overflowX="hidden" padding="0 0 0 xx-small">
            <Timestamps
              author={props.author}
              editor={props.editor}
              delayedPostAt={props.delayedPostAt}
              createdAt={props.createdAt}
              editedTimingDisplay={props.editedTimingDisplay}
              lastReplyAtDisplay={props.lastReplyAtDisplay}
              showCreatedAsTooltip={props.showCreatedAsTooltip}
              timestampTextSize={timestampTextSize}
              mobileOnly={breakpoints.mobileOnly}
              isTopic={props.isTopic}
              published={props.published}
              isAnnouncement={props.isAnnouncement}
            />
            {ENV.discussion_entry_version_history && props.discussionEntryVersions.length > 1 && (
              <DiscussionEntryVersionHistory
                textSize={timestampTextSize}
                discussionEntryVersions={props.discussionEntryVersions}
              />
            )}
          </Flex.Item>
        </Flex>
      </Flex.Item>
    </Flex>
  )
}

AuthorInfoBase.propTypes = {
  /**
   * Object containing author information
   */
  author: User.shape,
  /**
   * Object containing anonymous author information
   */
  anonymousAuthor: AnonymousUser.shape,
  /**
   * Object containing editor information
   */
  editor: User.shape,
  /**
   * Determines if the unread badge should be displayed
   */
  isUnread: PropTypes.bool,
  /**
   * Marks whether an unread message has a forcedReadState
   */
  isForcedRead: PropTypes.bool,
  /**
   * Boolean to determine if we are in the split view
   */
  createdAt: PropTypes.string,
  /**
   * Display text for the relative time information. This prop is expected
   * to be provided as a string of the exact text to be displayed, not a
   * timestamp to be formatted.
   */
  timingDisplay: PropTypes.string,
  /**
   * Denotes time of last edit.
   * Display text for the relative time information. This prop is expected
   * to be provided as a string of the exact text to be displayed, not a
   * timestamp to be formatted.
   */
  editedTimingDisplay: PropTypes.string,
  /**
   * Last Reply Date if there are discussion replies
   */
  lastReplyAtDisplay: PropTypes.string,
  /**
   * Whether or not we render the created at date in a tooltip
   */
  showCreatedAsTooltip: PropTypes.bool,
  /**
   * Boolean to determine if the author is the topic author
   */
  isTopicAuthor: PropTypes.bool,
  discussionEntryVersions: PropTypes.arrayOf(DiscussionEntryVersion.shape),
  reportTypeCounts: PropTypes.object,
  threadMode: PropTypes.bool,
  threadParent: PropTypes.bool,
  toggleUnread: PropTypes.func,
  breakpoints: breakpointsShape,
  delayedPostAt: PropTypes.string,
  isTopic: PropTypes.bool,
  published: PropTypes.bool,
  isAnnouncement: PropTypes.bool,
}

const Timestamps = props => {
  const isTeacher = ENV?.current_user_roles && ENV?.current_user_roles.includes('teacher')
  const editText = useMemo(() => {
    if (!props.editedTimingDisplay) {
      return null
    }

    const editedDate = parse(props.editedTimingDisplay)
    const delayedDate = parse(props.delayedPostAt)
    // do not show edited by info for students if the post is edited before the delayed post date
    if (!isTeacher && delayedDate && editedDate?.isBefore(delayedDate)) {
      return null
    }

    // do not show edited by info for anonymous discussions
    if (props.editor && props.author && props.editor?._id !== props.author?._id) {
      return (
        <span data-testid="editedByText">
          {!hideStudentNames ? (
            <>
              {I18n.t('Edited by')} <NameLink userType="editor" user={props.editor} />{' '}
              {I18n.t('%{editedTimingDisplay}', {
                editedTimingDisplay: props.editedTimingDisplay,
              })}
            </>
          ) : (
            I18n.t('Edited by %{editorName} %{editedTimingDisplay}', {
              editorName: userNameToShow(
                props.editor.displayName || props.editor.shortName,
                props.author._id,
                props.editor.courseRoles
              ),
              editedTimingDisplay: props.editedTimingDisplay,
            })
          )}
        </span>
      )
    } else {
      return I18n.t('Last edited %{editedTimingDisplay}', {
        editedTimingDisplay: props.editedTimingDisplay,
      })
    }
  }, [props.editedTimingDisplay, props.delayedPostAt, props.editor, props.author, isTeacher])

  const timestampsPadding = props.mobileOnly ? '0 xx-small 0 0' : 'xx-small xx-small xx-small 0'

  const createdAtText = useMemo(() => {
    // show basic date for replies
    if (!props.isTopic) return props.createdAt
    // show the original created date for teachers
    if (isTeacher) {
      return I18n.t('Created %{createdAt}', {createdAt: props.createdAt})
    } else {
      // don't show the created date for students if the post is delayed
      return props.delayedPostAt
        ? null
        : I18n.t('Posted %{createdAt}', {createdAt: props.createdAt})
    }
  }, [isTeacher, props.createdAt, props.delayedPostAt, props.isTopic])

  const delayedPostText = useMemo(() => {
    if (!props.isTopic) return null
    // duplicate createdAt for teachers if the post is instant
    if (isTeacher && !props.delayedPostAt && props.createdAt && props.published) {
      return I18n.t('Posted %{createdAt}', {createdAt: props.createdAt})
    }
    if (props.delayedPostAt) {
      // announcements are "published" always, so we need to compare dates
      if (props.isAnnouncement && parse(props.delayedPostAt)?.isAfter(new Date())) {
        return null
      }

      return I18n.t('Posted %{delayedPostAt}', {delayedPostAt: DateHelper.formatDatetimeForDiscussions(props.delayedPostAt)})
    }
  }, [
    isTeacher,
    props.createdAt,
    props.delayedPostAt,
    props.isAnnouncement,
    props.isTopic,
    props.published,
  ])

  return (
    <Flex wrap="wrap">
      {createdAtText && (
        <Flex.Item overflowX="hidden" padding={timestampsPadding}>
          <Text size={props.timestampTextSize}>{createdAtText}</Text>
        </Flex.Item>
      )}
      {delayedPostText && (
        <Flex.Item overflowX="hidden" padding={timestampsPadding}>
          <Text size={props.timestampTextSize}>
            {createdAtText && ' | '}
            {delayedPostText}
          </Text>
        </Flex.Item>
      )}
      {editText && (
        <Flex.Item overflowX="hidden" padding={timestampsPadding}>
          <Text size={props.timestampTextSize}>
            {' | '}
            {editText}
          </Text>
        </Flex.Item>
      )}
      {props.lastReplyAtDisplay && (
        <Flex.Item overflowX="hidden" padding="0 xx-small 0 0">
          {' | '}
          <Text size={props.timestampTextSize}>
            {I18n.t('Last reply %{lastReplyAtDisplay}', {
              lastReplyAtDisplay: props.lastReplyAtDisplay,
            })}
          </Text>
        </Flex.Item>
      )}
    </Flex>
  )
}

Timestamps.propTypes = {
  author: User.shape,
  editor: User.shape,
  createdAt: PropTypes.string,
  delayedPostAt: PropTypes.string,
  editedTimingDisplay: PropTypes.string,
  lastReplyAtDisplay: PropTypes.string,
  timestampTextSize: PropTypes.string,
  mobileOnly: PropTypes.bool,
  isTopic: PropTypes.bool,
  published: PropTypes.bool,
  isAnnouncement: PropTypes.bool,
}

const NameLink = props => {
  let classnames = ''
  if (props.user?.courseRoles?.includes('StudentEnrollment'))
    classnames = 'student_context_card_trigger'
  if (props.mobileOnly) classnames += ' author_post'

  const fontWeight = {fontWeight: props.mobileOnly ? 700 : 400}
  return (
    <div
      className={classnames}
      style={
        props.userType === 'author'
          ? {
              marginBottom: props.mobileOnly ? '0' : '0.3rem',
              marginTop: props.mobileOnly ? '0' : theme.spacing.xxSmall,
              marginLeft: theme.spacing.xxSmall,
              display: 'inline-block',
            }
          : {display: 'inline'}
      }
      data-testid={`student_context_card_trigger_container_${props.userType}`}
      data-student_id={props.user?._id}
      data-course_id={ENV.course_id}
    >
      <Link href={props.user?.htmlUrl} isWithinText={false} themeOverride={fontWeight}>
        {props.userType === 'author' ? (
          <>
            <SearchSpan
              isSplitView={props.discussionEntryProps?.isSplitView}
              searchTerm={props.searchTerm}
              text={getDisplayName(props.discussionEntryProps)}
            />
            {props.user?.pronouns && (
              <Text
                lineHeight="condensed"
                size={props.authorNameTextSize}
                fontStyle="italic"
                data-testid="author-pronouns"
              >
                &nbsp;({props.user?.pronouns})
              </Text>
            )}
          </>
        ) : (
          props.user?.displayName
        )}
      </Link>
    </div>
  )
}

NameLink.propTypes = {
  userType: PropTypes.string,
  user: User.shape,
  searchTerm: PropTypes.string,
  mobileOnly: PropTypes.bool,
  authorNameTextSize: PropTypes.string,
  discussionEntryProps: PropTypes.object,
}

export const AuthorInfo = WithBreakpoints(AuthorInfoBase)<|MERGE_RESOLUTION|>--- conflicted
+++ resolved
@@ -130,11 +130,7 @@
       <Flex.Item shouldShrink={true}>
         <Flex direction="column" margin={authorInfoPadding}>
           {hasAuthor && (
-<<<<<<< HEAD
-            <Flex.Item overflowY="hidden">
-=======
             <Flex.Item overflowY="visible">
->>>>>>> 4427bf89
               <Flex wrap="wrap" gap="0 small" direction={breakpoints.mobileOnly ? 'column' : 'row'}>
                 <Text
                   weight="bold"
