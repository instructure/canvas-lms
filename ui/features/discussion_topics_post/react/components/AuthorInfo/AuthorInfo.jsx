/*
 * Copyright (C) 2021 - present Instructure, Inc.
 *
 * This file is part of Canvas.
 *
 * Canvas is free software: you can redistribute it and/or modify it under
 * the terms of the GNU Affero General Public License as published by the Free
 * Software Foundation, version 3 of the License.
 *
 * Canvas is distributed in the hope that it will be useful, but WITHOUT ANY
 * WARRANTY; without even the implied warranty of MERCHANTABILITY or FITNESS FOR
 * A PARTICULAR PURPOSE. See the GNU Affero General Public License for more
 * details.
 *
 * You should have received a copy of the GNU Affero General Public License along
 * with this program. If not, see <http://www.gnu.org/licenses/>.
 */

import {AnonymousAvatar} from '@canvas/discussions/react/components/AnonymousAvatar/AnonymousAvatar'
import {AnonymousUser} from '../../../graphql/AnonymousUser'
import {useScope as useI18nScope} from '@canvas/i18n'
import PropTypes from 'prop-types'
import React, {useContext, useMemo} from 'react'
import {getDisplayName, isAnonymous, resolveAuthorRoles, responsiveQuerySizes} from '../../utils'
import {RolePillContainer} from '../RolePillContainer/RolePillContainer'
import {SearchContext} from '../../utils/constants'
import {SearchSpan} from '../SearchSpan/SearchSpan'
import {User} from '../../../graphql/User'

import {Avatar} from '@instructure/ui-avatar'
import {Badge} from '@instructure/ui-badge'
import {Flex} from '@instructure/ui-flex'
import {Responsive} from '@instructure/ui-responsive'
import {ScreenReaderContent} from '@instructure/ui-a11y-content'
import {Text} from '@instructure/ui-text'
import {Link} from '@instructure/ui-link'
import {Tooltip} from '@instructure/ui-tooltip'
import {DiscussionEntryVersion} from '../../../graphql/DiscussionEntryVersion'
import {DiscussionEntryVersionHistory} from '../DiscussionEntryVersionHistory/DiscussionEntryVersionHistory'
import {ReportsSummaryBadge} from '../ReportsSummaryBadge/ReportsSummaryBadge'
import theme from '@instructure/canvas-theme'

const I18n = useI18nScope('discussion_posts')

export const AuthorInfo = props => {
  const {searchTerm} = useContext(SearchContext)

  const hasAuthor = Boolean(props.author || props.anonymousAuthor)
  const avatarUrl = isAnonymous(props) ? null : props.author?.avatarUrl

  const getUnreadBadgeOffset = avatarSize => {
    if (avatarSize === 'medium') return '11px'
    if (avatarSize === 'x-small') return '3px'
    return '7px'
  }

  // author is not a role found in courseroles,
  // so we can always assume that if there is 1 course role,
  // the author in this component will have to roles (author, and the course role)
  const hasMultipleRoles = props.author?.courseRoles?.length > 0

  return (
    <Responsive
      match="media"
      query={responsiveQuerySizes({tablet: true, desktop: true})}
      props={{
        tablet: {
          authorNameTextSize: 'x-small',
          timestampTextSize: 'x-small',
          nameAndRoleDirection: 'column',
          badgeMarginLeft: '-16px',
          avatarSize: props.threadMode ? 'x-small' : 'small',
        },
        desktop: {
          authorNameTextSize: props.threadMode ? 'small' : 'medium',
          timestampTextSize: props.threadMode ? 'x-small' : 'small',
          nameAndRoleDirection: 'row',
          badgeMarginLeft: props.threadMode ? '-16px' : '-24px',
          avatarSize: props.threadMode && !props.threadParent ? 'small' : 'medium',
        },
        mobile: {
          authorNameTextSize: 'small',
          timestampTextSize: 'x-small',
          nameAndRoleDirection: 'column',
          badgeMarginLeft: '-16px',
          avatarSize: 'small',
        },
      }}
      render={responsiveProps => (
        <Flex>
          <Flex.Item align="start">
            {props.isUnread && (
              <div
                style={{
                  float: 'left',
                  marginLeft: responsiveProps.badgeMarginLeft,
                  marginTop: hasAuthor ? getUnreadBadgeOffset(responsiveProps.avatarSize) : '2px',
                }}
                data-testid="is-unread"
                data-isforcedread={props.isForcedRead}
              >
                <Badge
                  type="notification"
                  placement="start center"
                  standalone={true}
                  formatOutput={() => (
                    <ScreenReaderContent>{I18n.t('Unread post')}</ScreenReaderContent>
                  )}
                />
              </div>
            )}
            {hasAuthor && !isAnonymous(props) && (
              <Avatar
                size={responsiveProps.avatarSize}
                name={getDisplayName(props)}
                src={avatarUrl}
                margin="0"
                data-testid="author_avatar"
              />
            )}
            {hasAuthor && isAnonymous(props) && (
              <AnonymousAvatar
                seedString={props.anonymousAuthor.shortName}
                size={responsiveProps.avatarSize}
              />
            )}
          </Flex.Item>
          <Flex.Item shouldShrink={true}>
            <Flex direction="column" margin="0 0 0 small">
              {hasAuthor && (
                <Flex.Item>
                  <Flex
                    direction={hasMultipleRoles ? 'column' : responsiveProps.nameAndRoleDirection}
                  >
                    <Flex.Item padding="0 small 0 0">
                      <Text
                        weight="bold"
                        size={responsiveProps.authorNameTextSize}
                        lineHeight="condensed"
                        data-testid="author_name"
                        wrap="break-word"
                      >
                        {isAnonymous(props) ? (
                          getDisplayName(props)
                        ) : (
                          <NameLink
                            userType="author"
                            user={props.author}
                            responsiveProps={responsiveProps}
                            searchTerm={searchTerm}
                            discussionEntryProps={props}
                          />
                        )}
                      </Text>
                    </Flex.Item>
                    <Flex.Item margin="0 0 0 xx-small" overflowY="hidden">
                      <RolePillContainer
                        discussionRoles={resolveAuthorRoles(
                          props.isTopicAuthor,
                          props.author?.courseRoles
                        )}
                        data-testid="pill-container"
                      />
                    </Flex.Item>
                    {props.reportTypeCounts && props.reportTypeCounts.total && (
                      <ReportsSummaryBadge reportTypeCounts={props.reportTypeCounts} />
                    )}
                  </Flex>
                </Flex.Item>
              )}
              <Flex.Item overflowX="hidden" padding="0 0 0 xx-small">
                <Timestamps
                  author={props.author}
                  editor={props.editor}
                  createdAt={props.createdAt}
                  updatedAt={props.updatedAt}
                  timingDisplay={props.timingDisplay}
                  editedTimingDisplay={props.editedTimingDisplay}
                  lastReplyAtDisplay={props.lastReplyAtDisplay}
                  showCreatedAsTooltip={props.showCreatedAsTooltip}
                  timestampTextSize={responsiveProps.timestampTextSize}
                />
                {ENV.discussion_entry_version_history &&
                  props.discussionEntryVersions.length > 1 && (
                    <DiscussionEntryVersionHistory
                      textSize={responsiveProps.timestampTextSize}
                      discussionEntryVersions={props.discussionEntryVersions}
                    />
                  )}
              </Flex.Item>
            </Flex>
          </Flex.Item>
        </Flex>
      )}
    />
  )
}

AuthorInfo.propTypes = {
  /**
   * Object containing author information
   */
  author: User.shape,
  /**
   * Object containing anonymous author information
   */
  anonymousAuthor: AnonymousUser.shape,
  /**
   * Object containing editor information
   */
  editor: User.shape,
  /**
   * Determines if the unread badge should be displayed
   */
  isUnread: PropTypes.bool,
  /**
   * Marks whether an unread message has a forcedReadState
   */
  isForcedRead: PropTypes.bool,
  /**
   * Boolean to determine if we are in the split view
   */
<<<<<<< HEAD
  isSplitView: PropTypes.bool,
=======
>>>>>>> 28150b7e
  createdAt: PropTypes.string,
  updatedAt: PropTypes.string,
  /**
   * Display text for the relative time information. This prop is expected
   * to be provided as a string of the exact text to be displayed, not a
   * timestamp to be formatted.
   */
  timingDisplay: PropTypes.string,
  /**
   * Denotes time of last edit.
   * Display text for the relative time information. This prop is expected
   * to be provided as a string of the exact text to be displayed, not a
   * timestamp to be formatted.
   */
  editedTimingDisplay: PropTypes.string,
  /**
   * Last Reply Date if there are discussion replies
   */
  lastReplyAtDisplay: PropTypes.string,
  /**
   * Whether or not we render the created at date in a tooltip
   */
  showCreatedAsTooltip: PropTypes.bool,
  /**
   * Boolean to determine if the author is the topic author
   */
  isTopicAuthor: PropTypes.bool,
  discussionEntryVersions: PropTypes.arrayOf(DiscussionEntryVersion.shape),
  reportTypeCounts: PropTypes.object,
  threadMode: PropTypes.bool,
  threadParent: PropTypes.bool,
}

const Timestamps = props => {
  const editText = useMemo(() => {
    if (!props.editedTimingDisplay || props.createdAt === props.updatedAt) {
      return null
    }

    if (props.editor && props.editor?._id !== props.author?._id) {
      return (
        <span data-testid="editedByText">
          {I18n.t('Edited by')} <NameLink userType="editor" user={props.editor} />{' '}
          {I18n.t('%{editedTimingDisplay}', {
            editedTimingDisplay: props.editedTimingDisplay,
          })}
        </span>
      )
    } else {
      return I18n.t('Edited %{editedTimingDisplay}', {
        editedTimingDisplay: props.editedTimingDisplay,
      })
    }
  }, [props.editedTimingDisplay, props.createdAt, props.updatedAt, props.editor, props.author])

  return (
    <Flex wrap="wrap">
      {(!props.showCreatedAsTooltip || !editText) && (
        <Flex.Item overflowX="hidden" padding="xx-small xx-small xx-small 0">
          <Text size={props.timestampTextSize}>{props.timingDisplay}</Text>
        </Flex.Item>
      )}
      {editText && props.showCreatedAsTooltip && (
        <Flex.Item
          data-testid="created-tooltip"
          overflowX="hidden"
          padding="xx-small xx-small xx-small 0"
        >
          <Tooltip
            renderTip={I18n.t('Created %{timingDisplay}', {timingDisplay: props.timingDisplay})}
          >
            {/* eslint-disable-next-line jsx-a11y/no-noninteractive-tabindex */}
            <span tabIndex="0">
              <Text size={props.timestampTextSize}>{editText}</Text>
            </span>
          </Tooltip>
        </Flex.Item>
      )}
      {editText && !props.showCreatedAsTooltip && (
        <Flex.Item overflowX="hidden" padding="xx-small xx-small xx-small 0">
          <Text size={props.timestampTextSize}>{editText}</Text>
        </Flex.Item>
      )}
      {props.lastReplyAtDisplay && (
        <Flex.Item overflowX="hidden">
          <Text size={props.timestampTextSize}>
            {I18n.t('Last reply %{lastReplyAtDisplay}', {
              lastReplyAtDisplay: props.lastReplyAtDisplay,
            })}
          </Text>
        </Flex.Item>
      )}
    </Flex>
  )
}

Timestamps.propTypes = {
  author: User.shape,
  editor: User.shape,
  createdAt: PropTypes.string,
  updatedAt: PropTypes.string,
  timingDisplay: PropTypes.string,
  editedTimingDisplay: PropTypes.string,
  lastReplyAtDisplay: PropTypes.string,
  showCreatedAsTooltip: PropTypes.bool,
  timestampTextSize: PropTypes.string,
}

const NameLink = props => {
  return (
    <div
      className={
        props.user?.courseRoles?.includes('StudentEnrollment') ? 'student_context_card_trigger' : ''
      }
      style={
        props.userType === 'author'
          ? {
              marginBottom: '0.3rem',
              marginTop: theme.variables.spacing.xxSmall,
              marginLeft: theme.variables.spacing.xxSmall,
              display: 'inline-block',
            }
          : {display: 'inline'}
      }
      data-testid={`student_context_card_trigger_container_${props.userType}`}
      data-student_id={props.user?._id}
      data-course_id={ENV.course_id}
    >
      <Link href={props.user?.htmlUrl} isWithinText={false}>
        {props.userType === 'author' ? (
          <>
            <SearchSpan
              isSplitView={props.discussionEntryProps?.isSplitView}
              searchTerm={props.searchTerm}
              text={getDisplayName(props.discussionEntryProps)}
            />
            {props.user?.pronouns && (
              <Text
                lineHeight="condensed"
                size={props.responsiveProps.authorNameTextSize}
                fontStyle="italic"
                data-testid="author-pronouns"
              >
                &nbsp;({props.user?.pronouns})
              </Text>
            )}
          </>
        ) : (
          props.user?.displayName
        )}
      </Link>
    </div>
  )
}

NameLink.propTypes = {
  userType: PropTypes.string,
  user: User.shape,
  responsiveProps: PropTypes.object,
  searchTerm: PropTypes.string,
  discussionEntryProps: PropTypes.object,
}<|MERGE_RESOLUTION|>--- conflicted
+++ resolved
@@ -220,10 +220,6 @@
   /**
    * Boolean to determine if we are in the split view
    */
-<<<<<<< HEAD
-  isSplitView: PropTypes.bool,
-=======
->>>>>>> 28150b7e
   createdAt: PropTypes.string,
   updatedAt: PropTypes.string,
   /**
