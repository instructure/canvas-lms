/*
 * Copyright (C) 2021 - present Instructure, Inc.
 *
 * This file is part of Canvas.
 *
 * Canvas is free software: you can redistribute it and/or modify it under
 * the terms of the GNU Affero General Public License as published by the Free
 * Software Foundation, version 3 of the License.
 *
 * Canvas is distributed in the hope that it will be useful, but WITHOUT ANY
 * WARRANTY; without even the implied warranty of MERCHANTABILITY or FITNESS FOR
 * A PARTICULAR PURPOSE. See the GNU Affero General Public License for more
 * details.
 *
 * You should have received a copy of the GNU Affero General Public License along
 * with this program. If not, see <http://www.gnu.org/licenses/>.
 */

import {AnonymousAvatar} from '@canvas/discussions/react/components/AnonymousAvatar/AnonymousAvatar'
import {AnonymousUser} from '../../../graphql/AnonymousUser'
import {useScope as useI18nScope} from '@canvas/i18n'
import PropTypes from 'prop-types'
import React, {useContext, useMemo} from 'react'
import {
  getDisplayName,
  hideStudentNames,
  isAnonymous,
  resolveAuthorRoles,
  responsiveQuerySizes,
  userNameToShow,
} from '../../utils'
import {RolePillContainer} from '../RolePillContainer/RolePillContainer'
import {SearchContext} from '../../utils/constants'
import {SearchSpan} from '../SearchSpan/SearchSpan'
import {User} from '../../../graphql/User'

import {Avatar} from '@instructure/ui-avatar'
import {Badge} from '@instructure/ui-badge'
import {Flex} from '@instructure/ui-flex'
import {Responsive} from '@instructure/ui-responsive'
import {ScreenReaderContent} from '@instructure/ui-a11y-content'
import {Text} from '@instructure/ui-text'
import {Link} from '@instructure/ui-link'
import {Tooltip} from '@instructure/ui-tooltip'
import {DiscussionEntryVersion} from '../../../graphql/DiscussionEntryVersion'
import {DiscussionEntryVersionHistory} from '../DiscussionEntryVersionHistory/DiscussionEntryVersionHistory'
import {ReportsSummaryBadge} from '../ReportsSummaryBadge/ReportsSummaryBadge'
import theme from '@instructure/canvas-theme'

const I18n = useI18nScope('discussion_posts')

export const AuthorInfo = props => {
  const {searchTerm} = useContext(SearchContext)

  const hasAuthor = Boolean(props.author || props.anonymousAuthor)
  const avatarUrl = isAnonymous(props) ? null : props.author?.avatarUrl

  const getUnreadBadgeOffset = avatarSize => {
    if (avatarSize === 'medium') return '11px'
    if (avatarSize === 'x-small') return '3px'
    return '7px'
  }

  // author is not a role found in courseroles,
  // so we can always assume that if there is 1 course role,
  // the author in this component will have to roles (author, and the course role)
  const hasMultipleRoles = props.author?.courseRoles?.length > 0

  return (
    <Responsive
      match="media"
      query={responsiveQuerySizes({tablet: true, desktop: true})}
      props={{
        tablet: {
          authorNameTextSize: 'x-small',
          timestampTextSize: 'x-small',
          nameAndRoleDirection: 'column',
          badgeMarginLeft: '-16px',
          avatarSize: props.threadMode ? 'x-small' : 'small',
        },
        desktop: {
          authorNameTextSize: props.threadMode ? 'small' : 'medium',
          timestampTextSize: props.threadMode ? 'x-small' : 'small',
          nameAndRoleDirection: 'row',
          badgeMarginLeft: props.threadMode ? '-16px' : '-24px',
          avatarSize: props.threadMode && !props.threadParent ? 'small' : 'medium',
        },
        mobile: {
          authorNameTextSize: 'small',
          timestampTextSize: 'x-small',
          nameAndRoleDirection: 'column',
          badgeMarginLeft: '-16px',
          avatarSize: 'small',
        },
      }}
      render={responsiveProps => (
        <Flex>
          <Flex.Item align="start">
            {props.isUnread && (
              <div
                style={{
                  float: 'left',
                  marginLeft: responsiveProps.badgeMarginLeft,
                  marginTop: hasAuthor ? getUnreadBadgeOffset(responsiveProps.avatarSize) : '2px',
                }}
                data-testid="is-unread"
                data-isforcedread={props.isForcedRead}
              >
                <Badge
                  type="notification"
                  placement="start center"
                  standalone={true}
                  formatOutput={() => (
                    <ScreenReaderContent>{I18n.t('Unread post')}</ScreenReaderContent>
                  )}
                />
              </div>
            )}
            {hasAuthor && !isAnonymous(props) && !hideStudentNames && (
              <Avatar
                size={responsiveProps.avatarSize}
                name={getDisplayName(props)}
                src={avatarUrl}
                margin="0"
                data-testid="author_avatar"
              />
            )}
            {hasAuthor && !isAnonymous(props) && hideStudentNames && (
              <AnonymousAvatar seedString={props.author._id} size={responsiveProps.avatarSize} />
            )}
            {hasAuthor && isAnonymous(props) && (
              <AnonymousAvatar
                seedString={props.anonymousAuthor.shortName}
                size={responsiveProps.avatarSize}
              />
            )}
          </Flex.Item>
          <Flex.Item shouldShrink={true}>
            <Flex direction="column" margin="0 0 0 small">
              {hasAuthor && (
                <Flex.Item>
                  <Flex
                    direction={hasMultipleRoles ? 'column' : responsiveProps.nameAndRoleDirection}
                  >
                    <Flex.Item padding="0 small 0 0">
                      <Text
                        weight="bold"
                        size={responsiveProps.authorNameTextSize}
                        lineHeight="condensed"
                        data-testid="author_name"
                        wrap="break-word"
                      >
                        {isAnonymous(props) || hideStudentNames ? (
                          getDisplayName(props)
                        ) : (
                          <NameLink
                            userType="author"
                            user={props.author}
                            responsiveProps={responsiveProps}
                            searchTerm={searchTerm}
                            discussionEntryProps={props}
                          />
                        )}
                      </Text>
                    </Flex.Item>
                    <Flex.Item margin="0 0 0 xx-small" overflowY="hidden">
                      <RolePillContainer
                        discussionRoles={resolveAuthorRoles(
                          props.isTopicAuthor,
                          props.author?.courseRoles
                        )}
                        data-testid="pill-container"
                      />
                    </Flex.Item>
                    {props.reportTypeCounts && props.reportTypeCounts.total && (
                      <ReportsSummaryBadge reportTypeCounts={props.reportTypeCounts} />
                    )}
                  </Flex>
                </Flex.Item>
              )}
              <Flex.Item overflowX="hidden" padding="0 0 0 xx-small">
                <Timestamps
                  author={props.author}
                  editor={props.editor}
                  createdAt={props.createdAt}
                  updatedAt={props.updatedAt}
                  timingDisplay={props.timingDisplay}
                  editedTimingDisplay={props.editedTimingDisplay}
                  lastReplyAtDisplay={props.lastReplyAtDisplay}
                  showCreatedAsTooltip={props.showCreatedAsTooltip}
                  timestampTextSize={responsiveProps.timestampTextSize}
                />
                {ENV.discussion_entry_version_history &&
                  props.discussionEntryVersions.length > 1 && (
                    <DiscussionEntryVersionHistory
                      textSize={responsiveProps.timestampTextSize}
                      discussionEntryVersions={props.discussionEntryVersions}
                    />
                  )}
              </Flex.Item>
            </Flex>
          </Flex.Item>
        </Flex>
      )}
    />
  )
}

AuthorInfo.propTypes = {
  /**
   * Object containing author information
   */
  author: User.shape,
  /**
   * Object containing anonymous author information
   */
  anonymousAuthor: AnonymousUser.shape,
  /**
   * Object containing editor information
   */
  editor: User.shape,
  /**
   * Determines if the unread badge should be displayed
   */
  isUnread: PropTypes.bool,
  /**
   * Marks whether an unread message has a forcedReadState
   */
  isForcedRead: PropTypes.bool,
  /**
   * Boolean to determine if we are in the split view
   */
  createdAt: PropTypes.string,
  updatedAt: PropTypes.string,
  /**
   * Display text for the relative time information. This prop is expected
   * to be provided as a string of the exact text to be displayed, not a
   * timestamp to be formatted.
   */
  timingDisplay: PropTypes.string,
  /**
   * Denotes time of last edit.
   * Display text for the relative time information. This prop is expected
   * to be provided as a string of the exact text to be displayed, not a
   * timestamp to be formatted.
   */
  editedTimingDisplay: PropTypes.string,
  /**
   * Last Reply Date if there are discussion replies
   */
  lastReplyAtDisplay: PropTypes.string,
  /**
   * Whether or not we render the created at date in a tooltip
   */
  showCreatedAsTooltip: PropTypes.bool,
  /**
   * Boolean to determine if the author is the topic author
   */
  isTopicAuthor: PropTypes.bool,
  discussionEntryVersions: PropTypes.arrayOf(DiscussionEntryVersion.shape),
  reportTypeCounts: PropTypes.object,
  threadMode: PropTypes.bool,
  threadParent: PropTypes.bool,
}

const Timestamps = props => {
  const editText = useMemo(() => {
    if (!props.editedTimingDisplay || props.createdAt === props.updatedAt) {
      return null
    }

    if (props.editor && props.editor?._id !== props.author?._id) {
      return (
        <span data-testid="editedByText">
<<<<<<< HEAD
          {I18n.t('Edited by')} <NameLink userType="editor" user={props.editor} />{' '}
          {I18n.t('%{editedTimingDisplay}', {
            editedTimingDisplay: props.editedTimingDisplay,
          })}
=======
          {!hideStudentNames ? (
            <>
              {I18n.t('Edited by')} <NameLink userType="editor" user={props.editor} />{' '}
              {I18n.t('%{editedTimingDisplay}', {
                editedTimingDisplay: props.editedTimingDisplay,
              })}
            </>
          ) : (
            I18n.t('Edited by %{editorName} %{editedTimingDisplay}', {
              editorName: userNameToShow(
                props.editor.displayName,
                props.author.id,
                props.editor.courseRoles
              ),
              editedTimingDisplay: props.editedTimingDisplay,
            })
          )}
>>>>>>> 2017494a
        </span>
      )
    } else {
      return I18n.t('Edited %{editedTimingDisplay}', {
        editedTimingDisplay: props.editedTimingDisplay,
      })
    }
  }, [props.editedTimingDisplay, props.createdAt, props.updatedAt, props.editor, props.author])

  return (
    <Flex wrap="wrap">
      {(!props.showCreatedAsTooltip || !editText) && (
        <Flex.Item overflowX="hidden" padding="xx-small xx-small xx-small 0">
          <Text size={props.timestampTextSize}>{props.timingDisplay}</Text>
        </Flex.Item>
      )}
      {editText && props.showCreatedAsTooltip && (
        <Flex.Item
          data-testid="created-tooltip"
          overflowX="hidden"
          padding="xx-small xx-small xx-small 0"
        >
          <Tooltip
            renderTip={I18n.t('Created %{timingDisplay}', {timingDisplay: props.timingDisplay})}
          >
            {/* eslint-disable-next-line jsx-a11y/no-noninteractive-tabindex */}
            <span tabIndex="0">
              <Text size={props.timestampTextSize}>{editText}</Text>
            </span>
          </Tooltip>
        </Flex.Item>
      )}
      {editText && !props.showCreatedAsTooltip && (
        <Flex.Item overflowX="hidden" padding="xx-small xx-small xx-small 0">
          <Text size={props.timestampTextSize}>{editText}</Text>
        </Flex.Item>
      )}
      {props.lastReplyAtDisplay && (
        <Flex.Item overflowX="hidden">
          <Text size={props.timestampTextSize}>
            {I18n.t('Last reply %{lastReplyAtDisplay}', {
              lastReplyAtDisplay: props.lastReplyAtDisplay,
            })}
          </Text>
        </Flex.Item>
      )}
    </Flex>
  )
}

Timestamps.propTypes = {
  author: User.shape,
  editor: User.shape,
  createdAt: PropTypes.string,
  updatedAt: PropTypes.string,
  timingDisplay: PropTypes.string,
  editedTimingDisplay: PropTypes.string,
  lastReplyAtDisplay: PropTypes.string,
  showCreatedAsTooltip: PropTypes.bool,
  timestampTextSize: PropTypes.string,
}

const NameLink = props => {
  return (
    <div
      className={
        props.user?.courseRoles?.includes('StudentEnrollment') ? 'student_context_card_trigger' : ''
      }
      style={
        props.userType === 'author'
          ? {
              marginBottom: '0.3rem',
              marginTop: theme.variables.spacing.xxSmall,
              marginLeft: theme.variables.spacing.xxSmall,
              display: 'inline-block',
            }
          : {display: 'inline'}
      }
      data-testid={`student_context_card_trigger_container_${props.userType}`}
      data-student_id={props.user?._id}
      data-course_id={ENV.course_id}
    >
      <Link href={props.user?.htmlUrl} isWithinText={false}>
        {props.userType === 'author' ? (
          <>
            <SearchSpan
              isSplitView={props.discussionEntryProps?.isSplitView}
              searchTerm={props.searchTerm}
              text={getDisplayName(props.discussionEntryProps)}
            />
            {props.user?.pronouns && (
              <Text
                lineHeight="condensed"
                size={props.responsiveProps.authorNameTextSize}
                fontStyle="italic"
                data-testid="author-pronouns"
              >
                &nbsp;({props.user?.pronouns})
              </Text>
            )}
          </>
        ) : (
          props.user?.displayName
        )}
      </Link>
    </div>
  )
}

NameLink.propTypes = {
  userType: PropTypes.string,
  user: User.shape,
  responsiveProps: PropTypes.object,
  searchTerm: PropTypes.string,
  discussionEntryProps: PropTypes.object,
}<|MERGE_RESOLUTION|>--- conflicted
+++ resolved
@@ -272,12 +272,6 @@
     if (props.editor && props.editor?._id !== props.author?._id) {
       return (
         <span data-testid="editedByText">
-<<<<<<< HEAD
-          {I18n.t('Edited by')} <NameLink userType="editor" user={props.editor} />{' '}
-          {I18n.t('%{editedTimingDisplay}', {
-            editedTimingDisplay: props.editedTimingDisplay,
-          })}
-=======
           {!hideStudentNames ? (
             <>
               {I18n.t('Edited by')} <NameLink userType="editor" user={props.editor} />{' '}
@@ -295,7 +289,6 @@
               editedTimingDisplay: props.editedTimingDisplay,
             })
           )}
->>>>>>> 2017494a
         </span>
       )
     } else {
