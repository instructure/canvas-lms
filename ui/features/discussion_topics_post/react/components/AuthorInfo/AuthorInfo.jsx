/*
 * Copyright (C) 2021 - present Instructure, Inc.
 *
 * This file is part of Canvas.
 *
 * Canvas is free software: you can redistribute it and/or modify it under
 * the terms of the GNU Affero General Public License as published by the Free
 * Software Foundation, version 3 of the License.
 *
 * Canvas is distributed in the hope that it will be useful, but WITHOUT ANY
 * WARRANTY; without even the implied warranty of MERCHANTABILITY or FITNESS FOR
 * A PARTICULAR PURPOSE. See the GNU Affero General Public License for more
 * details.
 *
 * You should have received a copy of the GNU Affero General Public License along
 * with this program. If not, see <http://www.gnu.org/licenses/>.
 */

import {AnonymousAvatar} from '@canvas/discussions/react/components/AnonymousAvatar/AnonymousAvatar'
import {AnonymousUser} from '../../../graphql/AnonymousUser'
import {useScope as useI18nScope} from '@canvas/i18n'
import PropTypes from 'prop-types'
import React, {useContext, useMemo} from 'react'
import {
  getDisplayName,
  hideStudentNames,
  isAnonymous,
  resolveAuthorRoles,
<<<<<<< HEAD
  responsiveQuerySizes,
=======
>>>>>>> 72fa6639
  userNameToShow,
} from '../../utils'
import {RolePillContainer} from '../RolePillContainer/RolePillContainer'
import {SearchContext} from '../../utils/constants'
import {SearchSpan} from '../SearchSpan/SearchSpan'
import {User} from '../../../graphql/User'

import {Avatar} from '@instructure/ui-avatar'
import {Badge} from '@instructure/ui-badge'
import {Flex} from '@instructure/ui-flex'
import {ScreenReaderContent} from '@instructure/ui-a11y-content'
import {Text} from '@instructure/ui-text'
import {Link} from '@instructure/ui-link'
import {Tooltip} from '@instructure/ui-tooltip'
import {DiscussionEntryVersion} from '../../../graphql/DiscussionEntryVersion'
import {DiscussionEntryVersionHistory} from '../DiscussionEntryVersionHistory/DiscussionEntryVersionHistory'
import {ReportsSummaryBadge} from '../ReportsSummaryBadge/ReportsSummaryBadge'
import theme from '@instructure/canvas-theme'
import WithBreakpoints, {breakpointsShape} from '@canvas/with-breakpoints'

const I18n = useI18nScope('discussion_posts')

const AuthorInfoBase = ({breakpoints, ...props}) => {
  const {searchTerm} = useContext(SearchContext)

  const hasAuthor = Boolean(props.author || props.anonymousAuthor)
  const avatarUrl = isAnonymous(props) ? null : props.author?.avatarUrl

  const getUnreadBadgeOffset = avatarSize => {
    if (avatarSize === 'x-small') return '-8px'
    if (avatarSize === 'small') return '-6px'
    return '-5px'
  }

  // author is not a role found in courseroles,
  // so we can always assume that if there is 1 course role,
  // the author in this component will have to roles (author, and the course role)
  const timestampTextSize = breakpoints.desktopNavOpen ? 'small' : 'x-small'
  const authorNameTextSize = breakpoints.desktopNavOpen ? 'small' : 'medium'
  const authorInfoPadding = breakpoints.mobileOnly ? '0 0 0 x-small' : '0 0 0 small'
  let avatarSize = 'small'

  if (breakpoints.desktopNavOpen) {
    avatarSize = props.threadMode && !props.threadParent ? 'small' : 'medium'
  } else if (breakpoints.mobileOnly) {
    avatarSize = 'small'
  } else {
    // tablet
    avatarSize = props.threadMode ? 'x-small' : 'small'
  }

  return (
<<<<<<< HEAD
    <Responsive
      match="media"
      query={responsiveQuerySizes({tablet: true, desktop: true})}
      props={{
        tablet: {
          authorNameTextSize: 'x-small',
          timestampTextSize: 'x-small',
          nameAndRoleDirection: 'column',
          badgeMarginLeft: '-16px',
          avatarSize: props.threadMode ? 'x-small' : 'small',
        },
        desktop: {
          authorNameTextSize: props.threadMode ? 'small' : 'medium',
          timestampTextSize: props.threadMode ? 'x-small' : 'small',
          nameAndRoleDirection: 'row',
          badgeMarginLeft: props.threadMode ? '-16px' : '-24px',
          avatarSize: props.threadMode && !props.threadParent ? 'small' : 'medium',
        },
        mobile: {
          authorNameTextSize: 'small',
          timestampTextSize: 'x-small',
          nameAndRoleDirection: 'column',
          badgeMarginLeft: '-16px',
          avatarSize: 'small',
        },
      }}
      render={responsiveProps => (
        <Flex>
          <Flex.Item align="start">
            {props.isUnread && (
              <div
                style={{
                  float: 'left',
                  marginLeft: responsiveProps.badgeMarginLeft,
                  marginTop: hasAuthor ? getUnreadBadgeOffset(responsiveProps.avatarSize) : '2px',
                }}
                data-testid="is-unread"
                data-isforcedread={props.isForcedRead}
              >
                <CondensedButton
                  onClick={() => props.toggleUnread()}
                  title={I18n.t('Mark as read')}
                >
                  <Badge
                    type="notification"
                    placement="start center"
                    standalone={true}
                    formatOutput={() => (
                      <ScreenReaderContent>{I18n.t('Mark post as read')}</ScreenReaderContent>
                    )}
                  />
                </CondensedButton>
              </div>
            )}
=======
    <Flex>
      <Flex.Item align="start">
        {props.isUnread && (
          <div
            style={{
              float: 'left',
              marginTop: hasAuthor ? getUnreadBadgeOffset(avatarSize) : '2px',
              position: 'relative',
              zIndex: 1,
            }}
            data-testid="is-unread"
            data-isforcedread={props.isForcedRead}
          >
            <Badge
              type="notification"
              placement="start center"
              standalone={true}
              formatOutput={() => (
                <ScreenReaderContent>{I18n.t('Mark post as read')}</ScreenReaderContent>
              )}
            />
          </div>
        )}
        {hasAuthor && (
          <div
            style={{
              marginLeft: props.isUnread ? '-12px' : '0',
              display: 'initial',
            }}
          >
>>>>>>> 72fa6639
            {hasAuthor && !isAnonymous(props) && !hideStudentNames && (
              <Avatar
                size={avatarSize}
                name={getDisplayName(props)}
                src={avatarUrl}
                margin="0"
                data-testid="author_avatar"
              />
            )}
            {hasAuthor && !isAnonymous(props) && hideStudentNames && (
<<<<<<< HEAD
              <AnonymousAvatar seedString={props.author._id} size={responsiveProps.avatarSize} />
=======
              <AnonymousAvatar seedString={props.author._id} size={avatarSize} />
>>>>>>> 72fa6639
            )}
            {hasAuthor && isAnonymous(props) && (
              <AnonymousAvatar seedString={props.anonymousAuthor.shortName} size={avatarSize} />
            )}
<<<<<<< HEAD
          </Flex.Item>
          <Flex.Item shouldShrink={true}>
            <Flex direction="column" margin="0 0 0 small">
              {hasAuthor && (
                <Flex.Item>
                  <Flex
                    direction={hasMultipleRoles ? 'column' : responsiveProps.nameAndRoleDirection}
                  >
                    <Flex.Item padding="0 small 0 0">
                      <Text
                        weight="bold"
                        size={responsiveProps.authorNameTextSize}
                        lineHeight="condensed"
                        data-testid="author_name"
                        wrap="break-word"
                      >
                        {isAnonymous(props) || hideStudentNames ? (
                          getDisplayName(props)
                        ) : (
                          <NameLink
                            userType="author"
                            user={props.author}
                            responsiveProps={responsiveProps}
                            searchTerm={searchTerm}
                            discussionEntryProps={props}
                          />
                        )}
                      </Text>
                    </Flex.Item>
                    <Flex.Item margin="0 0 0 xx-small" overflowY="hidden">
                      <RolePillContainer
                        discussionRoles={resolveAuthorRoles(
                          props.isTopicAuthor,
                          props.author?.courseRoles
                        )}
                        data-testid="pill-container"
                      />
                    </Flex.Item>
                    {ENV.discussions_reporting &&
                      props.reportTypeCounts &&
                      props.reportTypeCounts.total && (
                        <ReportsSummaryBadge reportTypeCounts={props.reportTypeCounts} />
                      )}
                  </Flex>
                </Flex.Item>
              )}
              <Flex.Item overflowX="hidden" padding="0 0 0 xx-small">
                <Timestamps
                  author={props.author}
                  editor={props.editor}
                  createdAt={props.createdAt}
                  updatedAt={props.updatedAt}
                  timingDisplay={props.timingDisplay}
                  editedTimingDisplay={props.editedTimingDisplay}
                  lastReplyAtDisplay={props.lastReplyAtDisplay}
                  showCreatedAsTooltip={props.showCreatedAsTooltip}
                  timestampTextSize={responsiveProps.timestampTextSize}
                />
                {ENV.discussion_entry_version_history &&
                  props.discussionEntryVersions.length > 1 && (
                    <DiscussionEntryVersionHistory
                      textSize={responsiveProps.timestampTextSize}
                      discussionEntryVersions={props.discussionEntryVersions}
=======
          </div>
        )}
      </Flex.Item>
      <Flex.Item shouldShrink={true}>
        <Flex direction="column" margin={authorInfoPadding}>
          {hasAuthor && (
            <Flex.Item>
              <Flex wrap="wrap" gap="0 small">
                <Text
                  weight="bold"
                  size={authorNameTextSize}
                  lineHeight="condensed"
                  data-testid="author_name"
                  wrap="break-word"
                >
                  {isAnonymous(props) ? (
                    getDisplayName(props)
                  ) : (
                    <NameLink
                      userType="author"
                      user={props.author}
                      authorNameTextSize={authorNameTextSize}
                      searchTerm={searchTerm}
                      discussionEntryProps={props}
                      mobileOnly={breakpoints.mobileOnly}
>>>>>>> 72fa6639
                    />
                  )}
                </Text>
                <RolePillContainer
                  discussionRoles={resolveAuthorRoles(
                    props.isTopicAuthor,
                    props.author?.courseRoles
                  )}
                  data-testid="pill-container"
                />
                {ENV.discussions_reporting &&
                  props.reportTypeCounts &&
                  props.reportTypeCounts.total && (
                    <ReportsSummaryBadge reportTypeCounts={props.reportTypeCounts} />
                  )}
              </Flex>
            </Flex.Item>
          )}
          <Flex.Item overflowX="hidden" padding="0 0 0 xx-small">
            <Timestamps
              author={props.author}
              editor={props.editor}
              createdAt={props.createdAt}
              updatedAt={props.updatedAt}
              timingDisplay={props.timingDisplay}
              editedTimingDisplay={props.editedTimingDisplay}
              lastReplyAtDisplay={props.lastReplyAtDisplay}
              showCreatedAsTooltip={props.showCreatedAsTooltip}
              timestampTextSize={timestampTextSize}
              mobileOnly={breakpoints.mobileOnly}
            />
            {ENV.discussion_entry_version_history && props.discussionEntryVersions.length > 1 && (
              <DiscussionEntryVersionHistory
                textSize={timestampTextSize}
                discussionEntryVersions={props.discussionEntryVersions}
              />
            )}
          </Flex.Item>
        </Flex>
      </Flex.Item>
    </Flex>
  )
}

AuthorInfoBase.propTypes = {
  /**
   * Object containing author information
   */
  author: User.shape,
  /**
   * Object containing anonymous author information
   */
  anonymousAuthor: AnonymousUser.shape,
  /**
   * Object containing editor information
   */
  editor: User.shape,
  /**
   * Determines if the unread badge should be displayed
   */
  isUnread: PropTypes.bool,
  /**
   * Marks whether an unread message has a forcedReadState
   */
  isForcedRead: PropTypes.bool,
  /**
   * Boolean to determine if we are in the split view
   */
  createdAt: PropTypes.string,
  /**
   * Display text for the relative time information. This prop is expected
   * to be provided as a string of the exact text to be displayed, not a
   * timestamp to be formatted.
   */
  timingDisplay: PropTypes.string,
  /**
   * Denotes time of last edit.
   * Display text for the relative time information. This prop is expected
   * to be provided as a string of the exact text to be displayed, not a
   * timestamp to be formatted.
   */
  editedTimingDisplay: PropTypes.string,
  /**
   * Last Reply Date if there are discussion replies
   */
  lastReplyAtDisplay: PropTypes.string,
  /**
   * Whether or not we render the created at date in a tooltip
   */
  showCreatedAsTooltip: PropTypes.bool,
  /**
   * Boolean to determine if the author is the topic author
   */
  isTopicAuthor: PropTypes.bool,
  discussionEntryVersions: PropTypes.arrayOf(DiscussionEntryVersion.shape),
  reportTypeCounts: PropTypes.object,
  threadMode: PropTypes.bool,
  threadParent: PropTypes.bool,
  toggleUnread: PropTypes.func,
  breakpoints: breakpointsShape,
}

const Timestamps = props => {
  const editText = useMemo(() => {
    if (!props.editedTimingDisplay) {
      return null
    }

    // do not show edited by info for anonymous discussions
    if (props.editor && props.author && props.editor?._id !== props.author?._id) {
      return (
        <span data-testid="editedByText">
          {!hideStudentNames ? (
            <>
              {I18n.t('Edited by')} <NameLink userType="editor" user={props.editor} />{' '}
              {I18n.t('%{editedTimingDisplay}', {
                editedTimingDisplay: props.editedTimingDisplay,
              })}
            </>
          ) : (
            I18n.t('Edited by %{editorName} %{editedTimingDisplay}', {
              editorName: userNameToShow(
                props.editor.displayName || props.editor.shortName,
                props.author._id,
                props.editor.courseRoles
              ),
              editedTimingDisplay: props.editedTimingDisplay,
            })
          )}
        </span>
      )
    } else {
      return I18n.t('Edited %{editedTimingDisplay}', {
        editedTimingDisplay: props.editedTimingDisplay,
      })
    }
  }, [props.editedTimingDisplay, props.editor, props.author])
  const timestampsPadding = props.mobileOnly ? '0 xx-small 0 0' : 'xx-small xx-small xx-small 0'
  return (
    <Flex wrap="wrap">
      {(!props.showCreatedAsTooltip || !editText) && (
        <Flex.Item overflowX="hidden" padding={timestampsPadding}>
          <Text size={props.timestampTextSize}>{props.timingDisplay}</Text>
        </Flex.Item>
      )}
      {editText && props.showCreatedAsTooltip && (
        <Flex.Item data-testid="created-tooltip" padding={timestampsPadding}>
          <Tooltip
            renderTip={I18n.t('Created %{timingDisplay}', {timingDisplay: props.timingDisplay})}
          >
            {/* eslint-disable-next-line jsx-a11y/no-noninteractive-tabindex */}
            <span tabIndex="0">
              <Text size={props.timestampTextSize}>{editText}</Text>
            </span>
          </Tooltip>
        </Flex.Item>
      )}
      {editText && !props.showCreatedAsTooltip && (
        <Flex.Item overflowX="hidden" padding={timestampsPadding}>
          <Text size={props.timestampTextSize}>{editText}</Text>
        </Flex.Item>
      )}
      {props.lastReplyAtDisplay && (
        <Flex.Item overflowX="hidden" padding="0 xx-small 0 0">
          <Text size={props.timestampTextSize}>
            {I18n.t('Last reply %{lastReplyAtDisplay}', {
              lastReplyAtDisplay: props.lastReplyAtDisplay,
            })}
          </Text>
        </Flex.Item>
      )}
    </Flex>
  )
}

Timestamps.propTypes = {
  author: User.shape,
  editor: User.shape,
  createdAt: PropTypes.string,
  timingDisplay: PropTypes.string,
  editedTimingDisplay: PropTypes.string,
  lastReplyAtDisplay: PropTypes.string,
  showCreatedAsTooltip: PropTypes.bool,
  timestampTextSize: PropTypes.string,
  mobileOnly: PropTypes.bool,
}

const NameLink = props => {
  let classnames = ''
  if (props.user?.courseRoles?.includes('StudentEnrollment'))
    classnames = 'student_context_card_trigger'
  if (props.mobileOnly) classnames += ' author_post'

  const fontWeight = {fontWeight: props.mobileOnly ? 700 : 400}
  return (
    <div
      className={classnames}
      style={
        props.userType === 'author'
          ? {
              marginBottom: props.mobileOnly ? '0' : '0.3rem',
              marginTop: props.mobileOnly ? '0' : theme.variables.spacing.xxSmall,
              marginLeft: theme.variables.spacing.xxSmall,
              display: 'inline-block',
            }
          : {display: 'inline'}
      }
      data-testid={`student_context_card_trigger_container_${props.userType}`}
      data-student_id={props.user?._id}
      data-course_id={ENV.course_id}
    >
      <Link href={props.user?.htmlUrl} isWithinText={false} themeOverride={fontWeight}>
        {props.userType === 'author' ? (
          <>
            <SearchSpan
              isSplitView={props.discussionEntryProps?.isSplitView}
              searchTerm={props.searchTerm}
              text={getDisplayName(props.discussionEntryProps)}
            />
            {props.user?.pronouns && (
              <Text
                lineHeight="condensed"
                size={props.authorNameTextSize}
                fontStyle="italic"
                data-testid="author-pronouns"
              >
                &nbsp;({props.user?.pronouns})
              </Text>
            )}
          </>
        ) : (
          props.user?.displayName
        )}
      </Link>
    </div>
  )
}

NameLink.propTypes = {
  userType: PropTypes.string,
  user: User.shape,
  searchTerm: PropTypes.string,
  mobileOnly: PropTypes.bool,
  authorNameTextSize: PropTypes.string,
  discussionEntryProps: PropTypes.object,
}

export const AuthorInfo = WithBreakpoints(AuthorInfoBase)<|MERGE_RESOLUTION|>--- conflicted
+++ resolved
@@ -26,10 +26,6 @@
   hideStudentNames,
   isAnonymous,
   resolveAuthorRoles,
-<<<<<<< HEAD
-  responsiveQuerySizes,
-=======
->>>>>>> 72fa6639
   userNameToShow,
 } from '../../utils'
 import {RolePillContainer} from '../RolePillContainer/RolePillContainer'
@@ -82,62 +78,6 @@
   }
 
   return (
-<<<<<<< HEAD
-    <Responsive
-      match="media"
-      query={responsiveQuerySizes({tablet: true, desktop: true})}
-      props={{
-        tablet: {
-          authorNameTextSize: 'x-small',
-          timestampTextSize: 'x-small',
-          nameAndRoleDirection: 'column',
-          badgeMarginLeft: '-16px',
-          avatarSize: props.threadMode ? 'x-small' : 'small',
-        },
-        desktop: {
-          authorNameTextSize: props.threadMode ? 'small' : 'medium',
-          timestampTextSize: props.threadMode ? 'x-small' : 'small',
-          nameAndRoleDirection: 'row',
-          badgeMarginLeft: props.threadMode ? '-16px' : '-24px',
-          avatarSize: props.threadMode && !props.threadParent ? 'small' : 'medium',
-        },
-        mobile: {
-          authorNameTextSize: 'small',
-          timestampTextSize: 'x-small',
-          nameAndRoleDirection: 'column',
-          badgeMarginLeft: '-16px',
-          avatarSize: 'small',
-        },
-      }}
-      render={responsiveProps => (
-        <Flex>
-          <Flex.Item align="start">
-            {props.isUnread && (
-              <div
-                style={{
-                  float: 'left',
-                  marginLeft: responsiveProps.badgeMarginLeft,
-                  marginTop: hasAuthor ? getUnreadBadgeOffset(responsiveProps.avatarSize) : '2px',
-                }}
-                data-testid="is-unread"
-                data-isforcedread={props.isForcedRead}
-              >
-                <CondensedButton
-                  onClick={() => props.toggleUnread()}
-                  title={I18n.t('Mark as read')}
-                >
-                  <Badge
-                    type="notification"
-                    placement="start center"
-                    standalone={true}
-                    formatOutput={() => (
-                      <ScreenReaderContent>{I18n.t('Mark post as read')}</ScreenReaderContent>
-                    )}
-                  />
-                </CondensedButton>
-              </div>
-            )}
-=======
     <Flex>
       <Flex.Item align="start">
         {props.isUnread && (
@@ -168,7 +108,6 @@
               display: 'initial',
             }}
           >
->>>>>>> 72fa6639
             {hasAuthor && !isAnonymous(props) && !hideStudentNames && (
               <Avatar
                 size={avatarSize}
@@ -179,80 +118,11 @@
               />
             )}
             {hasAuthor && !isAnonymous(props) && hideStudentNames && (
-<<<<<<< HEAD
-              <AnonymousAvatar seedString={props.author._id} size={responsiveProps.avatarSize} />
-=======
               <AnonymousAvatar seedString={props.author._id} size={avatarSize} />
->>>>>>> 72fa6639
             )}
             {hasAuthor && isAnonymous(props) && (
               <AnonymousAvatar seedString={props.anonymousAuthor.shortName} size={avatarSize} />
             )}
-<<<<<<< HEAD
-          </Flex.Item>
-          <Flex.Item shouldShrink={true}>
-            <Flex direction="column" margin="0 0 0 small">
-              {hasAuthor && (
-                <Flex.Item>
-                  <Flex
-                    direction={hasMultipleRoles ? 'column' : responsiveProps.nameAndRoleDirection}
-                  >
-                    <Flex.Item padding="0 small 0 0">
-                      <Text
-                        weight="bold"
-                        size={responsiveProps.authorNameTextSize}
-                        lineHeight="condensed"
-                        data-testid="author_name"
-                        wrap="break-word"
-                      >
-                        {isAnonymous(props) || hideStudentNames ? (
-                          getDisplayName(props)
-                        ) : (
-                          <NameLink
-                            userType="author"
-                            user={props.author}
-                            responsiveProps={responsiveProps}
-                            searchTerm={searchTerm}
-                            discussionEntryProps={props}
-                          />
-                        )}
-                      </Text>
-                    </Flex.Item>
-                    <Flex.Item margin="0 0 0 xx-small" overflowY="hidden">
-                      <RolePillContainer
-                        discussionRoles={resolveAuthorRoles(
-                          props.isTopicAuthor,
-                          props.author?.courseRoles
-                        )}
-                        data-testid="pill-container"
-                      />
-                    </Flex.Item>
-                    {ENV.discussions_reporting &&
-                      props.reportTypeCounts &&
-                      props.reportTypeCounts.total && (
-                        <ReportsSummaryBadge reportTypeCounts={props.reportTypeCounts} />
-                      )}
-                  </Flex>
-                </Flex.Item>
-              )}
-              <Flex.Item overflowX="hidden" padding="0 0 0 xx-small">
-                <Timestamps
-                  author={props.author}
-                  editor={props.editor}
-                  createdAt={props.createdAt}
-                  updatedAt={props.updatedAt}
-                  timingDisplay={props.timingDisplay}
-                  editedTimingDisplay={props.editedTimingDisplay}
-                  lastReplyAtDisplay={props.lastReplyAtDisplay}
-                  showCreatedAsTooltip={props.showCreatedAsTooltip}
-                  timestampTextSize={responsiveProps.timestampTextSize}
-                />
-                {ENV.discussion_entry_version_history &&
-                  props.discussionEntryVersions.length > 1 && (
-                    <DiscussionEntryVersionHistory
-                      textSize={responsiveProps.timestampTextSize}
-                      discussionEntryVersions={props.discussionEntryVersions}
-=======
           </div>
         )}
       </Flex.Item>
@@ -278,7 +148,6 @@
                       searchTerm={searchTerm}
                       discussionEntryProps={props}
                       mobileOnly={breakpoints.mobileOnly}
->>>>>>> 72fa6639
                     />
                   )}
                 </Text>
