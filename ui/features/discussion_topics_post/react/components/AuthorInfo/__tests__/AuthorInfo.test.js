/*
 * Copyright (C) 2021 - present Instructure, Inc.
 *
 * This file is part of Canvas.
 *
 * Canvas is free software: you can redistribute it and/or modify it under
 * the terms of the GNU Affero General Public License as published by the Free
 * Software Foundation, version 3 of the License.
 *
 * Canvas is distributed in the hope that it will be useful, but WITHOUT ANY
 * WARRANTY; without even the implied warranty of MERCHANTABILITY or FITNESS FOR
 * A PARTICULAR PURPOSE. See the GNU Affero General Public License for more
 * details.
 *
 * You should have received a copy of the GNU Affero General Public License along
 * with this program. If not, see <http://www.gnu.org/licenses/>.
 */

import {AuthorInfo} from '../AuthorInfo'
import {render} from '@testing-library/react'
import React from 'react'
import {SearchContext} from '../../../utils/constants'
import {User} from '../../../../graphql/User'

const setup = ({
  author = User.mock({displayName: 'Harry Potter', courseRoles: ['Student', 'TA']}),
  editor = User.mock({_id: '1', displayName: 'Severus Snape'}),
  isUnread = false,
  isForcedRead = false,
  isIsolatedView = false,
  timingDisplay = 'Jan 1 1:00pm',
  editedTimingDisplay = 'Feb 2 2:00pm',
  lastReplyAtDisplay = 'Mar 3 3:00pm',
  showCreatedAsTooltip = false,
  searchTerm = '',
  isTopicAuthor = true
} = {}) =>
  render(
    <SearchContext.Provider value={{searchTerm}}>
      <AuthorInfo
        author={author}
        editor={editor}
        isUnread={isUnread}
        isForcedRead={isForcedRead}
        isIsolatedView={isIsolatedView}
        timingDisplay={timingDisplay}
        editedTimingDisplay={editedTimingDisplay}
        lastReplyAtDisplay={lastReplyAtDisplay}
        showCreatedAsTooltip={showCreatedAsTooltip}
        isTopicAuthor={isTopicAuthor}
      />
    </SearchContext.Provider>
  )

describe('AuthorInfo', () => {
  it('renders the avatar when there is an author', () => {
    const container = setup()
    expect(container.getByTestId('author_avatar')).toBeInTheDocument()
  })

  it('renders the author name when there is an author', () => {
    const container = setup()
    expect(container.getByText('Harry Potter')).toBeInTheDocument()
  })

  it('renders the author roles when there is an author', () => {
    const container = setup()
    expect(container.getByTestId('mobile-Author')).toBeInTheDocument()
    expect(container.getByTestId('pill-container')).toBeInTheDocument()
    expect(container.getByTestId('mobile-Student')).toBeInTheDocument()
    expect(container.getByTestId('mobile-TA')).toBeInTheDocument()
  })

  it('renders the Author role pill even if the user does not have discussionRoles', () => {
    const container = setup({author: User.mock()})
    expect(container.getByTestId('mobile-Author')).toBeInTheDocument()
    expect(container.queryByTestId('mobile-Student')).toBeNull()
    expect(container.queryByTestId('mobile-teacher')).toBeNull()
    expect(container.queryByTestId('mobile-TA')).toBeNull()
  })

  it('does not render the Author pill if isTopicAuthor is false', () => {
    const container = setup({isTopicAuthor: false})
    expect(container.queryByTestId('mobile-Author')).toBeNull()
    expect(container.getByTestId('pill-container')).toBeInTheDocument()
    expect(container.getByTestId('mobile-Student')).toBeInTheDocument()
    expect(container.getByTestId('mobile-TA')).toBeInTheDocument()
  })

  it('does not render the avatar when there is no author', () => {
    const container = setup({author: null})
    expect(container.queryByTestId('author_avatar')).toBeNull()
  })

  it('does not render the author name when there is no author', () => {
    const container = setup({author: null})
    expect(container.queryByTestId('author_name')).toBeNull()
  })

  it('does not render roles when there is no author', () => {
    const container = setup({author: null})
    expect(container.queryByTestId('pill-container')).toBeNull()
  })

  it('renders the unread badge when isUnread is true', () => {
    const container = setup({isUnread: true})
    expect(container.getByTestId('is-unread')).toBeInTheDocument()
  })

  it('does not render the unread badge when isUnread is false', () => {
    const container = setup()
    expect(container.queryByTestId('is-unread')).toBeNull()
  })

  it('sets the isForcedRead attribute when isForcedRead is true (the entry was manually marked as unread)', () => {
    const container = setup({isUnread: true, isForcedRead: true})
    expect(container.getByTestId('is-unread').getAttribute('data-isforcedread')).toBe('true')
  })

  it('should highlight terms in the author name', () => {
    const container = setup({searchTerm: 'Harry'})
    expect(container.getByTestId('highlighted-search-item')).toBeInTheDocument()
  })

  describe('timestamps', () => {
    it('renders the created date', () => {
      const container = setup()
      expect(container.getByText('Jan 1 1:00pm')).toBeInTheDocument()
    })

    it('renders the edited date', () => {
      const container = setup()
      expect(container.getByText('Edited by Severus Snape Feb 2 2:00pm')).toBeInTheDocument()
    })

    it('renders the last reply at date', () => {
      const container = setup()
      expect(container.getByText('Last reply Mar 3 3:00pm')).toBeInTheDocument()
    })

    it('renders the created tooltip if showCreatedAsTooltip is true', () => {
      const container = setup({showCreatedAsTooltip: true})
      expect(container.getByTestId('created-tooltip')).toBeInTheDocument()
      expect(container.getByText('Created Jan 1 1:00pm')).toBeInTheDocument()
      expect(container.queryByText('Jan 1 1:00pm')).toBeNull()
    })

    it('renders the created date if showCreatedAsTooltip is true but there is no edit info', () => {
      const container = setup({editedTimingDisplay: null, editor: null})
      expect(container.getByText('Jan 1 1:00pm')).toBeInTheDocument()
    })
  })
<<<<<<< HEAD
=======

  describe('anonymous author', () => {
    beforeAll(() => {
      window.ENV.discussion_anonymity_enabled = true
    })

    afterAll(() => {
      window.ENV.discussion_anonymity_enabled = false
    })

    it('renders name', () => {
      const container = setup({anonymousAuthor: AnonymousUser.mock()})
      expect(container.getByText('Anonymous 1')).toBeInTheDocument()
    })

    it('renders avatar', () => {
      const container = setup({anonymousAuthor: AnonymousUser.mock()})
      expect(container.getByTestId('anonymous_avatar')).toBeInTheDocument()
    })

    it('renders you for the current user', () => {
      const container = setup({anonymousAuthor: AnonymousUser.mock({shortName: CURRENT_USER})})
      expect(container.getByText('Anonymous 1 (You)')).toBeInTheDocument()
    })

    it('should not highlight terms in the author name', () => {
      const container = setup({anonymousAuthor: AnonymousUser.mock(), searchTerm: 'Anonymous'})
      expect(container.queryByTestId('highlighted-search-item')).toBeNull()
    })
  })
>>>>>>> a182ed35
})<|MERGE_RESOLUTION|>--- conflicted
+++ resolved
@@ -16,14 +16,16 @@
  * with this program. If not, see <http://www.gnu.org/licenses/>.
  */
 
+import {AnonymousUser} from '../../../../graphql/AnonymousUser'
 import {AuthorInfo} from '../AuthorInfo'
+import {CURRENT_USER, SearchContext} from '../../../utils/constants'
 import {render} from '@testing-library/react'
 import React from 'react'
-import {SearchContext} from '../../../utils/constants'
 import {User} from '../../../../graphql/User'
 
 const setup = ({
   author = User.mock({displayName: 'Harry Potter', courseRoles: ['Student', 'TA']}),
+  anonymousAuthor = null,
   editor = User.mock({_id: '1', displayName: 'Severus Snape'}),
   isUnread = false,
   isForcedRead = false,
@@ -39,6 +41,7 @@
     <SearchContext.Provider value={{searchTerm}}>
       <AuthorInfo
         author={author}
+        anonymousAuthor={anonymousAuthor}
         editor={editor}
         isUnread={isUnread}
         isForcedRead={isForcedRead}
@@ -150,8 +153,6 @@
       expect(container.getByText('Jan 1 1:00pm')).toBeInTheDocument()
     })
   })
-<<<<<<< HEAD
-=======
 
   describe('anonymous author', () => {
     beforeAll(() => {
@@ -182,5 +183,4 @@
       expect(container.queryByTestId('highlighted-search-item')).toBeNull()
     })
   })
->>>>>>> a182ed35
 })