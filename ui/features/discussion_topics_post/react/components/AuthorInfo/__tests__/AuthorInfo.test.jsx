--- conflicted
+++ resolved
@@ -42,39 +42,24 @@
   isUnread = false,
   isForcedRead = false,
   isSplitView = false,
-<<<<<<< HEAD
-  createdAt = new Date().toLocaleString('en-US', {
-=======
   createdAt = new Date('2025-01-18T18:42:00').toLocaleString('en-US', {
->>>>>>> 0539a086
     month: 'short',
     day: 'numeric',
     hour: 'numeric',
     minute: 'numeric',
     hour12: true,
   }),
-<<<<<<< HEAD
-  editedAt = new Date(Date.now() - 86400000).toISOString(), // 1 day ago
-  delayedPostAt = '',
-  isTopic = false,
-  editedTimingDisplay = new Date(Date.now() - 86400000).toLocaleString('en-US', {
-=======
   editedAt = new Date('2025-01-17T18:42:00').toISOString(), // 1 day ago
   delayedPostAt = '',
   isTopic = false,
   editedTimingDisplay = new Date('2025-01-17T18:42:00').toLocaleString('en-US', {
->>>>>>> 0539a086
     month: 'short',
     day: 'numeric',
     hour: 'numeric',
     minute: 'numeric',
     hour12: true,
   }), // 1 day ago
-<<<<<<< HEAD
-  lastReplyAtDisplay = new Date(Date.now() - 172800000).toLocaleString('en-US', {
-=======
   lastReplyAtDisplay = new Date('2025-01-16T18:42:00').toLocaleString('en-US', {
->>>>>>> 0539a086
     month: 'short',
     day: 'numeric',
     hour: 'numeric',
@@ -255,11 +240,7 @@
       const container = setup()
       expect(
         container.getByText(
-<<<<<<< HEAD
-          new Date().toLocaleString('en-US', {
-=======
           new Date('2025-01-18T18:42:00').toLocaleString('en-US', {
->>>>>>> 0539a086
             month: 'short',
             day: 'numeric',
             hour: 'numeric',
@@ -275,11 +256,7 @@
       const editedByTextElement = container.getByTestId('editedByText')
       expect(editedByTextElement.textContent).toContain('Edited by Severus Snape')
       expect(editedByTextElement.textContent).toContain(
-<<<<<<< HEAD
-        new Date(Date.now() - 86400000).toLocaleString('en-US', {
-=======
         new Date('2025-01-17T18:42:00').toLocaleString('en-US', {
->>>>>>> 0539a086
           month: 'short',
           day: 'numeric',
           hour: 'numeric',
@@ -293,11 +270,7 @@
       const container = setup()
       expect(
         container.getByText(
-<<<<<<< HEAD
-          `Last reply ${new Date(Date.now() - 172800000).toLocaleString('en-US', {month: 'short', day: 'numeric', hour: 'numeric', minute: 'numeric', hour12: true})}`,
-=======
           `Last reply ${new Date('2025-01-16T18:42:00').toLocaleString('en-US', {month: 'short', day: 'numeric', hour: 'numeric', minute: 'numeric', hour12: true})}`,
->>>>>>> 0539a086
         ),
       ).toBeInTheDocument()
     })
@@ -305,33 +278,21 @@
     it('render the last edited date if it is in the past for teachers', () => {
       window.ENV.current_user_roles = ['teacher']
       const container = setup({
-<<<<<<< HEAD
-        createdAt: new Date().toLocaleString('en-US', {
-=======
         createdAt: new Date('2025-01-18T18:42:00').toLocaleString('en-US', {
->>>>>>> 0539a086
-          month: 'short',
-          day: 'numeric',
-          hour: 'numeric',
-          minute: 'numeric',
-          hour12: true,
-        }),
-<<<<<<< HEAD
-        editedTimingDisplay: new Date().toLocaleString('en-US', {
-=======
+          month: 'short',
+          day: 'numeric',
+          hour: 'numeric',
+          minute: 'numeric',
+          hour12: true,
+        }),
         editedTimingDisplay: new Date('2025-01-18T18:42:00').toLocaleString('en-US', {
->>>>>>> 0539a086
-          month: 'short',
-          day: 'numeric',
-          hour: 'numeric',
-          minute: 'numeric',
-          hour12: true,
-        }),
-<<<<<<< HEAD
-        delayedPostAt: new Date(Date.now() + 86400000).toISOString(), // 1 day in future
-=======
+          month: 'short',
+          day: 'numeric',
+          hour: 'numeric',
+          minute: 'numeric',
+          hour12: true,
+        }),
         delayedPostAt: new Date('2025-01-19T18:42:00').toISOString(), // 1 day in future
->>>>>>> 0539a086
       })
       expect(container.queryByTestId('editedByText')).toBeInTheDocument()
     })
@@ -339,11 +300,7 @@
     it('does not render the last edited date if it is in the past for students', () => {
       window.ENV.current_user_roles = ['student']
       const container = setup({
-<<<<<<< HEAD
-        createdAt: new Date().toLocaleString('en-US', {
-=======
         createdAt: new Date('2025-01-18T18:42:00').toLocaleString('en-US', {
->>>>>>> 0539a086
           month: 'short',
           day: 'numeric',
           hour: 'numeric',
@@ -352,22 +309,14 @@
         }),
         editedAt: null,
         editor: null,
-<<<<<<< HEAD
-        delayedPostAt: new Date(Date.now() - 86400000).toISOString(), // 1 day ago
-=======
         delayedPostAt: new Date('2025-01-17T18:42:00').toISOString(), // 1 day ago
->>>>>>> 0539a086
         isTopic: true,
       })
       expect(container.queryByTestId('editedByText')).not.toBeInTheDocument()
     })
 
     describe('when the edited date is after the posted date', () => {
-<<<<<<< HEAD
-      const createdAt = new Date()
-=======
       const createdAt = new Date('2025-01-18T18:42:00')
->>>>>>> 0539a086
       const delayedPostAt = new Date(createdAt.getTime() + 86400000) // One day after creation
       const editedTimingDisplay = new Date(delayedPostAt.getTime() + 30000) // Edited 30s after posting
 
@@ -403,11 +352,7 @@
     it('duplicates the created date for teacher if instant post', () => {
       window.ENV.current_user_roles = ['teacher']
       const container = setup({
-<<<<<<< HEAD
-        createdAt: new Date().toLocaleString('en-US', {
-=======
         createdAt: new Date('2025-01-18T18:42:00').toLocaleString('en-US', {
->>>>>>> 0539a086
           month: 'short',
           day: 'numeric',
           hour: 'numeric',
@@ -416,11 +361,7 @@
         }),
         isTopic: true,
       })
-<<<<<<< HEAD
-      const currentDate = new Date().toLocaleString('en-US', {
-=======
       const currentDate = new Date('2025-01-18T18:42:00').toLocaleString('en-US', {
->>>>>>> 0539a086
         month: 'short',
         day: 'numeric',
         hour: 'numeric',
@@ -434,11 +375,7 @@
     it('do not show duplication when not published', () => {
       window.ENV.current_user_roles = ['teacher']
       const container = setup({
-<<<<<<< HEAD
-        createdAt: new Date().toLocaleString('en-US', {
-=======
         createdAt: new Date('2025-01-18T18:42:00').toLocaleString('en-US', {
->>>>>>> 0539a086
           month: 'short',
           day: 'numeric',
           hour: 'numeric',
@@ -448,11 +385,7 @@
         isTopic: true,
         published: false,
       })
-<<<<<<< HEAD
-      const currentDate = new Date().toLocaleString('en-US', {
-=======
       const currentDate = new Date('2025-01-18T18:42:00').toLocaleString('en-US', {
->>>>>>> 0539a086
         month: 'short',
         day: 'numeric',
         hour: 'numeric',
@@ -466,22 +399,14 @@
     it('student only sees "Posted" for instant post', () => {
       window.ENV.current_user_roles = ['student']
       const container = setup({
-<<<<<<< HEAD
-        createdAt: new Date().toLocaleString('en-US', {
-=======
         createdAt: new Date('2025-01-18T18:42:00').toLocaleString('en-US', {
->>>>>>> 0539a086
-          month: 'short',
-          day: 'numeric',
-          hour: 'numeric',
-          minute: 'numeric',
-          hour12: true,
-        }),
-<<<<<<< HEAD
-        delayedPostAt: new Date(Date.now() - 86400000).toISOString(), // 1 day ago
-=======
+          month: 'short',
+          day: 'numeric',
+          hour: 'numeric',
+          minute: 'numeric',
+          hour12: true,
+        }),
         delayedPostAt: new Date('2025-01-17T18:42:00').toISOString(), // 1 day ago
->>>>>>> 0539a086
         isTopic: true,
         editedAt: null,
         editor: null,
