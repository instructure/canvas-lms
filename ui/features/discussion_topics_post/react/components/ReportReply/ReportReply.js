/*
 * Copyright (C) 2021 - present Instructure, Inc.
 *
 * This file is part of Canvas.
 *
 * Canvas is free software: you can redistribute it and/or modify it under
 * the terms of the GNU Affero General Public License as published by the Free
 * Software Foundation, version 3 of the License.
 *
 * Canvas is distributed in the hope that it will be useful, but WITHOUT ANY
 * WARRANTY; without even the implied warranty of MERCHANTABILITY or FITNESS FOR
 * A PARTICULAR PURPOSE. See the GNU Affero General Public License for more
 * details.
 *
 * You should have received a copy of the GNU Affero General Public License along
 * with this program. If not, see <http://www.gnu.org/licenses/>.
 */

import I18n from 'i18n!discussion_topics_post'
import PropTypes from 'prop-types'
import React, {useState} from 'react'

import {Button, CloseButton} from '@instructure/ui-buttons'
import {Heading} from '@instructure/ui-heading'
import {Modal} from '@instructure/ui-modal'
import {RadioInputGroup, RadioInput} from '@instructure/ui-radio-input'
import {Text} from '@instructure/ui-text'
import {View} from '@instructure/ui-view'

const REPORT_TYPES = [
  {value: 'inappropriate', getLabel: () => I18n.t('Inappropriate')},
  {value: 'offensive', getLabel: () => I18n.t('Offensive, abusive')},
  {value: 'other', getLabel: () => I18n.t('Other')}
]

export const ReportReply = props => {
  const [selectedReportType, setSelectedReportType] = useState('')
  return (
    <Modal
      open={props.showReportModal}
      onDismiss={props.onCloseReportModal}
      size="auto"
      label={I18n.t('Report Reply')}
      shouldCloseOnDocumentClick
    >
      <Modal.Header>
        <CloseButton
          placement="end"
          offset="small"
          onClick={props.onCloseReportModal}
          screenReaderLabel={I18n.t('Close')}
        />
        <Heading>{I18n.t('Report Reply')}</Heading>
      </Modal.Header>
      <Modal.Body>
<<<<<<< HEAD
        <View as="div" margin="0 0 medium 0">
          <Text>
            {I18n.t(
              'Reported replies will be sent to your teacher for review. You will not be able to undo this action.'
            )}
          </Text>
        </View>
        <RadioInputGroup
          name={I18n.t('Report Reply Options')}
          onChange={inputType => setSelectedReportType(inputType)}
          description={I18n.t('Please select a reason for reporting this reply')}
        >
          {REPORT_TYPES.map(reportType => (
            <RadioInput
              key={reportType.value}
              value={reportType.value}
              label={reportType.getLabel()}
            />
          ))}
        </RadioInputGroup>
=======
        {props.isLoading ? (
          <LoadingIndicator />
        ) : (
          <>
            <View as="div" margin="0 0 medium 0">
              <Text>
                {I18n.t(
                  'Reported replies will be sent to your teacher for review. You will not be able to undo this action.'
                )}
              </Text>
            </View>
            <RadioInputGroup
              name={I18n.t('Report Reply Options')}
              onChange={event => {
                setSelectedReportType(event.target.value)
              }}
              description={I18n.t('Please select a reason for reporting this reply')}
            >
              {REPORT_TYPES.map(reportType => (
                <RadioInput
                  key={reportType.value}
                  value={reportType.value}
                  label={reportType.getLabel()}
                />
              ))}
            </RadioInputGroup>
          </>
        )}
>>>>>>> 302e5aba
      </Modal.Body>
      <Modal.Footer>
        <Button
          data-testid="report-reply-cancel-modal-button"
          onClick={props.onCloseReportModal}
          margin="0 x-small 0 0"
        >
          {I18n.t('Cancel')}
        </Button>
        <Button
          data-testid="report-reply-submit-button"
          color="danger"
          onClick={() => props.onSubmit(selectedReportType)}
          interaction={selectedReportType ? 'enabled' : 'disabled'}
        >
          {I18n.t('Submit')}
        </Button>
      </Modal.Footer>
    </Modal>
  )
}

ReportReply.propTypes = {
  onCloseReportModal: PropTypes.func.isRequired,
  onSubmit: PropTypes.func.isRequired,
  showReportModal: PropTypes.bool
}

ReportReply.defaultProps = {
  showReportModal: false
}<|MERGE_RESOLUTION|>--- conflicted
+++ resolved
@@ -26,6 +26,7 @@
 import {RadioInputGroup, RadioInput} from '@instructure/ui-radio-input'
 import {Text} from '@instructure/ui-text'
 import {View} from '@instructure/ui-view'
+import LoadingIndicator from '@canvas/loading-indicator'
 
 const REPORT_TYPES = [
   {value: 'inappropriate', getLabel: () => I18n.t('Inappropriate')},
@@ -39,7 +40,7 @@
     <Modal
       open={props.showReportModal}
       onDismiss={props.onCloseReportModal}
-      size="auto"
+      size="medium"
       label={I18n.t('Report Reply')}
       shouldCloseOnDocumentClick
     >
@@ -53,28 +54,6 @@
         <Heading>{I18n.t('Report Reply')}</Heading>
       </Modal.Header>
       <Modal.Body>
-<<<<<<< HEAD
-        <View as="div" margin="0 0 medium 0">
-          <Text>
-            {I18n.t(
-              'Reported replies will be sent to your teacher for review. You will not be able to undo this action.'
-            )}
-          </Text>
-        </View>
-        <RadioInputGroup
-          name={I18n.t('Report Reply Options')}
-          onChange={inputType => setSelectedReportType(inputType)}
-          description={I18n.t('Please select a reason for reporting this reply')}
-        >
-          {REPORT_TYPES.map(reportType => (
-            <RadioInput
-              key={reportType.value}
-              value={reportType.value}
-              label={reportType.getLabel()}
-            />
-          ))}
-        </RadioInputGroup>
-=======
         {props.isLoading ? (
           <LoadingIndicator />
         ) : (
@@ -103,13 +82,13 @@
             </RadioInputGroup>
           </>
         )}
->>>>>>> 302e5aba
       </Modal.Body>
       <Modal.Footer>
         <Button
           data-testid="report-reply-cancel-modal-button"
           onClick={props.onCloseReportModal}
           margin="0 x-small 0 0"
+          interaction={!props.isLoading ? 'enabled' : 'disabled'}
         >
           {I18n.t('Cancel')}
         </Button>
@@ -117,7 +96,7 @@
           data-testid="report-reply-submit-button"
           color="danger"
           onClick={() => props.onSubmit(selectedReportType)}
-          interaction={selectedReportType ? 'enabled' : 'disabled'}
+          interaction={selectedReportType && !props.isLoading ? 'enabled' : 'disabled'}
         >
           {I18n.t('Submit')}
         </Button>
@@ -129,9 +108,11 @@
 ReportReply.propTypes = {
   onCloseReportModal: PropTypes.func.isRequired,
   onSubmit: PropTypes.func.isRequired,
-  showReportModal: PropTypes.bool
+  showReportModal: PropTypes.bool,
+  isLoading: PropTypes.bool
 }
 
 ReportReply.defaultProps = {
-  showReportModal: false
+  showReportModal: false,
+  isLoading: false
 }