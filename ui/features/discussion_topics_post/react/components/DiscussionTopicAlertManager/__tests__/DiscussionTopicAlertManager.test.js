/*
 * Copyright (C) 2021 - present Instructure, Inc.
 *
 * This file is part of Canvas.
 *
 * Canvas is free software: you can redistribute it and/or modify it under
 * the terms of the GNU Affero General Public License as published by the Free
 * Software Foundation, version 3 of the License.
 *
 * Canvas is distributed in the hope that it will be useful, but WITHOUT ANY
 * WARRANTY; without even the implied warranty of MERCHANTABILITY or FITNESS FOR
 * A PARTICULAR PURPOSE. See the GNU Affero General Public License for more
 * details.
 *
 * You should have received a copy of the GNU Affero General Public License along
 * with this program. If not, see <http://www.gnu.org/licenses/>.
 */

import {render} from '@testing-library/react'
import React from 'react'
import {DiscussionTopicAlertManager} from '../DiscussionTopicAlertManager'

import {Discussion} from '../../../../graphql/Discussion'
import {Assignment} from '../../../../graphql/Assignment'

jest.mock('../../../utils', () => ({
  ...jest.requireActual('../../../utils'),
  responsiveQuerySizes: () => ({desktop: {maxWidth: '1024px'}})
}))

const setup = props => {
  return render(<DiscussionTopicAlertManager {...props} />)
}

describe('DiscussionTopicAlertManager', () => {
  it('should render post required alert', () => {
    const container = setup({
      discussionTopic: Discussion.mock({
        initialPostRequiredForCurrentUser: true
      })
    })
    expect(container.getByTestId('post-required')).toBeTruthy()
  })

  it('should render differentiated group topics alert', () => {
    const container = setup({
      discussionTopic: Discussion.mock({
        assignment: Assignment.mock({onlyVisibleToOverrides: true})
      })
    })
    expect(container.queryByTestId('differentiated-group-topics')).toBeTruthy()
  })

  it('should render delayed until alert', () => {
    const container = setup({
      discussionTopic: Discussion.mock({
        delayedPostAt: '3020-11-23T11:40:44-07:00',
        isAnnouncement: true
      })
    })
    expect(container.queryByTestId('delayed-until')).toBeTruthy()
  })

  it('should render not avalable for user alert', () => {
    const container = setup({
      discussionTopic: Discussion.mock({
        availableForUser: false
      })
    })
    expect(container.queryByTestId('locked-for-user')).toBeTruthy()
  })
<<<<<<< HEAD
=======

  it('should render anon alert when status is present', async () => {
    const {findByTestId} = setup({
      discussionTopic: Discussion.mock({
        anonymousState: 'full_anonymous'
      })
    })
    const anonAlert = await findByTestId('anon-conversation')
    expect(anonAlert.textContent).toEqual(
      'This is an anonymous Discussion, Your name and profile picture will be hidden from other course members.'
    )
  })

  it('should render non-anon alert when user is teacher, ta, or designer', async () => {
    window.ENV.current_user_roles = ['User', 'teacher']
    const {findByTestId} = setup({
      discussionTopic: Discussion.mock({
        anonymousState: 'full_anonymous'
      })
    })
    const anonAlert = await findByTestId('anon-conversation')
    expect(anonAlert.textContent).toEqual(
      'This is an anonymous Discussion. Though student names and profile pictures will be hidden, your name and profile picture will be visible to all course members.'
    )
    window.ENV.current_user_roles = null
  })
>>>>>>> e363f242
})<|MERGE_RESOLUTION|>--- conflicted
+++ resolved
@@ -69,8 +69,6 @@
     })
     expect(container.queryByTestId('locked-for-user')).toBeTruthy()
   })
-<<<<<<< HEAD
-=======
 
   it('should render anon alert when status is present', async () => {
     const {findByTestId} = setup({
@@ -97,5 +95,4 @@
     )
     window.ENV.current_user_roles = null
   })
->>>>>>> e363f242
 })