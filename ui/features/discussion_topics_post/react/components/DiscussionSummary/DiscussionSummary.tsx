/*
 * Copyright (C) 2024 - present Instructure, Inc.
 *
 * This file is part of Canvas.
 *
 * Canvas is free software: you can redistribute it and/or modify it under
 * the terms of the GNU Affero General Public License as published by the Free
 * Software Foundation, version 3 of the License.
 *
 * Canvas is distributed in the hope that it will be useful, but WITHOUT ANY
 * WARRANTY; without even the implied warranty of MERCHANTABILITY or FITNESS FOR
 * A PARTICULAR PURPOSE. See the GNU Affero General Public License for more
 * details.
 *
 * You should have received a copy of the GNU Affero General Public License along
 * with this program. If not, see <http://www.gnu.org/licenses/>.
 */

import React, {useContext, useState, useEffect, useCallback} from 'react'
import {Flex} from '@instructure/ui-flex'
import {Text} from '@instructure/ui-text'
import {TextInput} from '@instructure/ui-text-input'
import {Spinner} from '@instructure/ui-spinner'
import {DiscussionSummaryRatings} from './DiscussionSummaryRatings'
import {DiscussionSummaryGenerateButton} from './DiscussionSummaryGenerateButton'
import {DiscussionSummaryDisableButton} from './DiscussionSummaryDisableButton'
import doFetchApi from '@canvas/do-fetch-api-effect'
import {AlertManagerContext} from '@canvas/alerts/react/AlertManager'
import {useScope as createI18nScope} from '@canvas/i18n'

interface DiscussionSummaryProps {
  onDisableSummaryClick: () => void
  isMobile: boolean
}

const I18n = createI18nScope('discussion_posts')

export const DiscussionSummary: React.FC<DiscussionSummaryProps> = props => {
  const {setOnFailure} = useContext(AlertManagerContext)
  const [previousUserInput, setPreviousUserInput] = useState('')
  const [userInput, setUserInput] = useState('')
  const [summary, setSummary] = useState<{id: number; text: string} | null>(null)
  const [summaryError, setSummaryError] = useState<string | null>(null)
  const [isSummaryLoading, setIsSummaryLoading] = useState<boolean>(true)
  const [liked, setLiked] = useState<boolean>(false)
  const [disliked, setDisliked] = useState<boolean>(false)
  const [isFeedbackLoading, setIsFeedbackLoading] = useState(false)

  // @ts-expect-error
  const contextType = ENV.context_type.toLowerCase()
  // @ts-expect-error
  const contextId = ENV.context_id
  // @ts-expect-error
  const apiUrlPrefix = `/api/v1/${contextType}s/${contextId}/discussion_topics/${ENV.discussion_topic_id}`

  const likeAction = liked ? 'reset_like' : 'like'
  const dislikeAction = disliked ? 'reset_like' : 'dislike'

  const postDiscussionSummaryFeedback = useCallback(
    async (action: string) => {
      setIsFeedbackLoading(true)

      try {
        const {json} = await doFetchApi({
          method: 'POST',
          path: `${apiUrlPrefix}/summaries/${summary!.id}/feedback`,
          body: {
            _action: action,
          },
        })
        // @ts-expect-error
        setLiked(json.liked)
        // @ts-expect-error
        setDisliked(json.disliked)
      } catch (error) {
        setOnFailure(
          I18n.t('There was an unexpected error while submitting the discussion summary feedback.'),
        )
      }

      setIsFeedbackLoading(false)
    },
    [apiUrlPrefix, summary, setOnFailure],
  )

  const resetState = () => {
    setSummary(null)
    setSummaryError(null)
    setLiked(false)
    setDisliked(false)
  }

  const generateSummary = async () => {
    setIsSummaryLoading(true)
  }

  const disableSummary = async () => {
    if (summary) {
      await postDiscussionSummaryFeedback('disable_summary')
    }

    try {
      await doFetchApi({
        method: 'PUT',
        path: `${apiUrlPrefix}/summaries/disable`,
      })
    } catch (error) {
      setOnFailure(I18n.t('There was an unexpected error while disabling the discussion summary.'))
      return
    }

    props.onDisableSummaryClick()
  }

  const getDiscussionSummary = useCallback(async () => {
    const {json} = await doFetchApi({
      method: 'GET',
      path: `${apiUrlPrefix}/summaries`,
      params: {userInput},
    })
    return json
  }, [isSummaryLoading]) // eslint-disable-line react-hooks/exhaustive-deps

  const fetchSummary = useCallback(async () => {
    try {
      // @ts-expect-error
      setSummary(await getDiscussionSummary())
      setPreviousUserInput(userInput)
    } catch (error: any) {
      let errorMessage = 'An unexpected error occurred while loading the discussion summary.'

      try {
        const response = await error.response?.json()
        errorMessage = response?.error || errorMessage
      } catch {} // eslint-disable-line no-empty

      setSummaryError(errorMessage)
      setPreviousUserInput('')
    }

    setIsSummaryLoading(false)
  }, [isSummaryLoading]) // eslint-disable-line react-hooks/exhaustive-deps

  useEffect(() => {
    if (!isSummaryLoading) {
      return
    }

    resetState()
    fetchSummary()
  }, [isSummaryLoading]) // eslint-disable-line react-hooks/exhaustive-deps

  useEffect(() => {
    if (summary === null) {
      return
    }

    postDiscussionSummaryFeedback('seen')
  }, [summary]) // eslint-disable-line react-hooks/exhaustive-deps

  let content = null

  if (summaryError) {
    content = (
      <Flex.Item margin={props.isMobile ? '0 0 medium 0' : '0 0 small 0'}>
        <Text color="danger" data-testid="summary-error">
          {summaryError}
        </Text>
      </Flex.Item>
    )
  } else if (summary === null) {
    content = (
      <Flex justifyItems="start" margin="small 0">
        <Flex.Item>
          <Spinner renderTitle={I18n.t('Loading discussion summary')} size="x-small" />
        </Flex.Item>
        <Flex.Item margin="0 0 0 x-small">
          <Text data-testid="summary-loading">{I18n.t('Loading discussion summary...')}</Text>
        </Flex.Item>
      </Flex>
    )
  } else {
<<<<<<< HEAD
     
=======
>>>>>>> 4b8c5dea
    content = (
      <>
        <Flex.Item margin={props.isMobile ? '0 0 mediumSmall 0' : '0 0 small 0'}>
          <Text fontStyle="italic" size="medium" weight="normal" data-testid="summary-text">
            {summary.text?.split('\n').map((line, index) => (
              <React.Fragment key={index}>
                {line}
                <br />
              </React.Fragment>
            ))}
          </Text>
        </Flex.Item>
        <Flex.Item margin="0 0 medium 0">
          <DiscussionSummaryRatings
            liked={liked}
            disliked={disliked}
            onLikeClick={() => postDiscussionSummaryFeedback(likeAction)}
            onDislikeClick={() => postDiscussionSummaryFeedback(dislikeAction)}
            isEnabled={!isFeedbackLoading}
          />
        </Flex.Item>
      </>
    )
<<<<<<< HEAD
     
=======
>>>>>>> 4b8c5dea
  }

  return (
    <Flex direction="column">
      <Flex.Item margin={props.isMobile ? '0 0 x-small 0' : 'medium 0 x-small 0'}>
        <Text size="large" weight="bold">
          {I18n.t('Discussion Summary')}
        </Text>
      </Flex.Item>
      <Flex.Item margin="0 0 medium 0">
        <Text size="small" weight="normal" color="secondary">
          {I18n.t(
            'This summary is generated by AI and reflects the latest contributions to the discussion. Please note that the output may not always be accurate. Summaries are only visible to instructors.',
          )}
        </Text>
      </Flex.Item>
      <TextInput
        renderLabel={I18n.t('Enter the areas or topics you want the summary to focus on')}
        placeholder={I18n.t('e.g. most problematic areas to clarify for my students')}
        onChange={(event, value) => {
          setUserInput(value)
        }}
        maxLength={255}
        data-testid="summary-user-input"
      />
      <Flex gap="small" wrap="wrap" margin="medium 0">
        <Flex.Item width={props.isMobile ? '100%' : 'auto'}>
          <DiscussionSummaryGenerateButton
            onClick={generateSummary}
            isEnabled={!isSummaryLoading && !isFeedbackLoading && userInput !== previousUserInput}
            isMobile={props.isMobile}
          />
        </Flex.Item>
        <Flex.Item width={props.isMobile ? '100%' : 'auto'}>
          <DiscussionSummaryDisableButton
            isMobile={props.isMobile}
            onClick={disableSummary}
            isEnabled={!isFeedbackLoading}
          />
        </Flex.Item>
      </Flex>
      <Flex.Item margin="0 0 x-small 0">
        <Text size="small" weight="normal" color="secondary">
          {I18n.t('Generated Summary')}
        </Text>
      </Flex.Item>
      {content}
    </Flex>
  )
}<|MERGE_RESOLUTION|>--- conflicted
+++ resolved
@@ -180,10 +180,6 @@
       </Flex>
     )
   } else {
-<<<<<<< HEAD
-     
-=======
->>>>>>> 4b8c5dea
     content = (
       <>
         <Flex.Item margin={props.isMobile ? '0 0 mediumSmall 0' : '0 0 small 0'}>
@@ -207,10 +203,6 @@
         </Flex.Item>
       </>
     )
-<<<<<<< HEAD
-     
-=======
->>>>>>> 4b8c5dea
   }
 
   return (
