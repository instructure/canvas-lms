--- conflicted
+++ resolved
@@ -180,10 +180,6 @@
       </Flex>
     )
   } else {
-<<<<<<< HEAD
-     
-=======
->>>>>>> 51db239a
     content = (
       <>
         <Flex.Item margin={props.isMobile ? '0 0 mediumSmall 0' : '0 0 small 0'}>
@@ -207,10 +203,6 @@
         </Flex.Item>
       </>
     )
-<<<<<<< HEAD
-     
-=======
->>>>>>> 51db239a
   }
 
   return (
