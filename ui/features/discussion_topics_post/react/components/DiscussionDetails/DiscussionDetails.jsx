/*
 * Copyright (C) 2021 - present Instructure, Inc.
 *
 * This file is part of Canvas.
 *
 * Canvas is free software: you can redistribute it and/or modify it under
 * the terms of the GNU Affero General Public License as published by the Free
 * Software Foundation, version 3 of the License.
 *
 * Canvas is distributed in the hope that it will be useful, but WITHOUT ANY
 * WARRANTY; without even the implied warranty of MERCHANTABILITY or FITNESS FOR
 * A PARTICULAR PURPOSE. See the GNU Affero General Public License for more
 * details.
 *
 * You should have received a copy of the GNU Affero General Public License along
 * with this program. If not, see <http://www.gnu.org/licenses/>.
 */

import {useScope as useI18nScope} from '@canvas/i18n'
import numberFormat from '@canvas/i18n/numberFormat'

import {AssignmentAvailabilityContainer} from '../AssignmentAvailabilityContainer/AssignmentAvailabilityContainer'
import PropTypes from 'prop-types'
import React from 'react'
import {responsiveQuerySizes} from '../../utils'

import {Text} from '@instructure/ui-text'
import {Flex} from '@instructure/ui-flex'
import {Responsive} from '@instructure/ui-responsive'
import {DiscussionAvailabilityContainer} from '../DiscussionAvailabilityContainer/DiscussionAvailabilityContainer'

const I18n = useI18nScope('discussion_posts')

export function DiscussionDetails({...props}) {
  const pointsPossible = props.discussionTopic?.assignment?.pointsPossible || 0
  const formattedPoints = pointsPossible
    ? numberFormat._format(pointsPossible, {
        precision: 2,
        strip_insignificant_zeros: true,
      })
    : 0

  return (
    <Responsive
      match="media"
      query={responsiveQuerySizes({tablet: true, desktop: true})}
      props={{
        tablet: {
          text: I18n.t(
            {
              one: '1 point',
              other: '%{formattedPoints} points',
            },
            {
              count: pointsPossible,
              formattedPoints,
            }
          ),
          textSize: 'x-small',
        },
        desktop: {
          text: I18n.t(
            {
              one: '1 point possible',
              other: '%{formattedPoints} points possible',
            },
            {
              count: pointsPossible,
              formattedPoints,
            }
          ),
          textSize: 'small',
        },
      }}
      render={responsiveProps => (
        <>
          {props.discussionTopic.assignment ? (
            <Flex data-testid="graded-discussion-info">
              <Flex.Item padding="xx-small" shouldGrow={true} shouldShrink={true} align="start">
                <AssignmentAvailabilityContainer
                  assignment={props.discussionTopic?.assignment}
                  isAdmin={props.discussionTopic.permissions.readAsAdmin}
                  inPacedCourse={props.inPacedCourse}
                  courseId={props.courseId}
                  replyToEntryRequiredCount={props.discussionTopic.replyToEntryRequiredCount}
<<<<<<< HEAD
=======
                  replyToTopicSubmission={props.replyToTopicSubmission}
                  replyToEntrySubmission={props.replyToEntrySubmission}
>>>>>>> be06df91
                />
              </Flex.Item>
              {!props.discussionTopic.assignment.restrictQuantitativeData && (
                <Flex.Item padding="xx-small" shouldShrink={true} align="end" overflowY="hidden">
                  <Text weight="normal" size={responsiveProps.textSize}>
                    {responsiveProps.text}
                  </Text>
                </Flex.Item>
              )}
            </Flex>
          ) : (
            <Flex data-testid="non-graded-discussion-info">
              <Flex.Item padding="xx-small" shouldGrow={true} shouldShrink={true} align="start">
                <DiscussionAvailabilityContainer
                  courseSections={props.discussionTopic.courseSections}
                  totalUserCount={props.discussionTopic.userCount}
                  lockAt={props.discussionTopic.lockAt}
                  delayedPostAt={props.discussionTopic.delayedPostAt}
                  anonymousState={props.discussionTopic.anonymousState}
                  groupSet={props.discussionTopic.groupSet}
                />
              </Flex.Item>
            </Flex>
          )}
        </>
      )}
    />
  )
}

DiscussionDetails.propTypes = {
  discussionTopic: PropTypes.object,
  inPacedCourse: PropTypes.bool,
  courseId: PropTypes.string,
  replyToTopicSubmission: PropTypes.object,
  replyToEntrySubmission: PropTypes.object,
}

export default DiscussionDetails<|MERGE_RESOLUTION|>--- conflicted
+++ resolved
@@ -83,11 +83,8 @@
                   inPacedCourse={props.inPacedCourse}
                   courseId={props.courseId}
                   replyToEntryRequiredCount={props.discussionTopic.replyToEntryRequiredCount}
-<<<<<<< HEAD
-=======
                   replyToTopicSubmission={props.replyToTopicSubmission}
                   replyToEntrySubmission={props.replyToEntrySubmission}
->>>>>>> be06df91
                 />
               </Flex.Item>
               {!props.discussionTopic.assignment.restrictQuantitativeData && (
