/*
 * Copyright (C) 2021 - present Instructure, Inc.
 *
 * This file is part of Canvas.
 *
 * Canvas is free software: you can redistribute it and/or modify it under
 * the terms of the GNU Affero General Public License as published by the Free
 * Software Foundation, version 3 of the License.
 *
 * Canvas is distributed in the hope that it will be useful, but WITHOUT ANY
 * WARRANTY; without even the implied warranty of MERCHANTABILITY or FITNESS FOR
 * A PARTICULAR PURPOSE. See the GNU Affero General Public License for more
 * details.
 *
 * You should have received a copy of the GNU Affero General Public License along
 * with this program. If not, see <http://www.gnu.org/licenses/>.
 */

import {DiscussionDetails} from '../DiscussionDetails'
import {Assignment} from '../../../../graphql/Assignment'

import {responsiveQuerySizes} from '../../../utils/index'

import React from 'react'
import {fireEvent, render} from '@testing-library/react'
import {Discussion} from '../../../../graphql/Discussion'
import {DiscussionPermissions} from '../../../../graphql/DiscussionPermissions'

jest.mock('../../../utils')

const mockOverrides = [
  {
    id: 'QXNzaWdebTVubC0x',
    _id: '1',
    dueAt: '2021-03-30T23:59:59-06:00',
    lockAt: '2021-04-03T23:59:59-06:00',
    unlockAt: '2021-03-24T00:00:00-06:00',
    title: 'assignment override 1',
  },
  {
    id: 'QXMzaWdebTubeC0x',
    _id: '2',
    dueAt: '2021-03-27T23:59:59-06:00',
    lockAt: '2021-04-03T23:59:59-06:00',
    unlockAt: '2021-03-21T00:00:00-06:00',
    title: 'assignment override 2',
  },
  {
    id: 'BXMzaWdebTVubC0x',
    _id: '3',
    dueAt: '2021-03-27T23:59:59-06:00',
    lockAt: '2021-09-03T23:59:59-06:00',
    unlockAt: '2021-03-21T00:00:00-06:00',
    title: 'assignment override 3',
  },
]

const mockSections = [
  {
    id: 'U2VjdGlvbi00',
    _id: '1',
    userCount: 5,
    name: 'section 1',
  },
  {
    id: 'U2VjdGlvbi00',
    _id: '2',
    userCount: 99,
    name: 'section 2',
  },
]

beforeAll(() => {
  window.matchMedia = jest.fn().mockImplementation(() => {
    return {
      matches: true,
      media: '',
      onchange: null,
      addListener: jest.fn(),
      removeListener: jest.fn(),
    }
  })
})

beforeEach(() => {
  responsiveQuerySizes.mockImplementation(() => ({
    desktop: {maxWidth: '1000px'},
  }))
})

const setup = (props, overrides = [], pointsPossible = 7) => {
  return render(
    <DiscussionDetails
      discussionTopic={Discussion.mock({
        assignment: Assignment.mock({assignmentOverrides: {nodes: overrides}, pointsPossible}),
      })}
      {...props}
    />
  )
}

describe('DiscussionDetails', () => {
  describe('desktop', () => {
    describe('non-graded availability', () => {
      const mockTopic = Discussion.mock({
        courseSections: mockSections,
        userCount: 1,
        lockAt: '2022-01-19T23:59:59-07:00',
        delayedPostAt: '2022-01-12T00:00:00-07:00',
        groupSet: null,
        anonymousState: null,
        assignment: null,
      })
      it('displays "View Availability" button', () => {
        const {getByText} = setup({discussionTopic: mockTopic})
        expect(getByText('View Availability')).toBeTruthy()
      })

      it('displays DiscussionAvailabilityContainer when not graded', () => {
        const {getByTestId} = setup({
          discussionTopic: Discussion.mock({
            courseSections: mockSections,
            userCount: 1,
            assignment: null,
          }),
        })
        expect(getByTestId('non-graded-discussion-info')).toBeTruthy()
      })
    })
    describe('graded assignments', () => {
      it('displays points possible info', () => {
        const {queryByText} = setup()
        expect(queryByText('7 points possible')).toBeTruthy()
      })

      it('displays correct pluralization', () => {
        const {queryByText} = setup({}, [], 1)
        expect(queryByText('1 point possible')).toBeTruthy()
      })

      it('displays points possible with 2 decimal places', () => {
        const {queryByText} = setup({}, [], 4.333)
        expect(queryByText('4.33 points possible')).toBeTruthy()
      })

      it('displays due date when there are no overrides', () => {
        const {queryByText} = setup()
        expect(queryByText('Everyone')).toBeTruthy()
        expect(queryByText('Due Mar 31, 2021 5:59am')).toBeTruthy()
        expect(queryByText('Available from Mar 24, 2021 until Apr 4, 2021')).toBeTruthy()
      })

      it('displays "Show due dates" button when there are overrides', () => {
        const {getByText} = setup({}, mockOverrides)
        expect(getByText('Show Due Dates (4)')).toBeTruthy()
      })

      it('displays tray and correctly formatted dates', async () => {
        const {queryByText, findByText, findAllByTestId} = setup({}, mockOverrides)
        expect(queryByText('Show Due Dates (4)')).toBeTruthy()
        fireEvent.click(queryByText('Show Due Dates (4)'))
        expect(await findAllByTestId('assignment-override-row')).toBeTruthy()
        expect(await findByText('Sep 4, 2021 5:59am')).toBeTruthy()
      })

      it('correct text is shown when a date is not set', async () => {
        mockOverrides[2].dueAt = null
        mockOverrides[2].unlockAt = null
        mockOverrides[2].lockAt = null
        const {queryByText, findByText} = setup({}, mockOverrides)
        expect(queryByText('Show Due Dates (4)')).toBeTruthy()
        fireEvent.click(queryByText('Show Due Dates (4)'))
        expect(await findByText('No Due Date')).toBeTruthy()
        expect(await findByText('No Start Date')).toBeTruthy()
        expect(await findByText('No End Date')).toBeTruthy()
      })
    })
  })

  describe('mobile', () => {
    beforeEach(() => {
      responsiveQuerySizes.mockImplementation(() => ({
        tablet: {maxWidth: '767px'},
      }))
    })
    describe('non-graded availability', () => {
      const mockTopic = Discussion.mock({
        courseSections: mockSections,
        userCount: 1,
        lockAt: '2022-01-19T23:59:59-07:00',
        delayedPostAt: '2022-01-12T00:00:00-07:00',
        groupSet: null,
        anonymousState: null,
        assignment: null,
      })
      it('displays "View Availability" button', () => {
        const {getByText} = setup({discussionTopic: mockTopic})
        expect(getByText('View Availability')).toBeTruthy()
      })

      it('displays DiscussionAvailabilityContainer when not graded', () => {
        const {getByTestId} = setup({discussionTopic: mockTopic})
        expect(getByTestId('non-graded-discussion-info')).toBeTruthy()
      })
    })

    describe('graded assignments', () => {
      it('displays points possible info', () => {
        const {queryByText} = setup()
        expect(queryByText('7 points')).toBeTruthy()
      })

      it('displays correct pluralization', () => {
        const {queryByText} = setup({}, [], 1)
        expect(queryByText('1 point')).toBeTruthy()
      })

      it('displays points possible with 2 decimal places', () => {
        const {queryByText} = setup({}, [], 4.333333)
        expect(queryByText('4.33 points')).toBeTruthy()
      })

      it('displays "Show due dates" button when there are overrides', () => {
        const {queryByText} = setup({}, mockOverrides)
        expect(queryByText('Due Dates (4)')).toBeTruthy()
      })
      describe('Restrict Quantitative Data is true', () => {
        const mockTopic = Discussion.mock({
          courseSections: mockSections,
          userCount: 1,
          groupSet: null,
          anonymousState: null,
          assignment: Assignment.mock({pointsPossible: 7, restrictQuantitativeData: true}),
          permissions: DiscussionPermissions.mock({readAsAdmin: false}),
        })

<<<<<<< HEAD
        it('does not displays points possible when user does not have readAsAdmin', () => {
          const {queryByText} = setup({discussionTopic: mockTopic})
          expect(queryByText('7 points')).toBeFalsy()
        })

        it('displays points possible when user has readAsAdmin permission', () => {
          mockTopic.permissions.readAsAdmin = true
          const {queryByText} = setup({discussionTopic: mockTopic})
          expect(queryByText('7 points')).toBeTruthy()
        })
=======
        it('does not displays points possible when RQD is true', () => {
          const {queryByText} = setup({discussionTopic: mockTopic})
          expect(queryByText('7 points')).toBeFalsy()
        })
>>>>>>> eb82fcc9
      })
    })
  })
})<|MERGE_RESOLUTION|>--- conflicted
+++ resolved
@@ -234,23 +234,10 @@
           permissions: DiscussionPermissions.mock({readAsAdmin: false}),
         })
 
-<<<<<<< HEAD
-        it('does not displays points possible when user does not have readAsAdmin', () => {
-          const {queryByText} = setup({discussionTopic: mockTopic})
-          expect(queryByText('7 points')).toBeFalsy()
-        })
-
-        it('displays points possible when user has readAsAdmin permission', () => {
-          mockTopic.permissions.readAsAdmin = true
-          const {queryByText} = setup({discussionTopic: mockTopic})
-          expect(queryByText('7 points')).toBeTruthy()
-        })
-=======
         it('does not displays points possible when RQD is true', () => {
           const {queryByText} = setup({discussionTopic: mockTopic})
           expect(queryByText('7 points')).toBeFalsy()
         })
->>>>>>> eb82fcc9
       })
     })
   })
