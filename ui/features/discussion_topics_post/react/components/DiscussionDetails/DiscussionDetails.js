--- conflicted
+++ resolved
@@ -85,12 +85,7 @@
                   courseId={props.courseId}
                 />
               </Flex.Item>
-<<<<<<< HEAD
-              {(!props.discussionTopic.assignment.restrictQuantitativeData ||
-                props.discussionTopic.permissions.readAsAdmin) && (
-=======
               {!props.discussionTopic.assignment.restrictQuantitativeData && (
->>>>>>> 8f19c253
                 <Flex.Item padding="xx-small" shouldShrink={true} align="end" overflowY="hidden">
                   <Text weight="normal" size={responsiveProps.textSize}>
                     {responsiveProps.text}
