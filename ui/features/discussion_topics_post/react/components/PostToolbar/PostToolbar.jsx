--- conflicted
+++ resolved
@@ -28,11 +28,7 @@
 import {IconButton, ToggleButton} from '@instructure/ui-buttons'
 import {Flex} from '@instructure/ui-flex'
 import {
-<<<<<<< HEAD
-  IconAiSolid,
-=======
   IconAiColoredSolid,
->>>>>>> 8d1d98d9
   IconBookmarkLine,
   IconBookmarkSolid,
   IconCompleteSolid,
@@ -168,30 +164,12 @@
 
 const ToolbarMenu = props => {
   const {tryTranslate} = useTranslation()
-<<<<<<< HEAD
-=======
   const clearEntry = useTranslationStore(state => state.clearEntry)
   const translateAll = useTranslationStore(state => state.translateAll)
->>>>>>> 8d1d98d9
 
   const entryInfo = useTranslationStore(state => state.entries['topic'])
 
   const menuConfigs = useMemo(() => {
-<<<<<<< HEAD
-    return getMenuConfigs({
-      ...props,
-      onTranslate: () =>
-        tryTranslate(
-          'topic',
-          props.discussionTopic?.message || '',
-          props.discussionTopic?.title || '',
-        ),
-      translateDisabled: !!entryInfo?.translatedMessage,
-    }).map(config => {
-      return renderMenuItem(config)
-    })
-  }, [props, tryTranslate, entryInfo])
-=======
     const handleTranslate = () => {
       tryTranslate(
         'topic',
@@ -214,7 +192,6 @@
       return renderMenuItem(config)
     })
   }, [props, tryTranslate, clearEntry, translateAll, entryInfo?.translatedMessage])
->>>>>>> 8d1d98d9
 
   if (menuConfigs.length === 0) {
     return null
@@ -343,16 +320,6 @@
     })
   }
 
-<<<<<<< HEAD
-  if (ENV.ai_translation_improvements && props.onTranslate) {
-    options.push({
-      key: 'translate',
-      icon: <IconAiSolid />,
-      label: I18n.t('Translate Text'),
-      selectionCallback: props.onTranslate,
-      disabled: props.translateDisabled,
-    })
-=======
   if (ENV.ai_translation_improvements && !props.translateAll) {
     if (props.hasTranslation) {
       options.push({
@@ -369,7 +336,6 @@
         selectionCallback: props.onTranslate,
       })
     }
->>>>>>> 8d1d98d9
   }
 
   return options
