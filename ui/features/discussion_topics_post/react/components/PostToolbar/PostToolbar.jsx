/*
 * Copyright (C) 2021 - present Instructure, Inc.
 *
 * This file is part of Canvas.
 *
 * Canvas is free software: you can redistribute it and/or modify it under
 * the terms of the GNU Affero General Public License as published by the Free
 * Software Foundation, version 3 of the License.
 *
 * Canvas is distributed in the hope that it will be useful, but WITHOUT ANY
 * WARRANTY; without even the implied warranty of MERCHANTABILITY or FITNESS FOR
 * A PARTICULAR PURPOSE. See the GNU Affero General Public License for more
 * details.
 *
 * You should have received a copy of the GNU Affero General Public License along
 * with this program. If not, see <http://www.gnu.org/licenses/>.
 */

import {useScope as createI18nScope} from '@canvas/i18n'
import PropTypes from 'prop-types'
import React, {useMemo} from 'react'
import {responsiveQuerySizes} from '../../utils'
import {ReplyInfo} from '../ReplyInfo/ReplyInfo'

import ReadIcon from '@canvas/read-icon'
import UnreadIcon from '@canvas/unread-icon'
import {assignLocation} from '@canvas/util/globalUtils'
import {IconButton, ToggleButton} from '@instructure/ui-buttons'
import {Flex} from '@instructure/ui-flex'
import {
  IconBookmarkLine,
  IconBookmarkSolid,
  IconCompleteSolid,
  IconDuplicateLine,
  IconEditLine,
  IconLockLine,
  IconMoreLine,
  IconNoSolid,
  IconPeerReviewLine,
  IconRubricSolid,
  IconSpeedGraderSolid,
  IconTrashLine,
  IconUnlockLine,
  IconUserLine,
} from '@instructure/ui-icons'
import {Menu} from '@instructure/ui-menu'
import {Responsive} from '@instructure/ui-responsive'
import {Text} from '@instructure/ui-text'

const I18n = createI18nScope('discussion_posts')

export function PostToolbar({repliesCount, unreadCount, ...props}) {
  const showSubscribe = useMemo(() => {
    if (
      !ENV.current_user_roles?.includes('teacher') &&
      !ENV.current_user_roles?.includes('designer') &&
      !ENV.current_user_roles?.includes('ta')
    ) {
      return props.discussionTopic?.groupSet
        ? !!props.discussionTopic?.groupSet?.currentGroup
        : true
    }
    return !props.discussionTopic?.groupSet
<<<<<<< HEAD
     
=======
>>>>>>> 4b8c5dea
  }, [props.discussionTopic?.groupSet]) // disabling to use safe nav in dependencies

  const subscriptionDisabled = props.discussionTopic?.subscriptionDisabledForUser

  return (
    <Responsive
      match="media"
      query={responsiveQuerySizes({tablet: true, desktop: true})}
      props={{
        tablet: {
          justifyItems: 'space-between',
          textSize: 'x-small',
        },
        desktop: {
          justifyItems: 'end',
          textSize: 'small',
        },
      }}
      render={responsiveProps => (
        <Flex
          justifyItems={repliesCount > 0 ? responsiveProps.justifyItems : 'end'}
          margin="0 0 0 x-small"
        >
          {repliesCount > 0 && (
            <Flex.Item margin="0 x-small 0 0">
              <Text weight="normal" size={responsiveProps.textSize}>
                <ReplyInfo replyCount={repliesCount} unreadCount={unreadCount} />
              </Text>
            </Flex.Item>
          )}
          <Flex.Item>
            <Flex>
              {props.onTogglePublish && (
                <Flex.Item>
                  <span className="discussion-post-publish">
                    <ToggleButton
                      size="small"
                      status={props.isPublished ? 'pressed' : 'unpressed'}
                      color={props.isPublished ? 'success' : 'secondary'}
                      renderIcon={props.isPublished ? <IconCompleteSolid /> : <IconNoSolid />}
                      renderTooltipContent={
                        props.isPublished ? I18n.t('Unpublish') : I18n.t('Publish')
                      }
                      screenReaderLabel={
                        props.isPublished ? I18n.t('Published') : I18n.t('Unpublished')
                      }
                      interaction={props.canUnpublish ? 'enabled' : 'disabled'}
                      onClick={props.onTogglePublish}
                    />
                  </span>
                </Flex.Item>
              )}
              {props.onToggleSubscription && showSubscribe && (
                <Flex.Item>
                  <span className="discussion-post-subscribe">
                    <ToggleButton
                      size="small"
                      status={props.isSubscribed ? 'pressed' : 'unpressed'}
                      color={props.isSubscribed ? 'success' : 'secondary'}
                      renderIcon={props.isSubscribed ? <IconBookmarkSolid /> : <IconBookmarkLine />}
                      renderTooltipContent={
                        props.isSubscribed
                          ? I18n.t('Unsubscribe')
                          : subscriptionDisabled
                            ? I18n.t('Reply to subscribe')
                            : I18n.t('Subscribe')
                      }
                      screenReaderLabel={
                        props.isSubscribed
                          ? I18n.t('Subscribed')
                          : subscriptionDisabled
                            ? I18n.t('Reply to subscribe')
                            : I18n.t('Unsubscribed')
                      }
                      interaction={subscriptionDisabled ? 'disabled' : 'enabled'}
                      onClick={props.onToggleSubscription}
                    />
                  </span>
                </Flex.Item>
              )}
              <Flex.Item>
                <ToolbarMenu {...props} />
              </Flex.Item>
            </Flex>
          </Flex.Item>
        </Flex>
      )}
    />
  )
}

const ToolbarMenu = props => {
  const menuConfigs = useMemo(() => {
    return getMenuConfigs(props).map(config => {
      return renderMenuItem(config)
    })
  }, [props])

  if (menuConfigs.length === 0) {
    return null
  }
  return (
    <Menu
      trigger={
        <span className="discussion-post-manage-discussion">
          <IconButton
            size="small"
            screenReaderLabel={I18n.t('Manage Discussion')}
            renderIcon={IconMoreLine}
            withBackground={false}
            withBorder={false}
            data-testid="discussion-post-menu-trigger"
          />
        </span>
      }
    >
      {menuConfigs}
    </Menu>
  )
}

const getMenuConfigs = props => {
  const options = []
  if (props.onReadAll) {
    options.push({
      key: 'read-all',
      icon: <ReadIcon />,
      label: I18n.t('Mark All as Read'),
      selectionCallback: props.onReadAll,
    })
  }
  if (props.onUnreadAll) {
    options.push({
      key: 'unread-all',
      icon: <UnreadIcon />,
      label: I18n.t('Mark All as Unread'),
      selectionCallback: props.onUnreadAll,
    })
  }
  if (props.onEdit) {
    options.push({
      key: 'edit',
      icon: <IconEditLine />,
      label: I18n.t('Edit'),
      selectionCallback: props.onEdit,
    })
  }
  if (props.onDelete) {
    options.push({
      key: 'delete',
      icon: <IconTrashLine />,
      label: I18n.t('Delete'),
      selectionCallback: props.onDelete,
    })
  }
  if (props.onCloseForComments) {
    options.push({
      key: 'close-comments',
      icon: <IconLockLine />,
      label: I18n.t('Close for Comments'),
      selectionCallback: props.onCloseForComments,
    })
  }
  if (props.onOpenForComments) {
    options.push({
      key: 'open-comments',
      icon: <IconUnlockLine />,
      label: I18n.t('Open for Comments'),
      selectionCallback: props.onOpenForComments,
    })
  }
  if (props.onSend) {
    options.push({
      key: 'send',
      icon: <IconUserLine />,
      label: I18n.t('Send To...'),
      selectionCallback: props.onSend,
    })
  }
  if (props.onCopy) {
    options.push({
      key: 'copy',
      icon: <IconDuplicateLine />,
      label: I18n.t('Copy To...'),
      selectionCallback: props.onCopy,
    })
  }
  if (props.onOpenSpeedgrader) {
    options.push({
      key: 'speedGrader',
      icon: <IconSpeedGraderSolid />,
      label: I18n.t('Open in SpeedGrader'),
      selectionCallback: props.onOpenSpeedgrader,
    })
  }
  if (props.addRubric || props.showRubric) {
    options.push({
      key: 'rubric',
      icon: <IconRubricSolid />,
      label: props.addRubric ? I18n.t('Add Rubric') : I18n.t('Show Rubric'),
      selectionCallback: props.onDisplayRubric,
    })
  }
  if (props.canManageContent && ENV.discussion_topic_menu_tools?.length > 0) {
    ENV.discussion_topic_menu_tools.forEach(tool => {
      options.push({
        key: 'lti' + tool.id,
        icon: <i className={tool.canvas_icon_class} />,
        label: tool.title,
        selectionCallback: () => {
          assignLocation(`${tool.base_url}&discussion_topics%5B%5D=${props.discussionTopicId}`)
        },
      })
    })
  }
  if (props.onPeerReviews) {
    options.push({
      key: 'peerReviews',
      icon: <IconPeerReviewLine />,
      label: I18n.t('Peer Reviews'),
      selectionCallback: props.onPeerReviews,
    })
  }
  return options
}

const renderMenuItem = ({selectionCallback, icon, label, key}) => (
  <Menu.Item onSelect={selectionCallback} key={key}>
    <span className={`discussion-thread-menuitem-${key}`}>
      <Flex>
        <Flex.Item>{icon}</Flex.Item>
        <Flex.Item padding="0 0 0 xx-small">
          <Text>{label}</Text>
        </Flex.Item>
      </Flex>
    </span>
  </Menu.Item>
)

PostToolbar.propTypes = {
  /**
   * Indicates whether a post can be unpublished.
   */
  canUnpublish: PropTypes.bool,
  /**
   * Behavior for marking the thread as read
   */
  onReadAll: PropTypes.func,
  /**
   * Behavior for marking the thread as unread
   */
  onUnreadAll: PropTypes.func,
  /**
   * Behavior for deleting the discussion post.
   * Providing this function will result in the menu option being rendered.
   */
  onDelete: PropTypes.func,
  /**
   * Behavior for sending to a recipient.
   * Providing this function will result in the menu option being rendered.
   */
  onSend: PropTypes.func,
  /**
   * Behavior for copying a post.
   * Providing this function will result in the menu option being rendered.
   */
  onCopy: PropTypes.func,
  /**
   * Behavior for editing a post.
   * Providing this function will result in the button being rendered.
   */
  onEdit: PropTypes.func,
  /**
   * Behavior for toggling the published state of the post.
   * Providing this function will result in the button being rendered.
   */
  onTogglePublish: PropTypes.func,
  /**
   * Indicates whether the post is published or unpublished.
   * Which state the publish button is in is dependent on this prop.
   */
  isPublished: PropTypes.bool,
  /**
   * Behavior for toggling the subscription state of the post.
   * Providing this function will result in the button being rendered.
   */
  onToggleSubscription: PropTypes.func,
  /**
   * Indicates whether the user has subscribed to the post.
   * Which state the subscription button is in is dependent on this prop.
   */
  isSubscribed: PropTypes.bool,
  /**
   * Callback to be fired when Speedgrader actions are fired.
   */
  onOpenSpeedgrader: PropTypes.func,
  /**
   * Callback to be fired when Show Rubric action is fired.
   */
  onShowRubric: PropTypes.func,
  /**
   * Callback to be fired when Add Rubric action is fired
   */
  onAddRubric: PropTypes.func,
  /**
   * Indicate the replies count associated with the Post.
   */
  repliesCount: PropTypes.number,
  /**
   * Indicate the unread count associated with the Post.
   */
  unreadCount: PropTypes.number,
  /**
   * Callback to be fired when Peer Review action is fired
   */
  onPeerReviews: PropTypes.func,
  /**
   * Callback to be fired when Open for Comments action is fired
   */
  onOpenForComments: PropTypes.func,
  /**
   * Callback to be fired when Close for Comments action is fired
   */
  onCloseForComments: PropTypes.func,
  /**
   * Verifies if user can manage content (specially, for LTI use)
   */
  canManageContent: PropTypes.bool,
  /**
   * The id of the discussion topic
   */
  discussionTopicId: PropTypes.string,
  /**
   * The discussion topic
   */
  discussionTopic: PropTypes.object,
}

PostToolbar.defaultProps = {
  repliesCount: 0,
  unreadCount: 0,
}

export default PostToolbar<|MERGE_RESOLUTION|>--- conflicted
+++ resolved
@@ -61,10 +61,6 @@
         : true
     }
     return !props.discussionTopic?.groupSet
-<<<<<<< HEAD
-     
-=======
->>>>>>> 4b8c5dea
   }, [props.discussionTopic?.groupSet]) // disabling to use safe nav in dependencies
 
   const subscriptionDisabled = props.discussionTopic?.subscriptionDisabledForUser
