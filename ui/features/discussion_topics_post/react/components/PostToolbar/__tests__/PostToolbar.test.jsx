--- conflicted
+++ resolved
@@ -21,14 +21,11 @@
 import {PostToolbar} from '../PostToolbar'
 import {Discussion} from '../../../../graphql/Discussion'
 import {MockedProvider} from '@apollo/client/testing'
-<<<<<<< HEAD
-=======
 import {useTranslationStore} from '../../../hooks/useTranslationStore'
 import {useTranslation} from '../../../hooks/useTranslation'
 
 jest.mock('../../../hooks/useTranslation')
 jest.mock('../../../hooks/useTranslationStore')
->>>>>>> 8d1d98d9
 
 jest.mock('../../../utils', () => ({
   ...jest.requireActual('../../../utils'),
@@ -47,13 +44,10 @@
   })
 })
 
-<<<<<<< HEAD
-=======
 beforeEach(() => {
   useTranslation.mockReturnValue({tryTranslate: jest.fn()})
 })
 
->>>>>>> 8d1d98d9
 const setup = (props, mocks = []) => {
   return render(
     <MockedProvider mocks={mocks}>
