/*
 * Copyright (C) 2021 - present Instructure, Inc.
 *
 * This file is part of Canvas.
 *
 * Canvas is free software: you can redistribute it and/or modify it under
 * the terms of the GNU Affero General Public License as published by the Free
 * Software Foundation, version 3 of the License.
 *
 * Canvas is distributed in the hope that it will be useful, but WITHOUT ANY
 * WARRANTY; without even the implied warranty of MERCHANTABILITY or FITNESS FOR
 * A PARTICULAR PURPOSE. See the GNU Affero General Public License for more
 * details.
 *
 * You should have received a copy of the GNU Affero General Public License along
 * with this program. If not, see <http://www.gnu.org/licenses/>.
 */

import {DiscussionEdit} from '../DiscussionEdit/DiscussionEdit'
import {useScope as createI18nScope} from '@canvas/i18n'
import PropTypes from 'prop-types'
import React, {useContext, useEffect, useState} from 'react'
import {
  getDisplayName,
  responsiveQuerySizes,
  getTranslation,
  translationSeparator,
} from '../../utils'
import {DiscussionManagerUtilityContext, SearchContext} from '../../utils/constants'
import {SearchSpan} from '../SearchSpan/SearchSpan'

import {AccessibleContent} from '@instructure/ui-a11y-content'
import {Responsive} from '@instructure/ui-responsive'
import {Text} from '@instructure/ui-text'
import {Flex} from '@instructure/ui-flex'
import {Spinner} from '@instructure/ui-spinner'
import theme from '@instructure/canvas-theme'
import {View} from '@instructure/ui-view'

const I18n = createI18nScope('discussion_posts')

export function PostMessage({...props}) {
  const {searchTerm} = useContext(SearchContext)

  useEffect(() => {
    if (ENV.SEQUENCE !== undefined && props.isTopic) {
       
      import('@canvas/modules/jquery/prerequisites_lookup').then(() => {
        INST.lookupPrerequisites()
      })
    }
  }, [props.isTopic])

  let heading = 'h2'

  if (props.discussionEntry) {
    const depth = Math.min(props.discussionEntry.depth + 2, 5)
    heading = 'h' + depth.toString()
  }

  const {translateTargetLanguage} = useContext(DiscussionManagerUtilityContext)
  const [translatedTitle, setTranslatedTitle] = useState(null)
  const [translatedMessage, setTranslatedMessage] = useState(null)
  const [, setLastTranslationResultLanguage] = useState(null)
  const [isTranslating, setIsTranslating] = useState(false)

  // Shouldn't fire if not feature flagged.
  // TODO Create a custom hook for translation logic.
  useEffect(() => {
    if (translateTargetLanguage == null) {
      setTranslatedTitle(null)
      setTranslatedMessage(null)
      return
    }

<<<<<<< HEAD
    const translations = [
      getTranslation(translatedTitle, translateTargetLanguage, setTranslatedTitle),
      getTranslation(translatedMessage, translateTargetLanguage, setTranslatedMessage),
=======
    const translationAttempts = [
      getTranslation(props.title, translateTargetLanguage),
      getTranslation(props.message, translateTargetLanguage),
>>>>>>> 1c55606d
    ]

    // Begin translating, clear spinner when done.
    setIsTranslating(true)
<<<<<<< HEAD
    Promise.all(translations).then(() => setIsTranslating(false))

    // eslint-disable-next-line react-hooks/exhaustive-deps
  }, [translateTargetLanguage, props.message])
=======
    Promise.all(translationAttempts)
      .then(translations => {
        setTranslatedTitle(translations[0])
        setTranslatedMessage(translations[1])
        setLastTranslationResultLanguage(translateTargetLanguage)
      })
      .catch(() => {
        setTranslatedTitle(null)
        setTranslatedMessage(null)
        setLastTranslationResultLanguage(null)
      })
      .finally(() => setIsTranslating(false))
  }, [translateTargetLanguage, props.title, props.message])
>>>>>>> 1c55606d

  return (
    <Responsive
      match="media"
      query={responsiveQuerySizes({mobile: true, desktop: true})}
      props={{
        mobile: {
          titleMargin: 'small 0',
          titleDisplay: 'block',
          titleTextSize: 'large',
          titleTextWeight: 'bold',
          messageLeftPadding: undefined,
          isMobile: true,
        },
        desktop: {
          titleMargin: '0',
          titleDisplay: 'inline',
          titleTextSize: props.threadMode ? 'medium' : 'x-large',
          titleTextWeight: props.threadMode ? 'bold' : 'normal',
          messageLeftPadding:
            props.discussionEntry && props.discussionEntry.depth === 1 && !props.threadMode
              ? theme.spacing.xxSmall
              : undefined,
          isMobile: false,
        },
      }}
      render={responsiveProps => (
        <View>
          {props.title ? (
            <View margin={responsiveProps.titleMargin} display={responsiveProps.titleDisplay}>
              <Text size={responsiveProps.titleTextSize} data-testid="message_title" weight="bold">
<<<<<<< HEAD
                <AccessibleContent
                  alt={I18n.t('Discussion Topic: %{title}', {title: translatedTitle})}
                >
                  {translateTargetLanguage ? (
                    <span lang={translateTargetLanguage}>{translatedTitle}</span>
                  ) : (
                    translatedTitle
                  )}
                </AccessibleContent>
=======
                {translatedTitle ? (
                  <>
                    <AccessibleContent
                      alt={I18n.t('Discussion Topic: %{title}', {title: props.title})}
                    >
                      {props.title}
                    </AccessibleContent>
                    <AccessibleContent alt={translationSeparator}>
                      {translationSeparator}
                    </AccessibleContent>
                    <AccessibleContent alt={translatedTitle} data-testid="post-title-translated">
                      {translateTargetLanguage ? (
                        <span lang={translateTargetLanguage}>{translatedTitle}</span>
                      ) : (
                        translatedTitle
                      )}
                    </AccessibleContent>
                  </>
                ) : (
                  <AccessibleContent
                    alt={I18n.t('Discussion Topic: %{title}', {title: props.title})}
                  >
                    {props.title}
                  </AccessibleContent>
                )}
>>>>>>> 1c55606d
              </Text>
            </View>
          ) : (
            <View as={heading} margin={responsiveProps.titleMargin}>
              <Text size={responsiveProps.titleTextSize} weight={responsiveProps.titleTextWeight}>
                <AccessibleContent
                  alt={I18n.t('Reply from %{author}', {
                    author: getDisplayName(props.discussionEntry),
                  })}
                />
              </Text>
            </View>
          )}
          {isTranslating && (
            <Flex justifyItems="start">
              <Flex.Item>
                <Spinner renderTitle={I18n.t('Translating')} size="x-small" />
              </Flex.Item>
              <Flex.Item margin="0 0 0 x-small">
                <Text>{I18n.t('Translating Text')}</Text>
              </Flex.Item>
            </Flex>
          )}
          {props.isEditing ? (
            <View display="inline-block" margin="small none none none" width="100%">
              <DiscussionEdit
                rceIdentifier={`${props.discussionEntry._id}-edit`}
                discussionAnonymousState={props.discussionAnonymousState}
                canReplyAnonymously={props.canReplyAnonymously}
                onCancel={props.onCancel}
                value={props.message}
                attachment={props.attachment}
                quotedEntry={props.discussionEntry.quotedEntry}
                onSubmit={props.onSave}
                isEdit={true}
                isAnnouncement={props.discussionTopic?.isAnnouncement}
              />
            </View>
          ) : (
            <>
              <div
                className={'userMessage' + (responsiveProps.isMobile ? ' mobile' : '')}
                style={{
                  marginLeft: responsiveProps.messageLeftPadding,
                }}
              >
                <SearchSpan
                  isSplitView={props.isSplitView}
                  searchTerm={searchTerm}
                  text={props.message}
                  isAnnouncement={props.discussionTopic?.isAnnouncement}
                  isTopic={props.isTopic}
                  resourceId={
                    props.isTopic ? props.discussionTopic?._id : props.discussionEntry?._id
                  }
                />
                {translatedMessage && (
                  <>
                    <AccessibleContent alt={translationSeparator}>
                      {translationSeparator}
                    </AccessibleContent>
                    <SearchSpan
                      lang={translateTargetLanguage}
                      isSplitView={props.isSplitView}
                      searchTerm={searchTerm}
                      text={translatedMessage}
                      isAnnouncement={props.discussionTopic?.isAnnouncement}
                      isTopic={props.isTopic}
                      resourceId={
                        props.isTopic ? props.discussionTopic?._id : props.discussionEntry?._id
                      }
                      testId="post-message-translated"
                    />
                  </>
                )}
              </div>
              <View display="block">{props.children}</View>
            </>
          )}
        </View>
      )}
    />
  )
}

PostMessage.propTypes = {
  /**
   * Object containing the discussion entry information
   */
  discussionEntry: PropTypes.object,
  /**
   * Children to be directly rendered below the PostMessage
   */
  children: PropTypes.node,
  /**
   * Display text for the post's title. Only pass this in if it's a DiscussionTopic
   */
  title: PropTypes.string,
  /**
   * Display text for the post's message
   */
  message: PropTypes.string.isRequired,
  /*
   * Display attachment for the post's message
   */
  attachment: PropTypes.object,
  /**
   * Determines if the editor should be displayed
   */
  isEditing: PropTypes.bool,
  /**
   * Callback for when Editor Save button is pressed
   */
  onSave: PropTypes.func,
  /**
   * Callback for when Editor Cancel button is pressed
   */
  onCancel: PropTypes.func,
  isSplitView: PropTypes.bool,
  discussionAnonymousState: PropTypes.string,
  canReplyAnonymously: PropTypes.bool,
  threadMode: PropTypes.bool,
  isTopic: PropTypes.bool,
  discussionTopic: PropTypes.object,
}

PostMessage.defaultProps = {
  isSplitView: false,
}

export default PostMessage<|MERGE_RESOLUTION|>--- conflicted
+++ resolved
@@ -73,25 +73,13 @@
       return
     }
 
-<<<<<<< HEAD
-    const translations = [
-      getTranslation(translatedTitle, translateTargetLanguage, setTranslatedTitle),
-      getTranslation(translatedMessage, translateTargetLanguage, setTranslatedMessage),
-=======
     const translationAttempts = [
       getTranslation(props.title, translateTargetLanguage),
       getTranslation(props.message, translateTargetLanguage),
->>>>>>> 1c55606d
     ]
 
     // Begin translating, clear spinner when done.
     setIsTranslating(true)
-<<<<<<< HEAD
-    Promise.all(translations).then(() => setIsTranslating(false))
-
-    // eslint-disable-next-line react-hooks/exhaustive-deps
-  }, [translateTargetLanguage, props.message])
-=======
     Promise.all(translationAttempts)
       .then(translations => {
         setTranslatedTitle(translations[0])
@@ -105,7 +93,6 @@
       })
       .finally(() => setIsTranslating(false))
   }, [translateTargetLanguage, props.title, props.message])
->>>>>>> 1c55606d
 
   return (
     <Responsive
@@ -137,17 +124,6 @@
           {props.title ? (
             <View margin={responsiveProps.titleMargin} display={responsiveProps.titleDisplay}>
               <Text size={responsiveProps.titleTextSize} data-testid="message_title" weight="bold">
-<<<<<<< HEAD
-                <AccessibleContent
-                  alt={I18n.t('Discussion Topic: %{title}', {title: translatedTitle})}
-                >
-                  {translateTargetLanguage ? (
-                    <span lang={translateTargetLanguage}>{translatedTitle}</span>
-                  ) : (
-                    translatedTitle
-                  )}
-                </AccessibleContent>
-=======
                 {translatedTitle ? (
                   <>
                     <AccessibleContent
@@ -173,7 +149,6 @@
                     {props.title}
                   </AccessibleContent>
                 )}
->>>>>>> 1c55606d
               </Text>
             </View>
           ) : (
