--- conflicted
+++ resolved
@@ -44,10 +44,6 @@
 
   useEffect(() => {
     if (ENV.SEQUENCE !== undefined && props.isTopic) {
-<<<<<<< HEAD
-       
-=======
->>>>>>> 51db239a
       import('@canvas/modules/jquery/prerequisites_lookup').then(() => {
         INST.lookupPrerequisites()
       })
