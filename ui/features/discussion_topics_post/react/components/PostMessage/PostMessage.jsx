--- conflicted
+++ resolved
@@ -16,21 +16,9 @@
  * with this program. If not, see <http://www.gnu.org/licenses/>.
  */
 
-import { DiscussionEdit } from '../DiscussionEdit/DiscussionEdit'
-import { useScope as useI18nScope } from '@canvas/i18n'
+import {DiscussionEdit} from '../DiscussionEdit/DiscussionEdit'
+import {useScope as useI18nScope} from '@canvas/i18n'
 import PropTypes from 'prop-types'
-<<<<<<< HEAD
-import React, { useContext, useEffect, useState } from 'react'
-import { getDisplayName, responsiveQuerySizes, getTranslation } from '../../utils'
-import { DiscussionManagerUtilityContext, SearchContext } from '../../utils/constants'
-import { SearchSpan } from '../SearchSpan/SearchSpan'
-
-import { AccessibleContent } from '@instructure/ui-a11y-content'
-import { Responsive } from '@instructure/ui-responsive'
-import { Text } from '@instructure/ui-text'
-import { Flex } from '@instructure/ui-flex'
-import { Spinner } from '@instructure/ui-spinner'
-=======
 import React, {useContext, useEffect, useState} from 'react'
 import {getDisplayName, responsiveQuerySizes, getTranslation} from '../../utils'
 import {DiscussionManagerUtilityContext, SearchContext} from '../../utils/constants'
@@ -41,14 +29,13 @@
 import {Text} from '@instructure/ui-text'
 import {Flex} from '@instructure/ui-flex'
 import {Spinner} from '@instructure/ui-spinner'
->>>>>>> f6b60bb3
 import theme from '@instructure/canvas-theme'
-import { View } from '@instructure/ui-view'
+import {View} from '@instructure/ui-view'
 
 const I18n = useI18nScope('discussion_posts')
 
-export function PostMessage({ ...props }) {
-  const { searchTerm } = useContext(SearchContext)
+export function PostMessage({...props}) {
+  const {searchTerm} = useContext(SearchContext)
 
   useEffect(() => {
     if (ENV.SEQUENCE !== undefined && props.isTopic) {
@@ -66,11 +53,7 @@
     heading = 'h' + depth.toString()
   }
 
-<<<<<<< HEAD
-  const { translateTargetLanguage } = useContext(DiscussionManagerUtilityContext)
-=======
   const {translateTargetLanguage} = useContext(DiscussionManagerUtilityContext)
->>>>>>> f6b60bb3
   const [translatedTitle, setTranslatedTitle] = useState(props.title)
   const [translatedMessage, setTranslatedMessage] = useState(props.message)
   const [isTranslating, setIsTranslating] = useState(false)
@@ -83,22 +66,18 @@
     }
 
     getTranslation(translatedTitle, translateTargetLanguage, setTranslatedTitle, setIsTranslating)
-<<<<<<< HEAD
-    getTranslation(translatedMessage, translateTargetLanguage, setTranslatedMessage, setIsTranslating)
-=======
     getTranslation(
       translatedMessage,
       translateTargetLanguage,
       setTranslatedMessage,
       setIsTranslating
     )
->>>>>>> f6b60bb3
   }, [translateTargetLanguage])
 
   return (
     <Responsive
       match="media"
-      query={responsiveQuerySizes({ mobile: true, desktop: true })}
+      query={responsiveQuerySizes({mobile: true, desktop: true})}
       props={{
         mobile: {
           titleMargin: '0',
@@ -127,11 +106,6 @@
               padding={props.isTopic ? 'small 0 0 0' : '0'}
             >
               <Text size={responsiveProps.titleTextSize} weight={responsiveProps.titleTextWeight}>
-<<<<<<< HEAD
-                <AccessibleContent alt={I18n.t('Discussion Topic: %{title}', { title: translatedTitle })}>
-                  {translateTargetLanguage ?
-                    <span lang={translateTargetLanguage}>{translatedTitle}</span> : translatedTitle}
-=======
                 <AccessibleContent
                   alt={I18n.t('Discussion Topic: %{title}', {title: translatedTitle})}
                 >
@@ -140,7 +114,6 @@
                   ) : (
                     translatedTitle
                   )}
->>>>>>> f6b60bb3
                 </AccessibleContent>
               </Text>
             </View>
@@ -155,16 +128,6 @@
               </Text>
             </View>
           )}
-<<<<<<< HEAD
-          {isTranslating && <Flex justifyItems="start">
-            <Flex.Item>
-              <Spinner renderTitle={I18n.t('Translating')} size="x-small" />
-            </Flex.Item>
-            <Flex.Item margin="0 0 0 x-small">
-              <Text>{I18n.t('Translating Text')}</Text>
-            </Flex.Item>
-          </Flex>}
-=======
           {isTranslating && (
             <Flex justifyItems="start">
               <Flex.Item>
@@ -175,7 +138,6 @@
               </Flex.Item>
             </Flex>
           )}
->>>>>>> f6b60bb3
           {props.isEditing ? (
             <View display="inline-block" margin="small none none none" width="100%">
               <DiscussionEdit
