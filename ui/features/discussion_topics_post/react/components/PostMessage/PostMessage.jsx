--- conflicted
+++ resolved
@@ -35,10 +35,7 @@
 import {Spinner} from '@instructure/ui-spinner'
 import theme from '@instructure/canvas-theme'
 import {View} from '@instructure/ui-view'
-<<<<<<< HEAD
-=======
 import {IconWarningSolid} from '@instructure/ui-icons'
->>>>>>> 0ef5b089
 import AiIcon from '@canvas/ai-icon'
 
 const I18n = createI18nScope('discussion_posts')
@@ -67,17 +64,10 @@
     heading = 'h' + depth.toString()
   }
 
-<<<<<<< HEAD
-  const {translationLanguages, translateTargetLanguage} = useContext(DiscussionManagerUtilityContext)
-  const [translatedTitle, setTranslatedTitle] = useState(null)
-  const [translatedMessage, setTranslatedMessage] = useState(null)
-  const [isTranslating, setIsTranslating] = useState(false)
-=======
   const {translationLanguages, translateTargetLanguage, translationLoading, setTranslationLoading} = useContext(DiscussionManagerUtilityContext)
   const [translatedTitle, setTranslatedTitle] = useState(null)
   const [translatedMessage, setTranslatedMessage] = useState(null)
   const [translationError, setTranslationError] = useState(null)
->>>>>>> 0ef5b089
 
   // Shouldn't fire if not feature flagged.
   // TODO Create a custom hook for translation logic.
@@ -104,15 +94,12 @@
       .catch((e) => {
         setTranslatedTitle(null)
         setTranslatedMessage(null)
-<<<<<<< HEAD
-=======
 
         if(e.translationError) {
           setTranslationError(e.translationError)
         } else {
           setTranslationError({type: 'error', message: I18n.t('There was an unexpected error during translation.')})
         }
->>>>>>> 0ef5b089
       })
       .finally(() => setTranslationLoading(false))
   }, [translateTargetLanguage, props.title, props.message])
@@ -212,43 +199,6 @@
                     props.isTopic ? props.discussionTopic?._id : props.discussionEntry?._id
                   }
                 />
-<<<<<<< HEAD
-                {translateTargetLanguage && translatedMessage && (!props.title || translatedTitle) && (
-                  <>
-                    <Flex direction="row" alignItems="center" margin="medium 0 medium 0">
-                      <Flex.Item shouldGrow margin="0 small 0 0">
-                        <hr role="presentation" aria-hidden="true" style={hrStyle} />
-                      </Flex.Item>
-                      <Flex.Item>
-                        <Text color="secondary" fontStyle="italic">
-                          <span style={{marginRight: '0.5rem'}}><AiIcon /></span>
-                          <span>
-                            {translationLanguages.current.find(language => language.id === translateTargetLanguage).translated_to_name}
-                          </span>
-                        </Text>
-                      </Flex.Item>
-                      <Flex.Item shouldGrow margin="0 0 0 small">
-                        <hr role="presentation" aria-hidden="true" style={hrStyle} />
-                      </Flex.Item>
-                    </Flex>
-                    <Text size={responsiveProps.titleTextSize} data-testid="message_title_translated" weight="bold">
-                      <AccessibleContent alt={translatedTitle} data-testid="post-title-translated">
-                        <span lang={translateTargetLanguage}>{translatedTitle}</span>
-                      </AccessibleContent>
-                    </Text>
-                    <SearchSpan
-                      lang={translateTargetLanguage}
-                      isSplitView={props.isSplitView}
-                      searchTerm={searchTerm}
-                      text={translatedMessage}
-                      isAnnouncement={props.discussionTopic?.isAnnouncement}
-                      isTopic={props.isTopic}
-                      resourceId={
-                        props.isTopic ? props.discussionTopic?._id : props.discussionEntry?._id
-                      }
-                      testId="post-message-translated"
-                    />
-=======
                 {translateTargetLanguage && (isTranslationReady || translationError) && (
                   <Flex direction="row" alignItems="center" margin="medium 0 medium 0">
                     <Flex.Item shouldGrow margin="0 small 0 0">
@@ -301,7 +251,6 @@
                         testId="post-message-translated"
                       />
                     )}
->>>>>>> 0ef5b089
                   </>
                 )}
               </div>
