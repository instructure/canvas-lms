/*
 * Copyright (C) 2021 - present Instructure, Inc.
 *
 * This file is part of Canvas.
 *
 * Canvas is free software: you can redistribute it and/or modify it under
 * the terms of the GNU Affero General Public License as published by the Free
 * Software Foundation, version 3 of the License.
 *
 * Canvas is distributed in the hope that it will be useful, but WITHOUT ANY
 * WARRANTY; without even the implied warranty of MERCHANTABILITY or FITNESS FOR
 * A PARTICULAR PURPOSE. See the GNU Affero General Public License for more
 * details.
 *
 * You should have received a copy of the GNU Affero General Public License along
 * with this program. If not, see <http://www.gnu.org/licenses/>.
 */

import {PostMessage} from '../PostMessage'
import React, {useState} from 'react'
import {render, screen, act, waitFor, cleanup} from '@testing-library/react'
import {DiscussionManagerUtilityContext, SearchContext} from '../../../utils/constants'
import {User} from '../../../../graphql/User'
import {getTranslation, responsiveQuerySizes} from '../../../utils'

jest.mock('../../../utils')

const mediaQueryMock = {
  matches: true,
  media: '',
  onchange: null,
  addListener: jest.fn(),
  removeListener: jest.fn(),
  addEventListener: jest.fn(),
  removeEventListener: jest.fn(),
  dispatchEvent: jest.fn(),
}

beforeAll(() => {
  window.matchMedia = jest.fn().mockImplementation(query => ({...mediaQueryMock, media: query}))
})

afterEach(() => {
  cleanup()
  jest.clearAllMocks()
})

beforeEach(() => {
  responsiveQuerySizes.mockImplementation(() => ({
    desktop: {maxWidth: '1000px'},
  }))
})

const setup = (props, {searchTerm = ''} = {}) => {
  return render(
    <SearchContext.Provider value={{searchTerm}}>
      <PostMessage
        author={User.mock()}
        timingDisplay="Jan 1 2000"
        message="Posts are fun"
        title="Thoughts"
        {...props}
      />
    </SearchContext.Provider>,
  )
}

<<<<<<< HEAD
const setupWithTranslationLanguageSelected = (props, {
  searchTerm = '',
  loading = false,
  translateTargetLanguage = 'en',
} = {}) => {
  const entryId = 'asdasd'
  const Wrapper = ({ children }) => {
    const initSet = new Set()
    initSet.add(entryId)
    const [entryTranslatingSet, setEntryTranslatingSet] = useState(initSet);
=======
const setupWithTranslationLanguageSelected = (
  props,
  {searchTerm = '', loading = false, translateTargetLanguage = 'en'} = {},
) => {
  const entryId = 'asdasd'
  const Wrapper = ({children}) => {
    const initSet = new Set()
    initSet.add(entryId)
    const [entryTranslatingSet, setEntryTranslatingSet] = useState(initSet)
>>>>>>> 005bce2c

    return (
      <DiscussionManagerUtilityContext.Provider
        value={{
          translationLanguages: {
            current: [{id: 'en', name: 'English', translated_to_name: 'Translated to English'}],
          },
          translateTargetLanguage,
          entryTranslatingSet,
          setEntryTranslating: () => {
<<<<<<< HEAD
            const newSet = new Set(entryTranslatingSet);
            if (loading) {
              newSet.add(entryId);
            } else {
              newSet.delete(entryId);
            }

            setEntryTranslatingSet(newSet);
=======
            const newSet = new Set(entryTranslatingSet)
            if (loading) {
              newSet.add(entryId)
            } else {
              newSet.delete(entryId)
            }

            setEntryTranslatingSet(newSet)
>>>>>>> 005bce2c
          },
        }}
      >
        <SearchContext.Provider value={{searchTerm}}>{children}</SearchContext.Provider>
      </DiscussionManagerUtilityContext.Provider>
    )
  }

  return render(
    <Wrapper>
      <PostMessage
<<<<<<< HEAD
        discussionEntry={{ id: entryId }}
=======
        discussionEntry={{id: entryId}}
>>>>>>> 005bce2c
        author={User.mock()}
        timingDisplay="Jan 1 2000"
        message="Posts are fun"
        title="Thoughts"
        {...props}
      />
    </Wrapper>,
  )
}

describe('PostMessage', () => {
  it('displays the title', () => {
    const {getByText} = setup()
    expect(getByText('Thoughts')).toBeInTheDocument()
  })

  it('displays the title with screen reader text', () => {
    const {getByText} = setup()
    const screenReaderText = getByText('Discussion Topic: Thoughts')

    expect(screenReaderText).toBeInTheDocument()
    expect(screenReaderText.parentElement.parentElement.parentElement.tagName).toBe('SPAN')
  })

  it('displays the message', () => {
    const {getByText} = setup()
    expect(getByText('Posts are fun')).toBeInTheDocument()
  })

  it('displays the children', () => {
    const {getByText} = setup({
      children: <span>Smol children</span>,
    })
    expect(getByText('Smol children')).toBeInTheDocument()
  })

  describe('search highlighting', () => {
    it('should not highlight text if no search term is present', () => {
      const {queryAllByTestId} = setup()
      expect(queryAllByTestId('highlighted-search-item')).toHaveLength(0)
    })

    it('should highlight search terms in message', () => {
      const {queryAllByTestId} = setup({}, {searchTerm: 'Posts'})
      expect(queryAllByTestId('highlighted-search-item')).toHaveLength(1)
    })

    it('should highlight multiple terms in postmessage', () => {
      const {queryAllByTestId} = setup(
        {message: 'a longer message with multiple highlights here and here'},
        {searchTerm: 'here'},
      )
      expect(queryAllByTestId('highlighted-search-item')).toHaveLength(2)
    })

    it('highlighting should be case-insensitive', () => {
      const {queryAllByTestId} = setup(
        {message: 'a longer message with multiple highlights Here and here'},
        {searchTerm: 'here'},
      )
      expect(queryAllByTestId('highlighted-search-item')).toHaveLength(2)
    })

    it('updates the displayed message when the message prop changes', async () => {
      const {rerender} = setup({message: 'Initial message'})

      // Check initial render
      expect(screen.getByText('Initial message')).toBeInTheDocument()

      // Rerender with new props
      await act(async () => {
        rerender(
          <SearchContext.Provider value={{searchTerm: ''}}>
            <PostMessage
              author={User.mock()}
              timingDisplay="Jan 1 2000"
              message="Updated message"
              title="Thoughts"
            />
          </SearchContext.Provider>,
        )
      })

      // Check if the new message is displayed
      expect(screen.getByText('Updated message')).toBeInTheDocument()
      expect(screen.queryByText('Initial message')).not.toBeInTheDocument()
    })
  })

  describe('AI translation', () => {
    it('should display loading spinner and text while translation is in progress', async () => {
      getTranslation.mockImplementation(() => Promise.resolve('<p>Translated message</p>'))

      const {findByText} = setupWithTranslationLanguageSelected(
        {
          message: '<p>Leforditando uzenet<p/>',
          title: 'Gondolatok',
        },
        {loading: true},
      )

      expect(getTranslation).toHaveBeenCalled()
      const spinner = await findByText('Translating')
      expect(spinner).toBeInTheDocument()
      const loadingText = await findByText('Translating Text')
      expect(loadingText).toBeInTheDocument()
    })

    it('should not display separator and translated message while translation is in progress', async () => {
      getTranslation.mockImplementation(() => Promise.resolve('<p>Translated message</p>'))

      const {queryByText, queryByTestId} = setupWithTranslationLanguageSelected(
        {
          message: '<p>Leforditando uzenet<p/>',
          title: 'Gondolatok',
        },
        {loading: true},
      )

      await waitFor(() => expect(getTranslation).toHaveBeenCalled())
      expect(queryByTestId('post-title-translated')).not.toBeInTheDocument()
      await waitFor(() => expect(getTranslation).toHaveBeenCalled())
      expect(queryByTestId('post-message-translated')).not.toBeInTheDocument()
      const translationSeparator = await queryByText('Translated to English')
      expect(translationSeparator).not.toBeInTheDocument()
    })

    it('should display the translated message when translation is complete', async () => {
      getTranslation.mockImplementation(() => Promise.resolve('<p>Translated message</p>'))

      const {findByTestId, findByText} = setupWithTranslationLanguageSelected({
        message: '<p>Leforditando uzenet<p/>',
        title: 'Gondolatok',
      })

      expect(getTranslation).toHaveBeenCalled()
      const translatedTitle = await findByTestId('post-title-translated')
      expect(translatedTitle.children[0]).toHaveTextContent('Translated message')
      const translatedMessage = await findByTestId('post-message-translated')
      expect(translatedMessage.children[0]).toHaveTextContent('Translated message')
      const translationSeparator = await findByText('Translated to English')
      expect(translationSeparator).toBeInTheDocument()
    })

    it('should not display error when translation is complete', async () => {
      getTranslation.mockImplementation(() => Promise.resolve('<p>Translated message</p>'))

      const {queryByTestId} = setupWithTranslationLanguageSelected({
        message: '<p>Leforditando uzenet<p/>',
        title: 'Gondolatok',
      })

      expect(getTranslation).toHaveBeenCalled()
      expect(queryByTestId('error_type_error')).not.toBeInTheDocument()
      expect(queryByTestId('error_type_info')).not.toBeInTheDocument()
    })

    it('should display the translated title even if there is no message', async () => {
      getTranslation
        .mockImplementationOnce(() => Promise.resolve('<p>Translated message</p>'))
        .mockImplementationOnce(() => Promise.resolve(''))

      const {findByTestId, findByText, queryByTestId} = setupWithTranslationLanguageSelected({
        message: '',
        title: 'Gondolatok',
      })

      expect(getTranslation).toHaveBeenCalled()
      const translatedTitle = await findByTestId('post-title-translated')
      expect(translatedTitle.children[0]).toHaveTextContent('Translated message')
      await waitFor(() => expect(getTranslation).toHaveBeenCalled())
      expect(queryByTestId('post-message-translated')).not.toBeInTheDocument()
      const translationSeparator = await findByText('Translated to English')
      expect(translationSeparator).toBeInTheDocument()
    })

    it('should display the translated message even if there is no title', async () => {
      getTranslation
        .mockImplementationOnce(() => Promise.resolve(''))
        .mockImplementationOnce(() => Promise.resolve('<p>Translated message</p>'))

      const {findByTestId, findByText, queryByTestId} = setupWithTranslationLanguageSelected({
        message: '<p>Leforditando uzenet<p/>',
        title: '',
      })

      expect(getTranslation).toHaveBeenCalled()
      const translatedTitle = await findByTestId('post-message-translated')
      expect(translatedTitle.children[0]).toHaveTextContent('Translated message')
      await waitFor(() => expect(getTranslation).toHaveBeenCalled())
      expect(queryByTestId('post-title-translated')).not.toBeInTheDocument()
      const translationSeparator = await findByText('Translated to English')
      expect(translationSeparator).toBeInTheDocument()
    })

    it('should not display separator and translated message if there is no translation', async () => {
      getTranslation.mockImplementation(() => Promise.resolve(''))

      const {queryByTestId, queryByText} = setupWithTranslationLanguageSelected({
        message: '<p>Leforditando uzenet<p/>',
        title: 'Gondolatok',
      })

      await waitFor(() => expect(getTranslation).toHaveBeenCalled())
      expect(queryByTestId('post-title-translated')).not.toBeInTheDocument()
      await waitFor(() => expect(getTranslation).toHaveBeenCalled())
      expect(queryByTestId('post-message-translated')).not.toBeInTheDocument()
      const translationSeparator = await queryByText('Translated to English')
      expect(translationSeparator).not.toBeInTheDocument()
    })

    it('should not display separator and translated message if language is not set or reset', async () => {
      getTranslation.mockImplementation(() => Promise.resolve('<p>Translated message</p>'))

      const {queryByTestId, queryByText} = setupWithTranslationLanguageSelected(
        {
          message: '<p>Leforditando uzenet<p/>',
          title: 'Gondolatok',
        },
        {translateTargetLanguage: null},
      )

      expect(queryByTestId('post-title-translated')).not.toBeInTheDocument()
      expect(queryByTestId('post-message-translated')).not.toBeInTheDocument()
      const translationSeparator = await queryByText('Translated to English')
      expect(translationSeparator).not.toBeInTheDocument()
    })

    it('should display separator and error with error_type message if translation fails with generic error', async () => {
      getTranslation.mockImplementation(() => Promise.reject(new Error('Translation error')))

      const {findByText, findByTestId, queryByTestId} = setupWithTranslationLanguageSelected({
        message: '<p>Leforditando uzenet<p/>',
        title: 'Gondolatok',
      })

      await waitFor(() => expect(getTranslation).toHaveBeenCalled())
      const translationSeparator = await findByText('Translated to English')
      expect(translationSeparator).toBeInTheDocument()
      const errorMessage = await findByTestId('error_type_error')
      expect(errorMessage).toHaveTextContent('There was an unexpected error during translation.')
      expect(queryByTestId('error_type_info')).not.toBeInTheDocument()
    })

    it('should display separator and error with error_type message if translation fails with specific error with error type', async () => {
      const message = 'very big error happened'
      const error = new Error()
      Object.assign(error, {translationError: {type: 'newError', message}})
      getTranslation.mockImplementation(() => Promise.reject(error))

      const {findByText, findByTestId, queryByTestId} = setupWithTranslationLanguageSelected({
        message: '<p>Leforditando uzenet<p/>',
        title: 'Gondolatok',
      })

      await waitFor(() => expect(getTranslation).toHaveBeenCalled())
      const translationSeparator = await findByText('Translated to English')
      expect(translationSeparator).toBeInTheDocument()
      const errorMessage = await findByTestId('error_type_error')
      expect(errorMessage).toHaveTextContent(message)
      expect(queryByTestId('error_type_info')).not.toBeInTheDocument()
    })

    it('should display separator and error with info_type message if translation fails with specific error with info type', async () => {
      const message = 'little bit error happened'
      const error = new Error()
      Object.assign(error, {translationError: {type: 'info', message}})
      getTranslation.mockImplementation(() => Promise.reject(error))

      const {findByText, findByTestId, queryByTestId} = setupWithTranslationLanguageSelected({
        message: '<p>Leforditando uzenet<p/>',
        title: 'Gondolatok',
      })

      await waitFor(() => expect(getTranslation).toHaveBeenCalled())
      const translationSeparator = await findByText('Translated to English')
      expect(translationSeparator).toBeInTheDocument()
      const errorMessage = await findByTestId('error_type_info')
      expect(errorMessage).toHaveTextContent(message)
      expect(queryByTestId('error_type_error')).not.toBeInTheDocument()
    })

    it('should not display the translated message if error happens', async () => {
      getTranslation.mockImplementation(() => Promise.reject(new Error('Translation error')))

      const {queryByTestId} = setupWithTranslationLanguageSelected({
        message: '<p>Leforditando uzenet<p/>',
        title: 'Gondolatok',
      })

      await waitFor(() => expect(getTranslation).toHaveBeenCalled())
      expect(queryByTestId('post-title-translated')).not.toBeInTheDocument()
      await waitFor(() => expect(getTranslation).toHaveBeenCalled())
      expect(queryByTestId('post-message-translated')).not.toBeInTheDocument()
    })
  })
})<|MERGE_RESOLUTION|>--- conflicted
+++ resolved
@@ -65,18 +65,6 @@
   )
 }
 
-<<<<<<< HEAD
-const setupWithTranslationLanguageSelected = (props, {
-  searchTerm = '',
-  loading = false,
-  translateTargetLanguage = 'en',
-} = {}) => {
-  const entryId = 'asdasd'
-  const Wrapper = ({ children }) => {
-    const initSet = new Set()
-    initSet.add(entryId)
-    const [entryTranslatingSet, setEntryTranslatingSet] = useState(initSet);
-=======
 const setupWithTranslationLanguageSelected = (
   props,
   {searchTerm = '', loading = false, translateTargetLanguage = 'en'} = {},
@@ -86,7 +74,6 @@
     const initSet = new Set()
     initSet.add(entryId)
     const [entryTranslatingSet, setEntryTranslatingSet] = useState(initSet)
->>>>>>> 005bce2c
 
     return (
       <DiscussionManagerUtilityContext.Provider
@@ -97,16 +84,6 @@
           translateTargetLanguage,
           entryTranslatingSet,
           setEntryTranslating: () => {
-<<<<<<< HEAD
-            const newSet = new Set(entryTranslatingSet);
-            if (loading) {
-              newSet.add(entryId);
-            } else {
-              newSet.delete(entryId);
-            }
-
-            setEntryTranslatingSet(newSet);
-=======
             const newSet = new Set(entryTranslatingSet)
             if (loading) {
               newSet.add(entryId)
@@ -115,7 +92,6 @@
             }
 
             setEntryTranslatingSet(newSet)
->>>>>>> 005bce2c
           },
         }}
       >
@@ -127,11 +103,7 @@
   return render(
     <Wrapper>
       <PostMessage
-<<<<<<< HEAD
-        discussionEntry={{ id: entryId }}
-=======
         discussionEntry={{id: entryId}}
->>>>>>> 005bce2c
         author={User.mock()}
         timingDisplay="Jan 1 2000"
         message="Posts are fun"
