/*
 * Copyright (C) 2021 - present Instructure, Inc.
 *
 * This file is part of Canvas.
 *
 * Canvas is free software: you can redistribute it and/or modify it under
 * the terms of the GNU Affero General Public License as published by the Free
 * Software Foundation, version 3 of the License.
 *
 * Canvas is distributed in the hope that it will be useful, but WITHOUT ANY
 * WARRANTY; without even the implied warranty of MERCHANTABILITY or FITNESS FOR
 * A PARTICULAR PURPOSE. See the GNU Affero General Public License for more
 * details.
 *
 * You should have received a copy of the GNU Affero General Public License along
 * with this program. If not, see <http://www.gnu.org/licenses/>.
 */

import {useScope as createI18nScope} from '@canvas/i18n'
import PropTypes from 'prop-types'
import React, {useMemo, useState} from 'react'

import {Link} from '@instructure/ui-link'
import {Responsive} from '@instructure/ui-responsive'
import {Text} from '@instructure/ui-text'

import {AssignmentAvailabilityWindow} from '../AssignmentAvailabilityWindow/AssignmentAvailabilityWindow'
import {DiscussionAvailabilityTray} from '../DiscussionAvailabilityTray/DiscussionAvailabilityTray'
import {responsiveQuerySizes} from '../../utils/index'
import {TrayDisplayer} from '../TrayDisplayer/TrayDisplayer'
import {Flex} from '@instructure/ui-flex'

const I18n = createI18nScope('discussion_posts')

export function DiscussionAvailabilityContainer({...props}) {
  const [availabilityTrayOpen, setAvailabilityTrayOpen] = useState(false)
  const prefixText = useMemo(
    () =>
      props.anonymousState === 'full_anonymity'
        ? I18n.t('Anonymous Discussion')
        : props.anonymousState === 'partial_anonymity'
        ? I18n.t('Partially Anonymous Discussion')
        : null,
    [props.anonymousState]
  )

  const availabilities = useMemo(() => {
    let selectedAvailabilities = []
    let haveGroupsOverrideType = false
    if (!props.groupSet) {
      selectedAvailabilities = props.courseSections.length
<<<<<<< HEAD
        ? props.courseSections
        : [{userCount: props.totalUserCount, name: I18n.t('All Sections'), id: '1'}]
    } else if (props.groupSet.currentGroup) {
      selectedAvailabilities = [props.groupSet.currentGroup]
      haveGroupsOverrideType = true
    } else if (props.groupSet?.groups) {
      selectedAvailabilities = props.groupSet.groups
=======
        ? JSON.parse(JSON.stringify([props.courseSections]))
        : [{userCount: props.totalUserCount, name: I18n.t('All Sections'), id: '1'}]
    } else if (props.groupSet.currentGroup) {
      selectedAvailabilities = JSON.parse(JSON.stringify([props.groupSet.currentGroup]))
      haveGroupsOverrideType = true
    } else if (props.groupSet?.groups) {
      selectedAvailabilities = JSON.parse(JSON.stringify(props.groupSet.groups))
>>>>>>> 1c55606d
      haveGroupsOverrideType = true
    } else {
      selectedAvailabilities = [
        {userCount: props.totalUserCount, name: props.groupSet.name, id: '1'},
      ]
    }

    if (props.assignment) {
      // Gets all assignment overrides if is graded
      const overrides = props.assignment.assignmentOverrides?.nodes || []
      selectedAvailabilities.forEach(availability => {
        // Searches for a group override that has the same id in assignmentOverrides
        const foundOverride =
          haveGroupsOverrideType &&
          overrides.find(
            override => override.set.__typename === 'Group' && override.set._id === availability._id
          )
        // If we don't find a matching override we'll use the 'Everyone' dates, if there is
        // no everyone dates it will be null
        availability.lockAt = foundOverride ? foundOverride.lockAt : props.assignment.lockAt
        availability.delayedPostAt = foundOverride
          ? foundOverride.unlockAt
          : props.assignment.unlockAt
      })
    } else {
      // If is not graded the availabilities share the same dates
      selectedAvailabilities.forEach(availability => {
        availability.lockAt = props.lockAt
        availability.delayedPostAt = props.delayedPostAt
      })
    }
    return selectedAvailabilities
  }, [
    props.assignment,
    props.courseSections,
    props.delayedPostAt,
    props.groupSet,
    props.lockAt,
    props.totalUserCount,
  ])

  return (
    <Responsive
      match="media"
      query={responsiveQuerySizes({tablet: true, desktop: true})}
      props={{
        tablet: {
          textSize: 'x-small',
          margin: '0 0 0 xxx-small',
        },
        desktop: {
          textSize: 'small',
          margin: '0 0 0 xx-small',
        },
      }}
      render={responsiveProps => {
        return (
          <Flex>
            <Flex.Item margin="0 xxx-small 0 0">
              {prefixText && <Text size={responsiveProps.textSize}>{prefixText}</Text>}
            </Flex.Item>
            <Flex.Item>
              {availabilities.length === 1 ? (
                <AssignmentAvailabilityWindow
                  availabilityWindowName={availabilities[0].name}
                  availableDate={props.delayedPostAt}
                  untilDate={props.lockAt}
                  anonymousState={props.anonymousState}
                  showDateWithTime={true}
                />
              ) : (
                <>
                  {prefixText && <Text size={responsiveProps.textSize}>{' | '}</Text>}
                  <Link
                    isWithinText={false}
                    as="button"
                    onClick={() => {
                      setAvailabilityTrayOpen(true)
                    }}
                    data-testid="view-availability-button"
                    margin={responsiveProps.margin}
                  >
                    <Text weight="bold" size={responsiveProps.textSize}>
                      {I18n.t('View Availability')}
                    </Text>
                  </Link>
                  <TrayDisplayer
                    setTrayOpen={setAvailabilityTrayOpen}
                    trayTitle="Availability"
                    isTrayOpen={availabilityTrayOpen}
                    trayComponent={<DiscussionAvailabilityTray availabilities={availabilities} />}
                  />
                </>
              )}
            </Flex.Item>
          </Flex>
        )
      }}
    />
  )
}

DiscussionAvailabilityContainer.propTypes = {
  courseSections: PropTypes.array,
  anonymousState: PropTypes.string,
  lockAt: PropTypes.string,
  delayedPostAt: PropTypes.string,
  totalUserCount: PropTypes.number,
  groupSet: PropTypes.object,
  assignment: PropTypes.object,
}<|MERGE_RESOLUTION|>--- conflicted
+++ resolved
@@ -49,15 +49,6 @@
     let haveGroupsOverrideType = false
     if (!props.groupSet) {
       selectedAvailabilities = props.courseSections.length
-<<<<<<< HEAD
-        ? props.courseSections
-        : [{userCount: props.totalUserCount, name: I18n.t('All Sections'), id: '1'}]
-    } else if (props.groupSet.currentGroup) {
-      selectedAvailabilities = [props.groupSet.currentGroup]
-      haveGroupsOverrideType = true
-    } else if (props.groupSet?.groups) {
-      selectedAvailabilities = props.groupSet.groups
-=======
         ? JSON.parse(JSON.stringify([props.courseSections]))
         : [{userCount: props.totalUserCount, name: I18n.t('All Sections'), id: '1'}]
     } else if (props.groupSet.currentGroup) {
@@ -65,7 +56,6 @@
       haveGroupsOverrideType = true
     } else if (props.groupSet?.groups) {
       selectedAvailabilities = JSON.parse(JSON.stringify(props.groupSet.groups))
->>>>>>> 1c55606d
       haveGroupsOverrideType = true
     } else {
       selectedAvailabilities = [
