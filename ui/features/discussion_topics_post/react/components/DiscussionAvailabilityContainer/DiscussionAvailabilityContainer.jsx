/*
 * Copyright (C) 2021 - present Instructure, Inc.
 *
 * This file is part of Canvas.
 *
 * Canvas is free software: you can redistribute it and/or modify it under
 * the terms of the GNU Affero General Public License as published by the Free
 * Software Foundation, version 3 of the License.
 *
 * Canvas is distributed in the hope that it will be useful, but WITHOUT ANY
 * WARRANTY; without even the implied warranty of MERCHANTABILITY or FITNESS FOR
 * A PARTICULAR PURPOSE. See the GNU Affero General Public License for more
 * details.
 *
 * You should have received a copy of the GNU Affero General Public License along
 * with this program. If not, see <http://www.gnu.org/licenses/>.
 */

import {useScope as createI18nScope} from '@canvas/i18n'
import PropTypes from 'prop-types'
import React, {useMemo, useState} from 'react'

import {Link} from '@instructure/ui-link'
import {Responsive} from '@instructure/ui-responsive'
import {Text} from '@instructure/ui-text'

import {AssignmentAvailabilityWindow} from '../AssignmentAvailabilityWindow/AssignmentAvailabilityWindow'
import {DiscussionAvailabilityTray} from '../DiscussionAvailabilityTray/DiscussionAvailabilityTray'
import {responsiveQuerySizes} from '../../utils/index'
import {TrayDisplayer} from '../TrayDisplayer/TrayDisplayer'
import {Flex} from '@instructure/ui-flex'

const I18n = createI18nScope('discussion_posts')

export function DiscussionAvailabilityContainer({...props}) {
  const [availabilityTrayOpen, setAvailabilityTrayOpen] = useState(false)
  const prefixText = useMemo(
    () =>
      props.anonymousState === 'full_anonymity'
        ? I18n.t('Anonymous Discussion')
        : props.anonymousState === 'partial_anonymity'
        ? I18n.t('Partially Anonymous Discussion')
        : null,
    [props.anonymousState]
  )

  const availabilities = useMemo(() => {
    let selectedAvailabilities = []
    let haveGroupsOverrideType = false
    if (!props.groupSet) {
      selectedAvailabilities = props.courseSections.length
        ? props.courseSections
        : [{userCount: props.totalUserCount, name: I18n.t('All Sections'), id: '1'}]
    } else if (props.groupSet.currentGroup) {
<<<<<<< HEAD
      selectedAvailabilities = [props.groupSet.currentGroup]
      haveGroupsOverrideType = true
    } else if (props.groupSet?.groups) {
      selectedAvailabilities = props.groupSet.groups
=======
      selectedAvailabilities = JSON.parse(JSON.stringify([props.groupSet.currentGroup]))
      haveGroupsOverrideType = true
    } else if (props.groupSet?.groups) {
      selectedAvailabilities = JSON.parse(JSON.stringify(props.groupSet.groups))
>>>>>>> 80d4da09
      haveGroupsOverrideType = true
    } else {
      selectedAvailabilities = [
        {userCount: props.totalUserCount, name: props.groupSet.name, id: '1'},
      ]
    }

    if (props.assignment) {
      // Gets all assignment overrides if is graded
      const overrides = props.assignment.assignmentOverrides?.nodes || []
      selectedAvailabilities.forEach(availability => {
        // Searches for a group override that has the same id in assignmentOverrides
        const foundOverride =
          haveGroupsOverrideType &&
          overrides.find(
            override => override.set.__typename === 'Group' && override.set._id === availability._id
          )
        // If we don't find a matching override we'll use the 'Everyone' dates, if there is
        // no everyone dates it will be null
        availability.lockAt = foundOverride ? foundOverride.lockAt : props.assignment.lockAt
        availability.delayedPostAt = foundOverride
          ? foundOverride.unlockAt
          : props.assignment.unlockAt
      })
    } else {
      // If is not graded the availabilities share the same dates
      selectedAvailabilities.forEach(availability => {
        availability.lockAt = props.lockAt
        availability.delayedPostAt = props.delayedPostAt
      })
    }
    return selectedAvailabilities
  }, [
    props.assignment,
    props.courseSections,
    props.delayedPostAt,
    props.groupSet,
    props.lockAt,
    props.totalUserCount,
  ])

  return (
    <Responsive
      match="media"
      query={responsiveQuerySizes({tablet: true, desktop: true})}
      props={{
        tablet: {
          textSize: 'x-small',
          margin: '0 0 0 xxx-small',
        },
        desktop: {
          textSize: 'small',
          margin: '0 0 0 xx-small',
        },
      }}
      render={responsiveProps => {
        return (
          <Flex>
            <Flex.Item margin="0 xxx-small 0 0">
              {prefixText && <Text size={responsiveProps.textSize}>{prefixText}</Text>}
            </Flex.Item>
            <Flex.Item>
              {availabilities.length === 1 ? (
                <AssignmentAvailabilityWindow
                  availabilityWindowName={availabilities[0].name}
                  availableDate={props.delayedPostAt}
                  untilDate={props.lockAt}
                  anonymousState={props.anonymousState}
                  showDateWithTime={true}
                />
              ) : (
                <>
                  {prefixText && <Text size={responsiveProps.textSize}>{' | '}</Text>}
                  <Link
                    isWithinText={false}
                    as="button"
                    onClick={() => {
                      setAvailabilityTrayOpen(true)
                    }}
                    data-testid="view-availability-button"
                    margin={responsiveProps.margin}
                  >
                    <Text weight="bold" size={responsiveProps.textSize}>
                      {I18n.t('View Availability')}
                    </Text>
                  </Link>
                  <TrayDisplayer
                    setTrayOpen={setAvailabilityTrayOpen}
                    trayTitle="Availability"
                    isTrayOpen={availabilityTrayOpen}
                    trayComponent={<DiscussionAvailabilityTray availabilities={availabilities} />}
                  />
                </>
              )}
            </Flex.Item>
          </Flex>
        )
      }}
    />
  )
}

DiscussionAvailabilityContainer.propTypes = {
  courseSections: PropTypes.array,
  anonymousState: PropTypes.string,
  lockAt: PropTypes.string,
  delayedPostAt: PropTypes.string,
  totalUserCount: PropTypes.number,
  groupSet: PropTypes.object,
  assignment: PropTypes.object,
}<|MERGE_RESOLUTION|>--- conflicted
+++ resolved
@@ -52,17 +52,10 @@
         ? props.courseSections
         : [{userCount: props.totalUserCount, name: I18n.t('All Sections'), id: '1'}]
     } else if (props.groupSet.currentGroup) {
-<<<<<<< HEAD
-      selectedAvailabilities = [props.groupSet.currentGroup]
-      haveGroupsOverrideType = true
-    } else if (props.groupSet?.groups) {
-      selectedAvailabilities = props.groupSet.groups
-=======
       selectedAvailabilities = JSON.parse(JSON.stringify([props.groupSet.currentGroup]))
       haveGroupsOverrideType = true
     } else if (props.groupSet?.groups) {
       selectedAvailabilities = JSON.parse(JSON.stringify(props.groupSet.groups))
->>>>>>> 80d4da09
       haveGroupsOverrideType = true
     } else {
       selectedAvailabilities = [
