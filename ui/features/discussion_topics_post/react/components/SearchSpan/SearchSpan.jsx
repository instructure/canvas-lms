--- conflicted
+++ resolved
@@ -103,9 +103,5 @@
   /**
    * Language code if the span has been translated
    */
-<<<<<<< HEAD
-  lang: PropTypes.string
-=======
   lang: PropTypes.string,
->>>>>>> be06df91
 }