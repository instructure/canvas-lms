/*
 * Copyright (C) 2021 - present Instructure, Inc.
 *
 * This file is part of Canvas.
 *
 * Canvas is free software: you can redistribute it and/or modify it under
 * the terms of the GNU Affero General Public License as published by the Free
 * Software Foundation, version 3 of the License.
 *
 * Canvas is distributed in the hope that it will be useful, but WITHOUT ANY
 * WARRANTY; without even the implied warranty of MERCHANTABILITY or FITNESS FOR
 * A PARTICULAR PURPOSE. See the GNU Affero General Public License for more
 * details.
 *
 * You should have received a copy of the GNU Affero General Public License along
 * with this program. If not, see <http://www.gnu.org/licenses/>.
 */

import React from 'react'
import {render, fireEvent} from '@testing-library/react'
import {ThreadActions} from '../ThreadActions'
import {MockedProvider} from '@apollo/client/testing'
<<<<<<< HEAD

const tryTranslate = jest.fn()
=======
import {useTranslationStore} from '../../../hooks/useTranslationStore'

const tryTranslate = jest.fn()
const clearEntry = jest.fn()
const setModalOpen = jest.fn()
>>>>>>> 8d1d98d9

jest.mock('../../../hooks/useTranslation', () => ({
  useTranslation: () => ({
    tryTranslate,
  }),
}))
<<<<<<< HEAD
=======

jest.mock('../../../hooks/useTranslationStore')
>>>>>>> 8d1d98d9

const defaultRequiredProps = {
  id: '1',
  entry: {
    id: '1',
  },
  onMarkAllAsUnread: jest.fn(),
  onToggleUnread: jest.fn(),
}

const defaultMocks = []

const createProps = overrides => {
  return {
    ...defaultRequiredProps,
    goToParent: jest.fn(),
    goToTopic: jest.fn(),
    goToQuotedReply: jest.fn(),
    onEdit: jest.fn(),
    onDelete: jest.fn(),
    onOpenInSpeedGrader: jest.fn(),
    onMarkAllAsRead: jest.fn(),
    onMarkThreadAsRead: jest.fn(),
    onReport: jest.fn(),
    permalinkId: '1',
    ...overrides,
  }
}

const setup = (props, mocks = defaultMocks) =>
  render(
    <MockedProvider mocks={mocks}>
      <ThreadActions {...props} />
    </MockedProvider>,
  )

describe('ThreadActions', () => {
  it('renders all the expected buttons', () => {
    window.ENV.FEATURES.discussion_permalink = true
    const props = createProps()
    const {getByTestId, queryByText} = setup(props)

    const menu = getByTestId('thread-actions-menu')
    expect(menu).toBeInTheDocument()
    fireEvent.click(menu)

    expect(getByTestId('markAllAsRead')).toBeInTheDocument()
    expect(getByTestId('markAsUnread')).toBeInTheDocument()
    expect(getByTestId('toTopic')).toBeInTheDocument()
    expect(getByTestId('toQuotedReply')).toBeInTheDocument()
    expect(getByTestId('edit')).toBeInTheDocument()
    expect(getByTestId('delete')).toBeInTheDocument()
    expect(getByTestId('inSpeedGrader')).toBeInTheDocument()
    expect(getByTestId('report')).toBeInTheDocument()
    expect(getByTestId('copyLink')).toBeInTheDocument()

    expect(queryByText('Mark All as Read')).toBeTruthy()
    expect(queryByText('Go To Topic')).toBeTruthy()
    expect(queryByText('Go To Quoted Reply')).toBeTruthy()
    expect(queryByText('Edit')).toBeTruthy()
    expect(queryByText('Delete')).toBeTruthy()
    expect(queryByText('Open in SpeedGrader')).toBeTruthy()
    expect(queryByText('Report')).toBeTruthy()
    expect(queryByText('Copy Link')).toBeTruthy()
  })

  it('does not display if callback is not provided', () => {
    window.ENV.FEATURES.discussion_permalink = true
    const {getByTestId, queryByText} = setup(defaultRequiredProps)
    const menu = getByTestId('thread-actions-menu')

    expect(menu).toBeInTheDocument()
    fireEvent.click(menu)

    expect(queryByText('Mark All as Read')).toBeFalsy()
    expect(queryByText('Go To Topic')).toBeFalsy()
    expect(queryByText('Go To Quoted Reply')).toBeFalsy()
    expect(queryByText('Edit')).toBeFalsy()
    expect(queryByText('Delete')).toBeFalsy()
    expect(queryByText('Open in SpeedGrader')).toBeFalsy()
    expect(queryByText('Report')).toBeFalsy()
    expect(queryByText('Copy Link')).toBeFalsy()
  })

  it('should not render when is search', () => {
    const {queryByTestId} = setup({...defaultRequiredProps, isSearch: true})
    const menu = queryByTestId('thread-actions-menu')
    expect(menu).toBeNull()
  })

  describe('menu options', () => {
    describe('mark all as read', () => {
      it('calls provided callback when clicked', () => {
        const props = createProps()
        const {getByTestId, getByText} = setup(props)

        fireEvent.click(getByTestId('thread-actions-menu'))
        expect(props.onMarkAllAsRead.mock.calls).toHaveLength(0)
        fireEvent.click(getByText('Mark All as Read'))
        expect(props.onMarkAllAsRead.mock.calls).toHaveLength(1)
      })
    })

    describe('mark all as unread', () => {
      it('calls provided callback when clicked', () => {
        const props = createProps()
        const {getByTestId, getByText} = setup(props)

        fireEvent.click(getByTestId('thread-actions-menu'))
        expect(props.onMarkAllAsUnread.mock.calls).toHaveLength(0)
        fireEvent.click(getByText('Mark All as Unread'))
        expect(props.onMarkAllAsUnread.mock.calls).toHaveLength(1)
      })
    })

    describe('mark thread as read', () => {
      it('calls provided callback when clicked', () => {
        const props = createProps()
        const {getByTestId, getByText} = setup(props)

        fireEvent.click(getByTestId('thread-actions-menu'))
        expect(props.onMarkThreadAsRead.mock.calls).toHaveLength(0)
        fireEvent.click(getByText('Mark Thread as Read'))
        expect(props.onMarkThreadAsRead.mock.calls).toHaveLength(1)
      })
    })

    describe('mark thread as unread', () => {
      it('calls provided callback when clicked', () => {
        const props = createProps()
        const {getByTestId, getByText} = setup(props)

        fireEvent.click(getByTestId('thread-actions-menu'))
        expect(props.onMarkThreadAsRead.mock.calls).toHaveLength(0)
        fireEvent.click(getByText('Mark Thread as Unread'))
        expect(props.onMarkThreadAsRead.mock.calls).toHaveLength(1)
      })
    })

    describe('mark as read/unread', () => {
      it('should render Mark as Unread button when read', () => {
        const props = createProps()
        const {getByTestId} = setup(props)

        const menu = getByTestId('thread-actions-menu')
        expect(menu).toBeInTheDocument()
        fireEvent.click(menu)

        const markAsUnread = getByTestId('markAsUnread')

        expect(markAsUnread).toBeInTheDocument()

        fireEvent.click(markAsUnread)

        expect(props.onToggleUnread.mock.calls).toHaveLength(1)
        expect(props.onToggleUnread.mock.calls[0][0]).toBe('markAsUnread')
      })

      it('should render Mark as Read button when unread', () => {
        const props = createProps({onToggleUnread: jest.fn()})
        const {getByTestId} = setup({...props, isUnread: true})

        const menu = getByTestId('thread-actions-menu')
        expect(menu).toBeInTheDocument()
        fireEvent.click(menu)

        const markAsRead = getByTestId('markAsRead')

        expect(markAsRead).toBeInTheDocument()

        fireEvent.click(markAsRead)

        expect(props.onToggleUnread.mock.calls).toHaveLength(1)
        expect(props.onToggleUnread.mock.calls[0][0]).toBe('markAsRead')
      })
    })

    describe('edit', () => {
      it('does not render if the callback is not provided', () => {
        const {getByTestId, queryByText} = setup({...defaultRequiredProps})

        fireEvent.click(getByTestId('thread-actions-menu'))
        expect(queryByText('Edit')).toBeFalsy()
      })

      it('calls provided callback when clicked', () => {
        const props = createProps()
        const {getByTestId, getByText} = setup(props)

        fireEvent.click(getByTestId('thread-actions-menu'))
        expect(props.onEdit.mock.calls).toHaveLength(0)
        fireEvent.click(getByText('Edit'))
        expect(props.onEdit.mock.calls).toHaveLength(1)
      })
    })

    describe('delete', () => {
      it('does not render if the callback is not provided', () => {
        const {getByTestId, queryByText} = setup({...defaultRequiredProps})

        fireEvent.click(getByTestId('thread-actions-menu'))
        expect(queryByText('Delete')).toBeFalsy()
      })

      it('calls provided callback when clicked', () => {
        const props = createProps()
        const {getByTestId, getByText} = setup(props)

        fireEvent.click(getByTestId('thread-actions-menu'))
        expect(props.onDelete.mock.calls).toHaveLength(0)
        fireEvent.click(getByText('Delete'))
        expect(props.onDelete.mock.calls).toHaveLength(1)
      })
    })

    describe('SpeedGrader', () => {
      it('does not render if the callback is not provided', () => {
        const {getByTestId, queryByText} = setup({...defaultRequiredProps})

        fireEvent.click(getByTestId('thread-actions-menu'))
        expect(queryByText('Open in SpeedGrader')).toBeFalsy()
      })

      it('calls provided callback when clicked', () => {
        const props = createProps()
        const {getByTestId, getByText} = setup(props)

        fireEvent.click(getByTestId('thread-actions-menu'))
        expect(props.onOpenInSpeedGrader.mock.calls).toHaveLength(0)
        fireEvent.click(getByText('Open in SpeedGrader'))
        expect(props.onOpenInSpeedGrader.mock.calls).toHaveLength(1)
      })
    })

    describe('Go to topic', () => {
      it('does not render if the callback is not provided', () => {
        const {getByTestId, queryByText} = setup({...defaultRequiredProps})

        fireEvent.click(getByTestId('thread-actions-menu'))
        expect(queryByText('Go To Topic')).toBeFalsy()
      })

      it('calls provided callback when clicked', () => {
        const props = createProps()
        const {getByTestId, getByText} = setup(props)

        fireEvent.click(getByTestId('thread-actions-menu'))
        expect(props.goToTopic.mock.calls).toHaveLength(0)
        fireEvent.click(getByText('Go To Topic'))
        expect(props.goToTopic.mock.calls).toHaveLength(1)
      })
    })

    describe('Go to Parent', () => {
      it('does not render if the callback is not provided', () => {
        const {getByTestId, queryByText} = setup({...defaultRequiredProps})

        fireEvent.click(getByTestId('thread-actions-menu'))
        expect(queryByText('Go To Parent')).toBeFalsy()
      })

      it('calls provided callback when clicked', () => {
        const props = createProps()
        const {getByTestId, getByText} = setup(props)

        fireEvent.click(getByTestId('thread-actions-menu'))
        expect(props.goToParent.mock.calls).toHaveLength(0)
        fireEvent.click(getByText('Go To Parent'))
        expect(props.goToParent.mock.calls).toHaveLength(1)
      })
    })
  })

  describe('Report', () => {
    it('calls provided callback when clicked', () => {
      const props = createProps()
      const {getByTestId, getByText} = setup(props)

      fireEvent.click(getByTestId('thread-actions-menu'))
      expect(props.onReport.mock.calls).toHaveLength(0)
      fireEvent.click(getByText('Report'))
      expect(props.onReport.mock.calls).toHaveLength(1)
    })

    it('shows Reported if isReported', () => {
      const props = createProps()
      const {getByTestId, getByText} = setup({...props, isReported: true})

      fireEvent.click(getByTestId('thread-actions-menu'))
      expect(getByText('Reported')).toBeTruthy()
    })

    it('cannot click if isReported', () => {
      const props = createProps()
      const {getByTestId, getByText} = setup({...props, isReported: true})

      fireEvent.click(getByTestId('thread-actions-menu'))
      expect(props.onReport.mock.calls).toHaveLength(0)
      fireEvent.click(getByText('Reported'))
      expect(props.onReport.mock.calls).toHaveLength(0)
    })
  })

  it('does not display copy link if ff if off', () => {
    window.ENV.FEATURES.discussion_permalink = false
    const props = createProps()
    const {getByTestId, queryByText} = setup(props)

    const menu = getByTestId('thread-actions-menu')
    expect(menu).toBeInTheDocument()
    fireEvent.click(menu)

    expect(queryByText('Copy Link')).toBeFalsy()
  })

  describe('Translate text button', () => {
    beforeAll(() => {
      window.ENV.ai_translation_improvements = true
    })

    afterAll(() => {
      delete window.ENV.ai_translation_improvements
    })

<<<<<<< HEAD
=======
    beforeEach(() => {
      useTranslationStore.mockImplementation(selector =>
        selector({entries: {}, translateAll: false, clearEntry, setModalOpen}),
      )
    })

>>>>>>> 8d1d98d9
    it('does not display if the feature flag is off', () => {
      window.ENV.ai_translation_improvements = false
      const props = createProps()
      const {getByTestId, queryByText} = setup(props)
<<<<<<< HEAD
      const menu = getByTestId('thread-actions-menu')
      expect(menu).toBeInTheDocument()
      fireEvent.click(menu)

      const element = queryByText('Translate Text')
      expect(element).toBeFalsy()
=======
      fireEvent.click(getByTestId('thread-actions-menu'))

      expect(queryByText('Translate Text')).toBeFalsy()
>>>>>>> 8d1d98d9

      window.ENV.ai_translation_improvements = true
    })

    it('displays if the feature flag is on', () => {
      const props = createProps()
      const {getByTestId, queryByText} = setup(props)
<<<<<<< HEAD
      const menu = getByTestId('thread-actions-menu')
      expect(menu).toBeInTheDocument()
      fireEvent.click(menu)

      const element = queryByText('Translate Text')
      expect(element).toBeInTheDocument()
=======
      fireEvent.click(getByTestId('thread-actions-menu'))

      expect(queryByText('Translate Text')).toBeInTheDocument()
>>>>>>> 8d1d98d9
    })

    it('calls the onTranslate callback when clicked', () => {
      const props = createProps()
      const {getByTestId, getByText} = setup(props)

      fireEvent.click(getByTestId('thread-actions-menu'))
<<<<<<< HEAD
      expect(tryTranslate.mock.calls).toHaveLength(0)
      fireEvent.click(getByText('Translate Text'))
      expect(tryTranslate.mock.calls).toHaveLength(1)
=======
      fireEvent.click(getByText('Translate Text'))

      expect(tryTranslate).toHaveBeenCalledWith('1', undefined)
    })

    it('displays only Hide Translation when translation exists', () => {
      useTranslationStore.mockImplementation(selector =>
        selector({
          entries: {1: {translatedMessage: 'Translated text'}},
          translateAll: false,
          clearEntry,
          setModalOpen,
        }),
      )

      const props = createProps()
      const {getByTestId, queryByText} = setup(props)
      fireEvent.click(getByTestId('thread-actions-menu'))

      expect(queryByText('Translate Text')).toBeFalsy()
      expect(queryByText('Change Language')).toBeFalsy()
      expect(queryByText('Hide Translation')).toBeInTheDocument()
    })

    it('calls clearEntry when Hide Translation is clicked', () => {
      useTranslationStore.mockImplementation(selector =>
        selector({
          entries: {1: {translatedMessage: 'Translated text'}},
          translateAll: false,
          clearEntry,
          setModalOpen,
        }),
      )

      const props = createProps()
      const {getByTestId, getByText} = setup(props)
      fireEvent.click(getByTestId('thread-actions-menu'))
      fireEvent.click(getByText('Hide Translation'))

      expect(clearEntry).toHaveBeenCalledWith('1')
    })

    it('does not display translation options when translateAll is active', () => {
      useTranslationStore.mockImplementation(selector =>
        selector({entries: {}, translateAll: true, clearEntry, setModalOpen}),
      )

      const props = createProps()
      const {getByTestId, queryByText} = setup(props)
      fireEvent.click(getByTestId('thread-actions-menu'))

      expect(queryByText('Translate Text')).toBeFalsy()
      expect(queryByText('Change Language')).toBeFalsy()
      expect(queryByText('Hide Translation')).toBeFalsy()
>>>>>>> 8d1d98d9
    })
  })
})<|MERGE_RESOLUTION|>--- conflicted
+++ resolved
@@ -20,27 +20,19 @@
 import {render, fireEvent} from '@testing-library/react'
 import {ThreadActions} from '../ThreadActions'
 import {MockedProvider} from '@apollo/client/testing'
-<<<<<<< HEAD
-
-const tryTranslate = jest.fn()
-=======
 import {useTranslationStore} from '../../../hooks/useTranslationStore'
 
 const tryTranslate = jest.fn()
 const clearEntry = jest.fn()
 const setModalOpen = jest.fn()
->>>>>>> 8d1d98d9
 
 jest.mock('../../../hooks/useTranslation', () => ({
   useTranslation: () => ({
     tryTranslate,
   }),
 }))
-<<<<<<< HEAD
-=======
 
 jest.mock('../../../hooks/useTranslationStore')
->>>>>>> 8d1d98d9
 
 const defaultRequiredProps = {
   id: '1',
@@ -365,31 +357,19 @@
       delete window.ENV.ai_translation_improvements
     })
 
-<<<<<<< HEAD
-=======
     beforeEach(() => {
       useTranslationStore.mockImplementation(selector =>
         selector({entries: {}, translateAll: false, clearEntry, setModalOpen}),
       )
     })
 
->>>>>>> 8d1d98d9
     it('does not display if the feature flag is off', () => {
       window.ENV.ai_translation_improvements = false
       const props = createProps()
       const {getByTestId, queryByText} = setup(props)
-<<<<<<< HEAD
-      const menu = getByTestId('thread-actions-menu')
-      expect(menu).toBeInTheDocument()
-      fireEvent.click(menu)
-
-      const element = queryByText('Translate Text')
-      expect(element).toBeFalsy()
-=======
       fireEvent.click(getByTestId('thread-actions-menu'))
 
       expect(queryByText('Translate Text')).toBeFalsy()
->>>>>>> 8d1d98d9
 
       window.ENV.ai_translation_improvements = true
     })
@@ -397,18 +377,9 @@
     it('displays if the feature flag is on', () => {
       const props = createProps()
       const {getByTestId, queryByText} = setup(props)
-<<<<<<< HEAD
-      const menu = getByTestId('thread-actions-menu')
-      expect(menu).toBeInTheDocument()
-      fireEvent.click(menu)
-
-      const element = queryByText('Translate Text')
-      expect(element).toBeInTheDocument()
-=======
       fireEvent.click(getByTestId('thread-actions-menu'))
 
       expect(queryByText('Translate Text')).toBeInTheDocument()
->>>>>>> 8d1d98d9
     })
 
     it('calls the onTranslate callback when clicked', () => {
@@ -416,11 +387,6 @@
       const {getByTestId, getByText} = setup(props)
 
       fireEvent.click(getByTestId('thread-actions-menu'))
-<<<<<<< HEAD
-      expect(tryTranslate.mock.calls).toHaveLength(0)
-      fireEvent.click(getByText('Translate Text'))
-      expect(tryTranslate.mock.calls).toHaveLength(1)
-=======
       fireEvent.click(getByText('Translate Text'))
 
       expect(tryTranslate).toHaveBeenCalledWith('1', undefined)
@@ -475,7 +441,6 @@
       expect(queryByText('Translate Text')).toBeFalsy()
       expect(queryByText('Change Language')).toBeFalsy()
       expect(queryByText('Hide Translation')).toBeFalsy()
->>>>>>> 8d1d98d9
     })
   })
 })