/*
 * Copyright (C) 2024 - present Instructure, Inc.
 *
 * This file is part of Canvas.
 *
 * Canvas is free software: you can redistribute it and/or modify it under
 * the terms of the GNU Affero General Public License as published by the Free
 * Software Foundation, version 3 of the License.
 *
 * Canvas is distributed in the hope that it will be useful, but WITHOUT ANY
 * WARRANTY; without even the implied warranty of MERCHANTABILITY or FITNESS FOR
 * A PARTICULAR PURPOSE. See the GNU Affero General Public License for more
 * details.
 *
 * You should have received a copy of the GNU Affero General Public License along
 * with this program. If not, see <http://www.gnu.org/licenses/>.
 */

import React, {forwardRef, useContext, useImperativeHandle, useMemo, useState} from 'react'
import CanvasMultiSelect from '@canvas/multi-select/react'
import {View} from '@instructure/ui-view'
import {DiscussionManagerUtilityContext} from '../../utils/constants'
import {useScope as createI18nScope} from '@canvas/i18n'
import PropTypes from 'prop-types'

const I18n = createI18nScope('discussion_posts')

export const TranslationControls = forwardRef((props, ref) => {
<<<<<<< HEAD
  const {translationLanguages, setTranslateTargetLanguage, setTranslationLoading} = useContext(
=======
  const {translationLanguages, setTranslateTargetLanguage} = useContext(
>>>>>>> e54868b5
    DiscussionManagerUtilityContext,
  )
  const [input, setInput] = useState('')

  const handleSelect = selectedArray => {
    const id = selectedArray[0]
    const result = translationLanguages.current.find(({id: _id}) => id === _id)

    //TODO: Somehow trigger this function if not valid item is selected
    if(ENV.ai_translation_improvements) {
      props.onSetIsLanguageNotSelectedError(false)
      props.onSetIsLanguageAlreadyActiveError(false)
      props.onSetSelectedLanguage(result.id)
    } else {
<<<<<<< HEAD
      setTranslationLoading(true)
=======
>>>>>>> e54868b5
      setTranslateTargetLanguage(result.id)
    }

    setInput(result.name)
  }

  const filteredLanguages = useMemo(() => {
    if (!input) {
      return translationLanguages.current
    }

    return translationLanguages.current.filter(({name}) =>
      name.toLowerCase().startsWith(input.toLowerCase()),
    )
  }, [translationLanguages, input])

  const reset = () => {
    setInput('')
    props.onSetSelectedLanguage(null)
  }

  useImperativeHandle(ref, () => ({
    reset,
  }))

  const messages = []

  if (props.isLanguageNotSelectedError) {
    messages.push({type: 'error', text: I18n.t('Please select a language.')})
  } else if (props.isLanguageAlreadyActiveError) {
    messages.push({type: 'error', text: I18n.t('Already translated into the selected language.')})
  }

  return (
    <View ref={ref} as="div">
      <CanvasMultiSelect
        // I couldn't make it work to align the select with the buttons next to it if there's a label
        // So I put the label outside the container as a separate Text element
        // If you know a way to make it work, please do it
        label=""
        aria-labelledby="translate-select-label"
        onChange={handleSelect}
        inputValue={input}
        onInputChange={e => setInput(e.target.value)}
        width="360px"
        placeholder={I18n.t('Select a language...')}
        messages={messages}
      >
        {filteredLanguages.map(({id, name}) => (
          <CanvasMultiSelect.Option key={id} id={id} value={id} isSelected={id === props.selectedLanguage}>
            {name}
          </CanvasMultiSelect.Option>
        ))}
      </CanvasMultiSelect>
    </View>
  )
})

TranslationControls.propTypes = {
  selectedLanguage: PropTypes.string,
  onSetSelectedLanguage: PropTypes.func,
  isLanguageAlreadyActiveError: PropTypes.bool,
  onSetIsLanguageAlreadyActiveError: PropTypes.func,
  isLanguageNotSelectedError: PropTypes.bool,
  onSetIsLanguageNotSelectedError: PropTypes.func,
}<|MERGE_RESOLUTION|>--- conflicted
+++ resolved
@@ -26,11 +26,7 @@
 const I18n = createI18nScope('discussion_posts')
 
 export const TranslationControls = forwardRef((props, ref) => {
-<<<<<<< HEAD
-  const {translationLanguages, setTranslateTargetLanguage, setTranslationLoading} = useContext(
-=======
   const {translationLanguages, setTranslateTargetLanguage} = useContext(
->>>>>>> e54868b5
     DiscussionManagerUtilityContext,
   )
   const [input, setInput] = useState('')
@@ -45,10 +41,6 @@
       props.onSetIsLanguageAlreadyActiveError(false)
       props.onSetSelectedLanguage(result.id)
     } else {
-<<<<<<< HEAD
-      setTranslationLoading(true)
-=======
->>>>>>> e54868b5
       setTranslateTargetLanguage(result.id)
     }
 
