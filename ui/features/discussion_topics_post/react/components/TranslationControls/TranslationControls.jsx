/*
 * Copyright (C) 2024 - present Instructure, Inc.
 *
 * This file is part of Canvas.
 *
 * Canvas is free software: you can redistribute it and/or modify it under
 * the terms of the GNU Affero General Public License as published by the Free
 * Software Foundation, version 3 of the License.
 *
 * Canvas is distributed in the hope that it will be useful, but WITHOUT ANY
 * WARRANTY; without even the implied warranty of MERCHANTABILITY or FITNESS FOR
 * A PARTICULAR PURPOSE. See the GNU Affero General Public License for more
 * details.
 *
 * You should have received a copy of the GNU Affero General Public License along
 * with this program. If not, see <http://www.gnu.org/licenses/>.
 */

import React, {useContext, useMemo, useState} from 'react'
import CanvasMultiSelect from '@canvas/multi-select/react'
import {View} from '@instructure/ui-view'
import {DiscussionManagerUtilityContext} from '../../utils/constants'
import {useScope as createI18nScope} from '@canvas/i18n'
<<<<<<< HEAD
=======
import PropTypes from '@canvas/permissions/react/propTypes'
>>>>>>> 4b8c5dea

const I18n = createI18nScope('discussion_posts')

// TODO: Translate the language co> ntrols into the canvas target locale.
<<<<<<< HEAD
export const TranslationControls = () => {
=======
export const TranslationControls = props => {
>>>>>>> 4b8c5dea
  const {translationLanguages, setTranslateTargetLanguage} = useContext(
    DiscussionManagerUtilityContext,
  )
  const [input, setInput] = useState(translationLanguages.current?.[0]?.name || '')
  const [selected, setSelected] = useState(null)

  const handleSelect = selectedArray => {
    const id = selectedArray[0]
    const result = translationLanguages.current.find(({id: _id}) => id === _id)
<<<<<<< HEAD

    if (!result) {
      return
    }

    setInput(result.name)
    setSelected(result.id)
    setTranslateTargetLanguage(result.id)
=======

    if (!result) {
      return
    }

    setInput(result.name)
    setSelected(result.id)

    if (props.setTranslationLanguage) {
      props.setTranslationLanguage(result.id)
    } else {
      setTranslateTargetLanguage(result.id)
    }
>>>>>>> 4b8c5dea
  }

  const filteredLanguages = useMemo(() => {
    if (!input) {
      return translationLanguages.current
    }

    return translationLanguages.current.filter(({name}) =>
<<<<<<< HEAD
      name.toLowerCase().startsWith(input.toLowerCase())
=======
      name.toLowerCase().startsWith(input.toLowerCase()),
>>>>>>> 4b8c5dea
    )
  }, [translationLanguages, input])

  return (
    <View as="div" margin="x-small 0 0">
      <CanvasMultiSelect
<<<<<<< HEAD
        label={I18n.t('Translate Discussion')}
=======
        label={I18n.t('Translate to')}
>>>>>>> 4b8c5dea
        onChange={handleSelect}
        inputValue={input}
        onInputChange={e => setInput(e.target.value)}
        width="360px"
      >
        {filteredLanguages.map(({id, name}) => (
          <CanvasMultiSelect.Option key={id} id={id} value={id} isSelected={id === selected}>
            {name}
          </CanvasMultiSelect.Option>
        ))}
      </CanvasMultiSelect>
    </View>
  )
}

TranslationControls.propTypes = {
  setTranslationLanguage: PropTypes.func,
}<|MERGE_RESOLUTION|>--- conflicted
+++ resolved
@@ -21,19 +21,12 @@
 import {View} from '@instructure/ui-view'
 import {DiscussionManagerUtilityContext} from '../../utils/constants'
 import {useScope as createI18nScope} from '@canvas/i18n'
-<<<<<<< HEAD
-=======
 import PropTypes from '@canvas/permissions/react/propTypes'
->>>>>>> 4b8c5dea
 
 const I18n = createI18nScope('discussion_posts')
 
 // TODO: Translate the language co> ntrols into the canvas target locale.
-<<<<<<< HEAD
-export const TranslationControls = () => {
-=======
 export const TranslationControls = props => {
->>>>>>> 4b8c5dea
   const {translationLanguages, setTranslateTargetLanguage} = useContext(
     DiscussionManagerUtilityContext,
   )
@@ -43,16 +36,6 @@
   const handleSelect = selectedArray => {
     const id = selectedArray[0]
     const result = translationLanguages.current.find(({id: _id}) => id === _id)
-<<<<<<< HEAD
-
-    if (!result) {
-      return
-    }
-
-    setInput(result.name)
-    setSelected(result.id)
-    setTranslateTargetLanguage(result.id)
-=======
 
     if (!result) {
       return
@@ -66,7 +49,6 @@
     } else {
       setTranslateTargetLanguage(result.id)
     }
->>>>>>> 4b8c5dea
   }
 
   const filteredLanguages = useMemo(() => {
@@ -75,22 +57,14 @@
     }
 
     return translationLanguages.current.filter(({name}) =>
-<<<<<<< HEAD
-      name.toLowerCase().startsWith(input.toLowerCase())
-=======
       name.toLowerCase().startsWith(input.toLowerCase()),
->>>>>>> 4b8c5dea
     )
   }, [translationLanguages, input])
 
   return (
     <View as="div" margin="x-small 0 0">
       <CanvasMultiSelect
-<<<<<<< HEAD
-        label={I18n.t('Translate Discussion')}
-=======
         label={I18n.t('Translate to')}
->>>>>>> 4b8c5dea
         onChange={handleSelect}
         inputValue={input}
         onInputChange={e => setInput(e.target.value)}
