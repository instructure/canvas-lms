/*
 * Copyright (C) 2024 - present Instructure, Inc.
 *
 * This file is part of Canvas.
 *
 * Canvas is free software: you can redistribute it and/or modify it under
 * the terms of the GNU Affero General Public License as published by the Free
 * Software Foundation, version 3 of the License.
 *
 * Canvas is distributed in the hope that it will be useful, but WITHOUT ANY
 * WARRANTY; without even the implied warranty of MERCHANTABILITY or FITNESS FOR
 * A PARTICULAR PURPOSE. See the GNU Affero General Public License for more
 * details.
 *
 * You should have received a copy of the GNU Affero General Public License along
 * with this program. If not, see <http://www.gnu.org/licenses/>.
 */

import React, {forwardRef, useContext, useImperativeHandle, useMemo, useState} from 'react'
import CanvasMultiSelect from '@canvas/multi-select/react'
import {View} from '@instructure/ui-view'
import {DiscussionManagerUtilityContext} from '../../utils/constants'
import {useScope as createI18nScope} from '@canvas/i18n'
import PropTypes from 'prop-types'

const I18n = createI18nScope('discussion_posts')

export const TranslationControls = forwardRef((props, ref) => {
<<<<<<< HEAD
  const {translationLanguages, setTranslateTargetLanguage, setTranslationLoading} = useContext(
=======
  const {translationLanguages, setTranslateTargetLanguage} = useContext(
>>>>>>> e948ce31
    DiscussionManagerUtilityContext,
  )
  const [input, setInput] = useState('')

  const handleSelect = selectedArray => {
    const id = selectedArray[0]
    const result = translationLanguages.current.find(({id: _id}) => id === _id)

    //TODO: Somehow trigger this function if not valid item is selected
    if(ENV.ai_translation_improvements) {
      props.onSetIsLanguageNotSelectedError(false)
      props.onSetIsLanguageAlreadyActiveError(false)
      props.onSetSelectedLanguage(result.id)
    } else {
<<<<<<< HEAD
      setTranslationLoading(true)
=======
>>>>>>> e948ce31
      setTranslateTargetLanguage(result.id)
    }

    setInput(result.name)
  }

  const filteredLanguages = useMemo(() => {
    if (!input) {
      return translationLanguages.current
    }

    return translationLanguages.current.filter(({name}) =>
      name.toLowerCase().startsWith(input.toLowerCase()),
    )
  }, [translationLanguages, input])

  const reset = () => {
    setInput('')
    props.onSetSelectedLanguage(null)
  }

  useImperativeHandle(ref, () => ({
    reset,
  }))

  const messages = []

  if (props.isLanguageNotSelectedError) {
    messages.push({type: 'error', text: I18n.t('Please select a language.')})
  } else if (props.isLanguageAlreadyActiveError) {
    messages.push({type: 'error', text: I18n.t('Already translated into the selected language.')})
  }

  return (
    <View ref={ref} as="div">
      <CanvasMultiSelect
        // I couldn't make it work to align the select with the buttons next to it if there's a label
        // So I put the label outside the container as a separate Text element
        // If you know a way to make it work, please do it
        label=""
        aria-labelledby="translate-select-label"
        onChange={handleSelect}
        inputValue={input}
        onInputChange={e => setInput(e.target.value)}
        width="360px"
        placeholder={I18n.t('Select a language...')}
        messages={messages}
      >
        {filteredLanguages.map(({id, name}) => (
          <CanvasMultiSelect.Option key={id} id={id} value={id} isSelected={id === props.selectedLanguage}>
            {name}
          </CanvasMultiSelect.Option>
        ))}
      </CanvasMultiSelect>
    </View>
  )
})

TranslationControls.propTypes = {
  selectedLanguage: PropTypes.string,
  onSetSelectedLanguage: PropTypes.func,
  isLanguageAlreadyActiveError: PropTypes.bool,
  onSetIsLanguageAlreadyActiveError: PropTypes.func,
  isLanguageNotSelectedError: PropTypes.bool,
  onSetIsLanguageNotSelectedError: PropTypes.func,
}<|MERGE_RESOLUTION|>--- conflicted
+++ resolved
@@ -26,11 +26,7 @@
 const I18n = createI18nScope('discussion_posts')
 
 export const TranslationControls = forwardRef((props, ref) => {
-<<<<<<< HEAD
-  const {translationLanguages, setTranslateTargetLanguage, setTranslationLoading} = useContext(
-=======
   const {translationLanguages, setTranslateTargetLanguage} = useContext(
->>>>>>> e948ce31
     DiscussionManagerUtilityContext,
   )
   const [input, setInput] = useState('')
@@ -45,10 +41,6 @@
       props.onSetIsLanguageAlreadyActiveError(false)
       props.onSetSelectedLanguage(result.id)
     } else {
-<<<<<<< HEAD
-      setTranslationLoading(true)
-=======
->>>>>>> e948ce31
       setTranslateTargetLanguage(result.id)
     }
 
