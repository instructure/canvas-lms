/*
 * Copyright (C) 2024 - present Instructure, Inc.
 *
 * This file is part of Canvas.
 *
 * Canvas is free software: you can redistribute it and/or modify it under
 * the terms of the GNU Affero General Public License as published by the Free
 * Software Foundation, version 3 of the License.
 *
 * Canvas is distributed in the hope that it will be useful, but WITHOUT ANY
 * WARRANTY; without even the implied warranty of MERCHANTABILITY or FITNESS FOR
 * A PARTICULAR PURPOSE. See the GNU Affero General Public License for more
 * details.
 *
 * You should have received a copy of the GNU Affero General Public License along
 * with this program. If not, see <http://www.gnu.org/licenses/>.
 */

import React, {
  forwardRef,
  useContext,
<<<<<<< HEAD
  useImperativeHandle,
  useMemo,
  useState,
  useRef,
  useEffect,
} from 'react'
import CanvasMultiSelect from '@canvas/multi-select/react'
=======
  useState,
  useRef,
  useImperativeHandle,
  useEffect,
} from 'react'
>>>>>>> 70ef2fec
import {View} from '@instructure/ui-view'
import {DiscussionManagerUtilityContext} from '../../utils/constants'
import {useScope as createI18nScope} from '@canvas/i18n'
import PropTypes from 'prop-types'
import {SimpleSelect} from '@instructure/ui-simple-select'

const I18n = createI18nScope('discussion_posts')

export const TranslationControls = forwardRef((props, ref) => {
  const {translationLanguages, setTranslateTargetLanguage} = useContext(
    DiscussionManagerUtilityContext,
  )
<<<<<<< HEAD
  const [input, setInput] = useState('')
  const selectRef = useRef(null)
=======
>>>>>>> 70ef2fec

  const inputRef = useRef()
  const [selectedLanguage, setSelectedLanguage] = useState(props.selectedLanguage || '')

<<<<<<< HEAD
    //TODO: Somehow trigger this function if not valid item is selected
=======
  const handleSelectOption = (_event, {value}) => {
    const result = translationLanguages.current.find(lang => lang.id === value)

    if (!result) return

>>>>>>> 70ef2fec
    if (ENV.ai_translation_improvements) {
      props.onSetIsLanguageNotSelectedError(false)
      props.onSetIsLanguageAlreadyActiveError(false)
      props.onSetSelectedLanguage(result.id)
    } else {
      setTranslateTargetLanguage(result.id)
    }

    setSelectedLanguage(value)
  }

  const reset = () => {
    setSelectedLanguage('')

    if (props.onSetSelectedLanguage) {
      props.onSetSelectedLanguage(null)
    }

    if (props.onSetIsLanguageNotSelectedError) {
      props.onSetIsLanguageNotSelectedError(false)
    }
    if (props.onSetIsLanguageAlreadyActiveError) {
      props.onSetIsLanguageAlreadyActiveError(false)
    }
  }

  useImperativeHandle(ref, () => ({
    reset,
  }))

  const messages = []
  if (props.isLanguageNotSelectedError) {
    messages.push({type: 'error', text: I18n.t('Please select a language.')})
  } else if (props.isLanguageAlreadyActiveError) {
    messages.push({type: 'error', text: I18n.t('Already translated into the selected language.')})
  }

  useEffect(() => {
    if (props.isLanguageNotSelectedError || props.isLanguageAlreadyActiveError) {
<<<<<<< HEAD
      selectRef.current?.focus()
=======
      inputRef.current?.focus()
>>>>>>> 70ef2fec
    }
  }, [props.isLanguageNotSelectedError, props.isLanguageAlreadyActiveError])

  return (
    <View ref={ref} as="div">
      <SimpleSelect
        renderLabel=""
        aria-labelledby="translate-select-label"
<<<<<<< HEAD
        onChange={handleSelect}
        inputValue={input}
        onInputChange={e => setInput(e.target.value)}
=======
>>>>>>> 70ef2fec
        placeholder={I18n.t('Select a language...')}
        value={selectedLanguage}
        defaultValue={''}
        onChange={handleSelectOption}
        messages={messages}
        inputRef={el => {
<<<<<<< HEAD
          selectRef.current = el
        }}
      >
        {filteredLanguages.map(({id, name}) => (
          <CanvasMultiSelect.Option
            key={id}
            id={id}
            value={id}
            isSelected={id === props.selectedLanguage}
          >
=======
          inputRef.current = el
        }}
      >
        {translationLanguages.current.map(({id, name}) => (
          <SimpleSelect.Option key={id} id={id} value={id}>
>>>>>>> 70ef2fec
            {name}
          </SimpleSelect.Option>
        ))}
      </SimpleSelect>
    </View>
  )
})

TranslationControls.propTypes = {
  selectedLanguage: PropTypes.string,
  onSetSelectedLanguage: PropTypes.func,
  isLanguageAlreadyActiveError: PropTypes.bool,
  onSetIsLanguageAlreadyActiveError: PropTypes.func,
  isLanguageNotSelectedError: PropTypes.bool,
  onSetIsLanguageNotSelectedError: PropTypes.func,
}<|MERGE_RESOLUTION|>--- conflicted
+++ resolved
@@ -19,21 +19,11 @@
 import React, {
   forwardRef,
   useContext,
-<<<<<<< HEAD
-  useImperativeHandle,
-  useMemo,
-  useState,
-  useRef,
-  useEffect,
-} from 'react'
-import CanvasMultiSelect from '@canvas/multi-select/react'
-=======
   useState,
   useRef,
   useImperativeHandle,
   useEffect,
 } from 'react'
->>>>>>> 70ef2fec
 import {View} from '@instructure/ui-view'
 import {DiscussionManagerUtilityContext} from '../../utils/constants'
 import {useScope as createI18nScope} from '@canvas/i18n'
@@ -46,24 +36,15 @@
   const {translationLanguages, setTranslateTargetLanguage} = useContext(
     DiscussionManagerUtilityContext,
   )
-<<<<<<< HEAD
-  const [input, setInput] = useState('')
-  const selectRef = useRef(null)
-=======
->>>>>>> 70ef2fec
 
   const inputRef = useRef()
   const [selectedLanguage, setSelectedLanguage] = useState(props.selectedLanguage || '')
 
-<<<<<<< HEAD
-    //TODO: Somehow trigger this function if not valid item is selected
-=======
   const handleSelectOption = (_event, {value}) => {
     const result = translationLanguages.current.find(lang => lang.id === value)
 
     if (!result) return
 
->>>>>>> 70ef2fec
     if (ENV.ai_translation_improvements) {
       props.onSetIsLanguageNotSelectedError(false)
       props.onSetIsLanguageAlreadyActiveError(false)
@@ -103,11 +84,7 @@
 
   useEffect(() => {
     if (props.isLanguageNotSelectedError || props.isLanguageAlreadyActiveError) {
-<<<<<<< HEAD
-      selectRef.current?.focus()
-=======
       inputRef.current?.focus()
->>>>>>> 70ef2fec
     }
   }, [props.isLanguageNotSelectedError, props.isLanguageAlreadyActiveError])
 
@@ -116,36 +93,17 @@
       <SimpleSelect
         renderLabel=""
         aria-labelledby="translate-select-label"
-<<<<<<< HEAD
-        onChange={handleSelect}
-        inputValue={input}
-        onInputChange={e => setInput(e.target.value)}
-=======
->>>>>>> 70ef2fec
         placeholder={I18n.t('Select a language...')}
         value={selectedLanguage}
         defaultValue={''}
         onChange={handleSelectOption}
         messages={messages}
         inputRef={el => {
-<<<<<<< HEAD
-          selectRef.current = el
-        }}
-      >
-        {filteredLanguages.map(({id, name}) => (
-          <CanvasMultiSelect.Option
-            key={id}
-            id={id}
-            value={id}
-            isSelected={id === props.selectedLanguage}
-          >
-=======
           inputRef.current = el
         }}
       >
         {translationLanguages.current.map(({id, name}) => (
           <SimpleSelect.Option key={id} id={id} value={id}>
->>>>>>> 70ef2fec
             {name}
           </SimpleSelect.Option>
         ))}
