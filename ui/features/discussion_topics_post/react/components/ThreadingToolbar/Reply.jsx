--- conflicted
+++ resolved
@@ -48,7 +48,7 @@
         },
       }}
       render={responsiveProps => (
-        <span className="discussion-reply-btn">
+        <View className="discussion-reply-btn" margin={responsiveProps.itemSpacing}>
           <Link
             isWithinText={false}
             as="button"
@@ -56,10 +56,6 @@
             data-testid="threading-toolbar-reply"
             interaction={props.isReadOnly ? 'disabled' : 'enabled'}
             ref={props.replyButtonRef}
-<<<<<<< HEAD
-            margin={responsiveProps.itemSpacing}
-=======
->>>>>>> a5918370
           >
             <AccessibleContent
               alt={I18n.t('Reply to post from %{author}', {author: props.authorName})}
@@ -74,7 +70,7 @@
               </Text>
             </AccessibleContent>
           </Link>
-        </span>
+        </View>
       )}
     />
   )
