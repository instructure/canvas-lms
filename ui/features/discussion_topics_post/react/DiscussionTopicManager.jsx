--- conflicted
+++ resolved
@@ -420,11 +420,6 @@
                           discussionTopic={discussionTopicQuery.data.legacyNode}
                           setUserSplitScreenPreference={setUserSplitScreenPreference}
                           userSplitScreenPreference={userSplitScreenPreference}
-<<<<<<< HEAD
-                          setIsSummaryEnabled={setIsSummaryEnabled}
-                          isSummaryEnabled={isSummaryEnabled}
-=======
->>>>>>> 605b35ff
                           closeView={closeView}
                           breakpoints={props.breakpoints}
                         />
@@ -434,11 +429,6 @@
                         discussionTopic={discussionTopicQuery.data.legacyNode}
                         setUserSplitScreenPreference={setUserSplitScreenPreference}
                         userSplitScreenPreference={userSplitScreenPreference}
-<<<<<<< HEAD
-                        setIsSummaryEnabled={setIsSummaryEnabled}
-                        isSummaryEnabled={isSummaryEnabled}
-=======
->>>>>>> 605b35ff
                         closeView={closeView}
                         breakpoints={props.breakpoints}
                       />
