--- conflicted
+++ resolved
@@ -186,11 +186,7 @@
         setIsTopicHighlighted(false)
       }, HIGHLIGHT_TIMEOUT)
     }
-<<<<<<< HEAD
-  }, [isTopicHighlighted])
-=======
   }, [isPersistEnabled, isTopicHighlighted])
->>>>>>> 97ae0b90
 
   /**
    * Opens a split-screen view for a discussion entry.
@@ -250,11 +246,7 @@
         setHighlightEntryId(null)
       }, HIGHLIGHT_TIMEOUT)
     }
-<<<<<<< HEAD
-  }, [highlightEntryId, discussionTopicQuery.loading])
-=======
   }, [highlightEntryId, discussionTopicQuery.loading, isPersistEnabled])
->>>>>>> 97ae0b90
 
   useSpeedGrader({
     highlightEntryId,
