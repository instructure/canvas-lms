/*
 * Copyright (C) 2021 - present Instructure, Inc.
 *
 * This file is part of Canvas.
 *
 * Canvas is free software: you can redistribute it and/or modify it under
 * the terms of the GNU Affero General Public License as published by the Free
 * Software Foundation, version 3 of the License.
 *
 * Canvas is distributed in the hope that it will be useful, but WITHOUT ANY
 * WARRANTY; without even the implied warranty of MERCHANTABILITY or FITNESS FOR
 * A PARTICULAR PURPOSE. See the GNU Affero General Public License for more
 * details.
 *
 * You should have received a copy of the GNU Affero General Public License along
 * with this program. If not, see <http://www.gnu.org/licenses/>.
 */

import {DISCUSSION_QUERY} from '../graphql/Queries'
import {DiscussionTopicRepliesContainer} from './containers/DiscussionTopicRepliesContainer/DiscussionTopicRepliesContainer'
import {DiscussionTopicContainer} from './containers/DiscussionTopicContainer/DiscussionTopicContainer'
import errorShipUrl from '@canvas/images/ErrorShip.svg'
import GenericErrorPage from '@canvas/generic-error-page'
import {getOptimisticResponse, responsiveQuerySizes, getCheckpointSubmission} from './utils'
import {
  HIGHLIGHT_TIMEOUT,
  SearchContext,
  DiscussionManagerUtilityContext,
  AllThreadsState,
  REPLY_TO_TOPIC,
  REPLY_TO_ENTRY,
  isSpeedGraderInTopUrl,
} from './utils/constants'
import {useScope as createI18nScope} from '@canvas/i18n'
import {NoResultsFound} from './components/NoResultsFound/NoResultsFound'
import PropTypes from 'prop-types'
import React, {useEffect, useRef, useState} from 'react'
import {useQuery} from '@apollo/client'
import {SplitScreenViewContainer} from './containers/SplitScreenViewContainer/SplitScreenViewContainer'
import {DrawerLayout} from '@instructure/ui-drawer-layout'
import {Mask} from '@instructure/ui-overlays'
import {Responsive} from '@instructure/ui-responsive'
import {View} from '@instructure/ui-view'
import useCreateDiscussionEntry from './hooks/useCreateDiscussionEntry'
import {flushSync} from 'react-dom'
import {captureException} from '@sentry/react'
import {LoadingSpinner} from './components/LoadingSpinner/LoadingSpinner'
import useNavigateEntries from './hooks/useNavigateEntries'
import WithBreakpoints, {breakpointsShape} from '@canvas/with-breakpoints'
import DiscussionTopicToolbarContainer from './containers/DiscussionTopicToolbarContainer/DiscussionTopicToolbarContainer'
import StickyToolbarWrapper from './containers/StickyToolbarWrapper/StickyToolbarWrapper'

const I18n = createI18nScope('discussion_topics_post')

const DiscussionTopicManager = props => {
  const [searchTerm, setSearchTerm] = useState('')
  const [filter, setFilter] = useState('all')
  const [unreadBefore, setUnreadBefore] = useState('')
  const [sort, setSort] = useState(null)
  const [pageNumber, setPageNumber] = useState(ENV.current_page)
  const [searchPageNumber, setSearchPageNumber] = useState(0)
  const [allThreadsStatus, setAllThreadsStatus] = useState(AllThreadsState.None)
  const [expandedThreads, setExpandedThreads] = useState([])
  // This state is used to control the state of the topic RCE
  const [expandedTopicReply, setExpandedTopicReply] = useState(false)
  const translationEnabled = useRef(ENV?.discussion_translation_available ?? false)
  const translationLanguages = useRef(ENV?.discussion_translation_languages ?? [])
  const [showTranslationControl, setShowTranslationControl] = useState(false)
  // Start as null, populate when ready.
  const [translateTargetLanguage, setTranslateTargetLanguage] = useState(null)
  const [translationLoading, setTranslationLoading] = useState(false)
  const [focusSelector, setFocusSelector] = useState('')

  const searchContext = {
    searchTerm,
    setSearchTerm,
    filter,
    setFilter,
    sort,
    setSort,
    pageNumber,
    setPageNumber,
    searchPageNumber,
    setSearchPageNumber,
    allThreadsStatus,
    setAllThreadsStatus,
    expandedThreads,
    setExpandedThreads,
    discussionID: props.discussionTopicId,
    perPage: ENV.per_page,
  }
  const [userSplitScreenPreference, setUserSplitScreenPreference] = useState(
    (!isSpeedGraderInTopUrl && ENV.DISCUSSION?.preferences?.discussions_splitscreen_view) || false,
  )
  const goToTopic = () => {
    setSearchTerm('')
    closeView()
    setIsTopicHighlighted(true)
  }

  // Split_screen parent id
  const [threadParentEntryId, setThreadParentEntryId] = useState(
    ENV.discussions_deep_link?.parent_id,
  )
  const [replyFromId, setReplyFromId] = useState(null)

  // split screen view
  const [isSplitScreenViewOpen, setSplitScreenViewOpen] = useState(
    !isSpeedGraderInTopUrl &&
      ENV.DISCUSSION?.preferences?.discussions_splitscreen_view &&
      !!(ENV.discussions_deep_link?.parent_id
        ? ENV.discussions_deep_link?.parent_id
        : ENV.discussions_deep_link?.entry_id),
  )
  const [isSplitScreenViewOverlayed, setSplitScreenViewOverlayed] = useState(false)
  const [editorExpanded, setEditorExpanded] = useState(false)

  // Highlight State
  const [isTopicHighlighted, setIsTopicHighlighted] = useState(false)
  const [highlightEntryId, setHighlightEntryId] = useState(ENV.discussions_deep_link?.entry_id)
  const [relativeEntryId, setRelativeEntryId] = useState(null)

  const [replyToTopicSubmission, setReplyToTopicSubmission] = useState({})
  const [replyToEntrySubmission, setReplyToEntrySubmission] = useState({})

  const [isGradedDiscussion, setIsGradedDiscussion] = useState(false)

  // The DrawTray will cause the DiscussionEdit to mount first when it starts transitioning open, then un-mount and remount when it finishes opening
  const [isTrayFinishedOpening, setIsTrayFinishedOpening] = useState(false)

  const usedThreadingToolbarChildRef = useRef(null)

  const [isSummaryEnabled, setIsSummaryEnabled] = useState(ENV.discussion_summary_enabled || false)

  const discussionManagerUtilities = {
    replyFromId,
    setReplyFromId,
    userSplitScreenPreference,
    setUserSplitScreenPreference,
    highlightEntryId,
    setHighlightEntryId,
    setPageNumber,
    expandedThreads,
    setExpandedThreads,
    focusSelector,
    setFocusSelector,
    setIsGradedDiscussion,
    isGradedDiscussion,
    usedThreadingToolbarChildRef,
    translationEnabled,
    translationLanguages,
    showTranslationControl,
    setShowTranslationControl,
    translateTargetLanguage,
    setTranslateTargetLanguage,
    translationLoading,
    setTranslationLoading,
    isSummaryEnabled,
    setIsSummaryEnabled,
  }

  const urlParams = new URLSearchParams(window.location.search)
  const isPersistEnabled = urlParams.get('persist') === '1'

  // Reset search to 0 when inactive
  useEffect(() => {
    if (searchTerm && pageNumber !== 0) {
      setPageNumber(0)
    } else if (!searchTerm && searchPageNumber !== 0) {
      setSearchPageNumber(0)
    }
  }, [pageNumber, searchPageNumber, searchTerm])

  useEffect(() => {
    if (isTopicHighlighted && !isPersistEnabled) {
      setTimeout(() => {
        setIsTopicHighlighted(false)
      }, HIGHLIGHT_TIMEOUT)
    }
  }, [isPersistEnabled, isTopicHighlighted])

  /**
   * Opens a split-screen view for a discussion entry.
   *
   * @param {number} discussionEntryId - The ID of the discussion entry that will be displayed.
   *                                     This ID represents the ThreadParentEntryId and is the root entry in the thread.
   * @param {boolean} withRCE - Controls whether the Rich Content Editor (RCE) will be open or not.
   * @param {number|null} relativeId - Optional. Used primarily when opening from a search context.
   *                                   This parameter determines the starting point for querying additional entries.
   *                                   For example, if opening entry 120 out of 200, and when clicking next,
   *                                   the function needs to know it's at entry 120 to fetch entries 121-140.
   *                                   Defaults to `null` if not specified.
   */
  const openSplitScreenView = (discussionEntryId, withRCE, relativeId = null) => {
    setThreadParentEntryId(discussionEntryId)
    setSplitScreenViewOpen(true)
    setEditorExpanded(withRCE)
    setRelativeEntryId(relativeId)
  }

  const closeView = () => {
    flushSync(() => {
      setIsTrayFinishedOpening(false)
      setSplitScreenViewOpen(false)
    })

    usedThreadingToolbarChildRef?.current?.focus()
    usedThreadingToolbarChildRef.current = null
  }

  const variables = {
    discussionID: props.discussionTopicId,
    perPage: ENV.per_page,
    page: searchTerm ? btoa(searchPageNumber * ENV.per_page) : btoa(pageNumber * ENV.per_page),
    searchTerm,
    rootEntries: !searchTerm && filter === 'all',
    filter,
    unreadBefore,
  }

  // Unread and unreadBefore both useState and trigger useQuery. We need to wait until both are set.
  // Also when switching from unread the same issue causes 2 queries when unreadBefore switches to '',
  // but unreadBefore only applies to unread filter. So we dont need the extra query.
  const waitForUnreadFilter =
    (filter === 'unread' && !unreadBefore) || (filter !== 'unread' && unreadBefore)

  const discussionTopicQuery = useQuery(DISCUSSION_QUERY, {
    variables,
    fetchPolicy: searchTerm ? 'network-only' : 'cache-and-network',
    skip: waitForUnreadFilter,
  })

  const [firstRequest, setFirstRequest] = useState(true)
  useEffect(() => {
    if (!discussionTopicQuery.data || !firstRequest) return
    setFirstRequest(false)
    // eslint-disable-next-line react-hooks/exhaustive-deps
  }, [discussionTopicQuery])

  // Unread filter
  // This introduces a double query for DISCUSSION_QUERY when filter changes
  useEffect(() => {
    if (filter === 'unread' && !unreadBefore) {
      setUnreadBefore(new Date(Date.now()).toISOString())
    } else if (filter !== 'unread') {
      setUnreadBefore('')
    }
    if (firstRequest && ENV.current_page !== 0) return
    setPageNumber(0)
    setSearchPageNumber(0)
    // eslint-disable-next-line react-hooks/exhaustive-deps
  }, [filter, unreadBefore])

  useEffect(() => {
    if (highlightEntryId && !isPersistEnabled) {
      setTimeout(() => {
        setHighlightEntryId(null)
      }, HIGHLIGHT_TIMEOUT)
    }
  }, [highlightEntryId, discussionTopicQuery.loading, isPersistEnabled])

  useNavigateEntries({
    highlightEntryId,
    setHighlightEntryId,
    setPageNumber,
    expandedThreads,
    setExpandedThreads,
    setFocusSelector,
    discussionID: props.discussionTopicId,
    perPage: ENV.per_page,
    sort,
  })

  useEffect(() => {
    setIsGradedDiscussion(!!discussionTopicQuery?.data?.legacyNode?.assignment)
  }, [discussionTopicQuery])

  const getSubmissionObject = (submissionsArray, submissionTag) => {
    return submissionsArray.find(node => node.subAssignmentTag === submissionTag) || {}
  }
  // set initial checkpoint submission objects
  useEffect(() => {
    setTimeout(() => {
      const submissionsArray =
        discussionTopicQuery?.data?.legacyNode?.assignment?.mySubAssignmentSubmissionsConnection
          ?.nodes || []
      setReplyToTopicSubmission(getSubmissionObject(submissionsArray, REPLY_TO_TOPIC))
      setReplyToEntrySubmission(getSubmissionObject(submissionsArray, REPLY_TO_ENTRY))
    }, 0)
  }, [discussionTopicQuery])

  const updateCache = (cache, result) => {
    try {
      const options = {
        query: DISCUSSION_QUERY,
        variables: {...variables},
      }
      const newDiscussionEntry = result.data.createDiscussionEntry.discussionEntry
      const currentDiscussion = JSON.parse(JSON.stringify(cache.readQuery(options)))
      const isInitialPostRequired = currentDiscussion.legacyNode.initialPostRequiredForCurrentUser

      // if the current user hasn't made the required inital post, then this entry will be it.
      // In that case, we are required to do a page refresh to get all the entries (implemented in onComplete, as updateCache is fired twice,
      // once for the optimistic response, and once for the real one...)
      // thus we basically want to not do this if that contains updateCache logic.
      // Discussion.initialPostRequiredForCurrentUser is based on user and topic so if the user meets this requirement, then
      // this doesnt run and caching resumes as normal.
      if (!isInitialPostRequired && currentDiscussion && newDiscussionEntry) {
        // if we have a new entry update the counts, because we are about to add to the cache (something useMutation dont do, that useQuery does)
        currentDiscussion.legacyNode.entryCounts.repliesCount += 1
        // add the new entry to the current entries in the cache
        if (currentDiscussion.legacyNode.participant.sortOrder === 'desc') {
          currentDiscussion.legacyNode.discussionEntriesConnection.nodes.unshift(newDiscussionEntry)
        } else {
          currentDiscussion.legacyNode.discussionEntriesConnection.nodes.push(newDiscussionEntry)
        }
        cache.writeQuery({...options, data: currentDiscussion})
      }

      if (result.data.createDiscussionEntry.mySubAssignmentSubmissions?.length > 0) {
        const submissionsArray = result.data.createDiscussionEntry.mySubAssignmentSubmissions
        currentDiscussion.legacyNode.assignment.mySubAssignmentSubmissionsConnection.nodes =
          submissionsArray
        cache.writeQuery({...options, data: currentDiscussion})
      }
    } catch (e) {
      discussionTopicQuery.refetch(variables)
    }
  }

  const onEntryCreationCompletion = (data, success) => {
    if (success) {
      setHighlightEntryId(data.createDiscussionEntry.discussionEntry._id)
      setReplyToTopicSubmission(getCheckpointSubmission(data, REPLY_TO_TOPIC))
      setReplyToEntrySubmission(getCheckpointSubmission(data, REPLY_TO_ENTRY))

      if (sort === 'asc') {
        setPageNumber(discussionTopicQuery.data.legacyNode.entriesTotalPages - 1)
      }
      if (
        discussionTopicQuery.data.legacyNode.availableForUser &&
        discussionTopicQuery.data.legacyNode.initialPostRequiredForCurrentUser
      ) {
        discussionTopicQuery.refetch(variables)
      }
      setExpandedTopicReply(false)
    }
  }

  // Used when replying to the Topic directly
  const {createDiscussionEntry, isSubmitting} = useCreateDiscussionEntry(
    onEntryCreationCompletion,
    updateCache,
  )

  if (discussionTopicQuery.loading || waitForUnreadFilter) {
    return <LoadingSpinner />
  }

  if (discussionTopicQuery.error || !discussionTopicQuery?.data?.legacyNode) {
    captureException(
      new Error(`Error received from discussionTopicQuery: ${discussionTopicQuery.error}`),
    )

    return (
      <GenericErrorPage
        imageUrl={errorShipUrl}
        errorSubject={I18n.t('Discussion Topic initial query error')}
        errorCategory={I18n.t('Discussion Topic Post Error Page')}
        errorMessage={discussionTopicQuery.error}
      />
    )
  }

  return (
    <SearchContext.Provider value={searchContext}>
      <DiscussionManagerUtilityContext.Provider value={discussionManagerUtilities}>
        <Responsive
          match="media"
          query={responsiveQuerySizes({mobile: true, desktop: true})}
          props={{
            mobile: {
              viewPortWidth: '100vw',
              padding: 'medium x-small 0',
            },
            desktop: {
              viewPortWidth: '480px',
              padding: 'medium medium 0 small',
            },
          }}
          render={responsiveProps => {
            return (
              <DrawerLayout
                onOverlayTrayChange={isOverlayed => {
                  setSplitScreenViewOverlayed(isOverlayed)
                }}
              >
                {isSplitScreenViewOverlayed && isSplitScreenViewOpen && (
                  <Mask onClick={() => closeView()} />
                )}
                <DrawerLayout.Content
                  // please keep in mind that this id is used for determining
                  // the width of StickyToolbarWrapper upon window resize
                  id="discussion-drawer-layout"
                  label="Splitscreen View Content"
                  themeOverride={{
                    overflowY: 'unset',
                  }}
                >
                  <View
                    display="block"
                    padding={responsiveProps.padding}
                    overflowX="auto"
                    overflowY="auto"
                    id="module_sequence_footer_container"
                  >
                    {ENV?.FEATURES?.discussions_speedgrader_revisit && isSpeedGraderInTopUrl ? (
                      <StickyToolbarWrapper>
                        <DiscussionTopicToolbarContainer
                          discussionTopic={discussionTopicQuery.data.legacyNode}
                          setUserSplitScreenPreference={setUserSplitScreenPreference}
                          userSplitScreenPreference={userSplitScreenPreference}
<<<<<<< HEAD
                          setIsSummaryEnabled={setIsSummaryEnabled}
                          isSummaryEnabled={isSummaryEnabled}
=======
>>>>>>> 21440366
                          closeView={closeView}
                          breakpoints={props.breakpoints}
                        />
                      </StickyToolbarWrapper>
                    ) : (
                      <DiscussionTopicToolbarContainer
                        discussionTopic={discussionTopicQuery.data.legacyNode}
                        setUserSplitScreenPreference={setUserSplitScreenPreference}
                        userSplitScreenPreference={userSplitScreenPreference}
<<<<<<< HEAD
                        setIsSummaryEnabled={setIsSummaryEnabled}
                        isSummaryEnabled={isSummaryEnabled}
=======
>>>>>>> 21440366
                        closeView={closeView}
                        breakpoints={props.breakpoints}
                      />
                    )}
                    <DiscussionTopicContainer
                      discussionTopic={discussionTopicQuery.data.legacyNode}
                      expandedTopicReply={expandedTopicReply}
                      setExpandedTopicReply={setExpandedTopicReply}
                      createDiscussionEntry={(message, file, isAnonymousAuthor) => {
                        createDiscussionEntry({
                          variables: {
                            discussionTopicId: ENV.discussion_topic_id,
                            message,
                            fileId: file?._id,
                            isAnonymousAuthor,
                          },
                          optimisticResponse: getOptimisticResponse({
                            message,
                            attachment: file,
                            isAnonymous:
                              isAnonymousAuthor &&
                              !!discussionTopicQuery.data.legacyNode.anonymousState &&
                              discussionTopicQuery.data.legacyNode.canReplyAnonymously,
                          }),
                        })
                        setHighlightEntryId('DISCUSSION_ENTRY_PLACEHOLDER')
                      }}
                      isHighlighted={isTopicHighlighted}
                      replyToTopicSubmission={replyToTopicSubmission}
                      replyToEntrySubmission={replyToEntrySubmission}
                      isSummaryEnabled={ENV.user_can_summarize && isSummaryEnabled}
                      setIsSummaryEnabled={setIsSummaryEnabled}
                      isSubmitting={isSubmitting}
                    />

                    {discussionTopicQuery.data.legacyNode.discussionEntriesConnection.nodes
                      .length === 0 &&
                    (searchTerm || filter === 'unread') ? (
                      <NoResultsFound />
                    ) : (
                      discussionTopicQuery.data.legacyNode.availableForUser && (
                        <DiscussionTopicRepliesContainer
                          discussionTopic={discussionTopicQuery.data.legacyNode}
                          onOpenSplitView={(
                            discussionEntryId,
                            withRCE,
                            relativeId,
                            highlightId,
                          ) => {
                            setHighlightEntryId(highlightId)
                            openSplitScreenView(discussionEntryId, withRCE, relativeId)
                          }}
                          goToTopic={goToTopic}
                          highlightEntryId={highlightEntryId}
                          setHighlightEntryId={setHighlightEntryId}
                          isSearchResults={!!searchTerm}
                          userSplitScreenPreference={userSplitScreenPreference}
                          refetchDiscussionEntries={discussionTopicQuery.refetch}
                        />
                      )
                    )}
                  </View>
                </DrawerLayout.Content>
                <DrawerLayout.Tray
                  id="DrawerLayoutTray"
                  label="Splitscreen View Tray"
                  open={isSplitScreenViewOpen}
                  placement="end"
                  onEntered={() => setIsTrayFinishedOpening(true)}
                  onDismiss={() => closeView()}
                  data-testid="drawer-layout-tray"
                  shouldCloseOnDocumentClick={false}
                >
                  {threadParentEntryId && (
                    <View as="div" maxWidth={responsiveProps.viewPortWidth}>
                      <SplitScreenViewContainer
                        relativeEntryId={relativeEntryId}
                        discussionTopic={discussionTopicQuery.data.legacyNode}
                        discussionEntryId={threadParentEntryId}
                        open={isSplitScreenViewOpen}
                        RCEOpen={editorExpanded}
                        setRCEOpen={setEditorExpanded}
                        onClose={closeView}
                        onOpenSplitScreenView={openSplitScreenView}
                        goToTopic={goToTopic}
                        highlightEntryId={highlightEntryId}
                        setHighlightEntryId={setHighlightEntryId}
                        isTrayFinishedOpening={isTrayFinishedOpening}
                        setReplyToTopicSubmission={setReplyToTopicSubmission}
                        setReplyToEntrySubmission={setReplyToEntrySubmission}
                      />
                    </View>
                  )}
                </DrawerLayout.Tray>
              </DrawerLayout>
            )
          }}
        />
      </DiscussionManagerUtilityContext.Provider>
    </SearchContext.Provider>
  )
}

DiscussionTopicManager.propTypes = {
  discussionTopicId: PropTypes.string.isRequired,
  breakpoints: breakpointsShape,
}

export default WithBreakpoints(DiscussionTopicManager)<|MERGE_RESOLUTION|>--- conflicted
+++ resolved
@@ -420,11 +420,6 @@
                           discussionTopic={discussionTopicQuery.data.legacyNode}
                           setUserSplitScreenPreference={setUserSplitScreenPreference}
                           userSplitScreenPreference={userSplitScreenPreference}
-<<<<<<< HEAD
-                          setIsSummaryEnabled={setIsSummaryEnabled}
-                          isSummaryEnabled={isSummaryEnabled}
-=======
->>>>>>> 21440366
                           closeView={closeView}
                           breakpoints={props.breakpoints}
                         />
@@ -434,11 +429,6 @@
                         discussionTopic={discussionTopicQuery.data.legacyNode}
                         setUserSplitScreenPreference={setUserSplitScreenPreference}
                         userSplitScreenPreference={userSplitScreenPreference}
-<<<<<<< HEAD
-                        setIsSummaryEnabled={setIsSummaryEnabled}
-                        isSummaryEnabled={isSummaryEnabled}
-=======
->>>>>>> 21440366
                         closeView={closeView}
                         breakpoints={props.breakpoints}
                       />
