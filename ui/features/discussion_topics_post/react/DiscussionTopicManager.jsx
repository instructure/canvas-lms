/*
 * Copyright (C) 2021 - present Instructure, Inc.
 *
 * This file is part of Canvas.
 *
 * Canvas is free software: you can redistribute it and/or modify it under
 * the terms of the GNU Affero General Public License as published by the Free
 * Software Foundation, version 3 of the License.
 *
 * Canvas is distributed in the hope that it will be useful, but WITHOUT ANY
 * WARRANTY; without even the implied warranty of MERCHANTABILITY or FITNESS FOR
 * A PARTICULAR PURPOSE. See the GNU Affero General Public License for more
 * details.
 *
 * You should have received a copy of the GNU Affero General Public License along
 * with this program. If not, see <http://www.gnu.org/licenses/>.
 */

import {DISCUSSION_QUERY} from '../graphql/Queries'
import {DiscussionTopicToolbarContainer} from './containers/DiscussionTopicToolbarContainer/DiscussionTopicToolbarContainer'
import {DiscussionTopicRepliesContainer} from './containers/DiscussionTopicRepliesContainer/DiscussionTopicRepliesContainer'
import {DiscussionTopicContainer} from './containers/DiscussionTopicContainer/DiscussionTopicContainer'
import errorShipUrl from '@canvas/images/ErrorShip.svg'
import GenericErrorPage from '@canvas/generic-error-page'
import {getOptimisticResponse, responsiveQuerySizes, getCheckpointSubmission} from './utils'
import {
  HIGHLIGHT_TIMEOUT,
  SearchContext,
  DiscussionManagerUtilityContext,
  AllThreadsState,
  REPLY_TO_TOPIC,
  REPLY_TO_ENTRY,
} from './utils/constants'
import {useScope as useI18nScope} from '@canvas/i18n'
import LoadingIndicator from '@canvas/loading-indicator'
import {NoResultsFound} from './components/NoResultsFound/NoResultsFound'
import PropTypes from 'prop-types'
import React, {useEffect, useRef, useState} from 'react'
import {useQuery} from 'react-apollo'
import {SplitScreenViewContainer} from './containers/SplitScreenViewContainer/SplitScreenViewContainer'
import {DrawerLayout} from '@instructure/ui-drawer-layout'
import {Mask} from '@instructure/ui-overlays'
import {Responsive} from '@instructure/ui-responsive'
import {View} from '@instructure/ui-view'
import useCreateDiscussionEntry from './hooks/useCreateDiscussionEntry'
import {flushSync} from 'react-dom'

const I18n = useI18nScope('discussion_topics_post')

const DiscussionTopicManager = props => {
  const [searchTerm, setSearchTerm] = useState('')
  const [filter, setFilter] = useState('all')
  const [unreadBefore, setUnreadBefore] = useState('')
  const [sort, setSort] = useState('desc')
  const [pageNumber, setPageNumber] = useState(ENV.current_page)
  const [searchPageNumber, setSearchPageNumber] = useState(0)
  const [allThreadsStatus, setAllThreadsStatus] = useState(AllThreadsState.None)
  const [expandedThreads, setExpandedThreads] = useState([])
  const translationEnabled = useRef(ENV?.discussion_translation_available ?? false)
  const translationLanguages = useRef(ENV?.discussion_translation_languages ?? [])
  const [showTranslationControl, setShowTranslationControl] = useState(false)
  // Start as null, populate when ready.
  const [translateTargetLanguage, setTranslateTargetLanguage] = useState(null)

  const searchContext = {
    searchTerm,
    setSearchTerm,
    filter,
    setFilter,
    sort,
    setSort,
    pageNumber,
    setPageNumber,
    searchPageNumber,
    setSearchPageNumber,
    allThreadsStatus,
    setAllThreadsStatus,
    expandedThreads,
    setExpandedThreads,
  }
  const [userSplitScreenPreference, setUserSplitScreenPreference] = useState(
    ENV.DISCUSSION?.preferences?.discussions_splitscreen_view || false
  )

  const goToTopic = () => {
    setSearchTerm('')
    closeView()
    setIsTopicHighlighted(true)
  }

  // Split_screen parent id
  const [threadParentEntryId, setThreadParentEntryId] = useState(
    ENV.discussions_deep_link?.parent_id
  )
  const [replyFromId, setReplyFromId] = useState(null)

  // split screen view
  const [isSplitScreenViewOpen, setSplitScreenViewOpen] = useState(
    ENV.DISCUSSION?.preferences?.discussions_splitscreen_view &&
      !!(ENV.discussions_deep_link?.parent_id
        ? ENV.discussions_deep_link?.parent_id
        : ENV.discussions_deep_link?.entry_id)
  )
  const [isSplitScreenViewOverlayed, setSplitScreenViewOverlayed] = useState(false)
  const [editorExpanded, setEditorExpanded] = useState(false)

  // Highlight State
  const [isTopicHighlighted, setIsTopicHighlighted] = useState(false)
  const [highlightEntryId, setHighlightEntryId] = useState(ENV.discussions_deep_link?.entry_id)
  const [relativeEntryId, setRelativeEntryId] = useState(null)

  const [replyToTopicSubmission, setReplytoTopicSubmission] = useState({})
  const [replyToEntrySubmission, setReplyToEntrySubmission] = useState({})

  const [isUserMissingInitialPost, setIsUserMissingInitialPost] = useState(null)

  const [isGradedDiscussion, setIsGradedDiscussion] = useState(false)

  // The DrawTray will cause the DiscussionEdit to mount first when it starts transitioning open, then un-mount and remount when it finishes opening
  const [isTrayFinishedOpening, setIsTrayFinishedOpening] = useState(false)

  const usedThreadingToolbarChildRef = useRef(null)

  const [isSummaryEnabled, setIsSummaryEnabled] = useState(ENV.discussion_summary_enabled || false)

  const discussionManagerUtilities = {
    replyFromId,
    setReplyFromId,
    userSplitScreenPreference,
    setUserSplitScreenPreference,
    highlightEntryId,
    setHighlightEntryId,
    setIsGradedDiscussion,
    isGradedDiscussion,
    usedThreadingToolbarChildRef,
    translationEnabled,
    translationLanguages,
    showTranslationControl,
    setShowTranslationControl,
    translateTargetLanguage,
    setTranslateTargetLanguage,
<<<<<<< HEAD
=======
    isSummaryEnabled,
    setIsSummaryEnabled,
>>>>>>> f6b60bb3
  }

  const isModuleItem = ENV.SEQUENCE != null

  // Unread filter
  // This introduces a double query for DISCUSSION_QUERY when filter changes
  useEffect(() => {
    if (filter === 'unread' && !unreadBefore) {
      setUnreadBefore(new Date(Date.now()).toISOString())
    } else if (filter !== 'unread') {
      setUnreadBefore('')
    }
    setPageNumber(0)
    setSearchPageNumber(0)
  }, [filter, unreadBefore])

  // Reset search to 0 when inactive
  useEffect(() => {
    if (searchTerm && pageNumber !== 0) {
      setPageNumber(0)
    } else if (!searchTerm && searchPageNumber !== 0) {
      setSearchPageNumber(0)
    }
  }, [pageNumber, searchPageNumber, searchTerm])

  useEffect(() => {
    if (isTopicHighlighted) {
      setTimeout(() => {
        setIsTopicHighlighted(false)
      }, HIGHLIGHT_TIMEOUT)
    }
  }, [isTopicHighlighted])

  useEffect(() => {
    if (highlightEntryId) {
      setTimeout(() => {
        setHighlightEntryId(null)
      }, HIGHLIGHT_TIMEOUT)
    }
  }, [highlightEntryId])

  /**
   * Opens a split-screen view for a discussion entry.
   *
   * @param {number} discussionEntryId - The ID of the discussion entry that will be displayed.
   *                                     This ID represents the ThreadParentEntryId and is the root entry in the thread.
   * @param {boolean} withRCE - Controls whether the Rich Content Editor (RCE) will be open or not.
   * @param {number|null} relativeId - Optional. Used primarily when opening from a search context.
   *                                   This parameter determines the starting point for querying additional entries.
   *                                   For example, if opening entry 120 out of 200, and when clicking next,
   *                                   the function needs to know it's at entry 120 to fetch entries 121-140.
   *                                   Defaults to `null` if not specified.
   */
  const openSplitScreenView = (discussionEntryId, withRCE, relativeId = null) => {
    setThreadParentEntryId(discussionEntryId)
    setSplitScreenViewOpen(true)
    setEditorExpanded(withRCE)
    setRelativeEntryId(relativeId)
  }

  const closeView = () => {
    flushSync(() => {
      setIsTrayFinishedOpening(false)
      setSplitScreenViewOpen(false)
    })

    usedThreadingToolbarChildRef?.current?.focus()
    usedThreadingToolbarChildRef.current = null
  }

  const variables = {
    discussionID: props.discussionTopicId,
    perPage: ENV.per_page,
    page: searchTerm ? btoa(searchPageNumber * ENV.per_page) : btoa(pageNumber * ENV.per_page),
    searchTerm,
    rootEntries: !searchTerm && filter === 'all',
    filter,
    sort,
    unreadBefore,
  }

  // Unread and unreadBefore both useState and trigger useQuery. We need to wait until both are set.
  // Also when switching from unread the same issue causes 2 queries when unreadBefore switches to '',
  // but unreadBefore only applies to unread filter. So we dont need the extra query.
  const waitForUnreadFilter =
    (filter === 'unread' && !unreadBefore) || (filter !== 'unread' && unreadBefore)

  // in some cases, we want to refresh the results rather that use the current cache:
  // in the case: 'isUserMissingInitialPost' the cache is empty so we need to get the entries.
  const discussionTopicQuery = useQuery(DISCUSSION_QUERY, {
    variables,
    fetchPolicy: isUserMissingInitialPost || searchTerm ? 'network-only' : 'cache-and-network',
    skip: waitForUnreadFilter,
  })

  useEffect(() => {
    setIsGradedDiscussion(!!discussionTopicQuery?.data?.legacyNode?.assignment)
  }, [discussionTopicQuery])

  const getSubmissionObject = (submissionsArray, submissionTag) => {
    return submissionsArray.find(node => node.subAssignmentTag === submissionTag) || {}
  }
  // set initial checkpoint submission objects
  useEffect(() => {
    setTimeout(() => {
      const submissionsArray =
        discussionTopicQuery?.data?.legacyNode?.assignment?.mySubAssignmentSubmissionsConnection
          ?.nodes || []
      setReplytoTopicSubmission(getSubmissionObject(submissionsArray, REPLY_TO_TOPIC))
      setReplyToEntrySubmission(getSubmissionObject(submissionsArray, REPLY_TO_ENTRY))
    }, 0)
  }, [discussionTopicQuery])

  const updateCache = (cache, result) => {
    try {
      const options = {
        query: DISCUSSION_QUERY,
        variables: {...variables},
      }
      const newDiscussionEntry = result.data.createDiscussionEntry.discussionEntry
      const currentDiscussion = JSON.parse(JSON.stringify(cache.readQuery(options)))

      // if the current user hasn't made the required inital post, then this entry will be it.
      // In that case, we are required to do a page refresh to get all the entries (implemented with isUserMissingInitialPost)
      // thus we bascially want to not do 'else if (currentDiscussion && newDiscussionEntry)' which contains updateCache logic.
      // Discussion.initialPostRequiredForCurrentUser is based on user and topic so if the user meets this reuqire, then
      // this doesnt run and caching resumes as normal.
      if (currentDiscussion.legacyNode.initialPostRequiredForCurrentUser) {
        setIsUserMissingInitialPost(currentDiscussion.legacyNode.initialPostRequiredForCurrentUser)
      } else if (currentDiscussion && newDiscussionEntry) {
        // if we have a new entry update the counts, because we are about to add to the cache (something useMutation dont do, that useQuery does)
        currentDiscussion.legacyNode.entryCounts.repliesCount += 1
        // add the new entry to the current entries in the cache
        if (variables.sort === 'desc') {
          currentDiscussion.legacyNode.discussionEntriesConnection.nodes.unshift(newDiscussionEntry)
        } else {
          currentDiscussion.legacyNode.discussionEntriesConnection.nodes.push(newDiscussionEntry)
        }
        cache.writeQuery({...options, data: currentDiscussion})
      }

      if (result.data.createDiscussionEntry.mySubAssignmentSubmissions?.length > 0) {
        const submissionsArray = result.data.createDiscussionEntry.mySubAssignmentSubmissions
        currentDiscussion.legacyNode.assignment.mySubAssignmentSubmissionsConnection.nodes =
          submissionsArray
        cache.writeQuery({...options, data: currentDiscussion})
      }
    } catch (e) {
      discussionTopicQuery.refetch(variables)
    }
  }

  const onEntryCreationCompletion = data => {
    setHighlightEntryId(data.createDiscussionEntry.discussionEntry._id)
    setReplytoTopicSubmission(getCheckpointSubmission(data, REPLY_TO_TOPIC))
    setReplyToEntrySubmission(getCheckpointSubmission(data, REPLY_TO_ENTRY))

    if (sort === 'asc') {
      setPageNumber(discussionTopicQuery.data.legacyNode.entriesTotalPages - 1)
    }
    if (
      discussionTopicQuery.data.legacyNode.availableForUser &&
      discussionTopicQuery.data.legacyNode.initialPostRequiredForCurrentUser
    ) {
      discussionTopicQuery.refetch(variables)
    }
  }

  // Used when replying to the Topic directly
  const {createDiscussionEntry} = useCreateDiscussionEntry(onEntryCreationCompletion, updateCache)

  // why || waitForUnreadFilter: when waitForUnreadFilter, discussionTopicQuery is skipped, but this does not set loading.
  // why && !searchTerm: this is for the search if you type it triggers useQuery and you lose the search.
  // why not just discussionTopicQuery.loading, it doesnt play nice with search term.
  if (
    (discussionTopicQuery.loading && !searchTerm) ||
    waitForUnreadFilter ||
    (discussionTopicQuery.loading &&
      discussionTopicQuery?.data &&
      Object.keys(discussionTopicQuery.data).length === 0)
  ) {
    return <LoadingIndicator />
  }

  if (discussionTopicQuery.error || !discussionTopicQuery?.data?.legacyNode) {
    return (
      <GenericErrorPage
        imageUrl={errorShipUrl}
        errorSubject={I18n.t('Discussion Topic initial query error')}
        errorCategory={I18n.t('Discussion Topic Post Error Page')}
      />
    )
  }

  return (
    <SearchContext.Provider value={searchContext}>
      <DiscussionManagerUtilityContext.Provider value={discussionManagerUtilities}>
        <Responsive
          match="media"
          query={responsiveQuerySizes({mobile: true, desktop: true})}
          props={{mobile: {
              viewPortWidth: '100vw',
            },
            desktop: {
              viewPortWidth: '480px',
            },
          }}
          render={responsiveProps => {
            return (
              <DrawerLayout
                onOverlayTrayChange={isOverlayed => {
                  setSplitScreenViewOverlayed(isOverlayed)
                }}
              >
                {isSplitScreenViewOverlayed && isSplitScreenViewOpen && (
                  <Mask onClick={() => closeView()} />
                )}
                <DrawerLayout.Content label="Splitscreen View Content">
                  <View
                    display="block"
                    padding="medium medium 0 small"
                    height={isModuleItem ? '85vh' : '90vh'}
                  >
                    <DiscussionTopicToolbarContainer
                      discussionTopic={discussionTopicQuery.data.legacyNode}
                      setUserSplitScreenPreference={setUserSplitScreenPreference}
                      userSplitScreenPreference={userSplitScreenPreference}
                      setIsSummaryEnabled={setIsSummaryEnabled}
                      isSummaryEnabled={isSummaryEnabled}
                      closeView={closeView}
                    />
                    <DiscussionTopicContainer
                      discussionTopic={discussionTopicQuery.data.legacyNode}
                      createDiscussionEntry={(message, file, isAnonymousAuthor) => {
                        createDiscussionEntry({
                          variables: {
                            discussionTopicId: ENV.discussion_topic_id,
                            message,
                            fileId: file?._id,
                            isAnonymousAuthor,
                          },
                          optimisticResponse: getOptimisticResponse({
                            message,
                            attachment: file,
                            isAnonymous:
                              isAnonymousAuthor &&
                              !!discussionTopicQuery.data.legacyNode.anonymousState &&
                              discussionTopicQuery.data.legacyNode.canReplyAnonymously,
                          }),
                        })
                        setHighlightEntryId('DISCUSSION_ENTRY_PLACEHOLDER')
                      }}
                      isHighlighted={isTopicHighlighted}
                      replyToTopicSubmission={replyToTopicSubmission}
                      replyToEntrySubmission={replyToEntrySubmission}
                      isSummaryEnabled={ENV.user_can_summarize && isSummaryEnabled}
                      setIsSummaryEnabled={setIsSummaryEnabled}
                    />

                    {discussionTopicQuery.data.legacyNode.discussionEntriesConnection.nodes
                      .length === 0 &&
                    (searchTerm || filter === 'unread') ? (
                      <NoResultsFound />
                    ) : (
                      discussionTopicQuery.data.legacyNode.availableForUser && (
                        <DiscussionTopicRepliesContainer
                          discussionTopic={discussionTopicQuery.data.legacyNode}
                          onOpenSplitView={(
                            discussionEntryId,
                            withRCE,
                            relativeId,
                            highlightId
                          ) => {
                            setHighlightEntryId(highlightId)
                            openSplitScreenView(discussionEntryId, withRCE, relativeId)
                          }}
                          goToTopic={goToTopic}
                          highlightEntryId={highlightEntryId}
                          setHighlightEntryId={setHighlightEntryId}
                          isSearchResults={!!searchTerm}
                          userSplitScreenPreference={userSplitScreenPreference}
                        />
                      )
                    )}
                  </View>
                </DrawerLayout.Content>
                <DrawerLayout.Tray
                  id="DrawerLayoutTray"
                  label="Splitscreen View Tray"
                  open={isSplitScreenViewOpen}
                  placement="end"
                  onEntered={() => setIsTrayFinishedOpening(true)}
                  onDismiss={() => closeView()}
                  data-testid="drawer-layout-tray"
                  shouldCloseOnDocumentClick={false}
                >
                  {threadParentEntryId && (
                    <View as="div" maxWidth={responsiveProps.viewPortWidth}>
                      <SplitScreenViewContainer
                        relativeEntryId={relativeEntryId}
                        discussionTopic={discussionTopicQuery.data.legacyNode}
                        discussionEntryId={threadParentEntryId}
                        open={isSplitScreenViewOpen}
                        RCEOpen={editorExpanded}
                        setRCEOpen={setEditorExpanded}
                        onClose={closeView}
                        onOpenSplitScreenView={openSplitScreenView}
                        goToTopic={goToTopic}
                        highlightEntryId={highlightEntryId}
                        setHighlightEntryId={setHighlightEntryId}
                        isTrayFinishedOpening={isTrayFinishedOpening}
                        setReplytoTopicSubmission={setReplytoTopicSubmission}
                        setReplyToEntrySubmission={setReplyToEntrySubmission}
                      />
                    </View>
                  )}
                </DrawerLayout.Tray>
              </DrawerLayout>
            )
          }}
        />
      </DiscussionManagerUtilityContext.Provider>
    </SearchContext.Provider>
  )
}

DiscussionTopicManager.propTypes = {
  discussionTopicId: PropTypes.string.isRequired,
}

export default DiscussionTopicManager<|MERGE_RESOLUTION|>--- conflicted
+++ resolved
@@ -139,11 +139,8 @@
     setShowTranslationControl,
     translateTargetLanguage,
     setTranslateTargetLanguage,
-<<<<<<< HEAD
-=======
     isSummaryEnabled,
     setIsSummaryEnabled,
->>>>>>> f6b60bb3
   }
 
   const isModuleItem = ENV.SEQUENCE != null
@@ -344,7 +341,8 @@
         <Responsive
           match="media"
           query={responsiveQuerySizes({mobile: true, desktop: true})}
-          props={{mobile: {
+          props={{
+            mobile: {
               viewPortWidth: '100vw',
             },
             desktop: {
