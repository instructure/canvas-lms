--- conflicted
+++ resolved
@@ -100,11 +100,7 @@
   const [entryTranslatingSet, setEntryTranslatingSet] = useState(new Set())
   const [focusSelector, setFocusSelector] = useState('')
 
-<<<<<<< HEAD
-  const {enqueueTranslation} = useTranslationQueue()
-=======
   const {enqueueTranslation, clearQueue} = useTranslationQueue()
->>>>>>> 8d1d98d9
   const {translateAll} = useTranslationAll(enqueueTranslation)
 
   const setEntryTranslating = useCallback((id, isTranslating) => {
@@ -474,11 +470,7 @@
     updateCache,
   )
 
-<<<<<<< HEAD
-  const observerContextData = useObservedTranslations()
-=======
   const observerContextData = useObservedTranslations(enqueueTranslation)
->>>>>>> 8d1d98d9
 
   if (discussionTopicQuery.loading || waitForUnreadFilter) {
     return <LoadingSpinner />
