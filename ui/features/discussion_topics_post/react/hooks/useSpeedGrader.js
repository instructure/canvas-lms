--- conflicted
+++ resolved
@@ -19,10 +19,7 @@
 import {useEffect, useState, useCallback} from 'react'
 import {STUDENT_DISCUSSION_QUERY} from '../../graphql/Queries'
 import {useQuery} from 'react-apollo'
-<<<<<<< HEAD
-=======
 import {isSpeedGraderInTopUrl} from '../utils/constants'
->>>>>>> 97ae0b90
 
 export default function useSpeedGrader({
   highlightEntryId = '',
@@ -44,11 +41,7 @@
         const currentUrl = new URL(window.location.href)
         const params = new URLSearchParams(currentUrl.search)
 
-<<<<<<< HEAD
-        setIsInSpeedGrader(params.get('speed_grader') === '1')
-=======
         setIsInSpeedGrader(isSpeedGraderInTopUrl)
->>>>>>> 97ae0b90
         setCurrentStudentId(params.get('student_id'))
       } catch (error) {
         setIsInSpeedGrader(false)
