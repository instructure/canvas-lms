/*
 * Copyright (C) 2021 - present Instructure, Inc.
 *
 * This file is part of Canvas.
 *
 * Canvas is free software: you can redistribute it and/or modify it under
 * the terms of the GNU Affero General Public License as published by the Free
 * Software Foundation, version 3 of the License.
 *
 * Canvas is distributed in the hope that it will be useful, but WITHOUT ANY
 * WARRANTY; without even the implied warranty of MERCHANTABILITY or FITNESS FOR
 * A PARTICULAR PURPOSE. See the GNU Affero General Public License for more
 * details.
 *
 * You should have received a copy of the GNU Affero General Public License along
 * with this program. If not, see <http://www.gnu.org/licenses/>.
 */

import {AlertManagerContext} from '@canvas/alerts/react/AlertManager'
import {CREATE_DISCUSSION_ENTRY} from '../graphql/Mutations'
import {DISCUSSION_QUERY} from '../graphql/Queries'
import {DiscussionTopicToolbarContainer} from './containers/DiscussionTopicToolbarContainer/DiscussionTopicToolbarContainer'
import {DiscussionTopicRepliesContainer} from './containers/DiscussionTopicRepliesContainer/DiscussionTopicRepliesContainer'
import {DiscussionTopicContainer} from './containers/DiscussionTopicContainer/DiscussionTopicContainer'
import errorShipUrl from '@canvas/images/ErrorShip.svg'
import GenericErrorPage from '@canvas/generic-error-page'
import {getOptimisticResponse} from './utils'
import {HIGHLIGHT_TIMEOUT, SearchContext} from './utils/constants'
import I18n from 'i18n!discussion_topics_post'
import {IsolatedViewContainer} from './containers/IsolatedViewContainer/IsolatedViewContainer'
import LoadingIndicator from '@canvas/loading-indicator'
import {NoResultsFound} from './components/NoResultsFound/NoResultsFound'
import PropTypes from 'prop-types'
import React, {useContext, useEffect, useState} from 'react'
import {useMutation, useQuery} from 'react-apollo'

const DiscussionTopicManager = props => {
  const [searchTerm, setSearchTerm] = useState('')
  const [filter, setFilter] = useState('all')
  const [sort, setSort] = useState('desc')
  const [pageNumber, setPageNumber] = useState(ENV.current_page)
  const [searchPageNumber, setSearchPageNumber] = useState(0)
  const searchContext = {
    searchTerm,
    setSearchTerm,
    filter,
    setFilter,
    sort,
    setSort,
    pageNumber,
    setPageNumber,
    searchPageNumber,
    setSearchPageNumber
  }

  const goToTopic = () => {
    setSearchTerm('')
    closeIsolatedView()
    setIsTopicHighlighted(true)
  }

  // Isolated View State
  const [isolatedEntryId, setIsolatedEntryId] = useState(ENV.discussions_deep_link?.root_entry_id)
  const [replyFromId, setReplyFromId] = useState(null)
  const [isolatedViewOpen, setIsolatedViewOpen] = useState(
    !!ENV.discussions_deep_link?.root_entry_id
  )
  const [editorExpanded, setEditorExpanded] = useState(false)

  // Highlight State
  const [isTopicHighlighted, setIsTopicHighlighted] = useState(false)
  const [highlightEntryId, setHighlightEntryId] = useState(ENV.discussions_deep_link?.entry_id)
  const [relativeEntryId, setRelativeEntryId] = useState(null)

  // Reset search to 0 when inactive
  useEffect(() => {
    if (searchTerm && pageNumber !== 0) {
      setPageNumber(0)
    } else if (!searchTerm && searchPageNumber !== 0) {
      setSearchPageNumber(0)
    }
  }, [pageNumber, searchPageNumber, searchTerm])

  useEffect(() => {
    if (isTopicHighlighted) {
      setTimeout(() => {
        setIsTopicHighlighted(false)
      }, HIGHLIGHT_TIMEOUT)
    }
  }, [isTopicHighlighted])

  useEffect(() => {
    if (highlightEntryId) {
      setTimeout(() => {
        setHighlightEntryId(null)
      }, HIGHLIGHT_TIMEOUT)
    }
  }, [highlightEntryId])

  const openIsolatedView = (discussionEntryId, isolatedId, withRCE, relativeId = null) => {
    setReplyFromId(discussionEntryId)
    setIsolatedEntryId(isolatedId || discussionEntryId)
    setIsolatedViewOpen(true)
    setEditorExpanded(withRCE)
    setRelativeEntryId(relativeId)
  }

  const closeIsolatedView = () => {
    setIsolatedViewOpen(false)
  }

  const {setOnFailure, setOnSuccess} = useContext(AlertManagerContext)
  const variables = {
    discussionID: props.discussionTopicId,
    perPage: ENV.per_page,
    page: searchTerm ? btoa(searchPageNumber * ENV.per_page) : btoa(pageNumber * ENV.per_page),
    searchTerm,
    rootEntries: !searchTerm && filter === 'all',
    filter,
    sort,
    courseID: window.ENV?.course_id
  }

  const discussionTopicQuery = useQuery(DISCUSSION_QUERY, {
    variables,
    fetchPolicy: searchTerm ? 'network-only' : 'cache-and-network'
  })

  const updateDraftCache = (cache, result) => {
    try {
      const options = {
        query: DISCUSSION_QUERY,
        variables: {...variables}
      }
      const newDiscussionEntryDraft = result.data.createDiscussionEntryDraft.discussionEntryDraft
      const currentDiscussion = JSON.parse(JSON.stringify(cache.readQuery(options)))

      if (currentDiscussion && newDiscussionEntryDraft) {
        currentDiscussion.legacyNode.discussionEntryDraftsConnection.nodes =
          currentDiscussion.legacyNode.discussionEntryDraftsConnection.nodes.filter(
            draft => draft.id !== newDiscussionEntryDraft.id
          )
        currentDiscussion.legacyNode.discussionEntryDraftsConnection.nodes.push(
          newDiscussionEntryDraft
        )

        cache.writeQuery({...options, data: currentDiscussion})
      }
    } catch (e) {
      // do nothing for errors updating the cache on a draft
    }
  }

  const removeDraftFromDiscussionCache = (cache, result) => {
    try {
      const options = {
        query: DISCUSSION_QUERY,
        variables: {...variables}
      }
      const newDiscussionEntry = result.data.createDiscussionEntry.discussionEntry
      const currentDiscussion = JSON.parse(JSON.stringify(cache.readQuery(options)))

      currentDiscussion.legacyNode.discussionEntryDraftsConnection.nodes =
        currentDiscussion.legacyNode.discussionEntryDraftsConnection.nodes.filter(
          draft =>
            draft.rootEntryId !== newDiscussionEntry.rootEntryId &&
            draft.discussionTopicID !== newDiscussionEntry.discussionTopicID
        )
      cache.writeQuery({...options, data: currentDiscussion})
    } catch (e) {
      // do nothing for errors updating the cache on a draft
    }
  }

  const updateCache = (cache, result) => {
    try {
      const options = {
        query: DISCUSSION_QUERY,
        variables: {...variables}
      }
      const newDiscussionEntry = result.data.createDiscussionEntry.discussionEntry
      const currentDiscussion = JSON.parse(JSON.stringify(cache.readQuery(options)))

      if (currentDiscussion && newDiscussionEntry) {
        currentDiscussion.legacyNode.entryCounts.repliesCount += 1
        removeDraftFromDiscussionCache(cache, result)
        if (variables.sort === 'desc') {
          currentDiscussion.legacyNode.discussionEntriesConnection.nodes.unshift(newDiscussionEntry)
        } else {
          currentDiscussion.legacyNode.discussionEntriesConnection.nodes.push(newDiscussionEntry)
        }

        cache.writeQuery({...options, data: currentDiscussion})
      }
    } catch (e) {
      discussionTopicQuery.refetch(variables)
    }
  }

  const [createDiscussionEntry] = useMutation(CREATE_DISCUSSION_ENTRY, {
    update: updateCache,
    onCompleted: data => {
      setOnSuccess(I18n.t('The discussion entry was successfully created.'))
      setHighlightEntryId(data.createDiscussionEntry.discussionEntry._id)
      if (sort === 'asc') {
        setPageNumber(discussionTopicQuery.data.legacyNode.entriesTotalPages - 1)
      }
    },
    onError: () => {
      setOnFailure(I18n.t('There was an unexpected error creating the discussion entry.'))
    }
  })

  if (discussionTopicQuery.loading && !searchTerm && filter === 'all') {
    return <LoadingIndicator />
  }

  if (discussionTopicQuery.error || !discussionTopicQuery?.data?.legacyNode) {
    return (
      <GenericErrorPage
        imageUrl={errorShipUrl}
        errorSubject={I18n.t('Discussion Topic initial query error')}
        errorCategory={I18n.t('Discussion Topic Post Error Page')}
      />
    )
  }

  return (
    <SearchContext.Provider value={searchContext}>
      <DiscussionTopicToolbarContainer discussionTopic={discussionTopicQuery.data.legacyNode} />
      <DiscussionTopicContainer
        updateDraftCache={updateDraftCache}
        discussionTopic={discussionTopicQuery.data.legacyNode}
<<<<<<< HEAD
        createDiscussionEntry={text => {
          createDiscussionEntry({
            variables: {
              discussionTopicId: ENV.discussion_topic_id,
              message: text
=======
        createDiscussionEntry={(message, isAnonymousAuthor) => {
          createDiscussionEntry({
            variables: {
              discussionTopicId: ENV.discussion_topic_id,
              message,
              courseID: ENV.course_id,
              isAnonymousAuthor
>>>>>>> 72fefac7
            },
            optimisticResponse: getOptimisticResponse(
              text,
              'PLACEHOLDER',
              null,
              null,
              null,
              !!discussionTopicQuery.data.legacyNode.anonymousState &&
                discussionTopicQuery.data.legacyNode.canReplyAnonymously
            )
          })
        }}
        isHighlighted={isTopicHighlighted}
      />
      {discussionTopicQuery.data.legacyNode.discussionEntriesConnection.nodes.length === 0 &&
      (searchTerm || filter === 'unread') ? (
        <NoResultsFound />
      ) : (
        discussionTopicQuery.data.legacyNode.availableForUser && (
          <DiscussionTopicRepliesContainer
            discussionTopic={discussionTopicQuery.data.legacyNode}
            updateDraftCache={updateDraftCache}
            removeDraftFromDiscussionCache={removeDraftFromDiscussionCache}
            onOpenIsolatedView={(
              discussionEntryId,
              isolatedId,
              withRCE,
              relativeId,
              highlightId
            ) => {
              setHighlightEntryId(highlightId)
              openIsolatedView(discussionEntryId, isolatedId, withRCE, relativeId)
            }}
            goToTopic={goToTopic}
            highlightEntryId={highlightEntryId}
            isSearchResults={!!searchTerm}
          />
        )
      )}
      {ENV.isolated_view && isolatedEntryId && (
        <IsolatedViewContainer
          relativeEntryId={relativeEntryId}
          removeDraftFromDiscussionCache={removeDraftFromDiscussionCache}
          updateDraftCache={updateDraftCache}
          discussionTopic={discussionTopicQuery.data.legacyNode}
          discussionEntryId={isolatedEntryId}
          replyFromId={replyFromId}
          open={isolatedViewOpen}
          RCEOpen={editorExpanded}
          setRCEOpen={setEditorExpanded}
          onClose={closeIsolatedView}
          onOpenIsolatedView={openIsolatedView}
          goToTopic={goToTopic}
          highlightEntryId={highlightEntryId}
          setHighlightEntryId={setHighlightEntryId}
        />
      )}
    </SearchContext.Provider>
  )
}

DiscussionTopicManager.propTypes = {
  discussionTopicId: PropTypes.string.isRequired
}

export default DiscussionTopicManager<|MERGE_RESOLUTION|>--- conflicted
+++ resolved
@@ -224,20 +224,12 @@
       />
     )
   }
-
   return (
     <SearchContext.Provider value={searchContext}>
       <DiscussionTopicToolbarContainer discussionTopic={discussionTopicQuery.data.legacyNode} />
       <DiscussionTopicContainer
         updateDraftCache={updateDraftCache}
         discussionTopic={discussionTopicQuery.data.legacyNode}
-<<<<<<< HEAD
-        createDiscussionEntry={text => {
-          createDiscussionEntry({
-            variables: {
-              discussionTopicId: ENV.discussion_topic_id,
-              message: text
-=======
         createDiscussionEntry={(message, isAnonymousAuthor) => {
           createDiscussionEntry({
             variables: {
@@ -245,17 +237,13 @@
               message,
               courseID: ENV.course_id,
               isAnonymousAuthor
->>>>>>> 72fefac7
             },
-            optimisticResponse: getOptimisticResponse(
-              text,
-              'PLACEHOLDER',
-              null,
-              null,
-              null,
-              !!discussionTopicQuery.data.legacyNode.anonymousState &&
+            optimisticResponse: getOptimisticResponse({
+              message,
+              isAnonymous:
+                !!discussionTopicQuery.data.legacyNode.anonymousState &&
                 discussionTopicQuery.data.legacyNode.canReplyAnonymously
-            )
+            })
           })
         }}
         isHighlighted={isTopicHighlighted}
