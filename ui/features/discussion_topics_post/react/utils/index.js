/*
 * Copyright (C) 2021 - present Instructure, Inc.
 *
 * This file is part of Canvas.
 *
 * Canvas is free software: you can redistribute it and/or modify it under
 * the terms of the GNU Affero General Public License as published by the Free
 * Software Foundation, version 3 of the License.
 *
 * Canvas is distributed in the hope that it will be useful, but WITHOUT ANY
 * WARRANTY; without even the implied warranty of MERCHANTABILITY or FITNESS FOR
 * A PARTICULAR PURPOSE. See the GNU Affero General Public License for more
 * details.
 *
 * You should have received a copy of the GNU Affero General Public License along
 * with this program. If not, see <http://www.gnu.org/licenses/>.
 */

import {CURRENT_USER} from './constants'
import {DISCUSSION_SUBENTRIES_QUERY} from '../../graphql/Queries'
import {Discussion} from '../../graphql/Discussion'
import {DiscussionEntry} from '../../graphql/DiscussionEntry'
import {useScope as useI18nScope} from '@canvas/i18n'
import $ from '@canvas/rails-flash-notifications'

const I18n = useI18nScope('discussion_topics_post')

export const getSpeedGraderUrl = (authorId = null) => {
  let speedGraderUrl = ENV.SPEEDGRADER_URL_TEMPLATE
  if (authorId !== null) {
    speedGraderUrl = speedGraderUrl.replace(/%3Astudent_id/, authorId)
  }

  return speedGraderUrl
}

export const getGroupDiscussionUrl = (groupId, childDiscussionId) => {
  return `/groups/${groupId}/discussion_topics/${childDiscussionId}`
}

export const getReviewLinkUrl = (courseId, assignmentId, revieweeId) => {
  return `/courses/${courseId}/assignments/${assignmentId}/submissions/${revieweeId}`
}

export const updateDiscussionTopicEntryCounts = (
  cache,
  discussionTopicGraphQLId,
  entryCountChange
) => {
  const options = {
    id: discussionTopicGraphQLId,
    fragment: Discussion.fragment,
    fragmentName: 'Discussion',
  }

  const data = JSON.parse(JSON.stringify(cache.readFragment(options)))
  if (data) {
    if (entryCountChange?.unreadCountChange) {
      const newUnreadCount = entryCountChange.unreadCountChange + data.entryCounts.unreadCount
      data.entryCounts.unreadCount = newUnreadCount < 0 ? 0 : newUnreadCount
    }
    if (entryCountChange?.repliesCountChange) {
      const newRepliesCount = entryCountChange.repliesCountChange + data.entryCounts.repliesCount
      data.entryCounts.repliesCount = newRepliesCount < 0 ? 0 : newRepliesCount
    }
    cache.writeFragment({
      ...options,
      data,
    })
  }
}

export const updateDiscussionEntryRootEntryCounts = (cache, result, unreadCountChange) => {
  const discussionEntryOptions = {
    id: btoa(
      'DiscussionEntry-' + result.data.updateDiscussionEntryParticipant.discussionEntry.rootEntryId
    ),
    fragment: DiscussionEntry.fragment,
    fragmentName: 'DiscussionEntry',
  }

  const data = JSON.parse(JSON.stringify(cache.readFragment(discussionEntryOptions)))
  data.rootEntryParticipantCounts.unreadCount += unreadCountChange

  cache.writeFragment({
    ...discussionEntryOptions,
    data,
  })
}

export const addReplyToDiscussionEntry = (cache, variables, newDiscussionEntry) => {
  try {
    // Creates an object containing the data that needs to be updated
    // Writes that new data to the cache using the id of the object
    const discussionEntryOptions = {
      id: btoa('DiscussionEntry-' + newDiscussionEntry.rootEntryId),
      fragment: DiscussionEntry.fragment,
      fragmentName: 'DiscussionEntry',
    }
    const data = JSON.parse(JSON.stringify(cache.readFragment(discussionEntryOptions)))
    if (data) {
      if (data.rootEntryParticipantCounts) {
        data.lastReply = {
          createdAt: newDiscussionEntry.createdAt,
          __typename: 'DiscussionEntry',
        }
      }

      data.subentriesCount += 1
      data.rootEntryParticipantCounts.repliesCount += 1

      cache.writeFragment({
        ...discussionEntryOptions,
        data,
      })
    }

    // The writeQuery creates a subentry query shape using the data from the new discussion entry
    // Using that query object it tries to find the cached subentry query for that reply and add the new reply to the cache
    const parentEntryOptions = {
      id: btoa(
        'DiscussionEntry-' +
          (ENV.split_screen_view || ENV.isolated_view
            ? newDiscussionEntry.rootEntryId
            : newDiscussionEntry.parentId)
      ),
      fragment: DiscussionEntry.fragment,
      fragmentName: 'DiscussionEntry',
    }
    const parentEntryData = JSON.parse(JSON.stringify(cache.readFragment(parentEntryOptions)))

    if (parentEntryData.subentriesCount) {
      const subEntriesOptions = {
        query: DISCUSSION_SUBENTRIES_QUERY,
        variables,
      }

      const currentSubentriesQueryData = JSON.parse(
        JSON.stringify(cache.readQuery(subEntriesOptions))
      )
      if (currentSubentriesQueryData) {
        const subentriesLegacyNode = currentSubentriesQueryData.legacyNode
        if (variables.sort === 'desc') {
          subentriesLegacyNode.discussionSubentriesConnection.nodes.unshift(newDiscussionEntry)
        } else {
          subentriesLegacyNode.discussionSubentriesConnection.nodes.push(newDiscussionEntry)
        }

        cache.writeQuery({...subEntriesOptions, data: currentSubentriesQueryData})
      }
      return true
    } else {
      return false
    }
  } catch (e) {
    // If a subentry query has never been called for the entry being replied to, an exception will be thrown
    // This doesn't matter functionally because the expansion button will be visible and upon clicking it the
    // subentry query will be called, getting the new reply
    // Future new replies to the thread will not throw an exception because the subentry query is now in the cache
  }
}

export const resolveAuthorRoles = (isAuthor, discussionRoles) => {
  if (isAuthor && discussionRoles) {
    return discussionRoles.concat('Author')
  }

  if (isAuthor && !discussionRoles) {
    return ['Author']
  }
  return discussionRoles
}

export const responsiveQuerySizes = ({mobile = false, tablet = false, desktop = false} = {}) => {
  const querySizes = {}
  if (mobile) {
    querySizes.mobile = {maxWidth: '767px'}
  }
  if (tablet) {
    querySizes.tablet = {maxWidth: '1023px'}
  }
  if (desktop) {
    querySizes.desktop = {minWidth: tablet ? '1024px' : '768px'}
  }
  return querySizes
}

export const isTopicAuthor = (topicAuthor, entryAuthor) => {
  return topicAuthor && entryAuthor && topicAuthor._id === entryAuthor._id
}

export const getOptimisticResponse = ({
  message = '',
  parentId = 'PLACEHOLDER',
  rootEntryId = null,
  isolatedEntryId = null,
  quotedEntry = null,
  isAnonymous = false,
  depth = null,
} = {}) => {
  if (quotedEntry && Object.keys(quotedEntry).length !== 0) {
    quotedEntry = {
      createdAt: quotedEntry.createdAt,
      previewMessage: quotedEntry.previewMessage,
      author: {
        shortName: quotedEntry.author.shortName,
        __typename: 'User',
      },
      anonymousAuthor: null,
      editor: null,
      deleted: false,
      __typename: 'DiscussionEntry',
    }
  } else {
    quotedEntry = null
  }
  return {
    createDiscussionEntry: {
      discussionEntry: {
        id: 'DISCUSSION_ENTRY_PLACEHOLDER',
        _id: 'DISCUSSION_ENTRY_PLACEHOLDER',
        createdAt: new Date().toString(),
        updatedAt: new Date().toString(),
        deleted: false,
        message,
        ratingCount: null,
        ratingSum: null,
        subentriesCount: 0,
        entryParticipant: {
          rating: false,
          read: true,
          forcedReadState: false,
          reportType: null,
          __typename: 'EntryParticipant',
        },
        rootEntryParticipantCounts: {
          unreadCount: 0,
          repliesCount: 0,
          __typename: 'DiscussionEntryCounts',
        },
        author: !isAnonymous
          ? {
              id: 'USER_PLACEHOLDER',
              _id: ENV.current_user.id,
              avatarUrl: ENV.current_user.avatar_image_url,
              displayName: ENV.current_user.display_name,
              courseRoles: [],
              __typename: 'User',
            }
          : null,
        anonymousAuthor: isAnonymous
          ? {
              id: null,
              avatarUrl: null,
              shortName: CURRENT_USER,
              __typename: 'AnonymousUser',
            }
          : null,
        editor: null,
        lastReply: null,
        permissions: {
          attach: false,
          create: false,
          delete: false,
          rate: false,
          read: false,
          reply: false,
          update: false,
          viewRating: false,
          __typename: 'DiscussionEntryPermissions',
        },
        parentId,
        rootEntryId,
        isolatedEntryId,
        quotedEntry,
        attachment: null,
        discussionEntryVersionsConnection: {
          nodes: [],
          __typename: 'DiscussionEntryVersionConnection',
        },
<<<<<<< HEAD
=======
        depth,
>>>>>>> 08c63032
        __typename: 'DiscussionEntry',
      },
      errors: null,
      __typename: 'CreateDiscussionEntryPayload',
    },
  }
}

export const buildQuotedReply = (nodes, previewId) => {
  if (!nodes) return ''
  let preview = {}
  nodes.every(reply => {
    if (reply._id === previewId) {
      preview = {
        author: {shortName: getDisplayName(reply)},
        createdAt: reply.createdAt,
        previewMessage: reply.message.replace(/<[^>]*>?/gm, ''),
      }
      return false
    }
    return true
  })
  return preview
}

export const isAnonymous = discussionEntry =>
  ENV.discussion_anonymity_enabled &&
  discussionEntry.anonymousAuthor !== null &&
  discussionEntry.author === null

export const getDisplayName = discussionEntry => {
  if (isAnonymous(discussionEntry)) {
    if (discussionEntry.anonymousAuthor.shortName === CURRENT_USER) {
      if (!discussionEntry.anonymousAuthor.id) {
        return I18n.t('Anonymous (You)')
      }
      return I18n.t('Anonymous %{id} (You)', {id: discussionEntry.anonymousAuthor.id})
    }
    return I18n.t('Anonymous %{id}', {id: discussionEntry.anonymousAuthor.id})
  }
  return discussionEntry.author?.displayName || discussionEntry.author?.shortName
}

export const showErrorWhenMessageTooLong = message => {
  // use DISCUSSION_ENTRY_SIZE_LIMIT for tests,
  // keep in mind, messages have opening and closing p tags,
  // which are 7 characters in total
  // since this is only to be used for testing
  // that consideration will be up to the tester using
  // this ENV var
  //
  // backend limitation is 64Kb -1
  const limit = ENV.DISCUSSION_ENTRY_SIZE_LIMIT || 63999
  const tooLong = new Blob([message]).size > limit
  if (tooLong === true) {
    const tooLongMessage = I18n.t('The message size has exceeded the maximum text length.')
    $.flashError(tooLongMessage, 2000)
    return true
  }
  return false
}<|MERGE_RESOLUTION|>--- conflicted
+++ resolved
@@ -278,10 +278,7 @@
           nodes: [],
           __typename: 'DiscussionEntryVersionConnection',
         },
-<<<<<<< HEAD
-=======
         depth,
->>>>>>> 08c63032
         __typename: 'DiscussionEntry',
       },
       errors: null,
