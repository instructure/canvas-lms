--- conflicted
+++ resolved
@@ -472,12 +472,6 @@
           text,
         },
       },
-<<<<<<< HEAD
-    },
-  })
-
-  return json.translated_text
-=======
     })
 
     return json.translated_text
@@ -487,5 +481,4 @@
     Object.assign(error, {...response})
     throw error
   }
->>>>>>> 0ef5b089
 }