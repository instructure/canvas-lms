--- conflicted
+++ resolved
@@ -497,9 +497,6 @@
 
     // expect the highlight to exist for a while
     jest.advanceTimersByTime(3000)
-<<<<<<< HEAD
-    expect(await container.findByTestId('isHighlighted')).toBeInTheDocument()
-=======
     // expect(await container.findByTestId('isHighlighted')).toBeInTheDocument()
 
     // expect the highlight to disappear
@@ -546,7 +543,6 @@
     // expect the highlight to exist for a while
     jest.advanceTimersByTime(3000)
     // expect(await container.findByTestId('isHighlighted')).toBeInTheDocument()
->>>>>>> 9ea28612
 
     // expect the highlight to disappear
     jest.advanceTimersByTime(3000)
