/*
 * Copyright (C) 2021 - present Instructure, Inc.
 *
 * This file is part of Canvas.
 *
 * Canvas is free software: you can redistribute it and/or modify it under
 * the terms of the GNU Affero General Public License as published by the Free
 * Software Foundation, version 3 of the License.
 *
 * Canvas is distributed in the hope that it will be useful, but WITHOUT ANY
 * WARRANTY; without even the implied warranty of MERCHANTABILITY or FITNESS FOR
 * A PARTICULAR PURPOSE. See the GNU Affero General Public License for more
 * details.
 *
 * You should have received a copy of the GNU Affero General Public License along
 * with this program. If not, see <http://www.gnu.org/licenses/>.
 */

import {AlertManagerContext} from '@canvas/alerts/react/AlertManager'
import {
  createDiscussionEntryMock,
  deleteDiscussionEntryMock,
  getDiscussionQueryMock,
  getAnonymousDiscussionQueryMock,
  getDiscussionSubentriesQueryMock,
  subscribeToDiscussionTopicMock,
  updateDiscussionEntryMock,
  updateDiscussionEntryParticipantMock,
} from '../../graphql/Mocks'
import DiscussionTopicManager from '../DiscussionTopicManager'
import {fireEvent, render, waitFor} from '@testing-library/react'
import {MockedProvider} from '@apollo/react-testing'
import React from 'react'

jest.useFakeTimers()
jest.mock('@canvas/rce/RichContentEditor')
jest.mock('../utils', () => ({
  ...jest.requireActual('../utils'),
  responsiveQuerySizes: () => ({desktop: {maxWidth: '1000'}}),
  resolveAuthorRoles: () => [],
  getOptimisticResponse: () => null,
}))

describe('DiscussionFullPage', () => {
  const setOnFailure = jest.fn()
  const setOnSuccess = jest.fn()

  beforeAll(() => {
    window.ENV = {
      per_page: 20,
      isolated_view_initial_page_size: 5,
      current_page: 0,
      discussion_topic_id: 'Discussion-default-mock',
      manual_mark_as_read: false,
      current_user: {
        id: 'PLACEHOLDER',
        display_name: 'Omar Soto-Fortuño',
        avatar_image_url: 'www.avatar.com',
      },
      course_id: '1',
    }

    window.matchMedia = jest.fn().mockImplementation(() => {
      return {
        matches: true,
        media: '',
        onchange: null,
        addListener: jest.fn(),
        removeListener: jest.fn(),
      }
    })

    window.INST = {
      editorButtons: [],
    }
    const liveRegion = document.createElement('div')
    liveRegion.id = 'flash_screenreader_holder'
    liveRegion.setAttribute('role', 'alert')
    document.body.appendChild(liveRegion)
  })

  afterEach(() => {
    setOnFailure.mockClear()
    setOnSuccess.mockClear()
  })

  const setup = mocks => {
    return render(
      <MockedProvider mocks={mocks}>
        <AlertManagerContext.Provider value={{setOnFailure, setOnSuccess}}>
          <DiscussionTopicManager discussionTopicId="Discussion-default-mock" />
        </AlertManagerContext.Provider>
      </MockedProvider>
    )
  }

  it('should render', () => {
    const {container} = setup(getDiscussionQueryMock())
    expect(container).toBeTruthy()
  })

  it('should render split screen view if enabled', () => {
    const {container} = setup(getDiscussionQueryMock())
    expect(container).toBeTruthy()
  })

  it('should render isolated view if enabled', () => {
    const {container} = setup(getDiscussionQueryMock())
    expect(container).toBeTruthy()
  })

  it('should render isolated view if both isolated view and split screen view are enabled', () => {
    const {container} = setup(getDiscussionQueryMock())
    expect(container).toBeTruthy()
  })

  describe('discussion entries', () => {
    it('should render', async () => {
      const mocks = [
        ...getDiscussionQueryMock(),
        ...getDiscussionSubentriesQueryMock({
          first: 20,
        }),
      ]
      const container = setup(mocks)
      expect(await container.findByText('This is the parent reply')).toBeInTheDocument()
      expect(container.queryByText('This is the child reply asc')).toBeNull()

      const expandButton = container.getByTestId('expand-button')
      fireEvent.click(expandButton)

      expect(await container.findByText('This is the child reply asc')).toBeInTheDocument()
    })

    it('should allow deleting entries', async () => {
      window.confirm = jest.fn(() => true)
      const mocks = [...getDiscussionQueryMock(), ...deleteDiscussionEntryMock()]
      const container = setup(mocks)

      const actionsButton = await container.findByTestId('thread-actions-menu')
      fireEvent.click(actionsButton)

      const deleteButton = container.getByText('Delete')
      fireEvent.click(deleteButton)
      expect(await container.findByText('Deleted by Hank Mccoy')).toBeInTheDocument()
    })

    it('toggles an entries read state when the Mark as Read/Unread is clicked', async () => {
      const mocks = [
        ...getDiscussionQueryMock(),
        ...updateDiscussionEntryParticipantMock({read: false, forcedReadState: true}),
        ...updateDiscussionEntryParticipantMock({read: true, forcedReadState: true}),
      ]
      const container = setup(mocks)
      const actionsButton = await container.findByTestId('thread-actions-menu')

      expect(container.queryByTestId('is-unread')).toBeNull()
      fireEvent.click(actionsButton)
      fireEvent.click(container.getByTestId('markAsUnread'))
      const unreadBadge = await container.findByTestId('is-unread')
      expect(unreadBadge).toBeInTheDocument()
      expect(unreadBadge.getAttribute('data-isforcedread')).toBe('true')

      fireEvent.click(actionsButton)
      fireEvent.click(container.getByTestId('markAsRead'))
      await waitFor(() => expect(container.queryByTestId('is-unread')).not.toBeInTheDocument())
    })

    it('toggles an entries rating state when the like button is clicked', async () => {
      const mocks = [
        ...getDiscussionQueryMock(),
        ...updateDiscussionEntryParticipantMock({rating: 'liked'}),
        ...updateDiscussionEntryParticipantMock({rating: 'not_liked'}),
      ]
      const container = setup(mocks)
      const likeButton = await container.findByTestId('like-button')

      expect(container.queryByText('Like count: 1')).toBeNull()
      fireEvent.click(likeButton)
      await waitFor(() => expect(container.queryByText('Like count: 1')).toBeTruthy())

      fireEvent.click(likeButton)
      await waitFor(() => expect(container.queryByText('Like count: 1')).toBeNull())
    })

    it('updates discussion entry', async () => {
      const unreadTime = new Date('2019-05-14T11:01:58.135Z').toISOString()
      jest
        .spyOn(global.Date, 'now')
        .mockImplementation(() => new Date('2019-05-14T11:01:58.135Z').valueOf())

      const mocks = [
        ...getDiscussionQueryMock({unreadBefore: unreadTime}),
        ...getDiscussionQueryMock(),
        ...updateDiscussionEntryMock(),
      ]
      const container = setup(mocks)
      expect(await container.findByText('This is the parent reply')).toBeInTheDocument()

      const actionsButton = await container.findByTestId('thread-actions-menu')
      fireEvent.click(actionsButton)
      fireEvent.click(container.getByTestId('edit'))

      await waitFor(() => {
        expect(tinymce.editors[0]).toBeDefined()
      })

      document.querySelectorAll('textarea')[0].value = ''

      const submitButton = container.getAllByTestId('DiscussionEdit-submit')[0]
      fireEvent.click(submitButton)

      await waitFor(() =>
        expect(container.queryByText('This is the parent reply')).not.toBeInTheDocument()
      )
    })
  })

  describe('searchFilter', () => {
    it('filters by unread', async () => {
      const unreadTime = new Date('2019-05-14T11:01:58.135Z').toISOString()
      jest
        .spyOn(global.Date, 'now')
        .mockImplementation(() => new Date('2019-05-14T11:01:58.135Z').valueOf())

      const mocks = [
        ...getDiscussionQueryMock(),
        ...getDiscussionQueryMock({filter: 'unread', rootEntries: false, unreadBefore: unreadTime}),
      ]
      const container = setup(mocks)
      expect(await container.findByText('This is a Discussion Topic Message')).toBeInTheDocument()
      expect(container.queryByText('This is an Unread Reply')).toBeNull()

      const simpleSelect = container.getByLabelText('Filter by')
      fireEvent.click(simpleSelect)
      const unread = container.getByText('Unread')
      fireEvent.click(unread)

      expect(await container.findByText('This is an Unread Reply')).toBeInTheDocument()
    })

    it('sorts discussion entries by asc', async () => {
      const mocks = [...getDiscussionQueryMock(), ...getDiscussionQueryMock({sort: 'asc'})]
      const container = setup(mocks)
      expect(await container.findByText('This is a Discussion Topic Message')).toBeInTheDocument()
      expect(container.queryByText('This is a Reply asc')).toBeNull()

      const button = container.getByTestId('sortButton')
      button.click()

      expect(await container.findByText('This is a Reply asc')).toBeInTheDocument()
    })

    it('hides discussion topic when unread is selected', async () => {
      const mocks = [
        ...getDiscussionQueryMock(),
        ...getDiscussionQueryMock({filter: 'unread', rootEntries: false}),
      ]
      const container = setup(mocks)
      expect(await container.findByTestId('discussion-topic-container')).toBeInTheDocument()

      const simpleSelect = container.getByLabelText('Filter by')
      fireEvent.click(simpleSelect)
      const unread = container.getByText('Unread')
      fireEvent.click(unread)

      await waitFor(() =>
        expect(container.queryByTestId('discussion-topic-container')).not.toBeInTheDocument()
      )
    })

    it('does not hide discussion topic when single character search term is present', async () => {
      const mocks = [...getDiscussionQueryMock(), ...getDiscussionQueryMock({searchTerm: 'a'})]
      const container = setup(mocks)
      expect(await container.findByTestId('discussion-topic-container')).toBeInTheDocument()
      fireEvent.change(container.getByLabelText('Search entries or author'), {
        target: {value: 'a'},
      })
      expect(await container.findByTestId('discussion-topic-container')).toBeInTheDocument()
    })
  })

  describe('discussion topic', () => {
    it('should render', async () => {
      const container = setup(getDiscussionQueryMock())
      expect(await container.findByText('This is a Discussion Topic Message')).toBeInTheDocument()
    })

    it('allows subscribing to the topic', async () => {
      const mocks = [
        ...getDiscussionQueryMock({isGroup: false}),
        ...subscribeToDiscussionTopicMock({subscribed: true}),
      ]
      mocks[0].result.data.legacyNode.subscribed = false
      const container = setup(mocks)
      const subscribeButton = await container.findByText('Unsubscribed')
      fireEvent.click(subscribeButton)
      expect(await container.findByText('Subscribed')).toBeInTheDocument()
    })

    it('allows unsubscribing to the topic', async () => {
      const mocks = [
        ...getDiscussionQueryMock({isGroup: false}),
        ...subscribeToDiscussionTopicMock({subscribed: false}),
      ]
      const container = setup(mocks)
      const subscribeButton = await container.findByText('Subscribed')
      fireEvent.click(subscribeButton)
      expect(await container.findByText('Unsubscribed')).toBeInTheDocument()
    })

    it('renders a readonly publish button if canUnpublish is false', async () => {
      const container = setup(getDiscussionQueryMock())
      expect(await container.findByText('This is a Discussion Topic Message')).toBeInTheDocument()
      expect(await container.findByText('Published')).toBeInTheDocument()
      expect(
        container.getByText('Published').closest('button').hasAttribute('disabled')
      ).toBeTruthy()
    })

    it('renders the dates properly', async () => {
      const container = setup(getDiscussionQueryMock())
      expect(await container.findByText('Nov 23, 2020 6:40pm')).toBeInTheDocument()
      expect(await container.findByText('Last reply Apr 5, 2021 7:41pm')).toBeInTheDocument()
    })
  })

  describe('AvailableForUser', () => {
    describe('Topic is unavailable', () => {
      it('should show locked discussion topic', async () => {
        const mocks = getDiscussionQueryMock()
        mocks[0].result.data.legacyNode.availableForUser = false
        const container = setup(mocks)
        expect(await container.findByTestId('locked-discussion')).toBeInTheDocument()
      })

      it('should show available discussion topic alert', async () => {
        const mocks = getDiscussionQueryMock()
        mocks[0].result.data.legacyNode.availableForUser = false
        const container = setup(mocks)
        expect(await container.findByTestId('locked-for-user')).toBeInTheDocument()
      })

      it('should not show root replies', async () => {
        const mocks = getDiscussionQueryMock()
        mocks[0].result.data.legacyNode.availableForUser = false
        const container = setup(mocks)
        expect(container.queryByTestId('discussion-root-entry-container')).toBeNull()
      })
    })

    describe('Topic is available', () => {
      it('should not show locked discussion topic', async () => {
        const mocks = getDiscussionQueryMock()
        const container = setup(mocks)
        expect(container.queryByTestId('locked-discussion')).toBeNull()
      })

      it('should not show available discussion topic alert', () => {
        const mocks = getDiscussionQueryMock()
        const container = setup(mocks)
        expect(container.queryByTestId('locked-for-user')).toBeNull()
      })

      it('should show root replies', async () => {
        const mocks = getDiscussionQueryMock()
        const container = setup(mocks)
        expect(await container.findByTestId('discussion-root-entry-container')).toBeInTheDocument()
      })
    })
  })

  describe('error handling', () => {
    it('should render generic error page when DISCUSSION_QUERY returns errors', async () => {
      const container = setup(getDiscussionQueryMock({shouldError: true}))
      expect(await container.findAllByText('Sorry, Something Broke')).toBeTruthy()
    })

    it('should render generic error page when DISCUSSION_QUERY returns null', async () => {
      const mocks = getDiscussionQueryMock()
      mocks[0].result.data.legacyNode = null
      const container = setup(mocks)
      expect(await container.findAllByText('Sorry, Something Broke')).toBeTruthy()
    })
  })

  it('should be able to post a reply to the topic', async () => {
    // For some reason when we add a reply to a discussion topic we end up performing
    // 2 additional discussion queries. Until we address that issue we need to specify
    // these queries in our mocks we provide to MockedProvider

    const unreadTime = new Date('2019-05-14T11:01:58.135Z').toISOString()
    jest
      .spyOn(global.Date, 'now')
      .mockImplementation(() => new Date('2019-05-14T11:01:58.135Z').valueOf())
    const mocks = [
      ...getDiscussionQueryMock({unreadBefore: ''}),
      ...getDiscussionQueryMock({unreadBefore: unreadTime}),
      ...createDiscussionEntryMock(),
    ]
    const container = setup(mocks)

    const replyButton = await container.findByTestId('discussion-topic-reply')
    fireEvent.click(replyButton)

    await waitFor(() => {
      expect(tinymce.editors[0]).toBeDefined()
    })

    const rce = await container.findByTestId('DiscussionEdit-container')
    expect(rce.style.display).toBe('')

    document.querySelectorAll('textarea')[0].value = 'This is a reply'

    expect(container.queryAllByText('This is a reply')).toBeTruthy()

    const doReplyButton = await container.findByTestId('DiscussionEdit-submit')
    fireEvent.click(doReplyButton)

    await waitFor(() =>
      expect(container.queryByTestId('DiscussionEdit-container')).not.toBeInTheDocument()
    )

    await waitFor(() =>
      expect(setOnSuccess).toHaveBeenCalledWith('The discussion entry was successfully created.')
    )
  })

  describe('partially anonymous discussion', () => {
    beforeAll(() => {
      window.ENV.discussion_anonymity_enabled = true
    })

    afterAll(() => {
      window.ENV.discussion_anonymity_enabled = false
    })

    it('should be able to post an anonymous reply to the topic', async () => {
      const mocks = [
        ...getAnonymousDiscussionQueryMock(),
        ...createDiscussionEntryMock({isAnonymousAuthor: true}),
      ]
      const container = setup(mocks)

      const replyButton = await container.findByTestId('discussion-topic-reply')
      fireEvent.click(replyButton)

      await waitFor(() => {
        expect(tinymce.editors[0]).toBeDefined()
      })

      const rce = await container.findByTestId('DiscussionEdit-container')
      expect(rce.style.display).toBe('')

      document.querySelectorAll('textarea')[0].value = 'This is a reply'

      expect(container.queryAllByText('This is a reply')).toBeTruthy()

      const doReplyButton = await container.findByTestId('DiscussionEdit-submit')
      fireEvent.click(doReplyButton)

      await waitFor(() =>
        expect(container.queryByTestId('DiscussionEdit-container')).not.toBeInTheDocument()
      )

      await waitFor(() =>
        expect(setOnSuccess).toHaveBeenCalledWith('The discussion entry was successfully created.')
      )
    })
  })

  it('should be able to post a reply to an entry', async () => {
    const mocks = [
      ...getDiscussionQueryMock(),
      ...createDiscussionEntryMock({
<<<<<<< HEAD
        replyFromEntryId: 'DiscussionEntry-default-mock',
        includeReplyPreview: false,
      }),
=======
        parentEntryId: 'DiscussionEntry-default-mock',
        includeReplyPreview: false,
      }),
      ...getDiscussionSubentriesQueryMock({discussionEntryID: 'DiscussionEntry-default-mock-1'}),
>>>>>>> 8ae26fe4
    ]
    const container = setup(mocks)

    const replyButton = await container.findByTestId('threading-toolbar-reply')
    fireEvent.click(replyButton)

    await waitFor(() => {
      expect(tinymce.editors[0]).toBeDefined()
    })

    const rce = await container.findByTestId('DiscussionEdit-container')
    expect(rce.style.display).toBe('')

    document.querySelectorAll('textarea')[0].value = 'This is a reply'

    const doReplyButton = await container.findByTestId('DiscussionEdit-submit')
    fireEvent.click(doReplyButton)

    await waitFor(() =>
      expect(container.queryByTestId('DiscussionEdit-container')).not.toBeInTheDocument()
    )

<<<<<<< HEAD
    // expect the highlight to exist for a while
    jest.advanceTimersByTime(3000)
    // expect(await container.findByTestId('isHighlighted')).toBeInTheDocument()

    // expect the highlight to disappear
    jest.advanceTimersByTime(3000)
    await waitFor(() => expect(container.queryByTestId('isHighlighted')).toBeNull())

=======
>>>>>>> 8ae26fe4
    await waitFor(() =>
      expect(setOnSuccess).toHaveBeenCalledWith('The discussion entry was successfully created.')
    )
  })

  it('should show reply preview when replying to an entry', async () => {
    const mocks = [
      ...getDiscussionQueryMock(),
      ...createDiscussionEntryMock({
<<<<<<< HEAD
        replyFromEntryId: 'DiscussionEntry-default-mock',
        includeReplyPreview: true,
      }),
=======
        parentEntryId: 'DiscussionEntry-default-mock',
        includeReplyPreview: true,
      }),
      ...getDiscussionSubentriesQueryMock({includeRelativeEntry: true}),
>>>>>>> 8ae26fe4
    ]
    const container = setup(mocks)

    const kebabMenu = await container.findByTestId('thread-actions-menu')
    fireEvent.click(kebabMenu)

    const quoteReplyMenuItem = await container.findByText('Quote Reply')
    fireEvent.click(quoteReplyMenuItem)

    await waitFor(() => {
      expect(tinymce.editors[0]).toBeDefined()
    })

    const rce = await container.findByTestId('DiscussionEdit-container')
    expect(rce.style.display).toBe('')
<<<<<<< HEAD

    expect(await container.findByTestId('reply-preview')).toBeTruthy()

    const doReplyButton = await container.findByTestId('DiscussionEdit-submit')
    fireEvent.click(doReplyButton)

    await waitFor(() =>
      expect(container.queryByTestId('DiscussionEdit-container')).not.toBeInTheDocument()
    )

    // expect the highlight to exist for a while
    jest.advanceTimersByTime(3000)
    // expect(await container.findByTestId('isHighlighted')).toBeInTheDocument()
=======
>>>>>>> 8ae26fe4

    document.querySelectorAll('textarea')[0].value = 'This is a reply'

    expect(await container.findByTestId('reply-preview')).toBeTruthy()

    const doReplyButton = await container.findByTestId('DiscussionEdit-submit')
    fireEvent.click(doReplyButton)

    await waitFor(() =>
      expect(container.queryByTestId('DiscussionEdit-container')).not.toBeInTheDocument()
    )

    await waitFor(() =>
      expect(setOnSuccess).toHaveBeenCalledWith('The discussion entry was successfully created.')
    )
  })

  describe('discussion role pills', () => {
    let oldCourseID
    beforeEach(() => {
      oldCourseID = window.ENV.course_id
    })

    afterEach(() => {
      window.ENV.course_id = oldCourseID
    })

    it('should render Teacher and Ta pills', async () => {
      window.ENV.course_id = '1'
      const container = setup(getDiscussionQueryMock())
      expect(await container.findByText('This is a Discussion Topic Message')).toBeInTheDocument()
      expect(container.queryAllByTestId('pill-container')).toBeTruthy()
      expect(container.queryAllByTestId('pill-Teacher')).toBeTruthy()
      expect(container.queryAllByTestId('pill-TA')).toBeTruthy()
    })

    it('should not render Teacher and Ta if no course is given', async () => {
      window.ENV.course_id = null
      const container = setup(getDiscussionQueryMock({courseID: null}))
      expect(await container.findByText('This is a Discussion Topic Message')).toBeInTheDocument()
      expect(container.queryAllByTestId('pill-container')).toEqual([])
      expect(container.queryAllByTestId('pill-Teacher')).toEqual([])
      expect(container.queryAllByTestId('pill-TA')).toEqual([])
    })
  })

  describe('group menu button', () => {
    it('should find "Super Group" group name', async () => {
      const container = setup(getDiscussionQueryMock())
      expect(await container.findByText('This is a Discussion Topic Message')).toBeInTheDocument()
      expect(container.queryByText('Super Group')).toBeFalsy()
      const groupsMenuButton = await container.findByTestId('groups-menu-btn')
      fireEvent.click(groupsMenuButton)
      await waitFor(() => expect(container.queryByText('Super Group')).toBeTruthy())
    })

    it('should show groups menu when discussion has no child topics but has sibling topics', async () => {
      // defaultTopic has a root topic which has a child topic named Super Group
      // we are only removing the child topic from defaultTopic itself, not its root topic
      const mocks = getDiscussionQueryMock()
      mocks[0].result.data.legacyNode.childTopics = null

      const container = setup(mocks)
      expect(await container.findByText('This is a Discussion Topic Message')).toBeInTheDocument()
      expect(container.queryByText('Super Group')).toBeFalsy()
      const groupsMenuButton = await container.findByTestId('groups-menu-btn')
      fireEvent.click(groupsMenuButton)
      await waitFor(() => expect(container.queryByText('Super Group')).toBeTruthy())
    })
  })

  describe('highlighting', () => {
    it('should allow highlighting the discussion topic multiple times', async () => {
      const container = setup(getDiscussionQueryMock())

      expect(container.queryByTestId('isHighlighted')).toBeNull()

      fireEvent.click(await container.findByTestId('thread-actions-menu'))
      fireEvent.click(await container.findByTestId('toTopic'))
      expect(await container.findByTestId('isHighlighted')).toBeInTheDocument()

      // expect the highlight to disappear
      jest.advanceTimersByTime(6000)
      await waitFor(() => expect(container.queryByTestId('isHighlighted')).toBeNull())

      // should be able to highlight the topic multiple times
      fireEvent.click(await container.findByTestId('thread-actions-menu'))
      fireEvent.click(await container.findByTestId('toTopic'))
      expect(await container.findByTestId('isHighlighted')).toBeInTheDocument()
    })

    it('should highlight the deep linked discussion entry', async () => {
      window.ENV.discussions_deep_link = {
        entry_id: 'DiscussionEntry-default-mock',
        root_entry_id: null,
      }
      const container = setup(getDiscussionQueryMock())

      // expect the highlight to exist for a while
      jest.advanceTimersByTime(3000)
      expect(await container.findByTestId('isHighlighted')).toBeInTheDocument()

      // expect the highlight to disappear
      jest.advanceTimersByTime(3000)
      await waitFor(() => expect(container.queryByTestId('isHighlighted')).toBeNull())
    })
  })

  describe('reply with ascending sort order', () => {
    beforeEach(() => {
      window.ENV.per_page = 1
    })

    afterEach(() => {
      jest.mock('../utils/constants', () => ({
        ...jest.requireActual('../utils/constants'),
        HIGHLIGHT_TIMEOUT: 0,
      }))
    })

    it('should change to last page when sort order is asc', async () => {
      const mocks = [
        ...getDiscussionQueryMock({perPage: 1}),
        ...getDiscussionQueryMock({perPage: 1, sort: 'asc'}),
        ...createDiscussionEntryMock(),
      ]
      const container = setup(mocks)

      expect(await container.findByText('This is a Discussion Topic Message')).toBeInTheDocument()
      const button = container.getByTestId('sortButton')
      fireEvent.click(button)

      const replyButton = await container.findByTestId('discussion-topic-reply')
      fireEvent.click(replyButton)

      await waitFor(() => {
        expect(tinymce.editors[0]).toBeDefined()
      })

      const rce = await container.findByTestId('DiscussionEdit-container')
      expect(rce.style.display).toBe('')

      document.querySelectorAll('textarea')[0].value = 'This is a reply'

      expect(container.queryAllByText('This is a reply')).toBeTruthy()

      const doReplyButton = await container.findByTestId('DiscussionEdit-submit')
      fireEvent.click(doReplyButton)

      await waitFor(() =>
        expect(container.queryByTestId('DiscussionEdit-container')).not.toBeInTheDocument()
      )

      await waitFor(() =>
        expect(setOnSuccess).toHaveBeenCalledWith('The discussion entry was successfully created.')
      )
    })
  })
})<|MERGE_RESOLUTION|>--- conflicted
+++ resolved
@@ -473,16 +473,10 @@
     const mocks = [
       ...getDiscussionQueryMock(),
       ...createDiscussionEntryMock({
-<<<<<<< HEAD
-        replyFromEntryId: 'DiscussionEntry-default-mock',
-        includeReplyPreview: false,
-      }),
-=======
         parentEntryId: 'DiscussionEntry-default-mock',
         includeReplyPreview: false,
       }),
       ...getDiscussionSubentriesQueryMock({discussionEntryID: 'DiscussionEntry-default-mock-1'}),
->>>>>>> 8ae26fe4
     ]
     const container = setup(mocks)
 
@@ -505,17 +499,6 @@
       expect(container.queryByTestId('DiscussionEdit-container')).not.toBeInTheDocument()
     )
 
-<<<<<<< HEAD
-    // expect the highlight to exist for a while
-    jest.advanceTimersByTime(3000)
-    // expect(await container.findByTestId('isHighlighted')).toBeInTheDocument()
-
-    // expect the highlight to disappear
-    jest.advanceTimersByTime(3000)
-    await waitFor(() => expect(container.queryByTestId('isHighlighted')).toBeNull())
-
-=======
->>>>>>> 8ae26fe4
     await waitFor(() =>
       expect(setOnSuccess).toHaveBeenCalledWith('The discussion entry was successfully created.')
     )
@@ -525,16 +508,10 @@
     const mocks = [
       ...getDiscussionQueryMock(),
       ...createDiscussionEntryMock({
-<<<<<<< HEAD
-        replyFromEntryId: 'DiscussionEntry-default-mock',
-        includeReplyPreview: true,
-      }),
-=======
         parentEntryId: 'DiscussionEntry-default-mock',
         includeReplyPreview: true,
       }),
       ...getDiscussionSubentriesQueryMock({includeRelativeEntry: true}),
->>>>>>> 8ae26fe4
     ]
     const container = setup(mocks)
 
@@ -550,22 +527,6 @@
 
     const rce = await container.findByTestId('DiscussionEdit-container')
     expect(rce.style.display).toBe('')
-<<<<<<< HEAD
-
-    expect(await container.findByTestId('reply-preview')).toBeTruthy()
-
-    const doReplyButton = await container.findByTestId('DiscussionEdit-submit')
-    fireEvent.click(doReplyButton)
-
-    await waitFor(() =>
-      expect(container.queryByTestId('DiscussionEdit-container')).not.toBeInTheDocument()
-    )
-
-    // expect the highlight to exist for a while
-    jest.advanceTimersByTime(3000)
-    // expect(await container.findByTestId('isHighlighted')).toBeInTheDocument()
-=======
->>>>>>> 8ae26fe4
 
     document.querySelectorAll('textarea')[0].value = 'This is a reply'
 
