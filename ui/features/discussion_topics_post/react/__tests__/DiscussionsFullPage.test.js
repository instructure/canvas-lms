--- conflicted
+++ resolved
@@ -228,7 +228,7 @@
       const mocks = [...getDiscussionQueryMock(), ...getDiscussionQueryMock({searchTerm: 'aa'})]
       const container = setup(mocks)
       expect(await container.findByTestId('discussion-topic-container')).toBeInTheDocument()
-      fireEvent.change(container.getByTestId('search-filter'), {
+      fireEvent.change(container.getByLabelText('Search entries or author'), {
         target: {value: 'aa'}
       })
       await waitFor(() =>
@@ -271,27 +271,19 @@
       expect(await container.findByText('This is a Discussion Topic Message')).toBeInTheDocument()
     })
 
-    it('allows subscribing to the topic', async () => {
-      const mocks = [
-        ...getDiscussionQueryMock(),
+    it('toggles a topics subscribed state when subscribed is clicked', async () => {
+      const mocks = [
+        ...getDiscussionQueryMock(),
+        ...subscribeToDiscussionTopicMock({subscribed: false}),
         ...subscribeToDiscussionTopicMock({subscribed: true})
       ]
-      mocks[0].result.data.legacyNode.subscribed = false
-      const container = setup(mocks)
-      const subscribeButton = await container.findByText('Unsubscribed')
-      fireEvent.click(subscribeButton)
+      const container = setup(mocks)
+      expect(await container.findByText('This is a Discussion Topic Message')).toBeInTheDocument()
+      const actionsButton = container.getByText('Subscribed')
+      fireEvent.click(actionsButton)
+      expect(await container.findByText('Unsubscribed')).toBeInTheDocument()
+      fireEvent.click(actionsButton)
       expect(await container.findByText('Subscribed')).toBeInTheDocument()
-    })
-
-    it('allows unsubscribing to the topic', async () => {
-      const mocks = [
-        ...getDiscussionQueryMock(),
-        ...subscribeToDiscussionTopicMock({subscribed: false})
-      ]
-      const container = setup(mocks)
-      const subscribeButton = await container.findByText('Subscribed')
-      fireEvent.click(subscribeButton)
-      expect(await container.findByText('Unsubscribed')).toBeInTheDocument()
     })
 
     it('renders a readonly publish button if canUnpublish is false', async () => {
@@ -328,14 +320,10 @@
     // For some reason when we add a reply to a discussion topic we end up performing
     // 2 additional discussion queries. Until we address that issue we need to specify
     // these queries in our mocks we provide to MockedProvider
-<<<<<<< HEAD
-    const mocks = [...getDiscussionQueryMock(), ...createDiscussionEntryMock()]
-=======
     const mocks = [
       ...getDiscussionQueryMock(),
       ...createDiscussionEntryMock(),
     ]
->>>>>>> 7a54b2d7
     const container = setup(mocks)
 
     const replyButton = await container.findByTestId('discussion-topic-reply')
