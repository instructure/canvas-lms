--- conflicted
+++ resolved
@@ -81,11 +81,7 @@
 
   const hasAuthor = Boolean(props.author || props.anonymousAuthor)
 
-<<<<<<< HEAD
-  const threadMode = props.discussionEntry?.depth > 1 && !searchTerm
-=======
   const threadMode = (props.discussionEntry?.depth > 1 && !searchTerm) || props.threadParent
->>>>>>> f901dbab
 
   return (
     <Responsive
@@ -167,7 +163,7 @@
                     discussionEntryVersions={
                       props.discussionEntry?.discussionEntryVersionsConnection?.nodes || []
                     }
-                    threadMode={threadMode && !searchTerm}
+                    threadMode={threadMode}
                   />
                 </Flex.Item>
               )}
@@ -195,12 +191,8 @@
           >
             {props.quotedEntry && <ReplyPreview {...props.quotedEntry} />}
             <PostMessage
-<<<<<<< HEAD
-              threadMode={threadMode && !searchTerm}
-=======
               isTopic={props.isTopic}
               threadMode={threadMode && !props.isTopic}
->>>>>>> f901dbab
               discussionEntry={props.discussionEntry}
               discussionAnonymousState={props.discussionTopic?.anonymousState}
               canReplyAnonymously={props.discussionTopic?.canReplyAnonymously}
