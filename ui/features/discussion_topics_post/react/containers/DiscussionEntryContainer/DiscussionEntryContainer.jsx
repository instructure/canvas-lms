--- conflicted
+++ resolved
@@ -172,15 +172,9 @@
             <hr
               data-testid="post-separator"
               style={{
-<<<<<<< HEAD
-                height: theme.variables.borders.widthSmall,
-                borderColor: '#E8EAEC',
-                margin: `${theme.variables.spacing.medium} 0`,
-=======
                 height: theme.borders.widthSmall,
                 borderColor: '#E8EAEC',
                 margin: `${theme.spacing.medium} 0`,
->>>>>>> 5d46fc62
                 ...additionalSeparatorStyles,
               }}
             />
