/*
 * Copyright (C) 2021 - present Instructure, Inc.
 *
 * This file is part of Canvas.
 *
 * Canvas is free software: you can redistribute it and/or modify it under
 * the terms of the GNU Affero General Public License as published by the Free
 * Software Foundation, version 3 of the License.
 *
 * Canvas is distributed in the hope that it will be useful, but WITHOUT ANY
 * WARRANTY; without even the implied warranty of MERCHANTABILITY or FITNESS FOR
 * A PARTICULAR PURPOSE. See the GNU Affero General Public License for more
 * details.
 *
 * You should have received a copy of the GNU Affero General Public License along
 * with this program. If not, see <http://www.gnu.org/licenses/>.
 */

import {
  addReplyToDiscussionEntry,
  getSpeedGraderUrl,
  updateDiscussionTopicEntryCounts,
  responsiveQuerySizes,
  isTopicAuthor,
  getDisplayName,
  getOptimisticResponse,
  buildQuotedReply,
} from '../../utils'
import {AlertManagerContext} from '@canvas/alerts/react/AlertManager'
import {
  CREATE_DISCUSSION_ENTRY,
  DELETE_DISCUSSION_ENTRY,
  UPDATE_DISCUSSION_ENTRY_PARTICIPANT,
  UPDATE_DISCUSSION_ENTRY,
} from '../../../graphql/Mutations'
import DateHelper from '@canvas/datetime/dateHelper'
import {Discussion} from '../../../graphql/Discussion'
import {DISCUSSION_SUBENTRIES_QUERY} from '../../../graphql/Queries'
import {DiscussionEdit} from '../../components/DiscussionEdit/DiscussionEdit'
import {Flex} from '@instructure/ui-flex'
import {Highlight} from '../../components/Highlight/Highlight'
import {useScope as useI18nScope} from '@canvas/i18n'
import LoadingIndicator from '@canvas/loading-indicator'
import {SearchContext, DiscussionManagerUtilityContext} from '../../utils/constants'
import {DiscussionEntryContainer} from '../DiscussionEntryContainer/DiscussionEntryContainer'
import PropTypes from 'prop-types'
import React, {useContext, useEffect, useState, useCallback} from 'react'
import * as ReactDOMServer from 'react-dom/server'
import {ReplyInfo} from '../../components/ReplyInfo/ReplyInfo'
import {Responsive} from '@instructure/ui-responsive'

import theme from '@instructure/canvas-theme'
import {ThreadActions} from '../../components/ThreadActions/ThreadActions'
import {ThreadingToolbar} from '../../components/ThreadingToolbar/ThreadingToolbar'
import {useMutation, useQuery} from 'react-apollo'
import {View} from '@instructure/ui-view'
import {ReportReply} from '../../components/ReportReply/ReportReply'

const I18n = useI18nScope('discussion_topics_post')

export const DiscussionThreadContainer = props => {
  const {searchTerm, filter} = useContext(SearchContext)
  const {setOnFailure, setOnSuccess} = useContext(AlertManagerContext)
  const {replyFromId, setReplyFromId} = useContext(DiscussionManagerUtilityContext)
  const [expandReplies, setExpandReplies] = useState(false)
  const [isEditing, setIsEditing] = useState(false)
  const [editorExpanded, setEditorExpanded] = useState(false)
  const [threadRefCurrent, setThreadRefCurrent] = useState(null)
  const [showReportModal, setShowReportModal] = useState(false)
  const [reportModalIsLoading, setReportModalIsLoading] = useState(false)
  const [reportingError, setReportingError] = useState(false)

  const updateCache = (cache, result) => {
    const newDiscussionEntry = result.data.createDiscussionEntry.discussionEntry
    const variables = {
      discussionEntryID: newDiscussionEntry.parentId,
      first: ENV.per_page,
      sort: 'asc',
      courseID: window.ENV?.course_id,
    }

    updateDiscussionTopicEntryCounts(cache, props.discussionTopic.id, {repliesCountChange: 1})
    if (props.removeDraftFromDiscussionCache) props.removeDraftFromDiscussionCache(cache, result)
    const foundParentEntryQuery = addReplyToDiscussionEntry(cache, variables, newDiscussionEntry)
    if (props.refetchDiscussionEntries && !foundParentEntryQuery) props.refetchDiscussionEntries()
    props.setHighlightEntryId(newDiscussionEntry._id)
  }

  const [createDiscussionEntry] = useMutation(CREATE_DISCUSSION_ENTRY, {
    update: updateCache,
    onCompleted: data => {
      setOnSuccess(I18n.t('The discussion entry was successfully created.'))
      setExpandReplies(true)
      props.setHighlightEntryId(data.createDiscussionEntry.discussionEntry._id)
    },
    onError: () => {
      setOnFailure(I18n.t('There was an unexpected error creating the discussion entry.'))
    },
  })

  const [deleteDiscussionEntry] = useMutation(DELETE_DISCUSSION_ENTRY, {
    onCompleted: data => {
      if (!data.deleteDiscussionEntry.errors) {
        setOnSuccess(I18n.t('The reply was successfully deleted.'))
      } else {
        setOnFailure(I18n.t('There was an unexpected error while deleting the reply.'))
      }
    },
    onError: () => {
      setOnFailure(I18n.t('There was an unexpected error while deleting the reply.'))
    },
  })

  const [updateDiscussionEntry] = useMutation(UPDATE_DISCUSSION_ENTRY, {
    onCompleted: data => {
      if (!data.updateDiscussionEntry.errors) {
        setOnSuccess(I18n.t('The reply was successfully updated.'))
        setIsEditing(false)
      } else {
        setOnFailure(I18n.t('There was an unexpected error while updating the reply.'))
      }
    },
    onError: () => {
      setOnFailure(I18n.t('There was an unexpected error while updating the reply.'))
    },
  })

  const updateDiscussionEntryParticipantCache = (cache, result) => {
    if (
      props.discussionEntry.entryParticipant?.read !==
      result.data.updateDiscussionEntryParticipant.discussionEntry.entryParticipant?.read
    ) {
      const discussionUnreadCountchange = result.data.updateDiscussionEntryParticipant
        .discussionEntry.entryParticipant?.read
        ? -1
        : 1
      updateDiscussionTopicEntryCounts(cache, props.discussionTopic.id, {
        unreadCountChange: discussionUnreadCountchange,
      })
    }
  }

  const [updateDiscussionEntryParticipant] = useMutation(UPDATE_DISCUSSION_ENTRY_PARTICIPANT, {
    update: updateDiscussionEntryParticipantCache,
    onCompleted: data => {
      if (!data || !data.updateDiscussionEntryParticipant) {
        return null
      }
      setOnSuccess(I18n.t('The reply was successfully updated.'))
    },
    onError: () => {
      setOnFailure(I18n.t('There was an unexpected error updating the reply.'))
    },
  })

  const [updateDiscussionEntryReported] = useMutation(UPDATE_DISCUSSION_ENTRY_PARTICIPANT, {
    onCompleted: data => {
      if (!data || !data.updateDiscussionEntryParticipant) {
        return null
      }
      setReportModalIsLoading(false)
      setShowReportModal(false)
      setOnSuccess(I18n.t('You have reported this reply.'), false)
    },
    onError: () => {
      setReportModalIsLoading(false)
      setReportingError(true)
      setTimeout(() => {
        setReportingError(false)
      }, 3000)
    },
  })

  const toggleRating = () => {
    updateDiscussionEntryParticipant({
      variables: {
        discussionEntryId: props.discussionEntry._id,
        rating: props.discussionEntry.entryParticipant?.rating ? 'not_liked' : 'liked',
      },
    })
  }

  const toggleUnread = () => {
    updateDiscussionEntryParticipant({
      variables: {
        discussionEntryId: props.discussionEntry._id,
        read: !props.discussionEntry.entryParticipant?.read,
        forcedReadState: true,
      },
    })
  }

  const marginDepth = `calc(${theme.variables.spacing.xxLarge} * ${props.depth})`
  const replyMarginDepth = `calc(${theme.variables.spacing.xxLarge} * ${props.depth + 1})`

  const findDraftMessage = () => {
    let rootEntryDraftMessage = ''
    props.discussionTopic?.discussionEntryDraftsConnection?.nodes.every(draftEntry => {
      if (draftEntry.rootEntryId === props.discussionEntry._id && !draftEntry.discussionEntryId) {
        rootEntryDraftMessage = draftEntry.message
        return false
      }
      return true
    })
    return rootEntryDraftMessage
  }

  // Condense SplitScreen to one variable & link with the SplitScreenButton
  const splitScreenOn = ENV.split_screen_view && props.userSplitScreenPreference

  const threadActions = []
  if (props.discussionEntry.permissions.reply) {
    threadActions.push(
      <ThreadingToolbar.Reply
        key={`reply-${props.discussionEntry._id}`}
        authorName={getDisplayName(props.discussionEntry)}
        delimiterKey={`reply-delimiter-${props.discussionEntry._id}`}
        hasDraftEntry={!!findDraftMessage()}
        onClick={() => {
          const newEditorExpanded = !editorExpanded
          setEditorExpanded(newEditorExpanded)

          if (ENV.isolated_view || splitScreenOn) {
            props.onOpenIsolatedView(
              props.discussionEntry._id,
              props.discussionEntry.isolatedEntryId,
              true
            )
          }
        }}
      />
    )
  }
  if (
    props.discussionEntry.permissions.viewRating &&
    (props.discussionEntry.permissions.rate || props.discussionEntry.ratingSum > 0)
  ) {
    threadActions.push(
      <ThreadingToolbar.Like
        key={`like-${props.discussionEntry._id}`}
        delimiterKey={`like-delimiter-${props.discussionEntry._id}`}
        onClick={toggleRating}
        authorName={getDisplayName(props.discussionEntry)}
        isLiked={!!props.discussionEntry.entryParticipant?.rating}
        likeCount={props.discussionEntry.ratingSum || 0}
        interaction={props.discussionEntry.permissions.rate ? 'enabled' : 'disabled'}
      />
    )
  }

  if (props.depth === 0 && props.discussionEntry.lastReply) {
    threadActions.push(
      <ThreadingToolbar.Expansion
        key={`expand-${props.discussionEntry._id}`}
        delimiterKey={`expand-delimiter-${props.discussionEntry._id}`}
        authorName={getDisplayName(props.discussionEntry)}
        expandText={
          <ReplyInfo
            replyCount={props.discussionEntry.rootEntryParticipantCounts?.repliesCount}
            unreadCount={props.discussionEntry.rootEntryParticipantCounts?.unreadCount}
          />
        }
        onClick={() => {
          if (ENV.isolated_view || splitScreenOn) {
            props.onOpenIsolatedView(
              props.discussionEntry._id,
              props.discussionEntry.isolatedEntryId,
              false
            )
          } else {
            setExpandReplies(!expandReplies)
          }
        }}
        isExpanded={expandReplies}
      />
    )
  }

  const onDelete = () => {
    // eslint-disable-next-line no-alert
    if (window.confirm(I18n.t('Are you sure you want to delete this entry?'))) {
      deleteDiscussionEntry({
        variables: {
          id: props.discussionEntry._id,
        },
      })
    }
  }

  const onUpdate = (message, _includeReplyPreview, fileId) => {
    updateDiscussionEntry({
      variables: {
        discussionEntryId: props.discussionEntry._id,
        message,
        fileId,
        removeAttachment: !fileId,
      },
    })
  }

  const onOpenInSpeedGrader = () => {
    window.open(getSpeedGraderUrl(props.discussionEntry.author._id), '_blank')
  }

  // Scrolling auto listener to mark messages as read
  const onThreadRefCurrentSet = useCallback(refCurrent => {
    setThreadRefCurrent(refCurrent)
  }, [])

  useEffect(() => {
    if (
      !ENV.manual_mark_as_read &&
      !props.discussionEntry.entryParticipant?.read &&
      !props.discussionEntry?.entryParticipant?.forcedReadState
    ) {
      const observer = new IntersectionObserver(
        ([entry]) => entry.isIntersecting && props.markAsRead(props.discussionEntry._id),
        {
          root: null,
          rootMargin: '0px',
          threshold: 0.4,
        }
      )

      if (threadRefCurrent) observer.observe(threadRefCurrent)

      return () => {
        if (threadRefCurrent) observer.unobserve(threadRefCurrent)
      }
    }
  }, [threadRefCurrent, props.discussionEntry.entryParticipant.read, props])

  const onReplySubmit = (message, includeReplyPreview, _replyId, isAnonymousAuthor, fileId) => {
    const getParentId = () => {
<<<<<<< HEAD
      return props.discussionEntry.rootEntryId &&
        props.discussionEntry.rootEntryId !== props.discussionEntry.parentId
        ? props.discussionEntry.parentId
        : props.discussionEntry._id
=======
      switch (props.discussionEntry.depth) {
        case 1:
          return props.discussionEntry._id
        case 2:
          return props.discussionEntry._id
        case 3:
          return props.discussionEntry.parentId
        default:
          return props.discussionEntry.rootEntryId
      }
>>>>>>> f841cad8
    }
    createDiscussionEntry({
      variables: {
        discussionTopicId: ENV.discussion_topic_id,
        parentEntryId: getParentId(),
        fileId,
        isAnonymousAuthor,
        includeReplyPreview,
        message,
        courseID: ENV.course_id,
      },
      optimisticResponse: getOptimisticResponse({
        message,
        parentId: getParentId(),
        rootEntryId: props.discussionEntry.rootEntryId,
        quotedEntry:
          includeReplyPreview && typeof buildQuotedReply === 'function'
            ? buildQuotedReply([props.discussionEntry], getParentId())
            : null,
        isAnonymous:
          !!props.discussionTopic.anonymousState && props.discussionTopic.canReplyAnonymously,
      }),
    })
    props.setHighlightEntryId('DISCUSSION_ENTRY_PLACEHOLDER')
    setEditorExpanded(false)
  }

  return (
    <Responsive
      match="media"
      query={responsiveQuerySizes({mobile: true, desktop: true})}
      props={{
        mobile: {
          padding: 'medium xx-small small',
        },
        desktop: {
          padding: 'medium medium small',
        },
      }}
      render={responsiveProps => (
        <>
          <Highlight isHighlighted={props.discussionEntry._id === props.highlightEntryId}>
            <div style={{marginLeft: marginDepth}} ref={onThreadRefCurrentSet}>
              <Flex padding={responsiveProps.padding}>
                <Flex.Item shouldShrink={true} shouldGrow={true}>
                  <DiscussionEntryContainer
                    discussionTopic={props.discussionTopic}
                    discussionEntry={props.discussionEntry}
                    isTopic={false}
                    postUtilities={
                      filter !== 'drafts' && !props.discussionEntry.deleted ? (
                        <ThreadActions
                          id={props.discussionEntry._id}
                          authorName={getDisplayName(props.discussionEntry)}
                          isUnread={!props.discussionEntry.entryParticipant?.read}
                          onToggleUnread={toggleUnread}
                          onDelete={props.discussionEntry.permissions?.delete ? onDelete : null}
                          onEdit={
                            props.discussionEntry.permissions?.update
                              ? () => {
                                  setIsEditing(true)
                                }
                              : null
                          }
                          onOpenInSpeedGrader={
                            props.discussionTopic.permissions?.speedGrader
                              ? onOpenInSpeedGrader
                              : null
                          }
                          goToParent={
                            props.depth === 0
                              ? null
                              : () => {
                                  const topOffset = props.parentRefCurrent.offsetTop
                                  window.scrollTo(0, topOffset - 44)
                                }
                          }
                          goToTopic={props.goToTopic}
                          onReport={
                            props.discussionTopic.permissions?.studentReporting
                              ? () => {
                                  setShowReportModal(true)
                                }
                              : null
                          }
                          isReported={props.discussionEntry?.entryParticipant?.reportType != null}
                          onQuoteReply={
                            !ENV.isolated_view
                              ? () => {
                                  setReplyFromId(props.discussionEntry._id)
                                  if (ENV.isolated_view || splitScreenOn) {
                                    props.onOpenIsolatedView(
                                      props.discussionEntry._id,
                                      props.discussionEntry.isolatedEntryId,
                                      true
                                    )
                                  } else {
                                    setEditorExpanded(true)
                                  }
                                }
                              : null
                          }
                        />
                      ) : null
                    }
                    author={props.discussionEntry.author}
                    anonymousAuthor={props.discussionEntry.anonymousAuthor}
                    message={props.discussionEntry.message}
                    isEditing={isEditing}
                    onSave={onUpdate}
                    onCancel={() => setIsEditing(false)}
                    isIsolatedView={false}
                    editor={props.discussionEntry.editor}
                    isUnread={
                      !props.discussionEntry.entryParticipant?.read ||
                      !!props.discussionEntry?.rootEntryParticipantCounts?.unreadCount
                    }
                    isForcedRead={props.discussionEntry.entryParticipant?.forcedReadState}
                    timingDisplay={DateHelper.formatDatetimeForDiscussions(
                      props.discussionEntry.createdAt
                    )}
                    editedTimingDisplay={DateHelper.formatDatetimeForDiscussions(
                      props.discussionEntry.updatedAt
                    )}
                    lastReplyAtDisplay={DateHelper.formatDatetimeForDiscussions(
                      props.discussionEntry.lastReply?.createdAt
                    )}
                    deleted={props.discussionEntry.deleted}
                    isTopicAuthor={isTopicAuthor(
                      props.discussionTopic.author,
                      props.discussionEntry.author
                    )}
                    updateDraftCache={props.updateDraftCache}
                    attachment={props.discussionEntry.attachment}
                    quotedEntry={props.discussionEntry.quotedEntry}
                  >
                    {threadActions.length > 0 && (
                      <View as="div" padding="x-small none none">
                        <ThreadingToolbar
                          searchTerm={searchTerm}
                          discussionEntry={props.discussionEntry}
                          onOpenIsolatedView={props.onOpenIsolatedView}
                          isIsolatedView={false}
                          filter={filter}
                        >
                          {threadActions}
                        </ThreadingToolbar>
                      </View>
                    )}
                  </DiscussionEntryContainer>
                  <ReportReply
                    onCloseReportModal={() => {
                      setShowReportModal(false)
                    }}
                    onSubmit={reportType => {
                      updateDiscussionEntryReported({
                        variables: {
                          discussionEntryId: props.discussionEntry._id,
                          reportType,
                        },
                      })
                      setReportModalIsLoading(true)
                    }}
                    showReportModal={showReportModal}
                    isLoading={reportModalIsLoading}
                    errorSubmitting={reportingError}
                  />
                </Flex.Item>
              </Flex>
            </div>
          </Highlight>
          <div style={{marginLeft: replyMarginDepth}}>
            {editorExpanded && !(ENV.isolated_view || splitScreenOn) && (
              <View
                display="block"
                background="primary"
                padding="none none small none"
                margin="none none x-small none"
              >
                <DiscussionEdit
                  discussionAnonymousState={props.discussionTopic?.anonymousState}
                  canReplyAnonymously={props.discussionTopic?.canReplyAnonymously}
                  onSubmit={(message, includeReplyPreview, fileId, anonymousAuthorState) => {
                    onReplySubmit(
                      message,
                      includeReplyPreview,
                      props.discussionEntry.parentId,
                      anonymousAuthorState,
                      fileId
                    )
                  }}
                  onCancel={() => setEditorExpanded(false)}
                  quotedEntry={buildQuotedReply([props.discussionEntry], replyFromId)}
                  value={
                    props.discussionEntry.depth > 2
                      ? ReactDOMServer.renderToString(
                          <span className="mceNonEditable mention" data-mention="1">
                            @{getDisplayName(props.discussionEntry)}
                          </span>
                        )
                      : ''
                  }
                />
              </View>
            )}
          </div>
          {(expandReplies || props.depth > 0) &&
            !(ENV.isolated_view || splitScreenOn) &&
            props.discussionEntry.subentriesCount > 0 && (
              <DiscussionSubentries
                discussionTopic={props.discussionTopic}
                discussionEntryId={props.discussionEntry._id}
                depth={props.depth + 1}
                markAsRead={props.markAsRead}
                parentRefCurrent={threadRefCurrent}
                highlightEntryId={props.highlightEntryId}
                setHighlightEntryId={props.setHighlightEntryId}
              />
            )}
        </>
      )}
    />
  )
}

DiscussionThreadContainer.propTypes = {
  discussionTopic: Discussion.shape,
  discussionEntry: PropTypes.object.isRequired,
  refetchDiscussionEntries: PropTypes.func,
  depth: PropTypes.number,
  markAsRead: PropTypes.func,
  parentRefCurrent: PropTypes.object,
  onOpenIsolatedView: PropTypes.func,
  goToTopic: PropTypes.func,
  highlightEntryId: PropTypes.string,
  removeDraftFromDiscussionCache: PropTypes.func,
  updateDraftCache: PropTypes.func,
  setHighlightEntryId: PropTypes.func,
  userSplitScreenPreference: PropTypes.bool,
}

DiscussionThreadContainer.defaultProps = {
  depth: 0,
}

export default DiscussionThreadContainer

const DiscussionSubentries = props => {
  const {setOnFailure} = useContext(AlertManagerContext)
  const variables = {
    discussionEntryID: props.discussionEntryId,
    first: ENV.per_page,
    sort: 'asc',
    courseID: window.ENV?.course_id,
  }
  const subentries = useQuery(DISCUSSION_SUBENTRIES_QUERY, {
    variables,
  })

  if (subentries.error) {
    setOnFailure(I18n.t('There was an unexpected error loading the replies.'))
    return null
  }

  if (subentries.loading) {
    return <LoadingIndicator />
  }

  return subentries.data.legacyNode.discussionSubentriesConnection?.nodes.map(entry => (
    <DiscussionThreadContainer
      key={`discussion-thread-${entry.id}`}
      depth={props.depth}
      refetchDiscussionEntries={subentries.refetch || null}
      discussionEntry={entry}
      discussionTopic={props.discussionTopic}
      markAsRead={props.markAsRead}
      parentRefCurrent={props.parentRefCurrent}
      removeDraftFromDiscussionCache={props.removeDraftFromDiscussionCache}
      updateDraftCache={props.updateDraftCache}
      highlightEntryId={props.highlightEntryId}
      setHighlightEntryId={props.setHighlightEntryId}
    />
  ))
}

DiscussionSubentries.propTypes = {
  discussionTopic: Discussion.shape,
  discussionEntryId: PropTypes.string,
  depth: PropTypes.number,
  markAsRead: PropTypes.func,
  parentRefCurrent: PropTypes.object,
  removeDraftFromDiscussionCache: PropTypes.func,
  updateDraftCache: PropTypes.func,
  highlightEntryId: PropTypes.string,
  setHighlightEntryId: PropTypes.func,
}<|MERGE_RESOLUTION|>--- conflicted
+++ resolved
@@ -332,12 +332,6 @@
 
   const onReplySubmit = (message, includeReplyPreview, _replyId, isAnonymousAuthor, fileId) => {
     const getParentId = () => {
-<<<<<<< HEAD
-      return props.discussionEntry.rootEntryId &&
-        props.discussionEntry.rootEntryId !== props.discussionEntry.parentId
-        ? props.discussionEntry.parentId
-        : props.discussionEntry._id
-=======
       switch (props.discussionEntry.depth) {
         case 1:
           return props.discussionEntry._id
@@ -348,7 +342,6 @@
         default:
           return props.discussionEntry.rootEntryId
       }
->>>>>>> f841cad8
     }
     createDiscussionEntry({
       variables: {
