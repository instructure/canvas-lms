--- conflicted
+++ resolved
@@ -100,6 +100,7 @@
     }
 
     updateDiscussionTopicEntryCounts(cache, props.discussionTopic.id, {repliesCountChange: 1})
+    props.removeDraftFromDiscussionCache(cache, result)
     addReplyToDiscussionEntry(cache, variables, newDiscussionEntry)
   }
 
@@ -190,6 +191,18 @@
   const marginDepth = `calc(${theme.variables.spacing.xxLarge} * ${props.depth})`
   const replyMarginDepth = `calc(${theme.variables.spacing.xxLarge} * ${props.depth + 1})`
 
+  const findDraftMessage = () => {
+    let rootEntryDraftMessage = ''
+    props.discussionTopic?.discussionEntryDraftsConnection?.nodes.every(draftEntry => {
+      if (draftEntry.rootEntryId === props.discussionEntry._id && !draftEntry.discussionEntryId) {
+        rootEntryDraftMessage = draftEntry.message
+        return false
+      }
+      return true
+    })
+    return rootEntryDraftMessage
+  }
+
   const threadActions = []
   if (props.discussionEntry.permissions.reply) {
     threadActions.push(
@@ -197,6 +210,7 @@
         key={`reply-${props.discussionEntry._id}`}
         authorName={props.discussionEntry.author.displayName}
         delimiterKey={`reply-delimiter-${props.discussionEntry._id}`}
+        hasDraftEntry={!!findDraftMessage()}
         onClick={() => {
           const newEditorExpanded = !editorExpanded
           setEditorExpanded(newEditorExpanded)
@@ -222,7 +236,7 @@
         delimiterKey={`like-delimiter-${props.discussionEntry._id}`}
         onClick={toggleRating}
         authorName={props.discussionEntry.author.displayName}
-        isLiked={props.discussionEntry.entryParticipant?.rating}
+        isLiked={!!props.discussionEntry.entryParticipant?.rating}
         likeCount={props.discussionEntry.ratingSum || 0}
         interaction={props.discussionEntry.permissions.rate ? 'enabled' : 'disabled'}
       />
@@ -338,9 +352,11 @@
               <Flex padding={responsiveProps.padding}>
                 <Flex.Item shouldShrink shouldGrow>
                   <DiscussionEntryContainer
+                    discussionTopic={props.discussionTopic}
+                    discussionEntry={props.discussionEntry}
                     isTopic={false}
                     postUtilities={
-                      !props.discussionEntry.deleted ? (
+                      filter !== 'drafts' && !props.discussionEntry.deleted ? (
                         <ThreadActions
                           id={props.discussionEntry._id}
                           isUnread={!props.discussionEntry.entryParticipant?.read}
@@ -396,11 +412,8 @@
                       props.discussionTopic.author,
                       props.discussionEntry.author
                     )}
-<<<<<<< HEAD
-=======
                     updateDraftCache={props.updateDraftCache}
                     attachment={props.discussionEntry.attachment}
->>>>>>> 75b2b932
                   >
                     {threadActions.length > 0 && (
                       <View as="div" padding="x-small none none">
@@ -480,7 +493,9 @@
   parentRefCurrent: PropTypes.object,
   onOpenIsolatedView: PropTypes.func,
   goToTopic: PropTypes.func,
-  highlightEntryId: PropTypes.string
+  highlightEntryId: PropTypes.string,
+  removeDraftFromDiscussionCache: PropTypes.func,
+  updateDraftCache: PropTypes.func
 }
 
 DiscussionThreadContainer.defaultProps = {
@@ -519,6 +534,8 @@
       discussionTopic={props.discussionTopic}
       markAsRead={props.markAsRead}
       parentRefCurrent={props.parentRefCurrent}
+      removeDraftFromDiscussionCache={props.removeDraftFromDiscussionCache}
+      updateDraftCache={props.updateDraftCache}
     />
   ))
 }
@@ -528,5 +545,7 @@
   discussionEntryId: PropTypes.string,
   depth: PropTypes.number,
   markAsRead: PropTypes.func,
-  parentRefCurrent: PropTypes.object
+  parentRefCurrent: PropTypes.object,
+  removeDraftFromDiscussionCache: PropTypes.func,
+  updateDraftCache: PropTypes.func
 }