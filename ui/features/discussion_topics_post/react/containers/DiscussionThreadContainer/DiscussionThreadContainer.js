/*
 * Copyright (C) 2021 - present Instructure, Inc.
 *
 * This file is part of Canvas.
 *
 * Canvas is free software: you can redistribute it and/or modify it under
 * the terms of the GNU Affero General Public License as published by the Free
 * Software Foundation, version 3 of the License.
 *
 * Canvas is distributed in the hope that it will be useful, but WITHOUT ANY
 * WARRANTY; without even the implied warranty of MERCHANTABILITY or FITNESS FOR
 * A PARTICULAR PURPOSE. See the GNU Affero General Public License for more
 * details.
 *
 * You should have received a copy of the GNU Affero General Public License along
 * with this program. If not, see <http://www.gnu.org/licenses/>.
 */

import {
  addReplyToDiscussionEntry,
  getSpeedGraderUrl,
  updateDiscussionTopicEntryCounts,
  responsiveQuerySizes,
  isTopicAuthor,
  getDisplayName,
} from '../../utils'
import {AlertManagerContext} from '@canvas/alerts/react/AlertManager'
import {
  CREATE_DISCUSSION_ENTRY,
  DELETE_DISCUSSION_ENTRY,
  UPDATE_DISCUSSION_ENTRY_PARTICIPANT,
  UPDATE_DISCUSSION_ENTRY,
} from '../../../graphql/Mutations'
import DateHelper from '@canvas/datetime/dateHelper'
import {Discussion} from '../../../graphql/Discussion'
import {DISCUSSION_SUBENTRIES_QUERY} from '../../../graphql/Queries'
import {DiscussionEdit} from '../../components/DiscussionEdit/DiscussionEdit'
import {Flex} from '@instructure/ui-flex'
import {Highlight} from '../../components/Highlight/Highlight'
import {useScope as useI18nScope} from '@canvas/i18n'
import LoadingIndicator from '@canvas/loading-indicator'
import {SearchContext} from '../../utils/constants'
import {DiscussionEntryContainer} from '../DiscussionEntryContainer/DiscussionEntryContainer'
import PropTypes from 'prop-types'
import React, {useContext, useEffect, useState, useCallback} from 'react'
import * as ReactDOMServer from 'react-dom/server'
import {ReplyInfo} from '../../components/ReplyInfo/ReplyInfo'
import {Responsive} from '@instructure/ui-responsive'

import theme from '@instructure/canvas-theme'
import {ThreadActions} from '../../components/ThreadActions/ThreadActions'
import {ThreadingToolbar} from '../../components/ThreadingToolbar/ThreadingToolbar'
import {useMutation, useQuery} from 'react-apollo'
import {View} from '@instructure/ui-view'
import {ReportReply} from '../../components/ReportReply/ReportReply'

const I18n = useI18nScope('discussion_topics_post')

export const DiscussionThreadContainer = props => {
  const {searchTerm, filter} = useContext(SearchContext)
  const {setOnFailure, setOnSuccess} = useContext(AlertManagerContext)
  const [expandReplies, setExpandReplies] = useState(false)
  const [isEditing, setIsEditing] = useState(false)
  const [editorExpanded, setEditorExpanded] = useState(false)
  const [threadRefCurrent, setThreadRefCurrent] = useState(null)
  const [showReportModal, setShowReportModal] = useState(false)
  const [reportModalIsLoading, setReportModalIsLoading] = useState(false)
  const [reportingError, setReportingError] = useState(false)

  const updateCache = (cache, result) => {
    const newDiscussionEntry = result.data.createDiscussionEntry.discussionEntry
    const variables = {
      discussionEntryID: newDiscussionEntry.parentId,
      first: ENV.per_page,
<<<<<<< HEAD
      sort,
=======
      sort: 'asc',
>>>>>>> 31fbffe1
      courseID: window.ENV?.course_id,
    }

    updateDiscussionTopicEntryCounts(cache, props.discussionTopic.id, {repliesCountChange: 1})
    if (props.removeDraftFromDiscussionCache) props.removeDraftFromDiscussionCache(cache, result)
    const foundParentEntryQuery = addReplyToDiscussionEntry(cache, variables, newDiscussionEntry)
    if (props.refetchDiscussionEntries && !foundParentEntryQuery) props.refetchDiscussionEntries()
    props.setHighlightEntryId(newDiscussionEntry._id)
  }

  const [createDiscussionEntry] = useMutation(CREATE_DISCUSSION_ENTRY, {
    update: updateCache,
    onCompleted: data => {
      setOnSuccess(I18n.t('The discussion entry was successfully created.'))
      setExpandReplies(true)
      props.setHighlightEntryId(data.createDiscussionEntry.discussionEntry._id)
    },
    onError: () => {
      setOnFailure(I18n.t('There was an unexpected error creating the discussion entry.'))
    },
  })

  const [deleteDiscussionEntry] = useMutation(DELETE_DISCUSSION_ENTRY, {
    onCompleted: data => {
      if (!data.deleteDiscussionEntry.errors) {
        setOnSuccess(I18n.t('The reply was successfully deleted.'))
      } else {
        setOnFailure(I18n.t('There was an unexpected error while deleting the reply.'))
      }
    },
    onError: () => {
      setOnFailure(I18n.t('There was an unexpected error while deleting the reply.'))
    },
  })

  const [updateDiscussionEntry] = useMutation(UPDATE_DISCUSSION_ENTRY, {
    onCompleted: data => {
      if (!data.updateDiscussionEntry.errors) {
        setOnSuccess(I18n.t('The reply was successfully updated.'))
        setIsEditing(false)
      } else {
        setOnFailure(I18n.t('There was an unexpected error while updating the reply.'))
      }
    },
    onError: () => {
      setOnFailure(I18n.t('There was an unexpected error while updating the reply.'))
    },
  })

  const updateDiscussionEntryParticipantCache = (cache, result) => {
    if (
      props.discussionEntry.entryParticipant?.read !==
      result.data.updateDiscussionEntryParticipant.discussionEntry.entryParticipant?.read
    ) {
      const discussionUnreadCountchange = result.data.updateDiscussionEntryParticipant
        .discussionEntry.entryParticipant?.read
        ? -1
        : 1
      updateDiscussionTopicEntryCounts(cache, props.discussionTopic.id, {
        unreadCountChange: discussionUnreadCountchange,
      })
    }
  }

  const [updateDiscussionEntryParticipant] = useMutation(UPDATE_DISCUSSION_ENTRY_PARTICIPANT, {
    update: updateDiscussionEntryParticipantCache,
    onCompleted: data => {
      if (!data || !data.updateDiscussionEntryParticipant) {
        return null
      }
      setOnSuccess(I18n.t('The reply was successfully updated.'))
    },
    onError: () => {
      setOnFailure(I18n.t('There was an unexpected error updating the reply.'))
    },
  })

  const [updateDiscussionEntryReported] = useMutation(UPDATE_DISCUSSION_ENTRY_PARTICIPANT, {
    onCompleted: data => {
      if (!data || !data.updateDiscussionEntryParticipant) {
        return null
      }
      setReportModalIsLoading(false)
      setShowReportModal(false)
      setOnSuccess(I18n.t('You have reported this reply.'), false)
    },
    onError: () => {
      setReportModalIsLoading(false)
      setReportingError(true)
      setTimeout(() => {
        setReportingError(false)
      }, 3000)
    },
  })

  const toggleRating = () => {
    updateDiscussionEntryParticipant({
      variables: {
        discussionEntryId: props.discussionEntry._id,
        rating: props.discussionEntry.entryParticipant?.rating ? 'not_liked' : 'liked',
      },
    })
  }

  const toggleUnread = () => {
    updateDiscussionEntryParticipant({
      variables: {
        discussionEntryId: props.discussionEntry._id,
        read: !props.discussionEntry.entryParticipant?.read,
        forcedReadState: true,
      },
    })
  }

  const marginDepth = `calc(${theme.variables.spacing.xxLarge} * ${props.depth})`
  const replyMarginDepth = `calc(${theme.variables.spacing.xxLarge} * ${props.depth + 1})`

  const findDraftMessage = () => {
    let rootEntryDraftMessage = ''
    props.discussionTopic?.discussionEntryDraftsConnection?.nodes.every(draftEntry => {
      if (draftEntry.rootEntryId === props.discussionEntry._id && !draftEntry.discussionEntryId) {
        rootEntryDraftMessage = draftEntry.message
        return false
      }
      return true
    })
    return rootEntryDraftMessage
  }

  const threadActions = []
  if (props.discussionEntry.permissions.reply) {
    threadActions.push(
      <ThreadingToolbar.Reply
        key={`reply-${props.discussionEntry._id}`}
        authorName={getDisplayName(props.discussionEntry)}
        delimiterKey={`reply-delimiter-${props.discussionEntry._id}`}
        hasDraftEntry={!!findDraftMessage()}
        onClick={() => {
          const newEditorExpanded = !editorExpanded
          setEditorExpanded(newEditorExpanded)

          if (ENV.isolated_view || ENV.split_screen_view) {
            props.onOpenIsolatedView(
              props.discussionEntry._id,
              props.discussionEntry.isolatedEntryId,
              true
            )
          }
        }}
      />
    )
  }
  if (
    props.discussionEntry.permissions.viewRating &&
    (props.discussionEntry.permissions.rate || props.discussionEntry.ratingSum > 0)
  ) {
    threadActions.push(
      <ThreadingToolbar.Like
        key={`like-${props.discussionEntry._id}`}
        delimiterKey={`like-delimiter-${props.discussionEntry._id}`}
        onClick={toggleRating}
        authorName={getDisplayName(props.discussionEntry)}
        isLiked={!!props.discussionEntry.entryParticipant?.rating}
        likeCount={props.discussionEntry.ratingSum || 0}
        interaction={props.discussionEntry.permissions.rate ? 'enabled' : 'disabled'}
      />
    )
  }

  if (props.depth === 0 && props.discussionEntry.lastReply) {
    threadActions.push(
      <ThreadingToolbar.Expansion
        key={`expand-${props.discussionEntry._id}`}
        delimiterKey={`expand-delimiter-${props.discussionEntry._id}`}
        authorName={getDisplayName(props.discussionEntry)}
        expandText={
          <ReplyInfo
            replyCount={props.discussionEntry.rootEntryParticipantCounts?.repliesCount}
            unreadCount={props.discussionEntry.rootEntryParticipantCounts?.unreadCount}
          />
        }
        onClick={() => {
          if (ENV.isolated_view || ENV.split_screen_view) {
            props.onOpenIsolatedView(
              props.discussionEntry._id,
              props.discussionEntry.isolatedEntryId,
              false
            )
          } else {
            setExpandReplies(!expandReplies)
          }
        }}
        isExpanded={expandReplies}
      />
    )
  }

  const onDelete = () => {
    // eslint-disable-next-line no-alert
    if (window.confirm(I18n.t('Are you sure you want to delete this entry?'))) {
      deleteDiscussionEntry({
        variables: {
          id: props.discussionEntry._id,
        },
      })
    }
  }

  const onUpdate = (message, _includeReplyPreview, fileId) => {
    updateDiscussionEntry({
      variables: {
        discussionEntryId: props.discussionEntry._id,
        message,
        removeAttachment: !fileId,
      },
    })
  }

  const onOpenInSpeedGrader = () => {
    window.open(getSpeedGraderUrl(props.discussionEntry.author._id), '_blank')
  }

  // Scrolling auto listener to mark messages as read
  const onThreadRefCurrentSet = useCallback(refCurrent => {
    setThreadRefCurrent(refCurrent)
  }, [])

  useEffect(() => {
    if (
      !ENV.manual_mark_as_read &&
      !props.discussionEntry.entryParticipant?.read &&
      !props.discussionEntry?.entryParticipant?.forcedReadState
    ) {
      const observer = new IntersectionObserver(
        ([entry]) => entry.isIntersecting && props.markAsRead(props.discussionEntry._id),
        {
          root: null,
          rootMargin: '0px',
          threshold: 0.4,
        }
      )

      if (threadRefCurrent) observer.observe(threadRefCurrent)

      return () => {
        if (threadRefCurrent) observer.unobserve(threadRefCurrent)
      }
    }
  }, [threadRefCurrent, props.discussionEntry.entryParticipant.read, props])

  const onReplySubmit = (message, isAnonymousAuthor) => {
    createDiscussionEntry({
      variables: {
        discussionTopicId: ENV.discussion_topic_id,
        replyFromEntryId:
          props.discussionEntry.rootEntryId &&
          props.discussionEntry.rootEntryId !== props.discussionEntry.parentId
            ? props.discussionEntry.parentId
            : props.discussionEntry._id,
        isAnonymousAuthor,
        message,
        courseID: ENV.course_id,
      },
    })
    setEditorExpanded(false)
  }

  return (
    <Responsive
      match="media"
      query={responsiveQuerySizes({mobile: true, desktop: true})}
      props={{
        mobile: {
          padding: 'medium xx-small small',
        },
        desktop: {
          padding: 'medium medium small',
        },
      }}
      render={responsiveProps => (
        <>
          <Highlight isHighlighted={props.discussionEntry._id === props.highlightEntryId}>
            <div style={{marginLeft: marginDepth}} ref={onThreadRefCurrentSet}>
              <Flex padding={responsiveProps.padding}>
                <Flex.Item shouldShrink={true} shouldGrow={true}>
                  <DiscussionEntryContainer
                    discussionTopic={props.discussionTopic}
                    discussionEntry={props.discussionEntry}
                    isTopic={false}
                    postUtilities={
                      filter !== 'drafts' && !props.discussionEntry.deleted ? (
                        <ThreadActions
                          id={props.discussionEntry._id}
                          authorName={getDisplayName(props.discussionEntry)}
                          isUnread={!props.discussionEntry.entryParticipant?.read}
                          onToggleUnread={toggleUnread}
                          onDelete={props.discussionEntry.permissions?.delete ? onDelete : null}
                          onEdit={
                            props.discussionEntry.permissions?.update
                              ? () => {
                                  setIsEditing(true)
                                }
                              : null
                          }
                          onOpenInSpeedGrader={
                            props.discussionTopic.permissions?.speedGrader
                              ? onOpenInSpeedGrader
                              : null
                          }
                          goToParent={
                            props.depth === 0
                              ? null
                              : () => {
                                  const topOffset = props.parentRefCurrent.offsetTop
                                  window.scrollTo(0, topOffset - 44)
                                }
                          }
                          goToTopic={props.goToTopic}
                          onReport={
                            props.discussionTopic.permissions?.studentReporting
                              ? () => {
                                  setShowReportModal(true)
                                }
                              : null
                          }
                          isReported={props.discussionEntry?.entryParticipant?.reportType != null}
                        />
                      ) : null
                    }
                    author={props.discussionEntry.author}
                    anonymousAuthor={props.discussionEntry.anonymousAuthor}
                    message={props.discussionEntry.message}
                    isEditing={isEditing}
                    onSave={onUpdate}
                    onCancel={() => setIsEditing(false)}
                    isIsolatedView={false}
                    editor={props.discussionEntry.editor}
                    isUnread={
                      !props.discussionEntry.entryParticipant?.read ||
                      !!props.discussionEntry?.rootEntryParticipantCounts?.unreadCount
                    }
                    isForcedRead={props.discussionEntry.entryParticipant?.forcedReadState}
                    timingDisplay={DateHelper.formatDatetimeForDiscussions(
                      props.discussionEntry.createdAt
                    )}
                    editedTimingDisplay={DateHelper.formatDatetimeForDiscussions(
                      props.discussionEntry.updatedAt
                    )}
                    lastReplyAtDisplay={DateHelper.formatDatetimeForDiscussions(
                      props.discussionEntry.lastReply?.createdAt
                    )}
                    deleted={props.discussionEntry.deleted}
                    isTopicAuthor={isTopicAuthor(
                      props.discussionTopic.author,
                      props.discussionEntry.author
                    )}
                    updateDraftCache={props.updateDraftCache}
                    attachment={props.discussionEntry.attachment}
                  >
                    {threadActions.length > 0 && (
                      <View as="div" padding="x-small none none">
                        <ThreadingToolbar
                          searchTerm={searchTerm}
                          discussionEntry={props.discussionEntry}
                          onOpenIsolatedView={props.onOpenIsolatedView}
                          isIsolatedView={false}
                          filter={filter}
                        >
                          {threadActions}
                        </ThreadingToolbar>
                      </View>
                    )}
                  </DiscussionEntryContainer>
                  <ReportReply
                    onCloseReportModal={() => {
                      setShowReportModal(false)
                    }}
                    onSubmit={reportType => {
                      updateDiscussionEntryReported({
                        variables: {
                          discussionEntryId: props.discussionEntry._id,
                          reportType,
                        },
                      })
                      setReportModalIsLoading(true)
                    }}
                    showReportModal={showReportModal}
                    isLoading={reportModalIsLoading}
                    errorSubmitting={reportingError}
                  />
                </Flex.Item>
              </Flex>
            </div>
          </Highlight>
          <div style={{marginLeft: replyMarginDepth}}>
            {editorExpanded && !(ENV.isolated_view || ENV.split_screen_view) && (
              <View
                display="block"
                background="primary"
                padding="none none small none"
                margin="none none x-small none"
              >
                <DiscussionEdit
                  discussionAnonymousState={props.discussionTopic?.anonymousState}
                  canReplyAnonymously={props.discussionTopic?.canReplyAnonymously}
                  onSubmit={(message, _includeReplyPreview, _fileId, anonymousAuthorState) => {
                    onReplySubmit(message, anonymousAuthorState)
                  }}
                  onCancel={() => setEditorExpanded(false)}
                  value={
                    props.discussionEntry.rootEntryId &&
                    props.discussionEntry.rootEntryId !== props.discussionEntry.parentId
                      ? ReactDOMServer.renderToString(
                          <span className="mceNonEditable mention" data-mention="1">
                            @{getDisplayName(props.discussionEntry)}
                          </span>
                        )
                      : ''
                  }
                />
              </View>
            )}
          </div>
          {(expandReplies || props.depth > 0) && props.discussionEntry.subentriesCount > 0 && (
            <DiscussionSubentries
              discussionTopic={props.discussionTopic}
              discussionEntryId={props.discussionEntry._id}
              depth={props.depth + 1}
              markAsRead={props.markAsRead}
              parentRefCurrent={threadRefCurrent}
              highlightEntryId={props.highlightEntryId}
              setHighlightEntryId={props.setHighlightEntryId}
            />
          )}
        </>
      )}
    />
  )
}

DiscussionThreadContainer.propTypes = {
  discussionTopic: Discussion.shape,
  discussionEntry: PropTypes.object.isRequired,
  refetchDiscussionEntries: PropTypes.func,
  depth: PropTypes.number,
  markAsRead: PropTypes.func,
  parentRefCurrent: PropTypes.object,
  onOpenIsolatedView: PropTypes.func,
  goToTopic: PropTypes.func,
  highlightEntryId: PropTypes.string,
  removeDraftFromDiscussionCache: PropTypes.func,
  updateDraftCache: PropTypes.func,
<<<<<<< HEAD
=======
  setHighlightEntryId: PropTypes.func,
>>>>>>> 31fbffe1
}

DiscussionThreadContainer.defaultProps = {
  depth: 0,
}

export default DiscussionThreadContainer

const DiscussionSubentries = props => {
  const {setOnFailure} = useContext(AlertManagerContext)
  const variables = {
    discussionEntryID: props.discussionEntryId,
    first: ENV.per_page,
<<<<<<< HEAD
    sort,
=======
    sort: 'asc',
>>>>>>> 31fbffe1
    courseID: window.ENV?.course_id,
  }
  const subentries = useQuery(DISCUSSION_SUBENTRIES_QUERY, {
    variables,
  })

  if (subentries.error) {
    setOnFailure(I18n.t('There was an unexpected error loading the replies.'))
    return null
  }

  if (subentries.loading) {
    return <LoadingIndicator />
  }

  return subentries.data.legacyNode.discussionSubentriesConnection?.nodes.map(entry => (
    <DiscussionThreadContainer
      key={`discussion-thread-${entry.id}`}
      depth={props.depth}
      refetchDiscussionEntries={subentries.refetch || null}
      discussionEntry={entry}
      discussionTopic={props.discussionTopic}
      markAsRead={props.markAsRead}
      parentRefCurrent={props.parentRefCurrent}
      removeDraftFromDiscussionCache={props.removeDraftFromDiscussionCache}
      updateDraftCache={props.updateDraftCache}
      highlightEntryId={props.highlightEntryId}
      setHighlightEntryId={props.setHighlightEntryId}
    />
  ))
}

DiscussionSubentries.propTypes = {
  discussionTopic: Discussion.shape,
  discussionEntryId: PropTypes.string,
  depth: PropTypes.number,
  markAsRead: PropTypes.func,
  parentRefCurrent: PropTypes.object,
  removeDraftFromDiscussionCache: PropTypes.func,
  updateDraftCache: PropTypes.func,
<<<<<<< HEAD
=======
  highlightEntryId: PropTypes.string,
  setHighlightEntryId: PropTypes.func,
>>>>>>> 31fbffe1
}<|MERGE_RESOLUTION|>--- conflicted
+++ resolved
@@ -72,11 +72,7 @@
     const variables = {
       discussionEntryID: newDiscussionEntry.parentId,
       first: ENV.per_page,
-<<<<<<< HEAD
-      sort,
-=======
       sort: 'asc',
->>>>>>> 31fbffe1
       courseID: window.ENV?.course_id,
     }
 
@@ -529,10 +525,7 @@
   highlightEntryId: PropTypes.string,
   removeDraftFromDiscussionCache: PropTypes.func,
   updateDraftCache: PropTypes.func,
-<<<<<<< HEAD
-=======
   setHighlightEntryId: PropTypes.func,
->>>>>>> 31fbffe1
 }
 
 DiscussionThreadContainer.defaultProps = {
@@ -546,11 +539,7 @@
   const variables = {
     discussionEntryID: props.discussionEntryId,
     first: ENV.per_page,
-<<<<<<< HEAD
-    sort,
-=======
     sort: 'asc',
->>>>>>> 31fbffe1
     courseID: window.ENV?.course_id,
   }
   const subentries = useQuery(DISCUSSION_SUBENTRIES_QUERY, {
@@ -591,9 +580,6 @@
   parentRefCurrent: PropTypes.object,
   removeDraftFromDiscussionCache: PropTypes.func,
   updateDraftCache: PropTypes.func,
-<<<<<<< HEAD
-=======
   highlightEntryId: PropTypes.string,
   setHighlightEntryId: PropTypes.func,
->>>>>>> 31fbffe1
 }