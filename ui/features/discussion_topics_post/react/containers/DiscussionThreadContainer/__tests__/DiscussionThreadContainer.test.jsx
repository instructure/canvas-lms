--- conflicted
+++ resolved
@@ -27,14 +27,10 @@
 import {getSpeedGraderUrl} from '../../../utils'
 import {MockedProvider} from '@apollo/react-testing'
 import React from 'react'
-<<<<<<< HEAD
-import {updateDiscussionEntryParticipantMock, updateDiscussionThreadReadStateMock} from '../../../../graphql/Mocks'
-=======
 import {
   updateDiscussionEntryParticipantMock,
   updateDiscussionThreadReadStateMock,
 } from '../../../../graphql/Mocks'
->>>>>>> f6b60bb3
 import {User} from '../../../../graphql/User'
 import {waitFor} from '@testing-library/dom'
 
@@ -193,31 +189,18 @@
       window.location = {assign: jest.fn()}
       const setHighlightEntryId = jest.fn()
       const {getByTestId, getAllByText} = setup(
-<<<<<<< HEAD
-      defaultProps({propOverrides: {setHighlightEntryId: setHighlightEntryId}}),
-      updateDiscussionThreadReadStateMock({
-        discussionEntryId: 'DiscussionEntry-default-mock', 
-        read: false
-      })
-    )
-=======
         defaultProps({propOverrides: {setHighlightEntryId}}),
         updateDiscussionThreadReadStateMock({
           discussionEntryId: 'DiscussionEntry-default-mock',
           read: false,
         })
       )
->>>>>>> f6b60bb3
 
       fireEvent.click(getByTestId('thread-actions-menu'))
 
       expect(getAllByText('Mark Thread as Unread').length).toBe(1)
       expect(getAllByText('Mark Thread as Read').length).toBe(1)
-<<<<<<< HEAD
-      
-=======
-
->>>>>>> f6b60bb3
+
       fireEvent.click(getAllByText('Mark Thread as Unread')[0])
       expect(setHighlightEntryId.mock.calls.length).toBe(1)
       expect(setHighlightEntryId).toHaveBeenCalledWith('DiscussionEntry-default-mock')
