/*
 * Copyright (C) 2021 - present Instructure, Inc.
 *
 * This file is part of Canvas.
 *
 * Canvas is free software: you can redistribute it and/or modify it under
 * the terms of the GNU Affero General Public License as published by the Free
 * Software Foundation, version 3 of the License.
 *
 * Canvas is distributed in the hope that it will be useful, but WITHOUT ANY
 * WARRANTY; without even the implied warranty of MERCHANTABILITY or FITNESS FOR
 * A PARTICULAR PURPOSE. See the GNU Affero General Public License for more
 * details.
 *
 * You should have received a copy of the GNU Affero General Public License along
 * with this program. If not, see <http://www.gnu.org/licenses/>.
 */

import {AlertManagerContext} from '@canvas/alerts/react/AlertManager'
import {AnonymousUser} from '../../../../graphql/AnonymousUser'
import {Discussion} from '../../../../graphql/Discussion'
import {DiscussionEntry} from '../../../../graphql/DiscussionEntry'
import {DiscussionEntryPermissions} from '../../../../graphql/DiscussionEntryPermissions'
import {DiscussionPermissions} from '../../../../graphql/DiscussionPermissions'
import {DiscussionThreadContainer} from '../DiscussionThreadContainer'
import {fireEvent, render} from '@testing-library/react'
import {getSpeedGraderUrl} from '../../../utils'
import {MockedProvider} from '@apollo/client/testing'
import React from 'react'
import {
  updateDiscussionEntryParticipantMock,
  updateDiscussionThreadReadStateMock,
} from '../../../../graphql/Mocks'
import {User} from '../../../../graphql/User'
import {waitFor} from '@testing-library/dom'

<<<<<<< HEAD
jest.mock('@canvas/util/globalUtils', () => ({
  assignLocation: jest.fn(),
}))

jest.mock('../../../utils', () => ({
  ...jest.requireActual('../../../utils'),
  responsiveQuerySizes: () => ({desktop: {maxWidth: '1024px'}}),
}))

jest.mock('../../../utils/constants', () => ({
  ...jest.requireActual('../../../utils/constants'),
  HIGHLIGHT_TIMEOUT: 0,
}))
=======
jest.mock('@canvas/util/globalUtils')
>>>>>>> 72b96909

describe('DiscussionThreadContainer', () => {
  const onFailureStub = jest.fn()
  const onSuccessStub = jest.fn()
  const openMock = jest.fn()

  beforeAll(() => {
    window.ENV = {
      course_id: '1',
      SPEEDGRADER_URL_TEMPLATE: '/courses/1/gradebook/speed_grader?assignment_id=1&:student_id',
      discussions_reporting: false,
    }

    window.matchMedia = jest.fn().mockImplementation(() => {
      return {
        matches: true,
        media: '',
        onchange: null,
        addListener: jest.fn(),
        removeListener: jest.fn(),
      }
    })

    window.open = openMock
  })

  afterEach(() => {
    onFailureStub.mockClear()
    onSuccessStub.mockClear()
    openMock.mockClear()
    window.ENV.discussions_reporting = false
    jest.clearAllMocks()
  })

  const defaultProps = ({
    discussionEntryOverrides = {},
    discussionOverrides = {},
    propOverrides = {},
  } = {}) => ({
    discussionTopic: Discussion.mock(discussionOverrides),
    discussionEntry: DiscussionEntry.mock(discussionEntryOverrides),
    ...propOverrides,
  })

  const setup = (props, mocks) => {
    return render(
      <MockedProvider mocks={mocks}>
        <AlertManagerContext.Provider
          value={{setOnFailure: onFailureStub, setOnSuccess: onSuccessStub}}
        >
          <DiscussionThreadContainer {...props} />
        </AlertManagerContext.Provider>
      </MockedProvider>,
    )
  }

  it('should render', () => {
    const {container} = setup(defaultProps())
    expect(container).toBeTruthy()
  })

  it('renders an attachment if it exists', async () => {
    const container = setup(defaultProps())
    expect(await container.findByText('288777.jpeg')).toBeInTheDocument()
  })

  it('should not render reply button if reply permission is false', () => {
    const {container} = setup(
      defaultProps({
        discussionEntryOverrides: {permissions: DiscussionEntryPermissions.mock({reply: false})},
      }),
    )
    expect(container.querySelector('svg[name="IconDiscussionReply2"]')).not.toBeInTheDocument()
  })

  it('should render reply button if reply permission is true', () => {
    const {container} = setup(defaultProps())
    expect(container.querySelector('svg[name="IconDiscussionReply2"]')).toBeInTheDocument()
  })

  it('should not render quote button if reply permission is false', () => {
    const {queryAllByText, getByTestId} = setup(
      defaultProps({
        discussionEntryOverrides: {permissions: DiscussionEntryPermissions.mock({reply: false})},
      }),
    )
    fireEvent.click(getByTestId('thread-actions-menu'))
    expect(queryAllByText('Quote Reply')).toHaveLength(0)
  })

  it('should render quote button if reply permission is true', () => {
    const {getByTestId, getByText} = setup(defaultProps())
    fireEvent.click(getByTestId('thread-actions-menu'))

    expect(getByText('Quote Reply')).toBeInTheDocument()
  })

  describe('delete permission', () => {
    it('removed when false', async () => {
      const props = defaultProps()
      props.discussionEntry.permissions.delete = false
      const {getByTestId, queryAllByText} = setup(props)
      fireEvent.click(getByTestId('thread-actions-menu'))

      expect(queryAllByText('Delete')).toHaveLength(0)
    })

    it('present when true', async () => {
      const {getByTestId, getByText} = setup(defaultProps())
      fireEvent.click(getByTestId('thread-actions-menu'))

      expect(getByText('Delete')).toBeInTheDocument()
    })
  })

  describe('Roles', () => {
    it('does not display author role if not the author', async () => {
      const {queryByTestId} = setup(defaultProps())
      expect(queryByTestId('pill-Author')).not.toBeInTheDocument()
    })

    it('displays author role if the post is from the author', async () => {
      const props = defaultProps({
        discussionOverrides: {author: User.mock({_id: '3', displayName: 'Charles Xavier'})},
        discussionEntryOverrides: {author: User.mock({_id: '3', displayName: 'Charles Xavier'})},
      })
      const {queryByTestId} = setup(props)

      expect(queryByTestId('pill-Author')).toBeInTheDocument()
    })
  })

  describe('read state', () => {
    it('indicates the update to the user', async () => {
      const {getByTestId} = setup(
        defaultProps(),
        updateDiscussionEntryParticipantMock({
          read: false,
          forcedReadState: true,
        }),
      )

      fireEvent.click(getByTestId('thread-actions-menu'))
      fireEvent.click(getByTestId('markAsUnread'))

      await waitFor(() => {
        expect(onSuccessStub.mock.calls).toHaveLength(1)
        expect(onFailureStub.mock.calls).toHaveLength(0)
      })
    })

    it('Should render Mark Thread as Unread and Read', () => {
      const setHighlightEntryId = jest.fn()
      const {getByTestId, getAllByText} = setup(
        defaultProps({
          propOverrides: {setHighlightEntryId},
          discussionOverrides: {discussionType: 'threaded'},
        }),
        updateDiscussionThreadReadStateMock({
          discussionEntryId: 'DiscussionEntry-default-mock',
          read: false,
        }),
      )

      fireEvent.click(getByTestId('thread-actions-menu'))

      expect(getAllByText('Mark Thread as Unread')).toHaveLength(1)
      expect(getAllByText('Mark Thread as Read')).toHaveLength(1)

      fireEvent.click(getAllByText('Mark Thread as Unread')[0])
      expect(setHighlightEntryId.mock.calls).toHaveLength(1)
      expect(setHighlightEntryId).toHaveBeenCalledWith('DiscussionEntry-default-mock')
    })

    it('Should not render Mark Thread as Unread and Read', () => {
      const {getByTestId, queryByTestId} = setup(
        defaultProps({
          discussionOverrides: {discussionType: 'not_threaded'},
        }),
      )

      fireEvent.click(getByTestId('thread-actions-menu'))
      expect(queryByTestId('markThreadAsRead')).toBeNull()
      expect(queryByTestId('markThreadAsUnRead')).toBeNull()
    })

    describe('error handling', () => {
      it('indicates the failure to the user', async () => {
        const {getByTestId} = setup(
          defaultProps(),
          updateDiscussionEntryParticipantMock({
            read: false,
            forcedReadState: true,
            shouldError: true,
          }),
        )

        fireEvent.click(getByTestId('thread-actions-menu'))
        fireEvent.click(getByTestId('markAsUnread'))

        await waitFor(() => {
          expect(onSuccessStub.mock.calls).toHaveLength(0)
          expect(onFailureStub.mock.calls).toHaveLength(1)
        })
      })
    })
  })

  describe('ratings', () => {
    it('indicates the update to the user', async () => {
      const {getByTestId} = setup(
        defaultProps(),
        updateDiscussionEntryParticipantMock({
          rating: 'liked',
        }),
      )

      fireEvent.click(getByTestId('like-button'))

      await waitFor(() => {
        expect(onSuccessStub.mock.calls).toHaveLength(1)
        expect(onFailureStub.mock.calls).toHaveLength(0)
      })
    })

    describe('error handling', () => {
      it('indicates the failure to the user', async () => {
        const {getByTestId} = setup(
          defaultProps(),
          updateDiscussionEntryParticipantMock({
            rating: 'liked',
            shouldError: true,
          }),
        )

        fireEvent.click(getByTestId('like-button'))

        await waitFor(() => {
          expect(onSuccessStub.mock.calls).toHaveLength(0)
          expect(onFailureStub.mock.calls).toHaveLength(1)
        })
      })
    })
  })

  describe('SpeedGrader', () => {
    it('Should be able to open SpeedGrader when speedGrader permission is true', async () => {
      const {getByTestId} = setup(defaultProps())

      fireEvent.click(getByTestId('thread-actions-menu'))
      fireEvent.click(getByTestId('inSpeedGrader'))

      await waitFor(() => {
        expect(openMock).toHaveBeenCalledWith(
          getSpeedGraderUrl('2', 'DiscussionEntry-default-mock'),
          `_blank`,
        )
      })
    })

    it('Should not be able to open SpeedGrader if is speedGrader permission is false', () => {
      const {getByTestId, queryByTestId} = setup(
        defaultProps({
          discussionOverrides: {permissions: DiscussionPermissions.mock({speedGrader: false})},
        }),
      )

      fireEvent.click(getByTestId('thread-actions-menu'))
      expect(queryByTestId('inSpeedGrader')).toBeNull()
    })
  })

  describe('Go to Buttons', () => {
    it('Should call scrollTo when go to topic is pressed', async () => {
      const goToTopic = jest.fn()
      const {getByTestId} = setup(defaultProps({propOverrides: {goToTopic}}))

      fireEvent.click(getByTestId('thread-actions-menu'))
      fireEvent.click(getByTestId('toTopic'))

      await waitFor(() => {
        expect(goToTopic.mock.calls).toHaveLength(1)
      })
    })

    it('Should call props.setHighlightEntryId when go to parent is pressed', async () => {
      const setHighlightEntryId = jest.fn()
      const parentId = '1'
      const {getByTestId} = setup(
        defaultProps({propOverrides: {setHighlightEntryId, parentId, depth: 2}}),
      )

      fireEvent.click(getByTestId('thread-actions-menu'))
      fireEvent.click(getByTestId('toParent'))

      await waitFor(() => {
        expect(setHighlightEntryId.mock.calls).toHaveLength(1)
      })
    })
  })

  describe('Unread Badge', () => {
    describe('should find unread badge', () => {
      it('root is unread and child reply is unread', () => {
        const container = setup(
          defaultProps({
            discussionEntryOverrides: {entryParticipant: {read: false, rating: false}},
          }),
        )
        expect(container.getByTestId('is-unread')).toBeInTheDocument()
      })

      it('root is unread and child is read', () => {
        const container = setup(
          defaultProps({
            discussionEntryOverrides: {
              entryParticipant: {read: false, rating: false},
              rootEntryParticipantCounts: {
                unreadCount: 0,
                repliesCount: 1,
                __typename: 'DiscussionEntryCounts',
              },
            },
          }),
        )
        expect(container.getByTestId('is-unread')).toBeInTheDocument()
      })
    })

    describe('should not find unread badge', () => {
      it('root is read and child reply is read', () => {
        const container = setup(
          defaultProps({
            discussionEntryOverrides: {
              entryParticipant: {read: true, rating: false},
              rootEntryParticipantCounts: {
                unreadCount: 0,
                repliesCount: 1,
                __typename: 'DiscussionEntryCounts',
              },
            },
          }),
        )
        expect(container.queryByTestId('is-unread')).not.toBeInTheDocument()
      })
    })
  })

  describe('Expand-Button', () => {
    it('should render expand when nested replies are present', () => {
      const {getByTestId} = setup(defaultProps())
      expect(getByTestId('expand-button')).toBeInTheDocument()
    })

    it('pluralizes reply message correctly when there is only a single reply', () => {
      const {getAllByText} = setup(
        defaultProps({
          discussionEntryOverrides: {
            rootEntryParticipantCounts: {
              unreadCount: 1,
              repliesCount: 1,
              __typename: 'DiscussionEntryCounts',
            },
          },
        }),
      )
      expect(getAllByText('1 Reply, 1 Unread')).toHaveLength(2)
    })

    it('pluralizes replies message correctly when there are multiple replies', () => {
      const {getAllByText} = setup(
        defaultProps({
          discussionEntryOverrides: {rootEntryParticipantCounts: {unreadCount: 1, repliesCount: 2}},
        }),
      )
      expect(getAllByText('2 Replies, 1 Unread')).toBeTruthy()
    })

    it('does not display unread count if it is 0', () => {
      const {queryAllByText} = setup(
        defaultProps({
          discussionEntryOverrides: {rootEntryParticipantCounts: {unreadCount: 0, repliesCount: 2}},
        }),
      )
      expect(queryAllByText('2 Replies, 0 Unread')).toHaveLength(0)
      expect(queryAllByText('2 Replies')).toHaveLength(2)
    })
  })

  describe('Report Reply', () => {
    it('does not show Report', () => {
      const {getByTestId, queryByText} = setup(defaultProps())

      fireEvent.click(getByTestId('thread-actions-menu'))

      expect(queryByText('Report')).toBeNull()
    })

    describe('when feature flag and setting is enabled', () => {
      beforeEach(() => {
        window.ENV.discussions_reporting = true
      })

      it('show Report', () => {
        const {getByTestId, queryByText} = setup(defaultProps())

        fireEvent.click(getByTestId('thread-actions-menu'))

        expect(queryByText('Report')).toBeTruthy()
      })

      it('show Reported', () => {
        const {getByTestId, queryByText} = setup(
          defaultProps({
            discussionEntryOverrides: {
              entryParticipant: {
                reportType: 'other',
              },
            },
          }),
        )

        fireEvent.click(getByTestId('thread-actions-menu'))

        expect(queryByText('Reported')).toBeTruthy()
      })

      it('can Report', async () => {
        const {getByTestId, getByText} = setup(
          defaultProps(),
          updateDiscussionEntryParticipantMock({
            reportType: 'other',
          }),
        )

        fireEvent.click(getByTestId('thread-actions-menu'))
        fireEvent.click(getByText('Report'))
        fireEvent.click(getByText('Other'))
        fireEvent.click(getByTestId('report-reply-submit-button'))

        await waitFor(() => {
          expect(onSuccessStub).toHaveBeenCalledWith('You have reported this reply.', false)
        })
      })
    })
  })

  describe('anonymous author', () => {
    beforeAll(() => {
      window.ENV.discussion_anonymity_enabled = true
    })

    afterAll(() => {
      window.ENV.discussion_anonymity_enabled = false
    })

    it('renders name', () => {
      const props = defaultProps({
        discussionEntryOverrides: {author: null, anonymousAuthor: AnonymousUser.mock()},
      })
      const container = setup(props)
      expect(container.queryByText('Sorry, Something Broke')).toBeNull()
      expect(container.getByText('Anonymous 1')).toBeInTheDocument()
    })
  })
})<|MERGE_RESOLUTION|>--- conflicted
+++ resolved
@@ -34,23 +34,7 @@
 import {User} from '../../../../graphql/User'
 import {waitFor} from '@testing-library/dom'
 
-<<<<<<< HEAD
-jest.mock('@canvas/util/globalUtils', () => ({
-  assignLocation: jest.fn(),
-}))
-
-jest.mock('../../../utils', () => ({
-  ...jest.requireActual('../../../utils'),
-  responsiveQuerySizes: () => ({desktop: {maxWidth: '1024px'}}),
-}))
-
-jest.mock('../../../utils/constants', () => ({
-  ...jest.requireActual('../../../utils/constants'),
-  HIGHLIGHT_TIMEOUT: 0,
-}))
-=======
 jest.mock('@canvas/util/globalUtils')
->>>>>>> 72b96909
 
 describe('DiscussionThreadContainer', () => {
   const onFailureStub = jest.fn()
