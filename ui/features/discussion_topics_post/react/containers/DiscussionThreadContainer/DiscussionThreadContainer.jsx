--- conflicted
+++ resolved
@@ -305,21 +305,8 @@
           key={`reply-${props.discussionEntry._id}`}
           authorName={getDisplayName(props.discussionEntry)}
           delimiterKey={`reply-delimiter-${props.discussionEntry._id}`}
-<<<<<<< HEAD
-          onClick={() => {
-            const newEditorExpanded = !editorExpanded
-            setEditorExpanded(newEditorExpanded)
-
-            if (splitScreenOn) {
-              usedThreadingToolbarChildRef.current = replyButtonRef.current
-              props.onOpenSplitView(props.discussionEntry._id, true)
-            }
-          }}
-        />,
-=======
           onClick={onThreadReply}
         />
->>>>>>> 72b96909
       )
     }
     if (
