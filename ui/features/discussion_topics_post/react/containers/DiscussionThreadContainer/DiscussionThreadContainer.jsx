/*
 * Copyright (C) 2021 - present Instructure, Inc.
 *
 * This file is part of Canvas.
 *
 * Canvas is free software: you can redistribute it and/or modify it under
 * the terms of the GNU Affero General Public License as published by the Free
 * Software Foundation, version 3 of the License.
 *
 * Canvas is distributed in the hope that it will be useful, but WITHOUT ANY
 * WARRANTY; without even the implied warranty of MERCHANTABILITY or FITNESS FOR
 * A PARTICULAR PURPOSE. See the GNU Affero General Public License for more
 * details.
 *
 * You should have received a copy of the GNU Affero General Public License along
 * with this program. If not, see <http://www.gnu.org/licenses/>.
 */

import {
  getSpeedGraderUrl,
  updateDiscussionTopicEntryCounts,
  responsiveQuerySizes,
  isTopicAuthor,
  getDisplayName,
  getOptimisticResponse,
  buildQuotedReply,
  addReplyToAllRootEntries,
  addSubentriesCountToParentEntry,
} from '../../utils'
import {AlertManagerContext} from '@canvas/alerts/react/AlertManager'
import {
  DELETE_DISCUSSION_ENTRY,
  UPDATE_DISCUSSION_ENTRY_PARTICIPANT,
  UPDATE_DISCUSSION_ENTRY,
} from '../../../graphql/Mutations'
import DateHelper from '@canvas/datetime/dateHelper'
import {Discussion} from '../../../graphql/Discussion'
import {DiscussionEntry} from '../../../graphql/DiscussionEntry'
import {DISCUSSION_ENTRY_ALL_ROOT_ENTRIES_QUERY} from '../../../graphql/Queries'
import {DiscussionEdit} from '../../components/DiscussionEdit/DiscussionEdit'
import {Flex} from '@instructure/ui-flex'
import {Highlight} from '../../components/Highlight/Highlight'
import {useScope as createI18nScope} from '@canvas/i18n'
import {Spinner} from '@instructure/ui-spinner'
import {
  SearchContext,
  DiscussionManagerUtilityContext,
  AllThreadsState,
} from '../../utils/constants'
import {DiscussionEntryContainer} from '../DiscussionEntryContainer/DiscussionEntryContainer'
import PropTypes from 'prop-types'
import React, {useContext, useEffect, useState, useCallback, useRef, useMemo} from 'react'
import * as ReactDOMServer from 'react-dom/server'
import {ReplyInfo} from '../../components/ReplyInfo/ReplyInfo'
import {Responsive} from '@instructure/ui-responsive'

import theme from '@instructure/canvas-theme'
import {ThreadActions} from '../../components/ThreadActions/ThreadActions'
import {ThreadingToolbar} from '../../components/ThreadingToolbar/ThreadingToolbar'
import {useMutation, useQuery} from '@apollo/client'
import {View} from '@instructure/ui-view'
import {ReportReply} from '../../components/ReportReply/ReportReply'
import {Text} from '@instructure/ui-text'
import useCreateDiscussionEntry from '../../hooks/useCreateDiscussionEntry'
import {useUpdateDiscussionThread} from '../../hooks/useUpdateDiscussionThread'
import {useEventHandler, KeyboardShortcuts} from '../../KeyboardShortcuts/useKeyboardShortcut'
import useHighlightStore from '../../hooks/useHighlightStore'
import useSpeedGrader from '../../hooks/useSpeedGrader'
import useRestoreEntry from '../../hooks/useRestoreEntry'

const I18n = createI18nScope('discussion_topics_post')

const defaultExpandedReplies = id => {
  if (
    (ENV.DISCUSSION?.preferences?.discussions_splitscreen_view &&
      !window.top.location.href.includes('speed_grader')) ||
    id === ENV.discussions_deep_link?.entry_id
  )
    return false
  if (id === ENV.discussions_deep_link?.root_entry_id) return true

  return false
}

export const DiscussionThreadContainer = props => {
  const replyButtonRef = useRef()
  const expansionButtonRef = useRef()
  const moreOptionsButtonRef = useRef()

  const {isInSpeedGrader, handleCommentKeyPress, handleGradeKeyPress} = useSpeedGrader()

  const {searchTerm, filter, allThreadsStatus, expandedThreads, setExpandedThreads} =
    useContext(SearchContext)
  const {setOnFailure, setOnSuccess} = useContext(AlertManagerContext)
  const {replyFromId, setReplyFromId, usedThreadingToolbarChildRef} = useContext(
    DiscussionManagerUtilityContext,
  )
  const [expandReplies, setExpandReplies] = useState(
    defaultExpandedReplies(props.discussionEntry._id),
  )
  const [isEditing, setIsEditing] = useState(false)
  const [editorExpanded, setEditorExpanded] = useState(false)
  const [threadRefCurrent, setThreadRefCurrent] = useState(null)
  const [showReportModal, setShowReportModal] = useState(false)
  const [reportModalIsLoading, setReportModalIsLoading] = useState(false)
  const [reportingError, setReportingError] = useState(false)
  const [firstSubReply, setFirstSubReply] = useState(false)
  const {
    updateLoadedSubentry,
    updateDiscussionEntryParticipant,
    updateDiscussionThreadReadState,
    toggleUnread,
  } = useUpdateDiscussionThread({
    discussionEntry: props.discussionEntry,
    discussionTopic: props.discussionTopic,
    setLoadedSubentries: props.setLoadedSubentries,
  })

  const updateCache = (cache, result) => {
    const newDiscussionEntry = result.data.createDiscussionEntry.discussionEntry
    updateDiscussionTopicEntryCounts(cache, props.discussionTopic.id, {repliesCountChange: 1})
    addReplyToAllRootEntries(cache, newDiscussionEntry)
    addSubentriesCountToParentEntry(cache, newDiscussionEntry)
    props.setHighlightEntryId(newDiscussionEntry._id)
  }

  const onEntryCreationCompletion = (data, success) => {
    if (success) {
      // It is a known issue that the first reply of a sub reply has not initiated the sub query call,
      // as a result we cannot add an entry to it. Before we had expand buttons for each sub-entry,
      // now we must manually trigger the first one.
      // See addReplyToDiscussionEntry definition for more details.
      if (
        data.createDiscussionEntry.discussionEntry.parentId === props.discussionEntry._id &&
        !props.discussionEntry.subentriesCount
      ) {
        setFirstSubReply(true)
      }
      setExpandReplies(true)
      props.setHighlightEntryId(data.createDiscussionEntry.discussionEntry._id)
      setEditorExpanded(false)
    }
  }

  const removeRef = useHighlightStore(state => state.removeReplyRef)

  const isPinned =
    props.discussionEntry.pinType === 'reply' || props.discussionEntry.pinType === 'thread'

  useEffect(() => {
    if (props.discussionEntry._id === props.highlightEntryId) {
      window.postMessage({
        subject: 'SG.handleHighlightedEntryChange',
        entryTimestamp: props.discussionEntry.createdAt,
        payload: {
          highlightedEntryId: props.discussionEntry._id,
        },
      })
      window.top.postMessage({
        subject: 'SG.handleHighlightedEntryChange',
        entryTimestamp: props.discussionEntry.createdAt,
        payload: {
          highlightedEntryId: props.discussionEntry._id,
        },
      })
    }
  }, [props.highlightEntryId])

  useEffect(() => {
    return () => {
      removeRef(props.discussionEntry._id)
    }
  }, [removeRef, props.discussionEntry._id])

  const {createDiscussionEntry, isSubmitting} = useCreateDiscussionEntry(
    onEntryCreationCompletion,
    updateCache,
  )

  const [deleteDiscussionEntry] = useMutation(DELETE_DISCUSSION_ENTRY, {
    onCompleted: data => {
      if (!data.deleteDiscussionEntry.errors) {
        updateLoadedSubentry(data.deleteDiscussionEntry.discussionEntry)
        setOnSuccess(I18n.t('The reply was successfully deleted.'))
      } else {
        setOnFailure(I18n.t('There was an unexpected error while deleting the reply.'))
      }
    },
    onError: () => {
      setOnFailure(I18n.t('There was an unexpected error while deleting the reply.'))
    },
    update: () => {
      if (props.refetchDiscussionEntries) props.refetchDiscussionEntries()
    },
  })

  const [updateDiscussionEntry] = useMutation(UPDATE_DISCUSSION_ENTRY, {
    onCompleted: data => {
      if (!data.updateDiscussionEntry.errors) {
        updateLoadedSubentry(data.updateDiscussionEntry.discussionEntry)
        setOnSuccess(I18n.t('The reply was successfully updated.'))
        setIsEditing(false)
      } else {
        setOnFailure(I18n.t('There was an unexpected error while updating the reply.'))
      }
    },
    onError: () => {
      setOnFailure(I18n.t('There was an unexpected error while updating the reply.'))
    },
  })

  const [updateDiscussionEntryReported] = useMutation(UPDATE_DISCUSSION_ENTRY_PARTICIPANT, {
    onCompleted: data => {
      if (!data || !data.updateDiscussionEntryParticipant) {
        return null
      }
      updateLoadedSubentry(data.updateDiscussionEntryParticipant.discussionEntry)
      setReportModalIsLoading(false)
      setShowReportModal(false)
      setOnSuccess(I18n.t('You have reported this reply.'), false)
    },
    onError: () => {
      setReportModalIsLoading(false)
      setReportingError(true)
      setTimeout(() => {
        setReportingError(false)
      }, 3000)
    },
  })

  const {restoreEntry, loading: restoreEntryLoading} = useRestoreEntry(updateLoadedSubentry)

  const toggleRatingKeyboard = e => {
    if (e.detail.entryId === props.discussionEntry._id && props.discussionEntry.permissions.rate) {
      toggleRating()
    }
  }

  const toggleRating = () => {
    updateDiscussionEntryParticipant({
      variables: {
        discussionEntryId: props.discussionEntry._id,
        rating: props.discussionEntry.entryParticipant?.rating ? 'not_liked' : 'liked',
      },
    })
  }

  const togglePinned = () => {
    updateDiscussionEntry({
      variables: {
        discussionEntryId: props.discussionEntry._id,
        pinType: props.discussionEntry.pinType ? 'none' : 'reply',
      },
    })
  }

  useEventHandler(KeyboardShortcuts.TOGGLE_RATING_KEYBOARD, toggleRatingKeyboard)

  const getReplyLeftMargin = responsiveProp => {
    // In mobile we dont want any margin
    if (responsiveProp.isMobile) {
      return 0
    }
    // If the entry is in threadMode, then we want the RCE to be aligned with the authorInfo
    const threadMode = props.discussionEntry?.depth > 1
    if (responsiveProp.padding === undefined || responsiveProp.padding === null || !threadMode) {
      return `calc(${theme.spacing.xxLarge} * ${props.depth + 1})`
    }
    // This assumes that the responsive prop is using the css short hand for padding with 3 variables to get the left padding value
    const responsiveLeftPadding = responsiveProp.padding.split(' ')[1] || ''
    // The flex component uses the notation xx-small but the canvas theme saves the value as xxSmall
    const camelCaseResponsiveLeftPadding = responsiveLeftPadding.replace(/-(.)/g, (_, nextLetter) =>
      nextLetter.toUpperCase(),
    )
    // Retrieve the css value based on the canvas theme variable
    const discussionEditLeftPadding = theme.spacing[camelCaseResponsiveLeftPadding] || '0'

    // This assumes that the discussionEntryContainer left padding is small
    const discussionEntryContainerLeftPadding = theme.spacing.small || '0'

    return `calc(${theme.spacing.xxLarge} * ${props.depth} + ${discussionEntryContainerLeftPadding} + ${discussionEditLeftPadding})`
  }

  // Condense SplitScreen to one variable & link with the SplitScreenButton
  const splitScreenOn = props.userSplitScreenPreference

  const onShowRepliesKeyboard = e => {
    if (e.detail.entryId === props.discussionEntry._id) {
      onShowReplies()
    }
  }

  const onShowReplies = () => {
    if (splitScreenOn) {
      usedThreadingToolbarChildRef.current = expansionButtonRef.current
      props.onOpenSplitView(props.discussionEntry._id, false)
    } else {
      setExpandReplies(!expandReplies)
    }
  }

  useEventHandler(KeyboardShortcuts.ON_SHOW_REPLIES_KEYBOARD, onShowRepliesKeyboard)

  const showReplies = (
    <ThreadingToolbar.Expansion
      expansionButtonRef={expansionButtonRef}
      key={`expand-${props.discussionEntry._id}`}
      delimiterKey={`expand-delimiter-${props.discussionEntry._id}`}
      authorName={getDisplayName(props.discussionEntry)}
      expandText={
        <ReplyInfo
          replyCount={props.discussionEntry.rootEntryParticipantCounts?.repliesCount}
          unreadCount={props.discussionEntry.rootEntryParticipantCounts?.unreadCount}
          showHide={expandReplies}
        />
      }
      onClick={onShowReplies}
      isExpanded={expandReplies}
    />
  )

  const onThreadReplyKeyboard = e => {
    if (e.detail.entryId === props.discussionEntry._id) {
      onThreadReply()
    }
  }

  const onThreadReply = () => {
    const newEditorExpanded = !editorExpanded
    setEditorExpanded(newEditorExpanded)

    if (splitScreenOn) {
      usedThreadingToolbarChildRef.current = replyButtonRef.current
      props.onOpenSplitView(props.discussionEntry._id, true)
    }
  }

  useEventHandler(KeyboardShortcuts.ON_THREAD_REPLY_KEYBOARD, onThreadReplyKeyboard)

  const getThreadActions = responsiveProp => {
    const threadActions = []

    // On mobile, we display it in another row
    if (!responsiveProp.isMobile && props.depth === 0 && props.discussionEntry.lastReply) {
      threadActions.push(showReplies)
    }

    if (props?.discussionEntry?.permissions?.reply) {
      threadActions.push(
        <ThreadingToolbar.Reply
          replyButtonRef={replyButtonRef}
          key={`reply-${props.discussionEntry._id}`}
          authorName={getDisplayName(props.discussionEntry)}
          delimiterKey={`reply-delimiter-${props.discussionEntry._id}`}
          onClick={onThreadReply}
        />,
      )
    }
    if (
      props.discussionEntry.permissions.viewRating &&
      (props.discussionEntry.permissions.rate || props.discussionEntry.ratingSum > 0)
    ) {
      threadActions.push(
        <ThreadingToolbar.Like
          key={`like-${props.discussionEntry._id}`}
          delimiterKey={`like-delimiter-${props.discussionEntry._id}`}
          onClick={toggleRating}
          authorName={getDisplayName(props.discussionEntry)}
          isLiked={!!props.discussionEntry.entryParticipant?.rating}
          likeCount={props.discussionEntry.ratingSum || 0}
          interaction={props.discussionEntry.permissions.rate ? 'enabled' : 'disabled'}
        />,
      )
    }

    if (!props.discussionEntry.deleted) {
      threadActions.push(
        <ThreadingToolbar.MarkAsRead
          key={`mark-as-read-${props.discussionEntry._id}`}
          delimiterKey={`mark-as-read-delimiter-${props.discussionEntry._id}`}
          isRead={props.discussionEntry.entryParticipant?.read}
          authorName={getDisplayName(props.discussionEntry)}
          onClick={toggleUnread}
        />,
      )
    }

<<<<<<< HEAD
=======
    if (ENV.discussion_pin_post) {
      if (props.discussionTopic.permissions.moderateForum && !props.discussionEntry.deleted) {
        threadActions.push(
          <ThreadingToolbar.Pin
            key={`pin-${props.discussionEntry._id}`}
            delimiterKey={`pin-delimiter-${props.discussionEntry._id}`}
            onClick={togglePinned}
            isPinned={isPinned}
          />,
        )
      }
    }

>>>>>>> 5b970e1a
    if (props.discussionEntry.deleted) {
      const isOwner =
        props.discussionEntry?.author?._id === props.discussionEntry?.editor?._id &&
        props.discussionEntry?.permissions?.delete

      if (
        ENV.restore_discussion_entry &&
        (isOwner || props.discussionTopic.permissions.moderateForum)
      ) {
        threadActions.push(
          <ThreadingToolbar.Restore
            key={`restore-${props.discussionEntry._id}`}
            onClick={() => restoreEntry(props.discussionEntry._id)}
            disabled={restoreEntryLoading}
          />,
        )
      }
    }

    return threadActions
  }

  const onDeleteKeyboard = e => {
    if (
      e.detail.entryId === props.discussionEntry._id &&
      props.discussionEntry.permissions.delete
    ) {
      onDelete()
    }
  }

  const onDelete = () => {
    if (window.confirm(I18n.t('Are you sure you want to delete this entry?'))) {
      deleteDiscussionEntry({
        variables: {
          id: props.discussionEntry._id,
        },
      })
    }
  }

  useEventHandler(KeyboardShortcuts.ON_DELETE_KEYBOARD, onDeleteKeyboard)

  const onEditKeyboard = e => {
    if (
      e.detail.entryId === props.discussionEntry._id &&
      props.discussionEntry.permissions.update
    ) {
      onEdit()
    }
  }

  const onEdit = () => {
    setIsEditing(true)
  }

  useEventHandler(KeyboardShortcuts.ON_EDIT_KEYBOARD, onEditKeyboard)

  const onSpeedGraderCommentKeyboard = e => {
    // When full context view is on in speedgrader, the full Discussion view
    // is shown, an entry is also immediately highlighted.
    // because of this highlight, speedgrader's listeners no longer work,
    // so we need to listen for them here instead.
    //
    // NOTE: Splitscreen view is disabled in speedgrader, so we only need to
    // listen here, in threaded view
    //
    // we are checking entry id so that we don't call handleCommentKeyPress for every
    // entry, instead, we call it for just one
    if (isInSpeedGrader && e.detail.entryId === props.discussionEntry._id) {
      handleCommentKeyPress()
    }
  }
  useEventHandler(KeyboardShortcuts.ON_SPEEDGRADER_COMMENT, onSpeedGraderCommentKeyboard)

  const onSpeedGraderGradeKeyboard = e => {
    // When full context view is on in speedgrader, the full Discussion view
    // is shown, an entry is also immediately highlighted.
    // because of this highlight, speedgrader's listeners no longer work,
    // so we need to listen for them here instead.
    //
    // NOTE: Splitscreen view is disabled in speedgrader, so we only need to
    // listen here, in threaded view
    //
    // we are checking entry id so that we don't call handleGradetKeyPress for every
    // entry, instead, we call it for just one
    if (isInSpeedGrader && e.detail.entryId === props.discussionEntry._id) {
      handleGradeKeyPress()
    }
  }
  useEventHandler(KeyboardShortcuts.ON_SPEEDGRADER_GRADE, onSpeedGraderGradeKeyboard)

  const onUpdate = (message, quotedEntryId, file) => {
    updateDiscussionEntry({
      variables: {
        discussionEntryId: props.discussionEntry._id,
        message,
        fileId: file?._id,
        removeAttachment: !file?._id,
        quotedEntryId,
      },
    })
  }

  const onOpenInSpeedGrader = () => {
    window.open(
      getSpeedGraderUrl(props.discussionEntry.author._id, props.discussionEntry._id),
      '_blank',
    )
  }

  // Scrolling auto listener to mark messages as read
  const onThreadRefCurrentSet = useCallback(refCurrent => {
    setThreadRefCurrent(refCurrent)
  }, [])

  const updateReadState = useCallback(
    discussionEntry => {
      props.markAsRead(discussionEntry._id)
      // manually update this entry's read state, then updateLoadedSubentry
      const data = JSON.parse(JSON.stringify(discussionEntry))
      data.entryParticipant.read = !data.entryParticipant?.read
      updateLoadedSubentry(data)
    },
    [props, updateLoadedSubentry],
  )

  useEffect(() => {
    if (
      !ENV.manual_mark_as_read &&
      !props.discussionEntry?.deleted &&
      !props.discussionEntry?.entryParticipant?.read &&
      !props.discussionEntry?.entryParticipant?.forcedReadState
    ) {
      const viewportHeight = window.innerHeight || document.documentElement.clientHeight
      const observer = new IntersectionObserver(
        ([entry]) =>
          (entry.isIntersecting || entry.intersectionRatio > viewportHeight * 0.4) &&
          updateReadState(props.discussionEntry),
        {
          root: null,
          rootMargin: '0px',
          threshold: 0.0,
        },
      )

      if (threadRefCurrent) observer.observe(threadRefCurrent)

      return () => {
        if (threadRefCurrent) observer.unobserve(threadRefCurrent)
      }
    }
  }, [threadRefCurrent, props.discussionEntry.entryParticipant.read, props, updateReadState])

  useEffect(() => {
    if (expandedThreads.includes(props.discussionEntry._id)) {
      setExpandReplies(true)
    }
  }, [expandedThreads, props.discussionEntry._id])

  useEffect(() => {
    if (allThreadsStatus === AllThreadsState.Expanded && !expandReplies) {
      setExpandReplies(true)
    }
    if (allThreadsStatus === AllThreadsState.Collapsed && expandReplies) {
      setExpandReplies(false)
    }
    // eslint-disable-next-line react-hooks/exhaustive-deps
  }, [allThreadsStatus])

  useEffect(() => {
    if (expandReplies && !expandedThreads.includes(props.discussionEntry._id)) {
      setExpandedThreads([...expandedThreads, props.discussionEntry._id])
    } else if (!expandReplies && expandedThreads.includes(props.discussionEntry._id)) {
      setExpandedThreads(expandedThreads.filter(v => v !== props.discussionEntry._id))
    }
    // eslint-disable-next-line react-hooks/exhaustive-deps
  }, [expandReplies])

  // This reply is used with inline-view reply
  const onReplySubmit = (message, quotedEntryId, isAnonymousAuthor, file) => {
    const getParentId = () => {
      switch (props.discussionEntry.depth) {
        case 1:
          return props.discussionEntry._id
        case 2:
          return props.discussionEntry._id
        case 3:
          return props.discussionEntry.parentId
        default:
          return props.discussionEntry.rootEntryId
      }
    }
    const variables = {
      discussionTopicId: ENV.discussion_topic_id,
      parentEntryId: getParentId(),
      fileId: file?._id,
      isAnonymousAuthor,
      message,
      quotedEntryId,
    }
    const optimisticResponse = getOptimisticResponse({
      message,
      attachment: file,
      parentId: getParentId(),
      depth: props.discussionEntry.depth,
      rootEntryId: props.discussionEntry.rootEntryId,
      quotedEntry:
        quotedEntryId && typeof buildQuotedReply === 'function'
          ? buildQuotedReply([props.discussionEntry], getParentId())
          : null,
      isAnonymous:
        !!props.discussionTopic.anonymousState && props.discussionTopic.canReplyAnonymously,
    })
    createDiscussionEntry({variables, optimisticResponse})

    props.setHighlightEntryId('DISCUSSION_ENTRY_PLACEHOLDER')
  }

  return (
    <Responsive
      match="media"
      query={responsiveQuerySizes({mobile: true, desktop: true})}
      props={{
        // If you change the padding notation on these, please update the getReplyLeftMargin function
        mobile: {
          marginDepth: `calc(${theme.spacing.medium} * ${props.depth})`,
          padding: '0',
          toolbarLeftPadding: undefined,
          isMobile: true,
        },
        desktop: {
          marginDepth: `calc(${theme.spacing.xxLarge} * ${props.depth})`,
          padding: '0 mediumSmall',
          toolbarLeftPadding: props.depth === 0 ? '0 0 0 xx-small' : undefined,
          isMobile: false,
        },
      }}
      render={responsiveProps => (
        <>
          <Highlight
            isHighlighted={props.discussionEntry._id === props.highlightEntryId}
            discussionEntryId={props.discussionEntry._id}
          >
            <div
              style={{marginLeft: responsiveProps.marginDepth}}
              ref={onThreadRefCurrentSet}
              data-testid="discussion-entry-container"
            >
              <Flex padding={responsiveProps.padding}>
                <Flex.Item shouldShrink={true} shouldGrow={true}>
                  <DiscussionEntryContainer
                    discussionTopic={props.discussionTopic}
                    discussionEntry={props.discussionEntry}
                    toggleUnread={toggleUnread}
                    isTopic={false}
                    isPinned={isPinned}
                    pinnedBy={props.discussionEntry.pinnedBy}
                    postUtilities={
                      !props.discussionEntry.deleted ? (
                        <ThreadActions
                          moreOptionsButtonRef={moreOptionsButtonRef}
                          id={props.discussionEntry._id}
                          authorName={getDisplayName(props.discussionEntry)}
                          isUnread={!props.discussionEntry.entryParticipant?.read}
                          onToggleUnread={toggleUnread}
                          onDelete={props.discussionEntry.permissions?.delete ? onDelete : null}
                          onEdit={props.discussionEntry.permissions?.update ? onEdit : null}
                          onOpenInSpeedGrader={
                            props.discussionTopic.permissions?.speedGrader
                              ? onOpenInSpeedGrader
                              : null
                          }
                          goToParent={
                            props.depth === 0
                              ? null
                              : () => {
                                  props.setHighlightEntryId(props.discussionEntry.parentId)
                                }
                          }
                          goToTopic={props.goToTopic}
                          permalinkId={props.discussionEntry._id}
                          onReport={
                            ENV.discussions_reporting &&
                            props.discussionTopic.permissions?.studentReporting
                              ? () => {
                                  setShowReportModal(true)
                                }
                              : null
                          }
                          isReported={props.discussionEntry?.entryParticipant?.reportType != null}
                          onQuoteReply={
                            props?.discussionEntry?.permissions?.reply
                              ? () => {
                                  setReplyFromId(props.discussionEntry._id)
                                  if (splitScreenOn) {
                                    props.onOpenSplitView(props.discussionEntry._id, true)
                                  } else {
                                    setEditorExpanded(true)
                                  }
                                }
                              : null
                          }
                          onMarkThreadAsRead={
                            props.discussionTopic.discussionType !== 'threaded'
                              ? undefined
                              : readState => {
                                  window.ENV.discussions_deep_link = {
                                    root_entry_id: props.discussionEntry.rootEntryId,
                                    parent_id: props.discussionEntry.parentId,
                                    entry_id: props.discussionEntry._id,
                                  }
                                  updateDiscussionThreadReadState({
                                    variables: {
                                      discussionEntryId: props.discussionEntry.rootEntryId
                                        ? props.discussionEntry.rootEntryId
                                        : props.discussionEntry.id,
                                      read: readState,
                                    },
                                  })
                                  props.setHighlightEntryId(props.discussionEntry._id)
                                }
                          }
                        />
                      ) : null
                    }
                    author={props.discussionEntry.author}
                    anonymousAuthor={props.discussionEntry.anonymousAuthor}
                    message={props.discussionEntry.message}
                    isEditing={isEditing}
                    onSave={onUpdate}
                    onCancel={() => {
                      setIsEditing(false)
                      setTimeout(() => {
                        moreOptionsButtonRef?.current?.focus()
                      }, 0)
                    }}
                    isSplitView={false}
                    editor={props.discussionEntry.editor}
                    isUnread={!props.discussionEntry.entryParticipant?.read}
                    isForcedRead={props.discussionEntry.entryParticipant?.forcedReadState}
                    createdAt={props.discussionEntry.createdAt}
                    timingDisplay={DateHelper.formatDatetimeForDiscussions(
                      props.discussionEntry.createdAt,
                    )}
                    editedTimingDisplay={DateHelper.formatDatetimeForDiscussions(
                      props.discussionEntry.deleted
                        ? props.discussionEntry.updatedAt
                        : props.discussionEntry.editedAt,
                    )}
                    lastReplyAtDisplay={DateHelper.formatDatetimeForDiscussions(
                      props.discussionEntry.lastReply?.createdAt,
                    )}
                    deleted={props.discussionEntry.deleted}
                    isTopicAuthor={isTopicAuthor(
                      props.discussionTopic.author,
                      props.discussionEntry.author,
                    )}
                    attachment={props.discussionEntry.attachment}
                    quotedEntry={props.discussionEntry.quotedEntry}
                  >
                    <View as="div" padding={responsiveProps.toolbarLeftPadding}>
                      <ThreadingToolbar
                        searchTerm={searchTerm}
                        discussionEntry={props.discussionEntry}
                        onOpenSplitView={props.onOpenSplitView}
                        isSplitView={false}
                        filter={filter}
                      >
                        {getThreadActions(responsiveProps)}
                      </ThreadingToolbar>
                    </View>
                    {responsiveProps.isMobile &&
                      props.depth === 0 &&
                      props.discussionEntry.lastReply && (
                        <View as="div" margin="small 0">
                          <ThreadingToolbar
                            searchTerm={searchTerm}
                            discussionEntry={props.discussionEntry}
                            onOpenSplitView={props.onOpenSplitView}
                            isSplitView={false}
                            filter={filter}
                          >
                            {[showReplies]}
                          </ThreadingToolbar>
                        </View>
                      )}
                  </DiscussionEntryContainer>
                  <ReportReply
                    onCloseReportModal={() => {
                      setShowReportModal(false)
                    }}
                    onSubmit={reportType => {
                      updateDiscussionEntryReported({
                        variables: {
                          discussionEntryId: props.discussionEntry._id,
                          reportType,
                        },
                      })
                      setReportModalIsLoading(true)
                    }}
                    showReportModal={showReportModal}
                    isLoading={reportModalIsLoading}
                    errorSubmitting={reportingError}
                  />
                </Flex.Item>
              </Flex>
            </div>
          </Highlight>
          {editorExpanded && !splitScreenOn && (
            <div style={{marginLeft: getReplyLeftMargin(responsiveProps)}}>
              <View
                display="block"
                background="primary"
                padding="none none small none"
                margin="none none x-small none"
              >
                <DiscussionEdit
                  rceIdentifier={props.discussionEntry._id}
                  discussionAnonymousState={props.discussionTopic?.anonymousState}
                  canReplyAnonymously={props.discussionTopic?.canReplyAnonymously}
                  onSubmit={(message, quotedEntryId, file, anonymousAuthorState) => {
                    onReplySubmit(message, quotedEntryId, anonymousAuthorState, file)
                  }}
                  onCancel={() => {
                    setEditorExpanded(false)
                    setTimeout(() => {
                      replyButtonRef?.current?.focus()
                    }, 0)
                  }}
                  isSubmitting={isSubmitting}
                  quotedEntry={buildQuotedReply([props.discussionEntry], replyFromId)}
                  value={
                    !!ENV.rce_mentions_in_discussions && props.discussionEntry.depth > 2
                      ? ReactDOMServer.renderToString(
                          <span
                            className="mceNonEditable mention"
                            data-mention={props.discussionEntry.author?._id}
                          >
                            @{getDisplayName(props.discussionEntry)}
                          </span>,
                        )
                      : ''
                  }
                  isAnnouncement={props.discussionTopic.isAnnouncement}
                />
              </View>
            </div>
          )}
          {((expandReplies && !searchTerm) || props.depth > 0 || firstSubReply) &&
            !splitScreenOn &&
            (props.discussionEntry.subentriesCount > 0 || firstSubReply) && (
              <DiscussionSubentries
                discussionTopic={props.discussionTopic}
                discussionEntryId={props.discussionEntry._id}
                depth={props.depth + 1}
                markAsRead={props.markAsRead}
                parentRefCurrent={threadRefCurrent}
                highlightEntryId={props.highlightEntryId}
                setHighlightEntryId={props.setHighlightEntryId}
                allRootEntries={props.allRootEntries}
              />
            )}
        </>
      )}
    />
  )
}

DiscussionThreadContainer.propTypes = {
  discussionTopic: Discussion.shape,
  discussionEntry: DiscussionEntry.shape,
  refetchDiscussionEntries: PropTypes.func,
  depth: PropTypes.number,
  markAsRead: PropTypes.func,
  onOpenSplitView: PropTypes.func,
  goToTopic: PropTypes.func,
  highlightEntryId: PropTypes.string,
  setHighlightEntryId: PropTypes.func,
  userSplitScreenPreference: PropTypes.bool,
  allRootEntries: PropTypes.array,
  setLoadedSubentries: PropTypes.func,
}

DiscussionThreadContainer.defaultProps = {
  depth: 0,
}

export default DiscussionThreadContainer

const DiscussionSubentries = props => {
  const {setOnFailure} = useContext(AlertManagerContext)
  const [loadedSubentries, setLoadedSubentries] = useState([])

  const variables = {
    discussionEntryID: props.discussionEntryId,
  }

  const query = useQuery(DISCUSSION_ENTRY_ALL_ROOT_ENTRIES_QUERY, {
    variables,
    skip: props.allRootEntries && Array.isArray(props.allRootEntries),
  })

  const pushSubEntries = useHighlightStore(state => state.pushSubEntries)

  useEffect(() => {
    if (query.data) {
      pushSubEntries(
        query.data.legacyNode.allRootEntries.map(({_id, deleted, parentId}) => ({
          _id,
          deleted,
          parentId,
        })),
        props.discussionEntryId,
      )
    }
  }, [query.data, pushSubEntries, props.discussionEntryId])

  const allRootEntries = props.allRootEntries || query?.data?.legacyNode?.allRootEntries || []
  const subentries = allRootEntries.filter(entry => entry.parentId === props.discussionEntryId)
  const subentriesIds = subentries.map(entry => entry._id).join('')

  useEffect(() => {
    const loadedSubentriesIds = loadedSubentries.map(entry => entry._id).join('')

    // this means on all update mutations (including delete) we need to manually update loadedSubentries
    if (subentries.length > 0 && subentriesIds !== loadedSubentriesIds) {
      if (loadedSubentries.length < subentries.length) {
        setTimeout(() => {
          setLoadedSubentries(previousLoadedSubentries => {
            const previousLoadedSubentriesIds = previousLoadedSubentries.map(({_id}) => _id)
            const newLoadedSubentries = subentries
              .slice(loadedSubentries.length, loadedSubentries.length + 10)
              .filter(({_id}) => !previousLoadedSubentriesIds.includes(_id))

            return [...previousLoadedSubentries, ...newLoadedSubentries]
          })
        }, 500)
      } else {
        // There is a mismatch of IDs, so we need to reset the loadedSubentries
        setLoadedSubentries(subentries)
      }
    }
  }, [subentries, loadedSubentries, subentriesIds])

  if (query.error) {
    setOnFailure(I18n.t('There was an unexpected error loading the replies.'))
    return null
  }

  const isLoading = query.loading || loadedSubentries.length < subentries.length

  return (
    <>
      <LoadingReplies isLoading={isLoading} />
      {loadedSubentries.map(entry => (
        <DiscussionSubentriesMemo
          key={`discussion-thread-${entry._id}`}
          depth={props.depth}
          discussionEntry={entry}
          discussionTopic={props.discussionTopic}
          markAsRead={props.markAsRead}
          parentRefCurrent={props.parentRefCurrent}
          highlightEntryId={props.highlightEntryId}
          setHighlightEntryId={props.setHighlightEntryId}
          allRootEntries={allRootEntries}
          setLoadedSubentries={setLoadedSubentries}
        />
      ))}
    </>
  )
}

DiscussionSubentries.propTypes = {
  discussionTopic: Discussion.shape,
  discussionEntryId: PropTypes.string,
  depth: PropTypes.number,
  markAsRead: PropTypes.func,
  parentRefCurrent: PropTypes.object,
  highlightEntryId: PropTypes.string,
  setHighlightEntryId: PropTypes.func,
  allRootEntries: PropTypes.array,
}

const DiscussionSubentriesMemo = props => {
  return useMemo(() => {
    return (
      <DiscussionThreadContainer
        depth={props.depth}
        discussionEntry={props.discussionEntry}
        discussionTopic={props.discussionTopic}
        markAsRead={props.markAsRead}
        parentRefCurrent={props.parentRefCurrent}
        highlightEntryId={props.highlightEntryId}
        setHighlightEntryId={props.setHighlightEntryId}
        allRootEntries={props.allRootEntries}
        setLoadedSubentries={props.setLoadedSubentries}
      />
    )
  }, [
    props.depth,
    props.discussionEntry,
    props.discussionTopic,
    props.markAsRead,
    props.parentRefCurrent,
    props.highlightEntryId,
    props.setHighlightEntryId,
    props.allRootEntries,
    props.setLoadedSubentries,
  ])
}

DiscussionSubentries.propTypes = {
  discussionTopic: Discussion.shape,
  depth: PropTypes.number,
  markAsRead: PropTypes.func,
  parentRefCurrent: PropTypes.object,
  highlightEntryId: PropTypes.string,
  setHighlightEntryId: PropTypes.func,
  allRootEntries: PropTypes.array,
}

const LoadingReplies = props => {
  return useMemo(() => {
    return (
      props.isLoading && (
        <Flex justifyItems="start" margin="0 large" padding="0 x-large">
          <Flex.Item>
            <Spinner renderTitle={I18n.t('Loading more replies')} size="x-small" />
          </Flex.Item>
          <Flex.Item margin="0 0 0 small">
            <Text>{I18n.t('Loading replies...')}</Text>
          </Flex.Item>
        </Flex>
      )
    )
  }, [props.isLoading])
}

LoadingReplies.propTypes = {
  isLoading: PropTypes.bool,
}<|MERGE_RESOLUTION|>--- conflicted
+++ resolved
@@ -385,8 +385,6 @@
       )
     }
 
-<<<<<<< HEAD
-=======
     if (ENV.discussion_pin_post) {
       if (props.discussionTopic.permissions.moderateForum && !props.discussionEntry.deleted) {
         threadActions.push(
@@ -400,7 +398,6 @@
       }
     }
 
->>>>>>> 5b970e1a
     if (props.discussionEntry.deleted) {
       const isOwner =
         props.discussionEntry?.author?._id === props.discussionEntry?.editor?._id &&
