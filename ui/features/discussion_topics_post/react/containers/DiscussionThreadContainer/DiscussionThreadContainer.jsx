--- conflicted
+++ resolved
@@ -111,31 +111,19 @@
       props.discussionEntry.entryParticipant?.read !==
       result.data.updateDiscussionEntryParticipant.discussionEntry.entryParticipant?.read
     ) {
-<<<<<<< HEAD
-      const discussionUnreadCountchange = result.data.updateDiscussionEntryParticipant
-=======
       const discussionUnreadCountChange = result.data.updateDiscussionEntryParticipant
->>>>>>> 2a5b008b
         .discussionEntry.entryParticipant?.read
         ? -1
         : 1
       updateDiscussionTopicEntryCounts(cache, props.discussionTopic.id, {
-<<<<<<< HEAD
-        unreadCountChange: discussionUnreadCountchange,
-=======
         unreadCountChange: discussionUnreadCountChange,
->>>>>>> 2a5b008b
       })
 
       if (result.data.updateDiscussionEntryParticipant.discussionEntry.rootEntryId) {
         updateDiscussionEntryRootEntryCounts(
           cache,
           result.data.updateDiscussionEntryParticipant.discussionEntry,
-<<<<<<< HEAD
-          discussionUnreadCountchange
-=======
           discussionUnreadCountChange
->>>>>>> 2a5b008b
         )
       }
     }
