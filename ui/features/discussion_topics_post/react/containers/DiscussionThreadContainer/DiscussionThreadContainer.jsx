/*
 * Copyright (C) 2021 - present Instructure, Inc.
 *
 * This file is part of Canvas.
 *
 * Canvas is free software: you can redistribute it and/or modify it under
 * the terms of the GNU Affero General Public License as published by the Free
 * Software Foundation, version 3 of the License.
 *
 * Canvas is distributed in the hope that it will be useful, but WITHOUT ANY
 * WARRANTY; without even the implied warranty of MERCHANTABILITY or FITNESS FOR
 * A PARTICULAR PURPOSE. See the GNU Affero General Public License for more
 * details.
 *
 * You should have received a copy of the GNU Affero General Public License along
 * with this program. If not, see <http://www.gnu.org/licenses/>.
 */

import {
  addReplyToDiscussionEntry,
  getSpeedGraderUrl,
  updateDiscussionEntryRootEntryCounts,
  updateDiscussionTopicEntryCounts,
  responsiveQuerySizes,
  isTopicAuthor,
  getDisplayName,
  getOptimisticResponse,
  buildQuotedReply,
  addReplyToAllRootEntries,
  addSubentriesCountToParentEntry,
} from '../../utils'
import {AlertManagerContext} from '@canvas/alerts/react/AlertManager'
import {
  DELETE_DISCUSSION_ENTRY,
  UPDATE_DISCUSSION_THREAD_READ_STATE,
  UPDATE_DISCUSSION_ENTRY_PARTICIPANT,
  UPDATE_DISCUSSION_ENTRY,
} from '../../../graphql/Mutations'
import DateHelper from '@canvas/datetime/dateHelper'
import {Discussion} from '../../../graphql/Discussion'
import {DISCUSSION_ENTRY_ALL_ROOT_ENTRIES_QUERY} from '../../../graphql/Queries'
import {DiscussionEdit} from '../../components/DiscussionEdit/DiscussionEdit'
import {Flex} from '@instructure/ui-flex'
import {Highlight} from '../../components/Highlight/Highlight'
import {useScope as useI18nScope} from '@canvas/i18n'
import {Spinner} from '@instructure/ui-spinner'
import {
  SearchContext,
  DiscussionManagerUtilityContext,
  AllThreadsState,
} from '../../utils/constants'
import {DiscussionEntryContainer} from '../DiscussionEntryContainer/DiscussionEntryContainer'
import PropTypes from 'prop-types'
import React, {useContext, useEffect, useState, useCallback, useRef, useMemo} from 'react'
import * as ReactDOMServer from 'react-dom/server'
import {ReplyInfo} from '../../components/ReplyInfo/ReplyInfo'
import {Responsive} from '@instructure/ui-responsive'

import theme from '@instructure/canvas-theme'
import {ThreadActions} from '../../components/ThreadActions/ThreadActions'
import {ThreadingToolbar} from '../../components/ThreadingToolbar/ThreadingToolbar'
import {useMutation, useQuery, useApolloClient} from 'react-apollo'
import {View} from '@instructure/ui-view'
import {ReportReply} from '../../components/ReportReply/ReportReply'
import {Text} from '@instructure/ui-text'
import useCreateDiscussionEntry from '../../hooks/useCreateDiscussionEntry'

const I18n = useI18nScope('discussion_topics_post')

const defaultExpandedReplies = id => {
  if (ENV.DISCUSSION?.preferences?.discussions_splitscreen_view) return false
  if (id === ENV.discussions_deep_link?.entry_id) return false
  if (id === ENV.discussions_deep_link?.root_entry_id) return true

  return false
}

export const DiscussionThreadContainer = props => {
  const replyButtonRef = useRef()
  const expansionButtonRef = useRef()
  const moreOptionsButtonRef = useRef()

  const {searchTerm, filter, allThreadsStatus, expandedThreads, setExpandedThreads} =
    useContext(SearchContext)
  const {setOnFailure, setOnSuccess} = useContext(AlertManagerContext)
  const {replyFromId, setReplyFromId, usedThreadingToolbarChildRef} = useContext(
    DiscussionManagerUtilityContext
  )
  const [expandReplies, setExpandReplies] = useState(
    defaultExpandedReplies(props.discussionEntry._id)
  )
  const [isEditing, setIsEditing] = useState(false)
  const [editorExpanded, setEditorExpanded] = useState(false)
  const [threadRefCurrent, setThreadRefCurrent] = useState(null)
  const [showReportModal, setShowReportModal] = useState(false)
  const [reportModalIsLoading, setReportModalIsLoading] = useState(false)
  const [reportingError, setReportingError] = useState(false)
  const [firstSubReply, setFirstSubReply] = useState(false)

  const updateLoadedSubentry = updatedEntry => {
    // if it's a subentry then we need to update the loadedSubentry.
    if (props.setLoadedSubentries) {
      props.setLoadedSubentries(loadedSubentries => {
        return loadedSubentries.map(entry =>
          !!updatedEntry.rootEntryId && entry.id === updatedEntry.id ? updatedEntry : entry
        )
      })
    }
  }

  const updateDiscussionEntryParticipantCache = (cache, result) => {
    if (
      props.discussionEntry.entryParticipant?.read !==
      result.data.updateDiscussionEntryParticipant.discussionEntry.entryParticipant?.read
    ) {
      const discussionUnreadCountChange = result.data.updateDiscussionEntryParticipant
        .discussionEntry.entryParticipant?.read
        ? -1
        : 1
      updateDiscussionTopicEntryCounts(cache, props.discussionTopic.id, {
        unreadCountChange: discussionUnreadCountChange,
      })

      if (result.data.updateDiscussionEntryParticipant.discussionEntry.rootEntryId) {
        updateDiscussionEntryRootEntryCounts(
          cache,
          result.data.updateDiscussionEntryParticipant.discussionEntry,
          discussionUnreadCountChange
        )
      }
    }
  }

  const updateCache = (cache, result) => {
    const newDiscussionEntry = result.data.createDiscussionEntry.discussionEntry
    const variables = {
      discussionEntryID: newDiscussionEntry.parentId,
      first: ENV.per_page,
      sort: 'asc',
    }

    updateDiscussionTopicEntryCounts(cache, props.discussionTopic.id, {repliesCountChange: 1})
    const foundParentEntryQuery = addReplyToDiscussionEntry(cache, variables, newDiscussionEntry)
    if (props.refetchDiscussionEntries && !foundParentEntryQuery) props.refetchDiscussionEntries()
    addReplyToAllRootEntries(cache, newDiscussionEntry)
    addSubentriesCountToParentEntry(cache, newDiscussionEntry)
    props.setHighlightEntryId(newDiscussionEntry._id)

    // It is a known issue that the first reply of a sub reply has not initiated the sub query call,
    // as a result we cannot add an entry to it. Before we had expand buttons for each sub-entry,
    // now we must manually trigger the first one.
    // See addReplyToDiscussionEntry definition for more details.
    if (
      result.data.createDiscussionEntry.discussionEntry.parentId === props.discussionEntry._id &&
      !props.discussionEntry.subentriesCount
    ) {
      setFirstSubReply(true)
    }
  }

  const onEntryCreationCompletion = data => {
    setExpandReplies(true)
    props.setHighlightEntryId(data.createDiscussionEntry.discussionEntry._id)
  }

  const {createDiscussionEntry} = useCreateDiscussionEntry(onEntryCreationCompletion, updateCache)

  const [deleteDiscussionEntry] = useMutation(DELETE_DISCUSSION_ENTRY, {
    onCompleted: data => {
      if (!data.deleteDiscussionEntry.errors) {
        updateLoadedSubentry(data.deleteDiscussionEntry.discussionEntry)
        setOnSuccess(I18n.t('The reply was successfully deleted.'))
      } else {
        setOnFailure(I18n.t('There was an unexpected error while deleting the reply.'))
      }
    },
    onError: () => {
      setOnFailure(I18n.t('There was an unexpected error while deleting the reply.'))
    },
  })

  const [updateDiscussionEntry] = useMutation(UPDATE_DISCUSSION_ENTRY, {
    onCompleted: data => {
      if (!data.updateDiscussionEntry.errors) {
        updateLoadedSubentry(data.updateDiscussionEntry.discussionEntry)
        setOnSuccess(I18n.t('The reply was successfully updated.'))
        setIsEditing(false)
      } else {
        setOnFailure(I18n.t('There was an unexpected error while updating the reply.'))
      }
    },
    onError: () => {
      setOnFailure(I18n.t('There was an unexpected error while updating the reply.'))
    },
  })

  const [updateDiscussionEntryParticipant] = useMutation(UPDATE_DISCUSSION_ENTRY_PARTICIPANT, {
    update: updateDiscussionEntryParticipantCache,
    onCompleted: data => {
      if (!data || !data.updateDiscussionEntryParticipant) {
        return null
      }
      updateLoadedSubentry(data.updateDiscussionEntryParticipant.discussionEntry)
      setOnSuccess(I18n.t('The reply was successfully updated.'))
    },
    onError: () => {
      setOnFailure(I18n.t('There was an unexpected error updating the reply.'))
    },
  })

  const [updateDiscussionEntryReported] = useMutation(UPDATE_DISCUSSION_ENTRY_PARTICIPANT, {
    onCompleted: data => {
      if (!data || !data.updateDiscussionEntryParticipant) {
        return null
      }
      updateLoadedSubentry(data.updateDiscussionEntryParticipant.discussionEntry)
      setReportModalIsLoading(false)
      setShowReportModal(false)
      setOnSuccess(I18n.t('You have reported this reply.'), false)
    },
    onError: () => {
      setReportModalIsLoading(false)
      setReportingError(true)
      setTimeout(() => {
        setReportingError(false)
      }, 3000)
    },
  })

  const toggleRating = () => {
    updateDiscussionEntryParticipant({
      variables: {
        discussionEntryId: props.discussionEntry._id,
        rating: props.discussionEntry.entryParticipant?.rating ? 'not_liked' : 'liked',
      },
    })
  }

  const toggleUnread = () => {
    updateDiscussionEntryParticipant({
      variables: {
        discussionEntryId: props.discussionEntry._id,
        read: !props.discussionEntry.entryParticipant?.read,
        forcedReadState: true,
      },
    })
  }

  const getReplyLeftMargin = responsiveProp => {
    // If the entry is in threadMode, then we want the RCE to be aligned with the authorInfo
    const threadMode = props.discussionEntry?.depth > 1
    if (responsiveProp.padding === undefined || responsiveProp.padding === null || !threadMode) {
      return `calc(${theme.variables.spacing.xxLarge} * ${props.depth + 1})`
    }
    // This assumes that the responsive prop is using the css short hand for padding with 3 variables to get the left padding value
    const responsiveLeftPadding = responsiveProp.padding.split(' ')[1] || ''
    // The flex component uses the notation xx-small but the canvas theme saves the value as xxSmall
    const camelCaseResponsiveLeftPadding = responsiveLeftPadding.replace(/-(.)/g, (_, nextLetter) =>
      nextLetter.toUpperCase()
    )
    // Retrieve the css value based on the canvas theme variable
    const discussionEditLeftPadding = theme.variables.spacing[camelCaseResponsiveLeftPadding] || '0'

    // This assumes that the discussionEntryContainer left padding is small
    const discussionEntryContainerLeftPadding = theme.variables.spacing.small || '0'

    return `calc(${theme.variables.spacing.xxLarge} * ${props.depth} + ${discussionEntryContainerLeftPadding} + ${discussionEditLeftPadding})`
  }

  const client = useApolloClient()
  const resetDiscussionCache = () => {
    client.resetStore()
  }

  const [updateDiscussionThreadReadState] = useMutation(UPDATE_DISCUSSION_THREAD_READ_STATE, {
    update: resetDiscussionCache,
  })

  // Condense SplitScreen to one variable & link with the SplitScreenButton
  const splitScreenOn = props.userSplitScreenPreference

  const threadActions = []
  if (props?.discussionEntry?.permissions?.reply) {
    threadActions.push(
      <ThreadingToolbar.Reply
        replyButtonRef={replyButtonRef}
        key={`reply-${props.discussionEntry._id}`}
        authorName={getDisplayName(props.discussionEntry)}
        delimiterKey={`reply-delimiter-${props.discussionEntry._id}`}
        onClick={() => {
          const newEditorExpanded = !editorExpanded
          setEditorExpanded(newEditorExpanded)

          if (splitScreenOn) {
            usedThreadingToolbarChildRef.current = replyButtonRef.current
            props.onOpenSplitView(props.discussionEntry._id, true)
          }
        }}
      />
    )
  }
  if (
    props.discussionEntry.permissions.viewRating &&
    (props.discussionEntry.permissions.rate || props.discussionEntry.ratingSum > 0)
  ) {
    threadActions.push(
      <ThreadingToolbar.Like
        key={`like-${props.discussionEntry._id}`}
        delimiterKey={`like-delimiter-${props.discussionEntry._id}`}
        onClick={toggleRating}
        authorName={getDisplayName(props.discussionEntry)}
        isLiked={!!props.discussionEntry.entryParticipant?.rating}
        likeCount={props.discussionEntry.ratingSum || 0}
        interaction={props.discussionEntry.permissions.rate ? 'enabled' : 'disabled'}
      />
    )
  }

  if (props.depth === 0 && props.discussionEntry.lastReply) {
    threadActions.push(
      <ThreadingToolbar.Expansion
        expansionButtonRef={expansionButtonRef}
        key={`expand-${props.discussionEntry._id}`}
        delimiterKey={`expand-delimiter-${props.discussionEntry._id}`}
        authorName={getDisplayName(props.discussionEntry)}
        expandText={
          <ReplyInfo
            replyCount={props.discussionEntry.rootEntryParticipantCounts?.repliesCount}
            unreadCount={props.discussionEntry.rootEntryParticipantCounts?.unreadCount}
          />
        }
        onClick={() => {
          if (splitScreenOn) {
            usedThreadingToolbarChildRef.current = expansionButtonRef.current
            props.onOpenSplitView(props.discussionEntry._id, false)
          } else {
            setExpandReplies(!expandReplies)
          }
        }}
        isExpanded={expandReplies}
      />
    )
  }

  const onDelete = () => {
    // eslint-disable-next-line no-alert
    if (window.confirm(I18n.t('Are you sure you want to delete this entry?'))) {
      deleteDiscussionEntry({
        variables: {
          id: props.discussionEntry._id,
        },
      })
    }
  }

  const onUpdate = (message, _quotedEntryId, file) => {
    updateDiscussionEntry({
      variables: {
        discussionEntryId: props.discussionEntry._id,
        message,
        fileId: file?._id,
        removeAttachment: !file?._id,
      },
    })
  }

  const onOpenInSpeedGrader = () => {
    window.open(getSpeedGraderUrl(props.discussionEntry.author._id), '_blank')
  }

  // Scrolling auto listener to mark messages as read
  const onThreadRefCurrentSet = useCallback(refCurrent => {
    setThreadRefCurrent(refCurrent)
  }, [])

  const updateReadState = discussionEntry => {
    props.markAsRead(discussionEntry._id)
    // manually update this entry's read state, then updateLoadedSubentry
    discussionEntry.entryParticipant.read = !discussionEntry.entryParticipant?.read
    updateLoadedSubentry(discussionEntry)
  }

  useEffect(() => {
    if (
      !ENV.manual_mark_as_read &&
      !props.discussionEntry.entryParticipant?.read &&
      !props.discussionEntry?.entryParticipant?.forcedReadState
    ) {
      const observer = new IntersectionObserver(
        ([entry]) => entry.isIntersecting && updateReadState(props.discussionEntry),
        {
          root: null,
          rootMargin: '0px',
          threshold: 0.4,
        }
      )

      if (threadRefCurrent) observer.observe(threadRefCurrent)

      return () => {
        if (threadRefCurrent) observer.unobserve(threadRefCurrent)
      }
    }
  }, [threadRefCurrent, props.discussionEntry.entryParticipant.read, props])

  useEffect(() => {
    if (allThreadsStatus === AllThreadsState.Expanded && !expandReplies) {
      setExpandReplies(true)
    }
    if (allThreadsStatus === AllThreadsState.Collapsed && expandReplies) {
      setExpandReplies(false)
    }
    // eslint-disable-next-line react-hooks/exhaustive-deps
  }, [allThreadsStatus])

  useEffect(() => {
    if (expandReplies && !expandedThreads.includes(props.discussionEntry._id)) {
      setExpandedThreads([...expandedThreads, props.discussionEntry._id])
    } else if (!expandReplies && expandedThreads.includes(props.discussionEntry._id)) {
      setExpandedThreads(expandedThreads.filter(v => v !== props.discussionEntry._id))
    }
    // eslint-disable-next-line react-hooks/exhaustive-deps
  }, [expandReplies])

  // This reply is used with inline-view reply
  const onReplySubmit = (message, quotedEntryId, isAnonymousAuthor, file) => {
    const getParentId = () => {
      switch (props.discussionEntry.depth) {
        case 1:
          return props.discussionEntry._id
        case 2:
          return props.discussionEntry._id
        case 3:
          return props.discussionEntry.parentId
        default:
          return props.discussionEntry.rootEntryId
      }
    }
    const variables = {
      discussionTopicId: ENV.discussion_topic_id,
      parentEntryId: getParentId(),
      fileId: file?._id,
      isAnonymousAuthor,
      message,
      quotedEntryId,
    }
    const optimisticResponse = getOptimisticResponse({
      message,
      attachment: file,
      parentId: getParentId(),
      depth: props.discussionEntry.depth,
      rootEntryId: props.discussionEntry.rootEntryId,
      quotedEntry:
        quotedEntryId && typeof buildQuotedReply === 'function'
          ? buildQuotedReply([props.discussionEntry], getParentId())
          : null,
      isAnonymous:
        !!props.discussionTopic.anonymousState && props.discussionTopic.canReplyAnonymously,
    })
    createDiscussionEntry({variables, optimisticResponse})

    props.setHighlightEntryId('DISCUSSION_ENTRY_PLACEHOLDER')
    setEditorExpanded(false)
  }

  return (
    <Responsive
      match="media"
      query={responsiveQuerySizes({mobile: true, desktop: true})}
      props={{
        // If you change the padding notation on these, please update the getReplyLeftMargin function
        mobile: {
          marginDepth: `calc(${theme.variables.spacing.medium} * ${props.depth})`,
          padding: 'small xx-small small',
          toolbarLeftPadding: undefined,
        },
        desktop: {
          marginDepth: `calc(${theme.variables.spacing.xxLarge} * ${props.depth})`,
          padding: 'small medium small',
          toolbarLeftPadding: props.depth === 0 ? '0 0 0 xx-small' : undefined,
        },
      }}
      render={responsiveProps => (
        <>
          <Highlight isHighlighted={props.discussionEntry._id === props.highlightEntryId}>
            <div style={{marginLeft: responsiveProps.marginDepth}} ref={onThreadRefCurrentSet}>
              <Flex padding={responsiveProps.padding}>
                <Flex.Item shouldShrink={true} shouldGrow={true}>
                  <DiscussionEntryContainer
                    discussionTopic={props.discussionTopic}
                    discussionEntry={props.discussionEntry}
                    isTopic={false}
                    postUtilities={
                      !props.discussionEntry.deleted ? (
                        <ThreadActions
                          moreOptionsButtonRef={moreOptionsButtonRef}
                          id={props.discussionEntry._id}
                          authorName={getDisplayName(props.discussionEntry)}
                          isUnread={!props.discussionEntry.entryParticipant?.read}
                          onToggleUnread={toggleUnread}
                          onDelete={props.discussionEntry.permissions?.delete ? onDelete : null}
                          onEdit={
                            props.discussionEntry.permissions?.update
                              ? () => {
                                  setIsEditing(true)
                                }
                              : null
                          }
                          onOpenInSpeedGrader={
                            props.discussionTopic.permissions?.speedGrader
                              ? onOpenInSpeedGrader
                              : null
                          }
                          goToParent={
                            props.depth === 0
                              ? null
                              : () => {
                                  props.setHighlightEntryId(props.discussionEntry.parentId)
                                }
                          }
                          goToTopic={props.goToTopic}
                          onReport={
                            props.discussionTopic.permissions?.studentReporting
                              ? () => {
                                  setShowReportModal(true)
                                }
                              : null
                          }
                          isReported={props.discussionEntry?.entryParticipant?.reportType != null}
                          onQuoteReply={
                            props?.discussionEntry?.permissions?.reply
                              ? () => {
                                  setReplyFromId(props.discussionEntry._id)
                                  if (splitScreenOn) {
                                    props.onOpenSplitView(props.discussionEntry._id, true)
                                  } else {
                                    setEditorExpanded(true)
                                  }
                                }
                              : null
                          }
<<<<<<< HEAD
                          onMarkThreadAsRead={readState => { 
                              window['ENV'].discussions_deep_link = {
                                root_entry_id: props.discussionEntry.rootEntryId,
                                parent_id: props.discussionEntry.parentId,
                                entry_id: props.discussionEntry._id
                              }
                              updateDiscussionThreadReadState({
                                variables: {
                                  discussionEntryId: props.discussionEntry.rootEntryId
                                    ? props.discussionEntry.rootEntryId
                                    : props.discussionEntry.id,
                                  read: readState,
                                },
                              })
                              props.setHighlightEntryId(props.discussionEntry._id)
                            }
                          }
=======
                          onMarkThreadAsRead={readState => {
                            window['ENV'].discussions_deep_link = {
                              root_entry_id: props.discussionEntry.rootEntryId,
                              parent_id: props.discussionEntry.parentId,
                              entry_id: props.discussionEntry._id,
                            }
                            updateDiscussionThreadReadState({
                              variables: {
                                discussionEntryId: props.discussionEntry.rootEntryId
                                  ? props.discussionEntry.rootEntryId
                                  : props.discussionEntry.id,
                                read: readState,
                              },
                            })
                            props.setHighlightEntryId(props.discussionEntry._id)
                          }}
>>>>>>> be06df91
                        />
                      ) : null
                    }
                    author={props.discussionEntry.author}
                    anonymousAuthor={props.discussionEntry.anonymousAuthor}
                    message={props.discussionEntry.message}
                    isEditing={isEditing}
                    onSave={onUpdate}
                    onCancel={() => {
                      setIsEditing(false)
                      setTimeout(() => {
                        moreOptionsButtonRef?.current?.focus()
                      }, 0)
                    }}
                    isSplitView={false}
                    editor={props.discussionEntry.editor}
                    isUnread={
                      !props.discussionEntry.entryParticipant?.read ||
                      !!props.discussionEntry?.rootEntryParticipantCounts?.unreadCount
                    }
                    isForcedRead={props.discussionEntry.entryParticipant?.forcedReadState}
                    createdAt={props.discussionEntry.createdAt}
                    updatedAt={props.discussionEntry.updatedAt}
                    timingDisplay={DateHelper.formatDatetimeForDiscussions(
                      props.discussionEntry.createdAt
                    )}
                    editedTimingDisplay={DateHelper.formatDatetimeForDiscussions(
                      props.discussionEntry.updatedAt
                    )}
                    lastReplyAtDisplay={DateHelper.formatDatetimeForDiscussions(
                      props.discussionEntry.lastReply?.createdAt
                    )}
                    deleted={props.discussionEntry.deleted}
                    isTopicAuthor={isTopicAuthor(
                      props.discussionTopic.author,
                      props.discussionEntry.author
                    )}
                    attachment={props.discussionEntry.attachment}
                    quotedEntry={props.discussionEntry.quotedEntry}
                  >
                    {threadActions.length > 0 && (
                      <View as="div" padding={responsiveProps.toolbarLeftPadding}>
                        <ThreadingToolbar
                          searchTerm={searchTerm}
                          discussionEntry={props.discussionEntry}
                          onOpenSplitView={props.onOpenSplitView}
                          isSplitView={false}
                          filter={filter}
                        >
                          {threadActions}
                        </ThreadingToolbar>
                      </View>
                    )}
                  </DiscussionEntryContainer>
                  <ReportReply
                    onCloseReportModal={() => {
                      setShowReportModal(false)
                    }}
                    onSubmit={reportType => {
                      updateDiscussionEntryReported({
                        variables: {
                          discussionEntryId: props.discussionEntry._id,
                          reportType,
                        },
                      })
                      setReportModalIsLoading(true)
                    }}
                    showReportModal={showReportModal}
                    isLoading={reportModalIsLoading}
                    errorSubmitting={reportingError}
                  />
                </Flex.Item>
              </Flex>
            </div>
          </Highlight>
          <div style={{marginLeft: getReplyLeftMargin(responsiveProps)}}>
            {editorExpanded && !splitScreenOn && (
              <View
                display="block"
                background="primary"
                padding="none none small none"
                margin="none none x-small none"
              >
                <DiscussionEdit
                  rceIdentifier={props.discussionEntry._id}
                  discussionAnonymousState={props.discussionTopic?.anonymousState}
                  canReplyAnonymously={props.discussionTopic?.canReplyAnonymously}
                  onSubmit={(message, quotedEntryId, file, anonymousAuthorState) => {
                    onReplySubmit(message, quotedEntryId, anonymousAuthorState, file)
                  }}
                  onCancel={() => {
                    setEditorExpanded(false)
                    setTimeout(() => {
                      replyButtonRef?.current?.focus()
                    }, 0)
                  }}
                  quotedEntry={buildQuotedReply([props.discussionEntry], replyFromId)}
                  value={
                    !!ENV.rce_mentions_in_discussions && props.discussionEntry.depth > 2
                      ? ReactDOMServer.renderToString(
                          <span
                            className="mceNonEditable mention"
                            data-mention={props.discussionEntry.author?._id}
                          >
                            @{getDisplayName(props.discussionEntry)}
                          </span>
                        )
                      : ''
                  }
                  isAnnouncement={props.discussionTopic.isAnnouncement}
                />
              </View>
            )}
          </div>
          {((expandReplies && !searchTerm) || props.depth > 0 || firstSubReply) &&
            !splitScreenOn &&
            (props.discussionEntry.subentriesCount > 0 || firstSubReply) && (
              <DiscussionSubentries
                discussionTopic={props.discussionTopic}
                discussionEntryId={props.discussionEntry._id}
                depth={props.depth + 1}
                markAsRead={props.markAsRead}
                parentRefCurrent={threadRefCurrent}
                highlightEntryId={props.highlightEntryId}
                setHighlightEntryId={props.setHighlightEntryId}
                allRootEntries={props.allRootEntries}
              />
            )}
        </>
      )}
    />
  )
}

DiscussionThreadContainer.propTypes = {
  discussionTopic: Discussion.shape,
  discussionEntry: PropTypes.object.isRequired,
  refetchDiscussionEntries: PropTypes.func,
  depth: PropTypes.number,
  markAsRead: PropTypes.func,
  onOpenSplitView: PropTypes.func,
  goToTopic: PropTypes.func,
  highlightEntryId: PropTypes.string,
  setHighlightEntryId: PropTypes.func,
  userSplitScreenPreference: PropTypes.bool,
  allRootEntries: PropTypes.array,
  setLoadedSubentries: PropTypes.func,
}

DiscussionThreadContainer.defaultProps = {
  depth: 0,
}

export default DiscussionThreadContainer

const DiscussionSubentries = props => {
  const {setOnFailure} = useContext(AlertManagerContext)
  const [loadedSubentries, setLoadedSubentries] = useState([])

  const variables = {
    discussionEntryID: props.discussionEntryId,
  }

  const query = useQuery(DISCUSSION_ENTRY_ALL_ROOT_ENTRIES_QUERY, {
    variables,
    skip: props.allRootEntries && Array.isArray(props.allRootEntries),
  })

  const allRootEntries = props.allRootEntries || query?.data?.legacyNode?.allRootEntries || []
  const subentries = allRootEntries.filter(entry => entry.parentId === props.discussionEntryId)
  const subentriesIds = subentries.map(entry => entry._id).join('')

  useEffect(() => {
    const loadedSubentriesIds = loadedSubentries.map(entry => entry._id).join('')

    // this means on all update mutations (including delete) we need to manually update loadedSubentries
    if (subentries.length > 0 && subentriesIds !== loadedSubentriesIds) {
      if (loadedSubentries.length < subentries.length) {
        setTimeout(() => {
          setLoadedSubentries(previousloadedSubentries =>
            previousloadedSubentries.concat(
              subentries.slice(loadedSubentries.length, loadedSubentries.length + 10)
            )
          )
        }, 500)
      } else {
        // There is a mismatch of IDs, so we need to reset the loadedSubentries
        setLoadedSubentries(subentries)
      }
    }
  }, [subentries, loadedSubentries, subentriesIds])

  if (query.error) {
    setOnFailure(I18n.t('There was an unexpected error loading the replies.'))
    return null
  }

  const isLoading = query.loading || loadedSubentries.length < subentries.length

  return (
    <>
      {loadedSubentries.map(entry => (
        <DiscussionSubentriesMemo
          key={`discussion-thread-${entry._id}`}
          depth={props.depth}
          discussionEntry={entry}
          discussionTopic={props.discussionTopic}
          markAsRead={props.markAsRead}
          parentRefCurrent={props.parentRefCurrent}
          highlightEntryId={props.highlightEntryId}
          setHighlightEntryId={props.setHighlightEntryId}
          allRootEntries={allRootEntries}
          setLoadedSubentries={setLoadedSubentries}
        />
      ))}
      <LoadingReplies isLoading={isLoading} />
    </>
  )
}

DiscussionSubentries.propTypes = {
  discussionTopic: Discussion.shape,
  discussionEntryId: PropTypes.string,
  depth: PropTypes.number,
  markAsRead: PropTypes.func,
  parentRefCurrent: PropTypes.object,
  highlightEntryId: PropTypes.string,
  setHighlightEntryId: PropTypes.func,
  allRootEntries: PropTypes.array,
}

const DiscussionSubentriesMemo = props => {
  return useMemo(() => {
    return (
      <DiscussionThreadContainer
        depth={props.depth}
        discussionEntry={props.discussionEntry}
        discussionTopic={props.discussionTopic}
        markAsRead={props.markAsRead}
        parentRefCurrent={props.parentRefCurrent}
        highlightEntryId={props.highlightEntryId}
        setHighlightEntryId={props.setHighlightEntryId}
        allRootEntries={props.allRootEntries}
        setLoadedSubentries={props.setLoadedSubentries}
      />
    )
  }, [
    props.depth,
    props.discussionEntry,
    props.discussionTopic,
    props.markAsRead,
    props.parentRefCurrent,
    props.highlightEntryId,
    props.setHighlightEntryId,
    props.allRootEntries,
    props.setLoadedSubentries,
  ])
}

DiscussionSubentries.propTypes = {
  discussionTopic: Discussion.shape,
  depth: PropTypes.number,
  markAsRead: PropTypes.func,
  parentRefCurrent: PropTypes.object,
  highlightEntryId: PropTypes.string,
  setHighlightEntryId: PropTypes.func,
  allRootEntries: PropTypes.array,
}

const LoadingReplies = props => {
  return useMemo(() => {
    return (
      props.isLoading && (
        <Flex justifyItems="start" margin="0 large" padding="0 x-large">
          <Flex.Item>
            <Spinner renderTitle={I18n.t('Loading more replies')} size="x-small" />
          </Flex.Item>
          <Flex.Item margin="0 0 0 small">
            <Text>{I18n.t('Loading replies...')}</Text>
          </Flex.Item>
        </Flex>
      )
    )
  }, [props.isLoading])
}

LoadingReplies.propTypes = {
  isLoading: PropTypes.bool,
}<|MERGE_RESOLUTION|>--- conflicted
+++ resolved
@@ -539,25 +539,6 @@
                                 }
                               : null
                           }
-<<<<<<< HEAD
-                          onMarkThreadAsRead={readState => { 
-                              window['ENV'].discussions_deep_link = {
-                                root_entry_id: props.discussionEntry.rootEntryId,
-                                parent_id: props.discussionEntry.parentId,
-                                entry_id: props.discussionEntry._id
-                              }
-                              updateDiscussionThreadReadState({
-                                variables: {
-                                  discussionEntryId: props.discussionEntry.rootEntryId
-                                    ? props.discussionEntry.rootEntryId
-                                    : props.discussionEntry.id,
-                                  read: readState,
-                                },
-                              })
-                              props.setHighlightEntryId(props.discussionEntry._id)
-                            }
-                          }
-=======
                           onMarkThreadAsRead={readState => {
                             window['ENV'].discussions_deep_link = {
                               root_entry_id: props.discussionEntry.rootEntryId,
@@ -574,7 +555,6 @@
                             })
                             props.setHighlightEntryId(props.discussionEntry._id)
                           }}
->>>>>>> be06df91
                         />
                       ) : null
                     }
