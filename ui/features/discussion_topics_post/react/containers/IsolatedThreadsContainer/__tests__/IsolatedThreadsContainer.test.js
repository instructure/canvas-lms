/*
 * Copyright (C) 2021 - present Instructure, Inc.
 *
 * This file is part of Canvas.
 *
 * Canvas is free software: you can redistribute it and/or modify it under
 * the terms of the GNU Affero General Public License as published by the Free
 * Software Foundation, version 3 of the License.
 *
 * Canvas is distributed in the hope that it will be useful, but WITHOUT ANY
 * WARRANTY; without even the implied warranty of MERCHANTABILITY or FITNESS FOR
 * A PARTICULAR PURPOSE. See the GNU Affero General Public License for more
 * details.
 *
 * You should have received a copy of the GNU Affero General Public License along
 * with this program. If not, see <http://www.gnu.org/licenses/>.
 */

import {AlertManagerContext} from '@canvas/alerts/react/AlertManager'
import {Discussion} from '../../../../graphql/Discussion'
import {DiscussionEntry} from '../../../../graphql/DiscussionEntry'
import {fireEvent, render, waitFor} from '@testing-library/react'
import {IsolatedThreadsContainer} from '../IsolatedThreadsContainer'
import {MockedProvider} from '@apollo/react-testing'
import {PageInfo} from '../../../../graphql/PageInfo'
import React from 'react'
import {updateDiscussionEntryParticipantMock} from '../../../../graphql/Mocks'

jest.mock('../../../utils/constants', () => ({
  ...jest.requireActual('../../../utils/constants'),
  AUTO_MARK_AS_READ_DELAY: 0
}))

jest.mock('../../../utils', () => ({
  ...jest.requireActual('../../../utils'),
  responsiveQuerySizes: () => ({desktop: {maxWidth: '1024px'}})
}))

describe('IsolatedThreadsContainer', () => {
  const setOnFailure = jest.fn()
  const setOnSuccess = jest.fn()

  beforeAll(() => {
    window.ENV = {
      discussion_topic_id: '1',
      manual_mark_as_read: false,
      current_user: {
        id: 'PLACEHOLDER',
        display_name: 'Omar Soto-Fortuño',
        avatar_image_url: 'www.avatar.com'
      },
      course_id: '1'
    }

    window.matchMedia = jest.fn().mockImplementation(() => {
      return {
        matches: true,
        media: '',
        onchange: null,
        addListener: jest.fn(),
        removeListener: jest.fn()
      }
    })
  })

  afterEach(() => {
    setOnFailure.mockClear()
    setOnSuccess.mockClear()
  })

  const defaultProps = ({
    discussionEntryOverrides = {},
    discussionOverrides = {},
    overrides = {}
  } = {}) => ({
    discussionTopic: Discussion.mock(discussionOverrides),
    discussionEntry: DiscussionEntry.mock({
      discussionSubentriesConnection: {
        nodes: [
          DiscussionEntry.mock({
            _id: '50',
            id: '50',
            read: false,
            message: '<p>This is the child reply</P>',
            ...discussionEntryOverrides
          })
        ],
        pageInfo: PageInfo.mock(),
        __typename: 'DiscussionSubentriesConnection'
      }
    }),
    ...overrides
  })

  const setup = (props, mocks) => {
    return render(
      <MockedProvider mocks={mocks}>
        <AlertManagerContext.Provider value={{setOnFailure, setOnSuccess}}>
          <IsolatedThreadsContainer {...props} />
        </AlertManagerContext.Provider>
      </MockedProvider>
    )
  }

  it('should render', () => {
    const container = setup(defaultProps())
    expect(container).toBeTruthy()
  })

  it('should render sub-entries in the correct order', async () => {
    const container = setup(defaultProps())
    expect(await container.findByText('This is the child reply')).toBeInTheDocument()
  })

  it('does not render the pagination component if there is only 1 page', () => {
    const props = defaultProps()
    props.discussionTopic.entriesTotalPages = 1
    const {queryByTestId} = setup(props)
    expect(queryByTestId('pagination')).toBeNull()
  })

  describe('Spinners', () => {
    it('show newer spinner when fetchingMoreNewerReplies is true', async () => {
      const container = setup(
        defaultProps({
          overrides: {hasMoreNewerReplies: true, fetchingMoreNewerReplies: true}
        })
      )
      await waitFor(() => expect(container.queryByTestId('new-reply-spinner')).toBeTruthy())
    })

    it('hide newer button spinner when fetchingMoreNewerReplies is false', async () => {
      const container = setup(
        defaultProps({overrides: {hasMoreNewerReplies: true, fetchingMoreNewerReplies: false}})
      )
      await waitFor(() => expect(container.queryByTestId('new-reply-spinner')).toBeNull())
    })

    it('show older button spinner when fetchingMoreOlderReplies is true', async () => {
      const container = setup(
        defaultProps({overrides: {hasMoreOlderReplies: true, fetchingMoreOlderReplies: true}})
      )
      await waitFor(() => expect(container.queryByTestId('old-reply-spinner')).toBeTruthy())
    })

    it('hide older button spinner when fetchingMoreOlderReplies is false', async () => {
      const container = setup(
        defaultProps({overrides: {hasMoreOlderReplies: true, fetchingMoreOlderReplies: false}})
      )
      await waitFor(() => expect(container.queryByTestId('old-reply-spinner')).toBeNull())
    })
  })

  describe('show more replies buttons', () => {
    it('clicking show older replies button calls showOlderReplies()', async () => {
      const showOlderReplies = jest.fn()
      const container = setup(
        defaultProps({overrides: {hasMoreOlderReplies: true, showOlderReplies}})
      )
      const showOlderRepliesButton = await container.findByTestId('show-more-replies-button')
      fireEvent.click(showOlderRepliesButton)
      await waitFor(() => expect(showOlderReplies).toHaveBeenCalled())
    })

    it('clicking show newer replies button calls showNewerReplies()', async () => {
      const showNewerReplies = jest.fn()
      const container = setup(
        defaultProps({overrides: {hasMoreNewerReplies: true, showNewerReplies}})
      )
      const showNewerRepliesButton = await container.findByTestId('show-more-replies-button')
      fireEvent.click(showNewerRepliesButton)
      await waitFor(() => expect(showNewerReplies).toHaveBeenCalled())
    })
  })

  describe('thread actions menu', () => {
    it('allows toggling the unread state of an entry', async () => {
      const onToggleUnread = jest.fn()
      const props = defaultProps({overrides: {onToggleUnread}})
      props.discussionEntry.discussionSubentriesConnection.nodes[0].read = true
      const {findAllByTestId, findByTestId} = setup(props)

      const threadActionsMenu = await findAllByTestId('thread-actions-menu')
      fireEvent.click(threadActionsMenu[0])
      const markAsRead = await findByTestId('markAsUnread')
      fireEvent.click(markAsRead)

      expect(onToggleUnread).toHaveBeenCalled()
    })

    it('only shows the delete option if you have permission', async () => {
      const props = defaultProps({overrides: {onDelete: jest.fn()}})
      props.discussionEntry.discussionSubentriesConnection.nodes[0].permissions.delete = false
      const {queryByTestId, findAllByTestId} = setup(props)

      const threadActionsMenu = await findAllByTestId('thread-actions-menu')
      fireEvent.click(threadActionsMenu[0])
      expect(queryByTestId('delete')).toBeNull()
    })

    it('allows deleting an entry', async () => {
      const onDelete = jest.fn()
      const {getByTestId, findAllByTestId} = setup(defaultProps({overrides: {onDelete}}))

      const threadActionsMenu = await findAllByTestId('thread-actions-menu')
      fireEvent.click(threadActionsMenu[0])
      fireEvent.click(getByTestId('delete'))

      expect(onDelete).toHaveBeenCalled()
    })

    it('only shows the speed grader option if you have permission', async () => {
      const props = defaultProps({overrides: {onOpenInSpeedGrader: jest.fn()}})
      props.discussionTopic.permissions.speedGrader = false
      const {queryByTestId, findAllByTestId} = setup(props)

      const threadActionsMenu = await findAllByTestId('thread-actions-menu')
      fireEvent.click(threadActionsMenu[0])
      expect(queryByTestId('inSpeedGrader')).toBeNull()
    })

    it('allows opening an entry in speedgrader', async () => {
      const onOpenInSpeedGrader = jest.fn()
      const {getByTestId, findAllByTestId} = setup(defaultProps({overrides: {onOpenInSpeedGrader}}))

      const threadActionsMenu = await findAllByTestId('thread-actions-menu')
      fireEvent.click(threadActionsMenu[0])
      fireEvent.click(getByTestId('inSpeedGrader'))

      expect(onOpenInSpeedGrader).toHaveBeenCalled()
    })
  })

  describe('Report Reply', () => {
    it('does not show Report', () => {
      const {getByTestId, queryByText} = setup(defaultProps())

      fireEvent.click(getByTestId('thread-actions-menu'))

      expect(queryByText('Report')).toBeNull()
    })

    describe('when feature flag and setting is enabled', () => {
      beforeAll(() => {
        window.ENV.student_reporting_enabled = true
      })

      it('show Report', () => {
        const {getByTestId, queryByText} = setup(defaultProps())

        fireEvent.click(getByTestId('thread-actions-menu'))

        expect(queryByText('Report')).toBeTruthy()
      })

      it('show Reported', () => {
        const {getByTestId, queryByText} = setup(
          defaultProps({
            discussionEntryOverrides: {
              entryParticipant: {
                reportType: 'other'
              }
            }
          })
        )

        fireEvent.click(getByTestId('thread-actions-menu'))

        expect(queryByText('Reported')).toBeTruthy()
      })

      it('can Report', async () => {
        const {getByTestId, queryByText} = setup(
          defaultProps(),
          updateDiscussionEntryParticipantMock({
            discussionEntryId: '50',
            reportType: 'other'
          })
        )

        fireEvent.click(getByTestId('thread-actions-menu'))
        fireEvent.click(queryByText('Report'))
        fireEvent.click(queryByText('Other'))
        fireEvent.click(getByTestId('report-reply-submit-button'))

        await waitFor(() => {
          expect(setOnSuccess).toHaveBeenCalledWith('You have reported this reply.', false)
        })
      })
    })
  })
<<<<<<< HEAD
=======

  describe('anonymous author', () => {
    beforeAll(() => {
      window.ENV.discussion_anonymity_enabled = true
    })

    afterAll(() => {
      window.ENV.discussion_anonymity_enabled = false
    })

    it('renders name', () => {
      const props = defaultProps({
        discussionEntryOverrides: {author: null, anonymousAuthor: AnonymousUser.mock()}
      })
      const container = setup(props)
      expect(container.queryByText('Sorry, Something Broke')).toBeNull()
      expect(container.getByText('Anonymous 1')).toBeInTheDocument()
    })
  })
>>>>>>> e363f242
})<|MERGE_RESOLUTION|>--- conflicted
+++ resolved
@@ -17,6 +17,7 @@
  */
 
 import {AlertManagerContext} from '@canvas/alerts/react/AlertManager'
+import {AnonymousUser} from '../../../../graphql/AnonymousUser'
 import {Discussion} from '../../../../graphql/Discussion'
 import {DiscussionEntry} from '../../../../graphql/DiscussionEntry'
 import {fireEvent, render, waitFor} from '@testing-library/react'
@@ -289,8 +290,6 @@
       })
     })
   })
-<<<<<<< HEAD
-=======
 
   describe('anonymous author', () => {
     beforeAll(() => {
@@ -310,5 +309,4 @@
       expect(container.getByText('Anonymous 1')).toBeInTheDocument()
     })
   })
->>>>>>> e363f242
 })