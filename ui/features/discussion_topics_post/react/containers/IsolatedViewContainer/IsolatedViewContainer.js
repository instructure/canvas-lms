/*
 * Copyright (C) 2021 - present Instructure, Inc.
 *
 * This file is part of Canvas.
 *
 * Canvas is free software: you can redistribute it and/or modify it under
 * the terms of the GNU Affero General Public License as published by the Free
 * Software Foundation, version 3 of the License.
 *
 * Canvas is distributed in the hope that it will be useful, but WITHOUT ANY
 * WARRANTY; without even the implied warranty of MERCHANTABILITY or FITNESS FOR
 * A PARTICULAR PURPOSE. See the GNU Affero General Public License for more
 * details.
 *
 * You should have received a copy of the GNU Affero General Public License along
 * with this program. If not, see <http://www.gnu.org/licenses/>.
 */

import {
  updateDiscussionTopicEntryCounts,
  addReplyToDiscussionEntry,
  getSpeedGraderUrl,
  getOptimisticResponse
} from '../../utils'
import {AlertManagerContext} from '@canvas/alerts/react/AlertManager'
import {CloseButton} from '@instructure/ui-buttons'
import {
  CREATE_DISCUSSION_ENTRY,
  DELETE_DISCUSSION_ENTRY,
  UPDATE_DISCUSSION_ENTRY_PARTICIPANT,
  UPDATE_DISCUSSION_ENTRY
} from '../../../graphql/Mutations'
import {Discussion} from '../../../graphql/Discussion'
import {DISCUSSION_SUBENTRIES_QUERY} from '../../../graphql/Queries'
import {DiscussionEdit} from '../../components/DiscussionEdit/DiscussionEdit'
import errorShipUrl from '@canvas/images/ErrorShip.svg'
import {Flex} from '@instructure/ui-flex'
import GenericErrorPage from '@canvas/generic-error-page'
import {Heading} from '@instructure/ui-heading'
import I18n from 'i18n!discussion_topics_post'
import {ISOLATED_VIEW_INITIAL_PAGE_SIZE, PER_PAGE} from '../../utils/constants'
import {IsolatedThreadsContainer} from '../IsolatedThreadsContainer/IsolatedThreadsContainer'
import {IsolatedParent} from './IsolatedParent'
import LoadingIndicator from '@canvas/loading-indicator'
import PropTypes from 'prop-types'
import React, {useCallback, useContext, useMemo, useState} from 'react'
import {Tray} from '@instructure/ui-tray'
import {useMutation, useQuery} from 'react-apollo'
import {View} from '@instructure/ui-view'

export const IsolatedViewContainer = props => {
  const {setOnFailure, setOnSuccess} = useContext(AlertManagerContext)
  const [fetchingMoreOlderReplies, setFetchingMoreOlderReplies] = useState(false)
  const [fetchingMoreNewerReplies, setFetchingMoreNewerReplies] = useState(false)

  const updateCache = (cache, result) => {
    const newDiscussionEntry = result.data.createDiscussionEntry.discussionEntry
    const variables = {
      discussionEntryID: newDiscussionEntry.rootEntryId,
      last: ISOLATED_VIEW_INITIAL_PAGE_SIZE,
      sort: 'asc',
      courseID: window.ENV?.course_id,
      relativeEntryId:
        props.relativeEntryId === props.discussionEntryId ? null : props.relativeEntryId,
      includeRelativeEntry: !!props?.relativeEntryId
    }

    updateDiscussionTopicEntryCounts(cache, props.discussionTopic.id, {repliesCountChange: 1})
    addReplyToDiscussionEntry(cache, variables, newDiscussionEntry)

    props.setHighlightEntryId(newDiscussionEntry.id)
  }

  const [createDiscussionEntry] = useMutation(CREATE_DISCUSSION_ENTRY, {
    update: updateCache,
    onCompleted: data => {
      setOnSuccess(I18n.t('The discussion entry was successfully created.'))
      props.setHighlightEntryId(data.createDiscussionEntry.discussionEntry.id)
      if (props.discussionEntryId !== data.createDiscussionEntry.discussionEntry.rootEntryId) {
        props.onOpenIsolatedView(
          data.createDiscussionEntry.discussionEntry.rootEntryId,
          data.createDiscussionEntry.discussionEntry.rootEntryId,
          false
        )
      }
    },
    onError: () =>
      setOnFailure(I18n.t('There was an unexpected error creating the discussion entry.'))
  })

  const [deleteDiscussionEntry] = useMutation(DELETE_DISCUSSION_ENTRY, {
    onCompleted: data => {
      if (!data.deleteDiscussionEntry.errors) {
        setOnSuccess(I18n.t('The reply was successfully deleted.'))
      } else {
        setOnFailure(I18n.t('There was an unexpected error while deleting the reply.'))
      }
    },
    onError: () => setOnFailure(I18n.t('There was an unexpected error while deleting the reply.'))
  })

  const [updateDiscussionEntry] = useMutation(UPDATE_DISCUSSION_ENTRY, {
    onCompleted: data => {
      if (!data.updateDiscussionEntry.errors) {
        setOnSuccess(I18n.t('The reply was successfully updated.'))
      } else {
        setOnFailure(I18n.t('There was an unexpected error while updating the reply.'))
      }
    },
    onError: () => setOnFailure(I18n.t('There was an unexpected error while updating the reply.'))
  })

  const updateDiscussionEntryParticipantCache = (cache, result) => {
    const entry = [
      ...isolatedEntryOlderDirection.data.legacyNode.discussionSubentriesConnection.nodes,
      ...isolatedEntryNewerDirection.data.legacyNode.discussionSubentriesConnection.nodes
    ].find(
      oldEntry => oldEntry._id === result.data.updateDiscussionEntryParticipant.discussionEntry._id
    )
    if (
      entry &&
      entry.entryParticipant?.read !==
        result.data.updateDiscussionEntryParticipant.discussionEntry.entryParticipant?.read
    ) {
      const discussionUnreadCountchange = result.data.updateDiscussionEntryParticipant
        .discussionEntry.entryParticipant?.read
        ? -1
        : 1
      updateDiscussionTopicEntryCounts(cache, props.discussionTopic.id, {
        unreadCountChange: discussionUnreadCountchange
      })
    }
  }

  const [updateDiscussionEntryParticipant] = useMutation(UPDATE_DISCUSSION_ENTRY_PARTICIPANT, {
    update: updateDiscussionEntryParticipantCache,
    onCompleted: data => {
      if (!data || !data.updateDiscussionEntryParticipant) {
        return null
      }
      setOnSuccess(I18n.t('The reply was successfully updated.'))
    },
    onError: () => {
      setOnFailure(I18n.t('There was an unexpected error updating the reply.'))
    }
  })

  const toggleRating = discussionEntry => {
    updateDiscussionEntryParticipant({
      variables: {
        discussionEntryId: discussionEntry._id,
        rating: discussionEntry.entryParticipants?.rating ? 'not_liked' : 'liked'
      }
    })
  }

  const toggleUnread = discussionEntry => {
    updateDiscussionEntryParticipant({
      variables: {
        discussionEntryId: discussionEntry._id,
        read: !discussionEntry.entryParticipant?.read,
        forcedReadState: discussionEntry.entryParticipant?.read || null
      }
    })
  }

  const onDelete = discussionEntry => {
    // eslint-disable-next-line no-alert
    if (window.confirm(I18n.t('Are you sure you want to delete this entry?'))) {
      deleteDiscussionEntry({
        variables: {
          id: discussionEntry._id
        }
      })
    }
  }

  const onUpdate = (discussionEntry, message) => {
    updateDiscussionEntry({
      variables: {
        discussionEntryId: discussionEntry._id,
        message
      }
    })
  }

  const onOpenInSpeedGrader = discussionEntry => {
    window.open(
      getSpeedGraderUrl(
        window.ENV?.course_id,
        props.discussionTopic.assignment._id,
        discussionEntry.author._id
      ),
      '_blank'
    )
  }

  const onReplySubmit = (message, replyId, includeReplyPreview) => {
    createDiscussionEntry({
      variables: {
        discussionTopicId: props.discussionTopic._id,
        replyFromEntryId: replyId,
        message,
        includeReplyPreview
      },
      optimisticResponse: getOptimisticResponse(message, replyId, props.discussionEntryId)
    })
  }

  const isolatedEntryOlderDirection = useQuery(DISCUSSION_SUBENTRIES_QUERY, {
    variables: {
      discussionEntryID: props.discussionEntryId,
      last: ISOLATED_VIEW_INITIAL_PAGE_SIZE,
      sort: 'asc',
      courseID: window.ENV?.course_id,
      relativeEntryId:
        props.relativeEntryId === props.discussionEntryId ? null : props.relativeEntryId,
      includeRelativeEntry: !!props.relativeEntryId
    }
  })

  const isolatedEntryNewerDirection = useQuery(DISCUSSION_SUBENTRIES_QUERY, {
    variables: {
      discussionEntryID: props.discussionEntryId,
      first: 0,
      sort: 'asc',
      courseID: window.ENV?.course_id,
      relativeEntryId: props.relativeEntryId,
      includeRelativeEntry: false,
      beforeRelativeEntry: false
    }
  })

  const fetchOlderEntries = () => {
    isolatedEntryOlderDirection.fetchMore({
      variables: {
        discussionEntryID: props.discussionEntryId,
        last: PER_PAGE,
        before:
          isolatedEntryOlderDirection.data.legacyNode.discussionSubentriesConnection.pageInfo
            .startCursor,
        sort: 'asc',
        courseID: window.ENV?.course_id
      },
      updateQuery: (previousResult, {fetchMoreResult}) => {
        setFetchingMoreOlderReplies(false)
        return {
          legacyNode: {
            ...previousResult.legacyNode,
            discussionSubentriesConnection: {
              nodes: [
                ...fetchMoreResult.legacyNode.discussionSubentriesConnection.nodes,
                ...previousResult.legacyNode.discussionSubentriesConnection.nodes
              ],
              pageInfo: fetchMoreResult.legacyNode.discussionSubentriesConnection.pageInfo,
              __typename: 'DiscussionEntryConnection'
            }
          }
        }
      }
    })
  }

  const fetchNewerEntries = () => {
    isolatedEntryNewerDirection.fetchMore({
      variables: {
        discussionEntryID: props.discussionEntryId,
        first: PER_PAGE,
        after:
          isolatedEntryNewerDirection.data.legacyNode.discussionSubentriesConnection.pageInfo
            .endCursor,
        sort: 'asc',
        courseID: window.ENV?.course_id,
        beforeRelativeEntry: false,
        includeRelativeEntry: false
      },
      updateQuery: (previousResult, {fetchMoreResult}) => {
        isolatedEntryOlderDirection.data.legacyNode.discussionSubentriesConnection.nodes = [
          ...isolatedEntryOlderDirection.data.legacyNode.discussionSubentriesConnection.nodes,
          ...fetchMoreResult.legacyNode.discussionSubentriesConnection.nodes
        ]
        setFetchingMoreNewerReplies(false)
        return {
          legacyNode: {
            ...previousResult.legacyNode,
            discussionSubentriesConnection: {
              nodes: [
                ...previousResult.legacyNode.discussionSubentriesConnection.nodes,
                ...fetchMoreResult.legacyNode.discussionSubentriesConnection.nodes
              ],
              pageInfo: fetchMoreResult.legacyNode.discussionSubentriesConnection.pageInfo,
              __typename: 'DiscussionEntryConnection'
            }
          }
        }
      }
    })
  }

  const buildQuotedReply = (nodes, previewId) => {
    if (!nodes) return ''
    let preview = {}
    nodes.every(reply => {
      if (reply._id === previewId) {
        preview = {
          author: {shortName: reply.author.displayName},
          createdAt: reply.createdAt,
          previewMessage: reply.message.replace(/<[^>]*>?/gm, '')
        }
        return false
      }
      return true
    })
    return preview
  }

  const entriesAreLoading = useCallback(() => {
    return isolatedEntryOlderDirection.loading || isolatedEntryNewerDirection.loading
  }, [isolatedEntryNewerDirection.loading, isolatedEntryOlderDirection.loading])

  const entriesLoadingError = useCallback(() => {
    return isolatedEntryOlderDirection?.error || isolatedEntryNewerDirection?.error
  }, [isolatedEntryNewerDirection.error, isolatedEntryOlderDirection.error])

  const contentIsReady = useMemo(() => {
    return !(entriesAreLoading() || entriesLoadingError())
  }, [entriesAreLoading, entriesLoadingError])

  const renderErrorOrLoading = useMemo(() => {
    if (entriesAreLoading()) {
      return <LoadingIndicator />
    } else {
      return (
        <GenericErrorPage
          imageUrl={errorShipUrl}
          errorSubject={I18n.t('Isolated Entry query error')}
          errorCategory={I18n.t('Isolated Entry Post Error Page')}
        />
      )
    }
  }, [entriesAreLoading])

  const renderIsolatedView = () => {
    return (
      <>
        <IsolatedParent
          discussionTopic={props.discussionTopic}
          discussionEntry={isolatedEntryOlderDirection.data.legacyNode}
          onToggleUnread={() => toggleUnread(isolatedEntryOlderDirection.data.legacyNode)}
          onDelete={() => onDelete(isolatedEntryOlderDirection.data.legacyNode)}
          onOpenInSpeedGrader={() =>
            onOpenInSpeedGrader(isolatedEntryOlderDirection.data.legacyNode)
          }
          onToggleRating={() => toggleRating(isolatedEntryOlderDirection.data.legacyNode)}
          onSave={onUpdate}
          onOpenIsolatedView={props.onOpenIsolatedView}
          setRCEOpen={props.setRCEOpen}
          RCEOpen={props.RCEOpen}
          goToTopic={props.goToTopic}
          isHighlighted={props.highlightEntryId === props.discussionEntryId}
        >
          {props.RCEOpen && (
            <View
              display="block"
              background="primary"
              borderWidth="none none none none"
              padding="none small small"
              margin="none none x-small"
            >
              <DiscussionEdit
                onSubmit={(text, includeReplyPreview) => {
                  onReplySubmit(text, props.replyFromId, includeReplyPreview)
                  props.setRCEOpen(false)
                }}
                onCancel={() => props.setRCEOpen(false)}
                quotedEntry={buildQuotedReply(
                  isolatedEntryOlderDirection.data?.legacyNode?.discussionSubentriesConnection
                    .nodes,
                  props.replyFromId
                )}
              />
            </View>
          )}
        </IsolatedParent>
        {!props.RCEOpen && (
          <View as="div" borderWidth="medium none none none" padding="medium none none">
            <IsolatedThreadsContainer
              discussionTopic={props.discussionTopic}
              discussionEntry={isolatedEntryOlderDirection.data.legacyNode}
              onToggleRating={toggleRating}
              onToggleUnread={toggleUnread}
              onDelete={onDelete}
              onOpenInSpeedGrader={onOpenInSpeedGrader}
              showOlderReplies={() => {
                setFetchingMoreOlderReplies(true)
                fetchOlderEntries()
              }}
              showNewerReplies={() => {
                setFetchingMoreNewerReplies(true)
                fetchNewerEntries()
              }}
              onOpenIsolatedView={(discussionEntryId, rootEntryId, withRCE, highlightEntryId) => {
                props.setHighlightEntryId(highlightEntryId)
                props.onOpenIsolatedView(discussionEntryId, rootEntryId, withRCE)
              }}
              goToTopic={props.goToTopic}
              highlightEntryId={props.highlightEntryId}
              hasMoreOlderReplies={
                isolatedEntryOlderDirection.data?.legacyNode?.discussionSubentriesConnection
                  ?.pageInfo?.hasPreviousPage
              }
              hasMoreNewerReplies={
                isolatedEntryNewerDirection.data?.legacyNode?.discussionSubentriesConnection
                  ?.pageInfo?.hasNextPage && !!props.relativeEntryId
              }
              fetchingMoreOlderReplies={fetchingMoreOlderReplies}
              fetchingMoreNewerReplies={fetchingMoreNewerReplies}
            />
          </View>
        )}
      </>
    )
  }

  return (
    <Tray
      data-testid="isolated-view-container"
      open={props.open}
      placement="end"
      size="medium"
      offset="large"
      label="Isolated View"
      shouldCloseOnDocumentClick
      onDismiss={e => {
        // When the RCE is open, it steals the mouse position when using it and we do this trick
        // to avoid the whole Tray getting closed because of a click inside the RCE area.
        if (e.clientY - e.target.offsetTop === 0) {
          return
        }

        // don't close if the user clicks on a modal presented over the Tray
        if (e.target.closest('.ui-dialog')) {
          return
        }

        if (props.onClose) {
          props.onClose()
        }
      }}
    >
      <Flex>
        <Flex.Item shouldGrow shouldShrink>
          <Heading margin="medium medium none" theme={{h2FontWeight: 700}}>
            Thread
          </Heading>
        </Flex.Item>
        <Flex.Item>
          <CloseButton
            placement="end"
            offset="small"
            screenReaderLabel="Close"
            onClick={() => {
              if (props.onClose) {
                props.onClose()
              }
            }}
          />
        </Flex.Item>
      </Flex>
<<<<<<< HEAD
      {isolatedEntryOlderDirection.loading ? (
        <LoadingIndicator />
      ) : (
        <>
          <IsolatedParent
            discussionTopic={props.discussionTopic}
            discussionEntry={isolatedEntryOlderDirection.data.legacyNode}
            onToggleUnread={() => toggleUnread(isolatedEntryOlderDirection.data.legacyNode)}
            onDelete={() => onDelete(isolatedEntryOlderDirection.data.legacyNode)}
            onOpenInSpeedGrader={() =>
              onOpenInSpeedGrader(isolatedEntryOlderDirection.data.legacyNode)
            }
            onToggleRating={() => toggleRating(isolatedEntryOlderDirection.data.legacyNode)}
            onSave={onUpdate}
            onOpenIsolatedView={props.onOpenIsolatedView}
            setRCEOpen={props.setRCEOpen}
            RCEOpen={props.RCEOpen}
            goToTopic={props.goToTopic}
            isHighlighted={props.highlightEntryId === props.discussionEntryId}
          >
            {props.RCEOpen && (
              <View
                display="block"
                background="primary"
                borderWidth="none none none none"
                padding="none small small"
                margin="none none x-small"
              >
                <DiscussionEdit
                  onSubmit={(text, includeReplyPreview) => {
                    onReplySubmit(text, props.replyFromId, includeReplyPreview)
                    props.setRCEOpen(false)
                  }}
                  onCancel={() => props.setRCEOpen(false)}
                  quotedEntry={buildQuotedReply(
                    isolatedEntryOlderDirection.data?.legacyNode?.discussionSubentriesConnection
                      .nodes,
                    props.replyFromId
                  )}
                />
              </View>
            )}
          </IsolatedParent>
          {!props.RCEOpen && (
            <View as="div" borderWidth="medium none none none" padding="medium none none">
              <IsolatedThreadsContainer
                discussionTopic={props.discussionTopic}
                discussionEntry={isolatedEntryOlderDirection.data.legacyNode}
                onToggleRating={toggleRating}
                onToggleUnread={toggleUnread}
                onDelete={onDelete}
                onOpenInSpeedGrader={onOpenInSpeedGrader}
                showOlderReplies={() => {
                  setFetchingMoreOlderReplies(true)
                  fetchOlderEntries()
                }}
                showNewerReplies={() => {
                  setFetchingMoreNewerReplies(true)
                  fetchNewerEntries()
                }}
                onOpenIsolatedView={(discussionEntryId, rootEntryId, withRCE, highlightEntryId) => {
                  props.setHighlightEntryId(highlightEntryId)
                  props.onOpenIsolatedView(discussionEntryId, rootEntryId, withRCE)
                }}
                goToTopic={props.goToTopic}
                highlightEntryId={props.highlightEntryId}
                hasMoreOlderReplies={
                  isolatedEntryOlderDirection.data?.legacyNode?.discussionSubentriesConnection
                    ?.pageInfo?.hasPreviousPage
                }
                hasMoreNewerReplies={
                  isolatedEntryNewerDirection.data?.legacyNode?.discussionSubentriesConnection
                    ?.pageInfo?.hasNextPage && !!props.relativeEntryId
                }
                fetchingMoreOlderReplies={fetchingMoreOlderReplies}
                fetchingMoreNewerReplies={fetchingMoreNewerReplies}
              />
            </View>
          )}
        </>
      )}
=======
      {contentIsReady ? renderIsolatedView() : renderErrorOrLoading}
>>>>>>> 3d154ead
    </Tray>
  )
}

IsolatedViewContainer.propTypes = {
  discussionTopic: Discussion.shape,
  discussionEntryId: PropTypes.string,
  open: PropTypes.bool,
  onClose: PropTypes.func,
  RCEOpen: PropTypes.bool,
  setRCEOpen: PropTypes.func,
  onOpenIsolatedView: PropTypes.func,
  goToTopic: PropTypes.func,
  highlightEntryId: PropTypes.string,
  replyFromId: PropTypes.string,
  setHighlightEntryId: PropTypes.func,
  relativeEntryId: PropTypes.string
}

export default IsolatedViewContainer<|MERGE_RESOLUTION|>--- conflicted
+++ resolved
@@ -467,91 +467,7 @@
           />
         </Flex.Item>
       </Flex>
-<<<<<<< HEAD
-      {isolatedEntryOlderDirection.loading ? (
-        <LoadingIndicator />
-      ) : (
-        <>
-          <IsolatedParent
-            discussionTopic={props.discussionTopic}
-            discussionEntry={isolatedEntryOlderDirection.data.legacyNode}
-            onToggleUnread={() => toggleUnread(isolatedEntryOlderDirection.data.legacyNode)}
-            onDelete={() => onDelete(isolatedEntryOlderDirection.data.legacyNode)}
-            onOpenInSpeedGrader={() =>
-              onOpenInSpeedGrader(isolatedEntryOlderDirection.data.legacyNode)
-            }
-            onToggleRating={() => toggleRating(isolatedEntryOlderDirection.data.legacyNode)}
-            onSave={onUpdate}
-            onOpenIsolatedView={props.onOpenIsolatedView}
-            setRCEOpen={props.setRCEOpen}
-            RCEOpen={props.RCEOpen}
-            goToTopic={props.goToTopic}
-            isHighlighted={props.highlightEntryId === props.discussionEntryId}
-          >
-            {props.RCEOpen && (
-              <View
-                display="block"
-                background="primary"
-                borderWidth="none none none none"
-                padding="none small small"
-                margin="none none x-small"
-              >
-                <DiscussionEdit
-                  onSubmit={(text, includeReplyPreview) => {
-                    onReplySubmit(text, props.replyFromId, includeReplyPreview)
-                    props.setRCEOpen(false)
-                  }}
-                  onCancel={() => props.setRCEOpen(false)}
-                  quotedEntry={buildQuotedReply(
-                    isolatedEntryOlderDirection.data?.legacyNode?.discussionSubentriesConnection
-                      .nodes,
-                    props.replyFromId
-                  )}
-                />
-              </View>
-            )}
-          </IsolatedParent>
-          {!props.RCEOpen && (
-            <View as="div" borderWidth="medium none none none" padding="medium none none">
-              <IsolatedThreadsContainer
-                discussionTopic={props.discussionTopic}
-                discussionEntry={isolatedEntryOlderDirection.data.legacyNode}
-                onToggleRating={toggleRating}
-                onToggleUnread={toggleUnread}
-                onDelete={onDelete}
-                onOpenInSpeedGrader={onOpenInSpeedGrader}
-                showOlderReplies={() => {
-                  setFetchingMoreOlderReplies(true)
-                  fetchOlderEntries()
-                }}
-                showNewerReplies={() => {
-                  setFetchingMoreNewerReplies(true)
-                  fetchNewerEntries()
-                }}
-                onOpenIsolatedView={(discussionEntryId, rootEntryId, withRCE, highlightEntryId) => {
-                  props.setHighlightEntryId(highlightEntryId)
-                  props.onOpenIsolatedView(discussionEntryId, rootEntryId, withRCE)
-                }}
-                goToTopic={props.goToTopic}
-                highlightEntryId={props.highlightEntryId}
-                hasMoreOlderReplies={
-                  isolatedEntryOlderDirection.data?.legacyNode?.discussionSubentriesConnection
-                    ?.pageInfo?.hasPreviousPage
-                }
-                hasMoreNewerReplies={
-                  isolatedEntryNewerDirection.data?.legacyNode?.discussionSubentriesConnection
-                    ?.pageInfo?.hasNextPage && !!props.relativeEntryId
-                }
-                fetchingMoreOlderReplies={fetchingMoreOlderReplies}
-                fetchingMoreNewerReplies={fetchingMoreNewerReplies}
-              />
-            </View>
-          )}
-        </>
-      )}
-=======
       {contentIsReady ? renderIsolatedView() : renderErrorOrLoading}
->>>>>>> 3d154ead
     </Tray>
   )
 }
