/*
 * Copyright (C) 2022 - present Instructure, Inc.
 *
 * This file is part of Canvas.
 *
 * Canvas is free software: you can redistribute it and/or modify it under
 * the terms of the GNU Affero General Public License as published by the Free
 * Software Foundation, version 3 of the License.
 *
 * Canvas is distributed in the hope that it will be useful, but WITHOUT ANY
 * WARRANTY; without even the implied warranty of MERCHANTABILITY or FITNESS FOR
 * A PARTICULAR PURPOSE. See the GNU Affero General Public License for more
 * details.
 *
 * You should have received a copy of the GNU Affero General Public License along
 * with this program. If not, see <http://www.gnu.org/licenses/>.
 */

import {
  AUTO_MARK_AS_READ_DELAY,
  SearchContext,
  DiscussionManagerUtilityContext,
} from '../../utils/constants'
import {AlertManagerContext} from '@canvas/alerts/react/AlertManager'
import DateHelper from '@canvas/datetime/dateHelper'
import {Discussion} from '../../../graphql/Discussion'
import {DiscussionEntry} from '../../../graphql/DiscussionEntry'
import {Flex} from '@instructure/ui-flex'
import {Highlight} from '../../components/Highlight/Highlight'
import {useScope as createI18nScope} from '@canvas/i18n'
import {
  isTopicAuthor,
  updateDiscussionTopicEntryCounts,
  updateDiscussionEntryRootEntryCounts,
  responsiveQuerySizes,
  getDisplayName,
} from '../../utils'
import {DiscussionEntryContainer} from '../DiscussionEntryContainer/DiscussionEntryContainer'
import PropTypes from 'prop-types'
import React, {useContext, useState, useEffect, useCallback} from 'react'
import {Responsive} from '@instructure/ui-responsive'
import {ShowMoreRepliesButton} from '../../components/ShowMoreRepliesButton/ShowMoreRepliesButton'
import {Spinner} from '@instructure/ui-spinner'
import {ThreadActions} from '../../components/ThreadActions/ThreadActions'
import {ThreadingToolbar} from '../../components/ThreadingToolbar/ThreadingToolbar'
import {
  UPDATE_DISCUSSION_ENTRIES_READ_STATE,
  UPDATE_DISCUSSION_ENTRY,
  UPDATE_DISCUSSION_ENTRY_PARTICIPANT,
} from '../../../graphql/Mutations'
import {useMutation} from '@apollo/client'
import {View} from '@instructure/ui-view'
import {ReportReply} from '../../components/ReportReply/ReportReply'
import {useUpdateDiscussionThread} from '../../hooks/useUpdateDiscussionThread'

const I18n = createI18nScope('discussion_topics_post')

export const SplitScreenThreadsContainer = props => {
  const {setOnFailure, setOnSuccess} = useContext(AlertManagerContext)

  const [discussionEntriesToUpdate, setDiscussionEntriesToUpdate] = useState(new Set())

  const updateCache = (cache, result) => {
    updateDiscussionTopicEntryCounts(cache, props.discussionTopic.id, {
      unreadCountChange: -result?.data?.updateDiscussionEntriesReadState?.discussionEntries?.length,
    })

    // update each root discussionEntry in cache
    result?.data?.updateDiscussionEntriesReadState?.discussionEntries?.forEach(discussionEntry => {
      const discussionEntryOptions = {
        id: btoa('DiscussionEntry-' + discussionEntry._id),
        fragment: DiscussionEntry.fragment,
        fragmentName: 'DiscussionEntry',
      }

      const data = JSON.parse(JSON.stringify(cache.readFragment(discussionEntryOptions)))

      data.entryParticipant.read = discussionEntry.entryParticipant.read

      cache.writeFragment({
        ...discussionEntryOptions,
        data,
      })

      if (discussionEntry.rootEntryId && !discussionEntry.deleted) {
        const discussionUnreadCountChange = discussionEntry.entryParticipant.read ? -1 : 1
        updateDiscussionEntryRootEntryCounts(cache, discussionEntry, discussionUnreadCountChange)
      }
    })
  }

  const [updateDiscussionEntriesReadState] = useMutation(UPDATE_DISCUSSION_ENTRIES_READ_STATE, {
    update: updateCache,
    onCompleted: () => {
      setOnSuccess(I18n.t('The replies were successfully updated'))
    },
    onError: () => {
      setOnFailure(I18n.t('There was an unexpected error while updating the replies'))
    },
  })

  const extractedSubentryNodes = props.discussionEntry.discussionSubentriesConnection?.nodes // extracting to new variable to use in useEffect deps
  useEffect(() => {
    if (discussionEntriesToUpdate.size > 0) {
      const interval = setInterval(() => {
        const entryIds = Array.from(discussionEntriesToUpdate)
        const entries = JSON.parse(
          JSON.stringify(
            extractedSubentryNodes.filter(
<<<<<<< HEAD
              entry => entryIds.includes(entry._id) && entry.entryParticipant?.read === false
            )
          )
=======
              entry => entryIds.includes(entry._id) && entry.entryParticipant?.read === false,
            ),
          ),
>>>>>>> 4b8c5dea
        )

        entries.forEach(entry => (entry.entryParticipant.read = true))
        setDiscussionEntriesToUpdate(new Set())
        updateDiscussionEntriesReadState({
          variables: {
            discussionEntryIds: entryIds,
            read: true,
          },
          optimisticResponse: {
            updateDiscussionEntriesReadState: {
              discussionEntries: entries,
              __typename: 'UpdateDiscussionEntriesReadStatePayload',
            },
          },
        })
      }, AUTO_MARK_AS_READ_DELAY)

      return () => clearInterval(interval)
    }
  }, [discussionEntriesToUpdate, extractedSubentryNodes, updateDiscussionEntriesReadState])

  const setToBeMarkedAsRead = entryId => {
    if (!discussionEntriesToUpdate.has(entryId)) {
      const entries = Array.from(discussionEntriesToUpdate)
      setDiscussionEntriesToUpdate(new Set([...entries, entryId]))
    }
  }

  return (
    <View data-testid="split-screen-view-children" padding="0 small 0 small">
      {props.hasMoreOlderReplies && (
        <View as="div" padding="0 0 small medium">
          <ShowMoreRepliesButton
            onClick={props.showOlderReplies}
            buttonText={I18n.t('Show older replies')}
            fetchingMoreReplies={props.fetchingMoreOlderReplies}
          />
          {props.fetchingMoreOlderReplies && (
            <Spinner
              renderTitle="loading older replies"
              data-testid="old-reply-spinner"
              size="x-small"
              margin="0 0 0 small"
            />
          )}
        </View>
      )}
      {props.discussionEntry?.discussionSubentriesConnection?.nodes?.map(entry => (
        <SplitScreenThreadContainer
          discussionTopic={props.discussionTopic}
          discussionEntry={entry}
          key={entry.id}
          onToggleRating={props.onToggleRating}
          onToggleUnread={props.onToggleUnread}
          onDelete={props.onDelete}
          onOpenInSpeedGrader={props.onOpenInSpeedGrader}
          onOpenSplitScreenView={props.onOpenSplitScreenView}
          setToBeMarkedAsRead={setToBeMarkedAsRead}
          goToTopic={props.goToTopic}
          isHighlighted={entry._id === props.highlightEntryId}
          moreOptionsButtonRef={props.moreOptionsButtonRef}
        />
      ))}
      {props.hasMoreNewerReplies && (
        <View as="div" padding="0 0 small medium">
          <ShowMoreRepliesButton
            onClick={props.showNewerReplies}
            buttonText={I18n.t('Show newer replies')}
            fetchingMoreReplies={props.fetchingMoreNewerReplies}
          />
          {props.fetchingMoreNewerReplies && (
            <Spinner
              renderTitle="loading newer replies"
              data-testid="new-reply-spinner"
              size="x-small"
              margin="0 0 0 small"
            />
          )}
        </View>
      )}
    </View>
  )
}

SplitScreenThreadsContainer.propTypes = {
  discussionTopic: Discussion.shape,
  discussionEntry: DiscussionEntry.shape,
  onToggleRating: PropTypes.func,
  onToggleUnread: PropTypes.func,
  onDelete: PropTypes.func,
  onOpenInSpeedGrader: PropTypes.func,
  showOlderReplies: PropTypes.func,
  showNewerReplies: PropTypes.func,
  onOpenSplitScreenView: PropTypes.func,
  goToTopic: PropTypes.func,
  highlightEntryId: PropTypes.string,
  hasMoreOlderReplies: PropTypes.bool,
  hasMoreNewerReplies: PropTypes.bool,
  fetchingMoreOlderReplies: PropTypes.bool,
  fetchingMoreNewerReplies: PropTypes.bool,
  moreOptionsButtonRef: PropTypes.any,
}

export default SplitScreenThreadsContainer

const SplitScreenThreadContainer = props => {
  const threadActions = []
  const [isEditing, setIsEditing] = useState(false)
  const [showReportModal, setShowReportModal] = useState(false)
  const [reportModalIsLoading, setReportModalIsLoading] = useState(false)
  const [reportingError, setReportingError] = useState(false)

  const {setOnFailure, setOnSuccess} = useContext(AlertManagerContext)
  const {setReplyFromId} = useContext(DiscussionManagerUtilityContext)
  const {filter} = useContext(SearchContext)
  const [threadRefCurrent, setThreadRefCurrent] = useState(null)
  const {toggleUnread} = useUpdateDiscussionThread({
    discussionEntry: props.discussionEntry,
    discussionTopic: props.discussionTopic,
  })
  const onThreadRefCurrentSet = useCallback(refCurrent => {
    setThreadRefCurrent(refCurrent)
  }, [])

  // Scrolling auto listener to mark messages as read
  useEffect(() => {
    if (
      !ENV.manual_mark_as_read &&
      !props.discussionEntry?.deleted &&
      !props.discussionEntry.entryParticipant?.read &&
      !props.discussionEntry?.entryParticipant?.forcedReadState
    ) {
      const observer = new IntersectionObserver(
        ([entry]) => entry.isIntersecting && props.setToBeMarkedAsRead(props.discussionEntry._id),
        {
          root: null,
          rootMargin: '0px',
          threshold: 0.4,
        },
      )

      if (threadRefCurrent) observer.observe(threadRefCurrent)

      return () => {
        if (threadRefCurrent) observer.unobserve(threadRefCurrent)
      }
    }
  }, [threadRefCurrent, props.discussionEntry.entryParticipant.read, props, filter])

  const [updateDiscussionEntry] = useMutation(UPDATE_DISCUSSION_ENTRY, {
    onCompleted: data => {
      if (!data.updateDiscussionEntry.errors) {
        setOnSuccess(I18n.t('The reply was successfully updated.'))
        setIsEditing(false)
      } else {
        setOnFailure(I18n.t('There was an unexpected error while updating the reply.'))
      }
    },
    onError: () => {
      setOnFailure(I18n.t('There was an unexpected error while updating the reply.'))
    },
  })

  const [updateDiscussionEntryReported] = useMutation(UPDATE_DISCUSSION_ENTRY_PARTICIPANT, {
    onCompleted: data => {
      if (!data || !data.updateDiscussionEntryParticipant) {
        return null
      }
      setReportModalIsLoading(false)
      setShowReportModal(false)
      setOnSuccess(I18n.t('You have reported this reply.'), false)
    },
    onError: () => {
      setReportModalIsLoading(false)
      setReportingError(true)
      setTimeout(() => {
        setReportingError(false)
      }, 3000)
    },
  })

  const onUpdate = (message, quotedEntryId, file) => {
    updateDiscussionEntry({
      variables: {
        discussionEntryId: props.discussionEntry._id,
        message,
        fileId: file?._id,
        removeAttachment: !file?._id,
        quotedEntryId,
      },
    })
  }

  if (props?.discussionEntry?.permissions?.reply) {
    threadActions.push(
      <ThreadingToolbar.Reply
        key={`reply-${props.discussionEntry.id}`}
        authorName={getDisplayName(props.discussionEntry)}
        delimiterKey={`reply-delimiter-${props.discussionEntry.id}`}
        onClick={() => props.onOpenSplitScreenView(props.discussionEntry._id, true)}
        isSplitScreenView={true}
      />,
    )
  }
  if (
    props.discussionEntry.permissions.viewRating &&
    (props.discussionEntry.permissions.rate || props.discussionEntry.ratingSum > 0)
  ) {
    threadActions.push(
      <ThreadingToolbar.Like
        key={`like-${props.discussionEntry.id}`}
        delimiterKey={`like-delimiter-${props.discussionEntry.id}`}
        onClick={() => props.onToggleRating(props.discussionEntry)}
        authorName={getDisplayName(props.discussionEntry)}
        isLiked={!!props.discussionEntry.entryParticipant?.rating}
        likeCount={props.discussionEntry.ratingSum || 0}
        interaction={props.discussionEntry.permissions.rate ? 'enabled' : 'disabled'}
        isSplitScreenView={true}
      />,
    )
  }

  if (!props.discussionEntry.deleted) {
    threadActions.push(
      <ThreadingToolbar.MarkAsRead
        key={`mark-as-read-${props.discussionEntry.id}`}
        delimiterKey={`mark-as-read-delimiter-${props.discussionEntry.id}`}
        isRead={props.discussionEntry.entryParticipant?.read}
        authorName={getDisplayName(props.discussionEntry)}
        onClick={toggleUnread}
        isSplitScreenView={true}
      />,
    )
  }

  if (props.discussionEntry.subentriesCount) {
    threadActions.push(
      <ThreadingToolbar.Expansion
        key={`expand-${props.discussionEntry.id}`}
        delimiterKey={`expand-delimiter-${props.discussionEntry.id}`}
        authorName={getDisplayName(props.discussionEntry)}
        expandText={I18n.t('View Replies')}
        isExpanded={false}
        onClick={() => props.onOpenSplitScreenView(props.discussionEntry._id, false)}
      />,
    )
  }

  return (
    <Responsive
      match="media"
      query={responsiveQuerySizes({mobile: true, desktop: true})}
      props={{
        mobile: {
          padding: 'x-small',
        },
        desktop: {
          padding: '0 medium',
        },
      }}
      render={responsiveProps => (
        <div ref={onThreadRefCurrentSet}>
          <View as="div" padding={responsiveProps.padding}>
            <Highlight isHighlighted={props.isHighlighted}>
              <Flex padding="small">
                <Flex.Item shouldShrink={true} shouldGrow={true}>
                  <DiscussionEntryContainer
                    discussionTopic={props.discussionTopic}
                    discussionEntry={props.discussionEntry}
                    isTopic={false}
                    toggleUnread={toggleUnread}
                    postUtilities={
                      <ThreadActions
                        authorName={getDisplayName(props.discussionEntry)}
                        id={props.discussionEntry.id}
                        isUnread={!props.discussionEntry.entryParticipant?.read}
                        onToggleUnread={() => props.onToggleUnread(props.discussionEntry)}
                        onDelete={
                          props.discussionEntry.permissions?.delete
                            ? () => props.onDelete(props.discussionEntry)
                            : null
                        }
                        onEdit={
                          props.discussionEntry.permissions?.update
                            ? () => {
                                setIsEditing(true)
                              }
                            : null
                        }
                        onOpenInSpeedGrader={
                          props.discussionTopic.permissions?.speedGrader
                            ? () => props.onOpenInSpeedGrader(props.discussionEntry)
                            : null
                        }
                        goToParent={() => {
                          props.onOpenSplitScreenView(
                            props.discussionEntry.rootEntryId,
                            false,
                            props.discussionEntry.rootEntryId,
                          )
                        }}
                        goToTopic={props.goToTopic}
                        goToQuotedReply={
                          props.discussionEntry.quotedEntry !== null
                            ? () => {
                                props.onOpenSplitScreenView(
                                  props.discussionEntry.rootEntryId,
                                  false,
                                  props.discussionEntry.quotedEntry._id,
                                )
                              }
                            : null
                        }
                        onQuoteReply={
                          props?.discussionEntry?.permissions?.reply
                            ? () => {
                                setReplyFromId(props.discussionEntry._id)
                                props.onOpenSplitScreenView(props.discussionEntry._id, true)
                              }
                            : null
                        }
                        onReport={
                          ENV.discussions_reporting &&
                          props.discussionTopic.permissions?.studentReporting
                            ? () => {
                                setShowReportModal(true)
                              }
                            : null
                        }
                        isReported={props.discussionEntry?.entryParticipant?.reportType != null}
                        moreOptionsButtonRef={props.moreOptionsButtonRef}
                      />
                    }
                    author={props.discussionEntry.author}
                    anonymousAuthor={props.discussionEntry.anonymousAuthor}
                    message={props.discussionEntry.message}
                    isEditing={isEditing}
                    onSave={onUpdate}
                    onCancel={() => {
                      setIsEditing(false)
                      setTimeout(() => {
                        props.moreOptionsButtonRef?.current?.focus()
                      }, 0)
                    }}
                    isSplitView={true}
                    editor={props.discussionEntry.editor}
                    isUnread={!props.discussionEntry.entryParticipant?.read}
                    isForcedRead={props.discussionEntry.entryParticipant?.forcedReadState}
                    createdAt={props.discussionEntry.createdAt}
                    updatedAt={props.discussionEntry.updatedAt}
                    timingDisplay={DateHelper.formatDatetimeForDiscussions(
                      props.discussionEntry.createdAt,
                    )}
                    editedTimingDisplay={DateHelper.formatDatetimeForDiscussions(
                      props.discussionEntry.updatedAt,
                    )}
                    lastReplyAtDisplay={DateHelper.formatDatetimeForDiscussions(
                      props.discussionEntry.lastReply?.createdAt,
                    )}
                    deleted={props.discussionEntry.deleted}
                    isTopicAuthor={isTopicAuthor(
                      props.discussionTopic.author,
                      props.discussionEntry.author,
                    )}
                    quotedEntry={props.discussionEntry.quotedEntry}
                    attachment={props.discussionEntry.attachment}
                  >
                    <View as="div">
                      <ThreadingToolbar discussionEntry={props.discussionEntry} isSplitView={true}>
                        {threadActions}
                      </ThreadingToolbar>
                    </View>
                  </DiscussionEntryContainer>
                  <ReportReply
                    onCloseReportModal={() => {
                      setShowReportModal(false)
                    }}
                    onSubmit={reportType => {
                      updateDiscussionEntryReported({
                        variables: {
                          discussionEntryId: props.discussionEntry._id,
                          reportType,
                        },
                      })
                      setReportModalIsLoading(true)
                    }}
                    showReportModal={showReportModal}
                    isLoading={reportModalIsLoading}
                    errorSubmitting={reportingError}
                  />
                </Flex.Item>
              </Flex>
            </Highlight>
          </View>
        </div>
      )}
    />
  )
}

SplitScreenThreadContainer.propTypes = {
  discussionTopic: Discussion.shape,
  discussionEntry: DiscussionEntry.shape,
  onToggleRating: PropTypes.func,
  onToggleUnread: PropTypes.func,
  setToBeMarkedAsRead: PropTypes.func,
  onDelete: PropTypes.func,
  onOpenInSpeedGrader: PropTypes.func,
  onOpenSplitScreenView: PropTypes.func,
  goToTopic: PropTypes.func,
  isHighlighted: PropTypes.bool,
  moreOptionsButtonRef: PropTypes.any,
}<|MERGE_RESOLUTION|>--- conflicted
+++ resolved
@@ -107,15 +107,9 @@
         const entries = JSON.parse(
           JSON.stringify(
             extractedSubentryNodes.filter(
-<<<<<<< HEAD
-              entry => entryIds.includes(entry._id) && entry.entryParticipant?.read === false
-            )
-          )
-=======
               entry => entryIds.includes(entry._id) && entry.entryParticipant?.read === false,
             ),
           ),
->>>>>>> 4b8c5dea
         )
 
         entries.forEach(entry => (entry.entryParticipant.read = true))
