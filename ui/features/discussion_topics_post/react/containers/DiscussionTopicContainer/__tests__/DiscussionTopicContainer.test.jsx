/*
 * Copyright (C) 2021 - present Instructure, Inc.
 *
 * This file is part of Canvas.
 *
 * Canvas is free software: you can redistribute it and/or modify it under
 * the terms of the GNU Affero General Public License as published by the Free
 * Software Foundation, version 3 of the License.
 *
 * Canvas is distributed in the hope that it will be useful, but WITHOUT ANY
 * WARRANTY; without even the implied warranty of MERCHANTABILITY or FITNESS FOR
 * A PARTICULAR PURPOSE. See the GNU Affero General Public License for more
 * details.
 *
 * You should have received a copy of the GNU Affero General Public License along
 * with this program. If not, see <http://www.gnu.org/licenses/>.
 */

import {AlertManagerContext} from '@canvas/alerts/react/AlertManager'
import {Assignment} from '../../../../graphql/Assignment'
import {
  deleteDiscussionTopicMock,
  updateDiscussionReadStateMock,
  updateDiscussionTopicMock,
} from '../../../../graphql/Mocks'
import {Discussion} from '../../../../graphql/Discussion'
import {DiscussionPermissions} from '../../../../graphql/DiscussionPermissions'
import {DiscussionTopicContainer} from '../DiscussionTopicContainer'
import {fireEvent, render} from '@testing-library/react'
import {getSpeedGraderUrl, responsiveQuerySizes} from '../../../utils'
import {MockedProvider} from '@apollo/react-testing'
import {PeerReviews} from '../../../../graphql/PeerReviews'
import React from 'react'
import useManagedCourseSearchApi from '../../../../../../shared/direct-sharing/react/effects/useManagedCourseSearchApi'
import {waitFor} from '@testing-library/dom'
import userEvent from '@testing-library/user-event'

jest.mock('../../../../../../shared/direct-sharing/react/effects/useManagedCourseSearchApi')
jest.mock('@canvas/rce/RichContentEditor')
jest.mock('../../../utils', () => ({
  ...jest.requireActual('../../../utils'),
  responsiveQuerySizes: jest.fn(),
}))

describe('DiscussionTopicContainer', () => {
  const setOnFailure = jest.fn()
  const setOnSuccess = jest.fn()
  const assignMock = jest.fn()
  const openMock = jest.fn()
  let liveRegion = null

  beforeAll(() => {
    delete window.location
    window.location = {assign: assignMock}
    window.open = openMock
    window.ENV = {
      EDIT_URL: 'this_is_the_edit_url',
      PEER_REVIEWS_URL: 'this_is_the_peer_reviews_url',
      context_asset_string: 'course_1',
      course_id: '1',
      context_type: 'Course',
      context_id: '1',
      discussion_topic_menu_tools: [
        {
          base_url: 'example.com',
          canvas_icon_class: 'icon-commons',
          id: '1',
          title: 'Share to Commons',
        },
      ],
    }

    window.matchMedia = jest.fn().mockImplementation(() => {
      return {
        matches: true,
        media: '',
        onchange: null,
        addListener: jest.fn(),
        removeListener: jest.fn(),
      }
    })

    if (!document.getElementById('flash_screenreader_holder')) {
      liveRegion = document.createElement('div')
      liveRegion.id = 'flash_screenreader_holder'
      liveRegion.setAttribute('role', 'alert')
      document.body.appendChild(liveRegion)
    }

    window.INST = {
      editorButtons: [],
    }
  })

  beforeEach(() => {
    responsiveQuerySizes.mockImplementation(() => ({
      desktop: {maxWidth: '1000px'},
    }))
    useManagedCourseSearchApi.mockImplementation(() => {})
  })

  afterEach(() => {
    setOnFailure.mockClear()
    setOnSuccess.mockClear()
    assignMock.mockClear()
    openMock.mockClear()
  })

  afterAll(() => {
    if (liveRegion) {
      liveRegion.remove()
    }
  })

  const setup = (props, mocks) => {
    return render(
      <MockedProvider mocks={mocks}>
        <AlertManagerContext.Provider value={{setOnFailure, setOnSuccess}}>
          <DiscussionTopicContainer {...props} />
        </AlertManagerContext.Provider>
      </MockedProvider>
    )
  }
  it('publish button is readonly if canUnpublish is false', async () => {
    const {getByText} = setup({discussionTopic: Discussion.mock({canUnpublish: false})})

    expect(getByText('Published').closest('button').hasAttribute('disabled')).toBeTruthy()
  })

  it('renders a special alert for differentiated group assignments for readAsAdmin', async () => {
    const container = setup({
      discussionTopic: Discussion.mock({
        assignment: Assignment.mock({onlyVisibleToOverrides: true}),
      }),
    })
    expect(
      container.getByText(
        'Note: for differentiated group topics, some threads may not have any students assigned.'
      )
    ).toBeInTheDocument()
  })

  it('non-readAsAdmin does not see Diff. Group Assignments alert', async () => {
    const container = setup({
      discussionTopic: Discussion.mock({
        assignment: Assignment.mock({onlyVisibleToOverrides: true}),
        permissions: DiscussionPermissions.mock({readAsAdmin: false}),
      }),
    })
    expect(await container.findByTestId('graded-discussion-info')).toBeTruthy()
    expect(container.queryByTestId('differentiated-alert')).toBeFalsy()
  })

  it('renders without optional props', async () => {
    const container = setup({discussionTopic: Discussion.mock({assignment: {}})})
    expect(container.getByTestId('replies-counter')).toBeInTheDocument()
    expect(container.getByText('Everyone')).toBeInTheDocument()
    expect(container.getByText('No Due Date')).toBeInTheDocument()
    expect(container.getByText('0 points possible')).toBeInTheDocument()
  })

  it('renders infoText only when there are replies', async () => {
    const container = setup({discussionTopic: Discussion.mock()})
    const infoText = await container.findByTestId('replies-counter')
    expect(infoText).toHaveTextContent('56 Replies, 2 Unread')
  })

  it('does not render unread when there are none', async () => {
    const container = setup({
      discussionTopic: Discussion.mock({
        entryCounts: {
          repliesCount: 24,
          unreadCount: 0,
        },
      }),
    })
    const infoText = await container.findByTestId('replies-counter')
    expect(infoText).toHaveTextContent('24 Replies')
  })

  it('renders Graded info when assignment info exists', async () => {
    const container = setup({
      discussionTopic: Discussion.mock({
        assignment: Assignment.mock({pointsPossible: 5, assignmentOverrides: null}),
      }),
    })
    const gradedDiscussionInfo = await container.findByTestId('graded-discussion-info')
    expect(gradedDiscussionInfo).toHaveTextContent('5 points possible')
  })

  it('should be able to send to edit page when canUpdate', async () => {
    const {getByTestId, getByText} = setup({discussionTopic: Discussion.mock()})
    fireEvent.click(getByTestId('discussion-post-menu-trigger'))
    fireEvent.click(getByText('Edit'))

    await waitFor(() => {
      expect(assignMock).toHaveBeenCalledWith(window.ENV.EDIT_URL)
    })
  })

  it('should be able to send to peer reviews page when canPeerReview', async () => {
    const {getByTestId, getByText} = setup({discussionTopic: Discussion.mock()})
    fireEvent.click(getByTestId('discussion-post-menu-trigger'))
    fireEvent.click(getByText('Peer Reviews'))

    await waitFor(() => {
      expect(assignMock).toHaveBeenCalledWith(window.ENV.PEER_REVIEWS_URL)
    })
  })

  it('Should be able to delete topic', async () => {
    window.confirm = jest.fn(() => true)
    const {getByTestId, getByText} = setup(
      {discussionTopic: Discussion.mock()},
      deleteDiscussionTopicMock()
    )
    fireEvent.click(getByTestId('discussion-post-menu-trigger'))
    fireEvent.click(getByText('Delete'))

    await waitFor(() =>
      expect(setOnSuccess).toHaveBeenCalledWith('The discussion topic was successfully deleted.')
    )
    await waitFor(() => {
      expect(assignMock).toHaveBeenCalledWith('/courses/1/discussion_topics')
    })
  })

  it('Should be able to delete announcement', async () => {
    window.confirm = jest.fn(() => true)
    const {getByTestId, getByText} = setup(
      {discussionTopic: Discussion.mock({isAnnouncement: true})},
      deleteDiscussionTopicMock()
    )
    await userEvent.click(getByTestId('discussion-post-menu-trigger'))
    await userEvent.click(getByText('Delete'))

    await waitFor(() =>
      expect(setOnSuccess).toHaveBeenCalledWith('The discussion topic was successfully deleted.')
    )
    await waitFor(() => {
      expect(assignMock).toHaveBeenCalledWith('/courses/1/announcements')
    })
  })

  it('Should not be able to delete the topic if does not have permission', async () => {
    const {getByTestId, queryByTestId} = setup({
      discussionTopic: Discussion.mock({permissions: DiscussionPermissions.mock({delete: false})}),
    })
    fireEvent.click(getByTestId('discussion-post-menu-trigger'))
    expect(queryByTestId('delete')).toBeNull()
  })

  it('Should be able to open SpeedGrader', async () => {
    const {getByTestId, getByText} = setup({discussionTopic: Discussion.mock()})
    fireEvent.click(getByTestId('discussion-post-menu-trigger'))
    fireEvent.click(getByText('Open in SpeedGrader'))

    await waitFor(() => {
      expect(openMock).toHaveBeenCalledWith(getSpeedGraderUrl(), '_blank')
    })
  })

  it('Should find due date text for assignment', async () => {
    const container = setup({
      discussionTopic: Discussion.mock({
        permissions: DiscussionPermissions.mock({readAsAdmin: false}),
      }),
    })
    expect(await container.findByText('Due Mar 31, 2021 5:59am')).toBeTruthy()
    expect(await container.findByText('Available from Mar 24, 2021 until Apr 4, 2021')).toBeTruthy()
  })

  it('Should not be able to see post menu if no permissions and initialPostRequiredForCurrentUser', () => {
    const {queryByTestId} = setup({
      discussionTopic: Discussion.mock({
        initialPostRequiredForCurrentUser: true,
        permissions: DiscussionPermissions.mock({
          canDelete: false,
          copyAndSendTo: false,
          update: false,
          moderateForum: false,
          speedGrader: false,
          peerReview: false,
          showRubric: false,
          addRubric: false,
          openForComments: false,
          closeForComments: false,
          manageContent: false,
          manageCourseContentAdd: false,
          manageCourseContentEdit: false,
          manageCourseContentDelete: false,
        }),
      }),
    })

    expect(queryByTestId('discussion-post-menu-trigger')).toBeNull()
  })

  it('Should show Mark All as Read discussion topic menu if initialPostRequiredForCurrentUser = false', async () => {
    const {getByTestId, getByText} = setup({
      discussionTopic: Discussion.mock({initialPostRequiredForCurrentUser: false}),
    })
    fireEvent.click(getByTestId('discussion-post-menu-trigger'))
    expect(getByText('Mark All as Read')).toBeInTheDocument()
  })

  it('Should show Mark All as Unread discussion topic menu if initialPostRequiredForCurrentUser = false', async () => {
    const {getByTestId, getByText} = setup({
      discussionTopic: Discussion.mock({initialPostRequiredForCurrentUser: false}),
    })
    fireEvent.click(getByTestId('discussion-post-menu-trigger'))
    expect(getByText('Mark All as Unread')).toBeInTheDocument()
  })

  it('Should be able to click Mark All as Read and call mutation', async () => {
    const {getByTestId, getByText} = setup(
      {discussionTopic: Discussion.mock({initialPostRequiredForCurrentUser: false})},
      updateDiscussionReadStateMock()
    )
    fireEvent.click(getByTestId('discussion-post-menu-trigger'))
    fireEvent.click(getByText('Mark All as Read'))

    await waitFor(() =>
      expect(setOnSuccess).toHaveBeenCalledWith('You have successfully marked all as read.')
    )
  })

  it('Should be able to click Mark All as Unread and call mutation', async () => {
    const {getByTestId, getByText} = setup(
      {discussionTopic: Discussion.mock({initialPostRequiredForCurrentUser: false})},
      updateDiscussionReadStateMock({read: false})
    )
    fireEvent.click(getByTestId('discussion-post-menu-trigger'))
    fireEvent.click(getByText('Mark All as Unread'))

    await waitFor(() =>
      expect(setOnSuccess).toHaveBeenCalledWith('You have successfully marked all as unread.')
    )
  })

  it('Renders Open for Comments in the kabob menu if the user has permission', () => {
    const {getByTestId, getByText} = setup({discussionTopic: Discussion.mock()})
    fireEvent.click(getByTestId('discussion-post-menu-trigger'))
    expect(getByText('Open for Comments')).toBeInTheDocument()
  })

  it('Renders Close for Comments in the kabob menu if the user has permission', () => {
    const {getByTestId, getByText} = setup({
      discussionTopic: Discussion.mock({
        rootTopic: null,
        permissions: DiscussionPermissions.mock({closeForComments: true}),
      }),
    })
    fireEvent.click(getByTestId('discussion-post-menu-trigger'))
    expect(getByText('Close for Comments')).toBeInTheDocument()
  })

  it('does not render Close for Comments even when there is permission if child topic', () => {
    const container = setup({
      discussionTopic: Discussion.mock({
        permissions: DiscussionPermissions.mock({closeForComments: true}),
      }),
    })
    fireEvent.click(container.getByTestId('discussion-post-menu-trigger'))
    expect(container.queryByText('Close for Comments')).toBeNull()
  })

  it('Renders Copy To and Send To in the kabob menu if the user has permission', () => {
    const {getByTestId, getByText} = setup({discussionTopic: Discussion.mock()})

    fireEvent.click(getByTestId('discussion-post-menu-trigger'))
    expect(getByText('Copy To...')).toBeInTheDocument()
    expect(getByText('Send To...')).toBeInTheDocument()
  })

  it('renders a modal to send content', async () => {
    const container = setup({discussionTopic: Discussion.mock()})
    const kebob = await container.findByTestId('discussion-post-menu-trigger')
    fireEvent.click(kebob)

    const sendToButton = await container.findByText('Send To...')
    fireEvent.click(sendToButton)
    expect(await container.findByText('Send to:')).toBeInTheDocument()
  })

  it('renders a modal to copy content', async () => {
    const container = setup({discussionTopic: Discussion.mock()})
    const kebob = await container.findByTestId('discussion-post-menu-trigger')
    fireEvent.click(kebob)

    const copyToButton = await container.findByText('Copy To...')
    fireEvent.click(copyToButton)
    expect(await container.findByText('Select a Course')).toBeInTheDocument()
  })

  it('can send users to Commons if they can manageContent', async () => {
    const discussionTopic = Discussion.mock()
    const {getByTestId, getByText} = setup({discussionTopic})
    fireEvent.click(getByTestId('discussion-post-menu-trigger'))
    fireEvent.click(getByText('Share to Commons'))

    await waitFor(() => {
      expect(assignMock).toHaveBeenCalledWith(
        `example.com&discussion_topics%5B%5D=${discussionTopic._id}`
      )
    })
  })

  it('renders an attachment if it exists', async () => {
    const container = setup({discussionTopic: Discussion.mock()})
    expect(await container.findByText('288777.jpeg')).toBeInTheDocument()
  })

  it('renders "discussion topic closed for comments" message if user has reply permission false', async () => {
    const container = setup({
      discussionTopic: Discussion.mock({permissions: DiscussionPermissions.mock({reply: false})}),
    })

    expect(await container.findByText('This is a Discussion Topic Message')).toBeInTheDocument()
    expect(await container.findByTestId('discussion-topic-closed-for-comments')).toBeInTheDocument()
  })

  it('does not renders "discussion topic closed for comments" message if user has reply permission true', () => {
    const container = setup({discussionTopic: Discussion.mock()})

    expect(container.queryByTestId('discussion-topic-closed-for-comments')).toBeNull()
  })

  it('renders a reply button if user has reply permission true', async () => {
    const container = setup({discussionTopic: Discussion.mock()})

    expect(await container.findByText('This is a Discussion Topic Message')).toBeInTheDocument()
    expect(await container.findByTestId('discussion-topic-reply')).toBeInTheDocument()
  })

  it('does not render a reply button if user has reply permission false', () => {
    const container = setup({
      discussionTopic: Discussion.mock({permissions: DiscussionPermissions.mock({reply: false})}),
    })

    expect(container.queryByTestId('discussion-topic-reply')).toBeNull()
  })

  it('should not render group menu button when there is child topics but no group set', () => {
    const container = setup({discussionTopic: Discussion.mock({groupSet: null})})

    expect(container.queryByTestId('groups-menu-btn')).toBeFalsy()
  })

  it('Should be able to close for comments', async () => {
    const {getByText, getByTestId} = setup(
      {
        discussionTopic: Discussion.mock({
          rootTopic: null,
          permissions: DiscussionPermissions.mock({closeForComments: true}),
        }),
      },
      updateDiscussionTopicMock({locked: true})
    )
    fireEvent.click(getByTestId('discussion-post-menu-trigger'))
    fireEvent.click(getByText('Close for Comments'))

    await waitFor(() =>
      expect(setOnSuccess).toHaveBeenCalledWith(
        'You have successfully updated the discussion topic.'
      )
    )
  })

  it('Should be able to open for comments', async () => {
    const {getByText, getByTestId} = setup(
      {discussionTopic: Discussion.mock()},
      updateDiscussionTopicMock({locked: false})
    )
    fireEvent.click(getByTestId('discussion-post-menu-trigger'))
    fireEvent.click(getByText('Open for Comments'))

    await waitFor(() =>
      expect(setOnSuccess).toHaveBeenCalledWith(
        'You have successfully updated the discussion topic.'
      )
    )
  })

  it('Should find due date text', async () => {
    const container = setup({
      discussionTopic: Discussion.mock({assignment: Assignment.mock({assignmentOverrides: null})}),
    })
    expect(await container.findByText('Everyone')).toBeTruthy()
    expect(await container.findByText('Due Mar 31, 2021 5:59am')).toBeTruthy()
    expect(await container.findByText('Available from Mar 24, 2021 until Apr 4, 2021')).toBeTruthy()
  })

  it('Should find "Show Due Dates" link button', async () => {
    const props = {discussionTopic: Discussion.mock({})}
    const container = setup(props)
    expect(await container.findByText('View Due Dates')).toBeTruthy()
  })

  it('Should find due date text for "assignment override 3"', async () => {
    const overrides = [
      {
        id: 'BXMzaWdebTVubC0x',
        _id: '3',
        dueAt: '2021-04-05T13:40:50Z',
        lockAt: '2021-09-03T23:59:59-06:00',
        unlockAt: '2021-03-21T00:00:00-06:00',
        title: 'assignment override 3',
      },
    ]

    const props = {discussionTopic: Discussion.mock({})}
    props.discussionTopic.assignment.assignmentOverrides.nodes = overrides
    props.discussionTopic.assignment.dueAt = null
    props.discussionTopic.assignment.unlockAt = null
    props.discussionTopic.assignment.lockAt = null
    const container = setup(props)
    expect(await container.findByText('assignment override 3')).toBeTruthy()
    expect(await container.findByText('Due Apr 5, 2021 1:40pm')).toBeTruthy()
    expect(await container.findByText('Available from Mar 21, 2021 until Sep 4, 2021')).toBeTruthy()
  })

  it('Should find no due date text for "assignment override 3"', async () => {
    const overrides = [
      {
        id: 'BXMzaWdebTVubC0x',
        _id: '3',
        dueAt: '',
        lockAt: '2021-09-03T23:59:59-06:00',
        unlockAt: '2021-03-21T00:00:00-06:00',
        title: 'assignment override 3',
      },
    ]

    const props = {discussionTopic: Discussion.mock({})}
    props.discussionTopic.assignment.assignmentOverrides.nodes = overrides
    props.discussionTopic.assignment.dueAt = null
    props.discussionTopic.assignment.unlockAt = null
    props.discussionTopic.assignment.lockAt = null
    const container = setup(props)

    expect(container.getByText('assignment override 3')).toBeTruthy()
    expect(container.getByText('No Due Date')).toBeTruthy()
    expect(container.getByText('Available from Mar 21, 2021 until Sep 4, 2021')).toBeTruthy()
  })

  it('Should find no available date text for "assignment override 3"', async () => {
    const overrides = [
      {
        id: 'BXMzaWdebTVubC0x',
        _id: '3',
        dueAt: '2021-04-05T13:40:50Z',
        lockAt: '2021-09-03T23:59:59-06:00',
        unlockAt: '',
        title: 'assignment override 3',
      },
    ]

    const props = {discussionTopic: Discussion.mock({})}
    props.discussionTopic.assignment.assignmentOverrides.nodes = overrides
    props.discussionTopic.assignment.dueAt = null
    props.discussionTopic.assignment.unlockAt = null
    props.discussionTopic.assignment.lockAt = null
    const container = setup(props)

    expect(container.getByText('assignment override 3')).toBeTruthy()
    expect(container.getByText('Due Apr 5, 2021 1:40pm')).toBeTruthy()
    expect(container.getByText('Available until Sep 4, 2021')).toBeTruthy()
  })

  it('Should find no until date text for "assignment override 3"', async () => {
    const overrides = [
      {
        id: 'BXMzaWdebTVubC0x',
        _id: '3',
        dueAt: '2021-04-05T13:40:50Z',
        lockAt: '',
        unlockAt: '2021-03-21T00:00:00-06:00',
        title: 'assignment override 3',
      },
    ]

    const props = {discussionTopic: Discussion.mock({})}
    props.discussionTopic.assignment.assignmentOverrides.nodes = overrides
    props.discussionTopic.assignment.dueAt = null
    props.discussionTopic.assignment.unlockAt = null
    props.discussionTopic.assignment.lockAt = null
    const container = setup(props)

    expect(container.getByText('assignment override 3')).toBeTruthy()
    expect(container.getByText('Due Apr 5, 2021 1:40pm')).toBeTruthy()
    expect(container.getByText('Available from Mar 21, 2021')).toBeTruthy()
  })

  it('Should find no text after due date text for "assignment override 3"', async () => {
    const overrides = [
      {
        id: 'BXMzaWdebTVubC0x',
        _id: '3',
        dueAt: '2021-04-05T13:40:50Z',
        lockAt: '',
        unlockAt: '',
        title: 'assignment override 3',
      },
    ]

    const props = {discussionTopic: Discussion.mock({})}
    props.discussionTopic.assignment.assignmentOverrides.nodes = overrides
    props.discussionTopic.assignment.dueAt = null
    props.discussionTopic.assignment.unlockAt = null
    props.discussionTopic.assignment.lockAt = null
    const container = setup(props)

    expect(container.getByText('assignment override 3')).toBeTruthy()
    expect(container.getByText('Due Apr 5, 2021 1:40pm')).toBeTruthy()
  })

  it('should show discussion availability container for ungraded discussions', () => {
    const mockSections = [
      {
        id: 'U2VjdGlvbi00',
        _id: '1',
        userCount: 5,
        name: 'section 1',
      },
      {
        id: 'U2VjdGlvbi00',
        _id: '2',
        userCount: 99,
        name: 'section 2',
      },
    ]

    const container = setup({
      discussionTopic: Discussion.mock({
        assignment: null,
        courseSections: mockSections,
        delayedPostAt: '2021-03-21T00:00:00-06:00',
        lockAt: '2021-09-03T23:59:59-06:00',
        groupSet: null,
      }),
    })

    expect(container.getByTestId('view-availability-button')).toBeTruthy()
  })

  it('Renders an alert if initialPostRequiredForCurrentUser is true', () => {
    const props = {discussionTopic: Discussion.mock({initialPostRequiredForCurrentUser: true})}
    const container = setup(props)
    waitFor(() =>
      expect(
        container.queryByText(
          'You must post before seeing replies. Edit history will be available to instructors.'
        )
      ).toBeInTheDocument()
    )
  })

  it('Renders an alert if announcement will post in the future', () => {
    const props = {
      discussionTopic: Discussion.mock({
        isAnnouncement: true,
        delayedPostAt: '3000-01-01T13:40:50-06:00',
      }),
    }
    const container = setup(props)
    expect(
      container.getByText('This announcement will not be visible until Jan 1, 3000 7:40pm.')
    ).toBeTruthy()
  })

  it('should not render author if author is null', async () => {
    const props = {discussionTopic: Discussion.mock({author: null})}
    const container = setup(props)
    const pillContainer = container.queryAllByTestId('pill-Author')
    expect(pillContainer).toEqual([])
  })

  it('should render editedBy if editor is different from author', async () => {
    const props = {
      discussionTopic: Discussion.mock({
        editor: {
          id: 'vfx5000',
          _id: '99',
          displayName: 'Eddy Tor',
          avatarUrl: 'data:image/gif;base64,R0lGODlhAQABAAAAACH5BAEKAAEALAAAAAABAAEAAAICTAEAOw==',
        },
      }),
    }
    const container = setup(props)
    const editedByTextElement = container.getByTestId('editedByText')
    expect(editedByTextElement.textContent).toEqual('Edited by Eddy Tor Apr 22, 2021 6:41pm')
    expect(container.queryByTestId('created-tooltip')).toBeFalsy()
  })

  it('should render plain edited if author is editor', async () => {
    const props = {
      discussionTopic: Discussion.mock({
        editor: {
          id: 'abc3244',
          _id: '1',
          name: 'Charles Xavier',
          avatarUrl: 'data:image/gif;base64,R0lGODlhAQABAAAAACH5BAEKAAEALAAAAAABAAEAAAICTAEAOw==',
        },
      }),
    }
    const container = setup(props)
<<<<<<< HEAD
    expect(container.getByText(`Last edited Apr 22, 2021 6:41pm`)).toBeInTheDocument()
=======
    expect(
      container.getByText('Last edited Apr 22, 2021 6:41pm', {exact: false})
    ).toBeInTheDocument()
>>>>>>> d6e31a27
    expect(container.queryByTestId('created-tooltip')).toBeFalsy()
  })

  it('should not render edited info if no editor', async () => {
    const props = {
      discussionTopic: Discussion.mock({
        editor: null,
      }),
    }
    const container = setup(props)
    expect(container.queryByText(/Edited by/)).toBeFalsy()
    expect(container.queryByTestId('created-tooltip')).toBeFalsy()
  })

  describe('AvailableForUser', () => {
    it('topic is unavailable', () => {
      const props = {
        discussionTopic: Discussion.mock({
          availableForUser: false,
          title: 'This topic is unavailable',
        }),
      }
      const container = setup(props)
      expect(container.queryByText('This topic is unavailable')).toBeInTheDocument()
      expect(container.getByTestId('locked-discussion')).toBeInTheDocument()
    })

    it('topic is available', () => {
      const props = {
        discussionTopic: Discussion.mock({
          availableForUser: true,
          title: 'This topic is available',
        }),
      }
      const container = setup(props)
      expect(container.queryByText('This topic is available')).toBeInTheDocument()
      expect(container.queryByTestId('locked-discussion')).toBeNull()
    })
  })

  describe('Peer Reviews', () => {
    it('renders with a due date', () => {
      const props = {discussionTopic: Discussion.mock()}
      const {getByText} = setup(props)

      expect(getByText('Peer review for Morty Smith Due: Mar 31, 2021 5:59am')).toBeTruthy()
    })

    it('renders with out a due date', () => {
      const props = {
        discussionTopic: Discussion.mock({
          assignment: Assignment.mock({
            peerReviews: PeerReviews.mock({dueAt: null}),
          }),
        }),
      }
      const {getByText} = setup(props)

      expect(getByText('Peer review for Morty Smith')).toBeTruthy()
    })

    it('does not render peer reviews if there are not any', () => {
      const props = {
        discussionTopic: Discussion.mock({
          peerReviews: null,
          assessmentRequestsForCurrentUser: [],
        }),
      }
      const {queryByText} = setup(props)

      expect(queryByText('eer review for Morty Smith Due: Mar 31, 2021 5:59am')).toBeNull()
    })

    describe('PodcastFeed Button', () => {
      it('does not render when Discussion Podcast Feed is not present', () => {
        const {queryByTestId} = setup({discussionTopic: Discussion.mock()})
        expect(queryByTestId('post-rssfeed')).toBeNull()
      })

      it('renders when Discussion Podcast Feed is present', () => {
        const ln = document.createElement('link')
        ln.title = 'Discussion Podcast Feed'
        ln.type = 'application/rss+xml'
        ln.href = 'http://localhost:3000/feeds/topics/47/enrollment_mhumV2R51z5IsK.rss'
        document.head.append(ln)

        const {getByTestId} = setup({discussionTopic: Discussion.mock()})
        expect(getByTestId('post-rssfeed')).toBeTruthy()
      })
    })

    describe('Rubric', () => {
      it('Renders Add Rubric in the kabob menu if the user has permission', () => {
        const {getByTestId, getByText} = setup({discussionTopic: Discussion.mock()})
        fireEvent.click(getByTestId('discussion-post-menu-trigger'))
        expect(getByText('Add Rubric')).toBeInTheDocument()
      })

      it('Renders Show Rubric in the kabob menu if the user has permission', () => {
        const {getByTestId, getByText} = setup({
          discussionTopic: Discussion.mock({
            permissions: DiscussionPermissions.mock({
              addRubric: false,
            }),
          }),
        })
        fireEvent.click(getByTestId('discussion-post-menu-trigger'))
        expect(getByText('Show Rubric')).toBeInTheDocument()
      })

      it('Renders hidden add_rubric_url for form if the user has permission', () => {
        const {getByTestId} = setup({discussionTopic: Discussion.mock()})
        expect(getByTestId('add_rubric_url')).toBeTruthy()
      })

      it('Does Not Render hidden add_rubric_url for form if the user does not have permission', () => {
        const {queryByTestId} = setup({
          discussionTopic: Discussion.mock({
            permissions: DiscussionPermissions.mock({
              addRubric: false,
            }),
          }),
        })
        expect(queryByTestId('add_rubric_url')).toBeNull()
      })
    })
  })

  describe('Discussion Summary', () => {
    it('renders a summary', () => {
      const {queryByTestId} = setup({
        discussionTopic: Discussion.mock(),
        isSummaryEnabled: true,
      })
      expect(queryByTestId('summary-loading')).toBeTruthy()
    })

    it('does not render a summary', () => {
      const {queryAllByTestId} = setup({
        discussionTopic: Discussion.mock(),
        isSummaryEnabled: false,
      })
      expect(queryAllByTestId(/summary-.*/)).toEqual([])
    })
  })
})<|MERGE_RESOLUTION|>--- conflicted
+++ resolved
@@ -705,13 +705,9 @@
       }),
     }
     const container = setup(props)
-<<<<<<< HEAD
-    expect(container.getByText(`Last edited Apr 22, 2021 6:41pm`)).toBeInTheDocument()
-=======
     expect(
       container.getByText('Last edited Apr 22, 2021 6:41pm', {exact: false})
     ).toBeInTheDocument()
->>>>>>> d6e31a27
     expect(container.queryByTestId('created-tooltip')).toBeFalsy()
   })
 
