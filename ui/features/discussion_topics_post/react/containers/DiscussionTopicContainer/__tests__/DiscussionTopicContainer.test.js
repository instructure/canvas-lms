/*
 * Copyright (C) 2021 - present Instructure, Inc.
 *
 * This file is part of Canvas.
 *
 * Canvas is free software: you can redistribute it and/or modify it under
 * the terms of the GNU Affero General Public License as published by the Free
 * Software Foundation, version 3 of the License.
 *
 * Canvas is distributed in the hope that it will be useful, but WITHOUT ANY
 * WARRANTY; without even the implied warranty of MERCHANTABILITY or FITNESS FOR
 * A PARTICULAR PURPOSE. See the GNU Affero General Public License for more
 * details.
 *
 * You should have received a copy of the GNU Affero General Public License along
 * with this program. If not, see <http://www.gnu.org/licenses/>.
 */

import {AlertManagerContext} from '@canvas/alerts/react/AlertManager'
import {Assignment} from '../../../../graphql/Assignment'
import {
  deleteDiscussionTopicMock,
  updateDiscussionReadStateMock,
  updateDiscussionTopicMock
} from '../../../../graphql/Mocks'
import {Discussion} from '../../../../graphql/Discussion'
import {DiscussionPermissions} from '../../../../graphql/DiscussionPermissions'
import {DiscussionTopicContainer} from '../DiscussionTopicContainer'
import {fireEvent, render} from '@testing-library/react'
import {getSpeedGraderUrl, responsiveQuerySizes} from '../../../utils'
<<<<<<< HEAD
import {MockedProvider} from '@apollo/react-testing'
=======
import {handlers} from '../../../../graphql/mswHandlers'
import {mswClient} from '../../../../../../shared/msw/mswClient'
import {mswServer} from '../../../../../../shared/msw/mswServer'
>>>>>>> 7a54b2d7
import {PeerReviews} from '../../../../graphql/PeerReviews'
import React from 'react'
import useManagedCourseSearchApi from '../../../../../../shared/direct-sharing/react/effects/useManagedCourseSearchApi'
import {waitFor} from '@testing-library/dom'

jest.mock('../../../../../../shared/direct-sharing/react/effects/useManagedCourseSearchApi')
jest.mock('@canvas/rce/RichContentEditor')
jest.mock('../../../utils', () => ({
  ...jest.requireActual('../../../utils'),
  responsiveQuerySizes: jest.fn()
}))

describe('DiscussionTopicContainer', () => {
  const setOnFailure = jest.fn()
  const setOnSuccess = jest.fn()
  const assignMock = jest.fn()
  const openMock = jest.fn()
  let liveRegion = null

  beforeAll(() => {
    delete window.location
    window.location = {assign: assignMock}
    window.open = openMock
    window.ENV = {
      EDIT_URL: 'this_is_the_edit_url',
      PEER_REVIEWS_URL: 'this_is_the_peer_reviews_url',
      context_asset_string: 'course_1',
      course_id: '1',
      discussion_topic_menu_tools: [
        {
          base_url: 'example.com',
          canvas_icon_class: 'icon-commons',
          id: '1',
          title: 'Share to Commons'
        }
      ]
    }

    window.matchMedia = jest.fn().mockImplementation(() => {
      return {
        matches: true,
        media: '',
        onchange: null,
        addListener: jest.fn(),
        removeListener: jest.fn()
      }
    })

    if (!document.getElementById('flash_screenreader_holder')) {
      liveRegion = document.createElement('div')
      liveRegion.id = 'flash_screenreader_holder'
      liveRegion.setAttribute('role', 'alert')
      document.body.appendChild(liveRegion)
    }

    window.INST = {
      editorButtons: []
    }
  })

  beforeEach(() => {
    responsiveQuerySizes.mockImplementation(() => ({
      desktop: {maxWidth: '1000px'}
    }))
    useManagedCourseSearchApi.mockImplementation(() => {})
  })

  afterEach(() => {
    setOnFailure.mockClear()
    setOnSuccess.mockClear()
    assignMock.mockClear()
    openMock.mockClear()
  })

  afterAll(() => {
    if (liveRegion) {
      liveRegion.remove()
    }
  })

  const setup = (props, mocks) => {
    return render(
      <MockedProvider mocks={mocks}>
        <AlertManagerContext.Provider value={{setOnFailure, setOnSuccess}}>
          <DiscussionTopicContainer {...props} />
        </AlertManagerContext.Provider>
      </MockedProvider>
    )
  }
  it('publish button is readonly if canUnpublish is false', async () => {
    const {getByText} = setup({discussionTopic: Discussion.mock({canUnpublish: false})})

    expect(getByText('Published').closest('button').hasAttribute('disabled')).toBeTruthy()
  })

  it('renders a special alert for differentiated group assignments for readAsAdmin', async () => {
    const container = setup({
      discussionTopic: Discussion.mock({
        assignment: Assignment.mock({onlyVisibleToOverrides: true})
      })
    })
    expect(
      container.getByText(
        'Note: for differentiated group topics, some threads may not have any students assigned.'
      )
    ).toBeInTheDocument()
  })

  it('non-readAsAdmin does not see Diff. Group Assignments alert', async () => {
    const container = setup({
      discussionTopic: Discussion.mock({
        assignment: Assignment.mock({onlyVisibleToOverrides: true}),
        permissions: DiscussionPermissions.mock({readAsAdmin: false})
      })
    })
    expect(await container.findByTestId('graded-discussion-info')).toBeTruthy()
    expect(container.queryByTestId('differentiated-alert')).toBeFalsy()
  })

  it('renders without optional props', async () => {
    const container = setup({discussionTopic: Discussion.mock({assignment: {}})})
    expect(container.getByTestId('replies-counter')).toBeInTheDocument()
    expect(container.getByText('Everyone')).toBeInTheDocument()
    expect(container.getByText('No Due Date')).toBeInTheDocument()
    expect(container.getByText('0 points possible')).toBeInTheDocument()
  })

  it('renders infoText only when there are replies', async () => {
    const container = setup({discussionTopic: Discussion.mock()})
    const infoText = await container.findByTestId('replies-counter')
    expect(infoText).toHaveTextContent('56 replies, 2 unread')
  })

  it('does not render unread when there are none', async () => {
    const container = setup({
      discussionTopic: Discussion.mock({
        entryCounts: {
          repliesCount: 24,
          unreadCount: 0
        }
      })
    })
    const infoText = await container.findByTestId('replies-counter')
    expect(infoText).toHaveTextContent('24 replies')
  })

  it('renders Graded info when assignment info exists', async () => {
    const container = setup({
      discussionTopic: Discussion.mock({
        assignment: Assignment.mock({pointsPossible: 5, assignmentOverrides: null})
      })
    })
    const gradedDiscussionInfo = await container.findByTestId('graded-discussion-info')
    expect(gradedDiscussionInfo).toHaveTextContent('5 points possible')
  })

  it('should be able to send to edit page when canUpdate', async () => {
    const {getByTestId, getByText} = setup({discussionTopic: Discussion.mock()})
    fireEvent.click(getByTestId('discussion-post-menu-trigger'))
    fireEvent.click(getByText('Edit'))

    await waitFor(() => {
      expect(assignMock).toHaveBeenCalledWith(window.ENV.EDIT_URL)
    })
  })

  it('should be able to send to peer reviews page when canPeerReview', async () => {
    const {getByTestId, getByText} = setup({discussionTopic: Discussion.mock()})
    fireEvent.click(getByTestId('discussion-post-menu-trigger'))
    fireEvent.click(getByText('Peer Reviews'))

    await waitFor(() => {
      expect(assignMock).toHaveBeenCalledWith(window.ENV.PEER_REVIEWS_URL)
    })
  })

  it('Should be able to delete topic', async () => {
    window.confirm = jest.fn(() => true)
    const {getByTestId, getByText} = setup(
      {discussionTopic: Discussion.mock()},
      deleteDiscussionTopicMock()
    )
    fireEvent.click(getByTestId('discussion-post-menu-trigger'))
    fireEvent.click(getByText('Delete'))

    await waitFor(() =>
      expect(setOnSuccess).toHaveBeenCalledWith('The discussion topic was successfully deleted.')
    )
    await waitFor(() => {
      expect(assignMock).toHaveBeenCalledWith('/courses/1/discussion_topics')
    })
  })

  it('Should not be able to delete the topic if does not have permission', async () => {
    const {getByTestId, queryByTestId} = setup({
      discussionTopic: Discussion.mock({permissions: DiscussionPermissions.mock({delete: false})})
    })
    fireEvent.click(getByTestId('discussion-post-menu-trigger'))
    expect(queryByTestId('delete')).toBeNull()
  })

  it('Should be able to open SpeedGrader', async () => {
    const {getByTestId, getByText} = setup({discussionTopic: Discussion.mock()})
    fireEvent.click(getByTestId('discussion-post-menu-trigger'))
    fireEvent.click(getByText('Open in Speedgrader'))

    await waitFor(() => {
      expect(openMock).toHaveBeenCalledWith(getSpeedGraderUrl(), '_blank')
    })
  })

  it('Should find due date text for assignment', async () => {
    const container = setup({
      discussionTopic: Discussion.mock({
        permissions: DiscussionPermissions.mock({readAsAdmin: false})
      })
    })
    expect(await container.findByText('Due Mar 31 5:59am')).toBeTruthy()
    expect(await container.findByText('Available from Mar 24 until Apr 4')).toBeTruthy()
  })

  it('Should not be able to see post menu if no permissions and initialPostRequiredForCurrentUser', () => {
    const {queryByTestId} = setup({
      discussionTopic: Discussion.mock({
        initialPostRequiredForCurrentUser: true,
        permissions: DiscussionPermissions.mock({
          canDelete: false,
          copyAndSendTo: false,
          update: false,
          moderateForum: false,
          speedGrader: false,
          peerReview: false,
          showRubric: false,
          addRubric: false,
          openForComments: false,
          closeForComments: false,
          manageContent: false
        })
      })
    })

    expect(queryByTestId('discussion-post-menu-trigger')).toBeNull()
  })

  it('Should show Mark All as Read discussion topic menu if initialPostRequiredForCurrentUser = false', async () => {
    const {getByTestId, getByText} = setup({
      discussionTopic: Discussion.mock({initialPostRequiredForCurrentUser: false})
    })
    fireEvent.click(getByTestId('discussion-post-menu-trigger'))
    expect(getByText('Mark All as Read')).toBeInTheDocument()
  })

  it('Should show Mark All as Unread discussion topic menu if initialPostRequiredForCurrentUser = false', async () => {
    const {getByTestId, getByText} = setup({
      discussionTopic: Discussion.mock({initialPostRequiredForCurrentUser: false})
    })
    fireEvent.click(getByTestId('discussion-post-menu-trigger'))
    expect(getByText('Mark All as Unread')).toBeInTheDocument()
  })

  it('Should be able to click Mark All as Read and call mutation', async () => {
    const {getByTestId, getByText} = setup(
      {discussionTopic: Discussion.mock({initialPostRequiredForCurrentUser: false})},
      updateDiscussionReadStateMock()
    )
    fireEvent.click(getByTestId('discussion-post-menu-trigger'))
    fireEvent.click(getByText('Mark All as Read'))

    await waitFor(() =>
      expect(setOnSuccess).toHaveBeenCalledWith('You have successfully marked all as read.')
    )
  })

  it('Should be able to click Mark All as Unread and call mutation', async () => {
    const {getByTestId, getByText} = setup(
      {discussionTopic: Discussion.mock({initialPostRequiredForCurrentUser: false})},
      updateDiscussionReadStateMock({read: false})
    )
    fireEvent.click(getByTestId('discussion-post-menu-trigger'))
    fireEvent.click(getByText('Mark All as Unread'))

    await waitFor(() =>
      expect(setOnSuccess).toHaveBeenCalledWith('You have successfully marked all as unread.')
    )
  })

  it('Renders Add Rubric in the kabob menu if the user has permission', () => {
    const {getByTestId, getByText} = setup({discussionTopic: Discussion.mock()})
    fireEvent.click(getByTestId('discussion-post-menu-trigger'))
    expect(getByText('Add Rubric')).toBeInTheDocument()
  })

  it('Renders Show Rubric in the kabob menu if the user has permission', () => {
    const {getByTestId, getByText} = setup({
      discussionTopic: Discussion.mock({
        permissions: DiscussionPermissions.mock({
          addRubric: false
        })
      })
    })
    fireEvent.click(getByTestId('discussion-post-menu-trigger'))
    expect(getByText('Show Rubric')).toBeInTheDocument()
  })

  it('Renders Open for Comments in the kabob menu if the user has permission', () => {
    const {getByTestId, getByText} = setup({discussionTopic: Discussion.mock()})
    fireEvent.click(getByTestId('discussion-post-menu-trigger'))
    expect(getByText('Open for Comments')).toBeInTheDocument()
  })

  it('Renders Close for Comments in the kabob menu if the user has permission', () => {
    const {getByTestId, getByText} = setup({
      discussionTopic: Discussion.mock({
        rootTopic: null,
        permissions: DiscussionPermissions.mock({closeForComments: true})
      })
    })
    fireEvent.click(getByTestId('discussion-post-menu-trigger'))
    expect(getByText('Close for Comments')).toBeInTheDocument()
  })

  it('does not render Close for Comments even when there is permission if child topic', () => {
    const container = setup({
      discussionTopic: Discussion.mock({
        permissions: DiscussionPermissions.mock({closeForComments: true})
      })
    })
    fireEvent.click(container.getByTestId('discussion-post-menu-trigger'))
    expect(container.queryByText('Close for Comments')).toBeNull()
  })

  it('Renders Copy To and Send To in the kabob menu if the user has permission', () => {
    const {getByTestId, getByText} = setup({discussionTopic: Discussion.mock()})

    fireEvent.click(getByTestId('discussion-post-menu-trigger'))
    expect(getByText('Copy To...')).toBeInTheDocument()
    expect(getByText('Send To...')).toBeInTheDocument()
  })

  it('renders a modal to send content', async () => {
    const container = setup({discussionTopic: Discussion.mock()})
    const kebob = await container.findByTestId('discussion-post-menu-trigger')
    fireEvent.click(kebob)

    const sendToButton = await container.findByText('Send To...')
    fireEvent.click(sendToButton)
    expect(await container.findByText('Send to:')).toBeInTheDocument()
  })

  it('renders a modal to copy content', async () => {
    const container = setup({discussionTopic: Discussion.mock()})
    const kebob = await container.findByTestId('discussion-post-menu-trigger')
    fireEvent.click(kebob)

    const copyToButton = await container.findByText('Copy To...')
    fireEvent.click(copyToButton)
    expect(await container.findByText('Select a Course')).toBeInTheDocument()
  })

  it('can send users to Commons if they can manageContent', async () => {
    const discussionTopic = Discussion.mock()
    const {getByTestId, getByText} = setup({discussionTopic})
    fireEvent.click(getByTestId('discussion-post-menu-trigger'))
    fireEvent.click(getByText('Share to Commons'))

    await waitFor(() => {
      expect(assignMock).toHaveBeenCalledWith(
        `example.com&discussion_topics%5B%5D=${discussionTopic._id}`
      )
    })
  })

  it('renders an attachment if it exists', async () => {
    const container = setup({discussionTopic: Discussion.mock()})
    expect(await container.findByText('288777.jpeg')).toBeInTheDocument()
  })

  it('renders a reply button if user has reply permission true', async () => {
    const container = setup({discussionTopic: Discussion.mock()})

    expect(await container.findByText('This is a Discussion Topic Message')).toBeInTheDocument()
    expect(await container.findByTestId('discussion-topic-reply')).toBeInTheDocument()
  })

  it('does not render a reply button if user has reply permission false', () => {
    const container = setup({
      discussionTopic: Discussion.mock({permissions: DiscussionPermissions.mock({reply: false})})
    })

    expect(container.queryByTestId('discussion-topic-reply')).toBeNull()
  })

  it('should not render group menu button when there is child topics but no group set', () => {
    const container = setup({discussionTopic: Discussion.mock({groupSet: null})})

    expect(container.queryByTestId('groups-menu-btn')).toBeFalsy()
  })

  it('Should be able to close for comments', async () => {
    const {getByText, getByTestId} = setup(
      {
        discussionTopic: Discussion.mock({
          rootTopic: null,
          permissions: DiscussionPermissions.mock({closeForComments: true})
        })
      },
      updateDiscussionTopicMock({locked: true})
    )
    fireEvent.click(getByTestId('discussion-post-menu-trigger'))
    fireEvent.click(getByText('Close for Comments'))

    await waitFor(() =>
      expect(setOnSuccess).toHaveBeenCalledWith(
        'You have successfully updated the discussion topic.'
      )
    )
  })

  it('Should be able to open for comments', async () => {
    const {getByText, getByTestId} = setup(
      {discussionTopic: Discussion.mock()},
      updateDiscussionTopicMock({locked: false})
    )
    fireEvent.click(getByTestId('discussion-post-menu-trigger'))
    fireEvent.click(getByText('Open for Comments'))

    await waitFor(() =>
      expect(setOnSuccess).toHaveBeenCalledWith(
        'You have successfully updated the discussion topic.'
      )
    )
  })

  it('Should find due date text', async () => {
    const container = setup({
      discussionTopic: Discussion.mock({assignment: Assignment.mock({assignmentOverrides: null})})
    })
    expect(await container.findByText('Everyone')).toBeTruthy()
    expect(await container.findByText('Due Mar 31 5:59am')).toBeTruthy()
    expect(await container.findByText('Available from Mar 24 until Apr 4')).toBeTruthy()
  })

  it('Should find "Show Due Dates" link button', async () => {
    const props = {discussionTopic: Discussion.mock({})}
    const container = setup(props)
    expect(await container.findByText('Show Due Dates (2)')).toBeTruthy()
  })

  it('Should find due date text for "assignment override 3"', async () => {
    const overrides = [
      {
        id: 'BXMzaWdebTVubC0x',
        _id: '3',
        dueAt: '2021-04-05T13:40:50Z',
        lockAt: '2021-09-03T23:59:59-06:00',
        unlockAt: '2021-03-21T00:00:00-06:00',
        title: 'assignment override 3'
      }
    ]

    const props = {discussionTopic: Discussion.mock({})}
    props.discussionTopic.assignment.assignmentOverrides.nodes = overrides
    props.discussionTopic.assignment.dueAt = null
    props.discussionTopic.assignment.unlockAt = null
    props.discussionTopic.assignment.lockAt = null
    const container = setup(props)
    expect(await container.findByText('assignment override 3')).toBeTruthy()
    expect(await container.findByText('Due Apr 5 1:40pm')).toBeTruthy()
    expect(await container.findByText('Available from Mar 21 until Sep 4')).toBeTruthy()
  })

  it('Should find no due date text for "assignment override 3"', async () => {
    const overrides = [
      {
        id: 'BXMzaWdebTVubC0x',
        _id: '3',
        dueAt: '',
        lockAt: '2021-09-03T23:59:59-06:00',
        unlockAt: '2021-03-21T00:00:00-06:00',
        title: 'assignment override 3'
      }
    ]

    const props = {discussionTopic: Discussion.mock({})}
    props.discussionTopic.assignment.assignmentOverrides.nodes = overrides
    props.discussionTopic.assignment.dueAt = null
    props.discussionTopic.assignment.unlockAt = null
    props.discussionTopic.assignment.lockAt = null
    const container = setup(props)

    expect(container.getByText('assignment override 3')).toBeTruthy()
    expect(container.getByText('No Due Date')).toBeTruthy()
    expect(container.getByText('Available from Mar 21 until Sep 4')).toBeTruthy()
  })

  it('Should find no available date text for "assignment override 3"', async () => {
    const overrides = [
      {
        id: 'BXMzaWdebTVubC0x',
        _id: '3',
        dueAt: '2021-04-05T13:40:50Z',
        lockAt: '2021-09-03T23:59:59-06:00',
        unlockAt: '',
        title: 'assignment override 3'
      }
    ]

    const props = {discussionTopic: Discussion.mock({})}
    props.discussionTopic.assignment.assignmentOverrides.nodes = overrides
    props.discussionTopic.assignment.dueAt = null
    props.discussionTopic.assignment.unlockAt = null
    props.discussionTopic.assignment.lockAt = null
    const container = setup(props)

    expect(container.getByText('assignment override 3')).toBeTruthy()
    expect(container.getByText('Due Apr 5 1:40pm')).toBeTruthy()
    expect(container.getByText('Available until Sep 4')).toBeTruthy()
  })

  it('Should find no until date text for "assignment override 3"', async () => {
    const overrides = [
      {
        id: 'BXMzaWdebTVubC0x',
        _id: '3',
        dueAt: '2021-04-05T13:40:50Z',
        lockAt: '',
        unlockAt: '2021-03-21T00:00:00-06:00',
        title: 'assignment override 3'
      }
    ]

    const props = {discussionTopic: Discussion.mock({})}
    props.discussionTopic.assignment.assignmentOverrides.nodes = overrides
    props.discussionTopic.assignment.dueAt = null
    props.discussionTopic.assignment.unlockAt = null
    props.discussionTopic.assignment.lockAt = null
    const container = setup(props)

    expect(container.getByText('assignment override 3')).toBeTruthy()
    expect(container.getByText('Due Apr 5 1:40pm')).toBeTruthy()
    expect(container.getByText('Available from Mar 21')).toBeTruthy()
  })

  it('Should find no text after due date text for "assignment override 3"', async () => {
    const overrides = [
      {
        id: 'BXMzaWdebTVubC0x',
        _id: '3',
        dueAt: '2021-04-05T13:40:50Z',
        lockAt: '',
        unlockAt: '',
        title: 'assignment override 3'
      }
    ]

    const props = {discussionTopic: Discussion.mock({})}
    props.discussionTopic.assignment.assignmentOverrides.nodes = overrides
    props.discussionTopic.assignment.dueAt = null
    props.discussionTopic.assignment.unlockAt = null
    props.discussionTopic.assignment.lockAt = null
    const container = setup(props)

    expect(container.getByText('assignment override 3')).toBeTruthy()
    expect(container.getByText('Due Apr 5 1:40pm')).toBeTruthy()
  })

  it('should show availability window for ungraded discussions', () => {
    const container = setup({
      discussionTopic: Discussion.mock({
        assignment: null,
        delayedPostAt: '2021-03-21T00:00:00-06:00',
        lockAt: '2021-09-03T23:59:59-06:00'
      })
    })

    expect(container.getByText('Available from Mar 21 6am until Sep 4 5:59am')).toBeTruthy()
  })

  it('should not show discussion topic description when read permission is false', () => {
    const props = {
      discussionTopic: Discussion.mock({
        permissions: DiscussionPermissions.mock({read: false}),
        message: 'This should not show until discussion is available'
      })
    }
    const container = setup(props)

    expect(container.queryByText('This should not show until discussion is available')).toBeNull()
  })

  it('should show discussion topic description when read permission is true', () => {
    const container = setup({
      discussionTopic: Discussion.mock({
        message: 'This should not show until discussion is available'
      })
    })

    expect(container.getByText('This should not show until discussion is available')).toBeTruthy()
  })

  it('Renders an alert if initialPostRequiredForCurrentUser is true', () => {
    const props = {discussionTopic: Discussion.mock({initialPostRequiredForCurrentUser: true})}
    const container = setup(props)
    waitFor(() =>
      expect(container.queryByText('You must post before seeing replies.')).toBeInTheDocument()
    )
  })

  it('Renders an alert if announcement will post in the future', () => {
    const props = {
      discussionTopic: Discussion.mock({
        isAnnouncement: true,
        delayedPostAt: '3000-01-01T13:40:50-06:00'
      })
    }
    const container = setup(props)
    expect(
      container.getByText('This announcement will not be visible until Jan 1, 3000 7:40pm.')
    ).toBeTruthy()
  })

  it('should not render author if author is null', async () => {
    const props = {discussionTopic: Discussion.mock({author: null})}
    const container = setup(props)
    const pillContainer = container.queryAllByTestId('pill-Author')
    expect(pillContainer).toEqual([])
  })

  it('should render editedBy if editor is different from author', async () => {
    const props = {
      discussionTopic: Discussion.mock({
        editor: {
          id: 'vfx5000',
          _id: '99',
          displayName: 'Eddy Tor',
          avatarUrl: 'data:image/gif;base64,R0lGODlhAQABAAAAACH5BAEKAAEALAAAAAABAAEAAAICTAEAOw=='
        }
      })
    }
    const container = setup(props)
    expect(container.getByText(`Edited by Eddy Tor Apr 22 6:41pm`)).toBeInTheDocument()
    expect(container.queryByTestId('created-tooltip')).toBeFalsy()
  })

  it('should render plain edited if author is editor', async () => {
    const props = {
      discussionTopic: Discussion.mock({
        editor: {
          id: 'abc3244',
          _id: '1',
          name: 'Charles Xavier',
          avatarUrl: 'data:image/gif;base64,R0lGODlhAQABAAAAACH5BAEKAAEALAAAAAABAAEAAAICTAEAOw=='
        }
      })
    }
    const container = setup(props)
    expect(container.getByText(`Edited Apr 22 6:41pm`)).toBeInTheDocument()
    expect(container.queryByTestId('created-tooltip')).toBeFalsy()
  })

  it('should not render edited info if no editor', async () => {
    const props = {
      discussionTopic: Discussion.mock({
        editor: null
      })
    }
    const container = setup(props)
    expect(container.queryByText(/Edited by/)).toBeFalsy()
    expect(container.queryByTestId('created-tooltip')).toBeFalsy()
  })

  describe('Peer Reviews', () => {
    it('renders with a due date', () => {
      const props = {discussionTopic: Discussion.mock()}
      const {getByText} = setup(props)

      expect(getByText('Peer review for Morty Smith Due: Mar 31 5:59am')).toBeTruthy()
    })

    it('renders with out a due date', () => {
      const props = {
        discussionTopic: Discussion.mock({
          assignment: Assignment.mock({
            peerReviews: PeerReviews.mock({dueAt: null})
          })
        })
      }
      const {getByText} = setup(props)

      expect(getByText('Peer review for Morty Smith')).toBeTruthy()
    })

    it('does not render peer reviews if there are not any', () => {
      const props = {
        discussionTopic: Discussion.mock({
          peerReviews: null,
          assessmentRequestsForCurrentUser: []
        })
      }
      const {queryByText} = setup(props)

      expect(queryByText('eer review for Morty Smith Due: Mar 31 5:59am')).toBeNull()
    })

    describe('PodcastFeed Button', () => {
      it('does not render when Discussion Podcast Feed is not present', () => {
        const {queryByTestId} = setup({discussionTopic: Discussion.mock()})
        expect(queryByTestId('post-rssfeed')).toBeNull()
      })

      it('renders when Discussion Podcast Feed is present', () => {
        const ln = document.createElement('link')
        ln.title = 'Discussion Podcast Feed'
        ln.type = 'application/rss+xml'
        ln.href = 'http://localhost:3000/feeds/topics/47/enrollment_mhumV2R51z5IsK.rss'
        document.head.append(ln)

        const {getByTestId} = setup({discussionTopic: Discussion.mock()})
        expect(getByTestId('post-rssfeed')).toBeTruthy()
      })
    })
  })
})<|MERGE_RESOLUTION|>--- conflicted
+++ resolved
@@ -17,30 +17,20 @@
  */
 
 import {AlertManagerContext} from '@canvas/alerts/react/AlertManager'
+import {ApolloProvider} from 'react-apollo'
 import {Assignment} from '../../../../graphql/Assignment'
-import {
-  deleteDiscussionTopicMock,
-  updateDiscussionReadStateMock,
-  updateDiscussionTopicMock
-} from '../../../../graphql/Mocks'
 import {Discussion} from '../../../../graphql/Discussion'
 import {DiscussionPermissions} from '../../../../graphql/DiscussionPermissions'
 import {DiscussionTopicContainer} from '../DiscussionTopicContainer'
 import {fireEvent, render} from '@testing-library/react'
 import {getSpeedGraderUrl, responsiveQuerySizes} from '../../../utils'
-<<<<<<< HEAD
-import {MockedProvider} from '@apollo/react-testing'
-=======
 import {handlers} from '../../../../graphql/mswHandlers'
 import {mswClient} from '../../../../../../shared/msw/mswClient'
 import {mswServer} from '../../../../../../shared/msw/mswServer'
->>>>>>> 7a54b2d7
 import {PeerReviews} from '../../../../graphql/PeerReviews'
 import React from 'react'
-import useManagedCourseSearchApi from '../../../../../../shared/direct-sharing/react/effects/useManagedCourseSearchApi'
 import {waitFor} from '@testing-library/dom'
 
-jest.mock('../../../../../../shared/direct-sharing/react/effects/useManagedCourseSearchApi')
 jest.mock('@canvas/rce/RichContentEditor')
 jest.mock('../../../utils', () => ({
   ...jest.requireActual('../../../utils'),
@@ -48,6 +38,7 @@
 }))
 
 describe('DiscussionTopicContainer', () => {
+  const server = mswServer(handlers)
   const setOnFailure = jest.fn()
   const setOnSuccess = jest.fn()
   const assignMock = jest.fn()
@@ -93,13 +84,26 @@
     window.INST = {
       editorButtons: []
     }
+
+    // eslint-disable-next-line no-undef
+    fetchMock.dontMock()
+    server.listen()
+
+    window.matchMedia = jest.fn().mockImplementation(() => {
+      return {
+        matches: true,
+        media: '',
+        onchange: null,
+        addListener: jest.fn(),
+        removeListener: jest.fn()
+      }
+    })
   })
 
   beforeEach(() => {
     responsiveQuerySizes.mockImplementation(() => ({
       desktop: {maxWidth: '1000px'}
     }))
-    useManagedCourseSearchApi.mockImplementation(() => {})
   })
 
   afterEach(() => {
@@ -107,21 +111,26 @@
     setOnSuccess.mockClear()
     assignMock.mockClear()
     openMock.mockClear()
+    server.resetHandlers()
   })
 
   afterAll(() => {
     if (liveRegion) {
       liveRegion.remove()
     }
-  })
-
-  const setup = (props, mocks) => {
+
+    server.close()
+    // eslint-disable-next-line no-undef
+    fetchMock.enableMocks()
+  })
+
+  const setup = props => {
     return render(
-      <MockedProvider mocks={mocks}>
+      <ApolloProvider client={mswClient}>
         <AlertManagerContext.Provider value={{setOnFailure, setOnSuccess}}>
           <DiscussionTopicContainer {...props} />
         </AlertManagerContext.Provider>
-      </MockedProvider>
+      </ApolloProvider>
     )
   }
   it('publish button is readonly if canUnpublish is false', async () => {
@@ -213,10 +222,7 @@
 
   it('Should be able to delete topic', async () => {
     window.confirm = jest.fn(() => true)
-    const {getByTestId, getByText} = setup(
-      {discussionTopic: Discussion.mock()},
-      deleteDiscussionTopicMock()
-    )
+    const {getByTestId, getByText} = setup({discussionTopic: Discussion.mock()})
     fireEvent.click(getByTestId('discussion-post-menu-trigger'))
     fireEvent.click(getByText('Delete'))
 
@@ -296,10 +302,9 @@
   })
 
   it('Should be able to click Mark All as Read and call mutation', async () => {
-    const {getByTestId, getByText} = setup(
-      {discussionTopic: Discussion.mock({initialPostRequiredForCurrentUser: false})},
-      updateDiscussionReadStateMock()
-    )
+    const {getByTestId, getByText} = setup({
+      discussionTopic: Discussion.mock({initialPostRequiredForCurrentUser: false})
+    })
     fireEvent.click(getByTestId('discussion-post-menu-trigger'))
     fireEvent.click(getByText('Mark All as Read'))
 
@@ -309,10 +314,9 @@
   })
 
   it('Should be able to click Mark All as Unread and call mutation', async () => {
-    const {getByTestId, getByText} = setup(
-      {discussionTopic: Discussion.mock({initialPostRequiredForCurrentUser: false})},
-      updateDiscussionReadStateMock({read: false})
-    )
+    const {getByTestId, getByText} = setup({
+      discussionTopic: Discussion.mock({initialPostRequiredForCurrentUser: false})
+    })
     fireEvent.click(getByTestId('discussion-post-menu-trigger'))
     fireEvent.click(getByText('Mark All as Unread'))
 
@@ -381,17 +385,17 @@
 
     const sendToButton = await container.findByText('Send To...')
     fireEvent.click(sendToButton)
-    expect(await container.findByText('Send to:')).toBeInTheDocument()
-  })
-
-  it('renders a modal to copy content', async () => {
+    expect(await container.findByText('Send to:')).toBeTruthy()
+  })
+
+  // eslint-disable-next-line jest/no-disabled-tests
+  it.skip('renders a modal to copy content', async () => {
     const container = setup({discussionTopic: Discussion.mock()})
     const kebob = await container.findByTestId('discussion-post-menu-trigger')
     fireEvent.click(kebob)
-
     const copyToButton = await container.findByText('Copy To...')
     fireEvent.click(copyToButton)
-    expect(await container.findByText('Select a Course')).toBeInTheDocument()
+    expect(await container.findByText('Select a Course')).toBeTruthy()
   })
 
   it('can send users to Commons if they can manageContent', async () => {
@@ -434,15 +438,12 @@
   })
 
   it('Should be able to close for comments', async () => {
-    const {getByText, getByTestId} = setup(
-      {
-        discussionTopic: Discussion.mock({
-          rootTopic: null,
-          permissions: DiscussionPermissions.mock({closeForComments: true})
-        })
-      },
-      updateDiscussionTopicMock({locked: true})
-    )
+    const {getByText, getByTestId} = setup({
+      discussionTopic: Discussion.mock({
+        rootTopic: null,
+        permissions: DiscussionPermissions.mock({closeForComments: true})
+      })
+    })
     fireEvent.click(getByTestId('discussion-post-menu-trigger'))
     fireEvent.click(getByText('Close for Comments'))
 
@@ -454,10 +455,7 @@
   })
 
   it('Should be able to open for comments', async () => {
-    const {getByText, getByTestId} = setup(
-      {discussionTopic: Discussion.mock()},
-      updateDiscussionTopicMock({locked: false})
-    )
+    const {getByText, getByTestId} = setup({discussionTopic: Discussion.mock()})
     fireEvent.click(getByTestId('discussion-post-menu-trigger'))
     fireEvent.click(getByText('Open for Comments'))
 
@@ -738,23 +736,5 @@
 
       expect(queryByText('eer review for Morty Smith Due: Mar 31 5:59am')).toBeNull()
     })
-
-    describe('PodcastFeed Button', () => {
-      it('does not render when Discussion Podcast Feed is not present', () => {
-        const {queryByTestId} = setup({discussionTopic: Discussion.mock()})
-        expect(queryByTestId('post-rssfeed')).toBeNull()
-      })
-
-      it('renders when Discussion Podcast Feed is present', () => {
-        const ln = document.createElement('link')
-        ln.title = 'Discussion Podcast Feed'
-        ln.type = 'application/rss+xml'
-        ln.href = 'http://localhost:3000/feeds/topics/47/enrollment_mhumV2R51z5IsK.rss'
-        document.head.append(ln)
-
-        const {getByTestId} = setup({discussionTopic: Discussion.mock()})
-        expect(getByTestId('post-rssfeed')).toBeTruthy()
-      })
-    })
   })
 })