/*
 * Copyright (C) 2021 - present Instructure, Inc.
 *
 * This file is part of Canvas.
 *
 * Canvas is free software: you can redistribute it and/or modify it under
 * the terms of the GNU Affero General Public License as published by the Free
 * Software Foundation, version 3 of the License.
 *
 * Canvas is distributed in the hope that it will be useful, but WITHOUT ANY
 * WARRANTY; without even the implied warranty of MERCHANTABILITY or FITNESS FOR
 * A PARTICULAR PURPOSE. See the GNU Affero General Public License for more
 * details.
 *
 * You should have received a copy of the GNU Affero General Public License along
 * with this program. If not, see <http://www.gnu.org/licenses/>.
 */

import {DiscussionDetails} from '../../components/DiscussionDetails/DiscussionDetails'
import DateHelper from '@canvas/datetime/dateHelper'
import DirectShareUserModal from '@canvas/direct-sharing/react/components/DirectShareUserModal'
import DirectShareCourseTray from '@canvas/direct-sharing/react/components/DirectShareCourseTray'
import {Discussion} from '../../../graphql/Discussion'
import {DiscussionEdit} from '../../components/DiscussionEdit/DiscussionEdit'
import {getSpeedGraderUrl, getReviewLinkUrl, responsiveQuerySizes} from '../../utils'
import {Highlight} from '../../components/Highlight/Highlight'
import {useScope as useI18nScope} from '@canvas/i18n'
import {PeerReview} from '../../components/PeerReview/PeerReview'
import {DiscussionEntryContainer} from '../DiscussionEntryContainer/DiscussionEntryContainer'
import {
  DELETE_DISCUSSION_TOPIC,
  UPDATE_DISCUSSION_TOPIC,
  SUBSCRIBE_TO_DISCUSSION_TOPIC,
  UPDATE_DISCUSSION_READ_STATE,
} from '../../../graphql/Mutations'
import {LockedDiscussion} from '../../components/LockedDiscussion/LockedDiscussion'
import {PodcastFeed} from '../../components/PodcastFeed/PodcastFeed'
import {PostToolbar} from '../../components/PostToolbar/PostToolbar'
import PropTypes from 'prop-types'
import React, {useContext, useState} from 'react'
import {SearchContext} from '../../utils/constants'
import {useMutation, useApolloClient} from 'react-apollo'

import {AlertManagerContext} from '@canvas/alerts/react/AlertManager'
import {DiscussionTopicAlertManager} from '../../components/DiscussionTopicAlertManager/DiscussionTopicAlertManager'
import {Button} from '@instructure/ui-buttons'
import {Flex} from '@instructure/ui-flex'
import {View} from '@instructure/ui-view'
import {Text} from '@instructure/ui-text'
import {Responsive} from '@instructure/ui-responsive/lib/Responsive'
import '@canvas/context-cards/react/StudentContextCardTrigger'

import assignmentRubricDialog from '../../../../discussion_topic/jquery/assignmentRubricDialog'
import rubricEditing from '../../../../../shared/rubrics/jquery/edit_rubric'

const I18n = useI18nScope('discussion_posts')

import('@canvas/rubrics/jquery/rubricEditBinding')

export const DiscussionTopicContainer = ({createDiscussionEntry, ...props}) => {
  const {setOnFailure, setOnSuccess} = useContext(AlertManagerContext)
  const [sendToOpen, setSendToOpen] = useState(false)
  const [copyToOpen, setCopyToOpen] = useState(false)
  const [expandedReply, setExpandedReply] = useState(false)
  const [lastMarkAllAction, setLastMarkAllAction] = useState('')

  const {searchTerm, filter} = useContext(SearchContext)
  const isSearch = searchTerm || filter === 'unread'

  if (ENV.DISCUSSION?.GRADED_RUBRICS_URL) {
    assignmentRubricDialog.initTriggers()
  }

  const [deleteDiscussionTopic] = useMutation(DELETE_DISCUSSION_TOPIC, {
    onCompleted: () => {
      setOnSuccess(I18n.t('The discussion topic was successfully deleted.'))
      window.location.assign(`/courses/${ENV.course_id}/discussion_topics`)
    },
    onError: () => {
      setOnFailure(I18n.t('There was an unexpected error deleting the discussion topic.'))
    },
  })

  const [updateDiscussionTopic] = useMutation(UPDATE_DISCUSSION_TOPIC, {
    onCompleted: data => {
      if (!data.updateDiscussionTopic.errors) {
        setOnSuccess(I18n.t('You have successfully updated the discussion topic.'))
      } else {
        setOnFailure(I18n.t('There was an unexpected error updating the discussion topic.'))
      }
    },
    onError: () => {
      setOnFailure(I18n.t('There was an unexpected error updating the discussion topic.'))
    },
  })

  const client = useApolloClient()
  const resetDiscussionCache = () => {
    client.resetStore()
  }
  const [updateDiscussionReadState] = useMutation(UPDATE_DISCUSSION_READ_STATE, {
    update: resetDiscussionCache,
    onCompleted: data => {
      if (!data.updateDiscussionReadState.errors) {
        if (lastMarkAllAction === 'read') {
          setOnSuccess(I18n.t('You have successfully marked all as read.'))
        } else if (lastMarkAllAction === 'unread') {
          setOnSuccess(I18n.t('You have successfully marked all as unread.'))
        }
      } else if (lastMarkAllAction === 'read') {
        setOnFailure(I18n.t('There was an unexpected error marking all as read.'))
      } else if (lastMarkAllAction === 'unread') {
        setOnFailure(I18n.t('There was an unexpected error marking all as unread.'))
      }
    },
    onError: () => {
      setOnFailure(I18n.t('There was an unexpected error marking all as read.'))
    },
  })

  const [subscribeToDiscussionTopic] = useMutation(SUBSCRIBE_TO_DISCUSSION_TOPIC, {
    onCompleted: data => {
      if (!data.subscribeToDiscussionTopic.errors) {
        setOnSuccess(
          data.subscribeToDiscussionTopic.discussionTopic.subscribed
            ? I18n.t('You have successfully subscribed to the discussion topic.')
            : I18n.t('You have successfully unsubscribed from the discussion topic.')
        )
      } else {
        setOnFailure(I18n.t('There was an unexpected error updating the discussion topic.'))
      }
    },
    onError: () => {
      setOnFailure(I18n.t('There was an unexpected error updating the discussion topic.'))
    },
  })

  const onDelete = () => {
    // eslint-disable-next-line no-alert
    if (window.confirm(I18n.t('Are you sure you want to delete this topic?'))) {
      deleteDiscussionTopic({
        variables: {
          id: props.discussionTopic._id,
        },
      })
    }
  }

  const onPublish = () => {
    updateDiscussionTopic({
      variables: {
        discussionTopicId: props.discussionTopic._id,
        published: !props.discussionTopic.published,
      },
    })
  }

  const onToggleLocked = locked => {
    updateDiscussionTopic({
      variables: {
        discussionTopicId: props.discussionTopic._id,
        locked,
      },
    })
  }

  const onMarkAllAsRead = () => {
    setLastMarkAllAction('read')
    updateDiscussionReadState({
      variables: {
        discussionTopicId: props.discussionTopic._id,
        read: true,
      },
    })
  }

  const onMarkAllAsUnread = () => {
    setLastMarkAllAction('unread')
    updateDiscussionReadState({
      variables: {
        discussionTopicId: props.discussionTopic._id,
        read: false,
      },
    })
  }

  const onSubscribe = () => {
    subscribeToDiscussionTopic({
      variables: {
        discussionTopicId: props.discussionTopic._id,
        subscribed: !props.discussionTopic.subscribed,
      },
    })
  }

  const podcast_url =
    document.querySelector(`link[title='${I18n.t('Discussion Podcast Feed')}' ]`) ||
    document.querySelector("link[type='application/rss+xml']")

  return (
    <Responsive
      match="media"
      query={responsiveQuerySizes({mobile: true, desktop: true})}
      props={{
        mobile: {
          alert: {
            textSize: 'small',
          },
          discussionDetails: {
            margin: '0',
          },
          border: {
            width: '0 0 small 0',
            radius: 'none',
          },
          container: {
            padding: '0 xx-small',
          },
          replyButton: {
            display: 'block',
          },
          podcastButton: {
            display: 'block',
            padding: 'small none none none',
            textSize: 'small',
          },
          RCE: {
            paddingClosed: 'none',
            paddingOpen: 'none none small',
          },
        },
        desktop: {
          alert: {
            textSize: 'medium',
          },
          discussionDetails: {
            margin: '0 0 small 0',
          },
          border: {
            width: 'small',
            radius: 'medium',
          },
          container: {
            padding: '0 medium',
          },
          replyButton: {
            display: 'inline-block',
          },
          podcastButton: {
            display: 'inline-block',
            padding: 'none none none small',
            textSize: 'medium',
          },
          RCE: {
            paddingClosed: 'none medium none xx-large',
            paddingOpen: 'none medium medium xx-large',
          },
        },
      }}
      render={responsiveProps => (
        <>
          <DiscussionTopicAlertManager discussionTopic={props.discussionTopic} />
          {!isSearch && (
            <Highlight isHighlighted={props.isHighlighted} data-testid="highlight-container">
              <Flex as="div" direction="column" data-testid="discussion-topic-container">
                <Flex.Item>
                  <View
                    as="div"
                    borderWidth={responsiveProps?.border?.width}
                    borderRadius={responsiveProps?.border?.radius}
                    borderStyle="solid"
                    borderColor="primary"
                    padding="xx-small 0 small"
                    margin="0 0 small 0"
                  >
                    {!props.discussionTopic.availableForUser ? (
                      <LockedDiscussion title={props.discussionTopic.title} />
                    ) : (
                      <Flex direction="column" padding={responsiveProps?.container?.padding}>
                        <Flex.Item
                          shouldShrink={true}
                          shouldGrow={true}
                          margin={responsiveProps?.discussionDetails?.margin}
                        >
                          <DiscussionDetails
                            discussionTopic={props.discussionTopic}
                            inPacedCourse={ENV.IN_PACED_COURSE}
                            courseId={ENV.course_id}
                          />
                          {props.discussionTopic.assignment?.assessmentRequestsForCurrentUser?.map(
                            assessmentRequest => (
                              <PeerReview
                                key={assessmentRequest._id}
                                dueAtDisplayText={
                                  props.discussionTopic.assignment.peerReviews?.dueAt
                                }
                                revieweeName={assessmentRequest.user.displayName}
                                reviewLinkUrl={getReviewLinkUrl(
                                  ENV.course_id,
                                  props.discussionTopic.assignment._id,
                                  assessmentRequest.user._id
                                )}
                                workflowState={assessmentRequest.workflowState}
                              />
                            )
                          )}
                        </Flex.Item>
                        <Flex.Item shouldShrink={true} shouldGrow={true}>
                          <DiscussionEntryContainer
                            isTopic={true}
                            postUtilities={
                              <PostToolbar
                                onReadAll={
                                  !props.discussionTopic.initialPostRequiredForCurrentUser
                                    ? onMarkAllAsRead
                                    : null
                                }
                                onUnreadAll={
                                  !props.discussionTopic.initialPostRequiredForCurrentUser
                                    ? onMarkAllAsUnread
                                    : null
                                }
                                onDelete={
                                  props.discussionTopic.permissions.delete ? onDelete : null
                                }
                                repliesCount={props.discussionTopic.entryCounts?.repliesCount}
                                unreadCount={props.discussionTopic.entryCounts?.unreadCount}
                                onSend={
                                  props.discussionTopic.permissions?.copyAndSendTo
                                    ? () => setSendToOpen(true)
                                    : null
                                }
                                onCopy={
                                  props.discussionTopic.permissions?.copyAndSendTo
                                    ? () => setCopyToOpen(true)
                                    : null
                                }
                                onEdit={
                                  props.discussionTopic.permissions?.update
                                    ? () => window.location.assign(ENV.EDIT_URL)
                                    : null
                                }
                                onTogglePublish={
                                  props.discussionTopic.permissions?.moderateForum
                                    ? onPublish
                                    : null
                                }
                                onToggleSubscription={onSubscribe}
                                onOpenSpeedgrader={
                                  props.discussionTopic.permissions?.speedGrader
                                    ? () => window.open(getSpeedGraderUrl(), '_blank')
                                    : null
                                }
                                onPeerReviews={
                                  props.discussionTopic.permissions?.peerReview
                                    ? () => window.location.assign(ENV.PEER_REVIEWS_URL)
                                    : null
                                }
                                showRubric={props.discussionTopic.permissions?.showRubric}
                                addRubric={props.discussionTopic.permissions?.addRubric}
                                onDisplayRubric={
                                  props.discussionTopic.permissions?.showRubric ||
                                  props.discussionTopic.permissions?.addRubric
                                    ? () => {
                                        assignmentRubricDialog.initDialog()
                                        assignmentRubricDialog.openDialog()
                                        rubricEditing.init()
                                      }
                                    : null
                                }
                                isPublished={props.discussionTopic.published}
                                canUnpublish={props.discussionTopic.canUnpublish}
                                isSubscribed={props.discussionTopic.subscribed}
                                onOpenForComments={
                                  props.discussionTopic.permissions?.openForComments
                                    ? () => onToggleLocked(false)
                                    : null
                                }
                                onCloseForComments={
                                  props.discussionTopic.permissions?.closeForComments &&
                                  !props.discussionTopic.rootTopic
                                    ? () => onToggleLocked(true)
                                    : null
                                }
                                canManageContent={
                                  props.discussionTopic.permissions?.manageContent ||
                                  props.discussionTopic.permissions?.manageCourseContentAdd ||
                                  props.discussionTopic.permissions?.manageCourseContentEdit ||
                                  props.discussionTopic.permissions?.manageCourseContentDelete
                                }
                                discussionTopicId={props.discussionTopic._id}
                                discussionTopic={props.discussionTopic}
                              />
                            }
                            author={props.discussionTopic.author}
                            anonymousAuthor={props.discussionTopic.anonymousAuthor}
                            title={props.discussionTopic.title}
                            message={props.discussionTopic.message}
                            isSplitView={false}
                            editor={props.discussionTopic.editor}
<<<<<<< HEAD
                            createdAt={props.discussionTopic.postedAt}
=======
                            createdAt={props.discussionTopic.createdAt}
>>>>>>> 8d19f9d4
                            updatedAt={props.discussionTopic.updatedAt}
                            timingDisplay={DateHelper.formatDatetimeForDiscussions(
                              props.discussionTopic.createdAt
                            )}
                            editedTimingDisplay={DateHelper.formatDatetimeForDiscussions(
                              props.discussionTopic.updatedAt
                            )}
                            isTopicAuthor={true}
                            attachment={props.discussionTopic.attachment}
                          >
                            {props.discussionTopic.permissions?.reply && !expandedReply && (
                              <>
                                <View
                                  as="div"
                                  padding="0"
                                  display={responsiveProps?.replyButton?.display}
                                >
                                  <span className="discussion-topic-reply-button">
                                    <Button
                                      display={responsiveProps?.replyButton?.display}
                                      color="primary"
                                      onClick={() => {
                                        setExpandedReply(!expandedReply)
                                      }}
                                      data-testid="discussion-topic-reply"
                                    >
                                      <Text weight="bold" size={responsiveProps.textSize}>
                                        {I18n.t('Reply')}
                                      </Text>
                                    </Button>
                                  </span>
                                </View>
                                {podcast_url?.href && (
                                  <View
                                    as="div"
                                    padding={responsiveProps?.podcastButton?.padding}
                                    display={responsiveProps?.replyButton?.display}
                                  >
                                    <PodcastFeed
                                      linkUrl={podcast_url.href}
                                      responsiveProps={responsiveProps.podcastButton}
                                    />
                                  </View>
                                )}
                              </>
                            )}
                          </DiscussionEntryContainer>
                        </Flex.Item>
                        <Flex.Item
                          shouldShrink={true}
                          shouldGrow={true}
                          padding={
                            expandedReply
                              ? responsiveProps?.RCE?.paddingOpen
                              : responsiveProps?.RCE?.paddingClosed
                          }
                          overflowX="hidden"
                          overflowY="hidden"
                        >
                          {expandedReply && (
                            <DiscussionEdit
                              rceIdentifier="root"
                              discussionAnonymousState={props.discussionTopic.anonymousState}
                              canReplyAnonymously={props.discussionTopic.canReplyAnonymously}
                              show={expandedReply}
                              onSubmit={(message, _quotedEntryId, file, anonymousAuthorState) => {
                                if (createDiscussionEntry) {
                                  createDiscussionEntry(message, file, anonymousAuthorState)
                                  setExpandedReply(false)
                                }
                              }}
                              onCancel={() => {
                                setExpandedReply(false)
                                setTimeout(() => {
                                  document
                                    .querySelector('.discussion-topic-reply-button button')
                                    ?.focus()
                                }, 0)
                              }}
                            />
                          )}
                        </Flex.Item>
                      </Flex>
                    )}
                  </View>
                </Flex.Item>
              </Flex>
            </Highlight>
          )}
          <DirectShareUserModal
            open={sendToOpen}
            courseId={ENV.course_id}
            contentShare={{content_type: 'discussion_topic', content_id: props.discussionTopic._id}}
            onDismiss={() => {
              setSendToOpen(false)
            }}
          />
          <DirectShareCourseTray
            open={copyToOpen}
            sourceCourseId={ENV.course_id}
            contentSelection={{discussion_topics: [props.discussionTopic._id]}}
            onDismiss={() => {
              setCopyToOpen(false)
            }}
          />
          {props.discussionTopic.permissions?.addRubric && (
            /*
              HACK! this is here because edit_rubric.js expects there to be a #add_rubric_url on the page and sets it's <form action="..."> to it
            */
            // eslint-disable-next-line jsx-a11y/control-has-associated-label, jsx-a11y/anchor-has-content
            <a
              href={ENV.DISCUSSION?.CONTEXT_RUBRICS_URL}
              id="add_rubric_url"
              data-testid="add_rubric_url"
              style={{display: 'none'}}
            />
          )}
        </>
      )}
    />
  )
}

DiscussionTopicContainer.propTypes = {
  /**
   * Indicates if this Discussion Topic is graded.
   * Providing this property will result in the graded info
   * to be rendered
   */
  discussionTopic: Discussion.shape.isRequired,

  /**
   * Function to be executed to create a Discussion Entry.
   */
  createDiscussionEntry: PropTypes.func,
  /**
   * useState Boolean to toggle highlight
   */
  isHighlighted: PropTypes.bool,
}

export default DiscussionTopicContainer<|MERGE_RESOLUTION|>--- conflicted
+++ resolved
@@ -398,11 +398,7 @@
                             message={props.discussionTopic.message}
                             isSplitView={false}
                             editor={props.discussionTopic.editor}
-<<<<<<< HEAD
-                            createdAt={props.discussionTopic.postedAt}
-=======
                             createdAt={props.discussionTopic.createdAt}
->>>>>>> 8d19f9d4
                             updatedAt={props.discussionTopic.updatedAt}
                             timingDisplay={DateHelper.formatDatetimeForDiscussions(
                               props.discussionTopic.createdAt
