/*
 * Copyright (C) 2021 - present Instructure, Inc.
 *
 * This file is part of Canvas.
 *
 * Canvas is free software: you can redistribute it and/or modify it under
 * the terms of the GNU Affero General Public License as published by the Free
 * Software Foundation, version 3 of the License.
 *
 * Canvas is distributed in the hope that it will be useful, but WITHOUT ANY
 * WARRANTY; without even the implied warranty of MERCHANTABILITY or FITNESS FOR
 * A PARTICULAR PURPOSE. See the GNU Affero General Public License for more
 * details.
 *
 * You should have received a copy of the GNU Affero General Public License along
 * with this program. If not, see <http://www.gnu.org/licenses/>.
 */

import {DiscussionDetails} from '../../components/DiscussionDetails/DiscussionDetails'
import DateHelper from '@canvas/datetime/dateHelper'
import DirectShareUserModal from '@canvas/direct-sharing/react/components/DirectShareUserModal'
import DirectShareCourseTray from '@canvas/direct-sharing/react/components/DirectShareCourseTray'
import {Discussion} from '../../../graphql/Discussion'
import {DiscussionEdit} from '../../components/DiscussionEdit/DiscussionEdit'
import {DiscussionSummary} from '../../components/DiscussionSummary/DiscussionSummary'
import {getReviewLinkUrl, getSpeedGraderUrl, responsiveQuerySizes} from '../../utils'
import {Highlight} from '../../components/Highlight/Highlight'
import {useScope as useI18nScope} from '@canvas/i18n'
import {PeerReview} from '../../components/PeerReview/PeerReview'
import {DiscussionEntryContainer} from '../DiscussionEntryContainer/DiscussionEntryContainer'
import {
  DELETE_DISCUSSION_TOPIC,
  SUBSCRIBE_TO_DISCUSSION_TOPIC,
  UPDATE_DISCUSSION_READ_STATE,
  UPDATE_DISCUSSION_TOPIC,
} from '../../../graphql/Mutations'
import {LockedDiscussion} from '../../components/LockedDiscussion/LockedDiscussion'
import {PodcastFeed} from '../../components/PodcastFeed/PodcastFeed'
import {PostToolbar} from '../../components/PostToolbar/PostToolbar'
import PropTypes from 'prop-types'
import React, {useContext, useState} from 'react'
import {SearchContext} from '../../utils/constants'
import {useApolloClient, useMutation} from '@apollo/react-hooks'

import {AlertManagerContext} from '@canvas/alerts/react/AlertManager'
import {DiscussionTopicAlertManager} from '../../components/DiscussionTopicAlertManager/DiscussionTopicAlertManager'
import {Button} from '@instructure/ui-buttons'
import {Flex} from '@instructure/ui-flex'
import {View} from '@instructure/ui-view'
import {Text} from '@instructure/ui-text'
import {Responsive} from '@instructure/ui-responsive/lib/Responsive'
import '@canvas/context-cards/react/StudentContextCardTrigger'

import assignmentRubricDialog from '@canvas/discussions/jquery/assignmentRubricDialog'
import rubricEditing from '../../../../../shared/rubrics/jquery/edit_rubric'
import TopNavPortalWithDefaults from '@canvas/top-navigation/react/TopNavPortalWithDefaults'

const I18n = useI18nScope('discussion_posts')

import('@canvas/rubrics/jquery/rubricEditBinding')

export const DiscussionTopicContainer = ({
  createDiscussionEntry,
  setExpandedTopicReply,
  expandedTopicReply,
  ...props
}) => {
  const {setOnFailure, setOnSuccess} = useContext(AlertManagerContext)
  const [sendToOpen, setSendToOpen] = useState(false)
  const [copyToOpen, setCopyToOpen] = useState(false)
  const [lastMarkAllAction, setLastMarkAllAction] = useState('')

  const {searchTerm, filter} = useContext(SearchContext)
  const isSearch = searchTerm || filter === 'unread'

  if (ENV.DISCUSSION?.GRADED_RUBRICS_URL) {
    assignmentRubricDialog.initTriggers()
  }

  const isAnnouncement = props.discussionTopic.isAnnouncement

  const [deleteDiscussionTopic] = useMutation(DELETE_DISCUSSION_TOPIC, {
    onCompleted: () => {
      setOnSuccess(I18n.t('The discussion topic was successfully deleted.'))
      window.location.assign(
        `/courses/${ENV.course_id}/${isAnnouncement ? 'announcements' : 'discussion_topics'}`
      )
    },
    onError: () => {
      setOnFailure(I18n.t('There was an unexpected error deleting the discussion topic.'))
    },
  })

  const [updateDiscussionTopic] = useMutation(UPDATE_DISCUSSION_TOPIC, {
    onCompleted: data => {
      if (!data.updateDiscussionTopic.errors) {
        setOnSuccess(I18n.t('You have successfully updated the discussion topic.'))
      } else {
        setOnFailure(I18n.t('There was an unexpected error updating the discussion topic.'))
      }
    },
    onError: () => {
      setOnFailure(I18n.t('There was an unexpected error updating the discussion topic.'))
    },
  })

  const client = useApolloClient()
  const resetDiscussionCache = () => {
    client.resetStore()
  }
  const [updateDiscussionReadState] = useMutation(UPDATE_DISCUSSION_READ_STATE, {
    update: resetDiscussionCache,
    onCompleted: data => {
      if (!data.updateDiscussionReadState.errors) {
        if (lastMarkAllAction === 'read') {
          setOnSuccess(I18n.t('You have successfully marked all as read.'))
        } else if (lastMarkAllAction === 'unread') {
          setOnSuccess(I18n.t('You have successfully marked all as unread.'))
        }
      } else if (lastMarkAllAction === 'read') {
        setOnFailure(I18n.t('There was an unexpected error marking all as read.'))
      } else if (lastMarkAllAction === 'unread') {
        setOnFailure(I18n.t('There was an unexpected error marking all as unread.'))
      }
    },
    onError: () => {
      setOnFailure(I18n.t('There was an unexpected error marking all as read.'))
    },
  })

  const [subscribeToDiscussionTopic] = useMutation(SUBSCRIBE_TO_DISCUSSION_TOPIC, {
    onCompleted: data => {
      if (!data.subscribeToDiscussionTopic.errors) {
        setOnSuccess(
          data.subscribeToDiscussionTopic.discussionTopic.subscribed
            ? I18n.t('You have successfully subscribed to the discussion topic.')
            : I18n.t('You have successfully unsubscribed from the discussion topic.')
        )
      } else {
        setOnFailure(I18n.t('There was an unexpected error updating the discussion topic.'))
      }
    },
    onError: () => {
      setOnFailure(I18n.t('There was an unexpected error updating the discussion topic.'))
    },
  })

  const onDelete = () => {
    const message = isAnnouncement
      ? I18n.t('Are you sure you want to delete this announcement?')
      : I18n.t('Are you sure you want to delete this topic?')
    // eslint-disable-next-line no-alert
    if (window.confirm(message)) {
      deleteDiscussionTopic({
        variables: {
          id: props.discussionTopic._id,
        },
      })
    }
  }

  const onPublish = () => {
    updateDiscussionTopic({
      variables: {
        discussionTopicId: props.discussionTopic._id,
        published: !props.discussionTopic.published,
      },
    })
  }

  const onToggleLocked = locked => {
    updateDiscussionTopic({
      variables: {
        discussionTopicId: props.discussionTopic._id,
        locked,
      },
    })
  }

  const onMarkAllAsRead = () => {
    setLastMarkAllAction('read')
    updateDiscussionReadState({
      variables: {
        discussionTopicId: props.discussionTopic._id,
        read: true,
      },
    })
  }

  const onMarkAllAsUnread = () => {
    setLastMarkAllAction('unread')
    updateDiscussionReadState({
      variables: {
        discussionTopicId: props.discussionTopic._id,
        read: false,
      },
    })
  }

  const onSubscribe = () => {
    subscribeToDiscussionTopic({
      variables: {
        discussionTopicId: props.discussionTopic._id,
        subscribed: !props.discussionTopic.subscribed,
      },
    })
  }

  const podcast_url =
    document.querySelector(`link[title='${I18n.t('Discussion Podcast Feed')}' ]`) ||
    document.querySelector("link[type='application/rss+xml']")

  const handleBreadCrumbSetter = ({getCrumbs, setCrumbs}) => {
    const discussionOrAnnouncement = isAnnouncement
      ? I18n.t('Announcements')
      : I18n.t('Discussions')
<<<<<<< HEAD
    const discussionOrAnnouncementUrl= isAnnouncement ? 'announcements' : 'discussion_topics'
    const oldCrumbs = getCrumbs()
    const newCrumbs = [
      ...oldCrumbs,
      ...[
        {name: discussionOrAnnouncement, url: oldCrumbs[0].url + '/' + discussionOrAnnouncementUrl},
        {name: props.discussionTopic.title || '', url: ''},
      ],
    ]
    setCrumbs(newCrumbs)
=======
    const discussionOrAnnouncementUrl = isAnnouncement ? 'announcements' : 'discussion_topics'
    const crumbs = getCrumbs()
    const baseUrl = `${crumbs[0].url}/${discussionOrAnnouncementUrl}`

    crumbs.push({name: discussionOrAnnouncement, url: baseUrl})
    crumbs.push({name: props.discussionTopic.title || '', url: ''})
    setCrumbs(crumbs)
>>>>>>> 4427bf89
  }

  return (
    <Responsive
      match="media"
      query={responsiveQuerySizes({mobile: true, desktop: true})}
      props={{
        mobile: {
          alert: {
            textSize: 'small',
          },
          discussionDetails: {
            margin: '0',
          },
          border: {
            width: '0 0 small 0',
            radius: 'none',
          },
          container: {
            padding: '0',
          },
          replyButton: {
            display: 'block',
          },
          podcastButton: {
            display: 'block',
            padding: 'small none none none',
            textSize: 'small',
          },
          RCE: {
            paddingClosed: 'none',
            paddingOpen: 'none none small',
          },
        },
        desktop: {
          alert: {
            textSize: 'medium',
          },
          discussionDetails: {
            margin: '0 0 small 0',
          },
          border: {
            width: 'small',
            radius: 'medium',
          },
          container: {
            padding: '0 medium',
          },
          replyButton: {
            display: 'inline-block',
          },
          podcastButton: {
            display: 'inline-block',
            padding: 'none none none small',
            textSize: 'medium',
          },
          RCE: {
            paddingClosed: 'none medium none xx-large',
            paddingOpen: 'none medium medium xx-large',
          },
        },
      }}


      render={(responsiveProps, matches) => (
        <>
          <TopNavPortalWithDefaults getBreadCrumbSetter={handleBreadCrumbSetter} />
          <DiscussionTopicAlertManager discussionTopic={props.discussionTopic} />
          {!isSearch && (
            <Highlight isHighlighted={props.isHighlighted} data-testid="highlight-container">
              <Flex as="div" direction="column" data-testid="discussion-topic-container">
                <Flex.Item>
                  <View
                    as="div"
                    borderWidth={responsiveProps?.border?.width}
                    borderRadius={responsiveProps?.border?.radius}
                    borderStyle="solid"
                    borderColor="primary"
                    padding={matches.includes('mobile') ? "small 0 medium 0" : "small"}
                    margin={matches.includes('mobile') ? "0 0 medium 0" : "0 0 small 0"}
                  >
                    {!props.discussionTopic.availableForUser ? (
                      <LockedDiscussion title={props.discussionTopic.title} />
                    ) : (
                      <Flex direction="column" padding={responsiveProps?.container?.padding}>
                        <Flex.Item
                          shouldShrink={true}
                          shouldGrow={true}
                          margin={responsiveProps?.discussionDetails?.margin}
                        >
                          <DiscussionDetails
                            discussionTopic={props.discussionTopic}
                            inPacedCourse={ENV.IN_PACED_COURSE}
                            courseId={ENV.course_id}
                            replyToTopicSubmission={props.replyToTopicSubmission}
                            replyToEntrySubmission={props.replyToEntrySubmission}
                          />
                          {props.discussionTopic.assignment?.assessmentRequestsForCurrentUser?.map(
                            assessmentRequest => (
                              <PeerReview
                                key={assessmentRequest._id}
                                dueAtDisplayText={
                                  props.discussionTopic.assignment.peerReviews?.dueAt
                                }
                                revieweeName={assessmentRequest.user.displayName}
                                reviewLinkUrl={getReviewLinkUrl(
                                  ENV.course_id,
                                  props.discussionTopic.assignment._id,
                                  assessmentRequest.user._id
                                )}
                                workflowState={assessmentRequest.workflowState}
                              />
                            )
                          )}
                        </Flex.Item>
                        <Flex.Item shouldShrink={true} shouldGrow={true} overflowY='visible'>
                          <DiscussionEntryContainer
                            isTopic={true}
                            postUtilities={
                              <PostToolbar
                                onReadAll={
                                  !props.discussionTopic.initialPostRequiredForCurrentUser
                                    ? onMarkAllAsRead
                                    : null
                                }
                                onUnreadAll={
                                  !props.discussionTopic.initialPostRequiredForCurrentUser
                                    ? onMarkAllAsUnread
                                    : null
                                }
                                onDelete={
                                  props.discussionTopic.permissions.delete ? onDelete : null
                                }
                                repliesCount={props.discussionTopic.entryCounts?.repliesCount}
                                unreadCount={props.discussionTopic.entryCounts?.unreadCount}
                                onSend={
                                  props.discussionTopic.permissions?.copyAndSendTo
                                    ? () => setSendToOpen(true)
                                    : null
                                }
                                onCopy={
                                  props.discussionTopic.permissions?.copyAndSendTo
                                    ? () => setCopyToOpen(true)
                                    : null
                                }
                                onEdit={
                                  props.discussionTopic.permissions?.update
                                    ? () => window.location.assign(ENV.EDIT_URL)
                                    : null
                                }
                                onTogglePublish={
                                  props.discussionTopic.permissions?.moderateForum
                                    ? onPublish
                                    : null
                                }
                                onToggleSubscription={onSubscribe}
                                onOpenSpeedgrader={
                                  props.discussionTopic.permissions?.speedGrader
                                    ? () => window.open(getSpeedGraderUrl(), '_blank')
                                    : null
                                }
                                onPeerReviews={
                                  props.discussionTopic.permissions?.peerReview
                                    ? () => window.location.assign(ENV.PEER_REVIEWS_URL)
                                    : null
                                }
                                showRubric={props.discussionTopic.permissions?.showRubric}
                                addRubric={props.discussionTopic.permissions?.addRubric}
                                onDisplayRubric={
                                  props.discussionTopic.permissions?.showRubric ||
                                  props.discussionTopic.permissions?.addRubric
                                    ? () => {
                                        assignmentRubricDialog.initDialog()
                                        assignmentRubricDialog.openDialog()
                                        rubricEditing.init()
                                      }
                                    : null
                                }
                                isPublished={props.discussionTopic.published}
                                canUnpublish={props.discussionTopic.canUnpublish}
                                isSubscribed={props.discussionTopic.subscribed}
                                onOpenForComments={
                                  props.discussionTopic.permissions?.openForComments
                                    ? () => onToggleLocked(false)
                                    : null
                                }
                                onCloseForComments={
                                  props.discussionTopic.permissions?.closeForComments &&
                                  !props.discussionTopic.rootTopic
                                    ? () => onToggleLocked(true)
                                    : null
                                }
                                canManageContent={
                                  props.discussionTopic.permissions?.manageContent ||
                                  props.discussionTopic.permissions?.manageCourseContentAdd ||
                                  props.discussionTopic.permissions?.manageCourseContentEdit ||
                                  props.discussionTopic.permissions?.manageCourseContentDelete
                                }
                                discussionTopicId={props.discussionTopic._id}
                                discussionTopic={props.discussionTopic}
                              />
                            }
                            author={props.discussionTopic.author}
                            anonymousAuthor={props.discussionTopic.anonymousAuthor}
                            title={props.discussionTopic.title}
                            message={props.discussionTopic.message}
                            isSplitView={false}
                            editor={props.discussionTopic.editor}
                            createdAt={props.discussionTopic.createdAt}
                            editedAt={props.discussionTopic.editedAt}
                            delayedPostAt={props.discussionTopic.delayedPostAt}
                            timingDisplay={DateHelper.formatDatetimeForDiscussions(
                              props.discussionTopic.createdAt
                            )}
                            editedTimingDisplay={DateHelper.formatDatetimeForDiscussions(
                              props.discussionTopic.editedAt
                            )}
                            isTopicAuthor={true}
                            attachment={props.discussionTopic.attachment}
                            discussionTopic={props.discussionTopic}
                          >
                            {!props.discussionTopic.permissions?.reply && (
                              <Text
                                size="small"
                                color="secondary"
                                data-testid="discussion-topic-closed-for-comments"
                              >
                                {I18n.t('This topic is closed for comments.')}
                              </Text>
                            )}
                            {props.discussionTopic.permissions?.reply && !expandedTopicReply && (
                              <>
                                <View
                                  as="div"
                                  padding="0"
                                  display={responsiveProps?.replyButton?.display}
                                >
                                  <span className="discussion-topic-reply-button">
                                    <Button
                                      display={responsiveProps?.replyButton?.display}
                                      color="primary"
                                      onClick={() => {
                                        setExpandedTopicReply(!expandedTopicReply)
                                      }}
                                      data-testid="discussion-topic-reply"
                                    >
                                      <Text weight="bold" size={responsiveProps.textSize}>
                                        {I18n.t('Reply')}
                                      </Text>
                                    </Button>
                                  </span>
                                </View>
                                {podcast_url?.href && (
                                  <View
                                    as="div"
                                    padding={responsiveProps?.podcastButton?.padding}
                                    display={responsiveProps?.replyButton?.display}
                                  >
                                    <PodcastFeed
                                      linkUrl={podcast_url.href}
                                      responsiveProps={responsiveProps.podcastButton}
                                    />
                                  </View>
                                )}
                              </>
                            )}
                          </DiscussionEntryContainer>
                        </Flex.Item>
                        <Flex.Item
                          shouldShrink={true}
                          shouldGrow={true}
                          padding={
                            expandedTopicReply
                              ? responsiveProps?.RCE?.paddingOpen
                              : responsiveProps?.RCE?.paddingClosed
                          }
                          overflowX="hidden"
                          overflowY="hidden"
                        >
                          {expandedTopicReply && (
                            <DiscussionEdit
                              rceIdentifier="root"
                              discussionAnonymousState={props.discussionTopic.anonymousState}
                              canReplyAnonymously={props.discussionTopic.canReplyAnonymously}
                              show={expandedTopicReply}
                              onSubmit={(message, _quotedEntryId, file, anonymousAuthorState) => {
                                if (createDiscussionEntry) {
                                  createDiscussionEntry(message, file, anonymousAuthorState)
                                }
                              }}
                              isSubmitting={props.isSubmitting}
                              onCancel={() => {
                                setExpandedTopicReply(false)
                                setTimeout(() => {
                                  document
                                    .querySelector('.discussion-topic-reply-button button')
                                    ?.focus()
                                }, 0)
                              }}
                              isAnnouncement={isAnnouncement}
                            />
                          )}
                        </Flex.Item>
                      </Flex>
                    )}
                  </View>
                </Flex.Item>
                {props.isSummaryEnabled && (
                  <Flex.Item>
                    <View
                      as="div"
                      borderWidth={responsiveProps?.border?.width}
                      borderRadius={responsiveProps?.border?.radius}
                      borderStyle="solid"
                      borderColor="primary"
                      padding={matches.includes('mobile') ? "0" : "small"}
                      margin="0 0 small 0"
                    >
                      <Flex direction="column" padding={responsiveProps?.container?.padding}>
                        <DiscussionSummary
                          onDisableSummaryClick={() => props.setIsSummaryEnabled(false)}
                          isMobile={matches.includes('mobile') ? true : false}
                        />
                      </Flex>
                    </View>
                  </Flex.Item>
                )}
              </Flex>
            </Highlight>
          )}
          <DirectShareUserModal
            open={sendToOpen}
            courseId={ENV.course_id}
            contentShare={{content_type: 'discussion_topic', content_id: props.discussionTopic._id}}
            onDismiss={() => {
              setSendToOpen(false)
            }}
          />
          <DirectShareCourseTray
            open={copyToOpen}
            sourceCourseId={ENV.course_id}
            contentSelection={{discussion_topics: [props.discussionTopic._id]}}
            onDismiss={() => {
              setCopyToOpen(false)
            }}
          />
          {props.discussionTopic.permissions?.addRubric && (
            /*
              HACK! this is here because edit_rubric.js expects there to be a #add_rubric_url on the page and sets it's <form action="..."> to it
            */
            // eslint-disable-next-line jsx-a11y/control-has-associated-label, jsx-a11y/anchor-has-content
            <a
              href={ENV.DISCUSSION?.CONTEXT_RUBRICS_URL}
              id="add_rubric_url"
              data-testid="add_rubric_url"
              style={{display: 'none'}}
            />
          )}
        </>
      )}
    />
  )
}

DiscussionTopicContainer.propTypes = {
  /**
   * Indicates if this Discussion Topic is graded.
   * Providing this property will result in the graded info
   * to be rendered
   */
  discussionTopic: Discussion.shape.isRequired,

  /**
   * Function to be executed to create a Discussion Entry.
   */
  createDiscussionEntry: PropTypes.func,
  /**
   * useState Boolean to toggle highlight
   */
  isHighlighted: PropTypes.bool,
  /**
   * useState object to set the REPLY_TO_TOPIC submission status
   */
  replyToTopicSubmission: PropTypes.object,
  /**
   * useState object to set the REPLY_TO_ENTRY submission status
   */
  replyToEntrySubmission: PropTypes.object,
  /**
   * useState Boolean to toggle the Discussion Summary
   */
  isSummaryEnabled: PropTypes.bool,
  /**
   * useState function to set the Discussion Summary
   */
  setIsSummaryEnabled: PropTypes.func,
  expandedTopicReply: PropTypes.bool,
  setExpandedTopicReply: PropTypes.func,
}<|MERGE_RESOLUTION|>--- conflicted
+++ resolved
@@ -214,18 +214,6 @@
     const discussionOrAnnouncement = isAnnouncement
       ? I18n.t('Announcements')
       : I18n.t('Discussions')
-<<<<<<< HEAD
-    const discussionOrAnnouncementUrl= isAnnouncement ? 'announcements' : 'discussion_topics'
-    const oldCrumbs = getCrumbs()
-    const newCrumbs = [
-      ...oldCrumbs,
-      ...[
-        {name: discussionOrAnnouncement, url: oldCrumbs[0].url + '/' + discussionOrAnnouncementUrl},
-        {name: props.discussionTopic.title || '', url: ''},
-      ],
-    ]
-    setCrumbs(newCrumbs)
-=======
     const discussionOrAnnouncementUrl = isAnnouncement ? 'announcements' : 'discussion_topics'
     const crumbs = getCrumbs()
     const baseUrl = `${crumbs[0].url}/${discussionOrAnnouncementUrl}`
@@ -233,7 +221,6 @@
     crumbs.push({name: discussionOrAnnouncement, url: baseUrl})
     crumbs.push({name: props.discussionTopic.title || '', url: ''})
     setCrumbs(crumbs)
->>>>>>> 4427bf89
   }
 
   return (
