/*
 * Copyright (C) 2021 - present Instructure, Inc.
 *
 * This file is part of Canvas.
 *
 * Canvas is free software: you can redistribute it and/or modify it under
 * the terms of the GNU Affero General Public License as published by the Free
 * Software Foundation, version 3 of the License.
 *
 * Canvas is distributed in the hope that it will be useful, but WITHOUT ANY
 * WARRANTY; without even the implied warranty of MERCHANTABILITY or FITNESS FOR
 * A PARTICULAR PURPOSE. See the GNU Affero General Public License for more
 * details.
 *
 * You should have received a copy of the GNU Affero General Public License along
 * with this program. If not, see <http://www.gnu.org/licenses/>.
 */

import {DiscussionDetails} from '../../components/DiscussionDetails/DiscussionDetails'
import DateHelper from '@canvas/datetime/dateHelper'
import DirectShareUserModal from '@canvas/direct-sharing/react/components/DirectShareUserModal'
import DirectShareCourseTray from '@canvas/direct-sharing/react/components/DirectShareCourseTray'
import {Discussion} from '../../../graphql/Discussion'
import {DiscussionEdit} from '../../components/DiscussionEdit/DiscussionEdit'
import {DiscussionSummary} from '../../components/DiscussionSummary/DiscussionSummary'
import {getReviewLinkUrl, getSpeedGraderUrl, responsiveQuerySizes} from '../../utils'
import {Highlight} from '../../components/Highlight/Highlight'
import {useScope as useI18nScope} from '@canvas/i18n'
import {PeerReview} from '../../components/PeerReview/PeerReview'
import {DiscussionEntryContainer} from '../DiscussionEntryContainer/DiscussionEntryContainer'
import {
  DELETE_DISCUSSION_TOPIC,
  SUBSCRIBE_TO_DISCUSSION_TOPIC,
  UPDATE_DISCUSSION_READ_STATE,
  UPDATE_DISCUSSION_TOPIC,
} from '../../../graphql/Mutations'
import {LockedDiscussion} from '../../components/LockedDiscussion/LockedDiscussion'
import {PodcastFeed} from '../../components/PodcastFeed/PodcastFeed'
import {PostToolbar} from '../../components/PostToolbar/PostToolbar'
import PropTypes from 'prop-types'
import React, {useContext, useState} from 'react'
import {SearchContext} from '../../utils/constants'
import {useApolloClient, useMutation} from '@apollo/react-hooks'

import {AlertManagerContext} from '@canvas/alerts/react/AlertManager'
import {DiscussionTopicAlertManager} from '../../components/DiscussionTopicAlertManager/DiscussionTopicAlertManager'
import {Button} from '@instructure/ui-buttons'
import {Flex} from '@instructure/ui-flex'
import {View} from '@instructure/ui-view'
import {Text} from '@instructure/ui-text'
import {Responsive} from '@instructure/ui-responsive/lib/Responsive'
import '@canvas/context-cards/react/StudentContextCardTrigger'

import assignmentRubricDialog from '@canvas/discussions/jquery/assignmentRubricDialog'
import rubricEditing from '../../../../../shared/rubrics/jquery/edit_rubric'
import TopNavPortalWithDefaults from '@canvas/top-navigation/react/TopNavPortalWithDefaults'

const I18n = useI18nScope('discussion_posts')

import('@canvas/rubrics/jquery/rubricEditBinding')

export const DiscussionTopicContainer = ({
  createDiscussionEntry,
  setExpandedTopicReply,
  expandedTopicReply,
  ...props
}) => {
  const {setOnFailure, setOnSuccess} = useContext(AlertManagerContext)
  const [sendToOpen, setSendToOpen] = useState(false)
  const [copyToOpen, setCopyToOpen] = useState(false)
  const [lastMarkAllAction, setLastMarkAllAction] = useState('')

  const {searchTerm, filter} = useContext(SearchContext)
  const isSearch = searchTerm || filter === 'unread'

  if (ENV.DISCUSSION?.GRADED_RUBRICS_URL) {
    assignmentRubricDialog.initTriggers()
  }

  const isAnnouncement = props.discussionTopic.isAnnouncement

  const [deleteDiscussionTopic] = useMutation(DELETE_DISCUSSION_TOPIC, {
    onCompleted: () => {
      setOnSuccess(I18n.t('The discussion topic was successfully deleted.'))
      window.location.assign(
        `/courses/${ENV.course_id}/${isAnnouncement ? 'announcements' : 'discussion_topics'}`
      )
    },
    onError: () => {
      setOnFailure(I18n.t('There was an unexpected error deleting the discussion topic.'))
    },
  })

  const [updateDiscussionTopic] = useMutation(UPDATE_DISCUSSION_TOPIC, {
    onCompleted: data => {
      if (!data.updateDiscussionTopic.errors) {
        setOnSuccess(I18n.t('You have successfully updated the discussion topic.'))
      } else {
        setOnFailure(I18n.t('There was an unexpected error updating the discussion topic.'))
      }
    },
    onError: () => {
      setOnFailure(I18n.t('There was an unexpected error updating the discussion topic.'))
    },
  })

  const client = useApolloClient()
  const resetDiscussionCache = () => {
    client.resetStore()
  }
  const [updateDiscussionReadState] = useMutation(UPDATE_DISCUSSION_READ_STATE, {
    update: resetDiscussionCache,
    onCompleted: data => {
      if (!data.updateDiscussionReadState.errors) {
        if (lastMarkAllAction === 'read') {
          setOnSuccess(I18n.t('You have successfully marked all as read.'))
        } else if (lastMarkAllAction === 'unread') {
          setOnSuccess(I18n.t('You have successfully marked all as unread.'))
        }
      } else if (lastMarkAllAction === 'read') {
        setOnFailure(I18n.t('There was an unexpected error marking all as read.'))
      } else if (lastMarkAllAction === 'unread') {
        setOnFailure(I18n.t('There was an unexpected error marking all as unread.'))
      }
    },
    onError: () => {
      setOnFailure(I18n.t('There was an unexpected error marking all as read.'))
    },
  })

  const [subscribeToDiscussionTopic] = useMutation(SUBSCRIBE_TO_DISCUSSION_TOPIC, {
    onCompleted: data => {
      if (!data.subscribeToDiscussionTopic.errors) {
        setOnSuccess(
          data.subscribeToDiscussionTopic.discussionTopic.subscribed
            ? I18n.t('You have successfully subscribed to the discussion topic.')
            : I18n.t('You have successfully unsubscribed from the discussion topic.')
        )
      } else {
        setOnFailure(I18n.t('There was an unexpected error updating the discussion topic.'))
      }
    },
    onError: () => {
      setOnFailure(I18n.t('There was an unexpected error updating the discussion topic.'))
    },
  })

  const onDelete = () => {
    const message = isAnnouncement
      ? I18n.t('Are you sure you want to delete this announcement?')
      : I18n.t('Are you sure you want to delete this topic?')
    // eslint-disable-next-line no-alert
    if (window.confirm(message)) {
      deleteDiscussionTopic({
        variables: {
          id: props.discussionTopic._id,
        },
      })
    }
  }

  const onPublish = () => {
    updateDiscussionTopic({
      variables: {
        discussionTopicId: props.discussionTopic._id,
        published: !props.discussionTopic.published,
      },
    })
  }

  const onToggleLocked = locked => {
    updateDiscussionTopic({
      variables: {
        discussionTopicId: props.discussionTopic._id,
        locked,
      },
    })
  }

  const onMarkAllAsRead = () => {
    setLastMarkAllAction('read')
    updateDiscussionReadState({
      variables: {
        discussionTopicId: props.discussionTopic._id,
        read: true,
      },
    })
  }

  const onMarkAllAsUnread = () => {
    setLastMarkAllAction('unread')
    updateDiscussionReadState({
      variables: {
        discussionTopicId: props.discussionTopic._id,
        read: false,
      },
    })
  }

  const onSubscribe = () => {
    subscribeToDiscussionTopic({
      variables: {
        discussionTopicId: props.discussionTopic._id,
        subscribed: !props.discussionTopic.subscribed,
      },
    })
  }

  const podcast_url =
    document.querySelector(`link[title='${I18n.t('Discussion Podcast Feed')}' ]`) ||
    document.querySelector("link[type='application/rss+xml']")

  const handleBreadCrumbSetter = ({getCrumbs, setCrumbs}) => {
    const discussionOrAnnouncement = isAnnouncement
      ? I18n.t('Announcements')
      : I18n.t('Discussions')
<<<<<<< HEAD
=======
    const discussionOrAnnouncementUrl= isAnnouncement ? 'announcements' : 'discussion_topics'
>>>>>>> 4b58b620
    const oldCrumbs = getCrumbs()
    const newCrumbs = [
      ...oldCrumbs,
      ...[
<<<<<<< HEAD
        {name: discussionOrAnnouncement, url: oldCrumbs[0].url + '/discussion_topics'},
=======
        {name: discussionOrAnnouncement, url: oldCrumbs[0].url + '/' + discussionOrAnnouncementUrl},
>>>>>>> 4b58b620
        {name: props.discussionTopic.title || '', url: ''},
      ],
    ]
    setCrumbs(newCrumbs)
  }

  return (
    <Responsive
      match="media"
      query={responsiveQuerySizes({mobile: true, desktop: true})}
      props={{
        mobile: {
          alert: {
            textSize: 'small',
          },
          discussionDetails: {
            margin: '0',
          },
          border: {
            width: '0 0 small 0',
            radius: 'none',
          },
          container: {
            padding: '0',
          },
          replyButton: {
            display: 'block',
          },
          podcastButton: {
            display: 'block',
            padding: 'small none none none',
            textSize: 'small',
          },
          RCE: {
            paddingClosed: 'none',
            paddingOpen: 'none none small',
          },
        },
        desktop: {
          alert: {
            textSize: 'medium',
          },
          discussionDetails: {
            margin: '0 0 small 0',
          },
          border: {
            width: 'small',
            radius: 'medium',
          },
          container: {
            padding: '0 medium',
          },
          replyButton: {
            display: 'inline-block',
          },
          podcastButton: {
            display: 'inline-block',
            padding: 'none none none small',
            textSize: 'medium',
          },
          RCE: {
            paddingClosed: 'none medium none xx-large',
            paddingOpen: 'none medium medium xx-large',
          },
        },
      }}


      render={(responsiveProps, matches) => (
        <>
          <TopNavPortalWithDefaults getBreadCrumbSetter={handleBreadCrumbSetter} />
          <DiscussionTopicAlertManager discussionTopic={props.discussionTopic} />
          {!isSearch && (
            <Highlight isHighlighted={props.isHighlighted} data-testid="highlight-container">
              <Flex as="div" direction="column" data-testid="discussion-topic-container">
                <Flex.Item>
                  <View
                    as="div"
                    borderWidth={responsiveProps?.border?.width}
                    borderRadius={responsiveProps?.border?.radius}
                    borderStyle="solid"
                    borderColor="primary"
                    padding="small"
                    margin="0 0 small 0"
                  >
                    {!props.discussionTopic.availableForUser ? (
                      <LockedDiscussion title={props.discussionTopic.title} />
                    ) : (
                      <Flex direction="column" padding={responsiveProps?.container?.padding}>
                        <Flex.Item
                          shouldShrink={true}
                          shouldGrow={true}
                          margin={responsiveProps?.discussionDetails?.margin}
                        >
                          <DiscussionDetails
                            discussionTopic={props.discussionTopic}
                            inPacedCourse={ENV.IN_PACED_COURSE}
                            courseId={ENV.course_id}
                            replyToTopicSubmission={props.replyToTopicSubmission}
                            replyToEntrySubmission={props.replyToEntrySubmission}
                          />
                          {props.discussionTopic.assignment?.assessmentRequestsForCurrentUser?.map(
                            assessmentRequest => (
                              <PeerReview
                                key={assessmentRequest._id}
                                dueAtDisplayText={
                                  props.discussionTopic.assignment.peerReviews?.dueAt
                                }
                                revieweeName={assessmentRequest.user.displayName}
                                reviewLinkUrl={getReviewLinkUrl(
                                  ENV.course_id,
                                  props.discussionTopic.assignment._id,
                                  assessmentRequest.user._id
                                )}
                                workflowState={assessmentRequest.workflowState}
                              />
                            )
                          )}
                        </Flex.Item>
                        <Flex.Item shouldShrink={true} shouldGrow={true} overflowY='hidden'>
                          <DiscussionEntryContainer
                            isTopic={true}
                            postUtilities={
                              <PostToolbar
                                onReadAll={
                                  !props.discussionTopic.initialPostRequiredForCurrentUser
                                    ? onMarkAllAsRead
                                    : null
                                }
                                onUnreadAll={
                                  !props.discussionTopic.initialPostRequiredForCurrentUser
                                    ? onMarkAllAsUnread
                                    : null
                                }
                                onDelete={
                                  props.discussionTopic.permissions.delete ? onDelete : null
                                }
                                repliesCount={props.discussionTopic.entryCounts?.repliesCount}
                                unreadCount={props.discussionTopic.entryCounts?.unreadCount}
                                onSend={
                                  props.discussionTopic.permissions?.copyAndSendTo
                                    ? () => setSendToOpen(true)
                                    : null
                                }
                                onCopy={
                                  props.discussionTopic.permissions?.copyAndSendTo
                                    ? () => setCopyToOpen(true)
                                    : null
                                }
                                onEdit={
                                  props.discussionTopic.permissions?.update
                                    ? () => window.location.assign(ENV.EDIT_URL)
                                    : null
                                }
                                onTogglePublish={
                                  props.discussionTopic.permissions?.moderateForum
                                    ? onPublish
                                    : null
                                }
                                onToggleSubscription={onSubscribe}
                                onOpenSpeedgrader={
                                  props.discussionTopic.permissions?.speedGrader
                                    ? () => window.open(getSpeedGraderUrl(), '_blank')
                                    : null
                                }
                                onPeerReviews={
                                  props.discussionTopic.permissions?.peerReview
                                    ? () => window.location.assign(ENV.PEER_REVIEWS_URL)
                                    : null
                                }
                                showRubric={props.discussionTopic.permissions?.showRubric}
                                addRubric={props.discussionTopic.permissions?.addRubric}
                                onDisplayRubric={
                                  props.discussionTopic.permissions?.showRubric ||
                                  props.discussionTopic.permissions?.addRubric
                                    ? () => {
                                        assignmentRubricDialog.initDialog()
                                        assignmentRubricDialog.openDialog()
                                        rubricEditing.init()
                                      }
                                    : null
                                }
                                isPublished={props.discussionTopic.published}
                                canUnpublish={props.discussionTopic.canUnpublish}
                                isSubscribed={props.discussionTopic.subscribed}
                                onOpenForComments={
                                  props.discussionTopic.permissions?.openForComments
                                    ? () => onToggleLocked(false)
                                    : null
                                }
                                onCloseForComments={
                                  props.discussionTopic.permissions?.closeForComments &&
                                  !props.discussionTopic.rootTopic
                                    ? () => onToggleLocked(true)
                                    : null
                                }
                                canManageContent={
                                  props.discussionTopic.permissions?.manageContent ||
                                  props.discussionTopic.permissions?.manageCourseContentAdd ||
                                  props.discussionTopic.permissions?.manageCourseContentEdit ||
                                  props.discussionTopic.permissions?.manageCourseContentDelete
                                }
                                discussionTopicId={props.discussionTopic._id}
                                discussionTopic={props.discussionTopic}
                              />
                            }
                            author={props.discussionTopic.author}
                            anonymousAuthor={props.discussionTopic.anonymousAuthor}
                            title={props.discussionTopic.title}
                            message={props.discussionTopic.message}
                            isSplitView={false}
                            editor={props.discussionTopic.editor}
                            createdAt={props.discussionTopic.createdAt}
                            editedAt={props.discussionTopic.editedAt}
                            timingDisplay={DateHelper.formatDatetimeForDiscussions(
                              props.discussionTopic.createdAt
                            )}
                            delayedPostAt={DateHelper.formatDatetimeForDiscussions(
                              props.discussionTopic?.delayedPostAt
                            )}
                            editedTimingDisplay={DateHelper.formatDatetimeForDiscussions(
                              props.discussionTopic.editedAt
                            )}
                            isTopicAuthor={true}
                            attachment={props.discussionTopic.attachment}
                            discussionTopic={props.discussionTopic}
                          >
                            {!props.discussionTopic.permissions?.reply && (
                              <Text
                                size="small"
                                color="secondary"
                                data-testid="discussion-topic-closed-for-comments"
                              >
                                {I18n.t('This topic is closed for comments.')}
                              </Text>
                            )}
                            {props.discussionTopic.permissions?.reply && !expandedTopicReply && (
                              <>
                                <View
                                  as="div"
                                  padding="0"
                                  display={responsiveProps?.replyButton?.display}
                                >
                                  <span className="discussion-topic-reply-button">
                                    <Button
                                      display={responsiveProps?.replyButton?.display}
                                      color="primary"
                                      onClick={() => {
                                        setExpandedTopicReply(!expandedTopicReply)
                                      }}
                                      data-testid="discussion-topic-reply"
                                    >
                                      <Text weight="bold" size={responsiveProps.textSize}>
                                        {I18n.t('Reply')}
                                      </Text>
                                    </Button>
                                  </span>
                                </View>
                                {podcast_url?.href && (
                                  <View
                                    as="div"
                                    padding={responsiveProps?.podcastButton?.padding}
                                    display={responsiveProps?.replyButton?.display}
                                  >
                                    <PodcastFeed
                                      linkUrl={podcast_url.href}
                                      responsiveProps={responsiveProps.podcastButton}
                                    />
                                  </View>
                                )}
                              </>
                            )}
                          </DiscussionEntryContainer>
                        </Flex.Item>
                        <Flex.Item
                          shouldShrink={true}
                          shouldGrow={true}
                          padding={
                            expandedTopicReply
                              ? responsiveProps?.RCE?.paddingOpen
                              : responsiveProps?.RCE?.paddingClosed
                          }
                          overflowX="hidden"
                          overflowY="hidden"
                        >
                          {expandedTopicReply && (
                            <DiscussionEdit
                              rceIdentifier="root"
                              discussionAnonymousState={props.discussionTopic.anonymousState}
                              canReplyAnonymously={props.discussionTopic.canReplyAnonymously}
                              show={expandedTopicReply}
                              onSubmit={(message, _quotedEntryId, file, anonymousAuthorState) => {
                                if (createDiscussionEntry) {
                                  createDiscussionEntry(message, file, anonymousAuthorState)
                                }
                              }}
                              isSubmitting={props.isSubmitting}
                              onCancel={() => {
                                setExpandedTopicReply(false)
                                setTimeout(() => {
                                  document
                                    .querySelector('.discussion-topic-reply-button button')
                                    ?.focus()
                                }, 0)
                              }}
                              isAnnouncement={isAnnouncement}
                            />
                          )}
                        </Flex.Item>
                      </Flex>
                    )}
                  </View>
                </Flex.Item>
                {props.isSummaryEnabled && (
                  <Flex.Item>
                    <View
                      as="div"
                      borderWidth={responsiveProps?.border?.width}
                      borderRadius={responsiveProps?.border?.radius}
                      borderStyle="solid"
                      borderColor="primary"
                      padding="small"
                      margin="0 0 small 0"
                    >
                      <Flex direction="column" padding={responsiveProps?.container?.padding}>
                        <DiscussionSummary
                          onDisableSummaryClick={() => props.setIsSummaryEnabled(false)}
                        />
                      </Flex>
                    </View>
                  </Flex.Item>
                )}
              </Flex>
            </Highlight>
          )}
          <DirectShareUserModal
            open={sendToOpen}
            courseId={ENV.course_id}
            contentShare={{content_type: 'discussion_topic', content_id: props.discussionTopic._id}}
            onDismiss={() => {
              setSendToOpen(false)
            }}
          />
          <DirectShareCourseTray
            open={copyToOpen}
            sourceCourseId={ENV.course_id}
            contentSelection={{discussion_topics: [props.discussionTopic._id]}}
            onDismiss={() => {
              setCopyToOpen(false)
            }}
          />
          {props.discussionTopic.permissions?.addRubric && (
            /*
              HACK! this is here because edit_rubric.js expects there to be a #add_rubric_url on the page and sets it's <form action="..."> to it
            */
            // eslint-disable-next-line jsx-a11y/control-has-associated-label, jsx-a11y/anchor-has-content
            <a
              href={ENV.DISCUSSION?.CONTEXT_RUBRICS_URL}
              id="add_rubric_url"
              data-testid="add_rubric_url"
              style={{display: 'none'}}
            />
          )}
        </>
      )}
    />
  )
}

DiscussionTopicContainer.propTypes = {
  /**
   * Indicates if this Discussion Topic is graded.
   * Providing this property will result in the graded info
   * to be rendered
   */
  discussionTopic: Discussion.shape.isRequired,

  /**
   * Function to be executed to create a Discussion Entry.
   */
  createDiscussionEntry: PropTypes.func,
  /**
   * useState Boolean to toggle highlight
   */
  isHighlighted: PropTypes.bool,
  /**
   * useState object to set the REPLY_TO_TOPIC submission status
   */
  replyToTopicSubmission: PropTypes.object,
  /**
   * useState object to set the REPLY_TO_ENTRY submission status
   */
  replyToEntrySubmission: PropTypes.object,
  /**
   * useState Boolean to toggle the Discussion Summary
   */
  isSummaryEnabled: PropTypes.bool,
  /**
   * useState function to set the Discussion Summary
   */
  setIsSummaryEnabled: PropTypes.func,
  expandedTopicReply: PropTypes.bool,
  setExpandedTopicReply: PropTypes.func,
}<|MERGE_RESOLUTION|>--- conflicted
+++ resolved
@@ -214,19 +214,12 @@
     const discussionOrAnnouncement = isAnnouncement
       ? I18n.t('Announcements')
       : I18n.t('Discussions')
-<<<<<<< HEAD
-=======
     const discussionOrAnnouncementUrl= isAnnouncement ? 'announcements' : 'discussion_topics'
->>>>>>> 4b58b620
     const oldCrumbs = getCrumbs()
     const newCrumbs = [
       ...oldCrumbs,
       ...[
-<<<<<<< HEAD
-        {name: discussionOrAnnouncement, url: oldCrumbs[0].url + '/discussion_topics'},
-=======
         {name: discussionOrAnnouncement, url: oldCrumbs[0].url + '/' + discussionOrAnnouncementUrl},
->>>>>>> 4b58b620
         {name: props.discussionTopic.title || '', url: ''},
       ],
     ]
