/*
 * Copyright (C) 2021 - present Instructure, Inc.
 *
 * This file is part of Canvas.
 *
 * Canvas is free software: you can redistribute it and/or modify it under
 * the terms of the GNU Affero General Public License as published by the Free
 * Software Foundation, version 3 of the License.
 *
 * Canvas is distributed in the hope that it will be useful, but WITHOUT ANY
 * WARRANTY; without even the implied warranty of MERCHANTABILITY or FITNESS FOR
 * A PARTICULAR PURPOSE. See the GNU Affero General Public License for more
 * details.
 *
 * You should have received a copy of the GNU Affero General Public License along
 * with this program. If not, see <http://www.gnu.org/licenses/>.
 */

import {useApolloClient, useMutation} from '@apollo/client'
import DateHelper from '@canvas/datetime/dateHelper'
import DirectShareCourseTray from '@canvas/direct-sharing/react/components/DirectShareCourseTray'
import DirectShareUserModal from '@canvas/direct-sharing/react/components/DirectShareUserModal'
import {useScope as createI18nScope} from '@canvas/i18n'
import PropTypes from 'prop-types'
import React, {useContext, useState, useCallback} from 'react'
import {Discussion} from '../../../graphql/Discussion'
import {
  DELETE_DISCUSSION_TOPIC,
  SUBSCRIBE_TO_DISCUSSION_TOPIC,
  UPDATE_DISCUSSION_READ_STATE,
  UPDATE_DISCUSSION_TOPIC,
  UPDATE_DISCUSSION_TOPIC_PARTICIPANT
} from '../../../graphql/Mutations'
import {DiscussionDetails} from '../../components/DiscussionDetails/DiscussionDetails'
import {DiscussionEdit} from '../../components/DiscussionEdit/DiscussionEdit'
import {DiscussionSummary} from '../../components/DiscussionSummary/DiscussionSummary'
import {Highlight} from '../../components/Highlight/Highlight'
import {LockedDiscussion} from '../../components/LockedDiscussion/LockedDiscussion'
import {PeerReview} from '../../components/PeerReview/PeerReview'
import {PodcastFeed} from '../../components/PodcastFeed/PodcastFeed'
import {PostToolbar} from '../../components/PostToolbar/PostToolbar'
import {getReviewLinkUrl, getSpeedGraderUrl, responsiveQuerySizes} from '../../utils'
import {SearchContext, isSpeedGraderInTopUrl} from '../../utils/constants'
import {DiscussionEntryContainer} from '../DiscussionEntryContainer/DiscussionEntryContainer'

import {AlertManagerContext} from '@canvas/alerts/react/AlertManager'
import {Button} from '@instructure/ui-buttons'
import {Flex} from '@instructure/ui-flex'
import {Responsive} from '@instructure/ui-responsive/lib/Responsive'
import {Text} from '@instructure/ui-text'
import {View} from '@instructure/ui-view'
import {DiscussionTopicAlertManager} from '../../components/DiscussionTopicAlertManager/DiscussionTopicAlertManager'
import '@canvas/context-cards/react/StudentContextCardTrigger'

import assignmentRubricDialog from '@canvas/discussions/jquery/assignmentRubricDialog'
import TopNavPortalWithDefaults, {
  addCrumbs,
} from '@canvas/top-navigation/react/TopNavPortalWithDefaults'
import {assignLocation, openWindow} from '@canvas/util/globalUtils'
import rubricEditing from '../../../../../shared/rubrics/jquery/edit_rubric'
import {useEventHandler, KeyboardShortcuts} from '../../KeyboardShortcuts/useKeyboardShortcut'
import {SummarizeButton} from './SummarizeButton'
import {DiscussionInsightsButton} from './DiscussionInsightsButton'
import doFetchApi from '@canvas/do-fetch-api-effect'

const I18n = createI18nScope('discussion_posts')

import('@canvas/rubrics/jquery/rubricEditBinding')

export const DiscussionTopicContainer = ({
  createDiscussionEntry,
  setExpandedTopicReply,
  expandedTopicReply,
  ...props
}) => {
  const {setOnFailure, setOnSuccess} = useContext(AlertManagerContext)
  const [sendToOpen, setSendToOpen] = useState(false)
  const [copyToOpen, setCopyToOpen] = useState(false)
  const [lastMarkAllAction, setLastMarkAllAction] = useState('')
  const [summary, setSummary] = useState(null)
  const [isFeedbackLoading, setIsFeedbackLoading] = useState(false)
  const [liked, setLiked] = useState(false)
  const [disliked, setDisliked] = useState(false)
  const [isSummaryEnabled, setIsSummaryEnabled] = useState(ENV.discussion_summary_enabled || false)
  const [updateDiscussionTopicParticipant] = useMutation(UPDATE_DISCUSSION_TOPIC_PARTICIPANT)

  const {searchTerm, filter} = useContext(SearchContext)
  const isSearch = searchTerm || filter === 'unread'

  const contextType = ENV.context_type?.toLowerCase()
  const contextId = ENV.context_id
  const apiUrlPrefix = `/api/v1/${contextType}s/${contextId}/discussion_topics/${ENV.discussion_topic_id}`

  if (ENV.DISCUSSION?.GRADED_RUBRICS_URL) {
    assignmentRubricDialog.initTriggers()
  }

  const isAnnouncement = props.discussionTopic.isAnnouncement

  const [deleteDiscussionTopic] = useMutation(DELETE_DISCUSSION_TOPIC, {
    onCompleted: () => {
      setOnSuccess(I18n.t('The discussion topic was successfully deleted.'))
      assignLocation(
        `/courses/${ENV.course_id}/${isAnnouncement ? 'announcements' : 'discussion_topics'}`,
      )
    },
    onError: () => {
      setOnFailure(I18n.t('There was an unexpected error deleting the discussion topic.'))
    },
  })

  const [updateDiscussionTopic] = useMutation(UPDATE_DISCUSSION_TOPIC, {
    onCompleted: data => {
      if (!data.updateDiscussionTopic.errors) {
        setOnSuccess(I18n.t('You have successfully updated the discussion topic.'))
      } else {
        setOnFailure(I18n.t('There was an unexpected error updating the discussion topic.'))
      }
    },
    onError: () => {
      setOnFailure(I18n.t('There was an unexpected error updating the discussion topic.'))
    },
  })

  const handleSummaryEnabled = async (summaryEnabled) => {
    return updateDiscussionTopicParticipant({
      variables: {
        discussionTopicId:  props.discussionTopic._id,
        summaryEnabled: summaryEnabled
      }
    }).then(() => {
      setIsSummaryEnabled(summaryEnabled)
    })
  }

  const client = useApolloClient()
  const resetDiscussionCache = () => {
    client.resetStore()
  }
  const [updateDiscussionReadState] = useMutation(UPDATE_DISCUSSION_READ_STATE, {
    update: resetDiscussionCache,
    onCompleted: data => {
      if (!data.updateDiscussionReadState.errors) {
        if (lastMarkAllAction === 'read') {
          setOnSuccess(I18n.t('You have successfully marked all as read.'))
        } else if (lastMarkAllAction === 'unread') {
          setOnSuccess(I18n.t('You have successfully marked all as unread.'))
        }
      } else if (lastMarkAllAction === 'read') {
        setOnFailure(I18n.t('There was an unexpected error marking all as read.'))
      } else if (lastMarkAllAction === 'unread') {
        setOnFailure(I18n.t('There was an unexpected error marking all as unread.'))
      }
    },
    onError: () => {
      setOnFailure(I18n.t('There was an unexpected error marking all as read.'))
    },
  })

  const [subscribeToDiscussionTopic] = useMutation(SUBSCRIBE_TO_DISCUSSION_TOPIC, {
    onCompleted: data => {
      if (!data.subscribeToDiscussionTopic.errors) {
        setOnSuccess(
          data.subscribeToDiscussionTopic.discussionTopic.subscribed
            ? I18n.t('You have successfully subscribed to the discussion topic.')
            : I18n.t('You have successfully unsubscribed from the discussion topic.'),
        )
      } else {
        setOnFailure(I18n.t('There was an unexpected error updating the discussion topic.'))
      }
    },
    onError: () => {
      setOnFailure(I18n.t('There was an unexpected error updating the discussion topic.'))
    },
  })

  const onDelete = () => {
    const message = isAnnouncement
      ? I18n.t('Are you sure you want to delete this announcement?')
      : I18n.t('Are you sure you want to delete this topic?')

    if (window.confirm(message)) {
      deleteDiscussionTopic({
        variables: {
          id: props.discussionTopic._id,
        },
      })
    }
  }

  const onPublish = () => {
    updateDiscussionTopic({
      variables: {
        discussionTopicId: props.discussionTopic._id,
        published: !props.discussionTopic.published,
      },
    })
  }

  const onToggleLocked = locked => {
    updateDiscussionTopic({
      variables: {
        discussionTopicId: props.discussionTopic._id,
        locked,
      },
    })
  }

  const onMarkAllAsRead = () => {
    setLastMarkAllAction('read')
    updateDiscussionReadState({
      variables: {
        discussionTopicId: props.discussionTopic._id,
        read: true,
      },
    })
  }

  const onMarkAllAsUnread = () => {
    setLastMarkAllAction('unread')
    updateDiscussionReadState({
      variables: {
        discussionTopicId: props.discussionTopic._id,
        read: false,
      },
    })
  }

  const onSubscribe = () => {
    subscribeToDiscussionTopic({
      variables: {
        discussionTopicId: props.discussionTopic._id,
        subscribed: !props.discussionTopic.subscribed,
      },
    })
  }

  const onCancelTopicReply = () => {
    setExpandedTopicReply(false)
    setTimeout(() => {
      document.querySelector('.discussion-topic-reply-button button')?.focus()
    }, 0)
  }

  const onOpenTopicReply = () => {
    setExpandedTopicReply(true)
  }

  useEventHandler(KeyboardShortcuts.ON_OPEN_TOPIC_REPLY, onOpenTopicReply)

  const handleSummarizeClick = async () => {
    if (props.isSummaryEnabled) {
      props.setIsSummaryEnabled(false)
    } else {
      if (summary) {
        await postDiscussionSummaryFeedback('disable_summary')
      }

      try {
        await doFetchApi({
          method: 'PUT',
          path: `${apiUrlPrefix}/summaries/disable`,
        })
      } catch (_error) {
        setOnFailure(
          I18n.t('There was an unexpected error while disabling the discussion summary.'),
        )
        return
      }
      props.setIsSummaryEnabled(true)
    }
  }

  const postDiscussionSummaryFeedback = useCallback(
    async action => {
      setIsFeedbackLoading(true)

      try {
        const {json} = await doFetchApi({
          method: 'POST',
          path: `${apiUrlPrefix}/summaries/${summary.id}/feedback`,
          body: {
            _action: action,
          },
        })
        setLiked(json.liked)
        setDisliked(json.disliked)
      } catch (error) {
        setOnFailure(
          I18n.t('There was an unexpected error while submitting the discussion summary feedback.'),
        )
      }

      setIsFeedbackLoading(false)
    },
    [apiUrlPrefix, summary, setOnFailure],
  )

  const handleDisableSummaryClick = async () => {
    if (summary) {
      await postDiscussionSummaryFeedback('disable_summary')
    }

    await handleSummaryEnabled(false)
  }

  const podcast_url =
    document.querySelector(`link[title='${I18n.t('Discussion Podcast Feed')}' ]`) ||
    document.querySelector("link[type='application/rss+xml']")

  const handleBreadCrumbSetter = ({getCrumbs, setCrumbs}) => {
    const discussionOrAnnouncement = isAnnouncement
      ? I18n.t('Announcements')
      : I18n.t('Discussions')
    const discussionOrAnnouncementUrl = isAnnouncement ? 'announcements' : 'discussion_topics'
    const crumbs = getCrumbs()
    setCrumbs(
      addCrumbs([
        {name: discussionOrAnnouncement, url: `${crumbs[0].url}/${discussionOrAnnouncementUrl}`},
        {name: props.discussionTopic.title || '', url: ''},
      ]),
    )
  }

  return (
    <Responsive
      match="media"
      query={responsiveQuerySizes({mobile: true, desktop: true})}
      props={{
        mobile: {
          direction: 'column',
          alert: {
            textSize: 'small',
          },
          discussionDetails: {
            margin: '0',
          },
          border: {
            width: '0 0 small 0',
            radius: 'none',
          },
          container: {
            padding: '0',
          },
          replyButton: {
            display: 'block',
          },
          summaryButton: {
            shouldGrow: true,
            shouldShrink: true,
          },
          RCE: {
            paddingClosed: 'none',
            paddingOpen: 'none none small',
          },
        },
        desktop: {
          direction: 'row',
          alert: {
            textSize: 'medium',
          },
          discussionDetails: {
            margin: '0 0 small 0',
          },
          border: {
            width: 'small',
            radius: 'medium',
          },
          container: {
            padding: '0 medium',
          },
          replyButton: {
            display: 'inline-block',
          },
          summaryButton: {
            shouldGrow: false,
            shouldShrink: false,
          },
          RCE: {
            paddingClosed: 'none medium none xx-large',
            paddingOpen: 'none medium medium xx-large',
          },
        },
      }}
      render={(responsiveProps, matches) => (
        <>
          <TopNavPortalWithDefaults
            getBreadCrumbSetter={handleBreadCrumbSetter}
            useStudentView={true}
          />
          <DiscussionTopicAlertManager discussionTopic={props.discussionTopic} />
          {!isSearch && (
            <Highlight isHighlighted={props.isHighlighted} data-testid="highlight-container">
              <Flex as="div" direction="column" data-testid="discussion-topic-container">
                <Flex.Item>
                  <View
                    as="div"
                    borderWidth={responsiveProps?.border?.width}
                    borderRadius={responsiveProps?.border?.radius}
                    borderStyle="solid"
                    borderColor="primary"
                    padding={matches.includes('mobile') ? 'small 0 medium 0' : 'small'}
                    margin={matches.includes('mobile') ? '0 0 medium 0' : '0 0 small 0'}
                  >
                    {!props.discussionTopic.availableForUser ? (
                      <LockedDiscussion title={props.discussionTopic.title} />
                    ) : (
                      <Flex direction="column" padding={responsiveProps?.container?.padding}>
                        <Flex.Item
                          shouldShrink={true}
                          shouldGrow={true}
                          margin={responsiveProps?.discussionDetails?.margin}
                        >
                          <DiscussionDetails
                            discussionTopic={props.discussionTopic}
                            inPacedCourse={ENV.IN_PACED_COURSE}
                            courseId={ENV.course_id}
                            replyToTopicSubmission={props.replyToTopicSubmission}
                            replyToEntrySubmission={props.replyToEntrySubmission}
                          />
                          {props.discussionTopic.assignment?.assessmentRequestsForCurrentUser?.map(
                            assessmentRequest => (
                              <PeerReview
                                key={assessmentRequest._id}
                                dueAtDisplayText={
                                  props.discussionTopic.assignment.peerReviews?.dueAt
                                }
                                revieweeName={assessmentRequest.user.displayName}
                                reviewLinkUrl={getReviewLinkUrl(
                                  ENV.course_id,
                                  props.discussionTopic.assignment._id,
                                  assessmentRequest.user._id,
                                )}
                                workflowState={assessmentRequest.workflowState}
                              />
                            ),
                          )}
                        </Flex.Item>
                        <Flex.Item shouldShrink={true} shouldGrow={true} overflowY="visible">
                          <DiscussionEntryContainer
                            isTopic={true}
                            postUtilities={
                              <PostToolbar
                                onReadAll={
                                  !props.discussionTopic.initialPostRequiredForCurrentUser
                                    ? onMarkAllAsRead
                                    : null
                                }
                                onUnreadAll={
                                  !props.discussionTopic.initialPostRequiredForCurrentUser
                                    ? onMarkAllAsUnread
                                    : null
                                }
                                onDelete={
                                  props.discussionTopic.permissions.delete ? onDelete : null
                                }
                                repliesCount={props.discussionTopic.entryCounts?.repliesCount}
                                unreadCount={props.discussionTopic.entryCounts?.unreadCount}
                                onSend={
                                  props.discussionTopic.permissions?.copyAndSendTo
                                    ? () => setSendToOpen(true)
                                    : null
                                }
                                onCopy={
                                  props.discussionTopic.permissions?.copyAndSendTo
                                    ? () => setCopyToOpen(true)
                                    : null
                                }
                                onEdit={
                                  props.discussionTopic.permissions?.update
                                    ? () => assignLocation(ENV.EDIT_URL)
                                    : null
                                }
                                onTogglePublish={
                                  props.discussionTopic.permissions?.moderateForum
                                    ? onPublish
                                    : null
                                }
                                onToggleSubscription={onSubscribe}
                                onOpenSpeedgrader={
                                  props.discussionTopic.permissions?.speedGrader
                                    ? () => openWindow(getSpeedGraderUrl(), '_blank')
                                    : null
                                }
                                onPeerReviews={
                                  props.discussionTopic.permissions?.peerReview
                                    ? () => assignLocation(ENV.PEER_REVIEWS_URL)
                                    : null
                                }
                                showRubric={props.discussionTopic.permissions?.showRubric}
                                addRubric={props.discussionTopic.permissions?.addRubric}
                                onDisplayRubric={
                                  props.discussionTopic.permissions?.showRubric ||
                                  props.discussionTopic.permissions?.addRubric
                                    ? () => {
                                        assignmentRubricDialog.initDialog()
                                        assignmentRubricDialog.openDialog()
                                        rubricEditing.init()
                                      }
                                    : null
                                }
                                isPublished={props.discussionTopic.published}
                                canUnpublish={props.discussionTopic.canUnpublish}
                                isSubscribed={props.discussionTopic.subscribed}
                                onOpenForComments={
                                  props.discussionTopic.permissions?.openForComments
                                    ? () => onToggleLocked(false)
                                    : null
                                }
                                onCloseForComments={
                                  props.discussionTopic.permissions?.closeForComments &&
                                  !props.discussionTopic.rootTopic
                                    ? () => onToggleLocked(true)
                                    : null
                                }
                                canManageContent={
                                  props.discussionTopic.permissions?.manageContent ||
                                  props.discussionTopic.permissions?.manageCourseContentAdd ||
                                  props.discussionTopic.permissions?.manageCourseContentEdit ||
                                  props.discussionTopic.permissions?.manageCourseContentDelete
                                }
                                discussionTopicId={props.discussionTopic._id}
                                discussionTopic={props.discussionTopic}
                              />
                            }
                            author={props.discussionTopic.author}
                            anonymousAuthor={props.discussionTopic.anonymousAuthor}
                            title={props.discussionTopic.title}
                            message={props.discussionTopic.message}
                            isSplitView={false}
                            editor={props.discussionTopic.editor}
                            createdAt={props.discussionTopic.createdAt}
                            editedAt={props.discussionTopic.editedAt}
                            delayedPostAt={props.discussionTopic.delayedPostAt}
                            timingDisplay={DateHelper.formatDatetimeForDiscussions(
                              props.discussionTopic.createdAt,
                            )}
                            editedTimingDisplay={DateHelper.formatDatetimeForDiscussions(
                              props.discussionTopic.editedAt,
                            )}
                            isTopicAuthor={true}
                            attachment={props.discussionTopic.attachment}
                            discussionTopic={props.discussionTopic}
                          >
                            {!props.discussionTopic.permissions?.reply && (
                              <Text
                                size="small"
                                color="secondary"
                                data-testid="discussion-topic-closed-for-comments"
                              >
                                {I18n.t('This topic is closed for comments.')}
                              </Text>
                            )}
                            {props.discussionTopic.permissions?.reply && !expandedTopicReply && (
                              <>
                                <Flex
                                  width="100%"
                                  direction={responsiveProps.direction}
                                  wrap="wrap"
                                  gap="small"
<<<<<<< HEAD
=======
                                  margin="small 0 0 0"
>>>>>>> c345be2d
                                >
                                  <Flex.Item overflowY="visible">
                                    <span className="discussion-topic-reply-button">
                                      <Button
                                        display={responsiveProps?.replyButton?.display}
                                        color="primary"
                                        onClick={onOpenTopicReply}
                                        data-testid="discussion-topic-reply"
                                      >
                                        <Text weight="bold" size={responsiveProps.textSize}>
                                          {I18n.t('Reply')}
                                        </Text>
                                      </Button>
                                    </span>
                                  </Flex.Item>
                                  {ENV.user_can_summarize && !isSpeedGraderInTopUrl && (
                                    <Flex.Item
                                      shouldGrow={responsiveProps?.summaryButton?.shouldGrow}
                                      shouldShrink={responsiveProps?.summaryButton?.shouldShrink}
                                      overflowY="visible"
                                    >
                                        <SummarizeButton
                                          onClick={() => handleSummaryEnabled(!isSummaryEnabled)}
                                          isEnabled={isSummaryEnabled}
                                          isLoading={isFeedbackLoading}
                                          isMobile={matches.includes('mobile')}
                                        />
                                    </Flex.Item>
                                  )}
                                  {ENV.user_can_access_insights && (
                                    <Flex.Item overflowY="visible">
                                      <DiscussionInsightsButton
                                        isMobile={matches.includes('mobile')}
                                        onClick={() => {
                                          assignLocation(ENV.INSIGHTS_URL)
                                        }}
                                      />
                                    </Flex.Item>
                                  )}
                                  {podcast_url?.href && (
                                    <Flex.Item overflowY="visible">
                                      <PodcastFeed
                                        linkUrl={podcast_url.href}
                                        isMobile={matches.includes('mobile')}
                                      />
                                    </Flex.Item>
                                  )}
                                </Flex>
                              </>
                            )}
                          </DiscussionEntryContainer>
                        </Flex.Item>
                        <Flex.Item
                          shouldShrink={true}
                          shouldGrow={true}
                          padding={
                            expandedTopicReply
                              ? responsiveProps?.RCE?.paddingOpen
                              : responsiveProps?.RCE?.paddingClosed
                          }
                          overflowX="hidden"
                          overflowY="hidden"
                        >
                          {expandedTopicReply && (
                            <DiscussionEdit
                              rceIdentifier="root"
                              discussionAnonymousState={props.discussionTopic.anonymousState}
                              canReplyAnonymously={props.discussionTopic.canReplyAnonymously}
                              show={expandedTopicReply}
                              onSubmit={(message, _quotedEntryId, file, anonymousAuthorState) => {
                                if (createDiscussionEntry) {
                                  createDiscussionEntry(message, file, anonymousAuthorState)
                                }
                              }}
                              isSubmitting={props.isSubmitting}
                              onCancel={onCancelTopicReply}
                              isAnnouncement={isAnnouncement}
                            />
                          )}
                        </Flex.Item>
                      </Flex>
                    )}
                  </View>
                </Flex.Item>
                {ENV.user_can_summarize && isSummaryEnabled && (
                  <Flex.Item>
                    <View
                      as="div"
                      borderWidth={responsiveProps?.border?.width}
                      borderRadius={responsiveProps?.border?.radius}
                      borderStyle="solid"
                      borderColor="primary"
                      padding={matches.includes('mobile') ? '0' : 'small'}
                      margin="0 0 small 0"
                    >
                      <Flex direction="column" padding={responsiveProps?.container?.padding}>
                        <DiscussionSummary
                          onDisableSummaryClick={() => handleSummaryEnabled(false)}
                          isMobile={!!matches.includes('mobile')}
                          summary={summary}
                          onSetSummary={setSummary}
                          isFeedbackLoading={isFeedbackLoading}
                          onSetIsFeedbackLoading={setIsFeedbackLoading}
                          liked={liked}
                          onSetLiked={setLiked}
                          disliked={disliked}
                          onSetDisliked={setDisliked}
                          postDiscussionSummaryFeedback={postDiscussionSummaryFeedback}
                        />
                      </Flex>
                    </View>
                  </Flex.Item>
                )}
              </Flex>
            </Highlight>
          )}
          <DirectShareUserModal
            open={sendToOpen}
            courseId={ENV.course_id}
            contentShare={{content_type: 'discussion_topic', content_id: props.discussionTopic._id}}
            onDismiss={() => {
              setSendToOpen(false)
            }}
          />
          <DirectShareCourseTray
            open={copyToOpen}
            sourceCourseId={ENV.course_id}
            contentSelection={{discussion_topics: [props.discussionTopic._id]}}
            onDismiss={() => {
              setCopyToOpen(false)
            }}
          />
          {props.discussionTopic.permissions?.addRubric && (
            /*
              HACK! this is here because edit_rubric.js expects there to be a #add_rubric_url on the page and sets it's <form action="..."> to it
            */
            // eslint-disable-next-line jsx-a11y/anchor-has-content
            <a
              href={ENV.DISCUSSION?.CONTEXT_RUBRICS_URL}
              id="add_rubric_url"
              data-testid="add_rubric_url"
              style={{display: 'none'}}
            />
          )}
        </>
      )}
    />
  )
}

DiscussionTopicContainer.propTypes = {
  /**
   * Indicates if this Discussion Topic is graded.
   * Providing this property will result in the graded info
   * to be rendered
   */
  discussionTopic: Discussion.shape.isRequired,

  /**
   * Function to be executed to create a Discussion Entry.
   */
  createDiscussionEntry: PropTypes.func,
  /**
   * useState Boolean to toggle highlight
   */
  isHighlighted: PropTypes.bool,
  /**
   * useState object to set the REPLY_TO_TOPIC submission status
   */
  replyToTopicSubmission: PropTypes.object,
  /**
   * useState object to set the REPLY_TO_ENTRY submission status
   */
  replyToEntrySubmission: PropTypes.object,
  expandedTopicReply: PropTypes.bool,
  setExpandedTopicReply: PropTypes.func,
  isSubmitting: PropTypes.bool,
}<|MERGE_RESOLUTION|>--- conflicted
+++ resolved
@@ -558,10 +558,7 @@
                                   direction={responsiveProps.direction}
                                   wrap="wrap"
                                   gap="small"
-<<<<<<< HEAD
-=======
                                   margin="small 0 0 0"
->>>>>>> c345be2d
                                 >
                                   <Flex.Item overflowY="visible">
                                     <span className="discussion-topic-reply-button">
