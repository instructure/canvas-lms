--- conflicted
+++ resolved
@@ -28,6 +28,7 @@
 import {PeerReview} from '../../components/PeerReview/PeerReview'
 import {DiscussionEntryContainer} from '../DiscussionEntryContainer/DiscussionEntryContainer'
 import {
+  CREATE_DISCUSSION_ENTRY_DRAFT,
   DELETE_DISCUSSION_TOPIC,
   UPDATE_DISCUSSION_TOPIC,
   SUBSCRIBE_TO_DISCUSSION_TOPIC,
@@ -43,17 +44,14 @@
 import {AlertManagerContext} from '@canvas/alerts/react/AlertManager'
 import {Button} from '@instructure/ui-buttons'
 import {Flex} from '@instructure/ui-flex'
-<<<<<<< HEAD
-import {Link} from '@instructure/ui-link'
-=======
 import {IconEditLine} from '@instructure/ui-icons'
->>>>>>> 75b2b932
 import {View} from '@instructure/ui-view'
 import {Text} from '@instructure/ui-text'
 import {Responsive} from '@instructure/ui-responsive/lib/Responsive'
 
 import rubricTriggers from '../../../../discussion_topic/jquery/assignmentRubricDialog'
 import rubricEditing from '../../../../../shared/rubrics/jquery/edit_rubric'
+import {AssignmentAvailabilityWindow} from '../../components/AssignmentAvailabilityWindow/AssignmentAvailabilityWindow'
 
 export const DiscussionTopicContainer = ({createDiscussionEntry, ...props}) => {
   const {setOnFailure, setOnSuccess} = useContext(AlertManagerContext)
@@ -61,6 +59,7 @@
   const [copyToOpen, setCopyToOpen] = useState(false)
   const [expandedReply, setExpandedReply] = useState(false)
   const [lastMarkAllAction, setLastMarkAllAction] = useState('')
+  const [draftSaved, setDraftSaved] = useState(true)
 
   const {searchTerm, filter} = useContext(SearchContext)
   const isSearch = searchTerm || filter === 'unread'
@@ -138,6 +137,17 @@
     }
   })
 
+  const [createDiscussionEntryDraft] = useMutation(CREATE_DISCUSSION_ENTRY_DRAFT, {
+    update: props.updateDraftCache,
+    onCompleted: () => {
+      setOnSuccess('Draft message saved.')
+      setDraftSaved(true)
+    },
+    onError: () => {
+      setOnFailure(I18n.t('Unable to save draft message.'))
+    }
+  })
+
   const onDelete = () => {
     // eslint-disable-next-line no-alert
     if (window.confirm(I18n.t('Are you sure you want to delete this topic'))) {
@@ -194,6 +204,18 @@
         subscribed: !props.discussionTopic.subscribed
       }
     })
+  }
+
+  const findRootEntryDraftMessage = () => {
+    let rootEntryDraftMessage = ''
+    props.discussionTopic?.discussionEntryDraftsConnection?.nodes.every(draftEntry => {
+      if (!draftEntry.rootEntryId && !draftEntry.discussionEntryId) {
+        rootEntryDraftMessage = draftEntry.message
+        return false
+      }
+      return true
+    })
+    return rootEntryDraftMessage
   }
 
   return (
@@ -277,7 +299,7 @@
               </Text>
             </Alert>
           )}
-          {!isSearch && (
+          {!isSearch && filter !== 'drafts' && (
             <Highlight isHighlighted={props.isHighlighted} data-testid="highlight-container">
               <Flex as="div" direction="column" data-testid="discussion-topic-container">
                 <Flex.Item>
@@ -290,7 +312,7 @@
                     padding="xx-small 0 small"
                   >
                     <Flex direction="column" padding={responsiveProps.container.padding}>
-                      {isGraded(props.discussionTopic.assignment) && (
+                      {isGraded(props.discussionTopic.assignment) ? (
                         <Flex.Item
                           shouldShrink
                           shouldGrow
@@ -319,6 +341,13 @@
                             )
                           )}
                         </Flex.Item>
+                      ) : (
+                        <AssignmentAvailabilityWindow
+                          availableDate={props.discussionTopic.delayedPostAt}
+                          untilDate={props.discussionTopic.lockAt}
+                          showOnMobile
+                          showDateWithTime
+                        />
                       )}
                       <Flex.Item shouldShrink shouldGrow>
                         <DiscussionEntryContainer
@@ -338,6 +367,7 @@
                               onDelete={props.discussionTopic.permissions.delete ? onDelete : null}
                               repliesCount={props.discussionTopic.entryCounts?.repliesCount}
                               unreadCount={props.discussionTopic.entryCounts?.unreadCount}
+                              updateDraftCache={props.updateDraftCache}
                               onSend={
                                 props.discussionTopic.permissions?.copyAndSendTo
                                   ? () => setSendToOpen(true)
@@ -424,7 +454,18 @@
                                 }}
                                 data-testid="discussion-topic-reply"
                               >
-                                <Text size="medium">{I18n.t('Reply')}</Text>
+                                {findRootEntryDraftMessage() ? (
+                                  <Text weight="bold" size={responsiveProps.textSize}>
+                                    <View as="span" margin="0 small 0 0">
+                                      <IconEditLine size="x-small" />
+                                    </View>
+                                    {I18n.t('Continue draft')}
+                                  </Text>
+                                ) : (
+                                  <Text weight="bold" size={responsiveProps.textSize}>
+                                    {I18n.t('Reply')}
+                                  </Text>
+                                )}
                               </Button>
                             </View>
                           )}
@@ -452,6 +493,18 @@
                             }}
                             onCancel={() => {
                               setExpandedReply(false)
+                            }}
+                            value={findRootEntryDraftMessage()}
+                            onSetDraftSaved={setDraftSaved}
+                            draftSaved={draftSaved}
+                            updateDraft={newDraftMessage => {
+                              createDiscussionEntryDraft({
+                                variables: {
+                                  discussionTopicId: props.discussionTopic._id,
+                                  message: newDraftMessage,
+                                  parentId: null
+                                }
+                              })
                             }}
                           />
                         )}
@@ -497,6 +550,10 @@
    */
   createDiscussionEntry: PropTypes.func,
   /**
+   * Function to be executed to update the cache for new DiscussionEntryDraft.
+   */
+  updateDraftCache: PropTypes.func,
+  /**
    * useState Boolean to toggle highlight
    */
   isHighlighted: PropTypes.bool
