/*
 * Copyright (C) 2021 - present Instructure, Inc.
 *
 * This file is part of Canvas.
 *
 * Canvas is free software: you can redistribute it and/or modify it under
 * the terms of the GNU Affero General Public License as published by the Free
 * Software Foundation, version 3 of the License.
 *
 * Canvas is distributed in the hope that it will be useful, but WITHOUT ANY
 * WARRANTY; without even the implied warranty of MERCHANTABILITY or FITNESS FOR
 * A PARTICULAR PURPOSE. See the GNU Affero General Public License for more
 * details.
 *
 * You should have received a copy of the GNU Affero General Public License along
 * with this program. If not, see <http://www.gnu.org/licenses/>.
 */

import {AssignmentDetails} from '../../components/AssignmentDetails/AssignmentDetails'
import DateHelper from '../../../../../shared/datetime/dateHelper'
import DirectShareUserModal from '../../../../../shared/direct-sharing/react/components/DirectShareUserModal'
import DirectShareCourseTray from '../../../../../shared/direct-sharing/react/components/DirectShareCourseTray'
import {Discussion} from '../../../graphql/Discussion'
import {DiscussionEdit} from '../../components/DiscussionEdit/DiscussionEdit'
import {getSpeedGraderUrl, isGraded, getReviewLinkUrl, responsiveQuerySizes} from '../../utils'
import {Highlight} from '../../components/Highlight/Highlight'
import I18n from 'i18n!discussion_posts'
import {PeerReview} from '../../components/PeerReview/PeerReview'
import {DiscussionEntryContainer} from '../DiscussionEntryContainer/DiscussionEntryContainer'
import {
  CREATE_DISCUSSION_ENTRY_DRAFT,
  DELETE_DISCUSSION_TOPIC,
  UPDATE_DISCUSSION_TOPIC,
  SUBSCRIBE_TO_DISCUSSION_TOPIC,
  UPDATE_DISCUSSION_READ_STATE
} from '../../../graphql/Mutations'
import {LockedDiscussion} from '../../components/LockedDiscussion/LockedDiscussion'
import {PodcastFeed} from '../../components/PodcastFeed/PodcastFeed'
import {PostToolbar} from '../../components/PostToolbar/PostToolbar'
import PropTypes from 'prop-types'
import React, {useContext, useState} from 'react'
import {SearchContext} from '../../utils/constants'
import {useMutation, useApolloClient} from 'react-apollo'

import {AlertManagerContext} from '@canvas/alerts/react/AlertManager'
import {DiscussionTopicAlertManager} from '../../components/DiscussionTopicAlertManager/DiscussionTopicAlertManager'
import {Button} from '@instructure/ui-buttons'
import {Flex} from '@instructure/ui-flex'
import {IconEditLine} from '@instructure/ui-icons'
import {View} from '@instructure/ui-view'
import {Text} from '@instructure/ui-text'
import {Responsive} from '@instructure/ui-responsive/lib/Responsive'

import rubricTriggers from '../../../../discussion_topic/jquery/assignmentRubricDialog'
import rubricEditing from '../../../../../shared/rubrics/jquery/edit_rubric'
import {AssignmentAvailabilityWindow} from '../../components/AssignmentAvailabilityWindow/AssignmentAvailabilityWindow'

import('@canvas/rubrics/jquery/rubricEditBinding')

export const DiscussionTopicContainer = ({createDiscussionEntry, ...props}) => {
  const {setOnFailure, setOnSuccess} = useContext(AlertManagerContext)
  const [sendToOpen, setSendToOpen] = useState(false)
  const [copyToOpen, setCopyToOpen] = useState(false)
  const [expandedReply, setExpandedReply] = useState(false)
  const [lastMarkAllAction, setLastMarkAllAction] = useState('')
  const [draftSaved, setDraftSaved] = useState(true)

  const {searchTerm, filter} = useContext(SearchContext)
  const isSearch = searchTerm || filter === 'unread'

  if (ENV.DISCUSSION?.GRADED_RUBRICS_URL) {
    rubricTriggers.initDialog()
  }

  const [deleteDiscussionTopic] = useMutation(DELETE_DISCUSSION_TOPIC, {
    onCompleted: () => {
      setOnSuccess(I18n.t('The discussion topic was successfully deleted.'))
      window.location.assign(`/courses/${ENV.course_id}/discussion_topics`)
    },
    onError: () => {
      setOnFailure(I18n.t('There was an unexpected error deleting the discussion topic.'))
    }
  })

  const [updateDiscussionTopic] = useMutation(UPDATE_DISCUSSION_TOPIC, {
    onCompleted: data => {
      if (!data.updateDiscussionTopic.errors) {
        setOnSuccess(I18n.t('You have successfully updated the discussion topic.'))
      } else {
        setOnFailure(I18n.t('There was an unexpected error updating the discussion topic.'))
      }
    },
    onError: () => {
      setOnFailure(I18n.t('There was an unexpected error updating the discussion topic.'))
    }
  })

  const client = useApolloClient()
  const resetDiscussionCache = () => {
    client.resetStore()
  }
  const [updateDiscussionReadState] = useMutation(UPDATE_DISCUSSION_READ_STATE, {
    update: resetDiscussionCache,
    onCompleted: data => {
      if (!data.updateDiscussionReadState.errors) {
        if (lastMarkAllAction === 'read') {
          setOnSuccess(I18n.t('You have successfully marked all as read.'))
        } else if (lastMarkAllAction === 'unread') {
          setOnSuccess(I18n.t('You have successfully marked all as unread.'))
        }
      } else if (lastMarkAllAction === 'read') {
        setOnFailure(I18n.t('There was an unexpected error marking all as read.'))
      } else if (lastMarkAllAction === 'unread') {
        setOnFailure(I18n.t('There was an unexpected error marking all as unread.'))
      }
    },
    onError: () => {
      setOnFailure(I18n.t('There was an unexpected error marking all as read.'))
    }
  })

  const [subscribeToDiscussionTopic] = useMutation(SUBSCRIBE_TO_DISCUSSION_TOPIC, {
    onCompleted: data => {
      if (!data.subscribeToDiscussionTopic.errors) {
        setOnSuccess(
          data.subscribeToDiscussionTopic.discussionTopic.subscribed
            ? I18n.t('You have successfully subscribed to the discussion topic.')
            : I18n.t('You have successfully unsubscribed from the discussion topic.')
        )
      } else {
        setOnFailure(I18n.t('There was an unexpected error updating the discussion topic.'))
      }
    },
    onError: () => {
      setOnFailure(I18n.t('There was an unexpected error updating the discussion topic.'))
    }
  })

  const [createDiscussionEntryDraft] = useMutation(CREATE_DISCUSSION_ENTRY_DRAFT, {
    update: props.updateDraftCache,
    onCompleted: () => {
      setOnSuccess('Draft message saved.')
      setDraftSaved(true)
    },
    onError: () => {
      setOnFailure(I18n.t('Unable to save draft message.'))
    }
  })

  const onDelete = () => {
    // eslint-disable-next-line no-alert
    if (window.confirm(I18n.t('Are you sure you want to delete this topic'))) {
      deleteDiscussionTopic({
        variables: {
          id: props.discussionTopic._id
        }
      })
    }
  }

  const onPublish = () => {
    updateDiscussionTopic({
      variables: {
        discussionTopicId: props.discussionTopic._id,
        published: !props.discussionTopic.published
      }
    })
  }

  const onToggleLocked = locked => {
    updateDiscussionTopic({
      variables: {
        discussionTopicId: props.discussionTopic._id,
        locked
      }
    })
  }

  const onMarkAllAsRead = () => {
    setLastMarkAllAction('read')
    updateDiscussionReadState({
      variables: {
        discussionTopicId: props.discussionTopic._id,
        read: true
      }
    })
  }

  const onMarkAllAsUnread = () => {
    setLastMarkAllAction('unread')
    updateDiscussionReadState({
      variables: {
        discussionTopicId: props.discussionTopic._id,
        read: false
      }
    })
  }

  const onSubscribe = () => {
    subscribeToDiscussionTopic({
      variables: {
        discussionTopicId: props.discussionTopic._id,
        subscribed: !props.discussionTopic.subscribed
      }
    })
  }

  const findRootEntryDraftMessage = () => {
    let rootEntryDraftMessage = ''
    props.discussionTopic?.discussionEntryDraftsConnection?.nodes.every(draftEntry => {
      if (!draftEntry.rootEntryId && !draftEntry.discussionEntryId) {
        rootEntryDraftMessage = draftEntry.message
        return false
      }
      return true
    })
    return rootEntryDraftMessage
  }

  const podcast_url = document.querySelector("link[title='Discussion Podcast Feed']")

  return (
    <Responsive
      match="media"
      query={responsiveQuerySizes({mobile: true, desktop: true})}
      props={{
        mobile: {
          alert: {
            textSize: 'small'
          },
          assignmentDetails: {
            margin: '0'
          },
          border: {
            width: 'small 0',
            radius: 'none'
          },
          container: {
            padding: '0 xx-small'
          },
          replyButton: {
            display: 'block'
          },
          podcastButton: {
            display: 'block',
            padding: 'small none none',
            textSize: 'small'
          },
          RCE: {
            paddingClosed: 'none',
            paddingOpen: 'none none small'
          }
        },
        desktop: {
          alert: {
            textSize: 'medium'
          },
          assignmentDetails: {
            margin: '0 0 small 0'
          },
          border: {
            width: 'small',
            radius: 'medium'
          },
          container: {
            padding: '0 medium'
          },
          replyButton: {
            display: 'inline-block'
          },
          podcastButton: {
            display: 'inline-block',
            padding: 'small none none small',
            textSize: 'medium'
          },
          RCE: {
            paddingClosed: 'none medium none xx-large',
            paddingOpen: 'none medium medium xx-large'
          }
        }
      }}
      render={responsiveProps => (
        <>
          <DiscussionTopicAlertManager discussionTopic={props.discussionTopic} />
          {!isSearch && filter !== 'drafts' && (
            <Highlight isHighlighted={props.isHighlighted} data-testid="highlight-container">
              <Flex as="div" direction="column" data-testid="discussion-topic-container">
                <Flex.Item>
                  <View
                    as="div"
                    borderWidth={responsiveProps.border.width}
                    borderRadius={responsiveProps.border.radius}
                    borderStyle="solid"
                    borderColor="primary"
                    padding="xx-small 0 small"
                  >
                    {!props.discussionTopic.availableForUser ? (
                      <LockedDiscussion title={props.discussionTopic.title} />
                    ) : (
                      <Flex direction="column" padding={responsiveProps.container.padding}>
                        {isGraded(props.discussionTopic.assignment) ? (
                          <Flex.Item
                            shouldShrink
                            shouldGrow
                            margin={responsiveProps.assignmentDetails.margin}
                          >
                            <AssignmentDetails
                              pointsPossible={props.discussionTopic.assignment.pointsPossible || 0}
                              assignment={props.discussionTopic.assignment}
                              isAdmin={props.discussionTopic.permissions.readAsAdmin}
                            />
                            {props.discussionTopic.assignment?.assessmentRequestsForCurrentUser?.map(
                              assessmentRequest => (
                                <PeerReview
                                  key={assessmentRequest._id}
                                  dueAtDisplayText={
                                    props.discussionTopic.assignment.peerReviews?.dueAt
                                  }
                                  revieweeName={assessmentRequest.user.displayName}
                                  reviewLinkUrl={getReviewLinkUrl(
                                    ENV.course_id,
                                    props.discussionTopic.assignment._id,
                                    assessmentRequest.user._id
                                  )}
                                  workflowState={assessmentRequest.workflowState}
                                />
                              )
                            )}
                          </Flex.Item>
                        ) : (
                          <AssignmentAvailabilityWindow
                            availableDate={props.discussionTopic.delayedPostAt}
                            untilDate={props.discussionTopic.lockAt}
                            showOnMobile
                            showDateWithTime
                          />
                        )}
                        <Flex.Item shouldShrink shouldGrow>
                          <DiscussionEntryContainer
                            isTopic
                            postUtilities={
                              <PostToolbar
                                onReadAll={
                                  !props.discussionTopic.initialPostRequiredForCurrentUser
                                    ? onMarkAllAsRead
                                    : null
                                }
                                onUnreadAll={
                                  !props.discussionTopic.initialPostRequiredForCurrentUser
                                    ? onMarkAllAsUnread
                                    : null
                                }
                                onDelete={
                                  props.discussionTopic.permissions.delete ? onDelete : null
                                }
                                repliesCount={props.discussionTopic.entryCounts?.repliesCount}
                                unreadCount={props.discussionTopic.entryCounts?.unreadCount}
                                updateDraftCache={props.updateDraftCache}
                                onSend={
                                  props.discussionTopic.permissions?.copyAndSendTo
                                    ? () => setSendToOpen(true)
                                    : null
                                }
                                onCopy={
                                  props.discussionTopic.permissions?.copyAndSendTo
                                    ? () => setCopyToOpen(true)
                                    : null
                                }
                                onEdit={
                                  props.discussionTopic.permissions?.update
                                    ? () => window.location.assign(ENV.EDIT_URL)
                                    : null
                                }
                                onTogglePublish={
                                  props.discussionTopic.permissions?.moderateForum
                                    ? onPublish
                                    : null
                                }
                                onToggleSubscription={onSubscribe}
                                onOpenSpeedgrader={
                                  props.discussionTopic.permissions?.speedGrader
                                    ? () => window.open(getSpeedGraderUrl(), '_blank')
                                    : null
                                }
                                onPeerReviews={
                                  props.discussionTopic.permissions?.peerReview
                                    ? () => window.location.assign(ENV.PEER_REVIEWS_URL)
                                    : null
                                }
                                showRubric={props.discussionTopic.permissions?.showRubric}
                                addRubric={props.discussionTopic.permissions?.addRubric}
                                onDisplayRubric={
                                  props.discussionTopic.permissions?.showRubric ||
                                  props.discussionTopic.permissions?.addRubric
                                    ? () => {
                                        rubricTriggers.openDialog()
                                        rubricEditing.init()

                                        const event = document.createEvent('Event')
                                        event.initEvent('rubricEditDataReady', true, true)
                                        document.dispatchEvent(event)
                                      }
                                    : null
                                }
                                isPublished={props.discussionTopic.published}
                                canUnpublish={props.discussionTopic.canUnpublish}
                                isSubscribed={props.discussionTopic.subscribed}
                                onOpenForComments={
                                  props.discussionTopic.permissions?.openForComments
                                    ? () => onToggleLocked(false)
                                    : null
                                }
                                onCloseForComments={
                                  props.discussionTopic.permissions?.closeForComments &&
                                  !props.discussionTopic.rootTopic
                                    ? () => onToggleLocked(true)
                                    : null
                                }
                                canManageContent={props.discussionTopic.permissions?.manageContent}
                                discussionTopicId={props.discussionTopic._id}
                              />
                            }
                            author={props.discussionTopic.author}
                            anonymousAuthor={props.discussionTopic.anonymousAuthor}
                            title={props.discussionTopic.title}
                            message={props.discussionTopic.message}
                            isIsolatedView={false}
                            editor={props.discussionTopic.editor}
                            timingDisplay={DateHelper.formatDatetimeForDiscussions(
                              props.discussionTopic.postedAt
                            )}
                            editedTimingDisplay={DateHelper.formatDatetimeForDiscussions(
                              props.discussionTopic.updatedAt
                            )}
                            isTopicAuthor
                            attachment={props.discussionTopic.attachment}
                          >
                            {props.discussionTopic.permissions?.reply && !expandedReply && (
                              <>
                                <View
                                  as="div"
                                  padding="small none none"
                                  display={responsiveProps.replyButton.display}
                                >
                                  <Button
                                    display={responsiveProps.replyButton.display}
                                    color="primary"
                                    onClick={() => {
                                      setExpandedReply(!expandedReply)
                                    }}
                                    data-testid="discussion-topic-reply"
                                  >
                                    {findRootEntryDraftMessage() ? (
                                      <Text weight="bold" size={responsiveProps.textSize}>
                                        <View as="span" margin="0 small 0 0">
                                          <IconEditLine size="x-small" />
                                        </View>
                                        {I18n.t('Continue draft')}
                                      </Text>
                                    ) : (
                                      <Text weight="bold" size={responsiveProps.textSize}>
                                        {I18n.t('Reply')}
                                      </Text>
                                    )}
                                  </Button>
                                </View>
                                {podcast_url?.href && (
                                  <View
                                    as="div"
                                    padding={responsiveProps.podcastButton.padding}
                                    display={responsiveProps.podcastButton.display}
                                  >
                                    <PodcastFeed
                                      linkUrl={podcast_url.href}
                                      responsiveProps={responsiveProps.podcastButton}
                                    />
                                  </View>
                                )}
                              </>
                            )}
                          </DiscussionEntryContainer>
                        </Flex.Item>
                        <Flex.Item
                          shouldShrink
                          shouldGrow
                          padding={
                            expandedReply
                              ? responsiveProps.RCE.paddingOpen
                              : responsiveProps.RCE.paddingClosed
                          }
                          overflowX="hidden"
                          overflowY="hidden"
                        >
                          {expandedReply && (
                            <DiscussionEdit
                              discussionAnonymousState={props.discussionTopic.anonymousState}
                              show={expandedReply}
<<<<<<< HEAD
                              onSubmit={text => {
                                if (createDiscussionEntry) {
                                  createDiscussionEntry(text)
=======
                              onSubmit={(
                                message,
                                _includeReplyPreview,
                                _fileId,
                                anonymousAuthorState
                              ) => {
                                if (createDiscussionEntry) {
                                  createDiscussionEntry(message, anonymousAuthorState)
>>>>>>> 72fefac7
                                  setExpandedReply(false)
                                }
                              }}
                              onCancel={() => {
                                setExpandedReply(false)
                              }}
                              value={findRootEntryDraftMessage()}
                              onSetDraftSaved={setDraftSaved}
                              draftSaved={draftSaved}
                              updateDraft={newDraftMessage => {
                                createDiscussionEntryDraft({
                                  variables: {
                                    discussionTopicId: props.discussionTopic._id,
                                    message: newDraftMessage,
                                    parentId: null
                                  }
                                })
                              }}
                            />
                          )}
                        </Flex.Item>
                      </Flex>
                    )}
                  </View>
                </Flex.Item>
              </Flex>
            </Highlight>
          )}
          <DirectShareUserModal
            open={sendToOpen}
            courseId={ENV.course_id}
            contentShare={{content_type: 'discussion_topic', content_id: props.discussionTopic._id}}
            onDismiss={() => {
              setSendToOpen(false)
            }}
          />
          <DirectShareCourseTray
            open={copyToOpen}
            sourceCourseId={ENV.course_id}
            contentSelection={{discussion_topics: [props.discussionTopic._id]}}
            onDismiss={() => {
              setCopyToOpen(false)
            }}
          />
          {props.discussionTopic.permissions?.addRubric && (
            /*
              HACK! this is here because edit_rubric.js expects there to be a #add_rubric_url on the page and sets it's <form action="..."> to it
            */
            // eslint-disable-next-line jsx-a11y/control-has-associated-label, jsx-a11y/anchor-has-content
            <a
              href={ENV.DISCUSSION?.CONTEXT_RUBRICS_URL}
              id="add_rubric_url"
              data-testid="add_rubric_url"
              style={{display: 'none'}}
            />
          )}
        </>
      )}
    />
  )
}

DiscussionTopicContainer.propTypes = {
  /**
   * Indicates if this Discussion Topic is graded.
   * Providing this property will result in the graded info
   * to be rendered
   */
  discussionTopic: Discussion.shape.isRequired,

  /**
   * Function to be executed to create a Discussion Entry.
   */
  createDiscussionEntry: PropTypes.func,
  /**
   * Function to be executed to update the cache for new DiscussionEntryDraft.
   */
  updateDraftCache: PropTypes.func,
  /**
   * useState Boolean to toggle highlight
   */
  isHighlighted: PropTypes.bool
}

export default DiscussionTopicContainer<|MERGE_RESOLUTION|>--- conflicted
+++ resolved
@@ -494,12 +494,8 @@
                           {expandedReply && (
                             <DiscussionEdit
                               discussionAnonymousState={props.discussionTopic.anonymousState}
+                              canReplyAnonymously={props.discussionTopic.canReplyAnonymously}
                               show={expandedReply}
-<<<<<<< HEAD
-                              onSubmit={text => {
-                                if (createDiscussionEntry) {
-                                  createDiscussionEntry(text)
-=======
                               onSubmit={(
                                 message,
                                 _includeReplyPreview,
@@ -508,7 +504,6 @@
                               ) => {
                                 if (createDiscussionEntry) {
                                   createDiscussionEntry(message, anonymousAuthorState)
->>>>>>> 72fefac7
                                   setExpandedReply(false)
                                 }
                               }}
