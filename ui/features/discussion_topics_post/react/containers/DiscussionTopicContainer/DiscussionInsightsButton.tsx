--- conflicted
+++ resolved
@@ -20,10 +20,7 @@
 import {useScope as createI18nScope} from '@canvas/i18n'
 import {Button} from '@instructure/ui-buttons'
 import {IconAiColoredSolid} from '@instructure/ui-icons'
-<<<<<<< HEAD
-=======
 import './discussion-insights-button.css'
->>>>>>> 70ef2fec
 
 interface DiscussionInsightsButtonProps {
   isMobile: boolean
@@ -36,22 +33,15 @@
   const buttonText = I18n.t('Go to Insights')
   return (
     <Button
-<<<<<<< HEAD
-      onClick={props.onClick}
-=======
->>>>>>> 70ef2fec
       color="ai-secondary"
       renderIcon={<IconAiColoredSolid />}
       id="discussion-insights-button"
       data-testid="discussion-insights-button"
       display={props.isMobile ? 'block' : 'inline-block'}
       aria-label={I18n.t('Ignite AI Go to Insights')}
-<<<<<<< HEAD
-=======
       as="a"
       href={props.href}
       data-insights-button
->>>>>>> 70ef2fec
     >
       {buttonText}
     </Button>
