--- conflicted
+++ resolved
@@ -130,15 +130,7 @@
     expect(goToParentButton).toBeInTheDocument()
     fireEvent.click(goToParentButton)
 
-<<<<<<< HEAD
-    expect(onOpenSplitScreenView).toHaveBeenCalledWith(
-      'DiscussionEntry-default-mock',
-      'DiscussionEntry-default-mock',
-      false
-    )
-=======
     expect(onOpenSplitScreenView).toHaveBeenCalledWith('DiscussionEntry-default-mock', false)
->>>>>>> 08c63032
   })
 
   it('calls the goToTopic callback when clicking Go To Topic (from parent)', async () => {
