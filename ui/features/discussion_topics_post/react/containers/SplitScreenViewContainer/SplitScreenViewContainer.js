/*
 * Copyright (C) 2022 - present Instructure, Inc.
 *
 * This file is part of Canvas.
 *
 * Canvas is free software: you can redistribute it and/or modify it under
 * the terms of the GNU Affero General Public License as published by the Free
 * Software Foundation, version 3 of the License.
 *
 * Canvas is distributed in the hope that it will be useful, but WITHOUT ANY
 * WARRANTY; without even the implied warranty of MERCHANTABILITY or FITNESS FOR
 * A PARTICULAR PURPOSE. See the GNU Affero General Public License for more
 * details.
 *
 * You should have received a copy of the GNU Affero General Public License along
 * with this program. If not, see <http://www.gnu.org/licenses/>.
 */

import {
  updateDiscussionTopicEntryCounts,
  updateDiscussionEntryRootEntryCounts,
  addReplyToDiscussionEntry,
  getSpeedGraderUrl,
  getOptimisticResponse,
  buildQuotedReply,
<<<<<<< HEAD
=======
  getDisplayName,
>>>>>>> 8ae26fe4
} from '../../utils'
import {DiscussionManagerUtilityContext} from '../../utils/constants'
import {AlertManagerContext} from '@canvas/alerts/react/AlertManager'
import {CloseButton} from '@instructure/ui-buttons'
import {
  CREATE_DISCUSSION_ENTRY,
  CREATE_DISCUSSION_ENTRY_DRAFT,
  DELETE_DISCUSSION_ENTRY,
  UPDATE_DISCUSSION_ENTRY_PARTICIPANT,
  UPDATE_DISCUSSION_ENTRY,
} from '../../../graphql/Mutations'
import {Discussion} from '../../../graphql/Discussion'
import {DISCUSSION_SUBENTRIES_QUERY} from '../../../graphql/Queries'
import {DiscussionEdit} from '../../components/DiscussionEdit/DiscussionEdit'
import errorShipUrl from '@canvas/images/ErrorShip.svg'
import {Flex} from '@instructure/ui-flex'
import GenericErrorPage from '@canvas/generic-error-page'
import {Heading} from '@instructure/ui-heading'
import {useScope as useI18nScope} from '@canvas/i18n'
import {SplitScreenThreadsContainer} from '../SplitScreenThreadsContainer/SplitScreenThreadsContainer'
import {SplitScreenParent} from './SplitScreenParent'
import LoadingIndicator from '@canvas/loading-indicator'
import PropTypes from 'prop-types'
import React, {useCallback, useContext, useEffect, useMemo, useState} from 'react'
import {useMutation, useQuery} from 'react-apollo'
import {View} from '@instructure/ui-view'
import * as ReactDOMServer from 'react-dom/server'

const I18n = useI18nScope('discussion_topics_post')

export const SplitScreenViewContainer = props => {
  const {setOnFailure, setOnSuccess} = useContext(AlertManagerContext)
  const {replyFromId, setReplyFromId} = useContext(DiscussionManagerUtilityContext)
  const [fetchingMoreOlderReplies, setFetchingMoreOlderReplies] = useState(false)
  const [fetchingMoreNewerReplies, setFetchingMoreNewerReplies] = useState(false)
  const [draftSaved, setDraftSaved] = useState(true)

  const updateCache = (cache, result) => {
    const newDiscussionEntry = result.data.createDiscussionEntry.discussionEntry
    const variables = {
      discussionEntryID: newDiscussionEntry.parentId,
      last: ENV.isolated_view_initial_page_size,
      sort: 'asc',
      courseID: window.ENV?.course_id,
      includeRelativeEntry: false,
    }

    updateDiscussionTopicEntryCounts(cache, props.discussionTopic.id, {repliesCountChange: 1})
    props.removeDraftFromDiscussionCache(cache, result)
    addReplyToDiscussionEntry(cache, variables, newDiscussionEntry)

    props.setHighlightEntryId(newDiscussionEntry._id)
  }

  const [createDiscussionEntry] = useMutation(CREATE_DISCUSSION_ENTRY, {
    update: updateCache,
    onCompleted: data => {
      setOnSuccess(I18n.t('The discussion entry was successfully created.'))
      props.setHighlightEntryId(data.createDiscussionEntry.discussionEntry._id)
      if (splitScreenEntryOlderDirection.data.legacyNode.depth > 3) {
        props.onOpenSplitScreenView(data.createDiscussionEntry.discussionEntry.rootEntryId, false)
      } else if (splitScreenEntryOlderDirection.data.legacyNode.depth === 3) {
        props.onOpenSplitScreenView(data.createDiscussionEntry.discussionEntry.parentId, false)
      }
    },
    onError: () =>
      setOnFailure(I18n.t('There was an unexpected error creating the discussion entry.')),
  })

  const [deleteDiscussionEntry] = useMutation(DELETE_DISCUSSION_ENTRY, {
    onCompleted: data => {
      if (!data.deleteDiscussionEntry.errors) {
        setOnSuccess(I18n.t('The reply was successfully deleted.'))
      } else {
        setOnFailure(I18n.t('There was an unexpected error while deleting the reply.'))
      }
    },
    onError: () => setOnFailure(I18n.t('There was an unexpected error while deleting the reply.')),
  })

  const [updateDiscussionEntry] = useMutation(UPDATE_DISCUSSION_ENTRY, {
    onCompleted: data => {
      if (!data.updateDiscussionEntry.errors) {
        setOnSuccess(I18n.t('The reply was successfully updated.'))
      } else {
        setOnFailure(I18n.t('There was an unexpected error while updating the reply.'))
      }
    },
    onError: () => setOnFailure(I18n.t('There was an unexpected error while updating the reply.')),
  })

  const updateDiscussionEntryParticipantCache = (cache, result) => {
    const entry = [
      ...(splitScreenEntryOlderDirection.data?.legacyNode?.discussionSubentriesConnection?.nodes ||
        []),
      ...(splitScreenEntryNewerDirection.data?.legacyNode?.discussionSubentriesConnection?.nodes ||
        []),
    ].find(
      oldEntry => oldEntry._id === result.data.updateDiscussionEntryParticipant.discussionEntry._id
    )
    if (
      entry &&
      entry.entryParticipant?.read !==
        result.data.updateDiscussionEntryParticipant.discussionEntry.entryParticipant?.read
    ) {
      const discussionUnreadCountChange = result.data.updateDiscussionEntryParticipant
        .discussionEntry.entryParticipant?.read
        ? -1
        : 1
      updateDiscussionTopicEntryCounts(cache, props.discussionTopic.id, {
        unreadCountChange: discussionUnreadCountChange,
      })
      updateDiscussionEntryRootEntryCounts(cache, result, discussionUnreadCountChange)
    }
  }

  const [updateDiscussionEntryParticipant] = useMutation(UPDATE_DISCUSSION_ENTRY_PARTICIPANT, {
    update: updateDiscussionEntryParticipantCache,
    onCompleted: data => {
      if (!data || !data.updateDiscussionEntryParticipant) {
        return null
      }
      setOnSuccess(I18n.t('The reply was successfully updated.'))
    },
    onError: () => {
      setOnFailure(I18n.t('There was an unexpected error updating the reply.'))
    },
  })

  const toggleRating = discussionEntry => {
    updateDiscussionEntryParticipant({
      variables: {
        discussionEntryId: discussionEntry._id,
        rating: discussionEntry.entryParticipants?.rating ? 'not_liked' : 'liked',
      },
    })
  }

  const toggleUnread = discussionEntry => {
    updateDiscussionEntryParticipant({
      variables: {
        discussionEntryId: discussionEntry._id,
        read: !discussionEntry.entryParticipant?.read,
        forcedReadState: discussionEntry.entryParticipant?.read || null,
      },
    })
  }

  const onDelete = discussionEntry => {
    // eslint-disable-next-line no-alert
    if (window.confirm(I18n.t('Are you sure you want to delete this entry?'))) {
      deleteDiscussionEntry({
        variables: {
          id: discussionEntry._id,
        },
      })
    }
  }

  const onUpdate = (discussionEntry, message, fileId) => {
    updateDiscussionEntry({
      variables: {
        discussionEntryId: discussionEntry._id,
        message,
        removeAttachment: !fileId,
      },
    })
  }

  const onOpenInSpeedGrader = discussionEntry => {
    window.open(getSpeedGraderUrl(discussionEntry.author._id), '_blank')
  }

<<<<<<< HEAD
  const onReplySubmit = (message, fileId, includeReplyPreview, replyId, isAnonymousAuthor) => {
=======
  const onReplySubmit = (message, fileId, includeReplyPreview, isAnonymousAuthor) => {
    // In this case. The parentEntry is the Entry that was clicked to start the reply
    const parentEntryDepth = splitScreenEntryOlderDirection.data.legacyNode.depth
    const parentId = splitScreenEntryOlderDirection.data.legacyNode._id
    const parentIdOfParentEntry = splitScreenEntryOlderDirection.data?.legacyNode?.parentId
    const rootTopicReplyId = splitScreenEntryOlderDirection.data?.legacyNode?.rootEntryId

    // We are support 3 different cases
    // 1. Normally a parent id will just be the id of the entry that was clicked to start the reply
    // 2. When the entry that was clicked is at a nested depth of 3, then the parent id will be the parent of the parent
    // 3. When the entry that was clicked is nested at a depth larger than 3, then the parent id will be the root entry id
    const createdEntryParentId =
      parentEntryDepth === 3
        ? parentIdOfParentEntry
        : parentEntryDepth > 3
        ? rootTopicReplyId
        : parentId

>>>>>>> 8ae26fe4
    createDiscussionEntry({
      variables: {
        discussionTopicId: props.discussionTopic._id,
        parentEntryId: createdEntryParentId,
        isAnonymousAuthor,
        message,
        fileId,
        includeReplyPreview,
        courseID: ENV.course_id,
      },
      optimisticResponse: getOptimisticResponse({
        message,
        parentId: createdEntryParentId,
        rootEntryId: rootTopicReplyId,
        quotedEntry: buildQuotedReply(
          splitScreenEntryOlderDirection.data?.legacyNode?.discussionSubentriesConnection?.nodes,
          replyFromId
        ),
        isAnonymous:
          !!props.discussionTopic.anonymousState && props.discussionTopic.canReplyAnonymously,
      }),
    })
  }

  const [createDiscussionEntryDraft] = useMutation(CREATE_DISCUSSION_ENTRY_DRAFT, {
    update: props.updateDraftCache,
    onCompleted: () => {
      setOnSuccess('Draft message saved.')
      setDraftSaved(true)
    },
    onError: () => {
      setOnFailure(I18n.t('Unable to save draft message.'))
    },
  })

  const findDraftMessage = rootId => {
    let rootEntryDraftMessage = ''
    props.discussionTopic?.discussionEntryDraftsConnection?.nodes.every(draftEntry => {
      if (
        draftEntry.rootEntryId &&
        draftEntry.rootEntryId === rootId &&
        !draftEntry.discussionEntryId
      ) {
        rootEntryDraftMessage = draftEntry.message
        return false
      }
      return true
    })
    return rootEntryDraftMessage
  }

  const getRCEStartingValue = () => {
    let draftValue = ''
    if (ENV.draft_discussions) {
      draftValue = findDraftMessage(
        splitScreenEntryOlderDirection.data.legacyNode.root_entry_id ||
          splitScreenEntryOlderDirection.data.legacyNode._id
      )
    }
    const mentionsValue =
      splitScreenEntryOlderDirection.data.legacyNode.depth >= 3
        ? ReactDOMServer.renderToString(
            <span className="mceNonEditable mention" data-mention="1">
              @{getDisplayName(splitScreenEntryOlderDirection.data.legacyNode)}
            </span>
          )
        : ''

    return mentionsValue + draftValue
  }

  const splitScreenEntryOlderDirection = useQuery(DISCUSSION_SUBENTRIES_QUERY, {
    variables: {
      discussionEntryID: props.discussionEntryId,
      last: ENV.isolated_view_initial_page_size,
      sort: 'asc',
      courseID: window.ENV?.course_id,
      ...(props.relativeEntryId &&
        props.relativeEntryId !== props.discussionEntryId && {
          relativeEntryId: props.relativeEntryId,
        }),
      includeRelativeEntry: !!props.relativeEntryId,
    },
  })

  const splitScreenEntryNewerDirection = useQuery(DISCUSSION_SUBENTRIES_QUERY, {
    skip: !props.relativeEntryId,
    variables: {
      discussionEntryID: props.discussionEntryId,
      first: 0,
      sort: 'asc',
      courseID: window.ENV?.course_id,
      ...(props.relativeEntryId && {relativeEntryId: props.relativeEntryId}),
      includeRelativeEntry: false,
      beforeRelativeEntry: false,
    },
  })

  const fetchOlderEntries = () => {
    splitScreenEntryOlderDirection.fetchMore({
      variables: {
        discussionEntryID: props.discussionEntryId,
        last: ENV.per_page,
        before:
          splitScreenEntryOlderDirection.data.legacyNode.discussionSubentriesConnection.pageInfo
            .startCursor,
        sort: 'asc',
        courseID: window.ENV?.course_id,
      },
      updateQuery: (previousResult, {fetchMoreResult}) => {
        setFetchingMoreOlderReplies(false)
        return {
          legacyNode: {
            ...previousResult.legacyNode,
            discussionSubentriesConnection: {
              nodes: [
                ...fetchMoreResult.legacyNode.discussionSubentriesConnection?.nodes,
                ...previousResult.legacyNode.discussionSubentriesConnection?.nodes,
              ],
              pageInfo: fetchMoreResult.legacyNode.discussionSubentriesConnection.pageInfo,
              __typename: 'DiscussionEntryConnection',
            },
          },
        }
      },
    })
  }

  const fetchNewerEntries = () => {
    splitScreenEntryNewerDirection.fetchMore({
      variables: {
        discussionEntryID: props.discussionEntryId,
        first: ENV.per_page,
        after:
          splitScreenEntryNewerDirection.data.legacyNode.discussionSubentriesConnection.pageInfo
            .endCursor,
        sort: 'asc',
        courseID: window.ENV?.course_id,
        beforeRelativeEntry: false,
        includeRelativeEntry: false,
      },
      updateQuery: (previousResult, {fetchMoreResult}) => {
        splitScreenEntryOlderDirection.data.legacyNode.discussionSubentriesConnection.nodes = [
          ...splitScreenEntryOlderDirection.data.legacyNode.discussionSubentriesConnection?.nodes,
          ...fetchMoreResult.legacyNode.discussionSubentriesConnection?.nodes,
        ]
        setFetchingMoreNewerReplies(false)
        return {
          legacyNode: {
            ...previousResult.legacyNode,
            discussionSubentriesConnection: {
              nodes: [
                ...previousResult.legacyNode.discussionSubentriesConnection?.nodes,
                ...fetchMoreResult.legacyNode.discussionSubentriesConnection?.nodes,
              ],
              pageInfo: fetchMoreResult.legacyNode.discussionSubentriesConnection.pageInfo,
              __typename: 'DiscussionEntryConnection',
            },
          },
        }
      },
    })
  }

  const entriesAreLoading = useCallback(() => {
    return splitScreenEntryOlderDirection.loading || splitScreenEntryNewerDirection.loading
  }, [splitScreenEntryNewerDirection.loading, splitScreenEntryOlderDirection.loading])

  const entriesLoadingError = useCallback(() => {
    return splitScreenEntryOlderDirection?.error || splitScreenEntryNewerDirection?.error
  }, [splitScreenEntryNewerDirection.error, splitScreenEntryOlderDirection.error])

  const contentIsReady = useMemo(() => {
    return !(entriesAreLoading() || entriesLoadingError())
  }, [entriesAreLoading, entriesLoadingError])

  const renderErrorOrLoading = useMemo(() => {
    if (entriesAreLoading()) {
      return <LoadingIndicator />
    } else {
      return (
        <GenericErrorPage
          imageUrl={errorShipUrl}
          errorSubject={I18n.t('Splitscreen Entry query error')}
          errorCategory={I18n.t('Splitscreen Entry Post Error Page')}
        />
      )
    }
  }, [entriesAreLoading])

  const hasMoreOlderReplies =
    splitScreenEntryOlderDirection.data?.legacyNode?.discussionSubentriesConnection?.pageInfo
      ?.hasPreviousPage

  useEffect(() => {
    if (
      props.highlightEntryId &&
      props.highlightEntryId !== props.discussionEntryId &&
      !fetchingMoreOlderReplies
    ) {
      const isOnSubentries =
        splitScreenEntryOlderDirection.data.legacyNode?.discussionSubentriesConnection?.nodes.some(
          entry => entry._id === props.highlightEntryId
        )

      if (!isOnSubentries && hasMoreOlderReplies) {
        setFetchingMoreOlderReplies(true)
        fetchOlderEntries()
      }
    }
    // eslint-disable-next-line react-hooks/exhaustive-deps
  }, [props.highlightEntryId, props.discussionEntryId])

  useEffect(() => {
    if (!props.RCEOpen) setReplyFromId(null)
  }, [props.RCEOpen, setReplyFromId])

  const renderSplitScreenView = () => {
    return (
      <>
        <SplitScreenParent
          discussionTopic={props.discussionTopic}
          discussionEntry={splitScreenEntryOlderDirection.data.legacyNode}
          onToggleUnread={() => toggleUnread(splitScreenEntryOlderDirection.data.legacyNode)}
          onDelete={() => onDelete(splitScreenEntryOlderDirection.data.legacyNode)}
          onOpenInSpeedGrader={() =>
            onOpenInSpeedGrader(splitScreenEntryOlderDirection.data.legacyNode)
          }
          onToggleRating={() => toggleRating(splitScreenEntryOlderDirection.data.legacyNode)}
          onSave={onUpdate}
          onOpenSplitScreenView={props.onOpenSplitScreenView}
          setRCEOpen={props.setRCEOpen}
          RCEOpen={props.RCEOpen}
          goToTopic={props.goToTopic}
          isHighlighted={props.highlightEntryId === props.discussionEntryId}
        >
          {props.RCEOpen && (
            <View
              display="block"
              background="primary"
              borderWidth="none none none none"
              padding="none small small"
              margin="none none x-small"
            >
              <DiscussionEdit
                discussionAnonymousState={props.discussionTopic?.anonymousState}
                canReplyAnonymously={props.discussionTopic?.canReplyAnonymously}
                onSubmit={(message, includeReplyPreview, fileId, anonymousAuthorState) => {
<<<<<<< HEAD
                  onReplySubmit(
                    message,
                    fileId,
                    includeReplyPreview,
                    props.replyFromId,
                    anonymousAuthorState
                  )
=======
                  onReplySubmit(message, fileId, includeReplyPreview, anonymousAuthorState)
>>>>>>> 8ae26fe4
                  props.setRCEOpen(false)
                }}
                onCancel={() => props.setRCEOpen(false)}
                quotedEntry={buildQuotedReply(
                  [
                    splitScreenEntryOlderDirection.data.legacyNode,
                    ...splitScreenEntryOlderDirection.data?.legacyNode
                      ?.discussionSubentriesConnection?.nodes,
                  ].filter(item => item),
                  replyFromId
                )}
                value={getRCEStartingValue()}
                onSetDraftSaved={setDraftSaved}
                draftSaved={draftSaved}
                updateDraft={newDraftMessage => {
                  createDiscussionEntryDraft({
                    variables: {
                      discussionTopicId: props.discussionTopic._id,
                      message: newDraftMessage,
                      parentId: replyFromId,
                    },
                  })
                }}
                onInit={() => {
                  // TinyMCE popup menus' z-index should be greater than tray.
                  const menus = document.querySelector('.tox.tox-tinymce-aux')
                  if (menus) {
                    menus.style.zIndex = '10000'
                  }
                }}
              />
            </View>
          )}
        </SplitScreenParent>
        {!props.RCEOpen && (
          <View as="div" borderWidth="small none none none" padding="medium none none">
            <SplitScreenThreadsContainer
              discussionTopic={props.discussionTopic}
              discussionEntry={splitScreenEntryOlderDirection.data.legacyNode}
              onToggleRating={toggleRating}
              onToggleUnread={toggleUnread}
              onDelete={onDelete}
              onOpenInSpeedGrader={onOpenInSpeedGrader}
              showOlderReplies={() => {
                setFetchingMoreOlderReplies(true)
                fetchOlderEntries()
              }}
              showNewerReplies={() => {
                setFetchingMoreNewerReplies(true)
                fetchNewerEntries()
              }}
              onOpenSplitScreenView={(discussionEntryId, withRCE, highlightEntryId) => {
                props.setHighlightEntryId(highlightEntryId)
                props.onOpenSplitScreenView(discussionEntryId, withRCE)
              }}
              goToTopic={props.goToTopic}
              highlightEntryId={props.highlightEntryId}
              hasMoreOlderReplies={hasMoreOlderReplies}
              hasMoreNewerReplies={
                splitScreenEntryNewerDirection.data?.legacyNode?.discussionSubentriesConnection
                  ?.pageInfo?.hasNextPage && !!props.relativeEntryId
              }
              fetchingMoreOlderReplies={fetchingMoreOlderReplies}
              fetchingMoreNewerReplies={fetchingMoreNewerReplies}
              updateDraftCache={props.updateDraftCache}
            />
          </View>
        )}
      </>
    )
  }

  return (
    <span
      className="discussions-split-screen-view-content"
      data-testid="discussions-split-screen-view-content"
    >
      <Flex>
        <Flex.Item width="480px" shouldGrow={true} shouldShrink={true}>
          <Heading margin="medium medium none" theme={{h2FontWeight: 700}}>
            Thread
          </Heading>
        </Flex.Item>
        <Flex.Item>
          <CloseButton
            margin="small auto none"
            placement="end"
            offset="small"
            screenReaderLabel="Close"
            data-testid="splitscreen-container-close-button"
            onClick={() => {
              if (props.onClose) {
                props.onClose()
              }
            }}
          />
        </Flex.Item>
      </Flex>
      {contentIsReady ? renderSplitScreenView() : renderErrorOrLoading}
    </span>
  )
}

SplitScreenViewContainer.propTypes = {
  discussionTopic: Discussion.shape,
  discussionEntryId: PropTypes.string,
  onClose: PropTypes.func,
  RCEOpen: PropTypes.bool,
  setRCEOpen: PropTypes.func,
  onOpenSplitScreenView: PropTypes.func,
  goToTopic: PropTypes.func,
  highlightEntryId: PropTypes.string,
  setHighlightEntryId: PropTypes.func,
  relativeEntryId: PropTypes.string,
  removeDraftFromDiscussionCache: PropTypes.func,
  updateDraftCache: PropTypes.func,
}

export default SplitScreenViewContainer<|MERGE_RESOLUTION|>--- conflicted
+++ resolved
@@ -23,10 +23,7 @@
   getSpeedGraderUrl,
   getOptimisticResponse,
   buildQuotedReply,
-<<<<<<< HEAD
-=======
   getDisplayName,
->>>>>>> 8ae26fe4
 } from '../../utils'
 import {DiscussionManagerUtilityContext} from '../../utils/constants'
 import {AlertManagerContext} from '@canvas/alerts/react/AlertManager'
@@ -200,9 +197,6 @@
     window.open(getSpeedGraderUrl(discussionEntry.author._id), '_blank')
   }
 
-<<<<<<< HEAD
-  const onReplySubmit = (message, fileId, includeReplyPreview, replyId, isAnonymousAuthor) => {
-=======
   const onReplySubmit = (message, fileId, includeReplyPreview, isAnonymousAuthor) => {
     // In this case. The parentEntry is the Entry that was clicked to start the reply
     const parentEntryDepth = splitScreenEntryOlderDirection.data.legacyNode.depth
@@ -221,7 +215,6 @@
         ? rootTopicReplyId
         : parentId
 
->>>>>>> 8ae26fe4
     createDiscussionEntry({
       variables: {
         discussionTopicId: props.discussionTopic._id,
@@ -470,17 +463,7 @@
                 discussionAnonymousState={props.discussionTopic?.anonymousState}
                 canReplyAnonymously={props.discussionTopic?.canReplyAnonymously}
                 onSubmit={(message, includeReplyPreview, fileId, anonymousAuthorState) => {
-<<<<<<< HEAD
-                  onReplySubmit(
-                    message,
-                    fileId,
-                    includeReplyPreview,
-                    props.replyFromId,
-                    anonymousAuthorState
-                  )
-=======
                   onReplySubmit(message, fileId, includeReplyPreview, anonymousAuthorState)
->>>>>>> 8ae26fe4
                   props.setRCEOpen(false)
                 }}
                 onCancel={() => props.setRCEOpen(false)}
