/*
 * Copyright (C) 2022 - present Instructure, Inc.
 *
 * This file is part of Canvas.
 *
 * Canvas is free software: you can redistribute it and/or modify it under
 * the terms of the GNU Affero General Public License as published by the Free
 * Software Foundation, version 3 of the License.
 *
 * Canvas is distributed in the hope that it will be useful, but WITHOUT ANY
 * WARRANTY; without even the implied warranty of MERCHANTABILITY or FITNESS FOR
 * A PARTICULAR PURPOSE. See the GNU Affero General Public License for more
 * details.
 *
 * You should have received a copy of the GNU Affero General Public License along
 * with this program. If not, see <http://www.gnu.org/licenses/>.
 */

import {Alert} from '@instructure/ui-alerts'
import {BackButton} from '../../components/BackButton/BackButton'
import DateHelper from '@canvas/datetime/dateHelper'
import {Discussion} from '../../../graphql/Discussion'
import {DiscussionEntry} from '../../../graphql/DiscussionEntry'
import {Flex} from '@instructure/ui-flex'
import {Highlight} from '../../components/Highlight/Highlight'
import {useScope as useI18nScope} from '@canvas/i18n'
import {getDisplayName, isTopicAuthor, responsiveQuerySizes} from '../../utils'
import {DiscussionManagerUtilityContext} from '../../utils/constants'
import {DiscussionEntryContainer} from '../DiscussionEntryContainer/DiscussionEntryContainer'
import PropTypes from 'prop-types'
import React, {useContext, useState} from 'react'
import {ReplyInfo} from '../../components/ReplyInfo/ReplyInfo'
import {Responsive} from '@instructure/ui-responsive'
import {Text} from '@instructure/ui-text'
import {ThreadActions} from '../../components/ThreadActions/ThreadActions'
import {ThreadingToolbar} from '../../components/ThreadingToolbar/ThreadingToolbar'
import {
  UPDATE_SPLIT_SCREEN_VIEW_DEEPLY_NESTED_ALERT,
  UPDATE_DISCUSSION_ENTRY_PARTICIPANT,
} from '../../../graphql/Mutations'
import {useMutation} from 'react-apollo'
import {View} from '@instructure/ui-view'
import {ReportReply} from '../../components/ReportReply/ReportReply'
import {AlertManagerContext} from '@canvas/alerts/react/AlertManager'
import {useUpdateDiscussionThread} from '../../hooks/useUpdateDiscussionThread'

const I18n = useI18nScope('discussion_posts')

export const SplitScreenParent = ({isEditing, setIsEditing, ...props}) => {
  const [updateSplitScreenViewDeeplyNestedAlert] = useMutation(
    UPDATE_SPLIT_SCREEN_VIEW_DEEPLY_NESTED_ALERT
  )
  const {toggleUnread, updateDiscussionThreadReadState} = useUpdateDiscussionThread({
    discussionEntry: props.discussionEntry,
    discussionTopic: props.discussionTopic,
  })

  const {setOnSuccess} = useContext(AlertManagerContext)
  const {setReplyFromId} = useContext(DiscussionManagerUtilityContext)
  const [showReportModal, setShowReportModal] = useState(false)
  const [reportModalIsLoading, setReportModalIsLoading] = useState(false)
  const [reportingError, setReportingError] = useState(false)
  const threadActions = []

  const [updateDiscussionEntryReported] = useMutation(UPDATE_DISCUSSION_ENTRY_PARTICIPANT, {
    onCompleted: data => {
      if (!data || !data.updateDiscussionEntryParticipant) {
        return null
      }
      setReportModalIsLoading(false)
      setShowReportModal(false)
      setOnSuccess(I18n.t('You have reported this reply.'), false)
    },
    onError: () => {
      setReportModalIsLoading(false)
      setReportingError(true)
      setTimeout(() => {
        setReportingError(false)
      }, 3000)
    },
  })

  if (props?.discussionEntry?.permissions?.reply) {
    threadActions.push(
      <ThreadingToolbar.Reply
        key={`reply-${props.discussionEntry.id}`}
        authorName={getDisplayName(props.discussionEntry)}
        delimiterKey={`reply-delimiter-${props.discussionEntry._id}`}
        onClick={() => props.setRCEOpen(true)}
        isReadOnly={props.RCEOpen}
        replyButtonRef={props.replyButtonRef}
        isSplitScreenView={true}
      />
    )
  }

  if (
    props.discussionEntry.permissions.viewRating &&
    (props.discussionEntry.permissions.rate || props.discussionEntry.ratingSum > 0)
  ) {
    threadActions.push(
      <ThreadingToolbar.Like
        key={`like-${props.discussionEntry.id}`}
        delimiterKey={`like-delimiter-${props.discussionEntry.id}`}
        onClick={() => {
          if (props.onToggleRating) {
            props.onToggleRating()
          }
        }}
        authorName={getDisplayName(props.discussionEntry)}
        isLiked={!!props.discussionEntry.entryParticipant?.rating}
        likeCount={props.discussionEntry.ratingSum || 0}
        interaction={props.discussionEntry.permissions.rate ? 'enabled' : 'disabled'}
        isSplitScreenView={true}
      />
    )
  }

  threadActions.push(
    <ThreadingToolbar.MarkAsRead
      key={`mark-as-read-${props.discussionEntry.id}`}
      delimiterKey={`mark-as-read-delimiter-${props.discussionEntry.id}`}
      isRead={props.discussionEntry.entryParticipant?.read}
      authorName={getDisplayName(props.discussionEntry)}
      onClick={toggleUnread}
      isSplitScreenView={true}
    />
  )

  if (props.discussionEntry.lastReply) {
    threadActions.push(
      <ThreadingToolbar.Expansion
        key={`expand-${props.discussionEntry.id}`}
        delimiterKey={`expand-delimiter-${props.discussionEntry.id}`}
        expandText={
          <ReplyInfo
            replyCount={props.discussionEntry.rootEntryParticipantCounts?.repliesCount}
            unreadCount={props.discussionEntry.rootEntryParticipantCounts?.unreadCount}
          />
        }
        isReadOnly={!props.RCEOpen}
        isExpanded={false}
        onClick={() => props.setRCEOpen(false)}
        authorName={getDisplayName(props.discussionEntry)}
      />
    )
  }

  return (
    <Responsive
      match="media"
      query={responsiveQuerySizes({mobile: true, desktop: true})}
      props={{
        mobile: {
          textSize: 'small',
          padding: 'x-small',
        },
        desktop: {
          textSize: 'medium',
          padding: 'x-small medium',
        },
      }}
      render={responsiveProps => (
        <>
          {props.discussionEntry.parentId && (
            <View as="div" padding="small none none small">
              <BackButton
                onClick={() => props.onOpenSplitScreenView(props.discussionEntry.parentId, false)}
              />
            </View>
          )}
          {props.discussionEntry.depth > 2 &&
            props.RCEOpen &&
            ENV.should_show_deeply_nested_alert && (
              <Alert
                variant="warning"
                renderCloseButtonLabel="Close"
                margin="small"
                onDismiss={() => {
                  updateSplitScreenViewDeeplyNestedAlert({
                    variables: {
                      splitScreenViewDeeplyNestedAlert: false,
                    },
                  })

                  ENV.should_show_deeply_nested_alert = false
                }}
              >
                <Text size={responsiveProps.textSize}>
                  {props.discussionEntry.depth > 3
                    ? I18n.t(
                        'Deeply nested replies are no longer supported. Your reply will appear on the first page of this thread.'
                      )
                    : I18n.t(
                        'Deeply nested replies are no longer supported. Your reply will appear on on the page you are currently on.'
                      )}
                </Text>
              </Alert>
            )}
          <View as="div" padding={responsiveProps.padding}>
            <Highlight isHighlighted={props.isHighlighted}>
              <Flex padding="small">
                <Flex.Item shouldShrink={true} shouldGrow={true}>
                  <DiscussionEntryContainer
                    discussionTopic={props.discussionTopic}
                    discussionEntry={props.discussionEntry}
                    isTopic={false}
                    threadParent={true}
                    toggleUnread={toggleUnread}
                    postUtilities={
                      <ThreadActions
                        authorName={getDisplayName(props.discussionEntry)}
                        id={props.discussionEntry.id}
                        isUnread={!props.discussionEntry.entryParticipant?.read}
                        onToggleUnread={props.onToggleUnread}
                        onDelete={props.discussionEntry.permissions?.delete ? props.onDelete : null}
                        onEdit={
                          props.discussionEntry.permissions?.update
                            ? () => {
                                setIsEditing(true)
                              }
                            : null
                        }
                        goToTopic={props.goToTopic}
                        onOpenInSpeedGrader={
                          props.discussionTopic.permissions?.speedGrader
                            ? props.onOpenInSpeedGrader
                            : null
                        }
                        onMarkThreadAsRead={readState =>
                          updateDiscussionThreadReadState({
                            variables: {
                              discussionEntryId: props.discussionEntry.rootEntryId
                                ? props.discussionEntry.rootEntryId
                                : props.discussionEntry.id,
                              read: readState,
                            },
                          })
                        }
                        onQuoteReply={
                          props?.discussionEntry?.permissions?.reply
                            ? () => {
                                setReplyFromId(props.discussionEntry._id)
                                props.setRCEOpen(true)
                              }
                            : null
                        }
                        onReport={
                          ENV.discussions_reporting &&
                          props.discussionTopic.permissions?.studentReporting
                            ? () => {
                                setShowReportModal(true)
                              }
                            : null
                        }
                        isReported={props.discussionEntry?.entryParticipant?.reportType != null}
                        moreOptionsButtonRef={props.moreOptionsButtonRef}
                      />
                    }
                    author={props.discussionEntry.author}
                    anonymousAuthor={props.discussionEntry.anonymousAuthor}
                    message={props.discussionEntry.message}
                    isEditing={isEditing}
                    onSave={(message, quotedEntryId, file) => {
                      if (props.onSave) {
<<<<<<< HEAD
                        props.onSave(props.discussionEntry, message, file)
=======
                        props.onSave(message, quotedEntryId, file)
>>>>>>> 4f488e94
                      }
                    }}
                    onCancel={() => {
                      setIsEditing(false)
                      setTimeout(() => {
                        props.moreOptionsButtonRef?.current?.focus()
                      }, 0)
                    }}
                    isSplitView={true}
                    editor={props.discussionEntry.editor}
                    isUnread={!props.discussionEntry.entryParticipant?.read}
                    isForcedRead={props.discussionEntry.entryParticipant?.forcedReadState}
                    createdAt={props.discussionEntry.createdAt}
                    updatedAt={props.discussionEntry.updatedAt}
                    timingDisplay={DateHelper.formatDatetimeForDiscussions(
                      props.discussionEntry.createdAt
                    )}
                    editedTimingDisplay={DateHelper.formatDatetimeForDiscussions(
                      props.discussionEntry.updatedAt
                    )}
                    lastReplyAtDisplay={DateHelper.formatDatetimeForDiscussions(
                      props.discussionEntry.lastReply?.createdAt
                    )}
                    deleted={props.discussionEntry.deleted}
                    isTopicAuthor={isTopicAuthor(
                      props.discussionTopic.author,
                      props.discussionEntry.author
                    )}
                    quotedEntry={props.discussionEntry.quotedEntry}
                    attachment={props.discussionEntry.attachment}
                  >
                    {threadActions.length > 0 && (
                      <View as="div" padding="0">
                        <ThreadingToolbar
                          discussionEntry={props.discussionEntry}
                          isSplitView={true}
                        >
                          {threadActions}
                        </ThreadingToolbar>
                      </View>
                    )}
                  </DiscussionEntryContainer>
                  <ReportReply
                    onCloseReportModal={() => {
                      setShowReportModal(false)
                    }}
                    onSubmit={reportType => {
                      updateDiscussionEntryReported({
                        variables: {
                          discussionEntryId: props.discussionEntry._id,
                          reportType,
                        },
                      })
                      setReportModalIsLoading(true)
                    }}
                    showReportModal={showReportModal}
                    isLoading={reportModalIsLoading}
                    errorSubmitting={reportingError}
                  />
                </Flex.Item>
              </Flex>
              {props.children}
            </Highlight>
          </View>
        </>
      )}
    />
  )
}

SplitScreenParent.propTypes = {
  discussionTopic: Discussion.shape,
  discussionEntry: DiscussionEntry.shape,
  onToggleUnread: PropTypes.func,
  onDelete: PropTypes.func,
  onOpenInSpeedGrader: PropTypes.func,
  onToggleRating: PropTypes.func,
  onSave: PropTypes.func,
  children: PropTypes.node,
  onOpenSplitScreenView: PropTypes.func,
  RCEOpen: PropTypes.bool,
  setRCEOpen: PropTypes.func,
  isHighlighted: PropTypes.bool,
  goToTopic: PropTypes.func,
  replyButtonRef: PropTypes.any,
  moreOptionsButtonRef: PropTypes.any,
}<|MERGE_RESOLUTION|>--- conflicted
+++ resolved
@@ -263,11 +263,7 @@
                     isEditing={isEditing}
                     onSave={(message, quotedEntryId, file) => {
                       if (props.onSave) {
-<<<<<<< HEAD
-                        props.onSave(props.discussionEntry, message, file)
-=======
                         props.onSave(message, quotedEntryId, file)
->>>>>>> 4f488e94
                       }
                     }}
                     onCancel={() => {
