--- conflicted
+++ resolved
@@ -189,10 +189,6 @@
   }
 
   const onDelete = discussionEntry => {
-<<<<<<< HEAD
-     
-=======
->>>>>>> 4b8c5dea
     if (window.confirm(I18n.t('Are you sure you want to delete this entry?'))) {
       deleteDiscussionEntry({
         variables: {
@@ -355,13 +351,8 @@
             client.readQuery({
               query: DISCUSSION_SUBENTRIES_QUERY,
               variables: splitScreenEntryOlderDirectionVariables,
-<<<<<<< HEAD
-            })
-          )
-=======
             }),
           ),
->>>>>>> 4b8c5dea
         )
 
         queryResult.legacyNode.discussionSubentriesConnection.nodes = [
