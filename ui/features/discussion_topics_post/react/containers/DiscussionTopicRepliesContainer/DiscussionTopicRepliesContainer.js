/*
 * Copyright (C) 2021 - present Instructure, Inc.
 *
 * This file is part of Canvas.
 *
 * Canvas is free software: you can redistribute it and/or modify it under
 * the terms of the GNU Affero General Public License as published by the Free
 * Software Foundation, version 3 of the License.
 *
 * Canvas is distributed in the hope that it will be useful, but WITHOUT ANY
 * WARRANTY; without even the implied warranty of MERCHANTABILITY or FITNESS FOR
 * A PARTICULAR PURPOSE. See the GNU Affero General Public License for more
 * details.
 *
 * You should have received a copy of the GNU Affero General Public License along
 * with this program. If not, see <http://www.gnu.org/licenses/>.
 */

import {AlertManagerContext} from '@canvas/alerts/react/AlertManager'
import {AUTO_MARK_AS_READ_DELAY, SearchContext} from '../../utils/constants'
import {Discussion} from '../../../graphql/Discussion'
import {DiscussionThreadContainer} from '../DiscussionThreadContainer/DiscussionThreadContainer'
import {useScope as useI18nScope} from '@canvas/i18n'
import {updateDiscussionTopicEntryCounts} from '../../utils/index'
import PropTypes from 'prop-types'
import React, {useContext, useEffect, useState} from 'react'
import {SearchResultsCount} from '../../components/SearchResultsCount/SearchResultsCount'
import {ThreadPagination} from '../../components/ThreadPagination/ThreadPagination'
import {UPDATE_DISCUSSION_ENTRIES_READ_STATE} from '../../../graphql/Mutations'
import {useMutation} from 'react-apollo'
import {View} from '@instructure/ui-view'

const I18n = useI18nScope('discussion_topics_post')

export const DiscussionTopicRepliesContainer = props => {
  const {setOnFailure, setOnSuccess} = useContext(AlertManagerContext)
  const {filter, searchTerm, setPageNumber, setSearchPageNumber} = useContext(SearchContext)

  const [discussionEntriesToUpdate, setDiscussionEntriesToUpdate] = useState(new Set())

  const updateCache = (cache, result) => {
    updateDiscussionTopicEntryCounts(cache, props.discussionTopic.id, {
      unreadCountChange: -result.data.updateDiscussionEntriesReadState.discussionEntries.length,
    })
  }

  const [updateDiscussionEntriesReadState] = useMutation(UPDATE_DISCUSSION_ENTRIES_READ_STATE, {
    update: updateCache,
    onCompleted: () => {
      setOnSuccess(I18n.t('The replies were successfully updated'))
    },
    onError: () => {
      setOnFailure(I18n.t('There was an unexpected error while updating the replies'))
    },
  })

  useEffect(() => {
    if (discussionEntriesToUpdate.size > 0 && filter !== 'drafts' && !searchTerm) {
      const interval = setInterval(() => {
        let entryIds = Array.from(discussionEntriesToUpdate)
        const entries = props.discussionTopic.discussionEntriesConnection.nodes.filter(
          entry => entryIds.includes(entry._id) && entry.entryParticipant?.read === false
        )
        entryIds = entries.map(entry => entry._id)
        entries.forEach(entry => (entry.entryParticipant.read = true))
        setDiscussionEntriesToUpdate(new Set())
        updateDiscussionEntriesReadState({
          variables: {
            discussionEntryIds: entryIds,
            read: true,
          },
          optimisticResponse: {
            updateDiscussionEntriesReadState: {
              discussionEntries: entries,
              __typename: 'UpdateDiscussionEntriesReadStatePayload',
            },
          },
        })
      }, AUTO_MARK_AS_READ_DELAY)

      return () => clearInterval(interval)
    }
  }, [
    discussionEntriesToUpdate,
    props.discussionTopic.discussionEntriesConnection.nodes,
    updateDiscussionEntriesReadState,
    filter,
    searchTerm,
  ])

  const markAsRead = entryId => {
    if (!discussionEntriesToUpdate.has(entryId)) {
      const entries = Array.from(discussionEntriesToUpdate)
      setDiscussionEntriesToUpdate(new Set([...entries, entryId]))
    }
  }

  const setPage = pageNum => {
    props.isSearchResults ? setSearchPageNumber(pageNum) : setPageNumber(pageNum)
  }

  return (
    <View as="div" data-testid="discussion-root-entry-container">
      {searchTerm && <SearchResultsCount resultsFound={props.discussionTopic.searchEntryCount} />}
      {props.discussionTopic.discussionEntriesConnection.nodes.map(thread => {
        return (
          <DiscussionThreadContainer
            key={`discussion-thread-${thread.id}`}
            discussionEntry={thread}
            discussionTopic={props.discussionTopic}
            markAsRead={markAsRead}
            onOpenIsolatedView={props.onOpenIsolatedView}
            goToTopic={props.goToTopic}
            highlightEntryId={props.highlightEntryId}
            removeDraftFromDiscussionCache={props.removeDraftFromDiscussionCache}
            updateDraftCache={props.updateDraftCache}
            setHighlightEntryId={props.setHighlightEntryId}
          />
        )
      })}
      {props.discussionTopic.entriesTotalPages > 1 && (
        <ThreadPagination
          setPage={setPage}
          selectedPage={Math.ceil(
            atob(props.discussionTopic.discussionEntriesConnection.pageInfo.startCursor) /
              ENV.per_page
          )}
          totalPages={props.discussionTopic.entriesTotalPages}
        />
      )}
    </View>
  )
}

DiscussionTopicRepliesContainer.propTypes = {
  discussionTopic: Discussion.shape,
  onOpenIsolatedView: PropTypes.func,
  goToTopic: PropTypes.func,
  highlightEntryId: PropTypes.string,
  removeDraftFromDiscussionCache: PropTypes.func,
  updateDraftCache: PropTypes.func,
  isSearchResults: PropTypes.bool,
<<<<<<< HEAD
=======
  setHighlightEntryId: PropTypes.func,
>>>>>>> 16101d78
}

export default DiscussionTopicRepliesContainer<|MERGE_RESOLUTION|>--- conflicted
+++ resolved
@@ -140,10 +140,7 @@
   removeDraftFromDiscussionCache: PropTypes.func,
   updateDraftCache: PropTypes.func,
   isSearchResults: PropTypes.bool,
-<<<<<<< HEAD
-=======
   setHighlightEntryId: PropTypes.func,
->>>>>>> 16101d78
 }
 
 export default DiscussionTopicRepliesContainer