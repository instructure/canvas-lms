--- conflicted
+++ resolved
@@ -65,11 +65,7 @@
         data,
       })
 
-<<<<<<< HEAD
-      if (discussionEntry.rootEntryId) {
-=======
       if (discussionEntry.rootEntryId && !discussionEntry.deleted) {
->>>>>>> e0cb78f8
         const discussionUnreadCountchange = discussionEntry.entryParticipant.read ? -1 : 1
         updateDiscussionEntryRootEntryCounts(cache, discussionEntry, discussionUnreadCountchange)
       }
