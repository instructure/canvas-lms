/*
 * Copyright (C) 2021 - present Instructure, Inc.
 *
 * This file is part of Canvas.
 *
 * Canvas is free software: you can redistribute it and/or modify it under
 * the terms of the GNU Affero General Public License as published by the Free
 * Software Foundation, version 3 of the License.
 *
 * Canvas is distributed in the hope that it will be useful, but WITHOUT ANY
 * WARRANTY; without even the implied warranty of MERCHANTABILITY or FITNESS FOR
 * A PARTICULAR PURPOSE. See the GNU Affero General Public License for more
 * details.
 *
 * You should have received a copy of the GNU Affero General Public License along
 * with this program. If not, see <http://www.gnu.org/licenses/>.
 */

import {Discussion} from '../../../graphql/Discussion'
import {DiscussionPostToolbar} from '../../components/DiscussionPostToolbar/DiscussionPostToolbar'
import PropTypes from 'prop-types'
import React, {useContext, useEffect, useState} from 'react'
import {
  DiscussionManagerUtilityContext,
  SEARCH_TERM_DEBOUNCE_DELAY,
  SearchContext,
} from '../../utils/constants'
import {View} from '@instructure/ui-view'
import {ScreenReaderContent} from '@instructure/ui-a11y-content'
import {TranslationControls} from '../../components/TranslationControls/TranslationControls'
import {useMutation} from '@apollo/react-hooks'
<<<<<<< HEAD
import {UPDATE_DISCUSSION_SORT_ORDER} from '../../../graphql/Mutations'
=======
import {UPDATE_DISCUSSION_SORT_ORDER, UPDATE_DISCUSSION_EXPANDED} from '../../../graphql/Mutations'
>>>>>>> 4427bf89

export const DiscussionTopicToolbarContainer = props => {
  const {searchTerm, filter, sort, setSearchTerm, setFilter, setSort} = useContext(SearchContext)
  const {showTranslationControl} = useContext(DiscussionManagerUtilityContext)
  const [currentSearchValue, setCurrentSearchValue] = useState(searchTerm || '')

  useEffect(() => {
    const interval = setInterval(() => {
      if (currentSearchValue !== searchTerm) {
        setSearchTerm(currentSearchValue)
      }
    }, SEARCH_TERM_DEBOUNCE_DELAY)

    return () => clearInterval(interval)
  }, [currentSearchValue, searchTerm, setSearchTerm])

  const onViewFilter = (_event, value) => {
    setFilter(value.value)
  }

  const [updateDiscussionSortOrder] = useMutation(UPDATE_DISCUSSION_SORT_ORDER)
<<<<<<< HEAD
=======
  const [updateDiscussionExpanded] = useMutation(UPDATE_DISCUSSION_EXPANDED)
>>>>>>> 4427bf89

  const onSortClick = () => {
    let newOrder = null
    if (sort === null) {
      newOrder = props.discussionTopic.sortOrder === 'asc' ? 'desc' : 'asc'
    } else {
      newOrder = sort === 'asc' ? 'desc' : 'asc'
    }
    setSort(newOrder)
    updateDiscussionSortOrder({
      variables: {
        discussionTopicId: props.discussionTopic._id,
        sortOrder: newOrder,
      },
    })
<<<<<<< HEAD
=======
  }
  const onExpandCollapseClick = bool => {
    updateDiscussionExpanded({
      variables: {
        discussionTopicId: props.discussionTopic._id,
        expanded: bool,
      },
    })
>>>>>>> 4427bf89
  }

  const onSummarizeClick = () => {
    props.setIsSummaryEnabled(true)
  }

  const getGroupsMenuTopics = () => {
    if (!props.discussionTopic.groupSet) {
      return null
    }
    if (props.discussionTopic.childTopics?.length > 0) {
      return props.discussionTopic.childTopics
    } else if (props.discussionTopic.rootTopic?.childTopics?.length > 0) {
      return props.discussionTopic.rootTopic.childTopics
    } else {
      return []
    }
  }

  return (
    <View as="div" padding="0 0 medium 0" background="primary">
      <ScreenReaderContent>
        <h1>{props.discussionTopic.title}</h1>
      </ScreenReaderContent>
      <DiscussionPostToolbar
        isAdmin={props.discussionTopic.permissions.readAsAdmin}
        canEdit={props.discussionTopic.permissions.update}
        childTopics={getGroupsMenuTopics()}
        selectedView={filter}
        sortDirection={props.discussionTopic.sortOrder}
<<<<<<< HEAD
        isCollapsedReplies={true}
=======
        isExpanded={props.discussionTopic.expanded}
>>>>>>> 4427bf89
        onSearchChange={value => setCurrentSearchValue(value)}
        onViewFilter={onViewFilter}
        onSortClick={onSortClick}
        onCollapseRepliesToggle={onExpandCollapseClick}
        onTopClick={() => {}}
        searchTerm={currentSearchValue}
        discussionAnonymousState={props.discussionTopic.anonymousState}
        canReplyAnonymously={props.discussionTopic.canReplyAnonymously}
        setUserSplitScreenPreference={props.setUserSplitScreenPreference}
        userSplitScreenPreference={props.userSplitScreenPreference}
        onSummarizeClick={onSummarizeClick}
        isSummaryEnabled={props.isSummaryEnabled}
        closeView={props.closeView}
        discussionId={props.discussionTopic._id}
        typeName={props.discussionTopic.__typename?.toLowerCase()}
        discussionTitle={props.discussionTopic.title}
        pointsPossible={props.discussionTopic.assignment?.pointsPossible}
        isAnnouncement={props.discussionTopic.isAnnouncement}
        isGraded={props.discussionTopic.assignment !== null}
        contextType={props.discussionTopic.contextType}
        manageAssignTo={props.discussionTopic.permissions.manageAssignTo}
        isGroupDiscussion={props.discussionTopic.groupSet !== null}
        isCheckpointed={props?.discussionTopic?.assignment?.checkpoints?.length > 0}
      />
      {showTranslationControl && <TranslationControls />}
    </View>
  )
}

DiscussionTopicToolbarContainer.propTypes = {
  discussionTopic: Discussion.shape,
  setUserSplitScreenPreference: PropTypes.func,
  userSplitScreenPreference: PropTypes.bool,
  isSummaryEnabled: PropTypes.bool,
  setIsSummaryEnabled: PropTypes.func,
  closeView: PropTypes.func,
}

export default DiscussionTopicToolbarContainer<|MERGE_RESOLUTION|>--- conflicted
+++ resolved
@@ -29,11 +29,7 @@
 import {ScreenReaderContent} from '@instructure/ui-a11y-content'
 import {TranslationControls} from '../../components/TranslationControls/TranslationControls'
 import {useMutation} from '@apollo/react-hooks'
-<<<<<<< HEAD
-import {UPDATE_DISCUSSION_SORT_ORDER} from '../../../graphql/Mutations'
-=======
 import {UPDATE_DISCUSSION_SORT_ORDER, UPDATE_DISCUSSION_EXPANDED} from '../../../graphql/Mutations'
->>>>>>> 4427bf89
 
 export const DiscussionTopicToolbarContainer = props => {
   const {searchTerm, filter, sort, setSearchTerm, setFilter, setSort} = useContext(SearchContext)
@@ -55,10 +51,7 @@
   }
 
   const [updateDiscussionSortOrder] = useMutation(UPDATE_DISCUSSION_SORT_ORDER)
-<<<<<<< HEAD
-=======
   const [updateDiscussionExpanded] = useMutation(UPDATE_DISCUSSION_EXPANDED)
->>>>>>> 4427bf89
 
   const onSortClick = () => {
     let newOrder = null
@@ -74,8 +67,6 @@
         sortOrder: newOrder,
       },
     })
-<<<<<<< HEAD
-=======
   }
   const onExpandCollapseClick = bool => {
     updateDiscussionExpanded({
@@ -84,7 +75,6 @@
         expanded: bool,
       },
     })
->>>>>>> 4427bf89
   }
 
   const onSummarizeClick = () => {
@@ -115,11 +105,7 @@
         childTopics={getGroupsMenuTopics()}
         selectedView={filter}
         sortDirection={props.discussionTopic.sortOrder}
-<<<<<<< HEAD
-        isCollapsedReplies={true}
-=======
         isExpanded={props.discussionTopic.expanded}
->>>>>>> 4427bf89
         onSearchChange={value => setCurrentSearchValue(value)}
         onViewFilter={onViewFilter}
         onSortClick={onSortClick}
