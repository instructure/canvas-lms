/*
 * Copyright (C) 2021 - present Instructure, Inc.
 *
 * This file is part of Canvas.
 *
 * Canvas is free software: you can redistribute it and/or modify it under
 * the terms of the GNU Affero General Public License as published by the Free
 * Software Foundation, version 3 of the License.
 *
 * Canvas is distributed in the hope that it will be useful, but WITHOUT ANY
 * WARRANTY; without even the implied warranty of MERCHANTABILITY or FITNESS FOR
 * A PARTICULAR PURPOSE. See the GNU Affero General Public License for more
 * details.
 *
 * You should have received a copy of the GNU Affero General Public License along
 * with this program. If not, see <http://www.gnu.org/licenses/>.
 */

import {Discussion} from '../../../graphql/Discussion'
import {DiscussionPostToolbar} from '../../components/DiscussionPostToolbar/DiscussionPostToolbar'
import PropTypes from 'prop-types'
import React, {useContext, useEffect, useState} from 'react'
import {
  DiscussionManagerUtilityContext,
  SEARCH_TERM_DEBOUNCE_DELAY,
  SearchContext,
} from '../../utils/constants'
import {View} from '@instructure/ui-view'
import {ScreenReaderContent} from '@instructure/ui-a11y-content'
import {TranslationControls} from '../../components/TranslationControls/TranslationControls'
import {useMutation} from '@apollo/client'
import {UPDATE_DISCUSSION_SORT_ORDER, UPDATE_DISCUSSION_EXPANDED} from '../../../graphql/Mutations'
import DiscussionTopicTitleContainer from '../DiscussionTopicTitleContainer/DiscussionTopicTitleContainer'
import DiscussionPostButtonsToolbar from '../../components/DiscussionPostToolbar/DiscussionPostButtonsToolbar'
import {Flex} from '@instructure/ui-flex'
import {hideStudentNames} from '../../utils'
import DiscussionPostSearchTool from '../../components/DiscussionPostToolbar/DiscussionPostSearchTool'
import {breakpointsShape} from '@canvas/with-breakpoints'
<<<<<<< HEAD
=======
import {DiscussionTranslationModuleContainer} from '../DiscussionTranslationModuleContainer/DiscussionTranslationModuleContainer'
>>>>>>> 4b8c5dea

const instUINavEnabled = () => window.ENV?.FEATURES?.instui_nav

const DiscussionTopicToolbarContainer = props => {
  const {searchTerm, filter, sort, setSearchTerm, setFilter, setSort} = useContext(SearchContext)
  const {showTranslationControl} = useContext(DiscussionManagerUtilityContext)
  const [currentSearchValue, setCurrentSearchValue] = useState(searchTerm || '')

  useEffect(() => {
    const interval = setInterval(() => {
      if (currentSearchValue !== searchTerm) {
        setSearchTerm(currentSearchValue)
      }
    }, SEARCH_TERM_DEBOUNCE_DELAY)

    return () => clearInterval(interval)
  }, [currentSearchValue, searchTerm, setSearchTerm])

  const onViewFilter = (_event, value) => {
    setFilter(value.value)
  }

  const [updateDiscussionSortOrder] = useMutation(UPDATE_DISCUSSION_SORT_ORDER)
  const [updateDiscussionExpanded] = useMutation(UPDATE_DISCUSSION_EXPANDED)

  const onSortClick = () => {
    let newOrder = null
    if (sort === null) {
      newOrder = props.discussionTopic.participant.sortOrder === 'asc' ? 'desc' : 'asc'
    } else {
      newOrder = sort === 'asc' ? 'desc' : 'asc'
    }
    updateDiscussionSortOrder({
      variables: {
        discussionTopicId: props.discussionTopic._id,
        sortOrder: newOrder,
      },
    }).then(() => {
      setSort(newOrder)
    })
  }
  const onExpandCollapseClick = bool => {
    updateDiscussionExpanded({
      variables: {
        discussionTopicId: props.discussionTopic._id,
        expanded: bool,
      },
    })
  }

  const onSummarizeClick = () => {
    props.setIsSummaryEnabled(true)
  }

  const getGroupsMenuTopics = () => {
    if (!props.discussionTopic.groupSet) {
      return null
    }
    if (props.discussionTopic.childTopics?.length > 0) {
      return props.discussionTopic.childTopics
    } else if (props.discussionTopic.rootTopic?.childTopics?.length > 0) {
      return props.discussionTopic.rootTopic.childTopics
    } else {
      return []
    }
  }

  return (
    <View as="div" padding="0 0 medium 0" background="primary">
      <ScreenReaderContent>
        <h1>{props.discussionTopic.title}</h1>
      </ScreenReaderContent>
      {instUINavEnabled() ? (
        <>
          <Flex
            wrap="wrap"
            direction={props.breakpoints.ICEDesktop ? 'row' : 'column'}
            justifyItems="space-between"
            margin="0 0 small 0"
          >
            <Flex.Item>
              <DiscussionTopicTitleContainer
                discussionTopicTitle={props.discussionTopic.title}
                mobileHeader={!props.breakpoints.ICEDesktop}
                onViewFilter={onViewFilter}
                selectedView={filter}
                instUINavEnabled={instUINavEnabled()}
              />
            </Flex.Item>
            <Flex.Item id="Main">
              <DiscussionPostButtonsToolbar
                isAdmin={props.discussionTopic.permissions.readAsAdmin}
                canEdit={props.discussionTopic.permissions.update}
                childTopics={getGroupsMenuTopics()}
                selectedView={filter}
                sortDirection={props.discussionTopic.participant.sortOrder}
                isExpanded={props.discussionTopic.participant.expanded}
                onSearchChange={value => setCurrentSearchValue(value)}
                onViewFilter={onViewFilter}
                onSortClick={onSortClick}
                onCollapseRepliesToggle={onExpandCollapseClick}
                onTopClick={() => {}}
                searchTerm={currentSearchValue}
                discussionAnonymousState={props.discussionTopic.anonymousState}
                canReplyAnonymously={props.discussionTopic.canReplyAnonymously}
                setUserSplitScreenPreference={props.setUserSplitScreenPreference}
                userSplitScreenPreference={props.userSplitScreenPreference}
                onSummarizeClick={onSummarizeClick}
                isSummaryEnabled={props.isSummaryEnabled}
                closeView={props.closeView}
                discussionId={props.discussionTopic._id}
                typeName={props.discussionTopic.__typename?.toLowerCase()}
                discussionTitle={props.discussionTopic.title}
                pointsPossible={props.discussionTopic.assignment?.pointsPossible}
                isGraded={props.discussionTopic.assignment !== null}
                manageAssignTo={props.discussionTopic.permissions.manageAssignTo}
                isCheckpointed={props?.discussionTopic?.assignment?.checkpoints?.length > 0}
                breakpoints={props.breakpoints}
                showAssignTo={
                  !props.discussionTopic.isAnnouncement &&
                  props.discussionTopic.contextType === 'Course' &&
                  (props.discussionTopic.assignment !== null ||
                    !props.discussionTopic.groupSet !== null)
                }
              />
            </Flex.Item>
          </Flex>
          {!hideStudentNames && (
            <DiscussionPostSearchTool
              discussionAnonymousState={props.discussionTopic.anonymousState}
              onSearchChange={value => setCurrentSearchValue(value)}
              searchTerm={currentSearchValue}
              breakpoints={props.breakpoints}
            />
          )}
        </>
      ) : (
        <DiscussionPostToolbar
          isAdmin={props.discussionTopic.permissions.readAsAdmin}
          canEdit={props.discussionTopic.permissions.update}
          childTopics={getGroupsMenuTopics()}
          selectedView={filter}
          sortDirection={props.discussionTopic.participant.sortOrder}
          searchTerm={currentSearchValue}
          discussionAnonymousState={props.discussionTopic.anonymousState}
          canReplyAnonymously={props.discussionTopic.canReplyAnonymously}
          isExpanded={props.discussionTopic.participant.expanded}
          onSearchChange={value => setCurrentSearchValue(value)}
          onViewFilter={onViewFilter}
          onSortClick={onSortClick}
          onCollapseRepliesToggle={onExpandCollapseClick}
          setUserSplitScreenPreference={props.setUserSplitScreenPreference}
          userSplitScreenPreference={props.userSplitScreenPreference}
          onSummarizeClick={onSummarizeClick}
          isSummaryEnabled={props.isSummaryEnabled}
          closeView={props.closeView}
          discussionId={props.discussionTopic._id}
          typeName={props.discussionTopic.__typename?.toLowerCase()}
          discussionTitle={props.discussionTopic.title}
          pointsPossible={props.discussionTopic.assignment?.pointsPossible}
          isGraded={props.discussionTopic.assignment !== null}
          manageAssignTo={props.discussionTopic.permissions.manageAssignTo}
          isCheckpointed={props?.discussionTopic?.assignment?.checkpoints?.length > 0}
          showAssignTo={
            !props.discussionTopic.isAnnouncement &&
            props.discussionTopic.contextType === 'Course' &&
            (props.discussionTopic.assignment !== null || !props.discussionTopic.groupSet !== null)
          }
        />
      )}
<<<<<<< HEAD
      {showTranslationControl && <TranslationControls />}
=======
      {showTranslationControl && ENV.ai_translation_improvements && (
        <DiscussionTranslationModuleContainer />
      )}
      {showTranslationControl && !ENV.ai_translation_improvements && <TranslationControls />}
>>>>>>> 4b8c5dea
    </View>
  )
}

DiscussionTopicToolbarContainer.propTypes = {
  discussionTopic: Discussion.shape,
  setUserSplitScreenPreference: PropTypes.func,
  userSplitScreenPreference: PropTypes.bool,
  isSummaryEnabled: PropTypes.bool,
  setIsSummaryEnabled: PropTypes.func,
  closeView: PropTypes.func,
  breakpoints: breakpointsShape,
}

export default DiscussionTopicToolbarContainer<|MERGE_RESOLUTION|>--- conflicted
+++ resolved
@@ -36,10 +36,7 @@
 import {hideStudentNames} from '../../utils'
 import DiscussionPostSearchTool from '../../components/DiscussionPostToolbar/DiscussionPostSearchTool'
 import {breakpointsShape} from '@canvas/with-breakpoints'
-<<<<<<< HEAD
-=======
 import {DiscussionTranslationModuleContainer} from '../DiscussionTranslationModuleContainer/DiscussionTranslationModuleContainer'
->>>>>>> 4b8c5dea
 
 const instUINavEnabled = () => window.ENV?.FEATURES?.instui_nav
 
@@ -210,14 +207,10 @@
           }
         />
       )}
-<<<<<<< HEAD
-      {showTranslationControl && <TranslationControls />}
-=======
       {showTranslationControl && ENV.ai_translation_improvements && (
         <DiscussionTranslationModuleContainer />
       )}
       {showTranslationControl && !ENV.ai_translation_improvements && <TranslationControls />}
->>>>>>> 4b8c5dea
     </View>
   )
 }
