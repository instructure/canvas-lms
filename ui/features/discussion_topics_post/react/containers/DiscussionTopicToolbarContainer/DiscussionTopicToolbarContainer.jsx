--- conflicted
+++ resolved
@@ -237,11 +237,7 @@
               />
             )
           ) : (
-<<<<<<< HEAD
-            <Flex 
-=======
             <Flex
->>>>>>> 1b4a2133
               direction={props.breakpoints.mobileOnly ? 'column' : 'row'}
               wrap="wrap"
               gap={props.breakpoints.mobileOnly ? '0' : 'small'}
@@ -249,14 +245,7 @@
               height="100%"
               padding="xxx-small 0"
             >
-<<<<<<< HEAD
-              <Flex.Item
-                shouldGrow={true}
-                shouldShrink={true}
-              >
-=======
               <Flex.Item shouldGrow={true} shouldShrink={true}>
->>>>>>> 1b4a2133
                 {!hideStudentNames && (
                   <DiscussionPostSearchTool
                     discussionAnonymousState={props.discussionTopic.anonymousState}
@@ -267,62 +256,17 @@
                 )}
               </Flex.Item>
               <Flex.Item
-<<<<<<< HEAD
-                  shouldGrow={false}
-                  shouldShrink={true}
-                  width={props.breakpoints.mobileOnly ? "100%" : "fit-content"}
-                  padding={props.breakpoints.mobileOnly ? 'xx-small' : 'xxx-small'}
-                >
-=======
                 shouldGrow={false}
                 shouldShrink={true}
                 width={props.breakpoints.mobileOnly ? '100%' : 'fit-content'}
                 padding={props.breakpoints.mobileOnly ? 'xx-small' : 'xxx-small'}
               >
->>>>>>> 1b4a2133
                 {renderSort()}
               </Flex.Item>
             </Flex>
           )}
         </>
       ) : (
-<<<<<<< HEAD
-        <DiscussionPostToolbar
-          isAdmin={props.discussionTopic.permissions.readAsAdmin}
-          canEdit={props.discussionTopic.permissions.update}
-          childTopics={getGroupsMenuTopics()}
-          selectedView={filter}
-          sortDirection={props.discussionTopic.participant.sortOrder}
-          searchTerm={currentSearchValue}
-          discussionAnonymousState={props.discussionTopic.anonymousState}
-          canReplyAnonymously={props.discussionTopic.canReplyAnonymously}
-          isExpanded={props.discussionTopic.participant.expanded}
-          onSearchChange={value => setCurrentSearchValue(value)}
-          onViewFilter={onViewFilter}
-          onSortClick={onSortClick}
-          onCollapseRepliesToggle={onExpandCollapseClick}
-          onSwitchLinkClick={onSwitchLinkClick}
-          setUserSplitScreenPreference={props.setUserSplitScreenPreference}
-          userSplitScreenPreference={props.userSplitScreenPreference}
-          closeView={props.closeView}
-          discussionId={props.discussionTopic._id}
-          typeName={props.discussionTopic.__typename?.toLowerCase()}
-          discussionTitle={props.discussionTopic.title}
-          pointsPossible={props.discussionTopic.assignment?.pointsPossible}
-          isGraded={props.discussionTopic.assignment !== null}
-          manageAssignTo={props.discussionTopic.permissions.manageAssignTo}
-          isCheckpointed={props?.discussionTopic?.assignment?.checkpoints?.length > 0}
-          isSortOrderLocked={props.discussionTopic.sortOrderLocked}
-          isExpandedLocked={props.discussionTopic.expandedLocked}
-          discDefaultSortEnabled={discDefaultSortEnabled()}
-          discDefaultExpandEnabled={discDefaultExpandEnabled()}
-          showAssignTo={
-            !props.discussionTopic.isAnnouncement &&
-            props.discussionTopic.contextType === 'Course' &&
-            (props.discussionTopic.assignment !== null || !props.discussionTopic.groupSet !== null)
-          }
-        />
-=======
         <>
           <ScreenReaderContent>
             <h1>{props.discussionTopic.title}</h1>
@@ -364,7 +308,6 @@
             }
           />
         </>
->>>>>>> 1b4a2133
       )}
       {showTranslationControl && ENV.ai_translation_improvements && (
         <DiscussionTranslationModuleContainer />
