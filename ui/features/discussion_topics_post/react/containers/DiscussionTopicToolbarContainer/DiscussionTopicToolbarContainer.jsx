/*
 * Copyright (C) 2021 - present Instructure, Inc.
 *
 * This file is part of Canvas.
 *
 * Canvas is free software: you can redistribute it and/or modify it under
 * the terms of the GNU Affero General Public License as published by the Free
 * Software Foundation, version 3 of the License.
 *
 * Canvas is distributed in the hope that it will be useful, but WITHOUT ANY
 * WARRANTY; without even the implied warranty of MERCHANTABILITY or FITNESS FOR
 * A PARTICULAR PURPOSE. See the GNU Affero General Public License for more
 * details.
 *
 * You should have received a copy of the GNU Affero General Public License along
 * with this program. If not, see <http://www.gnu.org/licenses/>.
 */

import {Discussion} from '../../../graphql/Discussion'
import {DiscussionPostToolbar} from '../../components/DiscussionPostToolbar/DiscussionPostToolbar'
import PropTypes from 'prop-types'
import React, {useContext, useEffect, useState} from 'react'
import {
  DiscussionManagerUtilityContext,
  SEARCH_TERM_DEBOUNCE_DELAY,
  SearchContext,
  isSpeedGraderInTopUrl,
} from '../../utils/constants'
import {View} from '@instructure/ui-view'
import {ScreenReaderContent} from '@instructure/ui-a11y-content'
import {useMutation} from '@apollo/client'
import {UPDATE_DISCUSSION_TOPIC_PARTICIPANT} from '../../../graphql/Mutations'
import DiscussionTopicTitleContainer from '../DiscussionTopicTitleContainer/DiscussionTopicTitleContainer'
import DiscussionPostButtonsToolbar from '../../components/DiscussionPostToolbar/DiscussionPostButtonsToolbar'
import {Flex} from '@instructure/ui-flex'
import {hideStudentNames} from '../../utils'
import DiscussionPostSearchTool from '../../components/DiscussionPostToolbar/DiscussionPostSearchTool'
import {breakpointsShape} from '@canvas/with-breakpoints'
import useSpeedGrader from '../../hooks/useSpeedGrader'
import SortOrderDropDown from '../../components/DiscussionPostToolbar/SortOrderDropDown'
import {Tooltip} from '@instructure/ui-tooltip'
import {useScope as createI18nScope} from '@canvas/i18n'
import {Button} from '@instructure/ui-buttons'
import {
  IconArrowDownLine,
  IconArrowUpLine,
} from '@instructure/ui-icons'

const I18n = createI18nScope('discussion_topic')

const instUINavEnabled = () => window.ENV?.FEATURES?.instui_nav
const discDefaultSortEnabled = () => window.ENV?.FEATURES?.discussion_default_sort
const discDefaultExpandEnabled = () => window.ENV?.FEATURES?.discussion_default_expand
const DiscussionTopicToolbarContainer = props => {
  const {searchTerm, filter, sort, setSearchTerm, setFilter, setSort} = useContext(SearchContext)
  const {showTranslationControl} = useContext(DiscussionManagerUtilityContext)
  const [currentSearchValue, setCurrentSearchValue] = useState(searchTerm || '')

  useEffect(() => {
    const interval = setInterval(() => {
      if (currentSearchValue !== searchTerm) {
        setSearchTerm(currentSearchValue)
      }
    }, SEARCH_TERM_DEBOUNCE_DELAY)

    return () => clearInterval(interval)
  }, [currentSearchValue, searchTerm, setSearchTerm])

  const onViewFilter = (_event, value) => {
    setFilter(value.value)
  }

  const [updateDiscussionTopicParticipant] = useMutation(UPDATE_DISCUSSION_TOPIC_PARTICIPANT)
  const {handleSwitchClick} = useSpeedGrader()
  const onSwitchLinkClick = () => {
    handleSwitchClick()
  }

  const onSortClick = () => {
    let newOrder = null
    if (sort === null) {
      newOrder = props.discussionTopic.participant.sortOrder === 'asc' ? 'desc' : 'asc'
    } else {
      newOrder = sort === 'asc' ? 'desc' : 'asc'
    }
    updateDiscussionTopicParticipant({
      variables: {
        discussionTopicId: props.discussionTopic._id,
        sortOrder: newOrder,
      },
    }).then(() => {
      setSort(newOrder)
    })
  }
  const onExpandCollapseClick = bool => {
    updateDiscussionTopicParticipant({
      variables: {
        discussionTopicId: props.discussionTopic._id,
        expanded: bool,
      },
    })
  }

  const renderSort = () => {
    if (discDefaultSortEnabled) {
      return (
        <SortOrderDropDown
          isLocked={props.discussionTopic.sortOrderLocked}
          selectedSortType={props.sortDirection}
          onSortClick={props.onSortClick}
        />
      )
    }
    return (
      <Tooltip
        renderTip={props.sortDirection === 'desc' ? I18n.t('Newest First') : I18n.t('Oldest First')}
        width="78px"
        data-testid="sortButtonTooltip"
      >
        <span className="discussions-sort-button">
          <Button
            style={{width: '100%'}}
            display="block"
            onClick={props.onSortClick}
            renderIcon={
              props.sortDirection === 'desc' ? (
                <IconArrowDownLine data-testid="DownArrow" />
              ) : (
                <IconArrowUpLine data-testid="UpArrow" />
              )
            }
            data-testid="sortButton"
          >
            {I18n.t('Sort')}
            <ScreenReaderContent>
              {props.sortDirection === 'asc'
                ? I18n.t('Sorted by Ascending')
                : I18n.t('Sorted by Descending')}
            </ScreenReaderContent>
          </Button>
        </span>
      </Tooltip>
    )
  }

  const getGroupsMenuTopics = () => {
    if (!props.discussionTopic.groupSet) {
      return null
    }
    if (props.discussionTopic.childTopics?.length > 0) {
      return props.discussionTopic.childTopics
    } else if (props.discussionTopic.rootTopic?.childTopics?.length > 0) {
      return props.discussionTopic.rootTopic.childTopics
    } else {
      return []
    }
  }

  const background =
    ENV?.FEATURES?.discussions_speedgrader_revisit && isSpeedGraderInTopUrl
      ? 'secondary'
      : 'primary'
  return (
<<<<<<< HEAD
    <View as="div" padding="small" margin="0 0 x-small 0" background={background}>
=======
    <View as="div" padding="0" margin="0 0 x-small 0" background={background}>
>>>>>>> e54868b5
      {instUINavEnabled() ? (
        <>
          <Flex
            wrap="wrap"
            direction={props.breakpoints.ICEDesktop ? 'row' : 'column'}
            justifyItems="space-between"
            margin="0 0 small 0"
          >
            <Flex.Item>
              <DiscussionTopicTitleContainer
                discussionTopicTitle={props.discussionTopic.title}
                mobileHeader={!props.breakpoints.ICEDesktop}
                onViewFilter={onViewFilter}
                selectedView={filter}
                instUINavEnabled={instUINavEnabled()}
              />
            </Flex.Item>
            <Flex.Item id="Main">
              <DiscussionPostButtonsToolbar
                isAdmin={props.discussionTopic.permissions.readAsAdmin}
                canEdit={props.discussionTopic.permissions.update}
                childTopics={getGroupsMenuTopics()}
                selectedView={filter}
                sortDirection={props.discussionTopic.participant.sortOrder}
                isExpanded={props.discussionTopic.participant.expanded}
                onSearchChange={value => setCurrentSearchValue(value)}
                onViewFilter={onViewFilter}
                onSortClick={onSortClick}
                onCollapseRepliesToggle={onExpandCollapseClick}
                onTopClick={() => {}}
                searchTerm={currentSearchValue}
                discussionAnonymousState={props.discussionTopic.anonymousState}
                canReplyAnonymously={props.discussionTopic.canReplyAnonymously}
                setUserSplitScreenPreference={props.setUserSplitScreenPreference}
                userSplitScreenPreference={props.userSplitScreenPreference}
                closeView={props.closeView}
                discussionId={props.discussionTopic._id}
                typeName={props.discussionTopic.__typename?.toLowerCase()}
                discussionTitle={props.discussionTopic.title}
                pointsPossible={props.discussionTopic.assignment?.pointsPossible}
                isGraded={props.discussionTopic.assignment !== null}
                manageAssignTo={props.discussionTopic.permissions.manageAssignTo}
                isCheckpointed={props?.discussionTopic?.assignment?.checkpoints?.length > 0}
                breakpoints={props.breakpoints}
                isSortOrderLocked={props.discussionTopic.sortOrderLocked}
                isExpandedLocked={props.discussionTopic.expandedLocked}
                discDefaultSortEnabled={discDefaultSortEnabled()}
                discDefaultExpandEnabled={discDefaultExpandEnabled()}
                showAssignTo={
                  !props.discussionTopic.isAnnouncement &&
                  props.discussionTopic.contextType === 'Course' &&
                  (props.discussionTopic.assignment !== null ||
                    !props.discussionTopic.groupSet !== null)
                }
              />
            </Flex.Item>
          </Flex>
          {!window.ENV?.FEATURES?.discussion_default_sort ? (
            !hideStudentNames && (
              <DiscussionPostSearchTool
                discussionAnonymousState={props.discussionTopic.anonymousState}
                onSearchChange={value => setCurrentSearchValue(value)}
                searchTerm={currentSearchValue}
                breakpoints={props.breakpoints}
              />
            )
          ) : (
            <Flex
              direction={props.breakpoints.mobileOnly ? 'column' : 'row'}
              wrap="wrap"
              gap={props.breakpoints.mobileOnly ? '0' : 'small'}
              width="100%"
              height="100%"
              padding="xxx-small 0"
            >
              <Flex.Item shouldGrow={true} shouldShrink={true}>
                {!hideStudentNames && (
                  <DiscussionPostSearchTool
                    discussionAnonymousState={props.discussionTopic.anonymousState}
                    onSearchChange={value => setCurrentSearchValue(value)}
                    searchTerm={currentSearchValue}
                    breakpoints={props.breakpoints}
                  />
                )}
              </Flex.Item>
              <Flex.Item
                shouldGrow={false}
                shouldShrink={true}
                width={props.breakpoints.mobileOnly ? '100%' : 'fit-content'}
                padding={props.breakpoints.mobileOnly ? 'xx-small' : 'xxx-small'}
              >
                {renderSort()}
              </Flex.Item>
            </Flex>
          )}
        </>
      ) : (
        <>
          <ScreenReaderContent>
            <h1>{props.discussionTopic.title}</h1>
          </ScreenReaderContent>
          <DiscussionPostToolbar
            isAdmin={props.discussionTopic.permissions.readAsAdmin}
            canEdit={props.discussionTopic.permissions.update}
            childTopics={getGroupsMenuTopics()}
            selectedView={filter}
            sortDirection={props.discussionTopic.participant.sortOrder}
            searchTerm={currentSearchValue}
            discussionAnonymousState={props.discussionTopic.anonymousState}
            canReplyAnonymously={props.discussionTopic.canReplyAnonymously}
            isExpanded={props.discussionTopic.participant.expanded}
            onSearchChange={value => setCurrentSearchValue(value)}
            onViewFilter={onViewFilter}
            onSortClick={onSortClick}
            onCollapseRepliesToggle={onExpandCollapseClick}
            onSwitchLinkClick={onSwitchLinkClick}
            setUserSplitScreenPreference={props.setUserSplitScreenPreference}
            userSplitScreenPreference={props.userSplitScreenPreference}
            closeView={props.closeView}
            discussionId={props.discussionTopic._id}
            typeName={props.discussionTopic.__typename?.toLowerCase()}
            discussionTitle={props.discussionTopic.title}
            pointsPossible={props.discussionTopic.assignment?.pointsPossible}
            isGraded={props.discussionTopic.assignment !== null}
            manageAssignTo={props.discussionTopic.permissions.manageAssignTo}
            isCheckpointed={props?.discussionTopic?.assignment?.checkpoints?.length > 0}
            isSortOrderLocked={props.discussionTopic.sortOrderLocked}
            isExpandedLocked={props.discussionTopic.expandedLocked}
            discDefaultSortEnabled={discDefaultSortEnabled()}
            discDefaultExpandEnabled={discDefaultExpandEnabled()}
            showAssignTo={
              !props.discussionTopic.isAnnouncement &&
              props.discussionTopic.contextType === 'Course' &&
              (props.discussionTopic.assignment !== null ||
                !props.discussionTopic.groupSet !== null)
            }
          />
        </>
<<<<<<< HEAD
      )}
      {showTranslationControl && ENV.ai_translation_improvements && (
        <DiscussionTranslationModuleContainer />
=======
>>>>>>> e54868b5
      )}
    </View>
  )
}

DiscussionTopicToolbarContainer.propTypes = {
  discussionTopic: Discussion.shape,
  setUserSplitScreenPreference: PropTypes.func,
  userSplitScreenPreference: PropTypes.bool,
  closeView: PropTypes.func,
  breakpoints: breakpointsShape,
}

export default DiscussionTopicToolbarContainer<|MERGE_RESOLUTION|>--- conflicted
+++ resolved
@@ -161,11 +161,7 @@
       ? 'secondary'
       : 'primary'
   return (
-<<<<<<< HEAD
-    <View as="div" padding="small" margin="0 0 x-small 0" background={background}>
-=======
     <View as="div" padding="0" margin="0 0 x-small 0" background={background}>
->>>>>>> e54868b5
       {instUINavEnabled() ? (
         <>
           <Flex
@@ -241,7 +237,10 @@
               height="100%"
               padding="xxx-small 0"
             >
-              <Flex.Item shouldGrow={true} shouldShrink={true}>
+              <Flex.Item
+                shouldGrow={true}
+                shouldShrink={true}
+              >
                 {!hideStudentNames && (
                   <DiscussionPostSearchTool
                     discussionAnonymousState={props.discussionTopic.anonymousState}
@@ -304,12 +303,6 @@
             }
           />
         </>
-<<<<<<< HEAD
-      )}
-      {showTranslationControl && ENV.ai_translation_improvements && (
-        <DiscussionTranslationModuleContainer />
-=======
->>>>>>> e54868b5
       )}
     </View>
   )
