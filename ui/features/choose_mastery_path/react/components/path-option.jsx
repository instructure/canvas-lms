--- conflicted
+++ resolved
@@ -67,10 +67,6 @@
           </div>
           <ul className="ig-list">
             {this.props.assignments.map((assg, i) => (
-<<<<<<< HEAD
-               
-=======
->>>>>>> 51db239a
               <Assignment key={i} assignment={assg} isSelected={selected} />
             ))}
           </ul>
