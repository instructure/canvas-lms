--- conflicted
+++ resolved
@@ -67,10 +67,6 @@
 
       const invalidProps = []
       each(requiredProps, (propType, propName) => {
-<<<<<<< HEAD
-         
-=======
->>>>>>> 51db239a
         const invalidProp = isUndefined(props[propName]) || typeof props[propName] !== propType
         if (invalidProp) invalidProps.push(propName)
       })
@@ -252,11 +248,7 @@
               {this.renderEndDate()}
             </div>
             <div className="col-xs-12 col-md-8 col-lg-2">
-<<<<<<< HEAD
-              { }
-=======
               {}
->>>>>>> 51db239a
               <label className="ic-Label" id={postfixId('period_close_date_', this)}>
                 {I18n.t('Close Date')}
               </label>
