--- conflicted
+++ resolved
@@ -154,20 +154,12 @@
     })
   })
 
-<<<<<<< HEAD
-  it('shows loading state while fetching grading periods', () => {
-    // Use MSW to delay the response
-    server.use(
-      http.get('http://localhost/api/v1/courses/1/grading_periods', async () => {
-        await new Promise(() => {}) // Never resolves
-=======
   it('shows loading state while fetching grading periods', async () => {
     // Use MSW to delay the response
     server.use(
       http.get('http://localhost/api/v1/courses/1/grading_periods', async () => {
         await new Promise(resolve => setTimeout(resolve, 100))
         return HttpResponse.json(defaultPeriods)
->>>>>>> 1593bcca
       }),
     )
 
