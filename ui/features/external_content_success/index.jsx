//
// Copyright (C) 2014 - present Instructure, Inc.
//
// This file is part of Canvas.
//
// Canvas is free software: you can redistribute it and/or modify it under
// the terms of the GNU Affero General Public License as published by the Free
// Software Foundation, version 3 of the License.
//
// Canvas is distributed in the hope that it will be useful, but WITHOUT ANY
// WARRANTY; without even the implied warranty of MERCHANTABILITY or FITNESS FOR
// A PARTICULAR PURPOSE. See the GNU Affero General Public License for more
// details.
//
// You should have received a copy of the GNU Affero General Public License along
// with this program. If not, see <http://www.gnu.org/licenses/>.

import $ from 'jquery'

import {useScope as createI18nScope} from '@canvas/i18n'
import '@canvas/jquery/jquery.ajaxJSON'
import '@canvas/jquery/jquery.instructure_misc_helpers'
import '@canvas/rails-flash-notifications'
import React from 'react'
import {createRoot} from 'react-dom/client'
import {Alert} from '@instructure/ui-alerts'
import replaceTags from '@canvas/util/replaceTags'
import {postMessageExternalContentReady} from '@canvas/external-tools/messages'

const I18n = createI18nScope('external_content.success')

const ExternalContentSuccess = {}

const {lti_response_messages, service_id, retrieved_data: data, service} = ENV
const parentWindow = window.parent || window.opener

ExternalContentSuccess.dataReady = function (contentItems, service_id) {
  postMessageExternalContentReady(parentWindow, {contentItems, service_id, service})

  setTimeout(() => {
    $('#dialog_message').text(
      I18n.t('popup_success', 'Success! This popup should close on its own...'),
    )
  }, 1000)
}

// Handles lti 1.0 responses for Assignments 2 which expects a
// vanilla JS event from LTI tools in the following form.
ExternalContentSuccess.a2DataReady = function (data) {
  parentWindow.postMessage(
    {
      subject: 'A2ExternalContentReady',
      content_items: data,
      msg: ENV.message,
      log: ENV.log,
      errormsg: ENV.error_message,
      errorlog: ENV.error_log,
      ltiEndpoint: ENV.lti_endpoint,
    },
    ENV.DEEP_LINKING_POST_MESSAGE_ORIGIN,
  )
}

ExternalContentSuccess.processLtiMessages = async (messages, target) => {
  const errorMessage = messages?.lti_errormsg
  const message = messages?.lti_msg

  if (errorMessage || message) {
    const wrapper = document.createElement('div')
    wrapper.setAttribute('id', 'lti_messages_wrapper')
    target.parentNode.insertBefore(wrapper, target)

    const root = createRoot(wrapper)
    await new Promise(resolve => {
<<<<<<< HEAD
       
      ReactDOM.render(
=======
      root.render(
>>>>>>> 51db239a
        <>
          {[
            [errorMessage, true],
            [message, false],
          ]
            .filter(([msg, _]) => msg !== undefined)
            .map(([msg, isError], index) => {
              return (
                <Alert
<<<<<<< HEAD
                   
=======
>>>>>>> 51db239a
                  key={index}
                  variant={isError ? 'error' : 'info'}
                  renderCloseButtonLabel="Close"
                  onDismiss={() => resolve()}
                  timeout={5000}
                >
                  <span id={isError ? 'lti_error_message' : 'lti_message'}>{msg}</span>
                </Alert>
              )
            })}
        </>,
      )
    })
    root.unmount()
  }
}

ExternalContentSuccess.start = async function () {
  await this.processLtiMessages(lti_response_messages, document.querySelector('.ic-app'))

  if (ENV.oembed) {
    const url = replaceTags(
      replaceTags(
        $('#oembed_retrieve_url').attr('href'),
        'endpoint',
        encodeURIComponent(ENV.oembed.endpoint),
      ),
      'url',
      encodeURIComponent(ENV.oembed.url),
    )
    $.ajaxJSON(
      url,
      'GET',
      {},
      data => ExternalContentSuccess.dataReady(data),
      () =>
        $('#dialog_message').text(
          I18n.t(
            'oembed_failure',
            'Content retrieval failed, please try again or notify your system administrator of the error.',
          ),
        ),
    )
  } else {
    ExternalContentSuccess.dataReady(data, service_id)
    ExternalContentSuccess.a2DataReady(data)
  }
}

$(document).ready(() => {
  ExternalContentSuccess.start()
})

export default ExternalContentSuccess<|MERGE_RESOLUTION|>--- conflicted
+++ resolved
@@ -72,12 +72,7 @@
 
     const root = createRoot(wrapper)
     await new Promise(resolve => {
-<<<<<<< HEAD
-       
-      ReactDOM.render(
-=======
       root.render(
->>>>>>> 51db239a
         <>
           {[
             [errorMessage, true],
@@ -87,10 +82,6 @@
             .map(([msg, isError], index) => {
               return (
                 <Alert
-<<<<<<< HEAD
-                   
-=======
->>>>>>> 51db239a
                   key={index}
                   variant={isError ? 'error' : 'info'}
                   renderCloseButtonLabel="Close"
