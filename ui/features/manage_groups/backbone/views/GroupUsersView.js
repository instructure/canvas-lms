--- conflicted
+++ resolved
@@ -165,11 +165,7 @@
       ],
       moveOptions: {
         groupsLabel: I18n.t('Groups'),
-<<<<<<< HEAD
-        groups: backbone.collectionToGroups(this.model.collection, col => ({models: []})),
-=======
         groups: backbone.collectionToGroups(this.model.collection, _col => ({models: []})),
->>>>>>> 31fbffe1
         excludeCurrent: true,
       },
       onMoveSuccess: res => {
