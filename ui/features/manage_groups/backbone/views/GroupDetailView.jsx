--- conflicted
+++ resolved
@@ -74,11 +74,7 @@
 
   editGroup(e, open = true) {
     if (e) e.preventDefault()
-<<<<<<< HEAD
-    // eslint-disable-next-line no-restricted-properties
-=======
      
->>>>>>> 80d4da09
     ReactDOM.render(
       <GroupModal
         group={{
