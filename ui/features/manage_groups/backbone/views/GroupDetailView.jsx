--- conflicted
+++ resolved
@@ -74,11 +74,7 @@
 
   editGroup(e, open = true) {
     if (e) e.preventDefault()
-<<<<<<< HEAD
-     
-=======
 
->>>>>>> 51db239a
     ReactDOM.render(
       <GroupModal
         group={{
@@ -105,11 +101,7 @@
 
   deleteGroup(e) {
     e.preventDefault()
-<<<<<<< HEAD
-     
-=======
 
->>>>>>> 51db239a
     if (confirm(I18n.t('delete_confirm', 'Are you sure you want to remove this group?'))) {
       if (groupHasSubmissions(this.model)) {
         this.cloneCategoryView = new GroupCategoryCloneView({
