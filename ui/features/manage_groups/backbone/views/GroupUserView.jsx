//
// Copyright (C) 2013 - present Instructure, Inc.
//
// This file is part of Canvas.
//
// Canvas is free software: you can redistribute it and/or modify it under
// the terms of the GNU Affero General Public License as published by the Free
// Software Foundation, version 3 of the License.
//
// Canvas is distributed in the hope that it will be useful, but WITHOUT ANY
// WARRANTY; without even the implied warranty of MERCHANTABILITY or FITNESS FOR
// A PARTICULAR PURPOSE. See the GNU Affero General Public License for more
// details.
//
// You should have received a copy of the GNU Affero General Public License along
// with this program. If not, see <http://www.gnu.org/licenses/>.

import {View} from '@canvas/backbone'
import template from '../../jst/groupUser.handlebars'
import {GroupUserMenu} from '../../react/GroupUserMenu'
import React from 'react'
import ReactDOM from 'react-dom'
import $ from 'jquery'
import {useScope as createI18nScope} from '@canvas/i18n'

const I18n = createI18nScope('GroupUsersView')

export default class GroupUserView extends View {
  static initClass() {
    this.optionProperty('canAssignToGroup')
    this.optionProperty('canEditGroupAssignment')

    this.prototype.tagName = 'li'

    this.prototype.className = 'group-user'

    this.prototype.template = template

    this.prototype.els = {'.al-trigger': '$userActions'}
  }

  initialize() {
    this.parentView = arguments[0].model.collection.view
    super.initialize(...arguments)
  }

  closeMenu() {
    const userId = this.model.get('id')

    const event = new CustomEvent(`closeGroupUserMenuForUser${userId}`)
    window.dispatchEvent(event)
  }

  attach() {
    return this.model.on('change', this.render, this)
  }

  afterRender() {
    this.renderGroupUserMenu()
    return this.$el.data('model', this.model)
  }

  renderGroupUserMenu() {
    const userId = this.model.get('id')
    const userName = this.model.get('name')
    const group = this.model.get('group')
    const groupId = group && group.id

    // I want to remove this setTimeout, it is ugly. If I don't do this, it can't find the selector.
    setTimeout(() => {
      const groupUserMenuSelector = document.getElementById(
        `group_${groupId}_user_${userId}_menu_selector`
      )
      if (this.canEditGroupAssignment && groupUserMenuSelector) {
<<<<<<< HEAD
        // eslint-disable-next-line no-restricted-properties
=======
         
>>>>>>> 1c55606d
        ReactDOM.render(
          <GroupUserMenu
            userId={userId}
            userName={userName}
            isLeader={this.isLeader()}
            onRemoveFromGroup={this.removeUserFromGroup.bind(this)}
            onSetAsLeader={this.setAsLeader.bind(this)}
            onRemoveAsLeader={this.removeAsLeader.bind(this)}
            onMoveTo={this.moveTo.bind(this)}
          />,
          groupUserMenuSelector
        )
      }
    }, 0)
  }

  removeUserFromGroup(userId) {
    this.parentView.removeUserFromGroup(userId)
  }

  setAsLeader(userId) {
    const group = this.model.get('group')

    group.save(
      {leader: {id: userId}},
      {
        success: () => {
          $.screenReaderFlashMessage(
            I18n.t('%{user} is now group leader', {user: this.model.get('name')})
          )

          setTimeout(() => {
            $(`[data-userid='${userId}']`).focus()
          }, 0)
        },
      }
    )
  }

  removeAsLeader(userId) {
    const group = this.model.get('group')

    group.save(
      {leader: null},
      {
        success: () => {
          $.screenReaderFlashMessage(
            I18n.t('Removed %{user} as group leader', {user: this.model.get('name')})
          )

          setTimeout(() => {
            $(`[data-userid='${userId}']`).focus()
          }, 0)
        },
      }
    )
  }

  moveTo(userId) {
    this.parentView.editGroupAssignment(userId)
  }

  highlight() {
    this.$el.addClass('group-user-highlight')
    return setTimeout(() => this.$el.removeClass('group-user-highlight'), 1000)
  }

  toJSON() {
    const group = this.model.get('group')
    const result = {
      groupId: group && group.id,
      ...this,
      ...super.toJSON(...arguments),
    }
    result.shouldMarkInactive =
      this.options.markInactiveStudents && this.model.attributes.is_inactive
    result.isLeader = this.isLeader()
    return result
  }

  isLeader() {
    return this.model.get('group')?.get('leader')?.id === this.model.get('id')
  }
}
GroupUserView.initClass()<|MERGE_RESOLUTION|>--- conflicted
+++ resolved
@@ -72,11 +72,7 @@
         `group_${groupId}_user_${userId}_menu_selector`
       )
       if (this.canEditGroupAssignment && groupUserMenuSelector) {
-<<<<<<< HEAD
-        // eslint-disable-next-line no-restricted-properties
-=======
          
->>>>>>> 1c55606d
         ReactDOM.render(
           <GroupUserMenu
             userId={userId}
