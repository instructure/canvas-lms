--- conflicted
+++ resolved
@@ -72,10 +72,6 @@
         `group_${groupId}_user_${userId}_menu_selector`,
       )
       if (this.canEditGroupAssignment && groupUserMenuSelector) {
-<<<<<<< HEAD
-         
-=======
->>>>>>> 51db239a
         ReactDOM.render(
           <GroupUserMenu
             userId={userId}
