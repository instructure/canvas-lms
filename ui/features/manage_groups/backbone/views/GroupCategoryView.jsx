--- conflicted
+++ resolved
@@ -149,11 +149,7 @@
   renderProgress() {
     const container = document.getElementById('group-category-progress')
     if (container != null) {
-<<<<<<< HEAD
-      // eslint-disable-next-line no-restricted-properties
-=======
        
->>>>>>> 1c55606d
       ReactDOM.render(
         <GroupCategoryProgress progressPercent={this.model.progressModel.attributes.completion} />,
         container
