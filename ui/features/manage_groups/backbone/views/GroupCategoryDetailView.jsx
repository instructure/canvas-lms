//
// Copyright (C) 2013 - present Instructure, Inc.
//
// This file is part of Canvas.
//
// Canvas is free software: you can redistribute it and/or modify it under
// the terms of the GNU Affero General Public License as published by the Free
// Software Foundation, version 3 of the License.
//
// Canvas is distributed in the hope that it will be useful, but WITHOUT ANY
// WARRANTY; without even the implied warranty of MERCHANTABILITY or FITNESS FOR
// A PARTICULAR PURPOSE. See the GNU Affero General Public License for more
// details.
//
// You should have received a copy of the GNU Affero General Public License along
// with this program. If not, see <http://www.gnu.org/licenses/>.

import React from 'react'
import ReactDOM from 'react-dom'
import {useScope as createI18nScope} from '@canvas/i18n'
import $ from 'jquery'
import {View} from '@canvas/backbone'
import RandomlyAssignMembersView from './RandomlyAssignMembersView'
import GroupCategoryEditView from '@canvas/groups/backbone/views/GroupCategoryEditView'
import template from '../../jst/groupCategoryDetail.handlebars'
import GroupModal from '@canvas/group-modal'
import GroupCategoryCloneModal from '../../react/GroupCategoryCloneModal'
import GroupCategoryMessageAllUnassignedModal from '../../react/GroupCategoryMessageAllUnassignedModal'
import GroupImportModal from '../../react/GroupImportModal'

const I18n = createI18nScope('groups')

export default class GroupCategoryDetailView extends View {
  static initClass() {
    this.prototype.template = template

    this.optionProperty('parentView')

    this.prototype.events = {
      'click .message-all-unassigned': 'messageAllUnassigned',
      'click .edit-category': 'editCategory',
      'click .delete-category': 'deleteCategory',
      'click .add-group': 'addGroup',
      'click .import-groups': 'importGroups',
      'click .clone-category': 'cloneCategory',
    }

    this.prototype.els = {
      '.randomly-assign-members': '$randomlyAssignMembersLink',
      '.al-trigger': '$groupCategoryActions',
      '.edit-category': '$editGroupCategoryLink',
      '.message-all-unassigned': '$messageAllUnassignedLink',
      '.add-group': '$addGroupButton',
    }
  }

  initialize(options) {
    super.initialize(...arguments)
    return (this.randomlyAssignUsersView = new RandomlyAssignMembersView({
      model: options.model,
    }))
  }

  attach() {
    this.collection.on('add remove reset', this.render, this)
    return this.model.on('change', this.render, this)
  }

  afterRender() {
    // its trigger will not be rendered yet, set it manually
    this.randomlyAssignUsersView.setTrigger(this.$randomlyAssignMembersLink)
    // reassign the trigger for the createView modal if instantiated
    return this.createView != null ? this.createView.setTrigger(this.$addGroupButton) : undefined
  }

  refreshCollection() {
    // fetch a new paginated set of models for this collection from the server
    // helpul when bypassing Backbone lifecycle events
    this.collection.fetch()
  }

  toJSON() {
    const json = super.toJSON(...arguments)
    json.canMessageMembers = this.model.canMessageUnassignedMembers()
    json.canAssignMembers =
      ENV.permissions.can_manage_groups && this.model.canAssignUnassignedMembers()
    json.locked = this.model.isLocked()
    json.canAdd = ENV.permissions.can_add_groups && !this.model.isLocked()
    json.canManage = ENV.permissions.can_manage_groups && !this.model.isLocked()
    json.canDelete = ENV.permissions.can_delete_groups && !this.model.isLocked()
    return json
  }

  deleteCategory(e) {
    e.preventDefault()
<<<<<<< HEAD
     
=======

>>>>>>> 51db239a
    if (!confirm(I18n.t('delete_confirm', 'Are you sure you want to remove this group set?'))) {
      this.$groupCategoryActions.focus()
      return
    }
    return this.model.destroy({
      success() {
        return $.flashMessage(I18n.t('flash.removed', 'Group set successfully removed.'))
      },
      failure() {
        return $.flashError(
          I18n.t('flash.removeError', 'Unable to remove the group set. Please try again later.'),
        )
      },
    })
  }

  addGroup(e, open = true) {
    if (e) e.preventDefault()
<<<<<<< HEAD
     
=======

>>>>>>> 51db239a
    ReactDOM.render(
      <GroupModal
        groupCategory={{id: this.model.get('id')}}
        group={{
          role: this.model.get('role'),
          group_limit: this.model.get('group_limit'),
        }}
        label={I18n.t('Add Group')}
        open={open}
        requestMethod="POST"
        onSave={() => this.refreshCollection()}
        onDismiss={() => {
          this.addGroup(null, false)
          this.$addGroupButton.focus()
        }}
      />,
      document.getElementById('group-mount-point'),
    )
  }

  setProgress(progress) {
    this.model.progressModel.set(progress)
  }

  importGroups(e) {
    if (e) e.preventDefault()
    const parent = document.getElementById('group-import-modal-mount-point')
<<<<<<< HEAD
     
=======

>>>>>>> 51db239a
    ReactDOM.render(
      <GroupImportModal
        setProgress={this.setProgress.bind(this)}
        groupCategoryId={this.model.id}
        parent={parent}
      />,
      parent,
    )
  }

  editCategory() {
    if (this.editCategoryView == null) {
      this.editCategoryView = new GroupCategoryEditView({
        model: this.model,
        trigger: this.$editGroupCategoryLink,
      })
    }
    return this.editCategoryView.open()
  }

  cloneCategory(e, open = true) {
    if (e) e.preventDefault()
<<<<<<< HEAD
     
=======

>>>>>>> 51db239a
    ReactDOM.render(
      <GroupCategoryCloneModal
        // implicitly rendered with openedFromCaution: false
        groupCategory={{
          id: this.model.get('id'),
          name: this.model.get('name'),
        }}
        label={I18n.t('Clone Group Set')}
        open={open}
        onDismiss={() => {
          this.cloneCategory(null, false)
          $(`#group-category-${this.model.id}-actions`).focus()
        }}
      />,
      document.getElementById('group-category-clone-mount-point'),
    )
  }

  messageAllUnassigned(e, open = true) {
    if (e) e.preventDefault()
    const disabler = $.Deferred()
    this.parentView.$el.disableWhileLoading(disabler)
    disabler.done(() => {
      // display the dialog when all data is ready
      const students = this.model
        .unassignedUsers()
        .map(user => ({id: user.get('id'), short_name: user.get('short_name')}))
      const dialog = () => {
<<<<<<< HEAD
         
=======
>>>>>>> 51db239a
        ReactDOM.render(
          <GroupCategoryMessageAllUnassignedModal
            groupCategory={{name: this.model.get('name')}}
            recipients={students}
            open={open}
            onDismiss={() => {
              this.messageAllUnassigned(null, false)
              this.$messageAllUnassignedLink.focus()
            }}
          />,
          document.getElementById('group-category-message-all-unassigned-mount-point'),
        )
      }
      return dialog()
    })
    const users = this.model.unassignedUsers()
    // get notified when last page is fetched and then open the dialog
    users.on('fetched:last', () => {
      return disabler.resolve()
    })
    // ensure all data is loaded before displaying dialog
    if (users.urls.next != null) {
      users.loadAll = true
      return users.fetch({page: 'next'})
    } else {
      return disabler.resolve()
    }
  }
}
GroupCategoryDetailView.initClass()<|MERGE_RESOLUTION|>--- conflicted
+++ resolved
@@ -93,11 +93,7 @@
 
   deleteCategory(e) {
     e.preventDefault()
-<<<<<<< HEAD
-     
-=======
-
->>>>>>> 51db239a
+
     if (!confirm(I18n.t('delete_confirm', 'Are you sure you want to remove this group set?'))) {
       this.$groupCategoryActions.focus()
       return
@@ -116,11 +112,7 @@
 
   addGroup(e, open = true) {
     if (e) e.preventDefault()
-<<<<<<< HEAD
-     
-=======
-
->>>>>>> 51db239a
+
     ReactDOM.render(
       <GroupModal
         groupCategory={{id: this.model.get('id')}}
@@ -148,11 +140,7 @@
   importGroups(e) {
     if (e) e.preventDefault()
     const parent = document.getElementById('group-import-modal-mount-point')
-<<<<<<< HEAD
-     
-=======
-
->>>>>>> 51db239a
+
     ReactDOM.render(
       <GroupImportModal
         setProgress={this.setProgress.bind(this)}
@@ -175,11 +163,7 @@
 
   cloneCategory(e, open = true) {
     if (e) e.preventDefault()
-<<<<<<< HEAD
-     
-=======
-
->>>>>>> 51db239a
+
     ReactDOM.render(
       <GroupCategoryCloneModal
         // implicitly rendered with openedFromCaution: false
@@ -208,10 +192,6 @@
         .unassignedUsers()
         .map(user => ({id: user.get('id'), short_name: user.get('short_name')}))
       const dialog = () => {
-<<<<<<< HEAD
-         
-=======
->>>>>>> 51db239a
         ReactDOM.render(
           <GroupCategoryMessageAllUnassignedModal
             groupCategory={{name: this.model.get('name')}}
