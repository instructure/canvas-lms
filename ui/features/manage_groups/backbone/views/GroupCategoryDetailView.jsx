//
// Copyright (C) 2013 - present Instructure, Inc.
//
// This file is part of Canvas.
//
// Canvas is free software: you can redistribute it and/or modify it under
// the terms of the GNU Affero General Public License as published by the Free
// Software Foundation, version 3 of the License.
//
// Canvas is distributed in the hope that it will be useful, but WITHOUT ANY
// WARRANTY; without even the implied warranty of MERCHANTABILITY or FITNESS FOR
// A PARTICULAR PURPOSE. See the GNU Affero General Public License for more
// details.
//
// You should have received a copy of the GNU Affero General Public License along
// with this program. If not, see <http://www.gnu.org/licenses/>.

import React from 'react'
import ReactDOM from 'react-dom'
import {useScope as createI18nScope} from '@canvas/i18n'
import $ from 'jquery'
import {View} from '@canvas/backbone'
import RandomlyAssignMembersView from './RandomlyAssignMembersView'
import GroupCategoryEditView from '@canvas/groups/backbone/views/GroupCategoryEditView'
import template from '../../jst/groupCategoryDetail.handlebars'
import GroupModal from '@canvas/group-modal'
import GroupCategoryCloneModal from '../../react/GroupCategoryCloneModal'
import GroupCategoryMessageAllUnassignedModal from '../../react/GroupCategoryMessageAllUnassignedModal'
import GroupImportModal from '../../react/GroupImportModal'

const I18n = createI18nScope('groups')

export default class GroupCategoryDetailView extends View {
  static initClass() {
    this.prototype.template = template

    this.optionProperty('parentView')

    this.prototype.events = {
      'click .message-all-unassigned': 'messageAllUnassigned',
      'click .edit-category': 'editCategory',
      'click .delete-category': 'deleteCategory',
      'click .add-group': 'addGroup',
      'click .import-groups': 'importGroups',
      'click .clone-category': 'cloneCategory',
    }

    this.prototype.els = {
      '.randomly-assign-members': '$randomlyAssignMembersLink',
      '.al-trigger': '$groupCategoryActions',
      '.edit-category': '$editGroupCategoryLink',
      '.message-all-unassigned': '$messageAllUnassignedLink',
      '.add-group': '$addGroupButton',
    }
  }

  initialize(options) {
    super.initialize(...arguments)
    return (this.randomlyAssignUsersView = new RandomlyAssignMembersView({
      model: options.model,
    }))
  }

  attach() {
    this.collection.on('add remove reset', this.render, this)
    return this.model.on('change', this.render, this)
  }

  afterRender() {
    // its trigger will not be rendered yet, set it manually
    this.randomlyAssignUsersView.setTrigger(this.$randomlyAssignMembersLink)
    // reassign the trigger for the createView modal if instantiated
    return this.createView != null ? this.createView.setTrigger(this.$addGroupButton) : undefined
  }

  refreshCollection() {
    // fetch a new paginated set of models for this collection from the server
    // helpul when bypassing Backbone lifecycle events
    this.collection.fetch()
  }

  toJSON() {
    const json = super.toJSON(...arguments)
    json.canMessageMembers = this.model.canMessageUnassignedMembers()
    json.canAssignMembers =
      ENV.permissions.can_manage_groups && this.model.canAssignUnassignedMembers()
    json.locked = this.model.isLocked()
    json.canAdd = ENV.permissions.can_add_groups && !this.model.isLocked()
    json.canManage = ENV.permissions.can_manage_groups && !this.model.isLocked()
    json.canDelete = ENV.permissions.can_delete_groups && !this.model.isLocked()
    return json
  }

  deleteCategory(e) {
    e.preventDefault()
     
    if (!confirm(I18n.t('delete_confirm', 'Are you sure you want to remove this group set?'))) {
      this.$groupCategoryActions.focus()
      return
    }
    return this.model.destroy({
      success() {
        return $.flashMessage(I18n.t('flash.removed', 'Group set successfully removed.'))
      },
      failure() {
        return $.flashError(
          I18n.t('flash.removeError', 'Unable to remove the group set. Please try again later.')
        )
      },
    })
  }

  addGroup(e, open = true) {
    if (e) e.preventDefault()
<<<<<<< HEAD
    // eslint-disable-next-line no-restricted-properties
=======
     
>>>>>>> 1c55606d
    ReactDOM.render(
      <GroupModal
        groupCategory={{id: this.model.get('id')}}
        group={{
          role: this.model.get('role'),
          group_limit: this.model.get('group_limit'),
        }}
        label={I18n.t('Add Group')}
        open={open}
        requestMethod="POST"
        onSave={() => this.refreshCollection()}
        onDismiss={() => {
          this.addGroup(null, false)
          this.$addGroupButton.focus()
        }}
      />,
      document.getElementById('group-mount-point')
    )
  }

  setProgress(progress) {
    this.model.progressModel.set(progress)
  }

  importGroups(e) {
    if (e) e.preventDefault()
    const parent = document.getElementById('group-import-modal-mount-point')
<<<<<<< HEAD
    // eslint-disable-next-line no-restricted-properties
=======
     
>>>>>>> 1c55606d
    ReactDOM.render(
      <GroupImportModal
        setProgress={this.setProgress.bind(this)}
        groupCategoryId={this.model.id}
        parent={parent}
      />,
      parent
    )
  }

  editCategory() {
    if (this.editCategoryView == null) {
      this.editCategoryView = new GroupCategoryEditView({
        model: this.model,
        trigger: this.$editGroupCategoryLink,
      })
    }
    return this.editCategoryView.open()
  }

  cloneCategory(e, open = true) {
    if (e) e.preventDefault()
<<<<<<< HEAD
    // eslint-disable-next-line no-restricted-properties
=======
     
>>>>>>> 1c55606d
    ReactDOM.render(
      <GroupCategoryCloneModal
        // implicitly rendered with openedFromCaution: false
        groupCategory={{
          id: this.model.get('id'),
          name: this.model.get('name'),
        }}
        label={I18n.t('Clone Group Set')}
        open={open}
        onDismiss={() => {
          this.cloneCategory(null, false)
          $(`#group-category-${this.model.id}-actions`).focus()
        }}
      />,
      document.getElementById('group-category-clone-mount-point')
    )
  }

  messageAllUnassigned(e, open = true) {
    if (e) e.preventDefault()
    const disabler = $.Deferred()
    this.parentView.$el.disableWhileLoading(disabler)
    disabler.done(() => {
      // display the dialog when all data is ready
      const students = this.model
        .unassignedUsers()
        .map(user => ({id: user.get('id'), short_name: user.get('short_name')}))
      const dialog = () => {
<<<<<<< HEAD
        // eslint-disable-next-line no-restricted-properties
=======
         
>>>>>>> 1c55606d
        ReactDOM.render(
          <GroupCategoryMessageAllUnassignedModal
            groupCategory={{name: this.model.get('name')}}
            recipients={students}
            open={open}
            onDismiss={() => {
              this.messageAllUnassigned(null, false)
              this.$messageAllUnassignedLink.focus()
            }}
          />,
          document.getElementById('group-category-message-all-unassigned-mount-point')
        )
      }
      return dialog()
    })
    const users = this.model.unassignedUsers()
    // get notified when last page is fetched and then open the dialog
    users.on('fetched:last', () => {
      return disabler.resolve()
    })
    // ensure all data is loaded before displaying dialog
    if (users.urls.next != null) {
      users.loadAll = true
      return users.fetch({page: 'next'})
    } else {
      return disabler.resolve()
    }
  }
}
GroupCategoryDetailView.initClass()<|MERGE_RESOLUTION|>--- conflicted
+++ resolved
@@ -112,11 +112,7 @@
 
   addGroup(e, open = true) {
     if (e) e.preventDefault()
-<<<<<<< HEAD
-    // eslint-disable-next-line no-restricted-properties
-=======
-     
->>>>>>> 1c55606d
+     
     ReactDOM.render(
       <GroupModal
         groupCategory={{id: this.model.get('id')}}
@@ -144,11 +140,7 @@
   importGroups(e) {
     if (e) e.preventDefault()
     const parent = document.getElementById('group-import-modal-mount-point')
-<<<<<<< HEAD
-    // eslint-disable-next-line no-restricted-properties
-=======
-     
->>>>>>> 1c55606d
+     
     ReactDOM.render(
       <GroupImportModal
         setProgress={this.setProgress.bind(this)}
@@ -171,11 +163,7 @@
 
   cloneCategory(e, open = true) {
     if (e) e.preventDefault()
-<<<<<<< HEAD
-    // eslint-disable-next-line no-restricted-properties
-=======
-     
->>>>>>> 1c55606d
+     
     ReactDOM.render(
       <GroupCategoryCloneModal
         // implicitly rendered with openedFromCaution: false
@@ -204,11 +192,7 @@
         .unassignedUsers()
         .map(user => ({id: user.get('id'), short_name: user.get('short_name')}))
       const dialog = () => {
-<<<<<<< HEAD
-        // eslint-disable-next-line no-restricted-properties
-=======
          
->>>>>>> 1c55606d
         ReactDOM.render(
           <GroupCategoryMessageAllUnassignedModal
             groupCategory={{name: this.model.get('name')}}
