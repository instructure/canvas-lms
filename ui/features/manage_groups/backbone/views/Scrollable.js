--- conflicted
+++ resolved
@@ -106,10 +106,6 @@
       return this._checkScroll()
     })
 
-<<<<<<< HEAD
-    return this.$el.on('dragstop', (event, ui) => clearTimeout(this._checkScrollTimeout))
-=======
     return this.$el.on('dragstop', (_event, _ui) => clearTimeout(this._checkScrollTimeout))
->>>>>>> 31fbffe1
   },
 }