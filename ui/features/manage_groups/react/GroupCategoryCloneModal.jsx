--- conflicted
+++ resolved
@@ -16,17 +16,11 @@
  * with this program. If not, see <http://www.gnu.org/licenses/>.
  */
 
-<<<<<<< HEAD
-import React, {useEffect, useState} from 'react'
-import {useScope as createI18nScope} from '@canvas/i18n'
-import {shape, string} from 'prop-types'
-=======
 import {showFlashSuccess} from '@canvas/alerts/react/FlashAlert'
 import doFetchApi from '@canvas/do-fetch-api-effect'
 import {useScope as createI18nScope} from '@canvas/i18n'
 import CanvasModal from '@canvas/instui-bindings/react/Modal'
 import {reloadWindow} from '@canvas/util/globalUtils'
->>>>>>> 51db239a
 import {Alert} from '@instructure/ui-alerts'
 import {Button} from '@instructure/ui-buttons'
 import {Spinner} from '@instructure/ui-spinner'
@@ -59,15 +53,9 @@
     startSendOperation()
       .then(res => notifyDidSave(res))
       .catch(err => {
-<<<<<<< HEAD
-        console.error(err)  
-        captureException(err)
-        if (err.response) console.error(err.response)  
-=======
         console.error(err)
         captureException(err)
         if (err.response) console.error(err.response)
->>>>>>> 51db239a
         setStatus('error')
       })
   }
