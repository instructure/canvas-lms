--- conflicted
+++ resolved
@@ -86,15 +86,9 @@
     Promise.all(promiseArray)
       .then(notifyDidSave)
       .catch(err => {
-<<<<<<< HEAD
-        console.error(err)  
-        captureException(err)
-        if (err.response) console.error(err.response)  
-=======
         console.error(err)
         captureException(err)
         if (err.response) console.error(err.response)
->>>>>>> 4b8c5dea
         setStatus('error')
       })
   }
