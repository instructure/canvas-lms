/*
 * Copyright (C) 2025 - present Instructure, Inc.
 *
 * This file is part of Canvas.
 *
 * Canvas is free software: you can redistribute it and/or modify it under
 * the terms of the GNU Affero General Public License as published by the Free
 * Software Foundation, version 3 of the License.
 *
 * Canvas is distributed in the hope that it will be useful, but WITHOUT ANY
 * WARRANTY; without even the implied warranty of MERCHANTABILITY or FITNESS FOR
 * A PARTICULAR PURPOSE. See the GNU Affero General Public License for more
 * details.
 *
 * You should have received a copy of the GNU Affero General Public License along
 * with this program. If not, see <http://www.gnu.org/licenses/>.
 */

import {BlockContentEditor} from '@canvas/block-content-editor'

export const BlockContentEditorWrapper = () => {
<<<<<<< HEAD
  return <BlockContentEditor data={null} onInit={null} aiAltTextEnabled={false} />
=======
  return <BlockContentEditor data={null} onInit={null} aiAltTextGenerationURL={null} />
>>>>>>> cb9e0c9a
}<|MERGE_RESOLUTION|>--- conflicted
+++ resolved
@@ -19,9 +19,5 @@
 import {BlockContentEditor} from '@canvas/block-content-editor'
 
 export const BlockContentEditorWrapper = () => {
-<<<<<<< HEAD
-  return <BlockContentEditor data={null} onInit={null} aiAltTextEnabled={false} />
-=======
   return <BlockContentEditor data={null} onInit={null} aiAltTextGenerationURL={null} />
->>>>>>> cb9e0c9a
 }