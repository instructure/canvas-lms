/*
 * Copyright (C) 2025 - present Instructure, Inc.
 *
 * This file is part of Canvas.
 *
 * Canvas is free software: you can redistribute it and/or modify it under
 * the terms of the GNU Affero General Public License as published by the Free
 * Software Foundation, version 3 of the License.
 *
 * Canvas is distributed in the hope that it will be useful, but WITHOUT ANY
 * WARRANTY; without even the implied warranty of MERCHANTABILITY or FITNESS FOR
 * A PARTICULAR PURPOSE. See the GNU Affero General Public License for more
 * details.
 *
 * You should have received a copy of the GNU Affero General Public License along
 * with this program. If not, see <http://www.gnu.org/licenses/>.
 */

import React from 'react'
import {createRoot} from 'react-dom/client'
import WidgetDashboardContainer from './react/WidgetDashboardContainer'
import ready from '@instructure/ready'
import {useScope as createI18nScope} from '@canvas/i18n'
import ErrorBoundary from '@canvas/error-boundary'
import GenericErrorPage from '@canvas/generic-error-page/react'
import errorShipUrl from '@canvas/images/ErrorShip.svg'
import {QueryClientProvider} from '@tanstack/react-query'
import {queryClient} from '@canvas/query'
import {WidgetDashboardProvider} from './react/hooks/useWidgetDashboardContext'

const I18n = createI18nScope('widget_dashboard')

ready(() => {
  const container = document.getElementById('content')

  if (container) {
    const root = createRoot(container)
    root.render(
      <ErrorBoundary
        errorComponent={
          <GenericErrorPage
            imageUrl={errorShipUrl}
            errorCategory={I18n.t('Widget Dashboard Error Page')}
          />
        }
      >
        <QueryClientProvider client={queryClient}>
          <WidgetDashboardProvider
            preferences={ENV.PREFERENCES}
            observedUsersList={ENV.OBSERVED_USERS_LIST}
            canAddObservee={ENV.CAN_ADD_OBSERVEE}
            currentUser={ENV.current_user}
            currentUserRoles={ENV.current_user_roles}
<<<<<<< HEAD
=======
            sharedCourseData={ENV.SHARED_COURSE_DATA}
>>>>>>> 53aa8385
          >
            <WidgetDashboardContainer />
          </WidgetDashboardProvider>
        </QueryClientProvider>
      </ErrorBoundary>,
    )
  }
})<|MERGE_RESOLUTION|>--- conflicted
+++ resolved
@@ -51,10 +51,7 @@
             canAddObservee={ENV.CAN_ADD_OBSERVEE}
             currentUser={ENV.current_user}
             currentUserRoles={ENV.current_user_roles}
-<<<<<<< HEAD
-=======
             sharedCourseData={ENV.SHARED_COURSE_DATA}
->>>>>>> 53aa8385
           >
             <WidgetDashboardContainer />
           </WidgetDashboardProvider>
