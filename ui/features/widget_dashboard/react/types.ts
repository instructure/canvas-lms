--- conflicted
+++ resolved
@@ -80,9 +80,6 @@
   description: string
 }
 
-<<<<<<< HEAD
-export type WidgetRegistry = Record<string, WidgetRenderer>
-=======
 export type WidgetRegistry = Record<string, WidgetRenderer>
 
 export interface CourseGrade {
@@ -123,5 +120,4 @@
     avatarUrl: string
   } | null
   isRead?: boolean
-}
->>>>>>> 5b970e1a
+}