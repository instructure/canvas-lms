--- conflicted
+++ resolved
@@ -102,15 +102,11 @@
 } as const
 
 // Query keys
-<<<<<<< HEAD
-export const ANNOUNCEMENTS_PAGINATED = 'announcements-paginated'
-=======
 export const ANNOUNCEMENTS_PAGINATED_KEY = 'announcementsPaginated'
 export const DASHBOARD_NOTIFICATIONS_KEY = 'dashboardNotifications'
 export const COURSE_WORK_KEY = 'courseWork'
 export const COURSE_STATISTICS_KEY = 'courseStatistics'
 export const COURSE_INSTRUCTORS_PAGINATED_KEY = 'courseInstructorsPaginated'
->>>>>>> 67acb827
 
 // URL patterns
 export const URL_PATTERNS = {
