/*
 * Copyright (C) 2025 - present Instructure, Inc.
 *
 * This file is part of Canvas.
 *
 * Canvas is free software: you can redistribute it and/or modify it under
 * the terms of the GNU Affero General Public License as published by the Free
 * Software Foundation, version 3 of the License.
 *
 * Canvas is distributed in the hope that it will be useful, but WITHOUT ANY
 * WARRANTY; without even the implied warranty of MERCHANTABILITY or FITNESS FOR
 * A PARTICULAR PURPOSE. See the GNU Affero General Public License for more
 * details.
 *
 * You should have received a copy of the GNU Affero General Public License along
 * with this program. If not, see <http://www.gnu.org/licenses/>.
 */

import {useScope as createI18nScope} from '@canvas/i18n'
import {gql} from 'graphql-tag'

const I18n = createI18nScope('widget_dashboard')

export const TAB_IDS = {
  DASHBOARD: 'dashboard',
  COURSES: 'courses',
} as const

export type TabId = (typeof TAB_IDS)[keyof typeof TAB_IDS]

export const WIDGET_TYPES = {
  COURSE_WORK_SUMMARY: 'course_work_summary',
  COURSE_WORK: 'course_work',
  COURSE_WORK_COMBINED: 'course_work_combined',
  COURSE_GRADES: 'course_grades',
  ANNOUNCEMENTS: 'announcements',
  PEOPLE: 'people',
} as const

export type WidgetType = (typeof WIDGET_TYPES)[keyof typeof WIDGET_TYPES]

export const DEFAULT_WIDGET_CONFIG = {
  columns: 3,
  widgets: [
    {
      id: 'course-work-combined-widget',
      type: WIDGET_TYPES.COURSE_WORK_COMBINED,
      position: {col: 1, row: 1},
      size: {width: 2, height: 3},
      title: I18n.t('Course Work'),
    },
    {
      id: 'announcements-widget',
      type: WIDGET_TYPES.ANNOUNCEMENTS,
      position: {col: 3, row: 1},
      size: {width: 1, height: 2},
      title: I18n.t('Announcements'),
    },
    {
      id: 'course-grades-widget',
      type: WIDGET_TYPES.COURSE_GRADES,
      position: {col: 1, row: 4},
      size: {width: 2, height: 2},
      title: I18n.t('Course Grades'),
    },
    {
      id: 'people-widget',
      type: WIDGET_TYPES.PEOPLE,
      position: {col: 3, row: 3},
      size: {width: 1, height: 2},
      title: I18n.t('People'),
    },
  ],
}

// Course Grades Widget Constants
export const COURSE_GRADES_WIDGET = {
  MAX_GRID_ITEMS: 6,
  CARD_HEIGHT: '14rem',
  GRID_COLUMNS: 3,
  GRID_COL_SPACING: 'small',
  GRID_ROW_SPACING: 'small',
  DEFAULT_COURSE_CODE: 'N/A',
  GRADING_SCHEMES: {
    LETTER: 'letter',
    PERCENTAGE: 'percentage',
  },
} as const

// Data fetching constants
export const QUERY_CONFIG = {
  STALE_TIME: {
    COURSES: 10, // minutes
    GRADES: 5, // minutes
    STATISTICS: 5, // minutes
<<<<<<< HEAD
=======
    USERS: 10, // minutes
>>>>>>> 661629a0
  },
  RETRY: {
    DISABLED: false,
    DEFAULT: 3,
  },
} as const

// URL patterns
export const URL_PATTERNS = {
  GRADEBOOK: '/courses/{courseId}/gradebook',
  ALL_GRADES: '/grades',
<<<<<<< HEAD
} as const
=======
} as const

// GraphQL mutations
export const ACCEPT_ENROLLMENT_INVITATION = gql`
  mutation AcceptEnrollmentInvitation($enrollmentUuid: String!) {
    acceptEnrollmentInvitation(input: {enrollmentUuid: $enrollmentUuid}) {
      success
      enrollment {
        id
        course {
          id
          name
        }
      }
      errors {
        message
      }
    }
  }
`

export const REJECT_ENROLLMENT_INVITATION = gql`
  mutation RejectEnrollmentInvitation($enrollmentUuid: String!) {
    rejectEnrollmentInvitation(input: {enrollmentUuid: $enrollmentUuid}) {
      success
      enrollment {
        id
      }
      errors {
        message
      }
    }
  }
`
>>>>>>> 661629a0
<|MERGE_RESOLUTION|>--- conflicted
+++ resolved
@@ -93,10 +93,7 @@
     COURSES: 10, // minutes
     GRADES: 5, // minutes
     STATISTICS: 5, // minutes
-<<<<<<< HEAD
-=======
     USERS: 10, // minutes
->>>>>>> 661629a0
   },
   RETRY: {
     DISABLED: false,
@@ -108,9 +105,6 @@
 export const URL_PATTERNS = {
   GRADEBOOK: '/courses/{courseId}/gradebook',
   ALL_GRADES: '/grades',
-<<<<<<< HEAD
-} as const
-=======
 } as const
 
 // GraphQL mutations
@@ -144,5 +138,4 @@
       }
     }
   }
-`
->>>>>>> 661629a0
+`