/*
 * Copyright (C) 2025 - present Instructure, Inc.
 *
 * This file is part of Canvas.
 *
 * Canvas is free software: you can redistribute it and/or modify it under
 * the terms of the GNU Affero General Public License as published by the Free
 * Software Foundation, version 3 of the License.
 *
 * Canvas is distributed in the hope that it will be useful, but WITHOUT ANY
 * WARRANTY; without even the implied warranty of MERCHANTABILITY or FITNESS FOR
 * A PARTICULAR PURPOSE. See the GNU Affero General Public License for more
 * details.
 *
 * You should have received a copy of the GNU Affero General Public License along
 * with this program. If not, see <http://www.gnu.org/licenses/>.
 */

import {useInfiniteQuery, useQuery, useQueryClient} from '@tanstack/react-query'
import {gql} from 'graphql-tag'
<<<<<<< HEAD
import {useState, useCallback, useEffect, useRef} from 'react'
=======
import {useState, useCallback, useEffect} from 'react'
>>>>>>> 8d1d98d9
import {getCurrentUserId, executeGraphQLQuery, createUserQueryConfig} from '../utils/graphql'
import {COURSE_WORK_KEY, QUERY_CONFIG} from '../constants'
import {useWidgetDashboard} from './useWidgetDashboardContext'
import {widgetDashboardPersister} from '../utils/persister'
import {useBroadcastQuery} from '@canvas/query/broadcast'

export interface CourseWorkItem {
  id: string
  title: string
  course: {
    id: string
    name: string
  }
  dueAt: string | null
  points: number | null
  htmlUrl: string
  type: 'assignment' | 'quiz' | 'discussion'
  late: boolean
  missing: boolean
  state: string
}

interface Submission {
  _id: string
  cachedDueDate?: string | null
  submittedAt?: string | null
  late?: boolean
  missing?: boolean
  excused?: boolean
  state?: string
  assignment: Assignment
}

interface Assignment {
  _id: string
  name: string
  dueAt?: string | null
  pointsPossible?: number | null
  htmlUrl: string
  submissionTypes: string[]
  state: string
  published: boolean
  quiz?: {
    _id: string
    title: string
  } | null
  discussion?: {
    _id: string
    title: string
  } | null
  course: {
    _id: string
    name: string
  }
}

interface PageInfo {
  hasNextPage: boolean
  hasPreviousPage: boolean
  endCursor: string | null
  startCursor: string | null
  totalCount: number | null
}

interface GraphQLResponse {
  legacyNode: {
    _id: string
    courseWorkSubmissionsConnection: {
      nodes: Submission[]
      pageInfo: PageInfo
    }
  }
}

const USER_COURSE_WORK_QUERY = gql`
  query GetUserCourseWork($userId: ID!, $first: Int, $after: String, $last: Int, $before: String, $courseFilter: String, $startDate: ISO8601DateTime, $endDate: ISO8601DateTime, $includeOverdue: Boolean, $includeNoDueDate: Boolean, $onlySubmitted: Boolean, $observedUserId: ID) {
    legacyNode(_id: $userId, type: User) {
      ... on User {
        _id
        courseWorkSubmissionsConnection(
          first: $first
          after: $after
          last: $last
          before: $before
          courseFilter: $courseFilter
          startDate: $startDate
          endDate: $endDate
          includeOverdue: $includeOverdue
          includeNoDueDate: $includeNoDueDate
          onlySubmitted: $onlySubmitted
          observedUserId: $observedUserId
        ) {
          nodes {
            _id
            cachedDueDate
            submittedAt
            late
            missing
            excused
            state
            assignment {
              _id
              name
              dueAt
              pointsPossible
              htmlUrl
              submissionTypes
              state
              published
              quiz {
                _id
                title
              }
              discussion {
                _id
                title
              }
              course {
                _id
                name
              }
            }
          }
          pageInfo {
            hasNextPage
            hasPreviousPage
            endCursor
            startCursor
            totalCount
          }
        }
      }
    }
  }
`

function determineItemType(assignment: Assignment): CourseWorkItem['type'] {
  // Check for actual quiz/discussion objects first (more reliable)
  if (assignment.quiz) {
    return 'quiz'
  }
  if (assignment.discussion) {
    return 'discussion'
  }

  // Fallback to submission types
  if (assignment.submissionTypes?.includes('online_quiz')) {
    return 'quiz'
  }
  if (assignment.submissionTypes?.includes('discussion_topic')) {
    return 'discussion'
  }
  return 'assignment'
}

function getItemTitle(assignment: Assignment): string {
  // Use quiz/discussion title if available, otherwise use assignment name
  if (assignment.quiz) {
    return assignment.quiz.title
  }
  if (assignment.discussion) {
    return assignment.discussion.title
  }
  return assignment.name
}

export interface CourseWorkPaginationInfo {
  hasNextPage: boolean
  hasPreviousPage: boolean
  endCursor: string | null
  startCursor: string | null
  totalCount: number | null
}

export interface CourseWorkResult {
  items: CourseWorkItem[]
  pageInfo: CourseWorkPaginationInfo
}

export interface UseCourseWorkOptions {
  pageSize?: number
  courseFilter?: string
  startDate?: string
  endDate?: string
  includeOverdue?: boolean
  includeNoDueDate?: boolean
  onlySubmitted?: boolean
}

type PaginationParams =
  | {
      first: number
      after?: string
    }
  | {
      last: number
      before?: string
    }

/**
 * Calculate a GraphQL cursor for a specific page
 * Cursor represents the starting offset for the page (0-indexed position)
 */
export function calculateCursorForPage(pageIndex: number, pageSize: number): string | undefined {
  if (pageIndex === 0) return undefined
  const offset = pageIndex * pageSize
  return btoa(String(offset))
}

/**
 * Fetch a specific page of course work directly by calculating its cursor
 */
export async function fetchCourseWorkPage(
  pageIndex: number,
  options: UseCourseWorkOptions = {},
<<<<<<< HEAD
=======
  observedUserId?: string | null,
>>>>>>> 8d1d98d9
): Promise<CourseWorkResult> {
  const {
    pageSize = 4,
    courseFilter,
    startDate,
    endDate,
    includeOverdue,
    includeNoDueDate,
    onlySubmitted,
  } = options

  const currentUserId = getCurrentUserId()
  const cursor = calculateCursorForPage(pageIndex, pageSize)

  const response = await executeGraphQLQuery<GraphQLResponse>(USER_COURSE_WORK_QUERY, {
    userId: currentUserId,
    first: pageSize,
    after: cursor,
    courseFilter,
    startDate,
    endDate,
    includeOverdue,
    includeNoDueDate,
    onlySubmitted,
<<<<<<< HEAD
=======
    observedUserId,
>>>>>>> 8d1d98d9
  })

  if (!response?.legacyNode?.courseWorkSubmissionsConnection) {
    return {
      items: [],
      pageInfo: {
        hasNextPage: false,
        hasPreviousPage: false,
        endCursor: null,
        startCursor: null,
        totalCount: null,
      },
    }
  }

  const {nodes: submissions, pageInfo} = response.legacyNode.courseWorkSubmissionsConnection

  const items: CourseWorkItem[] = submissions.map(submission => {
    const assignment = submission.assignment
    // Prioritize cachedDueDate for due date overrides before using assignment.dueAt
    const effectiveDueDate = submission.cachedDueDate || assignment.dueAt || null

    return {
      id: assignment._id,
      title: getItemTitle(assignment),
      course: {
        id: assignment.course._id,
        name: assignment.course.name,
      },
      dueAt: effectiveDueDate,
      points: assignment.pointsPossible || null,
      htmlUrl: assignment.htmlUrl,
      type: determineItemType(assignment),
      late: submission.late || false,
      missing: submission.missing || false,
      state: submission.state || 'not_submitted',
    }
  })

  return {
    items,
    pageInfo: {...pageInfo},
  }
}

/**
 * Original infinite query hook for sequential pagination
 * Used by widgets that load pages sequentially (e.g., CourseWorkSummaryWidget)
 */
export function useCourseWork(options: UseCourseWorkOptions = {}) {
  const {
    pageSize = 4,
    courseFilter,
    startDate,
    endDate,
    includeOverdue,
    includeNoDueDate,
    onlySubmitted,
  } = options

  const {observedUserId} = useWidgetDashboard()

  return useInfiniteQuery({
    ...createUserQueryConfig(
      [
        COURSE_WORK_KEY,
        pageSize,
        courseFilter,
        startDate,
        endDate,
        includeOverdue?.toString(),
        includeNoDueDate?.toString(),
        onlySubmitted?.toString(),
        observedUserId ?? undefined,
      ],
      QUERY_CONFIG.STALE_TIME.STATISTICS,
    ),
    initialPageParam: null,
    queryFn: async ({
      pageParam,
    }: {
      pageParam: PaginationParams | null
    }): Promise<CourseWorkResult> => {
      const currentUserId = getCurrentUserId()

      // Determine pagination parameters
      const paginationParams = pageParam || {first: pageSize}

      const response = await executeGraphQLQuery<GraphQLResponse>(USER_COURSE_WORK_QUERY, {
        userId: currentUserId,
        ...paginationParams,
        courseFilter,
        startDate,
        endDate,
        includeOverdue,
        includeNoDueDate,
        onlySubmitted,
        observedUserId,
      })

      if (!response?.legacyNode?.courseWorkSubmissionsConnection) {
        return {
          items: [],
          pageInfo: {
            hasNextPage: false,
            hasPreviousPage: false,
            endCursor: null,
            startCursor: null,
            totalCount: null,
          },
        }
      }

      const {nodes: submissions, pageInfo} = response.legacyNode.courseWorkSubmissionsConnection

      // Transform submissions to CourseWorkItems
      const items: CourseWorkItem[] = submissions.map(submission => {
        const assignment = submission.assignment
        // Prioritize cachedDueDate for due date overrides before using assignment.dueAt
        const effectiveDueDate = submission.cachedDueDate || assignment.dueAt || null

        return {
          id: assignment._id,
          title: getItemTitle(assignment),
          course: {
            id: assignment.course._id,
            name: assignment.course.name,
          },
          dueAt: effectiveDueDate,
          points: assignment.pointsPossible || null,
          htmlUrl: assignment.htmlUrl,
          type: determineItemType(assignment),
          late: submission.late || false,
          missing: submission.missing || false,
          state: submission.state || 'not_submitted',
        }
      })

      return {
        items,
        pageInfo: {
          hasNextPage: pageInfo.hasNextPage,
          hasPreviousPage: pageInfo.hasPreviousPage,
          endCursor: pageInfo.endCursor,
          startCursor: pageInfo.startCursor,
          totalCount: pageInfo.totalCount,
        },
      }
    },
    getNextPageParam: (lastPage): PaginationParams | null => {
      if (lastPage.pageInfo.hasNextPage && lastPage.pageInfo.endCursor) {
        return {
          first: pageSize,
          after: lastPage.pageInfo.endCursor,
        }
      }
      return null
    },
    getPreviousPageParam: (firstPage): PaginationParams | null => {
      if (firstPage.pageInfo.hasPreviousPage && firstPage.pageInfo.startCursor) {
        return {
          last: pageSize,
          before: firstPage.pageInfo.startCursor,
        }
      }
      return null
    },
  })
}

<<<<<<< HEAD
interface PageCache {
  [pageIndex: number]: CourseWorkResult
}

/**
 * Enhanced hook for direct page jumping with caching
 * Manages its own page state and provides navigation
 * Used by widgets that need to jump directly to any page (e.g., CourseWorkWidget, CourseWorkCombinedWidget)
 */
export function useCourseWorkPaginated(options: UseCourseWorkOptions = {}) {
  const [currentPageIndex, setCurrentPageIndex] = useState<number>(0)
  const [pageCache, setPageCache] = useState<PageCache>({})
  const [isLoading, setIsLoading] = useState(false)
  const [error, setError] = useState<Error | null>(null)
  const [totalCount, setTotalCount] = useState<number | null>(null)
  const optionsRef = useRef(options)
  const isFetchingRef = useRef<{[key: number]: boolean}>({})

  useEffect(() => {
    optionsRef.current = options
  }, [options])

  const pageSize = options.pageSize || 4

  const fetchPage = useCallback(
    async (pageIndex: number) => {
      if (pageCache[pageIndex]) {
        return pageCache[pageIndex]
      }

      if (isFetchingRef.current[pageIndex]) {
        return
      }

      isFetchingRef.current[pageIndex] = true
      setIsLoading(true)
      setError(null)

      try {
        const result = await fetchCourseWorkPage(pageIndex, optionsRef.current)

        setPageCache(prev => ({
          ...prev,
          [pageIndex]: result,
        }))

        if (result.pageInfo.totalCount !== null) {
          setTotalCount(result.pageInfo.totalCount)
        }

        return result
      } catch (err) {
        setError(err as Error)
      } finally {
        setIsLoading(false)
        isFetchingRef.current[pageIndex] = false
      }
    },
    [pageCache],
  )

  useEffect(() => {
    if (window.ENV?.current_user_id) {
      fetchPage(currentPageIndex)
    }
  }, [currentPageIndex, fetchPage])

  useEffect(() => {
    setPageCache({})
    setTotalCount(null)
    setCurrentPageIndex(0)
    isFetchingRef.current = {}
  }, [options.courseFilter, options.startDate, options.endDate])

  const resetAndRefetch = useCallback(() => {
    setPageCache({})
    setTotalCount(null)
    isFetchingRef.current = {}
    return fetchPage(currentPageIndex)
  }, [fetchPage, currentPageIndex])

=======
/**
 * Enhanced hook for direct page jumping with caching
 * Uses TanStack Query for automatic caching and persistence
 * Used by widgets that need to jump directly to any page (e.g., CourseWorkWidget, CourseWorkCombinedWidget)
 */
export function useCourseWorkPaginated(options: UseCourseWorkOptions = {}) {
  const {observedUserId} = useWidgetDashboard()
  const queryClient = useQueryClient()
  const [currentPageIndex, setCurrentPageIndex] = useState<number>(0)
  const pageSize = options.pageSize || 4

  // Generate unique query key for current page
  const queryKey = [
    COURSE_WORK_KEY,
    'page',
    currentPageIndex,
    pageSize,
    options.courseFilter,
    options.startDate,
    options.endDate,
    options.includeOverdue?.toString(),
    options.includeNoDueDate?.toString(),
    options.onlySubmitted?.toString(),
    observedUserId ?? undefined,
  ]

  // Use TanStack Query for this specific page (uses client from context)
  const {
    data: currentPage,
    isLoading,
    error,
    refetch: refetchCurrentPage,
  } = useQuery({
    queryKey,
    queryFn: () => fetchCourseWorkPage(currentPageIndex, options, observedUserId),
    enabled: !!window.ENV?.current_user_id,
    staleTime: QUERY_CONFIG.STALE_TIME.STATISTICS * 60 * 1000, // Convert minutes to ms
    persister: widgetDashboardPersister,
    refetchOnMount: false,
  })

  // Broadcast course work updates across tabs
  useBroadcastQuery({
    queryKey: [COURSE_WORK_KEY],
    broadcastChannel: 'widget-dashboard',
  })

  // Reset to page 0 when filters change
  useEffect(() => {
    setCurrentPageIndex(0)
  }, [options.courseFilter, options.startDate, options.endDate, observedUserId])

  const totalCount = currentPage?.pageInfo.totalCount ?? null
>>>>>>> 8d1d98d9
  const totalPages =
    totalCount !== null && totalCount !== undefined ? Math.ceil(totalCount / pageSize) : 0

  const goToPage = useCallback((pageNumber: number) => {
    const targetIndex = pageNumber - 1
    if (targetIndex >= 0) {
      setCurrentPageIndex(targetIndex)
    }
  }, [])

  const resetPagination = useCallback(() => {
    setCurrentPageIndex(0)
  }, [])

<<<<<<< HEAD
  const currentPage = pageCache[currentPageIndex]
=======
  const refetch = useCallback(async () => {
    // Invalidate all course work queries to force refetch
    await queryClient.invalidateQueries({
      queryKey: [COURSE_WORK_KEY],
    })
    return refetchCurrentPage()
  }, [queryClient, refetchCurrentPage])
>>>>>>> 8d1d98d9

  return {
    currentPage,
    currentPageIndex,
    totalPages,
    totalCount,
    goToPage,
    resetPagination,
<<<<<<< HEAD
    refetch: resetAndRefetch,
    isLoading,
    error,
=======
    refetch,
    isLoading,
    error: error as Error | null,
>>>>>>> 8d1d98d9
    pageSize,
  }
}<|MERGE_RESOLUTION|>--- conflicted
+++ resolved
@@ -18,11 +18,7 @@
 
 import {useInfiniteQuery, useQuery, useQueryClient} from '@tanstack/react-query'
 import {gql} from 'graphql-tag'
-<<<<<<< HEAD
-import {useState, useCallback, useEffect, useRef} from 'react'
-=======
 import {useState, useCallback, useEffect} from 'react'
->>>>>>> 8d1d98d9
 import {getCurrentUserId, executeGraphQLQuery, createUserQueryConfig} from '../utils/graphql'
 import {COURSE_WORK_KEY, QUERY_CONFIG} from '../constants'
 import {useWidgetDashboard} from './useWidgetDashboardContext'
@@ -238,10 +234,7 @@
 export async function fetchCourseWorkPage(
   pageIndex: number,
   options: UseCourseWorkOptions = {},
-<<<<<<< HEAD
-=======
   observedUserId?: string | null,
->>>>>>> 8d1d98d9
 ): Promise<CourseWorkResult> {
   const {
     pageSize = 4,
@@ -266,10 +259,7 @@
     includeOverdue,
     includeNoDueDate,
     onlySubmitted,
-<<<<<<< HEAD
-=======
     observedUserId,
->>>>>>> 8d1d98d9
   })
 
   if (!response?.legacyNode?.courseWorkSubmissionsConnection) {
@@ -440,89 +430,6 @@
   })
 }
 
-<<<<<<< HEAD
-interface PageCache {
-  [pageIndex: number]: CourseWorkResult
-}
-
-/**
- * Enhanced hook for direct page jumping with caching
- * Manages its own page state and provides navigation
- * Used by widgets that need to jump directly to any page (e.g., CourseWorkWidget, CourseWorkCombinedWidget)
- */
-export function useCourseWorkPaginated(options: UseCourseWorkOptions = {}) {
-  const [currentPageIndex, setCurrentPageIndex] = useState<number>(0)
-  const [pageCache, setPageCache] = useState<PageCache>({})
-  const [isLoading, setIsLoading] = useState(false)
-  const [error, setError] = useState<Error | null>(null)
-  const [totalCount, setTotalCount] = useState<number | null>(null)
-  const optionsRef = useRef(options)
-  const isFetchingRef = useRef<{[key: number]: boolean}>({})
-
-  useEffect(() => {
-    optionsRef.current = options
-  }, [options])
-
-  const pageSize = options.pageSize || 4
-
-  const fetchPage = useCallback(
-    async (pageIndex: number) => {
-      if (pageCache[pageIndex]) {
-        return pageCache[pageIndex]
-      }
-
-      if (isFetchingRef.current[pageIndex]) {
-        return
-      }
-
-      isFetchingRef.current[pageIndex] = true
-      setIsLoading(true)
-      setError(null)
-
-      try {
-        const result = await fetchCourseWorkPage(pageIndex, optionsRef.current)
-
-        setPageCache(prev => ({
-          ...prev,
-          [pageIndex]: result,
-        }))
-
-        if (result.pageInfo.totalCount !== null) {
-          setTotalCount(result.pageInfo.totalCount)
-        }
-
-        return result
-      } catch (err) {
-        setError(err as Error)
-      } finally {
-        setIsLoading(false)
-        isFetchingRef.current[pageIndex] = false
-      }
-    },
-    [pageCache],
-  )
-
-  useEffect(() => {
-    if (window.ENV?.current_user_id) {
-      fetchPage(currentPageIndex)
-    }
-  }, [currentPageIndex, fetchPage])
-
-  useEffect(() => {
-    setPageCache({})
-    setTotalCount(null)
-    setCurrentPageIndex(0)
-    isFetchingRef.current = {}
-  }, [options.courseFilter, options.startDate, options.endDate])
-
-  const resetAndRefetch = useCallback(() => {
-    setPageCache({})
-    setTotalCount(null)
-    isFetchingRef.current = {}
-    return fetchPage(currentPageIndex)
-  }, [fetchPage, currentPageIndex])
-
-=======
 /**
  * Enhanced hook for direct page jumping with caching
  * Uses TanStack Query for automatic caching and persistence
@@ -576,7 +483,6 @@
   }, [options.courseFilter, options.startDate, options.endDate, observedUserId])
 
   const totalCount = currentPage?.pageInfo.totalCount ?? null
->>>>>>> 8d1d98d9
   const totalPages =
     totalCount !== null && totalCount !== undefined ? Math.ceil(totalCount / pageSize) : 0
 
@@ -591,9 +497,6 @@
     setCurrentPageIndex(0)
   }, [])
 
-<<<<<<< HEAD
-  const currentPage = pageCache[currentPageIndex]
-=======
   const refetch = useCallback(async () => {
     // Invalidate all course work queries to force refetch
     await queryClient.invalidateQueries({
@@ -601,7 +504,6 @@
     })
     return refetchCurrentPage()
   }, [queryClient, refetchCurrentPage])
->>>>>>> 8d1d98d9
 
   return {
     currentPage,
@@ -610,15 +512,9 @@
     totalCount,
     goToPage,
     resetPagination,
-<<<<<<< HEAD
-    refetch: resetAndRefetch,
-    isLoading,
-    error,
-=======
     refetch,
     isLoading,
     error: error as Error | null,
->>>>>>> 8d1d98d9
     pageSize,
   }
 }