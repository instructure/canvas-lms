/*
 * Copyright (C) 2025 - present Instructure, Inc.
 *
 * This file is part of Canvas.
 *
 * Canvas is free software: you can redistribute it and/or modify it under
 * the terms of the GNU Affero General Public License as published by the Free
 * Software Foundation, version 3 of the License.
 *
 * Canvas is distributed in the hope that it will be useful, but WITHOUT ANY
 * WARRANTY; without even the implied warranty of MERCHANTABILITY or FITNESS FOR
 * A PARTICULAR PURPOSE. See the GNU Affero General Public License for more
 * details.
 *
 * You should have received a copy of the GNU Affero General Public License along
 * with this program. If not, see <http://www.gnu.org/licenses/>.
 */

import {useInfiniteQuery, useQuery, useQueryClient} from '@tanstack/react-query'
import {gql} from 'graphql-tag'
import {useState, useCallback, useMemo, useEffect} from 'react'
import {getCurrentUserId, executeGraphQLQuery, createUserQueryConfig} from '../utils/graphql'
import {COURSE_WORK_KEY, QUERY_CONFIG} from '../constants'
import {useWidgetDashboard} from './useWidgetDashboardContext'
import {widgetDashboardPersister} from '../utils/persister'
import {useBroadcastQuery} from '@canvas/query/broadcast'

export interface CourseWorkItem {
  id: string
  title: string
  course: {
    id: string
    name: string
  }
  dueAt: string | null
  points: number | null
  htmlUrl: string
  type: 'assignment' | 'quiz' | 'discussion'
  late: boolean
  missing: boolean
  state: string
}

interface Submission {
  _id: string
  cachedDueDate?: string | null
  submittedAt?: string | null
  late?: boolean
  missing?: boolean
  excused?: boolean
  state?: string
  assignment: Assignment
}

interface Assignment {
  _id: string
  name: string
  dueAt?: string | null
  pointsPossible?: number | null
  htmlUrl: string
  submissionTypes: string[]
  state: string
  published: boolean
  quiz?: {
    _id: string
    title: string
  } | null
  discussion?: {
    _id: string
    title: string
  } | null
  course: {
    _id: string
    name: string
  }
}

interface PageInfo {
  hasNextPage: boolean
  hasPreviousPage: boolean
  endCursor: string | null
  startCursor: string | null
  totalCount: number | null
}

interface GraphQLResponse {
  legacyNode: {
    _id: string
    courseWorkSubmissionsConnection: {
      nodes: Submission[]
      pageInfo: PageInfo
    }
  }
}

const USER_COURSE_WORK_QUERY = gql`
  query GetUserCourseWork($userId: ID!, $first: Int, $after: String, $last: Int, $before: String, $courseFilter: String, $startDate: ISO8601DateTime, $endDate: ISO8601DateTime, $includeOverdue: Boolean, $includeNoDueDate: Boolean, $onlySubmitted: Boolean, $observedUserId: ID) {
    legacyNode(_id: $userId, type: User) {
      ... on User {
        _id
        courseWorkSubmissionsConnection(
          first: $first
          after: $after
          last: $last
          before: $before
          courseFilter: $courseFilter
          startDate: $startDate
          endDate: $endDate
          includeOverdue: $includeOverdue
          includeNoDueDate: $includeNoDueDate
          onlySubmitted: $onlySubmitted
          observedUserId: $observedUserId
        ) {
          nodes {
            _id
            cachedDueDate
            submittedAt
            late
            missing
            excused
            state
            assignment {
              _id
              name
              dueAt
              pointsPossible
              htmlUrl
              submissionTypes
              state
              published
              quiz {
                _id
                title
              }
              discussion {
                _id
                title
              }
              course {
                _id
                name
              }
            }
          }
          pageInfo {
            hasNextPage
            hasPreviousPage
            endCursor
            startCursor
            totalCount
          }
        }
      }
    }
  }
`

function determineItemType(assignment: Assignment): CourseWorkItem['type'] {
  // Check for actual quiz/discussion objects first (more reliable)
  if (assignment.quiz) {
    return 'quiz'
  }
  if (assignment.discussion) {
    return 'discussion'
  }

  // Fallback to submission types
  if (assignment.submissionTypes?.includes('online_quiz')) {
    return 'quiz'
  }
  if (assignment.submissionTypes?.includes('discussion_topic')) {
    return 'discussion'
  }
  return 'assignment'
}

function getItemTitle(assignment: Assignment): string {
  // Use quiz/discussion title if available, otherwise use assignment name
  if (assignment.quiz) {
    return assignment.quiz.title
  }
  if (assignment.discussion) {
    return assignment.discussion.title
  }
  return assignment.name
}

export interface CourseWorkPaginationInfo {
  hasNextPage: boolean
  hasPreviousPage: boolean
  endCursor: string | null
  startCursor: string | null
  totalCount: number | null
}

export interface CourseWorkResult {
  items: CourseWorkItem[]
  pageInfo: CourseWorkPaginationInfo
}

export interface UseCourseWorkOptions {
  pageSize?: number
  courseFilter?: string
  startDate?: string
  endDate?: string
  includeOverdue?: boolean
  includeNoDueDate?: boolean
  onlySubmitted?: boolean
}

type PaginationParams =
  | {
      first: number
      after?: string
    }
  | {
      last: number
      before?: string
    }

/**
 * Calculate a GraphQL cursor for a specific page
 * Cursor represents the starting offset for the page (0-indexed position)
 */
export function calculateCursorForPage(pageIndex: number, pageSize: number): string | undefined {
  if (pageIndex === 0) return undefined
  const offset = pageIndex * pageSize
  return btoa(String(offset))
}

/**
 * Fetch a specific page of course work directly by calculating its cursor
 */
export async function fetchCourseWorkPage(
  pageIndex: number,
  options: UseCourseWorkOptions = {},
  observedUserId?: string | null,
): Promise<CourseWorkResult> {
  const {
    pageSize = 4,
    courseFilter,
    startDate,
    endDate,
    includeOverdue,
    includeNoDueDate,
    onlySubmitted,
  } = options

  const currentUserId = getCurrentUserId()
  const cursor = calculateCursorForPage(pageIndex, pageSize)

  const response = await executeGraphQLQuery<GraphQLResponse>(USER_COURSE_WORK_QUERY, {
    userId: currentUserId,
    first: pageSize,
    after: cursor,
    courseFilter,
    startDate,
    endDate,
    includeOverdue,
    includeNoDueDate,
    onlySubmitted,
    observedUserId,
  })

  if (!response?.legacyNode?.courseWorkSubmissionsConnection) {
    return {
      items: [],
      pageInfo: {
        hasNextPage: false,
        hasPreviousPage: false,
        endCursor: null,
        startCursor: null,
        totalCount: null,
      },
    }
  }

  const {nodes: submissions, pageInfo} = response.legacyNode.courseWorkSubmissionsConnection

  const items: CourseWorkItem[] = submissions.map(submission => {
    const assignment = submission.assignment
    // Prioritize cachedDueDate for due date overrides before using assignment.dueAt
    const effectiveDueDate = submission.cachedDueDate || assignment.dueAt || null

    return {
      id: assignment._id,
      title: getItemTitle(assignment),
      course: {
        id: assignment.course._id,
        name: assignment.course.name,
      },
      dueAt: effectiveDueDate,
      points: assignment.pointsPossible || null,
      htmlUrl: assignment.htmlUrl,
      type: determineItemType(assignment),
      late: submission.late || false,
      missing: submission.missing || false,
      state: submission.state || 'not_submitted',
    }
  })

  return {
    items,
    pageInfo: {...pageInfo},
  }
}

/**
 * Original infinite query hook for sequential pagination
 * Used by widgets that load pages sequentially (e.g., CourseWorkSummaryWidget)
 */
export function useCourseWork(options: UseCourseWorkOptions = {}) {
  const {
    pageSize = 4,
    courseFilter,
    startDate,
    endDate,
    includeOverdue,
    includeNoDueDate,
    onlySubmitted,
  } = options

  const {observedUserId} = useWidgetDashboard()

  return useInfiniteQuery({
    ...createUserQueryConfig(
      [
        COURSE_WORK_KEY,
        pageSize,
        courseFilter,
        endDate,
        includeOverdue?.toString(),
        includeNoDueDate?.toString(),
        onlySubmitted?.toString(),
        observedUserId ?? undefined,
      ],
      QUERY_CONFIG.STALE_TIME.STATISTICS,
    ),
    initialPageParam: null,
    queryFn: async ({
      pageParam,
    }: {
      pageParam: PaginationParams | null
    }): Promise<CourseWorkResult> => {
      const currentUserId = getCurrentUserId()

      // Determine pagination parameters
      const paginationParams = pageParam || {first: pageSize}

      const response = await executeGraphQLQuery<GraphQLResponse>(USER_COURSE_WORK_QUERY, {
        userId: currentUserId,
        ...paginationParams,
        courseFilter,
        startDate,
        endDate,
        includeOverdue,
        includeNoDueDate,
        onlySubmitted,
        observedUserId,
      })

      if (!response?.legacyNode?.courseWorkSubmissionsConnection) {
        return {
          items: [],
          pageInfo: {
            hasNextPage: false,
            hasPreviousPage: false,
            endCursor: null,
            startCursor: null,
            totalCount: null,
          },
        }
      }

      const {nodes: submissions, pageInfo} = response.legacyNode.courseWorkSubmissionsConnection

      // Transform submissions to CourseWorkItems
      const items: CourseWorkItem[] = submissions.map(submission => {
        const assignment = submission.assignment
        // Prioritize cachedDueDate for due date overrides before using assignment.dueAt
        const effectiveDueDate = submission.cachedDueDate || assignment.dueAt || null

        return {
          id: assignment._id,
          title: getItemTitle(assignment),
          course: {
            id: assignment.course._id,
            name: assignment.course.name,
          },
          dueAt: effectiveDueDate,
          points: assignment.pointsPossible || null,
          htmlUrl: assignment.htmlUrl,
          type: determineItemType(assignment),
          late: submission.late || false,
          missing: submission.missing || false,
          state: submission.state || 'not_submitted',
        }
      })

      return {
        items,
        pageInfo: {
          hasNextPage: pageInfo.hasNextPage,
          hasPreviousPage: pageInfo.hasPreviousPage,
          endCursor: pageInfo.endCursor,
          startCursor: pageInfo.startCursor,
          totalCount: pageInfo.totalCount,
        },
      }
    },
    getNextPageParam: (lastPage): PaginationParams | null => {
      if (lastPage.pageInfo.hasNextPage && lastPage.pageInfo.endCursor) {
        return {
          first: pageSize,
          after: lastPage.pageInfo.endCursor,
        }
      }
      return null
    },
    getPreviousPageParam: (firstPage): PaginationParams | null => {
      if (firstPage.pageInfo.hasPreviousPage && firstPage.pageInfo.startCursor) {
        return {
          last: pageSize,
          before: firstPage.pageInfo.startCursor,
        }
      }
      return null
    },
  })
}

/**
 * Enhanced hook for direct page jumping with caching
 * Uses TanStack Query for automatic caching and persistence
 * Used by widgets that need to jump directly to any page (e.g., CourseWorkWidget, CourseWorkCombinedWidget)
 */
export function useCourseWorkPaginated(options: UseCourseWorkOptions = {}) {
  const {observedUserId} = useWidgetDashboard()
  const queryClient = useQueryClient()
  const pageSize = options.pageSize || 4

  // Create a stable filter key - when this changes, we know filters have changed
  const filterKey = useMemo(
    () =>
      JSON.stringify({
        courseFilter: options.courseFilter,
<<<<<<< HEAD
        startDate: options.startDate,
=======
>>>>>>> 10b1d53a
        endDate: options.endDate,
        includeOverdue: options.includeOverdue,
        includeNoDueDate: options.includeNoDueDate,
        onlySubmitted: options.onlySubmitted,
        observedUserId,
      }),
    [
      options.courseFilter,
<<<<<<< HEAD
      options.startDate,
=======
>>>>>>> 10b1d53a
      options.endDate,
      options.includeOverdue,
      options.includeNoDueDate,
      options.onlySubmitted,
      observedUserId,
    ],
  )

  // Track current page index - always resets to 0 when filters change
  const [currentPageIndex, setCurrentPageIndex] = useState<number>(0)

  // Reset to page 1 whenever filters change
  useEffect(() => {
    setCurrentPageIndex(0)
  }, [filterKey])
<<<<<<< HEAD

  // Generate unique query key for current page
  const queryKey = [
    COURSE_WORK_KEY,
    'page',
    currentPageIndex,
    pageSize,
    options.courseFilter,
    options.startDate,
    options.endDate,
    options.includeOverdue?.toString(),
    options.includeNoDueDate?.toString(),
    options.onlySubmitted?.toString(),
    observedUserId ?? undefined,
  ]

  // Use TanStack Query for this specific page (uses client from context)
  const {
    data: currentPage,
    isLoading,
    error,
    refetch: refetchCurrentPage,
  } = useQuery({
    queryKey,
    queryFn: () => fetchCourseWorkPage(currentPageIndex, options, observedUserId),
    enabled: !!window.ENV?.current_user_id,
    staleTime: QUERY_CONFIG.STALE_TIME.STATISTICS * 60 * 1000, // Convert minutes to ms
    persister: widgetDashboardPersister,
    refetchOnMount: false,
  })

  // Broadcast course work updates across tabs
  useBroadcastQuery({
    queryKey: [COURSE_WORK_KEY],
    broadcastChannel: 'widget-dashboard',
  })

=======

  // Generate unique query key for current page
  const queryKey = [
    COURSE_WORK_KEY,
    'page',
    currentPageIndex,
    pageSize,
    options.courseFilter,
    options.endDate,
    options.includeOverdue?.toString(),
    options.includeNoDueDate?.toString(),
    options.onlySubmitted?.toString(),
    observedUserId ?? undefined,
  ]

  // Use TanStack Query for this specific page (uses client from context)
  const {
    data: currentPage,
    isLoading,
    error,
    refetch: refetchCurrentPage,
  } = useQuery({
    queryKey,
    queryFn: () => fetchCourseWorkPage(currentPageIndex, options, observedUserId),
    enabled: !!window.ENV?.current_user_id,
    staleTime: QUERY_CONFIG.STALE_TIME.STATISTICS * 60 * 1000, // Convert minutes to ms
    persister: widgetDashboardPersister,
    refetchOnMount: false,
  })

  // Broadcast course work updates across tabs
  useBroadcastQuery({
    queryKey: [COURSE_WORK_KEY],
    broadcastChannel: 'widget-dashboard',
  })

>>>>>>> 10b1d53a
  const totalCount = currentPage?.pageInfo.totalCount ?? null
  const totalPages =
    totalCount !== null && totalCount !== undefined ? Math.ceil(totalCount / pageSize) : 0

  const goToPage = useCallback((pageNumber: number) => {
    const targetIndex = pageNumber - 1
    if (targetIndex >= 0) {
      setCurrentPageIndex(targetIndex)
    }
  }, [])

  const resetPagination = useCallback(() => {
    setCurrentPageIndex(0)
  }, [])

  const refetch = useCallback(async () => {
    // Invalidate all course work queries to force refetch
    await queryClient.invalidateQueries({
      queryKey: [COURSE_WORK_KEY],
    })
    return refetchCurrentPage()
  }, [queryClient, refetchCurrentPage])

  return {
    currentPage,
    currentPageIndex,
    totalPages,
    totalCount,
    goToPage,
    resetPagination,
    refetch,
    isLoading,
    error: error as Error | null,
    pageSize,
  }
}<|MERGE_RESOLUTION|>--- conflicted
+++ resolved
@@ -444,10 +444,6 @@
     () =>
       JSON.stringify({
         courseFilter: options.courseFilter,
-<<<<<<< HEAD
-        startDate: options.startDate,
-=======
->>>>>>> 10b1d53a
         endDate: options.endDate,
         includeOverdue: options.includeOverdue,
         includeNoDueDate: options.includeNoDueDate,
@@ -456,10 +452,6 @@
       }),
     [
       options.courseFilter,
-<<<<<<< HEAD
-      options.startDate,
-=======
->>>>>>> 10b1d53a
       options.endDate,
       options.includeOverdue,
       options.includeNoDueDate,
@@ -475,7 +467,6 @@
   useEffect(() => {
     setCurrentPageIndex(0)
   }, [filterKey])
-<<<<<<< HEAD
 
   // Generate unique query key for current page
   const queryKey = [
@@ -484,7 +475,6 @@
     currentPageIndex,
     pageSize,
     options.courseFilter,
-    options.startDate,
     options.endDate,
     options.includeOverdue?.toString(),
     options.includeNoDueDate?.toString(),
@@ -513,44 +503,6 @@
     broadcastChannel: 'widget-dashboard',
   })
 
-=======
-
-  // Generate unique query key for current page
-  const queryKey = [
-    COURSE_WORK_KEY,
-    'page',
-    currentPageIndex,
-    pageSize,
-    options.courseFilter,
-    options.endDate,
-    options.includeOverdue?.toString(),
-    options.includeNoDueDate?.toString(),
-    options.onlySubmitted?.toString(),
-    observedUserId ?? undefined,
-  ]
-
-  // Use TanStack Query for this specific page (uses client from context)
-  const {
-    data: currentPage,
-    isLoading,
-    error,
-    refetch: refetchCurrentPage,
-  } = useQuery({
-    queryKey,
-    queryFn: () => fetchCourseWorkPage(currentPageIndex, options, observedUserId),
-    enabled: !!window.ENV?.current_user_id,
-    staleTime: QUERY_CONFIG.STALE_TIME.STATISTICS * 60 * 1000, // Convert minutes to ms
-    persister: widgetDashboardPersister,
-    refetchOnMount: false,
-  })
-
-  // Broadcast course work updates across tabs
-  useBroadcastQuery({
-    queryKey: [COURSE_WORK_KEY],
-    broadcastChannel: 'widget-dashboard',
-  })
-
->>>>>>> 10b1d53a
   const totalCount = currentPage?.pageInfo.totalCount ?? null
   const totalPages =
     totalCount !== null && totalCount !== undefined ? Math.ceil(totalCount / pageSize) : 0
