/*
 * Copyright (C) 2025 - present Instructure, Inc.
 *
 * This file is part of Canvas.
 *
 * Canvas is free software: you can redistribute it and/or modify it under
 * the terms of the GNU Affero General Public License as published by the Free
 * Software Foundation, version 3 of the License.
 *
 * Canvas is distributed in the hope that it will be useful, but WITHOUT ANY
 * WARRANTY; without even the implied warranty of MERCHANTABILITY or FITNESS FOR
 * A PARTICULAR PURPOSE. See the GNU Affero General Public License for more
 * details.
 *
 * You should have received a copy of the GNU Affero General Public License along
 * with this program. If not, see <http://www.gnu.org/licenses/>.
 */

import {useInfiniteQuery, useQuery, useQueryClient} from '@tanstack/react-query'
import {gql} from 'graphql-tag'
<<<<<<< HEAD
import {useState, useCallback, useEffect} from 'react'
=======
import {useState, useCallback, useMemo, useEffect} from 'react'
>>>>>>> e69b96c5
import {getCurrentUserId, executeGraphQLQuery, createUserQueryConfig} from '../utils/graphql'
import {COURSE_WORK_KEY, QUERY_CONFIG} from '../constants'
import {useWidgetDashboard} from './useWidgetDashboardContext'
import {widgetDashboardPersister} from '../utils/persister'
import {useBroadcastQuery} from '@canvas/query/broadcast'

export interface CourseWorkItem {
  id: string
  title: string
  course: {
    id: string
    name: string
  }
  dueAt: string | null
  points: number | null
  htmlUrl: string
  type: 'assignment' | 'quiz' | 'discussion'
  late: boolean
  missing: boolean
  state: string
}

interface Submission {
  _id: string
  cachedDueDate?: string | null
  submittedAt?: string | null
  late?: boolean
  missing?: boolean
  excused?: boolean
  state?: string
  assignment: Assignment
}

interface Assignment {
  _id: string
  name: string
  dueAt?: string | null
  pointsPossible?: number | null
  htmlUrl: string
  submissionTypes: string[]
  state: string
  published: boolean
  quiz?: {
    _id: string
    title: string
  } | null
  discussion?: {
    _id: string
    title: string
  } | null
  course: {
    _id: string
    name: string
  }
}

interface PageInfo {
  hasNextPage: boolean
  hasPreviousPage: boolean
  endCursor: string | null
  startCursor: string | null
  totalCount: number | null
}

interface GraphQLResponse {
  legacyNode: {
    _id: string
    courseWorkSubmissionsConnection: {
      nodes: Submission[]
      pageInfo: PageInfo
    }
  }
}

const USER_COURSE_WORK_QUERY = gql`
  query GetUserCourseWork($userId: ID!, $first: Int, $after: String, $last: Int, $before: String, $courseFilter: String, $startDate: ISO8601DateTime, $endDate: ISO8601DateTime, $includeOverdue: Boolean, $includeNoDueDate: Boolean, $onlySubmitted: Boolean, $observedUserId: ID) {
    legacyNode(_id: $userId, type: User) {
      ... on User {
        _id
        courseWorkSubmissionsConnection(
          first: $first
          after: $after
          last: $last
          before: $before
          courseFilter: $courseFilter
          startDate: $startDate
          endDate: $endDate
          includeOverdue: $includeOverdue
          includeNoDueDate: $includeNoDueDate
          onlySubmitted: $onlySubmitted
          observedUserId: $observedUserId
        ) {
          nodes {
            _id
            cachedDueDate
            submittedAt
            late
            missing
            excused
            state
            assignment {
              _id
              name
              dueAt
              pointsPossible
              htmlUrl
              submissionTypes
              state
              published
              quiz {
                _id
                title
              }
              discussion {
                _id
                title
              }
              course {
                _id
                name
              }
            }
          }
          pageInfo {
            hasNextPage
            hasPreviousPage
            endCursor
            startCursor
            totalCount
          }
        }
      }
    }
  }
`

function determineItemType(assignment: Assignment): CourseWorkItem['type'] {
  // Check for actual quiz/discussion objects first (more reliable)
  if (assignment.quiz) {
    return 'quiz'
  }
  if (assignment.discussion) {
    return 'discussion'
  }

  // Fallback to submission types
  if (assignment.submissionTypes?.includes('online_quiz')) {
    return 'quiz'
  }
  if (assignment.submissionTypes?.includes('discussion_topic')) {
    return 'discussion'
  }
  return 'assignment'
}

function getItemTitle(assignment: Assignment): string {
  // Use quiz/discussion title if available, otherwise use assignment name
  if (assignment.quiz) {
    return assignment.quiz.title
  }
  if (assignment.discussion) {
    return assignment.discussion.title
  }
  return assignment.name
}

export interface CourseWorkPaginationInfo {
  hasNextPage: boolean
  hasPreviousPage: boolean
  endCursor: string | null
  startCursor: string | null
  totalCount: number | null
}

export interface CourseWorkResult {
  items: CourseWorkItem[]
  pageInfo: CourseWorkPaginationInfo
}

export interface UseCourseWorkOptions {
  pageSize?: number
  courseFilter?: string
  startDate?: string
  endDate?: string
  includeOverdue?: boolean
  includeNoDueDate?: boolean
  onlySubmitted?: boolean
}

type PaginationParams =
  | {
      first: number
      after?: string
    }
  | {
      last: number
      before?: string
    }

/**
 * Calculate a GraphQL cursor for a specific page
 * Cursor represents the starting offset for the page (0-indexed position)
 */
export function calculateCursorForPage(pageIndex: number, pageSize: number): string | undefined {
  if (pageIndex === 0) return undefined
  const offset = pageIndex * pageSize
  return btoa(String(offset))
}

/**
 * Fetch a specific page of course work directly by calculating its cursor
 */
export async function fetchCourseWorkPage(
  pageIndex: number,
  options: UseCourseWorkOptions = {},
  observedUserId?: string | null,
): Promise<CourseWorkResult> {
  const {
    pageSize = 4,
    courseFilter,
    startDate,
    endDate,
    includeOverdue,
    includeNoDueDate,
    onlySubmitted,
  } = options

  const currentUserId = getCurrentUserId()
  const cursor = calculateCursorForPage(pageIndex, pageSize)

  const response = await executeGraphQLQuery<GraphQLResponse>(USER_COURSE_WORK_QUERY, {
    userId: currentUserId,
    first: pageSize,
    after: cursor,
    courseFilter,
    startDate,
    endDate,
    includeOverdue,
    includeNoDueDate,
    onlySubmitted,
    observedUserId,
  })

  if (!response?.legacyNode?.courseWorkSubmissionsConnection) {
    return {
      items: [],
      pageInfo: {
        hasNextPage: false,
        hasPreviousPage: false,
        endCursor: null,
        startCursor: null,
        totalCount: null,
      },
    }
  }

  const {nodes: submissions, pageInfo} = response.legacyNode.courseWorkSubmissionsConnection

  const items: CourseWorkItem[] = submissions.map(submission => {
    const assignment = submission.assignment
    // Prioritize cachedDueDate for due date overrides before using assignment.dueAt
    const effectiveDueDate = submission.cachedDueDate || assignment.dueAt || null

    return {
      id: assignment._id,
      title: getItemTitle(assignment),
      course: {
        id: assignment.course._id,
        name: assignment.course.name,
      },
      dueAt: effectiveDueDate,
      points: assignment.pointsPossible || null,
      htmlUrl: assignment.htmlUrl,
      type: determineItemType(assignment),
      late: submission.late || false,
      missing: submission.missing || false,
      state: submission.state || 'not_submitted',
    }
  })

  return {
    items,
    pageInfo: {...pageInfo},
  }
}

/**
 * Original infinite query hook for sequential pagination
 * Used by widgets that load pages sequentially (e.g., CourseWorkSummaryWidget)
 */
export function useCourseWork(options: UseCourseWorkOptions = {}) {
  const {
    pageSize = 4,
    courseFilter,
    startDate,
    endDate,
    includeOverdue,
    includeNoDueDate,
    onlySubmitted,
  } = options

  const {observedUserId} = useWidgetDashboard()

  return useInfiniteQuery({
    ...createUserQueryConfig(
      [
        COURSE_WORK_KEY,
        pageSize,
        courseFilter,
        startDate,
        endDate,
        includeOverdue?.toString(),
        includeNoDueDate?.toString(),
        onlySubmitted?.toString(),
        observedUserId ?? undefined,
      ],
      QUERY_CONFIG.STALE_TIME.STATISTICS,
    ),
    initialPageParam: null,
    queryFn: async ({
      pageParam,
    }: {
      pageParam: PaginationParams | null
    }): Promise<CourseWorkResult> => {
      const currentUserId = getCurrentUserId()

      // Determine pagination parameters
      const paginationParams = pageParam || {first: pageSize}

      const response = await executeGraphQLQuery<GraphQLResponse>(USER_COURSE_WORK_QUERY, {
        userId: currentUserId,
        ...paginationParams,
        courseFilter,
        startDate,
        endDate,
        includeOverdue,
        includeNoDueDate,
        onlySubmitted,
        observedUserId,
      })

      if (!response?.legacyNode?.courseWorkSubmissionsConnection) {
        return {
          items: [],
          pageInfo: {
            hasNextPage: false,
            hasPreviousPage: false,
            endCursor: null,
            startCursor: null,
            totalCount: null,
          },
        }
      }

      const {nodes: submissions, pageInfo} = response.legacyNode.courseWorkSubmissionsConnection

      // Transform submissions to CourseWorkItems
      const items: CourseWorkItem[] = submissions.map(submission => {
        const assignment = submission.assignment
        // Prioritize cachedDueDate for due date overrides before using assignment.dueAt
        const effectiveDueDate = submission.cachedDueDate || assignment.dueAt || null

        return {
          id: assignment._id,
          title: getItemTitle(assignment),
          course: {
            id: assignment.course._id,
            name: assignment.course.name,
          },
          dueAt: effectiveDueDate,
          points: assignment.pointsPossible || null,
          htmlUrl: assignment.htmlUrl,
          type: determineItemType(assignment),
          late: submission.late || false,
          missing: submission.missing || false,
          state: submission.state || 'not_submitted',
        }
      })

      return {
        items,
        pageInfo: {
          hasNextPage: pageInfo.hasNextPage,
          hasPreviousPage: pageInfo.hasPreviousPage,
          endCursor: pageInfo.endCursor,
          startCursor: pageInfo.startCursor,
          totalCount: pageInfo.totalCount,
        },
      }
    },
    getNextPageParam: (lastPage): PaginationParams | null => {
      if (lastPage.pageInfo.hasNextPage && lastPage.pageInfo.endCursor) {
        return {
          first: pageSize,
          after: lastPage.pageInfo.endCursor,
        }
      }
      return null
    },
    getPreviousPageParam: (firstPage): PaginationParams | null => {
      if (firstPage.pageInfo.hasPreviousPage && firstPage.pageInfo.startCursor) {
        return {
          last: pageSize,
          before: firstPage.pageInfo.startCursor,
        }
      }
      return null
    },
  })
}

/**
 * Enhanced hook for direct page jumping with caching
 * Uses TanStack Query for automatic caching and persistence
 * Used by widgets that need to jump directly to any page (e.g., CourseWorkWidget, CourseWorkCombinedWidget)
 */
export function useCourseWorkPaginated(options: UseCourseWorkOptions = {}) {
  const {observedUserId} = useWidgetDashboard()
  const queryClient = useQueryClient()
<<<<<<< HEAD
  const [currentPageIndex, setCurrentPageIndex] = useState<number>(0)
  const pageSize = options.pageSize || 4

  // Generate unique query key for current page
  const queryKey = [
    COURSE_WORK_KEY,
    'page',
    currentPageIndex,
    pageSize,
    options.courseFilter,
    options.startDate,
    options.endDate,
    options.includeOverdue?.toString(),
    options.includeNoDueDate?.toString(),
    options.onlySubmitted?.toString(),
    observedUserId ?? undefined,
  ]

  // Use TanStack Query for this specific page (uses client from context)
  const {
    data: currentPage,
    isLoading,
    error,
    refetch: refetchCurrentPage,
  } = useQuery({
    queryKey,
    queryFn: () => fetchCourseWorkPage(currentPageIndex, options, observedUserId),
    enabled: !!window.ENV?.current_user_id,
    staleTime: QUERY_CONFIG.STALE_TIME.STATISTICS * 60 * 1000, // Convert minutes to ms
    persister: widgetDashboardPersister,
    refetchOnMount: false,
  })

  // Broadcast course work updates across tabs
  useBroadcastQuery({
    queryKey: [COURSE_WORK_KEY],
    broadcastChannel: 'widget-dashboard',
  })

  // Reset to page 0 when filters change
  useEffect(() => {
    setCurrentPageIndex(0)
  }, [options.courseFilter, options.startDate, options.endDate, observedUserId])

=======
  const pageSize = options.pageSize || 4

  // Create a stable filter key - when this changes, we know filters have changed
  const filterKey = useMemo(
    () =>
      JSON.stringify({
        courseFilter: options.courseFilter,
        startDate: options.startDate,
        endDate: options.endDate,
        includeOverdue: options.includeOverdue,
        includeNoDueDate: options.includeNoDueDate,
        onlySubmitted: options.onlySubmitted,
        observedUserId,
      }),
    [
      options.courseFilter,
      options.startDate,
      options.endDate,
      options.includeOverdue,
      options.includeNoDueDate,
      options.onlySubmitted,
      observedUserId,
    ],
  )

  // Track current page index - always resets to 0 when filters change
  const [currentPageIndex, setCurrentPageIndex] = useState<number>(0)

  // Reset to page 1 whenever filters change
  useEffect(() => {
    setCurrentPageIndex(0)
  }, [filterKey])

  // Generate unique query key for current page
  const queryKey = [
    COURSE_WORK_KEY,
    'page',
    currentPageIndex,
    pageSize,
    options.courseFilter,
    options.startDate,
    options.endDate,
    options.includeOverdue?.toString(),
    options.includeNoDueDate?.toString(),
    options.onlySubmitted?.toString(),
    observedUserId ?? undefined,
  ]

  // Use TanStack Query for this specific page (uses client from context)
  const {
    data: currentPage,
    isLoading,
    error,
    refetch: refetchCurrentPage,
  } = useQuery({
    queryKey,
    queryFn: () => fetchCourseWorkPage(currentPageIndex, options, observedUserId),
    enabled: !!window.ENV?.current_user_id,
    staleTime: QUERY_CONFIG.STALE_TIME.STATISTICS * 60 * 1000, // Convert minutes to ms
    persister: widgetDashboardPersister,
    refetchOnMount: false,
  })

  // Broadcast course work updates across tabs
  useBroadcastQuery({
    queryKey: [COURSE_WORK_KEY],
    broadcastChannel: 'widget-dashboard',
  })

>>>>>>> e69b96c5
  const totalCount = currentPage?.pageInfo.totalCount ?? null
  const totalPages =
    totalCount !== null && totalCount !== undefined ? Math.ceil(totalCount / pageSize) : 0

  const goToPage = useCallback((pageNumber: number) => {
    const targetIndex = pageNumber - 1
    if (targetIndex >= 0) {
      setCurrentPageIndex(targetIndex)
    }
  }, [])

  const resetPagination = useCallback(() => {
    setCurrentPageIndex(0)
  }, [])

  const refetch = useCallback(async () => {
    // Invalidate all course work queries to force refetch
    await queryClient.invalidateQueries({
      queryKey: [COURSE_WORK_KEY],
    })
    return refetchCurrentPage()
  }, [queryClient, refetchCurrentPage])

  return {
    currentPage,
    currentPageIndex,
    totalPages,
    totalCount,
    goToPage,
    resetPagination,
    refetch,
    isLoading,
    error: error as Error | null,
    pageSize,
  }
}<|MERGE_RESOLUTION|>--- conflicted
+++ resolved
@@ -18,11 +18,7 @@
 
 import {useInfiniteQuery, useQuery, useQueryClient} from '@tanstack/react-query'
 import {gql} from 'graphql-tag'
-<<<<<<< HEAD
-import {useState, useCallback, useEffect} from 'react'
-=======
 import {useState, useCallback, useMemo, useEffect} from 'react'
->>>>>>> e69b96c5
 import {getCurrentUserId, executeGraphQLQuery, createUserQueryConfig} from '../utils/graphql'
 import {COURSE_WORK_KEY, QUERY_CONFIG} from '../constants'
 import {useWidgetDashboard} from './useWidgetDashboardContext'
@@ -442,52 +438,6 @@
 export function useCourseWorkPaginated(options: UseCourseWorkOptions = {}) {
   const {observedUserId} = useWidgetDashboard()
   const queryClient = useQueryClient()
-<<<<<<< HEAD
-  const [currentPageIndex, setCurrentPageIndex] = useState<number>(0)
-  const pageSize = options.pageSize || 4
-
-  // Generate unique query key for current page
-  const queryKey = [
-    COURSE_WORK_KEY,
-    'page',
-    currentPageIndex,
-    pageSize,
-    options.courseFilter,
-    options.startDate,
-    options.endDate,
-    options.includeOverdue?.toString(),
-    options.includeNoDueDate?.toString(),
-    options.onlySubmitted?.toString(),
-    observedUserId ?? undefined,
-  ]
-
-  // Use TanStack Query for this specific page (uses client from context)
-  const {
-    data: currentPage,
-    isLoading,
-    error,
-    refetch: refetchCurrentPage,
-  } = useQuery({
-    queryKey,
-    queryFn: () => fetchCourseWorkPage(currentPageIndex, options, observedUserId),
-    enabled: !!window.ENV?.current_user_id,
-    staleTime: QUERY_CONFIG.STALE_TIME.STATISTICS * 60 * 1000, // Convert minutes to ms
-    persister: widgetDashboardPersister,
-    refetchOnMount: false,
-  })
-
-  // Broadcast course work updates across tabs
-  useBroadcastQuery({
-    queryKey: [COURSE_WORK_KEY],
-    broadcastChannel: 'widget-dashboard',
-  })
-
-  // Reset to page 0 when filters change
-  useEffect(() => {
-    setCurrentPageIndex(0)
-  }, [options.courseFilter, options.startDate, options.endDate, observedUserId])
-
-=======
   const pageSize = options.pageSize || 4
 
   // Create a stable filter key - when this changes, we know filters have changed
@@ -557,7 +507,6 @@
     broadcastChannel: 'widget-dashboard',
   })
 
->>>>>>> e69b96c5
   const totalCount = currentPage?.pageInfo.totalCount ?? null
   const totalPages =
     totalCount !== null && totalCount !== undefined ? Math.ceil(totalCount / pageSize) : 0
