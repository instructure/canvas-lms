/*
 * Copyright (C) 2025 - present Instructure, Inc.
 *
 * This file is part of Canvas.
 *
 * Canvas is free software: you can redistribute it and/or modify it under
 * the terms of the GNU Affero General Public License as published by the Free
 * Software Foundation, version 3 of the License.
 *
 * Canvas is distributed in the hope that it will be useful, but WITHOUT ANY
 * WARRANTY; without even the implied warranty of MERCHANTABILITY or FITNESS FOR
 * A PARTICULAR PURPOSE. See the GNU Affero General Public License for more
 * details.
 *
 * You should have received a copy of the GNU Affero General Public License along
 * with this program. If not, see <http://www.gnu.org/licenses/>.
 */

import {createContext, useContext, useMemo, useState, useCallback} from 'react'

interface ObservedUser {
  id: string
  name: string
  avatar_url?: string | null
}

interface CurrentUser {
  id: string
  display_name: string
  avatar_image_url: string
}

interface DashboardPreferences {
  dashboard_view: string
  hide_dashcard_color_overlays: boolean
  custom_colors: Record<string, string>
  learner_dashboard_tab_selection?: 'dashboard' | 'courses'
<<<<<<< HEAD
=======
  widget_dashboard_config?: {
    filters?: Record<string, Record<string, unknown>>
  }
>>>>>>> 10b1d53a
}

export interface SharedCourseData {
  courseId: string
  courseCode: string
  courseName: string
  currentGrade: number | null
  gradingScheme: 'percentage' | Array<[string, number]>
  lastUpdated: string
}

interface DashboardFeatures {
  widget_dashboard_customization?: boolean
}

const WidgetDashboardContext = createContext<{
  preferences: DashboardPreferences
  observedUsersList: ObservedUser[]
  canAddObservee: boolean
  currentUser: CurrentUser | null
  observedUserId: string | null
  currentUserRoles: string[]
  sharedCourseData: SharedCourseData[]
  dashboardFeatures: DashboardFeatures
  widgetConfig: Record<string, Record<string, unknown>>
  updateWidgetConfig: (widgetId: string, config: Record<string, unknown>) => void
}>({
  preferences: {
    dashboard_view: 'cards',
    hide_dashcard_color_overlays: false,
    custom_colors: {},
  },
  observedUsersList: [],
  canAddObservee: false,
  currentUser: null,
  observedUserId: null,
  currentUserRoles: [],
  sharedCourseData: [],
  dashboardFeatures: {},
  widgetConfig: {},
  updateWidgetConfig: () => {},
})

export const WidgetDashboardProvider = ({
  children,
  preferences,
  observedUsersList,
  canAddObservee,
  currentUser,
  observedUserId,
  currentUserRoles,
  sharedCourseData,
  dashboardFeatures,
}: {
  children: React.ReactNode
  preferences?: DashboardPreferences
  observedUsersList?: ObservedUser[]
  canAddObservee?: boolean
  currentUser?: CurrentUser | null
  observedUserId?: string | null
  currentUserRoles?: string[]
  sharedCourseData?: SharedCourseData[]
  dashboardFeatures?: DashboardFeatures
}) => {
  const [widgetConfig, setWidgetConfig] = useState<Record<string, Record<string, unknown>>>(() => {
    const initialPrefs = preferences ?? widgetDashboardDefaultProps.preferences
    return initialPrefs.widget_dashboard_config?.filters ?? {}
  })

  const updateWidgetConfig = useCallback((widgetId: string, config: Record<string, unknown>) => {
    setWidgetConfig(prev => ({
      ...prev,
      [widgetId]: config,
    }))
  }, [])

  const contextValue = useMemo(
    () => ({
      preferences: preferences ?? widgetDashboardDefaultProps.preferences,
      observedUsersList: observedUsersList ?? widgetDashboardDefaultProps.observedUsersList,
      canAddObservee: canAddObservee ?? widgetDashboardDefaultProps.canAddObservee,
      currentUser: currentUser ?? widgetDashboardDefaultProps.currentUser,
      observedUserId: observedUserId ?? widgetDashboardDefaultProps.observedUserId,
      currentUserRoles: currentUserRoles ?? widgetDashboardDefaultProps.currentUserRoles,
      sharedCourseData: sharedCourseData ?? widgetDashboardDefaultProps.sharedCourseData,
      dashboardFeatures: dashboardFeatures ?? widgetDashboardDefaultProps.dashboardFeatures,
      widgetConfig,
      updateWidgetConfig,
    }),
    [
      preferences,
      observedUsersList,
      canAddObservee,
      currentUser,
      observedUserId,
      currentUserRoles,
      sharedCourseData,
      dashboardFeatures,
      widgetConfig,
      updateWidgetConfig,
    ],
  )

  return (
    <WidgetDashboardContext.Provider value={contextValue}>
      {children}
    </WidgetDashboardContext.Provider>
  )
}

export function useWidgetDashboard() {
  return useContext(WidgetDashboardContext)
}

export const widgetDashboardDefaultProps = {
  preferences: {
    dashboard_view: 'cards',
    hide_dashcard_color_overlays: false,
    custom_colors: {},
    learner_dashboard_tab_selection: 'dashboard' as const,
<<<<<<< HEAD
=======
    widget_dashboard_config: {
      filters: {},
    },
>>>>>>> 10b1d53a
  },
  observedUsersList: [],
  canAddObservee: false,
  currentUser: null,
  observedUserId: null,
  currentUserRoles: [],
  sharedCourseData: [],
  dashboardFeatures: {},
}<|MERGE_RESOLUTION|>--- conflicted
+++ resolved
@@ -35,12 +35,9 @@
   hide_dashcard_color_overlays: boolean
   custom_colors: Record<string, string>
   learner_dashboard_tab_selection?: 'dashboard' | 'courses'
-<<<<<<< HEAD
-=======
   widget_dashboard_config?: {
     filters?: Record<string, Record<string, unknown>>
   }
->>>>>>> 10b1d53a
 }
 
 export interface SharedCourseData {
@@ -161,12 +158,9 @@
     hide_dashcard_color_overlays: false,
     custom_colors: {},
     learner_dashboard_tab_selection: 'dashboard' as const,
-<<<<<<< HEAD
-=======
     widget_dashboard_config: {
       filters: {},
     },
->>>>>>> 10b1d53a
   },
   observedUsersList: [],
   canAddObservee: false,
