/*
 * Copyright (C) 2025 - present Instructure, Inc.
 *
 * This file is part of Canvas.
 *
 * Canvas is free software: you can redistribute it and/or modify it under
 * the terms of the GNU Affero General Public License as published by the Free
 * Software Foundation, version 3 of the License.
 *
 * Canvas is distributed in the hope that it will be useful, but WITHOUT ANY
 * WARRANTY; without even the implied warranty of MERCHANTABILITY or FITNESS FOR
 * A PARTICULAR PURPOSE. See the GNU Affero General Public License for more
 * details.
 *
 * You should have received a copy of the GNU Affero General Public License along
 * with this program. If not, see <http://www.gnu.org/licenses/>.
 */

import {useInfiniteQuery} from '@tanstack/react-query'
import {createUserQueryConfig} from '../utils/graphql'
import {COURSE_INSTRUCTORS_PAGINATED_KEY, QUERY_CONFIG} from '../constants'
import {fetchPaginatedCourseInstructors} from '../graphql/coursePeople'
import {useWidgetDashboard} from './useWidgetDashboardContext'

export interface CourseInstructorForComponent {
  id: string
  name: string
  sortable_name?: string
  short_name?: string
  avatar_url?: string
  email?: string
  bio?: string | null
  course_name?: string
  course_code?: string
  enrollments: Array<{
    id: string
    user_id: string
    course_id: string
    type: 'TeacherEnrollment' | 'TaEnrollment'
    role: string
    role_id: string
    enrollment_state: string
  }>
}

interface UseCourseInstructorsOptions {
  courseIds?: string[]
  limit?: number
  enabled?: boolean
}

export function useCourseInstructors(options: UseCourseInstructorsOptions = {}) {
  const {courseIds = [], limit = 5, enabled = true} = options

  const {observedUserId} = useWidgetDashboard()

  return useInfiniteQuery({
    ...createUserQueryConfig(
<<<<<<< HEAD
      ['courseInstructorsPaginated', courseIds.join(','), limit, observedUserId ?? undefined],
=======
      [COURSE_INSTRUCTORS_PAGINATED_KEY, courseIds.join(','), limit, observedUserId ?? undefined],
>>>>>>> 34de21f6
      QUERY_CONFIG.STALE_TIME.USERS,
    ),
    queryFn: async ({
      pageParam,
    }): Promise<{
      data: CourseInstructorForComponent[]
      hasNextPage: boolean
      hasPreviousPage: boolean
      endCursor: string | null
      startCursor: string | null
      totalCount: number | null
    }> => {
      return fetchPaginatedCourseInstructors(
        courseIds,
        limit,
        pageParam,
        observedUserId ?? undefined,
      )
    },
    initialPageParam: undefined as string | undefined,
    getNextPageParam: lastPage => {
      return lastPage.hasNextPage ? lastPage.endCursor : undefined
    },
    getPreviousPageParam: firstPage => {
      return firstPage.hasPreviousPage ? firstPage.startCursor : undefined
    },
    enabled: enabled,
  })
}<|MERGE_RESOLUTION|>--- conflicted
+++ resolved
@@ -56,11 +56,7 @@
 
   return useInfiniteQuery({
     ...createUserQueryConfig(
-<<<<<<< HEAD
-      ['courseInstructorsPaginated', courseIds.join(','), limit, observedUserId ?? undefined],
-=======
       [COURSE_INSTRUCTORS_PAGINATED_KEY, courseIds.join(','), limit, observedUserId ?? undefined],
->>>>>>> 34de21f6
       QUERY_CONFIG.STALE_TIME.USERS,
     ),
     queryFn: async ({
