/*
 * Copyright (C) 2025 - present Instructure, Inc.
 *
 * This file is part of Canvas.
 *
 * Canvas is free software: you can redistribute it and/or modify it under
 * the terms of the GNU Affero General Public License as published by the Free
 * Software Foundation, version 3 of the License.
 *
 * Canvas is distributed in the hope that it will be useful, but WITHOUT ANY
 * WARRANTY; without even the implied warranty of MERCHANTABILITY or FITNESS FOR
 * A PARTICULAR PURPOSE. See the GNU Affero General Public License for more
 * details.
 *
 * You should have received a copy of the GNU Affero General Public License along
 * with this program. If not, see <http://www.gnu.org/licenses/>.
 */

import {renderHook} from '@testing-library/react-hooks'
import {QueryClient, QueryClientProvider} from '@tanstack/react-query'
import React from 'react'
import {waitFor} from '@testing-library/react'
import {setupServer} from 'msw/node'
import {graphql, HttpResponse} from 'msw'
<<<<<<< HEAD
import {useUserCourses, useUserCoursesWithGrades} from '../useUserCourses'

const mockCoursesData = [
  {
    id: '1',
    name: 'Introduction to Computer Science',
  },
  {
    id: '2',
    name: 'Advanced Mathematics',
  },
  {
    id: '3',
    name: 'Biology Fundamentals',
  },
]

const mockCourseGradesData = [
  {
    courseId: '1',
    courseCode: 'CS101',
    courseName: 'Introduction to Computer Science',
    currentGrade: 95,
    gradingScheme: 'letter',
    lastUpdated: new Date('2025-01-01T00:00:00Z'),
  },
  {
    courseId: '2',
    courseCode: 'MATH301',
    courseName: 'Advanced Mathematics',
    currentGrade: 87,
    gradingScheme: 'letter',
    lastUpdated: new Date('2025-01-01T00:00:00Z'),
  },
  {
    courseId: '3',
    courseCode: 'BIO101',
    courseName: 'Biology Fundamentals',
    currentGrade: 92,
    gradingScheme: 'letter',
    lastUpdated: new Date('2025-01-01T00:00:00Z'),
  },
]

// Mock response structure that matches the GraphQL query in useUserCourses
const mockGqlResponse = {
  data: {
    legacyNode: {
      _id: '123',
      enrollments: [
        {
          course: {
            _id: '1',
            name: 'Introduction to Computer Science',
            courseCode: 'CS101',
          },
          updatedAt: '2025-01-01T00:00:00Z',
          grades: {
            currentScore: 95,
            currentGrade: 'A',
            finalScore: 95,
            finalGrade: 'A',
            overrideScore: null,
            overrideGrade: null,
          },
        },
        {
          course: {
            _id: '2',
            name: 'Advanced Mathematics',
            courseCode: 'MATH301',
          },
          updatedAt: '2025-01-01T00:00:00Z',
          grades: {
            currentScore: 87,
            currentGrade: 'B+',
            finalScore: 87,
            finalGrade: 'B+',
            overrideScore: null,
            overrideGrade: null,
          },
        },
        {
          course: {
            _id: '3',
            name: 'Biology Fundamentals',
            courseCode: 'BIO101',
          },
          updatedAt: '2025-01-01T00:00:00Z',
          grades: {
            currentScore: 92,
            currentGrade: 'A-',
            finalScore: 92,
            finalGrade: 'A-',
            overrideScore: null,
            overrideGrade: null,
          },
        },
      ],
    },
  },
}
=======
import {usePaginatedCoursesWithGrades} from '../useUserCourses'
>>>>>>> 661629a0

const errorMsg = 'Failed to fetch courses'

const buildDefaultProps = () => ({
  current_user_id: '123',
})

<<<<<<< HEAD
const setup = (hookFn: any = useUserCourses, envOverrides = {}) => {
=======
const setup = (hookFn: any, envOverrides = {}) => {
>>>>>>> 661629a0
  // Set up Canvas ENV with current_user_id
  const originalEnv = window.ENV
  window.ENV = {
    ...originalEnv,
    ...buildDefaultProps(),
    ...envOverrides,
  }

  const queryClient = new QueryClient({
    defaultOptions: {
      queries: {
        retry: false,
        gcTime: 0,
      },
    },
  })

  const result = renderHook(() => hookFn(), {
    wrapper: ({children}: {children: React.ReactNode}) => (
      <QueryClientProvider client={queryClient}>{children}</QueryClientProvider>
    ),
  })

  return {
    ...result,
    queryClient,
    cleanup: () => {
      window.ENV = originalEnv
      queryClient.clear()
    },
  }
}

const server = setupServer()

// Mock response structure for the connection query
const mockConnectionResponse = {
  data: {
    legacyNode: {
      _id: '123',
      enrollmentsConnection: {
        nodes: [
          {
            course: {
              _id: '1',
              name: 'Introduction to Computer Science',
              courseCode: 'CS101',
            },
            updatedAt: '2025-01-01T00:00:00Z',
            grades: {
              currentScore: 95,
              currentGrade: 'A',
              finalScore: 95,
              finalGrade: 'A',
              overrideScore: null,
              overrideGrade: null,
            },
          },
          {
            course: {
              _id: '2',
              name: 'Advanced Mathematics',
              courseCode: 'MATH301',
            },
            updatedAt: '2025-01-01T00:00:00Z',
            grades: {
              currentScore: 87,
              currentGrade: 'B+',
              finalScore: 87,
              finalGrade: 'B+',
              overrideScore: null,
              overrideGrade: null,
            },
          },
        ],
        pageInfo: {
          hasNextPage: false,
          hasPreviousPage: false,
          startCursor: 'cursor1',
          endCursor: 'cursor2',
        },
      },
    },
  },
}

const mockConnectionResponseWithPagination = {
  data: {
    legacyNode: {
      _id: '123',
      enrollmentsConnection: {
        nodes: [
          {
            course: {
              _id: '1',
              name: 'Introduction to Computer Science',
              courseCode: 'CS101',
            },
            updatedAt: '2025-01-01T00:00:00Z',
            grades: {
              currentScore: 95,
              currentGrade: 'A',
              finalScore: 95,
              finalGrade: 'A',
              overrideScore: null,
              overrideGrade: null,
            },
          },
        ],
        pageInfo: {
          hasNextPage: true,
          hasPreviousPage: false,
          startCursor: 'cursor1',
          endCursor: 'cursor1',
        },
      },
    },
  },
}

describe('usePaginatedCoursesWithGrades', () => {
  beforeAll(() => {
    server.listen({
      onUnhandledRequest: 'error',
    })
  })
  afterEach(() => {
    server.resetHandlers()
  })
  afterAll(() => server.close())

  it('should return loading state initially', () => {
    server.use(
<<<<<<< HEAD
      graphql.query('GetUserCoursesWithGrades', () => {
        // Return a delayed response to test loading state
=======
      graphql.query('GetUserCoursesWithGradesConnection', () => {
>>>>>>> 661629a0
        return new Promise(resolve => {
          setTimeout(() => {
            resolve(HttpResponse.json(mockConnectionResponse))
          }, 100)
        })
      }),
    )

<<<<<<< HEAD
    const {result, cleanup} = setup(useUserCourses)
=======
    const {result, cleanup} = setup(() => usePaginatedCoursesWithGrades())
>>>>>>> 661629a0

    expect(result.current.isLoading).toBe(true)
    expect(result.current.data).toEqual([])
    expect(result.current.error).toBeNull()
    expect(result.current.hasNextPage).toBe(false)
    expect(result.current.hasPreviousPage).toBe(false)
    expect(result.current.currentPage).toBe(1)
    expect(result.current.totalPages).toBe(1)
    expect(typeof result.current.fetchNextPage).toBe('function')
    expect(typeof result.current.fetchPreviousPage).toBe('function')

    cleanup()
  })

  it('should return course grades data on successful request', async () => {
    server.use(
<<<<<<< HEAD
      graphql.query('GetUserCoursesWithGrades', ({variables}) => {
=======
      graphql.query('GetUserCoursesWithGradesConnection', ({variables}) => {
>>>>>>> 661629a0
        expect(variables.userId).toBe('123')
        expect(variables.first).toBe(6) // Default limit
        expect(variables.after).toBeUndefined()
        return HttpResponse.json(mockConnectionResponse)
      }),
    )

<<<<<<< HEAD
    const {result, cleanup} = setup(useUserCourses)
=======
    const {result, cleanup} = setup(() => usePaginatedCoursesWithGrades())
>>>>>>> 661629a0

    await waitFor(() => {
      expect(result.current.isLoading).toBe(false)
      expect(result.current.error).toBeNull()
      expect(result.current.data).toHaveLength(2)
      expect(result.current.data[0]).toEqual({
        courseId: '1',
        courseCode: 'CS101',
        courseName: 'Introduction to Computer Science',
        currentGrade: 95,
        gradingScheme: 'letter',
        lastUpdated: new Date('2025-01-01T00:00:00Z'),
      })
      expect(result.current.hasNextPage).toBe(false)
      expect(result.current.hasPreviousPage).toBe(false)
      expect(result.current.currentPage).toBe(1)
      expect(result.current.totalPages).toBe(1)
    })

    cleanup()
  })

  it('should support custom limit parameter', async () => {
    server.use(
      graphql.query('GetUserCoursesWithGradesConnection', ({variables}) => {
        expect(variables.first).toBe(3)
        return HttpResponse.json(mockConnectionResponse)
      }),
    )

    const {result, cleanup} = setup(() => usePaginatedCoursesWithGrades({limit: 3}))

    await waitFor(() => {
      expect(result.current.isLoading).toBe(false)
    })

    cleanup()
  })

  it('should return correct pagination state when hasNextPage is true', async () => {
    server.use(
      graphql.query('GetUserCoursesWithGradesConnection', () => {
        return HttpResponse.json(mockConnectionResponseWithPagination)
      }),
    )

    const {result, cleanup} = setup(() => usePaginatedCoursesWithGrades({limit: 1}))

    await waitFor(() => {
      expect(result.current.isLoading).toBe(false)
      expect(result.current.data).toHaveLength(1)
      expect(result.current.hasNextPage).toBe(true)
      expect(result.current.hasPreviousPage).toBe(false)
      expect(result.current.currentPage).toBe(1)
    })

    cleanup()
  })

  it('should handle GraphQL errors', async () => {
    server.use(
<<<<<<< HEAD
      graphql.query('GetUserCoursesWithGrades', () => {
=======
      graphql.query('GetUserCoursesWithGradesConnection', () => {
>>>>>>> 661629a0
        return HttpResponse.json({
          errors: [{message: errorMsg}],
        })
      }),
    )

<<<<<<< HEAD
    const {result, cleanup} = setup(useUserCourses)
=======
    const {result, cleanup} = setup(() => usePaginatedCoursesWithGrades())
>>>>>>> 661629a0

    await waitFor(() => {
      expect(result.current.isLoading).toBe(false)
      expect(result.current.data).toEqual([])
      expect(result.current.error?.message).toContain(errorMsg)
      expect(result.current.hasNextPage).toBe(false)
      expect(result.current.hasPreviousPage).toBe(false)
    })

    cleanup()
  })

  it('should handle empty connection response', async () => {
    const emptyConnectionResponse = {
      data: {
        legacyNode: {
          _id: '123',
          enrollmentsConnection: {
            nodes: [],
            pageInfo: {
              hasNextPage: false,
              hasPreviousPage: false,
              startCursor: null,
              endCursor: null,
            },
          },
        },
      },
    }

    server.use(
<<<<<<< HEAD
      graphql.query('GetUserCoursesWithGrades', () => {
        return new HttpResponse(null, {status: 500})
      }),
    )

    const {result, cleanup} = setup(useUserCourses)
=======
      graphql.query('GetUserCoursesWithGradesConnection', () => {
        return HttpResponse.json(emptyConnectionResponse)
      }),
    )

    const {result, cleanup} = setup(() => usePaginatedCoursesWithGrades())
>>>>>>> 661629a0

    await waitFor(() => {
      expect(result.current.isLoading).toBe(false)
      expect(result.current.data).toEqual([])
      expect(result.current.error).toBeNull()
      expect(result.current.hasNextPage).toBe(false)
      expect(result.current.hasPreviousPage).toBe(false)
      expect(result.current.currentPage).toBe(1)
      expect(result.current.totalPages).toBe(1)
    })

    cleanup()
  })

  it('should handle missing enrollmentsConnection in response', async () => {
    const invalidResponse = {
      data: {
        legacyNode: {
          _id: '123',
          enrollmentsConnection: null,
        },
      },
    }

    server.use(
<<<<<<< HEAD
      graphql.query('GetUserCoursesWithGrades', () => {
        return HttpResponse.json(emptyResponse)
      }),
    )

    const {result, cleanup} = setup(useUserCourses)
=======
      graphql.query('GetUserCoursesWithGradesConnection', () => {
        return HttpResponse.json(invalidResponse)
      }),
    )

    const {result, cleanup} = setup(() => usePaginatedCoursesWithGrades())
>>>>>>> 661629a0

    await waitFor(() => {
      expect(result.current.isLoading).toBe(false)
      expect(result.current.data).toEqual([])
      expect(result.current.error).toBeNull()
      expect(result.current.hasNextPage).toBe(false)
      expect(result.current.hasPreviousPage).toBe(false)
    })

    cleanup()
  })

  it('should transform enrollments to course grades correctly', async () => {
    const responseWithDifferentGradeTypes = {
      data: {
        legacyNode: {
          _id: '123',
          enrollmentsConnection: {
            nodes: [
              {
                course: {
                  _id: '1',
                  name: 'Course with Override',
                  courseCode: 'TEST101',
                },
                updatedAt: '2025-01-01T00:00:00Z',
                grades: {
                  currentScore: 85,
                  currentGrade: 'B',
                  finalScore: 88,
                  finalGrade: 'B+',
                  overrideScore: 92,
                  overrideGrade: 'A-',
                },
              },
              {
                course: {
                  _id: '2',
                  name: 'Course with Final Only',
                  courseCode: null, // Test default course code
                },
                updatedAt: '2025-01-01T00:00:00Z',
                grades: {
                  currentScore: 85,
                  currentGrade: 'B',
                  finalScore: 88,
                  finalGrade: null, // Test percentage scheme
                  overrideScore: null,
                  overrideGrade: null,
                },
              },
            ],
            pageInfo: {
              hasNextPage: false,
              hasPreviousPage: false,
              startCursor: null,
              endCursor: null,
            },
          },
        },
      },
    }

    server.use(
<<<<<<< HEAD
      graphql.query('GetUserCoursesWithGrades', () => {
        callCount++
        return HttpResponse.json(mockGqlResponse)
      }),
    )

    const {result, cleanup} = setup(useUserCourses)
=======
      graphql.query('GetUserCoursesWithGradesConnection', () => {
        return HttpResponse.json(responseWithDifferentGradeTypes)
      }),
    )

    const {result, cleanup} = setup(() => usePaginatedCoursesWithGrades())
>>>>>>> 661629a0

    await waitFor(() => {
      expect(result.current.isLoading).toBe(false)
      expect(result.current.data).toHaveLength(2)

      // Test override grade priority
      expect(result.current.data[0]).toEqual({
        courseId: '1',
        courseCode: 'TEST101',
        courseName: 'Course with Override',
        currentGrade: 92, // Override score used
        gradingScheme: 'letter', // Has override grade
        lastUpdated: new Date('2025-01-01T00:00:00Z'),
      })

      // Test final grade fallback and default course code
      expect(result.current.data[1]).toEqual({
        courseId: '2',
        courseCode: 'N/A', // Default course code
        courseName: 'Course with Final Only',
        currentGrade: 88, // Final score used
        gradingScheme: 'percentage', // No final grade string
        lastUpdated: new Date('2025-01-01T00:00:00Z'),
      })
    })

    cleanup()
  })

  it('should skip request when current_user_id is missing', () => {
    const {result, cleanup} = setup(() => usePaginatedCoursesWithGrades(), {
      current_user_id: undefined,
    })

    expect(result.current.isLoading).toBe(false)
    expect(result.current.data).toEqual([])
    expect(result.current.error).toBeNull()
    expect(result.current.hasNextPage).toBe(false)
    expect(result.current.hasPreviousPage).toBe(false)

    cleanup()
  })

  it('should sort courses by name when orderBy is specified', async () => {
    const sortingResponse = {
      data: {
        legacyNode: {
          _id: '123',
          enrollmentsConnection: {
            nodes: [
              {
                course: {
                  _id: '3',
                  name: 'Zebra Studies',
                  courseCode: 'ZOO300',
                },
                updatedAt: '2025-01-01T00:00:00Z',
                grades: {
                  currentScore: 95,
                  currentGrade: 'A',
                  finalScore: null,
                  finalGrade: null,
                  overrideScore: null,
                  overrideGrade: null,
                },
              },
              {
                course: {
                  _id: '1',
                  name: 'Alpha Course',
                  courseCode: 'ALP100',
                },
                updatedAt: '2025-01-01T00:00:00Z',
                grades: {
                  currentScore: 87,
                  currentGrade: 'B+',
                  finalScore: null,
                  finalGrade: null,
                  overrideScore: null,
                  overrideGrade: null,
                },
              },
              {
                course: {
                  _id: '2',
                  name: 'Beta Studies',
                  courseCode: 'BET200',
                },
                updatedAt: '2025-01-01T00:00:00Z',
                grades: {
                  currentScore: 92,
                  currentGrade: 'A-',
                  finalScore: null,
                  finalGrade: null,
                  overrideScore: null,
                  overrideGrade: null,
                },
              },
            ],
            pageInfo: {
              hasNextPage: false,
              hasPreviousPage: false,
              startCursor: null,
              endCursor: null,
            },
          },
        },
      },
    }

    server.use(
      graphql.query('GetUserCoursesWithGradesConnection', () => {
        return HttpResponse.json(sortingResponse)
      }),
    )

    const {result, cleanup} = setup(() =>
      usePaginatedCoursesWithGrades({orderBy: 'name', order: 'asc'}),
    )

    await waitFor(() => {
      expect(result.current.isLoading).toBe(false)
      expect(result.current.data).toHaveLength(3)

      // Should be sorted alphabetically by course name
      expect(result.current.data[0].courseName).toBe('Alpha Course')
      expect(result.current.data[1].courseName).toBe('Beta Studies')
      expect(result.current.data[2].courseName).toBe('Zebra Studies')
    })

    cleanup()
  })

<<<<<<< HEAD
  it('should skip request when current_user_id is missing', () => {
    const {result, cleanup} = setup(useUserCourses, {current_user_id: undefined})

    expect(result.current.isLoading).toBe(false)
    expect(result.current.data).toBeUndefined()
    expect(result.current.error).toBeNull()

    cleanup()
  })
})

describe('useUserCoursesWithGrades', () => {
  beforeAll(() => {
    server.listen({
      onUnhandledRequest: 'error',
    })
  })
  afterEach(() => {
    server.resetHandlers()
  })
  afterAll(() => server.close())

  it('should return loading state initially', () => {
    server.use(
      graphql.query('GetUserCoursesWithGrades', () => {
        // Return a delayed response to test loading state
        return new Promise(resolve => {
          setTimeout(() => {
            resolve(HttpResponse.json(mockGqlResponse))
          }, 100)
        })
      }),
    )

    const {result, cleanup} = setup(useUserCoursesWithGrades)

    expect(result.current.isLoading).toBe(true)
    expect(result.current.data).toBeUndefined()
    expect(result.current.error).toBeNull()

    cleanup()
  })

  it('should return course grades data on successful request', async () => {
    server.use(
      graphql.query('GetUserCoursesWithGrades', ({variables}) => {
        expect(variables.userId).toBe('123')
        return HttpResponse.json(mockGqlResponse)
      }),
    )

    const {result, cleanup} = setup(useUserCoursesWithGrades)

    await waitFor(() => {
      expect(result.current.isLoading).toBe(false)
      expect(result.current.data).toEqual(mockCourseGradesData)
      expect(result.current.error).toBeNull()
    })

    cleanup()
  })

  it('should handle GraphQL errors', async () => {
    server.use(
      graphql.query('GetUserCoursesWithGrades', () => {
        return HttpResponse.json({
          errors: [{message: errorMsg}],
        })
      }),
    )

    const {result, cleanup} = setup(useUserCoursesWithGrades)

    await waitFor(() => {
      expect(result.current.isLoading).toBe(false)
      expect(result.current.data).toBeUndefined()
      expect(result.current.error?.message).toContain(errorMsg)
    })

    cleanup()
  })

  it('should handle network errors', async () => {
    server.use(
      graphql.query('GetUserCoursesWithGrades', () => {
        return new HttpResponse(null, {status: 500})
      }),
    )

    const {result, cleanup} = setup(useUserCoursesWithGrades)

    await waitFor(() => {
      expect(result.current.isLoading).toBe(false)
      expect(result.current.data).toBeUndefined()
      expect(result.current.error).toBeTruthy()
    })

    cleanup()
  })

  it('should handle empty courses response', async () => {
    const emptyResponse = {
      data: {
        legacyNode: {
          _id: '123',
          enrollments: [],
        },
      },
    }

    server.use(
      graphql.query('GetUserCoursesWithGrades', () => {
        return HttpResponse.json(emptyResponse)
      }),
    )

    const {result, cleanup} = setup(useUserCoursesWithGrades)

    await waitFor(() => {
      expect(result.current.isLoading).toBe(false)
      expect(result.current.data).toEqual([])
      expect(result.current.error).toBeNull()
    })

    cleanup()
  })

  it('should skip request when current_user_id is missing', () => {
    const {result, cleanup} = setup(useUserCoursesWithGrades, {current_user_id: undefined})
=======
  it('should sort courses by code when orderBy is code', async () => {
    const sortingResponse = {
      data: {
        legacyNode: {
          _id: '123',
          enrollmentsConnection: {
            nodes: [
              {
                course: {
                  _id: '1',
                  name: 'Course One',
                  courseCode: 'ZZZ999',
                },
                updatedAt: '2025-01-01T00:00:00Z',
                grades: {
                  currentScore: 95,
                  currentGrade: 'A',
                  finalScore: null,
                  finalGrade: null,
                  overrideScore: null,
                  overrideGrade: null,
                },
              },
              {
                course: {
                  _id: '2',
                  name: 'Course Two',
                  courseCode: 'AAA111',
                },
                updatedAt: '2025-01-01T00:00:00Z',
                grades: {
                  currentScore: 87,
                  currentGrade: 'B+',
                  finalScore: null,
                  finalGrade: null,
                  overrideScore: null,
                  overrideGrade: null,
                },
              },
            ],
            pageInfo: {
              hasNextPage: false,
              hasPreviousPage: false,
              startCursor: null,
              endCursor: null,
            },
          },
        },
      },
    }
>>>>>>> 661629a0

    server.use(
      graphql.query('GetUserCoursesWithGradesConnection', () => {
        return HttpResponse.json(sortingResponse)
      }),
    )

    const {result, cleanup} = setup(() =>
      usePaginatedCoursesWithGrades({orderBy: 'code', order: 'asc'}),
    )

    await waitFor(() => {
      expect(result.current.isLoading).toBe(false)
      expect(result.current.data).toHaveLength(2)

      // Should be sorted alphabetically by course code
      expect(result.current.data[0].courseCode).toBe('AAA111')
      expect(result.current.data[1].courseCode).toBe('ZZZ999')
    })

    cleanup()
  })
})<|MERGE_RESOLUTION|>--- conflicted
+++ resolved
@@ -22,112 +22,7 @@
 import {waitFor} from '@testing-library/react'
 import {setupServer} from 'msw/node'
 import {graphql, HttpResponse} from 'msw'
-<<<<<<< HEAD
-import {useUserCourses, useUserCoursesWithGrades} from '../useUserCourses'
-
-const mockCoursesData = [
-  {
-    id: '1',
-    name: 'Introduction to Computer Science',
-  },
-  {
-    id: '2',
-    name: 'Advanced Mathematics',
-  },
-  {
-    id: '3',
-    name: 'Biology Fundamentals',
-  },
-]
-
-const mockCourseGradesData = [
-  {
-    courseId: '1',
-    courseCode: 'CS101',
-    courseName: 'Introduction to Computer Science',
-    currentGrade: 95,
-    gradingScheme: 'letter',
-    lastUpdated: new Date('2025-01-01T00:00:00Z'),
-  },
-  {
-    courseId: '2',
-    courseCode: 'MATH301',
-    courseName: 'Advanced Mathematics',
-    currentGrade: 87,
-    gradingScheme: 'letter',
-    lastUpdated: new Date('2025-01-01T00:00:00Z'),
-  },
-  {
-    courseId: '3',
-    courseCode: 'BIO101',
-    courseName: 'Biology Fundamentals',
-    currentGrade: 92,
-    gradingScheme: 'letter',
-    lastUpdated: new Date('2025-01-01T00:00:00Z'),
-  },
-]
-
-// Mock response structure that matches the GraphQL query in useUserCourses
-const mockGqlResponse = {
-  data: {
-    legacyNode: {
-      _id: '123',
-      enrollments: [
-        {
-          course: {
-            _id: '1',
-            name: 'Introduction to Computer Science',
-            courseCode: 'CS101',
-          },
-          updatedAt: '2025-01-01T00:00:00Z',
-          grades: {
-            currentScore: 95,
-            currentGrade: 'A',
-            finalScore: 95,
-            finalGrade: 'A',
-            overrideScore: null,
-            overrideGrade: null,
-          },
-        },
-        {
-          course: {
-            _id: '2',
-            name: 'Advanced Mathematics',
-            courseCode: 'MATH301',
-          },
-          updatedAt: '2025-01-01T00:00:00Z',
-          grades: {
-            currentScore: 87,
-            currentGrade: 'B+',
-            finalScore: 87,
-            finalGrade: 'B+',
-            overrideScore: null,
-            overrideGrade: null,
-          },
-        },
-        {
-          course: {
-            _id: '3',
-            name: 'Biology Fundamentals',
-            courseCode: 'BIO101',
-          },
-          updatedAt: '2025-01-01T00:00:00Z',
-          grades: {
-            currentScore: 92,
-            currentGrade: 'A-',
-            finalScore: 92,
-            finalGrade: 'A-',
-            overrideScore: null,
-            overrideGrade: null,
-          },
-        },
-      ],
-    },
-  },
-}
-=======
 import {usePaginatedCoursesWithGrades} from '../useUserCourses'
->>>>>>> 661629a0
 
 const errorMsg = 'Failed to fetch courses'
 
@@ -135,11 +30,7 @@
   current_user_id: '123',
 })
 
-<<<<<<< HEAD
-const setup = (hookFn: any = useUserCourses, envOverrides = {}) => {
-=======
 const setup = (hookFn: any, envOverrides = {}) => {
->>>>>>> 661629a0
   // Set up Canvas ENV with current_user_id
   const originalEnv = window.ENV
   window.ENV = {
@@ -273,12 +164,7 @@
 
   it('should return loading state initially', () => {
     server.use(
-<<<<<<< HEAD
-      graphql.query('GetUserCoursesWithGrades', () => {
-        // Return a delayed response to test loading state
-=======
-      graphql.query('GetUserCoursesWithGradesConnection', () => {
->>>>>>> 661629a0
+      graphql.query('GetUserCoursesWithGradesConnection', () => {
         return new Promise(resolve => {
           setTimeout(() => {
             resolve(HttpResponse.json(mockConnectionResponse))
@@ -287,11 +173,7 @@
       }),
     )
 
-<<<<<<< HEAD
-    const {result, cleanup} = setup(useUserCourses)
-=======
     const {result, cleanup} = setup(() => usePaginatedCoursesWithGrades())
->>>>>>> 661629a0
 
     expect(result.current.isLoading).toBe(true)
     expect(result.current.data).toEqual([])
@@ -308,11 +190,7 @@
 
   it('should return course grades data on successful request', async () => {
     server.use(
-<<<<<<< HEAD
-      graphql.query('GetUserCoursesWithGrades', ({variables}) => {
-=======
       graphql.query('GetUserCoursesWithGradesConnection', ({variables}) => {
->>>>>>> 661629a0
         expect(variables.userId).toBe('123')
         expect(variables.first).toBe(6) // Default limit
         expect(variables.after).toBeUndefined()
@@ -320,11 +198,7 @@
       }),
     )
 
-<<<<<<< HEAD
-    const {result, cleanup} = setup(useUserCourses)
-=======
     const {result, cleanup} = setup(() => usePaginatedCoursesWithGrades())
->>>>>>> 661629a0
 
     await waitFor(() => {
       expect(result.current.isLoading).toBe(false)
@@ -386,22 +260,14 @@
 
   it('should handle GraphQL errors', async () => {
     server.use(
-<<<<<<< HEAD
-      graphql.query('GetUserCoursesWithGrades', () => {
-=======
-      graphql.query('GetUserCoursesWithGradesConnection', () => {
->>>>>>> 661629a0
+      graphql.query('GetUserCoursesWithGradesConnection', () => {
         return HttpResponse.json({
           errors: [{message: errorMsg}],
         })
       }),
     )
 
-<<<<<<< HEAD
-    const {result, cleanup} = setup(useUserCourses)
-=======
     const {result, cleanup} = setup(() => usePaginatedCoursesWithGrades())
->>>>>>> 661629a0
 
     await waitFor(() => {
       expect(result.current.isLoading).toBe(false)
@@ -433,21 +299,12 @@
     }
 
     server.use(
-<<<<<<< HEAD
-      graphql.query('GetUserCoursesWithGrades', () => {
-        return new HttpResponse(null, {status: 500})
-      }),
-    )
-
-    const {result, cleanup} = setup(useUserCourses)
-=======
       graphql.query('GetUserCoursesWithGradesConnection', () => {
         return HttpResponse.json(emptyConnectionResponse)
       }),
     )
 
     const {result, cleanup} = setup(() => usePaginatedCoursesWithGrades())
->>>>>>> 661629a0
 
     await waitFor(() => {
       expect(result.current.isLoading).toBe(false)
@@ -473,21 +330,12 @@
     }
 
     server.use(
-<<<<<<< HEAD
-      graphql.query('GetUserCoursesWithGrades', () => {
-        return HttpResponse.json(emptyResponse)
-      }),
-    )
-
-    const {result, cleanup} = setup(useUserCourses)
-=======
       graphql.query('GetUserCoursesWithGradesConnection', () => {
         return HttpResponse.json(invalidResponse)
       }),
     )
 
     const {result, cleanup} = setup(() => usePaginatedCoursesWithGrades())
->>>>>>> 661629a0
 
     await waitFor(() => {
       expect(result.current.isLoading).toBe(false)
@@ -552,22 +400,12 @@
     }
 
     server.use(
-<<<<<<< HEAD
-      graphql.query('GetUserCoursesWithGrades', () => {
-        callCount++
-        return HttpResponse.json(mockGqlResponse)
-      }),
-    )
-
-    const {result, cleanup} = setup(useUserCourses)
-=======
       graphql.query('GetUserCoursesWithGradesConnection', () => {
         return HttpResponse.json(responseWithDifferentGradeTypes)
       }),
     )
 
     const {result, cleanup} = setup(() => usePaginatedCoursesWithGrades())
->>>>>>> 661629a0
 
     await waitFor(() => {
       expect(result.current.isLoading).toBe(false)
@@ -701,137 +539,6 @@
     cleanup()
   })
 
-<<<<<<< HEAD
-  it('should skip request when current_user_id is missing', () => {
-    const {result, cleanup} = setup(useUserCourses, {current_user_id: undefined})
-
-    expect(result.current.isLoading).toBe(false)
-    expect(result.current.data).toBeUndefined()
-    expect(result.current.error).toBeNull()
-
-    cleanup()
-  })
-})
-
-describe('useUserCoursesWithGrades', () => {
-  beforeAll(() => {
-    server.listen({
-      onUnhandledRequest: 'error',
-    })
-  })
-  afterEach(() => {
-    server.resetHandlers()
-  })
-  afterAll(() => server.close())
-
-  it('should return loading state initially', () => {
-    server.use(
-      graphql.query('GetUserCoursesWithGrades', () => {
-        // Return a delayed response to test loading state
-        return new Promise(resolve => {
-          setTimeout(() => {
-            resolve(HttpResponse.json(mockGqlResponse))
-          }, 100)
-        })
-      }),
-    )
-
-    const {result, cleanup} = setup(useUserCoursesWithGrades)
-
-    expect(result.current.isLoading).toBe(true)
-    expect(result.current.data).toBeUndefined()
-    expect(result.current.error).toBeNull()
-
-    cleanup()
-  })
-
-  it('should return course grades data on successful request', async () => {
-    server.use(
-      graphql.query('GetUserCoursesWithGrades', ({variables}) => {
-        expect(variables.userId).toBe('123')
-        return HttpResponse.json(mockGqlResponse)
-      }),
-    )
-
-    const {result, cleanup} = setup(useUserCoursesWithGrades)
-
-    await waitFor(() => {
-      expect(result.current.isLoading).toBe(false)
-      expect(result.current.data).toEqual(mockCourseGradesData)
-      expect(result.current.error).toBeNull()
-    })
-
-    cleanup()
-  })
-
-  it('should handle GraphQL errors', async () => {
-    server.use(
-      graphql.query('GetUserCoursesWithGrades', () => {
-        return HttpResponse.json({
-          errors: [{message: errorMsg}],
-        })
-      }),
-    )
-
-    const {result, cleanup} = setup(useUserCoursesWithGrades)
-
-    await waitFor(() => {
-      expect(result.current.isLoading).toBe(false)
-      expect(result.current.data).toBeUndefined()
-      expect(result.current.error?.message).toContain(errorMsg)
-    })
-
-    cleanup()
-  })
-
-  it('should handle network errors', async () => {
-    server.use(
-      graphql.query('GetUserCoursesWithGrades', () => {
-        return new HttpResponse(null, {status: 500})
-      }),
-    )
-
-    const {result, cleanup} = setup(useUserCoursesWithGrades)
-
-    await waitFor(() => {
-      expect(result.current.isLoading).toBe(false)
-      expect(result.current.data).toBeUndefined()
-      expect(result.current.error).toBeTruthy()
-    })
-
-    cleanup()
-  })
-
-  it('should handle empty courses response', async () => {
-    const emptyResponse = {
-      data: {
-        legacyNode: {
-          _id: '123',
-          enrollments: [],
-        },
-      },
-    }
-
-    server.use(
-      graphql.query('GetUserCoursesWithGrades', () => {
-        return HttpResponse.json(emptyResponse)
-      }),
-    )
-
-    const {result, cleanup} = setup(useUserCoursesWithGrades)
-
-    await waitFor(() => {
-      expect(result.current.isLoading).toBe(false)
-      expect(result.current.data).toEqual([])
-      expect(result.current.error).toBeNull()
-    })
-
-    cleanup()
-  })
-
-  it('should skip request when current_user_id is missing', () => {
-    const {result, cleanup} = setup(useUserCoursesWithGrades, {current_user_id: undefined})
-=======
   it('should sort courses by code when orderBy is code', async () => {
     const sortingResponse = {
       data: {
@@ -882,7 +589,6 @@
         },
       },
     }
->>>>>>> 661629a0
 
     server.use(
       graphql.query('GetUserCoursesWithGradesConnection', () => {
