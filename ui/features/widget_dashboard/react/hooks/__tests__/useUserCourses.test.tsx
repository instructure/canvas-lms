/*
 * Copyright (C) 2025 - present Instructure, Inc.
 *
 * This file is part of Canvas.
 *
 * Canvas is free software: you can redistribute it and/or modify it under
 * the terms of the GNU Affero General Public License as published by the Free
 * Software Foundation, version 3 of the License.
 *
 * Canvas is distributed in the hope that it will be useful, but WITHOUT ANY
 * WARRANTY; without even the implied warranty of MERCHANTABILITY or FITNESS FOR
 * A PARTICULAR PURPOSE. See the GNU Affero General Public License for more
 * details.
 *
 * You should have received a copy of the GNU Affero General Public License along
 * with this program. If not, see <http://www.gnu.org/licenses/>.
 */

import {renderHook} from '@testing-library/react-hooks'
import {QueryClient, QueryClientProvider} from '@tanstack/react-query'
import React from 'react'
import {waitFor} from '@testing-library/react'
import {setupServer} from 'msw/node'
import {graphql, HttpResponse} from 'msw'
import {usePaginatedCoursesWithGrades} from '../useUserCourses'

const errorMsg = 'Failed to fetch courses'

const buildDefaultProps = () => ({
  current_user_id: '123',
})

const setup = (hookFn: any, envOverrides = {}) => {
  // Set up Canvas ENV with current_user_id
  const originalEnv = window.ENV
  window.ENV = {
    ...originalEnv,
    ...buildDefaultProps(),
    ...envOverrides,
  }

  const queryClient = new QueryClient({
    defaultOptions: {
      queries: {
        retry: false,
        gcTime: 0,
      },
    },
  })

  const result = renderHook(() => hookFn(), {
    wrapper: ({children}: {children: React.ReactNode}) => (
      <QueryClientProvider client={queryClient}>{children}</QueryClientProvider>
    ),
  })

  return {
    ...result,
    queryClient,
    cleanup: () => {
      window.ENV = originalEnv
      queryClient.clear()
    },
  }
}

const server = setupServer()

// Mock response structure for the connection query
const mockConnectionResponse = {
  data: {
    legacyNode: {
      _id: '123',
      enrollmentsConnection: {
        nodes: [
          {
            course: {
              _id: '1',
              name: 'Introduction to Computer Science',
              courseCode: 'CS101',
<<<<<<< HEAD
=======
              gradingStandard: {
                data: [
                  {letterGrade: 'A', baseValue: 0.9},
                  {letterGrade: 'B', baseValue: 0.8},
                  {letterGrade: 'F', baseValue: 0},
                ],
              },
>>>>>>> cb9e0c9a
            },
            updatedAt: '2025-01-01T00:00:00Z',
            grades: {
              currentScore: 95,
              currentGrade: 'A',
              finalScore: 95,
              finalGrade: 'A',
              overrideScore: null,
              overrideGrade: null,
            },
          },
          {
            course: {
              _id: '2',
              name: 'Advanced Mathematics',
              courseCode: 'MATH301',
            },
            updatedAt: '2025-01-01T00:00:00Z',
            grades: {
              currentScore: 87,
<<<<<<< HEAD
              currentGrade: 'B+',
              finalScore: 87,
              finalGrade: 'B+',
=======
              currentGrade: null,
              finalScore: 87,
              finalGrade: null,
>>>>>>> cb9e0c9a
              overrideScore: null,
              overrideGrade: null,
            },
          },
        ],
        pageInfo: {
          hasNextPage: false,
          hasPreviousPage: false,
          startCursor: 'cursor1',
          endCursor: 'cursor2',
        },
      },
    },
  },
}

const mockConnectionResponseWithPagination = {
  data: {
    legacyNode: {
      _id: '123',
      enrollmentsConnection: {
        nodes: [
          {
            course: {
              _id: '1',
              name: 'Introduction to Computer Science',
              courseCode: 'CS101',
            },
            updatedAt: '2025-01-01T00:00:00Z',
            grades: {
              currentScore: 95,
<<<<<<< HEAD
              currentGrade: 'A',
              finalScore: 95,
              finalGrade: 'A',
=======
              currentGrade: null,
              finalScore: 95,
              finalGrade: null,
>>>>>>> cb9e0c9a
              overrideScore: null,
              overrideGrade: null,
            },
          },
        ],
        pageInfo: {
          hasNextPage: true,
          hasPreviousPage: false,
          startCursor: 'cursor1',
          endCursor: 'cursor1',
        },
      },
    },
  },
}

describe('usePaginatedCoursesWithGrades', () => {
  beforeAll(() => {
    server.listen({
      onUnhandledRequest: 'error',
    })
  })
  afterEach(() => {
    server.resetHandlers()
  })
  afterAll(() => server.close())

  it('should return loading state initially', () => {
    server.use(
      graphql.query('GetUserCoursesWithGradesConnection', () => {
        return new Promise(resolve => {
          setTimeout(() => {
            resolve(HttpResponse.json(mockConnectionResponse))
          }, 100)
        })
      }),
    )

    const {result, cleanup} = setup(() => usePaginatedCoursesWithGrades())

    expect(result.current.isLoading).toBe(true)
    expect(result.current.data).toEqual([])
    expect(result.current.error).toBeNull()
    expect(result.current.hasNextPage).toBe(false)
    expect(result.current.hasPreviousPage).toBe(false)
    expect(result.current.currentPage).toBe(1)
    expect(result.current.totalPages).toBe(1)
    expect(typeof result.current.fetchNextPage).toBe('function')
    expect(typeof result.current.fetchPreviousPage).toBe('function')

    cleanup()
  })

  it('should return course grades data on successful request', async () => {
    server.use(
      graphql.query('GetUserCoursesWithGradesConnection', ({variables}) => {
        expect(variables.userId).toBe('123')
        expect(variables.first).toBe(6) // Default limit
        expect(variables.after).toBeUndefined()
        return HttpResponse.json(mockConnectionResponse)
      }),
    )

    const {result, cleanup} = setup(() => usePaginatedCoursesWithGrades())

    await waitFor(() => {
      expect(result.current.isLoading).toBe(false)
      expect(result.current.error).toBeNull()
      expect(result.current.data).toHaveLength(2)
      expect(result.current.data[0]).toEqual({
        courseId: '1',
        courseCode: 'CS101',
        courseName: 'Introduction to Computer Science',
        currentGrade: 95,
<<<<<<< HEAD
        gradingScheme: 'letter',
=======
        gradingScheme: [
          ['A', 0.9],
          ['B', 0.8],
          ['F', 0],
        ] as Array<[string, number]>,
>>>>>>> cb9e0c9a
        lastUpdated: new Date('2025-01-01T00:00:00Z'),
      })
      expect(result.current.hasNextPage).toBe(false)
      expect(result.current.hasPreviousPage).toBe(false)
      expect(result.current.currentPage).toBe(1)
      expect(result.current.totalPages).toBe(1)
    })

    cleanup()
  })

  it('should support custom limit parameter', async () => {
    server.use(
      graphql.query('GetUserCoursesWithGradesConnection', ({variables}) => {
        expect(variables.first).toBe(3)
        return HttpResponse.json(mockConnectionResponse)
      }),
    )

    const {result, cleanup} = setup(() => usePaginatedCoursesWithGrades({limit: 3}))

    await waitFor(() => {
      expect(result.current.isLoading).toBe(false)
    })

    cleanup()
  })

  it('should return correct pagination state when hasNextPage is true', async () => {
    server.use(
      graphql.query('GetUserCoursesWithGradesConnection', () => {
        return HttpResponse.json(mockConnectionResponseWithPagination)
      }),
    )

    const {result, cleanup} = setup(() => usePaginatedCoursesWithGrades({limit: 1}))

    await waitFor(() => {
      expect(result.current.isLoading).toBe(false)
      expect(result.current.data).toHaveLength(1)
      expect(result.current.hasNextPage).toBe(true)
      expect(result.current.hasPreviousPage).toBe(false)
      expect(result.current.currentPage).toBe(1)
    })

    cleanup()
  })

  it('should handle GraphQL errors', async () => {
    server.use(
      graphql.query('GetUserCoursesWithGradesConnection', () => {
        return HttpResponse.json({
          errors: [{message: errorMsg}],
        })
      }),
    )

    const {result, cleanup} = setup(() => usePaginatedCoursesWithGrades())

    await waitFor(() => {
      expect(result.current.isLoading).toBe(false)
      expect(result.current.data).toEqual([])
      expect(result.current.error?.message).toContain(errorMsg)
      expect(result.current.hasNextPage).toBe(false)
      expect(result.current.hasPreviousPage).toBe(false)
    })

    cleanup()
  })

  it('should handle empty connection response', async () => {
    const emptyConnectionResponse = {
      data: {
        legacyNode: {
          _id: '123',
          enrollmentsConnection: {
            nodes: [],
            pageInfo: {
              hasNextPage: false,
              hasPreviousPage: false,
              startCursor: null,
              endCursor: null,
            },
          },
        },
      },
    }

    server.use(
      graphql.query('GetUserCoursesWithGradesConnection', () => {
        return HttpResponse.json(emptyConnectionResponse)
      }),
    )

    const {result, cleanup} = setup(() => usePaginatedCoursesWithGrades())

    await waitFor(() => {
      expect(result.current.isLoading).toBe(false)
      expect(result.current.data).toEqual([])
      expect(result.current.error).toBeNull()
      expect(result.current.hasNextPage).toBe(false)
      expect(result.current.hasPreviousPage).toBe(false)
      expect(result.current.currentPage).toBe(1)
      expect(result.current.totalPages).toBe(1)
    })

    cleanup()
  })

  it('should handle missing enrollmentsConnection in response', async () => {
    const invalidResponse = {
      data: {
        legacyNode: {
          _id: '123',
          enrollmentsConnection: null,
        },
      },
    }

    server.use(
      graphql.query('GetUserCoursesWithGradesConnection', () => {
        return HttpResponse.json(invalidResponse)
      }),
    )

    const {result, cleanup} = setup(() => usePaginatedCoursesWithGrades())

    await waitFor(() => {
      expect(result.current.isLoading).toBe(false)
      expect(result.current.data).toEqual([])
      expect(result.current.error).toBeNull()
      expect(result.current.hasNextPage).toBe(false)
      expect(result.current.hasPreviousPage).toBe(false)
    })

    cleanup()
  })

  it('should transform enrollments to course grades correctly', async () => {
    const responseWithDifferentGradeTypes = {
      data: {
        legacyNode: {
          _id: '123',
          enrollmentsConnection: {
            nodes: [
              {
                course: {
                  _id: '1',
                  name: 'Course with Override',
                  courseCode: 'TEST101',
<<<<<<< HEAD
=======
                  gradingStandard: {
                    data: [
                      {letterGrade: 'A', baseValue: 0.9},
                      {letterGrade: 'B', baseValue: 0.8},
                      {letterGrade: 'F', baseValue: 0},
                    ],
                  },
>>>>>>> cb9e0c9a
                },
                updatedAt: '2025-01-01T00:00:00Z',
                grades: {
                  currentScore: 85,
                  currentGrade: 'B',
                  finalScore: 88,
                  finalGrade: 'B+',
                  overrideScore: 92,
                  overrideGrade: 'A-',
                },
              },
              {
                course: {
                  _id: '2',
                  name: 'Course with Final Only',
                  courseCode: null, // Test default course code
<<<<<<< HEAD
=======
                  gradingStandard: {
                    data: [
                      {letterGrade: 'A', baseValue: 0.9},
                      {letterGrade: 'B', baseValue: 0.8},
                      {letterGrade: 'F', baseValue: 0},
                    ],
                  },
>>>>>>> cb9e0c9a
                },
                updatedAt: '2025-01-01T00:00:00Z',
                grades: {
                  currentScore: 85,
                  currentGrade: 'B',
                  finalScore: 88,
                  finalGrade: null, // Test percentage scheme
                  overrideScore: null,
                  overrideGrade: null,
                },
              },
            ],
            pageInfo: {
              hasNextPage: false,
              hasPreviousPage: false,
              startCursor: null,
              endCursor: null,
            },
          },
        },
      },
    }

    server.use(
      graphql.query('GetUserCoursesWithGradesConnection', () => {
        return HttpResponse.json(responseWithDifferentGradeTypes)
      }),
    )

    const {result, cleanup} = setup(() => usePaginatedCoursesWithGrades())

    await waitFor(() => {
      expect(result.current.isLoading).toBe(false)
      expect(result.current.data).toHaveLength(2)

      // Test override grade priority
      expect(result.current.data[0]).toEqual({
        courseId: '1',
        courseCode: 'TEST101',
        courseName: 'Course with Override',
        currentGrade: 92, // Override score used
<<<<<<< HEAD
        gradingScheme: 'letter', // Has override grade
=======
        gradingScheme: [
          ['A', 0.9],
          ['B', 0.8],
          ['F', 0],
        ] as Array<[string, number]>,
>>>>>>> cb9e0c9a
        lastUpdated: new Date('2025-01-01T00:00:00Z'),
      })

      // Test final grade fallback and default course code
      expect(result.current.data[1]).toEqual({
        courseId: '2',
        courseCode: 'N/A', // Default course code
        courseName: 'Course with Final Only',
        currentGrade: 88, // Final score used
        gradingScheme: 'percentage', // No final grade string
        lastUpdated: new Date('2025-01-01T00:00:00Z'),
      })
    })

    cleanup()
  })

  it('should skip request when current_user_id is missing', () => {
    const {result, cleanup} = setup(() => usePaginatedCoursesWithGrades(), {
      current_user_id: undefined,
    })

    expect(result.current.isLoading).toBe(false)
    expect(result.current.data).toEqual([])
    expect(result.current.error).toBeNull()
    expect(result.current.hasNextPage).toBe(false)
    expect(result.current.hasPreviousPage).toBe(false)

    cleanup()
  })

  it('should sort courses by name when orderBy is specified', async () => {
    const sortingResponse = {
      data: {
        legacyNode: {
          _id: '123',
          enrollmentsConnection: {
            nodes: [
              {
                course: {
                  _id: '3',
                  name: 'Zebra Studies',
                  courseCode: 'ZOO300',
                },
                updatedAt: '2025-01-01T00:00:00Z',
                grades: {
                  currentScore: 95,
<<<<<<< HEAD
                  currentGrade: 'A',
=======
                  currentGrade: null,
>>>>>>> cb9e0c9a
                  finalScore: null,
                  finalGrade: null,
                  overrideScore: null,
                  overrideGrade: null,
                },
              },
              {
                course: {
                  _id: '1',
                  name: 'Alpha Course',
                  courseCode: 'ALP100',
                },
                updatedAt: '2025-01-01T00:00:00Z',
                grades: {
                  currentScore: 87,
<<<<<<< HEAD
                  currentGrade: 'B+',
=======
                  currentGrade: null,
>>>>>>> cb9e0c9a
                  finalScore: null,
                  finalGrade: null,
                  overrideScore: null,
                  overrideGrade: null,
                },
              },
              {
                course: {
                  _id: '2',
                  name: 'Beta Studies',
                  courseCode: 'BET200',
                },
                updatedAt: '2025-01-01T00:00:00Z',
                grades: {
                  currentScore: 92,
<<<<<<< HEAD
                  currentGrade: 'A-',
=======
                  currentGrade: null,
>>>>>>> cb9e0c9a
                  finalScore: null,
                  finalGrade: null,
                  overrideScore: null,
                  overrideGrade: null,
                },
              },
            ],
            pageInfo: {
              hasNextPage: false,
              hasPreviousPage: false,
              startCursor: null,
              endCursor: null,
            },
          },
        },
      },
    }

    server.use(
      graphql.query('GetUserCoursesWithGradesConnection', () => {
        return HttpResponse.json(sortingResponse)
      }),
    )

    const {result, cleanup} = setup(() =>
      usePaginatedCoursesWithGrades({orderBy: 'name', order: 'asc'}),
    )

    await waitFor(() => {
      expect(result.current.isLoading).toBe(false)
      expect(result.current.data).toHaveLength(3)

      // Should be sorted alphabetically by course name
      expect(result.current.data[0].courseName).toBe('Alpha Course')
      expect(result.current.data[1].courseName).toBe('Beta Studies')
      expect(result.current.data[2].courseName).toBe('Zebra Studies')
    })

    cleanup()
  })

  it('should sort courses by code when orderBy is code', async () => {
    const sortingResponse = {
      data: {
        legacyNode: {
          _id: '123',
          enrollmentsConnection: {
            nodes: [
              {
                course: {
                  _id: '1',
                  name: 'Course One',
                  courseCode: 'ZZZ999',
                },
                updatedAt: '2025-01-01T00:00:00Z',
                grades: {
                  currentScore: 95,
<<<<<<< HEAD
                  currentGrade: 'A',
=======
                  currentGrade: null,
>>>>>>> cb9e0c9a
                  finalScore: null,
                  finalGrade: null,
                  overrideScore: null,
                  overrideGrade: null,
                },
              },
              {
                course: {
                  _id: '2',
                  name: 'Course Two',
                  courseCode: 'AAA111',
                },
                updatedAt: '2025-01-01T00:00:00Z',
                grades: {
                  currentScore: 87,
<<<<<<< HEAD
                  currentGrade: 'B+',
=======
                  currentGrade: null,
>>>>>>> cb9e0c9a
                  finalScore: null,
                  finalGrade: null,
                  overrideScore: null,
                  overrideGrade: null,
                },
              },
            ],
            pageInfo: {
              hasNextPage: false,
              hasPreviousPage: false,
              startCursor: null,
              endCursor: null,
            },
          },
        },
      },
    }

    server.use(
      graphql.query('GetUserCoursesWithGradesConnection', () => {
        return HttpResponse.json(sortingResponse)
      }),
    )

    const {result, cleanup} = setup(() =>
      usePaginatedCoursesWithGrades({orderBy: 'code', order: 'asc'}),
    )

    await waitFor(() => {
      expect(result.current.isLoading).toBe(false)
      expect(result.current.data).toHaveLength(2)

      // Should be sorted alphabetically by course code
      expect(result.current.data[0].courseCode).toBe('AAA111')
      expect(result.current.data[1].courseCode).toBe('ZZZ999')
    })

    cleanup()
  })
})<|MERGE_RESOLUTION|>--- conflicted
+++ resolved
@@ -78,8 +78,6 @@
               _id: '1',
               name: 'Introduction to Computer Science',
               courseCode: 'CS101',
-<<<<<<< HEAD
-=======
               gradingStandard: {
                 data: [
                   {letterGrade: 'A', baseValue: 0.9},
@@ -87,7 +85,6 @@
                   {letterGrade: 'F', baseValue: 0},
                 ],
               },
->>>>>>> cb9e0c9a
             },
             updatedAt: '2025-01-01T00:00:00Z',
             grades: {
@@ -108,15 +105,9 @@
             updatedAt: '2025-01-01T00:00:00Z',
             grades: {
               currentScore: 87,
-<<<<<<< HEAD
-              currentGrade: 'B+',
-              finalScore: 87,
-              finalGrade: 'B+',
-=======
               currentGrade: null,
               finalScore: 87,
               finalGrade: null,
->>>>>>> cb9e0c9a
               overrideScore: null,
               overrideGrade: null,
             },
@@ -148,15 +139,9 @@
             updatedAt: '2025-01-01T00:00:00Z',
             grades: {
               currentScore: 95,
-<<<<<<< HEAD
-              currentGrade: 'A',
-              finalScore: 95,
-              finalGrade: 'A',
-=======
               currentGrade: null,
               finalScore: 95,
               finalGrade: null,
->>>>>>> cb9e0c9a
               overrideScore: null,
               overrideGrade: null,
             },
@@ -231,15 +216,11 @@
         courseCode: 'CS101',
         courseName: 'Introduction to Computer Science',
         currentGrade: 95,
-<<<<<<< HEAD
-        gradingScheme: 'letter',
-=======
         gradingScheme: [
           ['A', 0.9],
           ['B', 0.8],
           ['F', 0],
         ] as Array<[string, number]>,
->>>>>>> cb9e0c9a
         lastUpdated: new Date('2025-01-01T00:00:00Z'),
       })
       expect(result.current.hasNextPage).toBe(false)
@@ -390,8 +371,6 @@
                   _id: '1',
                   name: 'Course with Override',
                   courseCode: 'TEST101',
-<<<<<<< HEAD
-=======
                   gradingStandard: {
                     data: [
                       {letterGrade: 'A', baseValue: 0.9},
@@ -399,7 +378,6 @@
                       {letterGrade: 'F', baseValue: 0},
                     ],
                   },
->>>>>>> cb9e0c9a
                 },
                 updatedAt: '2025-01-01T00:00:00Z',
                 grades: {
@@ -416,8 +394,6 @@
                   _id: '2',
                   name: 'Course with Final Only',
                   courseCode: null, // Test default course code
-<<<<<<< HEAD
-=======
                   gradingStandard: {
                     data: [
                       {letterGrade: 'A', baseValue: 0.9},
@@ -425,7 +401,6 @@
                       {letterGrade: 'F', baseValue: 0},
                     ],
                   },
->>>>>>> cb9e0c9a
                 },
                 updatedAt: '2025-01-01T00:00:00Z',
                 grades: {
@@ -467,15 +442,11 @@
         courseCode: 'TEST101',
         courseName: 'Course with Override',
         currentGrade: 92, // Override score used
-<<<<<<< HEAD
-        gradingScheme: 'letter', // Has override grade
-=======
         gradingScheme: [
           ['A', 0.9],
           ['B', 0.8],
           ['F', 0],
         ] as Array<[string, number]>,
->>>>>>> cb9e0c9a
         lastUpdated: new Date('2025-01-01T00:00:00Z'),
       })
 
@@ -523,11 +494,7 @@
                 updatedAt: '2025-01-01T00:00:00Z',
                 grades: {
                   currentScore: 95,
-<<<<<<< HEAD
-                  currentGrade: 'A',
-=======
                   currentGrade: null,
->>>>>>> cb9e0c9a
                   finalScore: null,
                   finalGrade: null,
                   overrideScore: null,
@@ -543,11 +510,7 @@
                 updatedAt: '2025-01-01T00:00:00Z',
                 grades: {
                   currentScore: 87,
-<<<<<<< HEAD
-                  currentGrade: 'B+',
-=======
                   currentGrade: null,
->>>>>>> cb9e0c9a
                   finalScore: null,
                   finalGrade: null,
                   overrideScore: null,
@@ -563,11 +526,7 @@
                 updatedAt: '2025-01-01T00:00:00Z',
                 grades: {
                   currentScore: 92,
-<<<<<<< HEAD
-                  currentGrade: 'A-',
-=======
                   currentGrade: null,
->>>>>>> cb9e0c9a
                   finalScore: null,
                   finalGrade: null,
                   overrideScore: null,
@@ -625,11 +584,7 @@
                 updatedAt: '2025-01-01T00:00:00Z',
                 grades: {
                   currentScore: 95,
-<<<<<<< HEAD
-                  currentGrade: 'A',
-=======
                   currentGrade: null,
->>>>>>> cb9e0c9a
                   finalScore: null,
                   finalGrade: null,
                   overrideScore: null,
@@ -645,11 +600,7 @@
                 updatedAt: '2025-01-01T00:00:00Z',
                 grades: {
                   currentScore: 87,
-<<<<<<< HEAD
-                  currentGrade: 'B+',
-=======
                   currentGrade: null,
->>>>>>> cb9e0c9a
                   finalScore: null,
                   finalGrade: null,
                   overrideScore: null,
