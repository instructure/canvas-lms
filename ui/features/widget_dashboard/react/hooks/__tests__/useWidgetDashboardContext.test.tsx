/*
 * Copyright (C) 2025 - present Instructure, Inc.
 *
 * This file is part of Canvas.
 *
 * Canvas is free software: you can redistribute it and/or modify it under
 * the terms of the GNU Affero General Public License as published by the Free
 * Software Foundation, version 3 of the License.
 *
 * Canvas is distributed in the hope that it will be useful, but WITHOUT ANY
 * WARRANTY; without even the implied warranty of MERCHANTABILITY or FITNESS FOR
 * A PARTICULAR PURPOSE. See the GNU Affero General Public License for more
 * details.
 *
 * You should have received a copy of the GNU Affero General Public License along
 * with this program. If not, see <http://www.gnu.org/licenses/>.
 */

import React from 'react'
import {render} from '@testing-library/react'
import {WidgetDashboardProvider, useWidgetDashboard} from '../useWidgetDashboardContext'

const TestConsumer: React.FC = () => {
  const context = useWidgetDashboard()
  return (
    <div data-testid="test-consumer">
      <div data-testid="preferences">{JSON.stringify(context.preferences)}</div>
      <div data-testid="observed-users">{JSON.stringify(context.observedUsersList)}</div>
      <div data-testid="can-add-observee">{String(context.canAddObservee)}</div>
      <div data-testid="current-user">{JSON.stringify(context.currentUser)}</div>
      <div data-testid="current-user-roles">{JSON.stringify(context.currentUserRoles)}</div>
      <div data-testid="observed-user-id">{context.observedUserId || 'null'}</div>
    </div>
  )
}

describe('useWidgetDashboardContext', () => {
  it('should provide default values when no props are passed', () => {
    const {getByTestId} = render(
      <WidgetDashboardProvider>
        <TestConsumer />
      </WidgetDashboardProvider>,
    )

    expect(getByTestId('preferences')).toHaveTextContent(
      JSON.stringify({
        dashboard_view: 'cards',
        hide_dashcard_color_overlays: false,
        custom_colors: {},
        learner_dashboard_tab_selection: 'dashboard',
<<<<<<< HEAD
=======
        widget_dashboard_config: {
          filters: {},
        },
>>>>>>> 10b1d53a
      }),
    )
    expect(getByTestId('observed-users')).toHaveTextContent('[]')
    expect(getByTestId('can-add-observee')).toHaveTextContent('false')
    expect(getByTestId('current-user')).toHaveTextContent('null')
    expect(getByTestId('current-user-roles')).toHaveTextContent('[]')
    expect(getByTestId('observed-user-id')).toHaveTextContent('null')
  })

  it('should provide custom values when props are passed', () => {
    const preferences = {
      dashboard_view: 'list',
      hide_dashcard_color_overlays: true,
      custom_colors: {course1: '#ff0000'},
    }
    const observedUsersList = [
      {id: '1', name: 'Student 1', avatar_url: 'https://example.com/avatar1.jpg'},
      {id: '2', name: 'Student 2'},
    ]
    const currentUser = {
      id: '123',
      display_name: 'Observer User',
      avatar_image_url: 'https://example.com/observer.jpg',
    }
    const currentUserRoles = ['observer', 'user']

    const {getByTestId} = render(
      <WidgetDashboardProvider
        preferences={preferences}
        observedUsersList={observedUsersList}
        canAddObservee={true}
        currentUser={currentUser}
        currentUserRoles={currentUserRoles}
        observedUserId="123"
      >
        <TestConsumer />
      </WidgetDashboardProvider>,
    )

    expect(getByTestId('preferences')).toHaveTextContent(JSON.stringify(preferences))
    expect(getByTestId('observed-users')).toHaveTextContent(JSON.stringify(observedUsersList))
    expect(getByTestId('can-add-observee')).toHaveTextContent('true')
    expect(getByTestId('current-user')).toHaveTextContent(JSON.stringify(currentUser))
    expect(getByTestId('current-user-roles')).toHaveTextContent(JSON.stringify(currentUserRoles))
    expect(getByTestId('observed-user-id')).toHaveTextContent('123')
  })

  it('should memoize context value and not recreate when props are unchanged', () => {
    const contextValues: any[] = []
    const TestConsumerWithValueTracking: React.FC = () => {
      const context = useWidgetDashboard()
      contextValues.push(context)
      return <div data-testid="test-consumer">test</div>
    }

    const preferences = {
      dashboard_view: 'cards',
      hide_dashcard_color_overlays: false,
      custom_colors: {},
    }

    const {rerender} = render(
      <WidgetDashboardProvider preferences={preferences}>
        <TestConsumerWithValueTracking />
      </WidgetDashboardProvider>,
    )

    expect(contextValues).toHaveLength(1)

    // Re-render with same props - context value should be the same reference
    rerender(
      <WidgetDashboardProvider preferences={preferences}>
        <TestConsumerWithValueTracking />
      </WidgetDashboardProvider>,
    )

    expect(contextValues).toHaveLength(2)
    // Due to useMemo, the context object should be the same reference
    expect(contextValues[0]).toBe(contextValues[1])
  })

  it('should update context value when props change', () => {
    const initialPreferences = {
      dashboard_view: 'cards',
      hide_dashcard_color_overlays: false,
      custom_colors: {},
    }

    const updatedPreferences = {
      dashboard_view: 'list',
      hide_dashcard_color_overlays: true,
      custom_colors: {course1: '#blue'},
    }

    const {getByTestId, rerender} = render(
      <WidgetDashboardProvider preferences={initialPreferences}>
        <TestConsumer />
      </WidgetDashboardProvider>,
    )

    expect(getByTestId('preferences')).toHaveTextContent(JSON.stringify(initialPreferences))

    // Update props
    rerender(
      <WidgetDashboardProvider preferences={updatedPreferences}>
        <TestConsumer />
      </WidgetDashboardProvider>,
    )

    expect(getByTestId('preferences')).toHaveTextContent(JSON.stringify(updatedPreferences))
  })

  it('should handle null currentUser properly', () => {
    const {getByTestId} = render(
      <WidgetDashboardProvider currentUser={null}>
        <TestConsumer />
      </WidgetDashboardProvider>,
    )

    expect(getByTestId('current-user')).toHaveTextContent('null')
  })

  it('should handle undefined props by falling back to defaults', () => {
    const {getByTestId} = render(
      <WidgetDashboardProvider
        preferences={undefined}
        observedUsersList={undefined}
        canAddObservee={undefined}
        currentUser={undefined}
        currentUserRoles={undefined}
      >
        <TestConsumer />
      </WidgetDashboardProvider>,
    )

    expect(getByTestId('preferences')).toHaveTextContent(
      JSON.stringify({
        dashboard_view: 'cards',
        hide_dashcard_color_overlays: false,
        custom_colors: {},
        learner_dashboard_tab_selection: 'dashboard',
<<<<<<< HEAD
=======
        widget_dashboard_config: {
          filters: {},
        },
>>>>>>> 10b1d53a
      }),
    )
    expect(getByTestId('observed-users')).toHaveTextContent('[]')
    expect(getByTestId('can-add-observee')).toHaveTextContent('false')
    expect(getByTestId('current-user')).toHaveTextContent('null')
    expect(getByTestId('current-user-roles')).toHaveTextContent('[]')
  })
})<|MERGE_RESOLUTION|>--- conflicted
+++ resolved
@@ -48,12 +48,9 @@
         hide_dashcard_color_overlays: false,
         custom_colors: {},
         learner_dashboard_tab_selection: 'dashboard',
-<<<<<<< HEAD
-=======
         widget_dashboard_config: {
           filters: {},
         },
->>>>>>> 10b1d53a
       }),
     )
     expect(getByTestId('observed-users')).toHaveTextContent('[]')
@@ -195,12 +192,9 @@
         hide_dashcard_color_overlays: false,
         custom_colors: {},
         learner_dashboard_tab_selection: 'dashboard',
-<<<<<<< HEAD
-=======
         widget_dashboard_config: {
           filters: {},
         },
->>>>>>> 10b1d53a
       }),
     )
     expect(getByTestId('observed-users')).toHaveTextContent('[]')
