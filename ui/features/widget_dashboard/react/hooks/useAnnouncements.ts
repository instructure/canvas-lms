/*
 * Copyright (C) 2025 - present Instructure, Inc.
 *
 * This file is part of Canvas.
 *
 * Canvas is free software: you can redistribute it and/or modify it under
 * the terms of the GNU Affero General Public License as published by the Free
 * Software Foundation, version 3 of the License.
 *
 * Canvas is distributed in the hope that it will be useful, but WITHOUT ANY
 * WARRANTY; without even the implied warranty of MERCHANTABILITY or FITNESS FOR
 * A PARTICULAR PURPOSE. See the GNU Affero General Public License for more
 * details.
 *
 * You should have received a copy of the GNU Affero General Public License along
 * with this program. If not, see <http://www.gnu.org/licenses/>.
 */

import {useInfiniteQuery} from '@tanstack/react-query'
import {executeQuery} from '@canvas/graphql'
import {gql} from 'graphql-tag'
import type {Announcement} from '../types'
<<<<<<< HEAD
import {ANNOUNCEMENTS_PAGINATED} from '../constants'
=======
import {ANNOUNCEMENTS_PAGINATED_KEY} from '../constants'
>>>>>>> 34de21f6
import {useWidgetDashboard} from './useWidgetDashboardContext'

interface UseAnnouncementsOptions {
  limit?: number
  filter?: 'unread' | 'read' | 'all'
}

interface DiscussionParticipant {
  id: string
  read: boolean
  discussionTopic: {
    _id: string
    title: string
    message: string
    createdAt: string
    contextName: string
    contextId: string
    isAnnouncement: boolean
    author: {
      _id: string
      name: string
      avatarUrl: string
    } | null
  }
}

interface GraphQLResponse {
  legacyNode?: {
    _id: string
    discussionParticipantsConnection: {
      nodes: DiscussionParticipant[]
      pageInfo: {
        hasNextPage: boolean
        hasPreviousPage: boolean
        startCursor: string | null
        endCursor: string | null
      }
    }
  } | null
  errors?: {message: string}[]
}

const USER_ANNOUNCEMENTS_QUERY = gql`
  query GetUserAnnouncements($userId: ID!, $first: Int!, $after: String, $readState: String, $observedUserId: ID) {
    legacyNode(_id: $userId, type: User) {
      ... on User {
        _id
        discussionParticipantsConnection(first: $first, after: $after, filter: { isAnnouncement: true, readState: $readState }, observedUserId: $observedUserId) {
          nodes {
            id
            read
            discussionTopic {
              _id
              title
              message
              createdAt
              contextName
              contextId
              isAnnouncement
              author {
                _id
                name
                avatarUrl
              }
            }
          }
          pageInfo {
            hasNextPage
            hasPreviousPage
            startCursor
            endCursor
          }
        }
      }
    }
  }
`

export function usePaginatedAnnouncements(options: UseAnnouncementsOptions = {}) {
  const {limit = 10, filter = 'all'} = options
  const currentUserId = window.ENV?.current_user_id
  const {observedUserId} = useWidgetDashboard()

  return useInfiniteQuery({
<<<<<<< HEAD
    queryKey: [ANNOUNCEMENTS_PAGINATED, currentUserId, limit, filter, observedUserId],
=======
    queryKey: [ANNOUNCEMENTS_PAGINATED_KEY, currentUserId, limit, filter, observedUserId],
>>>>>>> 34de21f6
    queryFn: async ({pageParam}): Promise<{announcements: Announcement[]; pageInfo: any}> => {
      if (!currentUserId) {
        throw new Error('No current user ID found - please ensure you are logged in')
      }

      const result = await executeQuery<GraphQLResponse>(USER_ANNOUNCEMENTS_QUERY, {
        userId: currentUserId,
        first: limit,
        after: pageParam,
        readState: filter,
        observedUserId,
      })

      if (result.errors) {
        throw new Error(
          `GraphQL query failed: ${result.errors.map((err: {message: string}) => err.message).join(', ')}`,
        )
      }

      if (!result.legacyNode?.discussionParticipantsConnection) {
        return {announcements: [], pageInfo: null}
      }

      const connection = result.legacyNode.discussionParticipantsConnection

      const allAnnouncements: Announcement[] = connection.nodes.map(participant => ({
        id: participant.discussionTopic._id,
        title: participant.discussionTopic.title,
        message: participant.discussionTopic.message,
        posted_at: participant.discussionTopic.createdAt,
        html_url: `/courses/${participant.discussionTopic.contextId}/discussion_topics/${participant.discussionTopic._id}`,
        context_code: `course_${participant.discussionTopic.contextId}`,
        course: {
          id: participant.discussionTopic.contextId,
          name: participant.discussionTopic.contextName,
        },
        author: participant.discussionTopic.author,
        isRead: participant.read,
      }))

      return {announcements: allAnnouncements, pageInfo: connection.pageInfo}
    },
    initialPageParam: undefined,
    getNextPageParam: lastPage =>
      lastPage.pageInfo?.hasNextPage ? lastPage.pageInfo.endCursor : undefined,
    getPreviousPageParam: firstPage =>
      firstPage.pageInfo?.hasPreviousPage ? firstPage.pageInfo.startCursor : undefined,
    staleTime: 5 * 60 * 1000,
    refetchOnWindowFocus: false,
    retry: false,
    enabled: !!currentUserId,
  })
}<|MERGE_RESOLUTION|>--- conflicted
+++ resolved
@@ -20,11 +20,7 @@
 import {executeQuery} from '@canvas/graphql'
 import {gql} from 'graphql-tag'
 import type {Announcement} from '../types'
-<<<<<<< HEAD
-import {ANNOUNCEMENTS_PAGINATED} from '../constants'
-=======
 import {ANNOUNCEMENTS_PAGINATED_KEY} from '../constants'
->>>>>>> 34de21f6
 import {useWidgetDashboard} from './useWidgetDashboardContext'
 
 interface UseAnnouncementsOptions {
@@ -109,11 +105,7 @@
   const {observedUserId} = useWidgetDashboard()
 
   return useInfiniteQuery({
-<<<<<<< HEAD
-    queryKey: [ANNOUNCEMENTS_PAGINATED, currentUserId, limit, filter, observedUserId],
-=======
     queryKey: [ANNOUNCEMENTS_PAGINATED_KEY, currentUserId, limit, filter, observedUserId],
->>>>>>> 34de21f6
     queryFn: async ({pageParam}): Promise<{announcements: Announcement[]; pageInfo: any}> => {
       if (!currentUserId) {
         throw new Error('No current user ID found - please ensure you are logged in')
