--- conflicted
+++ resolved
@@ -50,25 +50,6 @@
   totalPages: number
 }
 
-interface UsePaginatedCoursesWithGradesOptions {
-  limit?: number
-  orderBy?: 'name' | 'code' | 'id' | 'updated'
-  order?: 'asc' | 'desc'
-}
-
-interface UsePaginatedCoursesWithGradesResult {
-  data: CourseGrade[]
-  isLoading: boolean
-  error: Error | null
-  hasNextPage: boolean
-  hasPreviousPage: boolean
-  fetchNextPage: () => void
-  fetchPreviousPage: () => void
-  goToPage: (pageNumber: number) => void
-  currentPage: number
-  totalPages: number
-}
-
 interface UserEnrollment {
   course: {
     _id: string
@@ -118,15 +99,12 @@
               _id
               name
               courseCode
-<<<<<<< HEAD
-=======
               gradingStandard {
                 data {
                   letterGrade
                   baseValue
                 }
               }
->>>>>>> 70ef2fec
             }
             updatedAt
             grades {
@@ -153,10 +131,6 @@
 function transformEnrollmentToCourseGrade(enrollment: UserEnrollment): CourseGrade {
   const grades = enrollment.grades
 
-<<<<<<< HEAD
-  // Determine the display grade - prioritize override, then final, then current
-=======
->>>>>>> 70ef2fec
   let displayGrade: number | null = null
   let displayGradeString: string | null = null
 
@@ -171,8 +145,6 @@
     displayGradeString = grades.currentGrade || null
   }
 
-<<<<<<< HEAD
-=======
   let gradingScheme: 'percentage' | Array<[string, number]>
 
   if (displayGradeString && enrollment.course.gradingStandard?.data) {
@@ -188,19 +160,12 @@
     gradingScheme = 'percentage'
   }
 
->>>>>>> 70ef2fec
   return {
     courseId: enrollment.course._id,
     courseCode: enrollment.course.courseCode || COURSE_GRADES_WIDGET.DEFAULT_COURSE_CODE,
     courseName: enrollment.course.name,
     currentGrade: displayGrade,
-<<<<<<< HEAD
-    gradingScheme: displayGradeString
-      ? COURSE_GRADES_WIDGET.GRADING_SCHEMES.LETTER
-      : COURSE_GRADES_WIDGET.GRADING_SCHEMES.PERCENTAGE,
-=======
     gradingScheme,
->>>>>>> 70ef2fec
     lastUpdated: new Date(enrollment.updatedAt || new Date().toISOString()),
   }
 }
@@ -235,7 +200,6 @@
           after: pageParam,
         },
       )
-<<<<<<< HEAD
 
       if (!result.legacyNode?.enrollmentsConnection) {
         return {
@@ -283,55 +247,6 @@
         })
       }
 
-=======
-
-      if (!result.legacyNode?.enrollmentsConnection) {
-        return {
-          data: [],
-          hasNextPage: false,
-          hasPreviousPage: false,
-          endCursor: null,
-          startCursor: null,
-        }
-      }
-
-      const {nodes, pageInfo} = result.legacyNode.enrollmentsConnection
-      let courseGrades = nodes.map(transformEnrollmentToCourseGrade)
-
-      // Apply sorting if specified
-      if (orderBy) {
-        courseGrades = courseGrades.sort((a, b) => {
-          let aValue: string | number | Date
-          let bValue: string | number | Date
-
-          switch (orderBy) {
-            case 'name':
-              aValue = a.courseName.toLowerCase()
-              bValue = b.courseName.toLowerCase()
-              break
-            case 'code':
-              aValue = a.courseCode.toLowerCase()
-              bValue = b.courseCode.toLowerCase()
-              break
-            case 'id':
-              aValue = a.courseId
-              bValue = b.courseId
-              break
-            case 'updated':
-              aValue = a.lastUpdated
-              bValue = b.lastUpdated
-              break
-            default:
-              return 0
-          }
-
-          if (aValue < bValue) return order === 'asc' ? -1 : 1
-          if (aValue > bValue) return order === 'asc' ? 1 : -1
-          return 0
-        })
-      }
-
->>>>>>> 70ef2fec
       return {
         data: courseGrades,
         hasNextPage: pageInfo.hasNextPage,
