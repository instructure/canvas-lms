/*
 * Copyright (C) 2025 - present Instructure, Inc.
 *
 * This file is part of Canvas.
 *
 * Canvas is free software: you can redistribute it and/or modify it under
 * the terms of the GNU Affero General Public License as published by the Free
 * Software Foundation, version 3 of the License.
 *
 * Canvas is distributed in the hope that it will be useful, but WITHOUT ANY
 * WARRANTY; without even the implied warranty of MERCHANTABILITY or FITNESS FOR
 * A PARTICULAR PURPOSE. See the GNU Affero General Public License for more
 * details.
 *
 * You should have received a copy of the GNU Affero General Public License along
 * with this program. If not, see <http://www.gnu.org/licenses/>.
 */

<<<<<<< HEAD
import {useQuery} from '@tanstack/react-query'
import {gql} from 'graphql-tag'
import type {CourseOption, CourseGrade} from '../types'
import {getCurrentUserId, executeGraphQLQuery, createUserQueryConfig} from '../utils/graphql'
import {COURSE_GRADES_WIDGET, QUERY_CONFIG} from '../constants'
=======
import {useInfiniteQuery} from '@tanstack/react-query'
import {useState} from 'react'
import {gql} from 'graphql-tag'
import type {CourseGrade} from '../types'
import {getCurrentUserId, executeGraphQLQuery, createUserQueryConfig} from '../utils/graphql'
import {COURSE_GRADES_WIDGET, QUERY_CONFIG} from '../constants'

interface UsePaginatedCoursesWithGradesOptions {
  limit?: number
  orderBy?: 'name' | 'code' | 'id' | 'updated'
  order?: 'asc' | 'desc'
}

interface UsePaginatedCoursesWithGradesResult {
  data: CourseGrade[]
  isLoading: boolean
  error: Error | null
  hasNextPage: boolean
  hasPreviousPage: boolean
  fetchNextPage: () => void
  fetchPreviousPage: () => void
  goToPage: (pageNumber: number) => void
  currentPage: number
  totalPages: number
}
>>>>>>> 53aa8385

interface UserEnrollment {
  course: {
    _id: string
    name: string
    courseCode?: string
  }
  updatedAt?: string
  grades?: {
    currentScore?: number | null
    currentGrade?: string | null
    finalScore?: number | null
    finalGrade?: string | null
    overrideScore?: number | null
    overrideGrade?: string | null
  } | null
}

<<<<<<< HEAD
interface GraphQLResponse {
  legacyNode: {
    _id: string
    enrollments: UserEnrollment[]
  }
}

const USER_COURSES_WITH_GRADES_QUERY = gql`
  query GetUserCoursesWithGrades($userId: ID!) {
    legacyNode(_id: $userId, type: User) {
      ... on User {
        _id
        enrollments {
          course {
            _id
            name
            courseCode
          }
          updatedAt
          grades {
            currentScore
            currentGrade
            finalScore
            finalGrade
            overrideScore
            overrideGrade
          }
        }
      }
    }
  }
`

export function useUserCourses() {
  return useQuery({
    ...createUserQueryConfig(['userCourses'], QUERY_CONFIG.STALE_TIME.COURSES),
    queryFn: async (): Promise<CourseOption[]> => {
      const currentUserId = getCurrentUserId()

      const result = await executeGraphQLQuery<GraphQLResponse>(USER_COURSES_WITH_GRADES_QUERY, {
        userId: currentUserId,
      })

      if (!result.legacyNode?.enrollments) {
        return []
=======
interface PaginatedGraphQLResponse {
  legacyNode: {
    _id: string
    enrollmentsConnection: {
      nodes: UserEnrollment[]
      pageInfo: {
        hasNextPage: boolean
        hasPreviousPage: boolean
        startCursor: string | null
        endCursor: string | null
      }
    }
  }
}

const USER_COURSES_WITH_GRADES_CONNECTION_QUERY = gql`
  query GetUserCoursesWithGradesConnection($userId: ID!, $first: Int, $after: String) {
    legacyNode(_id: $userId, type: User) {
      ... on User {
        _id
        enrollmentsConnection(first: $first, after: $after, currentOnly: true) {
          nodes {
            course {
              _id
              name
              courseCode
            }
            updatedAt
            grades {
              currentScore
              currentGrade
              finalScore
              finalGrade
              overrideScore
              overrideGrade
            }
          }
          pageInfo {
            hasNextPage
            hasPreviousPage
            startCursor
            endCursor
          }
        }
      }
    }
  }
`

function transformEnrollmentToCourseGrade(enrollment: UserEnrollment): CourseGrade {
  const grades = enrollment.grades

  // Determine the display grade - prioritize override, then final, then current
  let displayGrade: number | null = null
  let displayGradeString: string | null = null

  if (grades?.overrideScore !== null && grades?.overrideScore !== undefined) {
    displayGrade = grades.overrideScore
    displayGradeString = grades.overrideGrade || null
  } else if (grades?.finalScore !== null && grades?.finalScore !== undefined) {
    displayGrade = grades.finalScore
    displayGradeString = grades.finalGrade || null
  } else if (grades?.currentScore !== null && grades?.currentScore !== undefined) {
    displayGrade = grades.currentScore
    displayGradeString = grades.currentGrade || null
  }

  return {
    courseId: enrollment.course._id,
    courseCode: enrollment.course.courseCode || COURSE_GRADES_WIDGET.DEFAULT_COURSE_CODE,
    courseName: enrollment.course.name,
    currentGrade: displayGrade,
    gradingScheme: displayGradeString
      ? COURSE_GRADES_WIDGET.GRADING_SCHEMES.LETTER
      : COURSE_GRADES_WIDGET.GRADING_SCHEMES.PERCENTAGE,
    lastUpdated: new Date(enrollment.updatedAt || new Date().toISOString()),
  }
}

export function usePaginatedCoursesWithGrades(
  options: UsePaginatedCoursesWithGradesOptions = {},
): UsePaginatedCoursesWithGradesResult {
  const {limit = COURSE_GRADES_WIDGET.MAX_GRID_ITEMS, orderBy, order = 'asc'} = options
  const [currentPageIndex, setCurrentPageIndex] = useState(0)

  const query = useInfiniteQuery({
    ...createUserQueryConfig(
      ['userCoursesWithGradesPaginated', limit, orderBy, order],
      QUERY_CONFIG.STALE_TIME.GRADES,
    ),
    queryFn: async ({
      pageParam,
    }): Promise<{
      data: CourseGrade[]
      hasNextPage: boolean
      hasPreviousPage: boolean
      endCursor: string | null
      startCursor: string | null
    }> => {
      const currentUserId = getCurrentUserId()

      const result = await executeGraphQLQuery<PaginatedGraphQLResponse>(
        USER_COURSES_WITH_GRADES_CONNECTION_QUERY,
        {
          userId: currentUserId,
          first: limit,
          after: pageParam,
        },
      )

      if (!result.legacyNode?.enrollmentsConnection) {
        return {
          data: [],
          hasNextPage: false,
          hasPreviousPage: false,
          endCursor: null,
          startCursor: null,
        }
      }

      const {nodes, pageInfo} = result.legacyNode.enrollmentsConnection
      let courseGrades = nodes.map(transformEnrollmentToCourseGrade)

      // Apply sorting if specified
      if (orderBy) {
        courseGrades = courseGrades.sort((a, b) => {
          let aValue: string | number | Date
          let bValue: string | number | Date

          switch (orderBy) {
            case 'name':
              aValue = a.courseName.toLowerCase()
              bValue = b.courseName.toLowerCase()
              break
            case 'code':
              aValue = a.courseCode.toLowerCase()
              bValue = b.courseCode.toLowerCase()
              break
            case 'id':
              aValue = a.courseId
              bValue = b.courseId
              break
            case 'updated':
              aValue = a.lastUpdated
              bValue = b.lastUpdated
              break
            default:
              return 0
          }

          if (aValue < bValue) return order === 'asc' ? -1 : 1
          if (aValue > bValue) return order === 'asc' ? 1 : -1
          return 0
        })
>>>>>>> 53aa8385
      }

      return {
        data: courseGrades,
        hasNextPage: pageInfo.hasNextPage,
        hasPreviousPage: pageInfo.hasPreviousPage,
        endCursor: pageInfo.endCursor,
        startCursor: pageInfo.startCursor,
      }
    },
    initialPageParam: undefined as string | undefined,
    getNextPageParam: lastPage => {
      return lastPage.hasNextPage ? lastPage.endCursor : undefined
    },
    getPreviousPageParam: firstPage => {
      return firstPage.hasPreviousPage ? firstPage.startCursor : undefined
    },
<<<<<<< HEAD
  })
}

export function useUserCoursesWithGrades() {
  return useQuery({
    ...createUserQueryConfig(['userCoursesWithGrades'], QUERY_CONFIG.STALE_TIME.GRADES),
    queryFn: async (): Promise<CourseGrade[]> => {
      const currentUserId = getCurrentUserId()

      const result = await executeGraphQLQuery<GraphQLResponse>(USER_COURSES_WITH_GRADES_QUERY, {
        userId: currentUserId,
      })

      if (!result.legacyNode?.enrollments) {
        return []
      }

      return result.legacyNode.enrollments.map(enrollment => {
        const grades = enrollment.grades

        // Determine the display grade - prioritize override, then final, then current
        let displayGrade: number | null = null
        let displayGradeString: string | null = null

        if (grades?.overrideScore !== null && grades?.overrideScore !== undefined) {
          displayGrade = grades.overrideScore
          displayGradeString = grades.overrideGrade || null
        } else if (grades?.finalScore !== null && grades?.finalScore !== undefined) {
          displayGrade = grades.finalScore
          displayGradeString = grades.finalGrade || null
        } else if (grades?.currentScore !== null && grades?.currentScore !== undefined) {
          displayGrade = grades.currentScore
          displayGradeString = grades.currentGrade || null
        }

        return {
          courseId: enrollment.course._id,
          courseCode: enrollment.course.courseCode || COURSE_GRADES_WIDGET.DEFAULT_COURSE_CODE,
          courseName: enrollment.course.name,
          currentGrade: displayGrade,
          gradingScheme: displayGradeString
            ? COURSE_GRADES_WIDGET.GRADING_SCHEMES.LETTER
            : COURSE_GRADES_WIDGET.GRADING_SCHEMES.PERCENTAGE,
          lastUpdated: new Date(enrollment.updatedAt || new Date().toISOString()),
        }
      })
    },
=======
>>>>>>> 53aa8385
  })

  const currentPage = query.data?.pages[currentPageIndex]
  const totalPages = query.data?.pages.length || 1

  const fetchNextPage = () => {
    if (currentPageIndex < totalPages - 1) {
      // Move to next cached page
      setCurrentPageIndex(currentPageIndex + 1)
    } else if (query.hasNextPage) {
      // Fetch new page and move to it
      query.fetchNextPage().then(() => {
        setCurrentPageIndex(currentPageIndex + 1)
      })
    }
  }

  const fetchPreviousPage = () => {
    if (currentPageIndex > 0) {
      setCurrentPageIndex(currentPageIndex - 1)
    }
  }

  const goToPage = (pageNumber: number) => {
    const targetIndex = pageNumber - 1

    if (targetIndex < 0) return

    if (targetIndex < totalPages) {
      // Page is already cached, navigate directly
      setCurrentPageIndex(targetIndex)
    } else if (targetIndex === totalPages && query.hasNextPage) {
      // Need to fetch the next page
      query.fetchNextPage().then(() => {
        setCurrentPageIndex(targetIndex)
      })
    }
  }

  return {
    data: currentPage?.data ?? [],
    isLoading: query.isLoading,
    error: query.error,
    hasNextPage: currentPageIndex < totalPages - 1 || query.hasNextPage,
    hasPreviousPage: currentPageIndex > 0,
    fetchNextPage,
    fetchPreviousPage,
    goToPage,
    currentPage: currentPageIndex + 1,
    totalPages: query.hasNextPage ? totalPages + 1 : totalPages,
  }
}<|MERGE_RESOLUTION|>--- conflicted
+++ resolved
@@ -16,13 +16,6 @@
  * with this program. If not, see <http://www.gnu.org/licenses/>.
  */
 
-<<<<<<< HEAD
-import {useQuery} from '@tanstack/react-query'
-import {gql} from 'graphql-tag'
-import type {CourseOption, CourseGrade} from '../types'
-import {getCurrentUserId, executeGraphQLQuery, createUserQueryConfig} from '../utils/graphql'
-import {COURSE_GRADES_WIDGET, QUERY_CONFIG} from '../constants'
-=======
 import {useInfiniteQuery} from '@tanstack/react-query'
 import {useState} from 'react'
 import {gql} from 'graphql-tag'
@@ -48,7 +41,6 @@
   currentPage: number
   totalPages: number
 }
->>>>>>> 53aa8385
 
 interface UserEnrollment {
   course: {
@@ -67,53 +59,6 @@
   } | null
 }
 
-<<<<<<< HEAD
-interface GraphQLResponse {
-  legacyNode: {
-    _id: string
-    enrollments: UserEnrollment[]
-  }
-}
-
-const USER_COURSES_WITH_GRADES_QUERY = gql`
-  query GetUserCoursesWithGrades($userId: ID!) {
-    legacyNode(_id: $userId, type: User) {
-      ... on User {
-        _id
-        enrollments {
-          course {
-            _id
-            name
-            courseCode
-          }
-          updatedAt
-          grades {
-            currentScore
-            currentGrade
-            finalScore
-            finalGrade
-            overrideScore
-            overrideGrade
-          }
-        }
-      }
-    }
-  }
-`
-
-export function useUserCourses() {
-  return useQuery({
-    ...createUserQueryConfig(['userCourses'], QUERY_CONFIG.STALE_TIME.COURSES),
-    queryFn: async (): Promise<CourseOption[]> => {
-      const currentUserId = getCurrentUserId()
-
-      const result = await executeGraphQLQuery<GraphQLResponse>(USER_COURSES_WITH_GRADES_QUERY, {
-        userId: currentUserId,
-      })
-
-      if (!result.legacyNode?.enrollments) {
-        return []
-=======
 interface PaginatedGraphQLResponse {
   legacyNode: {
     _id: string
@@ -268,7 +213,6 @@
           if (aValue > bValue) return order === 'asc' ? 1 : -1
           return 0
         })
->>>>>>> 53aa8385
       }
 
       return {
@@ -286,56 +230,6 @@
     getPreviousPageParam: firstPage => {
       return firstPage.hasPreviousPage ? firstPage.startCursor : undefined
     },
-<<<<<<< HEAD
-  })
-}
-
-export function useUserCoursesWithGrades() {
-  return useQuery({
-    ...createUserQueryConfig(['userCoursesWithGrades'], QUERY_CONFIG.STALE_TIME.GRADES),
-    queryFn: async (): Promise<CourseGrade[]> => {
-      const currentUserId = getCurrentUserId()
-
-      const result = await executeGraphQLQuery<GraphQLResponse>(USER_COURSES_WITH_GRADES_QUERY, {
-        userId: currentUserId,
-      })
-
-      if (!result.legacyNode?.enrollments) {
-        return []
-      }
-
-      return result.legacyNode.enrollments.map(enrollment => {
-        const grades = enrollment.grades
-
-        // Determine the display grade - prioritize override, then final, then current
-        let displayGrade: number | null = null
-        let displayGradeString: string | null = null
-
-        if (grades?.overrideScore !== null && grades?.overrideScore !== undefined) {
-          displayGrade = grades.overrideScore
-          displayGradeString = grades.overrideGrade || null
-        } else if (grades?.finalScore !== null && grades?.finalScore !== undefined) {
-          displayGrade = grades.finalScore
-          displayGradeString = grades.finalGrade || null
-        } else if (grades?.currentScore !== null && grades?.currentScore !== undefined) {
-          displayGrade = grades.currentScore
-          displayGradeString = grades.currentGrade || null
-        }
-
-        return {
-          courseId: enrollment.course._id,
-          courseCode: enrollment.course.courseCode || COURSE_GRADES_WIDGET.DEFAULT_COURSE_CODE,
-          courseName: enrollment.course.name,
-          currentGrade: displayGrade,
-          gradingScheme: displayGradeString
-            ? COURSE_GRADES_WIDGET.GRADING_SCHEMES.LETTER
-            : COURSE_GRADES_WIDGET.GRADING_SCHEMES.PERCENTAGE,
-          lastUpdated: new Date(enrollment.updatedAt || new Date().toISOString()),
-        }
-      })
-    },
-=======
->>>>>>> 53aa8385
   })
 
   const currentPage = query.data?.pages[currentPageIndex]
