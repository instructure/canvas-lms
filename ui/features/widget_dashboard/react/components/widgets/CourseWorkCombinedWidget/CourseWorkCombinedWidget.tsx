/*
 * Copyright (C) 2025 - present Instructure, Inc.
 *
 * This file is part of Canvas.
 *
 * Canvas is free software: you can redistribute it and/or modify it under
 * the terms of the GNU Affero General Public License as published by the Free
 * Software Foundation, version 3 of the License.
 *
 * Canvas is distributed in the hope that it will be useful, but WITHOUT ANY
 * WARRANTY; without even the implied warranty of MERCHANTABILITY or FITNESS FOR
 * A PARTICULAR PURPOSE. See the GNU Affero General Public License for more
 * details.
 *
 * You should have received a copy of the GNU Affero General Public License along
 * with this program. If not, see <http://www.gnu.org/licenses/>.
 */

import React, {useState, useCallback} from 'react'
import {useScope as createI18nScope} from '@canvas/i18n'
import {Flex} from '@instructure/ui-flex'
import {View} from '@instructure/ui-view'
import {Text} from '@instructure/ui-text'
import TemplateWidget from '../TemplateWidget/TemplateWidget'
import CourseWorkFilters, {type DateFilterOption} from '../../shared/CourseWorkFilters'
import type {BaseWidgetProps, CourseOption} from '../../../types'
import {useSharedCourses} from '../../../hooks/useSharedCourses'
import {useCourseWorkPaginated} from '../../../hooks/useCourseWork'
import {useCourseWorkStatistics} from '../../../hooks/useCourseWorkStatistics'
import {usePagination} from '../../../hooks/usePagination'
import StatisticsCardsGrid from '../../shared/StatisticsCardsGrid'
import {
  convertDateFilterToParams,
  convertDateFilterToStatisticsRange,
} from '../../../utils/dateUtils'
import {CourseWorkItem as CourseWorkItemComponent} from '../../shared/CourseWorkItem'
import {DEFAULT_PAGE_SIZE} from '../../../constants/pagination'

const I18n = createI18nScope('widget_dashboard')

const CourseWorkCombinedWidget: React.FC<BaseWidgetProps> = ({
  widget,
  isLoading: externalIsLoading,
  error: externalError,
  onRetry,
}) => {
  const [selectedCourse, setSelectedCourse] = useState<string>('all')
  const [selectedDateFilter, setSelectedDateFilter] = useState<DateFilterOption>('next3days')

  const {data: courseGrades = []} = useSharedCourses({limit: 1000})
  const userCourses: CourseOption[] = courseGrades.map(courseGrade => ({
    id: courseGrade.courseId,
    name: courseGrade.courseName,
  }))

  const courseFilter = selectedCourse === 'all' ? undefined : selectedCourse.replace('course_', '')
  const dateParams = convertDateFilterToParams(selectedDateFilter)
  const statisticsDateRange = convertDateFilterToStatisticsRange(selectedDateFilter)

  const pageSize = DEFAULT_PAGE_SIZE.COURSE_WORK_COMBINED

  // Fetch course work with pagination
  const {
    currentPage: currentPageData,
    currentPageIndex,
    totalPages,
    goToPage,
    resetPagination,
    refetch,
    isLoading: courseWorkLoading,
    error: courseWorkError,
  } = useCourseWorkPaginated({
    pageSize,
    courseFilter,
    ...dateParams,
  })

  const {currentPageIndex, paginationProps, resetPagination} = usePagination({
    hasNextPage: !!hasNextPage,
    totalPagesLoaded: data?.pages?.length || 0,
    fetchNextPage,
    isFetchingNextPage,
    isFetchingPreviousPage,
  })

  const {
    data: summary = {due: 0, missing: 0, submitted: 0},
    isLoading: statisticsLoading,
    error: statisticsError,
  } = useCourseWorkStatistics({
    startDate: statisticsDateRange.startDate,
    endDate: statisticsDateRange.endDate,
    courseId: courseFilter,
  })

<<<<<<< HEAD
  const currentPage = data?.pages?.[currentPageIndex]
  const filteredItems = currentPage?.items || []
=======
  const filteredItems = currentPageData?.items || []
>>>>>>> 34de21f6

  const isLoading = externalIsLoading || courseWorkLoading || statisticsLoading
  const error =
    externalError ||
    (courseWorkError ? courseWorkError.message : null) ||
    statisticsError?.message ||
    null
  const handleRetry = onRetry || (() => refetch())

  const handleResetPagination = useCallback(() => {
    resetPagination()
    refetch()
  }, [resetPagination, refetch])

  const handleCourseChange = useCallback(
    (_event: React.SyntheticEvent, data: {value?: string | number; id?: string}) => {
      if (data.value && typeof data.value === 'string') {
        setSelectedCourse(data.value)
        handleResetPagination()
      }
    },
    [handleResetPagination],
  )

  const handleDateFilterChange = useCallback(
    (_event: React.SyntheticEvent, data: {value?: string | number; id?: string}) => {
      if (data.value && typeof data.value === 'string') {
        setSelectedDateFilter(data.value as DateFilterOption)
        handleResetPagination()
      }
    },
    [handleResetPagination],
  )

  return (
    <TemplateWidget
      widget={widget}
      isLoading={isLoading}
      error={error ? I18n.t('Failed to load course work. Please try again.') : null}
      onRetry={handleRetry}
      pagination={{
<<<<<<< HEAD
        ...paginationProps,
=======
        currentPage: currentPageIndex + 1,
        totalPages,
        onPageChange: goToPage,
        isLoading: courseWorkLoading,
>>>>>>> 34de21f6
        ariaLabel: I18n.t('Course work pagination'),
      }}
      headerActions={
        <CourseWorkFilters
          selectedCourse={selectedCourse}
          selectedDateFilter={selectedDateFilter}
          onCourseChange={handleCourseChange}
          onDateFilterChange={handleDateFilterChange}
          userCourses={userCourses}
        />
      }
    >
      <Flex direction="column" gap="small" height="100%">
        {/* Statistics Cards Section */}
        <Flex.Item overflowY="hidden">
          <StatisticsCardsGrid summary={summary} margin="small 0" />
        </Flex.Item>

        {/* Course Work Items Section */}
        <Flex.Item shouldGrow>
          {filteredItems.length === 0 ? (
            <Flex justifyItems="center" padding="large">
              <Text color="secondary">
                {selectedCourse === 'all'
                  ? I18n.t('No upcoming course work')
                  : I18n.t('No upcoming course work for selected course')}
              </Text>
            </Flex>
          ) : (
            <View height="100%">
              <Flex direction="column">
                {filteredItems.map(item => (
                  <CourseWorkItemComponent key={item.id} item={item} />
                ))}
              </Flex>
            </View>
          )}
        </Flex.Item>
      </Flex>
    </TemplateWidget>
  )
}

export default CourseWorkCombinedWidget<|MERGE_RESOLUTION|>--- conflicted
+++ resolved
@@ -27,7 +27,6 @@
 import {useSharedCourses} from '../../../hooks/useSharedCourses'
 import {useCourseWorkPaginated} from '../../../hooks/useCourseWork'
 import {useCourseWorkStatistics} from '../../../hooks/useCourseWorkStatistics'
-import {usePagination} from '../../../hooks/usePagination'
 import StatisticsCardsGrid from '../../shared/StatisticsCardsGrid'
 import {
   convertDateFilterToParams,
@@ -75,14 +74,6 @@
     ...dateParams,
   })
 
-  const {currentPageIndex, paginationProps, resetPagination} = usePagination({
-    hasNextPage: !!hasNextPage,
-    totalPagesLoaded: data?.pages?.length || 0,
-    fetchNextPage,
-    isFetchingNextPage,
-    isFetchingPreviousPage,
-  })
-
   const {
     data: summary = {due: 0, missing: 0, submitted: 0},
     isLoading: statisticsLoading,
@@ -93,12 +84,7 @@
     courseId: courseFilter,
   })
 
-<<<<<<< HEAD
-  const currentPage = data?.pages?.[currentPageIndex]
-  const filteredItems = currentPage?.items || []
-=======
   const filteredItems = currentPageData?.items || []
->>>>>>> 34de21f6
 
   const isLoading = externalIsLoading || courseWorkLoading || statisticsLoading
   const error =
@@ -140,14 +126,10 @@
       error={error ? I18n.t('Failed to load course work. Please try again.') : null}
       onRetry={handleRetry}
       pagination={{
-<<<<<<< HEAD
-        ...paginationProps,
-=======
         currentPage: currentPageIndex + 1,
         totalPages,
         onPageChange: goToPage,
         isLoading: courseWorkLoading,
->>>>>>> 34de21f6
         ariaLabel: I18n.t('Course work pagination'),
       }}
       headerActions={
