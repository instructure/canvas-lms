--- conflicted
+++ resolved
@@ -48,10 +48,7 @@
   error: externalError,
   onRetry,
   isEditMode = false,
-<<<<<<< HEAD
-=======
   dragHandleProps,
->>>>>>> 40dcc2b7
 }) => {
   const [selectedCourse, setSelectedCourse] = useWidgetConfig<string>(
     widget.id,
@@ -138,10 +135,7 @@
       error={error ? I18n.t('Failed to load course work. Please try again.') : null}
       onRetry={handleRetry}
       isEditMode={isEditMode}
-<<<<<<< HEAD
-=======
       dragHandleProps={dragHandleProps}
->>>>>>> 40dcc2b7
       pagination={{
         currentPage: currentPageIndex + 1,
         totalPages,
