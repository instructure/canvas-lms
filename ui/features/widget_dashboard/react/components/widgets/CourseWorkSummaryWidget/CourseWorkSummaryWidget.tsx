/*
 * Copyright (C) 2025 - present Instructure, Inc.
 *
 * This file is part of Canvas.
 *
 * Canvas is free software: you can redistribute it and/or modify it under
 * the terms of the GNU Affero General Public License as published by the Free
 * Software Foundation, version 3 of the License.
 *
 * Canvas is distributed in the hope that it will be useful, but WITHOUT ANY
 * WARRANTY; without even the implied warranty of MERCHANTABILITY or FITNESS FOR
 * A PARTICULAR PURPOSE. See the GNU Affero General Public License for more
 * details.
 *
 * You should have received a copy of the GNU Affero General Public License along
 * with this program. If not, see <http://www.gnu.org/licenses/>.
 */

import React, {useState, useMemo} from 'react'
import {useScope as createI18nScope} from '@canvas/i18n'
import {Flex} from '@instructure/ui-flex'
import {Tooltip} from '@instructure/ui-tooltip'
import {IconButton} from '@instructure/ui-buttons'
import {IconInfoLine} from '@instructure/ui-icons'
import TemplateWidget from '../TemplateWidget/TemplateWidget'
import CourseWorkFilters, {type DateFilterOption} from '../../shared/CourseWorkFilters'
import StatisticsCardsGrid from '../../shared/StatisticsCardsGrid'
import type {CourseOption, BaseWidgetProps} from '../../../types'
import {useCourseWorkStatistics} from '../../../hooks/useCourseWorkStatistics'
import {useSharedCourses} from '../../../hooks/useSharedCourses'
import {convertDateFilterToStatisticsRange} from '../../../utils/dateUtils'

const I18n = createI18nScope('widget_dashboard')

const CourseWorkSummaryWidget: React.FC<BaseWidgetProps> = ({widget}) => {
  const [selectedCourse, setSelectedCourse] = useState<string>('all')
  const [selectedDateRange, setSelectedDateRange] = useState<DateFilterOption>('next3days')

  // Fetch user's enrolled courses
<<<<<<< HEAD
  const {data: userCourses = []} = useUserCourses()
=======
  const {data: courseGrades = []} = useSharedCourses({limit: 1000})
  const userCourses: CourseOption[] = courseGrades.map(courseGrade => ({
    id: courseGrade.courseId,
    name: courseGrade.courseName,
  }))
>>>>>>> 53aa8385

  const selectedDateRangeOption = convertDateFilterToStatisticsRange(selectedDateRange)

  const courseId = useMemo(() => {
    if (selectedCourse === 'all') {
      return undefined
    }
    return selectedCourse.replace('course_', '')
  }, [selectedCourse])

  const {
    data: summary = {due: 0, missing: 0, submitted: 0},
    isLoading,
    error,
  } = useCourseWorkStatistics({
    startDate: selectedDateRangeOption.startDate,
    endDate: selectedDateRangeOption.endDate,
    courseId,
  })

  const handleCourseChange = (
    _event: React.SyntheticEvent,
    data: {value?: string | number; id?: string},
  ) => {
    if (data.value && typeof data.value === 'string') {
      setSelectedCourse(data.value)
    }
  }

  const handleDateRangeChange = (
    _event: React.SyntheticEvent,
    data: {value?: string | number; id?: string},
  ) => {
    if (data.value && typeof data.value === 'string') {
      setSelectedDateRange(data.value as DateFilterOption)
    }
  }

  return (
    <TemplateWidget
      widget={widget}
      isLoading={isLoading}
      error={error ? I18n.t('Failed to load course work data. Please try again.') : null}
      loadingText={I18n.t('Loading course work data...')}
      headerActions={
        <CourseWorkFilters
          selectedCourse={selectedCourse}
          selectedDateFilter={selectedDateRange}
          onCourseChange={handleCourseChange}
          onDateFilterChange={handleDateRangeChange}
          userCourses={userCourses}
          statisticsOnly={true}
        />
      }
    >
      <StatisticsCardsGrid summary={summary} />
    </TemplateWidget>
  )
}

export default CourseWorkSummaryWidget<|MERGE_RESOLUTION|>--- conflicted
+++ resolved
@@ -37,15 +37,11 @@
   const [selectedDateRange, setSelectedDateRange] = useState<DateFilterOption>('next3days')
 
   // Fetch user's enrolled courses
-<<<<<<< HEAD
-  const {data: userCourses = []} = useUserCourses()
-=======
   const {data: courseGrades = []} = useSharedCourses({limit: 1000})
   const userCourses: CourseOption[] = courseGrades.map(courseGrade => ({
     id: courseGrade.courseId,
     name: courseGrade.courseName,
   }))
->>>>>>> 53aa8385
 
   const selectedDateRangeOption = convertDateFilterToStatisticsRange(selectedDateRange)
 
