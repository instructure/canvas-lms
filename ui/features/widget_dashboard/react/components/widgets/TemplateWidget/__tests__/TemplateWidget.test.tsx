--- conflicted
+++ resolved
@@ -283,29 +283,5 @@
       expect(screen.queryByText('Remove tile')).not.toBeInTheDocument()
       expect(screen.queryByRole('menuitem', {name: /remove/i})).not.toBeInTheDocument()
     })
-<<<<<<< HEAD
-
-    it('removes widget when remove button is clicked', async () => {
-      const user = userEvent.setup()
-      const props = buildDefaultProps({isEditMode: true})
-      const {rerender} = setup(props, <div>Test content</div>, ['desktop'])
-
-      const removeButton = screen.getByTestId('test-widget-remove-button')
-      await user.click(removeButton)
-
-      rerender(
-        <WidgetDashboardEditProvider>
-          <WidgetLayoutProvider>
-            <ResponsiveProvider matches={['desktop']}>
-              <TemplateWidget {...props}>
-                <div>Test content</div>
-              </TemplateWidget>
-            </ResponsiveProvider>
-          </WidgetLayoutProvider>
-        </WidgetDashboardEditProvider>,
-      )
-    })
-=======
->>>>>>> 64baf732
   })
 })