--- conflicted
+++ resolved
@@ -49,13 +49,9 @@
   headerActions?: React.ReactNode
   loadingText?: string
   pagination?: PaginationProps
-<<<<<<< HEAD
-  isEditMode?: boolean
-=======
   footerActions?: React.ReactNode
   isEditMode?: boolean
   dragHandleProps?: any
->>>>>>> 40dcc2b7
 }
 
 const TemplateWidget: React.FC<TemplateWidgetProps> = ({
@@ -70,19 +66,12 @@
   onRetry,
   loadingText,
   pagination,
-<<<<<<< HEAD
-  isEditMode = false,
-}) => {
-  const {isMobile, isDesktop} = useResponsiveContext()
-  const {config, moveWidget} = useWidgetLayout()
-=======
   footerActions,
   isEditMode = false,
   dragHandleProps,
 }) => {
   const {isMobile, isDesktop} = useResponsiveContext()
   const {config, moveWidget, removeWidget} = useWidgetLayout()
->>>>>>> 40dcc2b7
   const widgetTitle = title || widget.title
   const headingId = `${widget.id}-heading`
 
@@ -90,21 +79,6 @@
     moveWidget(widget.id, action as MoveAction)
   }
 
-<<<<<<< HEAD
-  const editModeActions = (
-    <Flex gap="x-small">
-      <WidgetContextMenu
-        trigger={
-          <IconButton
-            screenReaderLabel={I18n.t('Drag to reorder widget')}
-            size="small"
-            withBackground={false}
-            withBorder={false}
-            data-testid={`${widget.id}-drag-handle`}
-          >
-            <IconDragHandleLine />
-          </IconButton>
-=======
   const handleRemove = () => {
     removeWidget(widget.id)
   }
@@ -132,7 +106,6 @@
           >
             <IconDragHandleLine />
           </button>
->>>>>>> 40dcc2b7
         }
         widget={widget}
         config={config}
@@ -143,19 +116,12 @@
         size="small"
         withBackground={false}
         withBorder={false}
-<<<<<<< HEAD
-=======
         onClick={handleRemove}
->>>>>>> 40dcc2b7
         data-testid={`${widget.id}-remove-button`}
       >
         <IconTrashLine />
       </IconButton>
-<<<<<<< HEAD
-    </Flex>
-=======
     </div>
->>>>>>> 40dcc2b7
   )
 
   const renderContent = () => {
@@ -223,11 +189,7 @@
                 {headerActions && (
                   <Flex.Item padding="x-small 0 x-small x-small">{headerActions}</Flex.Item>
                 )}
-<<<<<<< HEAD
-                {isEditMode && isDesktop && editModeActions && (
-=======
                 {isEditMode && isDesktop && (
->>>>>>> 40dcc2b7
                   <Flex.Item padding="x-small 0 x-small x-small">{editModeActions}</Flex.Item>
                 )}
               </Flex>
@@ -239,11 +201,7 @@
                   </Heading>
                 </Flex.Item>
                 {headerActions && <Flex.Item shouldGrow={false}>{headerActions}</Flex.Item>}
-<<<<<<< HEAD
-                {isEditMode && isDesktop && editModeActions && (
-=======
                 {isEditMode && isDesktop && (
->>>>>>> 40dcc2b7
                   <Flex.Item margin="0 0 0 small" shouldGrow={false}>
                     {editModeActions}
                   </Flex.Item>
