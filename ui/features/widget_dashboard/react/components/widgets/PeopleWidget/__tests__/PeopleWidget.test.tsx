/*
 * Copyright (C) 2025 - present Instructure, Inc.
 *
 * This file is part of Canvas.
 *
 * Canvas is free software: you can redistribute it and/or modify it under
 * the terms of the GNU Affero General Public License as published by the Free
 * Software Foundation, version 3 of the License.
 *
 * Canvas is distributed in the hope that it will be useful, but WITHOUT ANY
 * WARRANTY; without even the implied warranty of MERCHANTABILITY or FITNESS FOR
 * A PARTICULAR PURPOSE. See the GNU Affero General Public License for more
 * details.
 *
 * You should have received a copy of the GNU Affero General Public License along
 * with this program. If not, see <http://www.gnu.org/licenses/>.
 */

import React from 'react'
import {render, screen} from '@testing-library/react'
import userEvent from '@testing-library/user-event'
import {QueryClient, QueryClientProvider} from '@tanstack/react-query'
import {setupServer} from 'msw/node'
import {graphql, HttpResponse} from 'msw'
import PeopleWidget from '../PeopleWidget'
import type {BaseWidgetProps, Widget} from '../../../../types'
import {clearWidgetDashboardCache} from '../../../../__tests__/testHelpers'
<<<<<<< HEAD
=======
import {WidgetLayoutProvider} from '../../../../hooks/useWidgetLayout'
import {WidgetDashboardEditProvider} from '../../../../hooks/useWidgetDashboardEdit'
>>>>>>> 10b1d53a

jest.mock('@canvas/message-students-modal/react', () => {
  return function MockMessageStudents({onRequestClose, title, recipients, contextCode}: any) {
    return (
      <div data-testid="message-students-modal">
        <h2>{title}</h2>
        <div data-testid="modal-context-code">{contextCode}</div>
        <div data-testid="modal-recipients">
          {recipients.map((r: any) => r.displayName).join(', ')}
        </div>
        <button onClick={onRequestClose} data-testid="close-modal">
          Close
        </button>
      </div>
    )
  }
})

const server = setupServer(
  // Mock useSharedCourses query
  graphql.query('GetUserCoursesWithGradesConnection', () => {
    return HttpResponse.json({
      data: {
        legacyNode: {
          _id: '123',
          enrollmentsConnection: {
            nodes: [],
            pageInfo: {
              hasNextPage: false,
              hasPreviousPage: false,
              startCursor: null,
              endCursor: null,
            },
          },
        },
      },
    })
  }),
  // Mock useCourseInstructors query
  graphql.query('GetCourseInstructorsPaginated', () => {
    return HttpResponse.json({
      data: {
        courseInstructorsConnection: {
          nodes: [
            {
              user: {
                _id: '123',
                name: 'John Doe',
                sortableName: 'Doe, John',
                shortName: 'John',
                avatarUrl: 'https://example.com/avatar.jpg',
                email: 'john@example.com',
              },
              course: {
                _id: '789',
                name: 'Computer Science 101',
                courseCode: 'CS101',
              },
              type: 'TeacherEnrollment',
              role: {
                _id: '1',
                name: 'TeacherEnrollment',
              },
              enrollmentState: 'active',
            },
          ],
          pageInfo: {
            hasNextPage: false,
            hasPreviousPage: false,
            startCursor: null,
            endCursor: null,
          },
        },
      },
    })
  }),
)

const mockWidget: Widget = {
  id: 'test-people-widget',
  type: 'people',
  position: {col: 1, row: 1, relative: 1},
  title: 'Test People Widget',
}

const buildDefaultProps = (overrides: Partial<BaseWidgetProps> = {}): BaseWidgetProps => {
  return {
    widget: mockWidget,
    ...overrides,
  }
}

const renderWithQueryClient = (ui: React.ReactElement) => {
  const queryClient = new QueryClient({
    defaultOptions: {
      queries: {
        retry: false,
        gcTime: 0,
      },
    },
  })

  return render(
    <QueryClientProvider client={queryClient}>
      <WidgetDashboardEditProvider>
        <WidgetLayoutProvider>{ui}</WidgetLayoutProvider>
      </WidgetDashboardEditProvider>
    </QueryClientProvider>,
  )
}

describe('PeopleWidget', () => {
  beforeAll(() => {
    server.listen({onUnhandledRequest: 'bypass'})
    window.ENV = {
      current_user_id: '123',
      GRAPHQL_URL: '/api/graphql',
      CSRF_TOKEN: 'mock-csrf-token',
    } as any
  })

  beforeEach(() => {
    clearWidgetDashboardCache()
  })

  afterEach(() => {
    server.resetHandlers()
  })

  afterAll(() => {
    server.close()
  })

  it('renders widget title', () => {
    renderWithQueryClient(<PeopleWidget {...buildDefaultProps()} />)
    expect(screen.getByText('Test People Widget')).toBeInTheDocument()
  })

  it('handles external loading state', () => {
    renderWithQueryClient(<PeopleWidget {...buildDefaultProps({isLoading: true})} />)
    expect(screen.getByText('Loading people data...')).toBeInTheDocument()
  })

  it('handles external error state', () => {
    const onRetry = jest.fn()
    renderWithQueryClient(
      <PeopleWidget {...buildDefaultProps({error: 'Failed to load', onRetry})} />,
    )

    expect(screen.getByText('Failed to load')).toBeInTheDocument()
    expect(screen.getByRole('button', {name: 'Retry'})).toBeInTheDocument()
  })

  it('renders internal loading state when no external props provided', () => {
    renderWithQueryClient(<PeopleWidget {...buildDefaultProps()} />)
    expect(screen.getByText('Loading people data...')).toBeInTheDocument()
  })

  it('has correct data-testid', () => {
    renderWithQueryClient(<PeopleWidget {...buildDefaultProps()} />)
    expect(screen.getByTestId('widget-test-people-widget')).toBeInTheDocument()
  })

  describe('Message Students Modal Integration', () => {
    it('opens message modal when message button is clicked', async () => {
      const user = userEvent.setup()
      renderWithQueryClient(<PeopleWidget {...buildDefaultProps()} />)

      await screen.findByText('John Doe')

      const messageButton = screen.getByRole('button', {name: /send a message to john doe/i})
      await user.click(messageButton)

      expect(screen.getByTestId('message-students-modal')).toBeInTheDocument()
      expect(screen.getByText('Send Message to John Doe')).toBeInTheDocument()
      expect(screen.getByTestId('modal-context-code')).toHaveTextContent('course_789')
      expect(screen.getByTestId('modal-recipients')).toHaveTextContent('John Doe')
    })

    it('closes message modal when close button is clicked', async () => {
      const user = userEvent.setup()
      renderWithQueryClient(<PeopleWidget {...buildDefaultProps()} />)

      await screen.findByText('John Doe')
      const messageButton = screen.getByRole('button', {name: /send a message to john doe/i})
      await user.click(messageButton)

      expect(screen.getByTestId('message-students-modal')).toBeInTheDocument()

      const closeButton = screen.getByTestId('close-modal')
      await user.click(closeButton)

      expect(screen.queryByTestId('message-students-modal')).not.toBeInTheDocument()
    })

    it('passes correct recipient data to modal', async () => {
      const user = userEvent.setup()
      renderWithQueryClient(<PeopleWidget {...buildDefaultProps()} />)

      await screen.findByText('John Doe')

      const messageButton = screen.getByRole('button', {name: /send a message to john doe/i})
      await user.click(messageButton)

      expect(screen.getByTestId('modal-context-code')).toHaveTextContent('course_789')
      expect(screen.getByTestId('modal-recipients')).toHaveTextContent('John Doe')
      expect(screen.getByText('Send Message to John Doe')).toBeInTheDocument()
    })

    it('does not render modal when closed', () => {
      renderWithQueryClient(<PeopleWidget {...buildDefaultProps()} />)
      expect(screen.queryByTestId('message-students-modal')).not.toBeInTheDocument()
    })
  })

  describe('Multiple Instructors', () => {
    beforeEach(() => {
      server.use(
        graphql.query('GetCourseInstructorsPaginated', () => {
          return HttpResponse.json({
            data: {
              courseInstructorsConnection: {
                nodes: [
                  {
                    user: {
                      _id: '1',
                      name: 'Alice Teacher',
                      sortableName: 'Teacher, Alice',
                      shortName: 'Alice',
                      avatarUrl: 'https://example.com/alice.jpg',
                      email: 'alice@example.com',
                    },
                    course: {_id: '100', name: 'Math 101', courseCode: 'MATH101'},
                    type: 'TeacherEnrollment',
                    role: {_id: '1', name: 'TeacherEnrollment'},
                    enrollmentState: 'active',
                  },
                  {
                    user: {
                      _id: '2',
                      name: 'Bob TA',
                      sortableName: 'TA, Bob',
                      shortName: 'Bob',
                      avatarUrl: 'https://example.com/bob.jpg',
                      email: 'bob@example.com',
                    },
                    course: {_id: '100', name: 'Math 101', courseCode: 'MATH101'},
                    type: 'TaEnrollment',
                    role: {_id: '2', name: 'TaEnrollment'},
                    enrollmentState: 'active',
                  },
                ],
                pageInfo: {
                  hasNextPage: false,
                  hasPreviousPage: false,
                  startCursor: null,
                  endCursor: null,
                },
              },
            },
          })
        }),
      )
    })

    it('renders all instructors in response', async () => {
      renderWithQueryClient(<PeopleWidget {...buildDefaultProps()} />)

      await screen.findByText('Alice Teacher')
      expect(screen.getByText('Bob TA')).toBeInTheDocument()
      expect(screen.getAllByRole('button', {name: /send a message to/i})).toHaveLength(2)
    })

    it('displays TA role correctly', async () => {
      renderWithQueryClient(<PeopleWidget {...buildDefaultProps()} />)

      await screen.findByText('Bob TA')
      expect(screen.getByText('Teaching Assistant')).toBeInTheDocument()
      expect(screen.getByText('Teacher')).toBeInTheDocument()
    })

    it('displays email for both instructors', async () => {
      renderWithQueryClient(<PeopleWidget {...buildDefaultProps()} />)

      await screen.findByText('alice@example.com')
      expect(screen.getByText('bob@example.com')).toBeInTheDocument()
    })
  })

  describe('Empty State', () => {
    beforeEach(() => {
      server.use(
        graphql.query('GetCourseInstructorsPaginated', () => {
          return HttpResponse.json({
            data: {
              courseInstructorsConnection: {
                nodes: [],
                pageInfo: {
                  hasNextPage: false,
                  hasPreviousPage: false,
                  startCursor: null,
                  endCursor: null,
                },
              },
            },
          })
        }),
      )
    })

    it('displays "No instructors found" when response is empty', async () => {
      renderWithQueryClient(<PeopleWidget {...buildDefaultProps()} />)

      await screen.findByTestId('no-instructors-message')
      expect(screen.getByText('No instructors found')).toBeInTheDocument()
    })
  })

  describe('GraphQL Errors', () => {
    beforeEach(() => {
<<<<<<< HEAD
=======
      jest.spyOn(console, 'error').mockImplementation()
>>>>>>> 10b1d53a
      server.use(
        graphql.query('GetCourseInstructorsPaginated', () => {
          return HttpResponse.json({
            errors: [{message: 'Network error'}],
          })
        }),
      )
    })

<<<<<<< HEAD
=======
    afterEach(() => {
      jest.restoreAllMocks()
    })

>>>>>>> 10b1d53a
    it('displays error message when query fails', async () => {
      renderWithQueryClient(<PeopleWidget {...buildDefaultProps()} />)

      await screen.findByText(/Failed to load instructor data/i)
    })
  })

  describe('Pagination', () => {
    beforeEach(() => {
      server.use(
        graphql.query('GetCourseInstructorsPaginated', () => {
          return HttpResponse.json({
            data: {
              courseInstructorsConnection: {
                nodes: [
                  {
                    user: {
                      _id: '1',
                      name: 'Instructor 1',
                      sortableName: 'Instructor 1',
                      shortName: 'Inst 1',
                      avatarUrl: null,
                      email: 'inst1@example.com',
                    },
                    course: {_id: '100', name: 'Course 1', courseCode: 'C1'},
                    type: 'TeacherEnrollment',
                    role: {_id: '1', name: 'TeacherEnrollment'},
                    enrollmentState: 'active',
                  },
                ],
                pageInfo: {
                  hasNextPage: true,
                  hasPreviousPage: false,
                  startCursor: 'cursor1',
                  endCursor: 'cursor2',
                  totalCount: 10,
                },
              },
            },
          })
        }),
      )
    })

    it('displays pagination controls when totalPages > 1', async () => {
      renderWithQueryClient(<PeopleWidget {...buildDefaultProps()} />)

      await screen.findByText('Instructor 1')

      // Pagination should be rendered
      expect(screen.getByLabelText('Instructors pagination')).toBeInTheDocument()
    })

    it('navigates to next page when next button clicked', async () => {
      const user = userEvent.setup()
      renderWithQueryClient(<PeopleWidget {...buildDefaultProps()} />)

      await screen.findByText('Instructor 1')

      // Look for page 2 button
      const page2Button = screen.getByRole('button', {name: '2'})
      await user.click(page2Button)

      // Should request next page (implementation would need to verify GraphQL call)
    })
  })

  describe('Missing Email', () => {
    beforeEach(() => {
      server.use(
        graphql.query('GetCourseInstructorsPaginated', () => {
          return HttpResponse.json({
            data: {
              courseInstructorsConnection: {
                nodes: [
                  {
                    user: {
                      _id: '1',
                      name: 'No Email Instructor',
                      sortableName: 'Instructor, No Email',
                      shortName: 'No Email',
                      avatarUrl: null,
                      email: null,
                    },
                    course: {_id: '100', name: 'Course 1', courseCode: 'C1'},
                    type: 'TeacherEnrollment',
                    role: {_id: '1', name: 'TeacherEnrollment'},
                    enrollmentState: 'active',
                  },
                ],
                pageInfo: {
                  hasNextPage: false,
                  hasPreviousPage: false,
                  startCursor: null,
                  endCursor: null,
                },
              },
            },
          })
        }),
      )
    })

    it('renders instructor without email gracefully', async () => {
      renderWithQueryClient(<PeopleWidget {...buildDefaultProps()} />)

      await screen.findByText('No Email Instructor')
      expect(screen.getByRole('button', {name: /send a message to/i})).toBeInTheDocument()
    })
  })
})<|MERGE_RESOLUTION|>--- conflicted
+++ resolved
@@ -25,11 +25,8 @@
 import PeopleWidget from '../PeopleWidget'
 import type {BaseWidgetProps, Widget} from '../../../../types'
 import {clearWidgetDashboardCache} from '../../../../__tests__/testHelpers'
-<<<<<<< HEAD
-=======
 import {WidgetLayoutProvider} from '../../../../hooks/useWidgetLayout'
 import {WidgetDashboardEditProvider} from '../../../../hooks/useWidgetDashboardEdit'
->>>>>>> 10b1d53a
 
 jest.mock('@canvas/message-students-modal/react', () => {
   return function MockMessageStudents({onRequestClose, title, recipients, contextCode}: any) {
@@ -350,10 +347,7 @@
 
   describe('GraphQL Errors', () => {
     beforeEach(() => {
-<<<<<<< HEAD
-=======
       jest.spyOn(console, 'error').mockImplementation()
->>>>>>> 10b1d53a
       server.use(
         graphql.query('GetCourseInstructorsPaginated', () => {
           return HttpResponse.json({
@@ -363,13 +357,10 @@
       )
     })
 
-<<<<<<< HEAD
-=======
     afterEach(() => {
       jest.restoreAllMocks()
     })
 
->>>>>>> 10b1d53a
     it('displays error message when query fails', async () => {
       renderWithQueryClient(<PeopleWidget {...buildDefaultProps()} />)
 
