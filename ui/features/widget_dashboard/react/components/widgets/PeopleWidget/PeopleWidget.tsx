/*
 * Copyright (C) 2025 - present Instructure, Inc.
 *
 * This file is part of Canvas.
 *
 * Canvas is free software: you can redistribute it and/or modify it under
 * the terms of the GNU Affero General Public License as published by the Free
 * Software Foundation, version 3 of the License.
 *
 * Canvas is distributed in the hope that it will be useful, but WITHOUT ANY
 * WARRANTY; without even the implied warranty of MERCHANTABILITY or FITNESS FOR
 * A PARTICULAR PURPOSE. See the GNU Affero General Public License for more
 * details.
 *
 * You should have received a copy of the GNU Affero General Public License along
 * with this program. If not, see <http://www.gnu.org/licenses/>.
 */

import React, {useState, useMemo} from 'react'
import {useScope as createI18nScope} from '@canvas/i18n'
import {Avatar} from '@instructure/ui-avatar'
import {Text} from '@instructure/ui-text'
import {View} from '@instructure/ui-view'
import {Flex} from '@instructure/ui-flex'
import {List} from '@instructure/ui-list'
import {IconButton} from '@instructure/ui-buttons'
import {IconMessageLine} from '@instructure/ui-icons'
import MessageStudents from '@canvas/message-students-modal/react'
import TemplateWidget from '../TemplateWidget/TemplateWidget'
import type {BaseWidgetProps, CourseOption} from '../../../types'
import {useSharedCourses} from '../../../hooks/useSharedCourses'
import {useCourseInstructorsPaginated} from '../../../hooks/useCourseInstructors'
import {CourseCode} from '../../shared/CourseCode'
import {DEFAULT_PAGE_SIZE} from '../../../constants/pagination'

const I18n = createI18nScope('widget_dashboard')

const PeopleWidget: React.FC<BaseWidgetProps> = ({
  widget,
  isEditMode = false,
  isLoading: externalIsLoading,
  error: externalError,
  onRetry,
  dragHandleProps,
}) => {
  const [selectedCourse, setSelectedCourse] = useState<string>('all')
  const [selectedRecipient, setSelectedRecipient] = useState<{
    id: string
    displayName: string
    email?: string
    contextCode: string
  } | null>(null)
  const [modalKey, setModalKey] = useState(0)

  const {
    data: courseGrades = [],
    isLoading: coursesLoading,
    error: coursesError,
  } = useSharedCourses({
    limit: 1000,
  })
  const userCourses: CourseOption[] = courseGrades.map(courseGrade => ({
    id: courseGrade.courseId,
    name: courseGrade.courseName,
  }))

  const courseOptions: CourseOption[] = useMemo(
    () => [{id: 'all', name: I18n.t('All Courses')}, ...userCourses],
    [userCourses],
  )

  const instructorCourseIds = useMemo(() => {
    if (selectedCourse === 'all') {
      return []
    }
    return [selectedCourse]
  }, [selectedCourse])

  const {
    currentPage,
    currentPageIndex,
    totalPages,
    goToPage,
    isLoading: instructorsLoading,
    error: instructorsError,
  } = useCourseInstructorsPaginated({
    courseIds: instructorCourseIds,
    limit: DEFAULT_PAGE_SIZE.PEOPLE,
  })

  const instructors = currentPage?.data ?? []

  const error =
    externalError ||
    (coursesError ? I18n.t('Failed to load course data. Please try again.') : null) ||
    (instructorsError ? I18n.t('Failed to load instructor data. Please try again.') : null)
  const isLoading = !error && (externalIsLoading || coursesLoading || instructorsLoading)

  const handleOpenMessageModal = (instructor: any) => {
    const courseId = instructor.enrollments?.[0]?.course_id
    setSelectedRecipient({
      id: instructor.id.split('-')[0],
      displayName: instructor.name,
      email: instructor.email,
      contextCode: courseId ? `course_${courseId}` : '',
    })
    setModalKey(prev => prev + 1)
  }

  const handleCloseMessageModal = () => {
    setSelectedRecipient(null)
  }

  return (
    <TemplateWidget
      widget={widget}
      isEditMode={isEditMode}
<<<<<<< HEAD
=======
      dragHandleProps={dragHandleProps}
>>>>>>> 40dcc2b7
      isLoading={isLoading}
      error={error}
      onRetry={onRetry}
      loadingText={I18n.t('Loading people data...')}
      pagination={{
        currentPage: currentPageIndex + 1,
        totalPages,
        onPageChange: goToPage,
        isLoading: instructorsLoading,
        ariaLabel: I18n.t('Instructors pagination'),
      }}
    >
      <Flex direction="column" height="100%">
        <Flex.Item shouldGrow>
          <View as="div" padding="0">
            {instructors.length === 0 ? (
              <Text color="secondary" data-testid="no-instructors-message">
                {I18n.t('No instructors found')}
              </Text>
            ) : (
              <View as="div">
                <List isUnstyled margin="0">
                  {instructors.map(instructor => (
                    <List.Item key={instructor.id} margin="0">
                      <Flex
                        gap="small"
                        padding="xxx-small 0"
                        role="group"
                        aria-label={instructor.name}
                      >
                        <Flex.Item>
                          <Avatar
                            name={instructor.name}
                            src={instructor.avatar_url}
                            size="medium"
                            data-testid={`instructor-avatar-${instructor.id}`}
                          />
                        </Flex.Item>
                        <Flex.Item shouldGrow shouldShrink>
                          <View as="div">
                            <Text size="medium" weight="bold" lineHeight="condensed">
                              {instructor.name}
                            </Text>
                            {instructor.course_code && (
                              <View as="div" margin="xxx-small 0 0 0">
                                <CourseCode
                                  courseId={instructor.enrollments[0]?.course_id}
                                  overrideCode={instructor.course_code}
                                  size="x-small"
                                />
                              </View>
                            )}
                            <View as="div">
                              <Text size="x-small" color="secondary">
                                {instructor.enrollments
                                  .map(enrollment => {
                                    const role =
                                      enrollment.type === 'TeacherEnrollment'
                                        ? I18n.t('Teacher')
                                        : I18n.t('Teaching Assistant')
                                    return role
                                  })
                                  .join(', ')}
                              </Text>
                            </View>
                            {instructor.email && (
                              <View as="div">
                                <Text size="x-small" color="secondary">
                                  {instructor.email}
                                </Text>
                              </View>
                            )}
                          </View>
                        </Flex.Item>
                        <Flex.Item>
                          <View as="div" margin="0 small">
                            <IconButton
                              onClick={() => handleOpenMessageModal(instructor)}
                              screenReaderLabel={I18n.t('Send a message to %{instructor}', {
                                instructor: instructor.name,
                              })}
                              data-testid={`message-button-${instructor.id}`}
                            >
                              <IconMessageLine />
                            </IconButton>
                          </View>
                        </Flex.Item>
                      </Flex>
                    </List.Item>
                  ))}
                </List>
              </View>
            )}
          </View>
        </Flex.Item>
      </Flex>
      {selectedRecipient && (
        <MessageStudents
          key={modalKey}
          contextCode={selectedRecipient.contextCode}
          recipients={[selectedRecipient]}
          title={I18n.t('Send Message to %{name}', {name: selectedRecipient.displayName})}
          onRequestClose={handleCloseMessageModal}
        />
      )}
    </TemplateWidget>
  )
}

export default PeopleWidget<|MERGE_RESOLUTION|>--- conflicted
+++ resolved
@@ -115,10 +115,7 @@
     <TemplateWidget
       widget={widget}
       isEditMode={isEditMode}
-<<<<<<< HEAD
-=======
       dragHandleProps={dragHandleProps}
->>>>>>> 40dcc2b7
       isLoading={isLoading}
       error={error}
       onRetry={onRetry}
