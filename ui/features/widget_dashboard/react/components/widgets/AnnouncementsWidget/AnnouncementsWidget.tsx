--- conflicted
+++ resolved
@@ -22,22 +22,13 @@
 import {Text} from '@instructure/ui-text'
 import {SimpleSelect} from '@instructure/ui-simple-select'
 import {ScreenReaderContent} from '@instructure/ui-a11y-content'
-<<<<<<< HEAD
-import {Pagination} from '@instructure/ui-pagination'
-=======
->>>>>>> 70ef2fec
 import TemplateWidget from '../TemplateWidget/TemplateWidget'
 import AnnouncementItem from './AnnouncementItem'
 import type {BaseWidgetProps, Announcement} from '../../../types'
 import {usePaginatedAnnouncements} from '../../../hooks/useAnnouncements'
-<<<<<<< HEAD
-import {useSharedCourses} from '../../../hooks/useSharedCourses'
-import {COURSE_GRADES_WIDGET} from '../../../constants'
-=======
 import {usePagination} from '../../../hooks/usePagination'
 import {useWidgetDashboard} from '../../../hooks/useWidgetDashboardContext'
 import {FilterOption} from './utils'
->>>>>>> 70ef2fec
 
 const I18n = createI18nScope('widget_dashboard')
 
@@ -63,23 +54,7 @@
     setFilter(newFilter)
   }
 
-<<<<<<< HEAD
-  const {data: courses = []} = useSharedCourses({
-    limit: COURSE_GRADES_WIDGET.MAX_GRID_ITEMS,
-  })
-
-  const coursesById = useMemo(() => {
-    return courses.reduce(
-      (acc, course) => {
-        acc[course.courseId] = course
-        return acc
-      },
-      {} as Record<string, (typeof courses)[0]>,
-    )
-  }, [courses])
-=======
   const {sharedCourseData} = useWidgetDashboard()
->>>>>>> 70ef2fec
 
   const enrichedAnnouncements = useMemo(() => {
     const currentPageData = data?.pages[currentPageIndex] as
@@ -166,13 +141,10 @@
       onRetry={refetch}
       loadingText={I18n.t('Loading announcements...')}
       headerActions={renderFilterSelect()}
-<<<<<<< HEAD
-=======
       pagination={{
         ...paginationProps,
         ariaLabel: I18n.t('Announcements pagination'),
       }}
->>>>>>> 70ef2fec
     >
       {renderContent()}
     </TemplateWidget>
