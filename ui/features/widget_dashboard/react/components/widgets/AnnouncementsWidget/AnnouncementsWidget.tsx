--- conflicted
+++ resolved
@@ -21,21 +21,14 @@
 import {View} from '@instructure/ui-view'
 import {Text} from '@instructure/ui-text'
 import {SimpleSelect} from '@instructure/ui-simple-select'
-<<<<<<< HEAD
-=======
 import {ScreenReaderContent} from '@instructure/ui-a11y-content'
->>>>>>> 53aa8385
 import {Pagination} from '@instructure/ui-pagination'
 import TemplateWidget from '../TemplateWidget/TemplateWidget'
 import AnnouncementItem from './AnnouncementItem'
 import type {BaseWidgetProps} from '../../../types'
 import {usePaginatedAnnouncements} from '../../../hooks/useAnnouncements'
-<<<<<<< HEAD
-import {useUserCoursesWithGrades} from '../../../hooks/useUserCourses'
-=======
 import {useSharedCourses} from '../../../hooks/useSharedCourses'
 import {COURSE_GRADES_WIDGET} from '../../../constants'
->>>>>>> 53aa8385
 
 const I18n = createI18nScope('widget_dashboard')
 
@@ -55,13 +48,9 @@
     setCurrentPageIndex(0)
   }
 
-<<<<<<< HEAD
-  const {data: courses = []} = useUserCoursesWithGrades()
-=======
   const {data: courses = []} = useSharedCourses({
     limit: COURSE_GRADES_WIDGET.MAX_GRID_ITEMS,
   })
->>>>>>> 53aa8385
 
   const coursesById = useMemo(() => {
     return courses.reduce(
@@ -114,13 +103,9 @@
 
   const renderFilterSelect = () => (
     <SimpleSelect
-<<<<<<< HEAD
-      renderLabel=""
-=======
       renderLabel={
         <ScreenReaderContent>{I18n.t('Filter announcements by read status')}</ScreenReaderContent>
       }
->>>>>>> 53aa8385
       value={filter}
       onChange={(_event, {value}) => handleFilterChange(value as FilterOption)}
       size="small"
@@ -189,15 +174,8 @@
       error={error ? I18n.t('Failed to load announcements. Please try again.') : null}
       onRetry={refetch}
       loadingText={I18n.t('Loading announcements...')}
-<<<<<<< HEAD
-    >
-      <View as="div" margin="0 0 small 0">
-        {renderFilterSelect()}
-      </View>
-=======
       headerActions={renderFilterSelect()}
     >
->>>>>>> 53aa8385
       {renderContent()}
     </TemplateWidget>
   )
