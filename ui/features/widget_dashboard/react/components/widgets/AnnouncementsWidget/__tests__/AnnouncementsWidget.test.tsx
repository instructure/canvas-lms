--- conflicted
+++ resolved
@@ -469,11 +469,7 @@
     await waitForLoadingToComplete()
 
     expect(capturedVariables).not.toBeNull()
-<<<<<<< HEAD
-    expect(capturedVariables.first).toBe(4) // Uses the direct limit value
-=======
     expect(capturedVariables.first).toBe(3)
->>>>>>> 34de21f6
     expect(capturedVariables.userId).toBe('123') // From ENV.current_user_id
 
     cleanup()
