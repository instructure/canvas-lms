/*
 * Copyright (C) 2025 - present Instructure, Inc.
 *
 * This file is part of Canvas.
 *
 * Canvas is free software: you can redistribute it and/or modify it under
 * the terms of the GNU Affero General Public License as published by the Free
 * Software Foundation, version 3 of the License.
 *
 * Canvas is distributed in the hope that it will be useful, but WITHOUT ANY
 * WARRANTY; without even the implied warranty of MERCHANTABILITY or FITNESS FOR
 * A PARTICULAR PURPOSE. See the GNU Affero General Public License for more
 * details.
 *
 * You should have received a copy of the GNU Affero General Public License along
 * with this program. If not, see <http://www.gnu.org/licenses/>.
 */

import React from 'react'
import {render, screen, waitFor, fireEvent} from '@testing-library/react'
import {QueryClient, QueryClientProvider} from '@tanstack/react-query'
import {setupServer} from 'msw/node'
import {graphql, HttpResponse} from 'msw'
import AnnouncementsWidget from '../AnnouncementsWidget'
import type {BaseWidgetProps, Widget} from '../../../../types'
import {
  WidgetDashboardProvider,
  type SharedCourseData,
} from '../../../../hooks/useWidgetDashboardContext'

const mockWidget: Widget = {
  id: 'test-announcements-widget',
  type: 'announcements',
  position: {col: 1, row: 1},
  size: {width: 1, height: 1},
  title: 'Announcements',
}

const mockSharedCourseData: SharedCourseData[] = [
  {
    courseId: '1',
    courseCode: 'CS 101',
    courseName: 'Test Course 1',
    currentGrade: 95,
<<<<<<< HEAD
    gradingScheme: 'letter',
=======
    gradingScheme: [
      ['A', 0.94],
      ['A-', 0.9],
      ['B+', 0.87],
      ['B', 0.84],
      ['B-', 0.8],
      ['C+', 0.77],
      ['C', 0.74],
      ['C-', 0.7],
      ['D+', 0.67],
      ['D', 0.64],
      ['D-', 0.61],
      ['F', 0],
    ] as Array<[string, number]>,
>>>>>>> 70ef2fec
    lastUpdated: '2025-01-01T00:00:00Z',
  },
  {
    courseId: '2',
    courseCode: 'ENG 201',
    courseName: 'Test Course 2',
    currentGrade: 88,
    gradingScheme: 'percentage',
    lastUpdated: '2025-01-02T00:00:00Z',
  },
]

// Mock responses for different read states
const mockAllAnnouncementsResponse = {
  data: {
    legacyNode: {
      _id: '123',
      discussionParticipantsConnection: {
        nodes: [
          {
            id: 'participant1',
            read: true,
            discussionTopic: {
              _id: '1',
              title: 'Test Announcement 1',
              message: '<p>This is a test announcement message</p>',
              createdAt: '2025-01-15T10:00:00Z',
              contextName: 'Test Course 1',
              contextId: '1',
              isAnnouncement: true,
              author: {
                _id: 'user1',
                name: 'Test Teacher 1',
                avatarUrl: 'https://example.com/avatar1.jpg',
              },
            },
          },
          {
            id: 'participant2',
            read: false,
            discussionTopic: {
              _id: '2',
              title: 'Test Announcement 2',
              message: '<p>Another test announcement</p>',
              createdAt: '2025-01-14T15:30:00Z',
              contextName: 'Test Course 2',
              contextId: '2',
              isAnnouncement: true,
              author: {
                _id: 'user2',
                name: 'Test Teacher 2',
                avatarUrl: 'https://example.com/avatar2.jpg',
              },
            },
          },
        ],
        pageInfo: {
          hasNextPage: false,
          hasPreviousPage: false,
          startCursor: null,
          endCursor: null,
        },
      },
    },
  },
}

const mockUnreadAnnouncementsResponse = {
  data: {
    legacyNode: {
      _id: '123',
      discussionParticipantsConnection: {
        nodes: [
          {
            id: 'participant2',
            read: false,
            discussionTopic: {
              _id: '2',
              title: 'Test Announcement 2',
              message: '<p>Another test announcement</p>',
              createdAt: '2025-01-14T15:30:00Z',
              contextName: 'Test Course 2',
              contextId: '2',
              isAnnouncement: true,
              author: {
                _id: 'user2',
                name: 'Test Teacher 2',
                avatarUrl: 'https://example.com/avatar2.jpg',
              },
            },
          },
        ],
        pageInfo: {
          hasNextPage: false,
          hasPreviousPage: false,
          startCursor: null,
          endCursor: null,
        },
      },
    },
  },
}

const emptyAnnouncementsResponse = {
  data: {
    legacyNode: {
      _id: '123',
      discussionParticipantsConnection: {
        nodes: [],
        pageInfo: {
          hasNextPage: false,
          hasPreviousPage: false,
          startCursor: null,
          endCursor: null,
        },
      },
    },
  },
}

const mockReadAnnouncementsResponse = {
  data: {
    legacyNode: {
      _id: '123',
      discussionParticipantsConnection: {
        nodes: [
          {
            id: 'participant1',
            read: true,
            discussionTopic: {
              _id: '1',
              title: 'Test Announcement 1',
              message: '<p>This is a test announcement message</p>',
              createdAt: '2025-01-15T10:00:00Z',
              contextName: 'Test Course 1',
              contextId: '1',
              isAnnouncement: true,
              author: {
                _id: 'user1',
                name: 'Test Teacher 1',
                avatarUrl: 'https://example.com/avatar1.jpg',
              },
            },
          },
        ],
        pageInfo: {
          hasNextPage: false,
          hasPreviousPage: false,
          startCursor: null,
          endCursor: null,
        },
      },
    },
  },
}

// Helper function to get the appropriate mock response based on read state
const getMockResponseForReadState = (readState?: string) => {
  switch (readState) {
    case 'read':
      return mockReadAnnouncementsResponse
    case 'unread':
      return mockUnreadAnnouncementsResponse
    case 'empty':
      return emptyAnnouncementsResponse
    case 'all':
    default:
      return mockAllAnnouncementsResponse
  }
}

const buildDefaultProps = (overrides: Partial<BaseWidgetProps> = {}): BaseWidgetProps => {
  return {
    widget: mockWidget,
    ...overrides,
  }
}

const setup = (
  props: BaseWidgetProps = buildDefaultProps(),
  envOverrides = {},
  sharedCourseData: SharedCourseData[] = mockSharedCourseData,
) => {
  // Set up Canvas ENV with current_user_id
  const originalEnv = window.ENV
  window.ENV = {
    ...originalEnv,
    current_user_id: '123',
    ...envOverrides,
  }

  const queryClient = new QueryClient({
    defaultOptions: {
      queries: {
        retry: false,
        gcTime: 0,
      },
    },
  })

  const result = render(<AnnouncementsWidget {...props} />, {
    wrapper: ({children}: {children: React.ReactNode}) => (
      <QueryClientProvider client={queryClient}>
        <WidgetDashboardProvider sharedCourseData={sharedCourseData}>
          {children}
        </WidgetDashboardProvider>
      </QueryClientProvider>
    ),
  })

  return {
    ...result,
    queryClient,
    cleanup: () => {
      window.ENV = originalEnv
      queryClient.clear()
    },
  }
}

// Mock course grades data for course code enrichment
const mockCourseGradesResponse = {
  data: {
    legacyNode: {
      _id: '123',
      enrollmentsConnection: {
        nodes: [
          {
            course: {
              _id: '1',
              name: 'Test Course 1',
              courseCode: 'MATH 101',
            },
            grades: {
              currentScore: 85,
              currentGrade: 'B',
              finalScore: null,
              finalGrade: null,
              overrideScore: null,
              overrideGrade: null,
            },
          },
          {
            course: {
              _id: '2',
              name: 'Test Course 2',
              courseCode: 'ENG 201',
            },
            grades: {
              currentScore: 92,
              currentGrade: 'A-',
              finalScore: null,
              finalGrade: null,
              overrideScore: null,
              overrideGrade: null,
            },
          },
        ],
        pageInfo: {
          hasNextPage: false,
          hasPreviousPage: false,
          startCursor: null,
          endCursor: null,
        },
      },
    },
  },
}

const server = setupServer()

const waitForLoadingToComplete = async () => {
  await waitFor(() => {
    expect(screen.queryByText('Loading announcements...')).not.toBeInTheDocument()
  })
}

describe('AnnouncementsWidget', () => {
  beforeAll(() =>
    server.listen({
      onUnhandledRequest: 'bypass',
    }),
  )
  afterEach(() => {
    server.resetHandlers()
  })
  afterAll(() => server.close())

  it('renders loading state initially', () => {
    // Set up a delayed response to ensure we see the loading state
    server.use(
      graphql.query('GetUserAnnouncements', ({variables}) => {
        return new Promise(resolve => {
          setTimeout(() => {
            resolve(HttpResponse.json(getMockResponseForReadState(variables.readState)))
          }, 100)
        })
      }),
    )

    const {cleanup} = setup()
    expect(screen.getByText('Loading announcements...')).toBeInTheDocument()
    cleanup()
  })

  it('renders announcements list after loading', async () => {
    server.use(
      graphql.query('GetUserAnnouncements', ({variables}) => {
        return HttpResponse.json(getMockResponseForReadState(variables.readState))
      }),
    )

    const {cleanup} = setup()

    await waitForLoadingToComplete()

    await waitFor(() => {
      // With default "unread" filter, only Test Announcement 2 should show (read: false = unread)
      expect(screen.queryByText('Test Announcement 1')).not.toBeInTheDocument() // This is read
      expect(screen.getByText('Test Announcement 2')).toBeInTheDocument() // This is unread
    })

    cleanup()
  })

  it('renders empty state when no announcements', async () => {
    server.use(
      graphql.query('GetUserAnnouncements', () => {
        return HttpResponse.json({
          data: {
            legacyNode: {
              _id: '123',
              discussionParticipantsConnection: {
                nodes: [],
                pageInfo: {
                  hasNextPage: false,
                  hasPreviousPage: false,
                  startCursor: null,
                  endCursor: null,
                },
              },
            },
          },
        })
      }),
    )

    const {cleanup} = setup()

    await waitForLoadingToComplete()

    expect(screen.getByText('No unread announcements')).toBeInTheDocument()
    cleanup()
  })

  it('renders error state when API request fails', async () => {
    server.use(
      graphql.query('GetUserAnnouncements', () => {
        return HttpResponse.json({
          errors: [{message: 'GraphQL error'}],
        })
      }),
    )

    const {cleanup} = setup()

    await waitForLoadingToComplete()

    await waitFor(() => {
      expect(
        screen.getByText('Failed to load announcements. Please try again.'),
      ).toBeInTheDocument()
      expect(screen.getByText('Retry')).toBeInTheDocument()
    })

    cleanup()
  })

  it('strips HTML from announcement message preview', async () => {
    server.use(
      graphql.query('GetUserAnnouncements', ({variables}) => {
        return HttpResponse.json(getMockResponseForReadState(variables.readState))
      }),
    )

    const {cleanup} = setup()

    await waitForLoadingToComplete()

    await waitFor(() => {
      // With default "unread" filter, only Test Announcement 2 content should show
      expect(screen.queryByText('This is a test announcement message')).not.toBeInTheDocument() // Test Announcement 1 is read
      expect(screen.getByText('Another test announcement')).toBeInTheDocument() // Test Announcement 2 is unread
    })

    cleanup()
  })

  it('calls GraphQL with correct variables', async () => {
    let capturedVariables: any = null

    server.use(
      graphql.query('GetUserAnnouncements', ({variables}) => {
        capturedVariables = variables
        return HttpResponse.json(getMockResponseForReadState(variables.readState))
      }),
    )

    const {cleanup} = setup()

    await waitForLoadingToComplete()

    expect(capturedVariables).not.toBeNull()
    expect(capturedVariables.first).toBe(4) // Uses the direct limit value
    expect(capturedVariables.userId).toBe('123') // From ENV.current_user_id

    cleanup()
  })

  it('retries GraphQL call when retry button is clicked', async () => {
    let callCount = 0

    server.use(
      graphql.query('GetUserAnnouncements', () => {
        callCount++
        if (callCount === 1) {
          return HttpResponse.json({
            errors: [{message: 'GraphQL error'}],
          })
        }
        return HttpResponse.json(getMockResponseForReadState('unread'))
      }),
    )

    const {cleanup} = setup()

    // Wait for error state to appear
    await waitFor(() => {
      expect(
        screen.getByText('Failed to load announcements. Please try again.'),
      ).toBeInTheDocument()
    })

    // Click retry button
    const retryButton = screen.getByText('Retry')
    fireEvent.click(retryButton)

    // Wait for successful data to load - with default "unread" filter, should show Test Announcement 2
    await waitFor(() => {
      expect(screen.getByText('Test Announcement 2')).toBeInTheDocument()
    })

    expect(callCount).toBe(2)
    cleanup()
  })

  it('truncates very long announcement titles and content', async () => {
    const longContentResponse = {
      data: {
        legacyNode: {
          _id: '123',
          discussionParticipantsConnection: {
            nodes: [
              {
                id: 'participant1',
                read: false, // Make it unread so it shows with default "unread" filter
                discussionTopic: {
                  _id: '1',
                  title:
                    'This is an Extremely Long Announcement Title That Should Be Truncated Because It Is Way Too Long For The Widget',
                  message:
                    '<p>This is an extremely long announcement message that contains lots of details and should be truncated to prevent the widget from overflowing beyond its designated boundaries and breaking the layout</p>',
                  createdAt: '2025-01-15T10:00:00Z',
                  contextName:
                    'This is a Very Long Course Name That Should Be Truncated Because It Exceeds Normal Length',
                  contextId: '1',
                  isAnnouncement: true,
                  author: {
                    _id: 'user1',
                    name: 'Test Teacher',
                    avatarUrl: 'https://example.com/avatar.jpg',
                  },
                },
              },
            ],
            pageInfo: {
              hasNextPage: false,
              hasPreviousPage: false,
              startCursor: null,
              endCursor: null,
            },
          },
        },
      },
    }

    server.use(
      graphql.query('GetUserAnnouncements', () => {
        return HttpResponse.json(longContentResponse)
      }),
    )

    const {cleanup} = setup()

    await waitForLoadingToComplete()

    // Should show truncated title (max 25 chars) - shows "This is an Extremely Long..."
    expect(screen.getByText(/This is an Extremely Long\.\.\./)).toBeInTheDocument()

    // Should show truncated message (max 60 chars) - shows "This is an extremely long announcement message that contains..."
    expect(
      screen.getByText(/This is an extremely long announcement message that contains\.\.\./),
    ).toBeInTheDocument()

    cleanup()
  })

  it('filters announcements by read status', async () => {
    server.use(
      graphql.query('GetUserAnnouncements', ({variables}) => {
        return HttpResponse.json(getMockResponseForReadState(variables.readState))
      }),
    )

    const {cleanup} = setup()

    await waitForLoadingToComplete()

    // Default filter should be "unread" - only Test Announcement 2 should show
    expect(screen.queryByText('Test Announcement 1')).not.toBeInTheDocument()
    expect(screen.getByText('Test Announcement 2')).toBeInTheDocument()

    // Find the filter dropdown and change to "read"
    const filterDropdown = screen.getByTitle('Unread')
    fireEvent.click(filterDropdown)

    // Click on "Read" option
    const readOption = await screen.findByText('Read')
    fireEvent.click(readOption)

    // Now only read announcements should show
    await waitFor(() => {
      expect(screen.getByText('Test Announcement 1')).toBeInTheDocument()
      expect(screen.queryByText('Test Announcement 2')).not.toBeInTheDocument()
    })

    // Change to "All" filter
    const updatedDropdown = screen.getByTitle('Read')
    fireEvent.click(updatedDropdown)

    const allOption = await screen.findByText('All')
    fireEvent.click(allOption)

    // Now both announcements should show
    await waitFor(() => {
      expect(screen.getByText('Test Announcement 1')).toBeInTheDocument()
      expect(screen.getByText('Test Announcement 2')).toBeInTheDocument()
    })

    cleanup()
  })

  it('toggles read/unread status when buttons are clicked', async () => {
    // Mock the mutation response
    let announcementsResponse = getMockResponseForReadState('unread')

    server.use(
      graphql.query('GetUserAnnouncements', () => {
        return HttpResponse.json(announcementsResponse)
      }),
      graphql.mutation('UpdateDiscussionReadState', ({variables}) => {
        // When we mark 2 as read, remove it from the unread list
        if (variables?.discussionTopicId === '2') {
          announcementsResponse = getMockResponseForReadState('empty')
        }

        return HttpResponse.json({
          data: {
            updateDiscussionReadState: {
              discussionTopic: {
                _id: '2',
              },
            },
          },
        })
      }),
    )

    const {cleanup} = setup()

    await waitForLoadingToComplete()

    // Default filter is "unread" - should show Test Announcement 2 (unread)
    await waitFor(() => {
      expect(screen.getByText('Test Announcement 2')).toBeInTheDocument()
    })

    const announctmentItemContainer = screen.getByTestId('announcement-item-2')
    expect(announctmentItemContainer).toBeInTheDocument()

    // Find and click the mark as read button for Test Announcement 2
    const markReadButton = screen.getByTestId('mark-read-2')
    expect(markReadButton).toBeInTheDocument()

    fireEvent.click(markReadButton)
    // "mark as" button disabled when the request is in progress
    expect(markReadButton).toBeDisabled()
    // The mutation should be called (we can't easily test the actual state change
    // without more complex mocking, but we can verify the annoucement is no longer
    // in the unread page)

    await waitFor(() => {
      expect(announctmentItemContainer).not.toBeInTheDocument()
    })

    cleanup()
  })

  it('shows pagination controls when there are multiple pages', async () => {
    // Mock response with hasNextPage: true to show pagination
    const paginatedResponse = {
      data: {
        legacyNode: {
          _id: '123',
          discussionParticipantsConnection: {
            nodes: [
              {
                id: 'participant1',
                read: true,
                discussionTopic: {
                  _id: '1',
                  title: 'Test Announcement 1',
                  message: '<p>This is a test announcement message</p>',
                  createdAt: '2025-01-15T10:00:00Z',
                  contextName: 'Test Course 1',
                  contextId: '1',
                  isAnnouncement: true,
                  author: {
                    _id: 'user1',
                    name: 'Test Teacher 1',
                    avatarUrl: 'https://example.com/avatar1.jpg',
                  },
                },
              },
            ],
            pageInfo: {
              hasNextPage: true,
              hasPreviousPage: false,
              startCursor: 'start-cursor',
              endCursor: 'end-cursor',
            },
          },
        },
      },
    }

    server.use(
      graphql.query('GetUserAnnouncements', () => {
        return HttpResponse.json(paginatedResponse)
      }),
    )

    const {cleanup} = setup()

    await waitForLoadingToComplete()

    // Change to "all" filter to see the announcement
    const filterSelect = screen.getByDisplayValue('Unread')
    fireEvent.click(filterSelect)
    fireEvent.click(screen.getByText('All'))

    await waitFor(() => {
      expect(screen.getByText('Test Announcement 1')).toBeInTheDocument()
    })

    // Check that pagination controls are visible
    await waitFor(() => {
      // Check for Instructure UI Pagination component
      const paginationNav = screen.getByTestId('pagination-container')
      expect(paginationNav).toBeInTheDocument()

      // Check for page buttons by text content
      expect(screen.getByText('1')).toBeInTheDocument()
      expect(screen.getByText('2')).toBeInTheDocument()
    })

    cleanup()
  })

  it('renders course code pills from shared course data lookup', async () => {
    server.use(
      graphql.query('GetUserAnnouncements', ({variables}) => {
        return HttpResponse.json(getMockResponseForReadState(variables.readState))
      }),
<<<<<<< HEAD
      graphql.query('GetUserCoursesWithGradesConnection', () => {
        return HttpResponse.json(mockCourseGradesResponse)
      }),
=======
>>>>>>> 70ef2fec
    )

    const {cleanup} = setup()

    await waitForLoadingToComplete()

    await waitFor(() => {
      expect(screen.getByText('Test Announcement 2')).toBeInTheDocument()
    })

    expect(screen.getByText('ENG 201')).toBeInTheDocument()

    cleanup()
  })

  it('decodes HTML entities in announcement messages', async () => {
    const htmlEntitiesResponse = {
      data: {
        legacyNode: {
          _id: '123',
          discussionParticipantsConnection: {
            nodes: [
              {
                id: 'participant1',
                read: false,
                discussionTopic: {
                  _id: '1',
                  title: 'Test Announcement with Entities',
                  message:
                    '<p>Test&nbsp;with&nbsp;non-breaking&nbsp;spaces&amp;ampersands&lt;brackets&gt;</p>',
                  createdAt: '2025-01-15T10:00:00Z',
                  contextName: 'Test Course',
                  contextId: '1',
                  isAnnouncement: true,
                  author: {
                    _id: 'user1',
                    name: 'Test Teacher',
                    avatarUrl: 'https://example.com/avatar.jpg',
                  },
                },
              },
            ],
            pageInfo: {
              hasNextPage: false,
              hasPreviousPage: false,
              startCursor: null,
              endCursor: null,
            },
          },
        },
      },
    }

    server.use(
      graphql.query('GetUserAnnouncements', () => {
        return HttpResponse.json(htmlEntitiesResponse)
      }),
    )

    const {cleanup} = setup()

    await waitForLoadingToComplete()

    await waitFor(() => {
      // Should show decoded entities: non-breaking spaces, ampersands, and brackets
      expect(
        screen.getByText(/Test with non-breaking spaces&ampersands<brackets>/),
      ).toBeInTheDocument()
    })

    cleanup()
  })

  it('decodes HTML entities in announcement messages', async () => {
    const htmlEntitiesResponse = {
      data: {
        legacyNode: {
          _id: '123',
          discussionParticipantsConnection: {
            nodes: [
              {
                id: 'participant1',
                read: false,
                discussionTopic: {
                  _id: '1',
                  title: 'Test Announcement with Entities',
                  message:
                    '<p>Test&nbsp;with&nbsp;non-breaking&nbsp;spaces&amp;ampersands&lt;brackets&gt;</p>',
                  createdAt: '2025-01-15T10:00:00Z',
                  contextName: 'Test Course',
                  contextId: '1',
                  isAnnouncement: true,
                  author: {
                    _id: 'user1',
                    name: 'Test Teacher',
                    avatarUrl: 'https://example.com/avatar.jpg',
                  },
                },
              },
            ],
            pageInfo: {
              hasNextPage: false,
              hasPreviousPage: false,
              startCursor: null,
              endCursor: null,
            },
          },
        },
      },
    }

    server.use(
      graphql.query('GetUserAnnouncements', () => {
        return HttpResponse.json(htmlEntitiesResponse)
      }),
    )

    const {cleanup} = setup()

    await waitForLoadingToComplete()

    await waitFor(() => {
      // Should show decoded entities: non-breaking spaces, ampersands, and brackets
      expect(
        screen.getByText(/Test with non-breaking spaces&ampersands<brackets>/),
      ).toBeInTheDocument()
    })

    cleanup()
  })
})<|MERGE_RESOLUTION|>--- conflicted
+++ resolved
@@ -42,9 +42,6 @@
     courseCode: 'CS 101',
     courseName: 'Test Course 1',
     currentGrade: 95,
-<<<<<<< HEAD
-    gradingScheme: 'letter',
-=======
     gradingScheme: [
       ['A', 0.94],
       ['A-', 0.9],
@@ -59,7 +56,6 @@
       ['D-', 0.61],
       ['F', 0],
     ] as Array<[string, number]>,
->>>>>>> 70ef2fec
     lastUpdated: '2025-01-01T00:00:00Z',
   },
   {
@@ -754,12 +750,6 @@
       graphql.query('GetUserAnnouncements', ({variables}) => {
         return HttpResponse.json(getMockResponseForReadState(variables.readState))
       }),
-<<<<<<< HEAD
-      graphql.query('GetUserCoursesWithGradesConnection', () => {
-        return HttpResponse.json(mockCourseGradesResponse)
-      }),
-=======
->>>>>>> 70ef2fec
     )
 
     const {cleanup} = setup()
@@ -832,62 +822,4 @@
 
     cleanup()
   })
-
-  it('decodes HTML entities in announcement messages', async () => {
-    const htmlEntitiesResponse = {
-      data: {
-        legacyNode: {
-          _id: '123',
-          discussionParticipantsConnection: {
-            nodes: [
-              {
-                id: 'participant1',
-                read: false,
-                discussionTopic: {
-                  _id: '1',
-                  title: 'Test Announcement with Entities',
-                  message:
-                    '<p>Test&nbsp;with&nbsp;non-breaking&nbsp;spaces&amp;ampersands&lt;brackets&gt;</p>',
-                  createdAt: '2025-01-15T10:00:00Z',
-                  contextName: 'Test Course',
-                  contextId: '1',
-                  isAnnouncement: true,
-                  author: {
-                    _id: 'user1',
-                    name: 'Test Teacher',
-                    avatarUrl: 'https://example.com/avatar.jpg',
-                  },
-                },
-              },
-            ],
-            pageInfo: {
-              hasNextPage: false,
-              hasPreviousPage: false,
-              startCursor: null,
-              endCursor: null,
-            },
-          },
-        },
-      },
-    }
-
-    server.use(
-      graphql.query('GetUserAnnouncements', () => {
-        return HttpResponse.json(htmlEntitiesResponse)
-      }),
-    )
-
-    const {cleanup} = setup()
-
-    await waitForLoadingToComplete()
-
-    await waitFor(() => {
-      // Should show decoded entities: non-breaking spaces, ampersands, and brackets
-      expect(
-        screen.getByText(/Test with non-breaking spaces&ampersands<brackets>/),
-      ).toBeInTheDocument()
-    })
-
-    cleanup()
-  })
 })