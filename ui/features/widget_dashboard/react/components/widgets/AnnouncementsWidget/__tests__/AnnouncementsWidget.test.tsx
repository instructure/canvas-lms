--- conflicted
+++ resolved
@@ -36,8 +36,6 @@
   title: 'Announcements',
 }
 
-<<<<<<< HEAD
-=======
 const mockSharedCourseData: SharedCourseData[] = [
   {
     courseId: '1',
@@ -57,7 +55,6 @@
   },
 ]
 
->>>>>>> 661629a0
 // Mock responses for different read states
 const mockAllAnnouncementsResponse = {
   data: {
@@ -205,15 +202,11 @@
   }
 }
 
-<<<<<<< HEAD
-const setup = (props: BaseWidgetProps = buildDefaultProps(), envOverrides = {}) => {
-=======
 const setup = (
   props: BaseWidgetProps = buildDefaultProps(),
   envOverrides = {},
   sharedCourseData: SharedCourseData[] = mockSharedCourseData,
 ) => {
->>>>>>> 661629a0
   // Set up Canvas ENV with current_user_id
   const originalEnv = window.ENV
   window.ENV = {
@@ -233,15 +226,11 @@
 
   const result = render(<AnnouncementsWidget {...props} />, {
     wrapper: ({children}: {children: React.ReactNode}) => (
-<<<<<<< HEAD
-      <QueryClientProvider client={queryClient}>{children}</QueryClientProvider>
-=======
       <QueryClientProvider client={queryClient}>
         <WidgetDashboardProvider sharedCourseData={sharedCourseData}>
           {children}
         </WidgetDashboardProvider>
       </QueryClientProvider>
->>>>>>> 661629a0
     ),
   })
 
@@ -260,40 +249,6 @@
   data: {
     legacyNode: {
       _id: '123',
-<<<<<<< HEAD
-      enrollments: [
-        {
-          course: {
-            _id: '1',
-            name: 'Test Course 1',
-            courseCode: 'MATH 101',
-          },
-          grades: {
-            currentScore: 85,
-            currentGrade: 'B',
-            finalScore: null,
-            finalGrade: null,
-            overrideScore: null,
-            overrideGrade: null,
-          },
-        },
-        {
-          course: {
-            _id: '2',
-            name: 'Test Course 2',
-            courseCode: 'ENG 201',
-          },
-          grades: {
-            currentScore: 92,
-            currentGrade: 'A-',
-            finalScore: null,
-            finalGrade: null,
-            overrideScore: null,
-            overrideGrade: null,
-          },
-        },
-      ],
-=======
       enrollmentsConnection: {
         nodes: [
           {
@@ -334,7 +289,6 @@
           endCursor: null,
         },
       },
->>>>>>> 661629a0
     },
   },
 }
@@ -749,11 +703,7 @@
       graphql.query('GetUserAnnouncements', ({variables}) => {
         return HttpResponse.json(getMockResponseForReadState(variables.readState))
       }),
-<<<<<<< HEAD
-      graphql.query('GetUserCoursesWithGrades', () => {
-=======
       graphql.query('GetUserCoursesWithGradesConnection', () => {
->>>>>>> 661629a0
         return HttpResponse.json(mockCourseGradesResponse)
       }),
     )
@@ -768,8 +718,6 @@
     })
 
     expect(screen.getByText('ENG 201')).toBeInTheDocument() // Course code should be enriched
-<<<<<<< HEAD
-=======
 
     cleanup()
   })
@@ -828,7 +776,6 @@
         screen.getByText(/Test with non-breaking spaces&ampersands<brackets>/),
       ).toBeInTheDocument()
     })
->>>>>>> 661629a0
 
     cleanup()
   })
