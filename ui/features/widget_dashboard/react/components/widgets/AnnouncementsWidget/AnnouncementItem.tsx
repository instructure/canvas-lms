--- conflicted
+++ resolved
@@ -16,11 +16,7 @@
  * with this program. If not, see <http://www.gnu.org/licenses/>.
  */
 
-<<<<<<< HEAD
-import React, {useMemo} from 'react'
-=======
 import React, {useMemo, useState} from 'react'
->>>>>>> cb9e0c9a
 import {useScope as createI18nScope} from '@canvas/i18n'
 import {Flex} from '@instructure/ui-flex'
 import {View} from '@instructure/ui-view'
@@ -34,11 +30,8 @@
 import type {Announcement} from '../../../types'
 import {useToggleAnnouncementReadState} from '../../../hooks/useToggleAnnouncementReadState'
 import {CourseCode} from '../../shared/CourseCode'
-<<<<<<< HEAD
-=======
 import {showFlashAlert} from '@canvas/alerts/react/FlashAlert'
 import {FilterOption} from './utils'
->>>>>>> cb9e0c9a
 
 const I18n = createI18nScope('widget_dashboard')
 
@@ -181,15 +174,6 @@
                 </Flex.Item>
 
                 {/* Row 2: Course code */}
-<<<<<<< HEAD
-                <Flex.Item>
-                  <CourseCode
-                    courseId={announcement.course?.id || ''}
-                    overrideCode={announcement.course?.courseCode || I18n.t('Unknown')}
-                    size="x-small"
-                  />
-                </Flex.Item>
-=======
                 {announcement.course?.courseCode && (
                   <Flex.Item>
                     <CourseCode
@@ -199,7 +183,6 @@
                     />
                   </Flex.Item>
                 )}
->>>>>>> cb9e0c9a
 
                 {/* Row 3: Posted date */}
                 <Flex.Item>
@@ -221,16 +204,12 @@
             <View>
               <Text size="x-small">
                 <TruncatedText maxLength={60}>{decodedMessage}</TruncatedText>{' '}
-<<<<<<< HEAD
-                <Link href={announcement.html_url} isWithinText={false}>
-=======
                 <Link
                   href={announcement.html_url}
                   isWithinText={false}
                   display="block"
                   margin="xxx-small 0 0"
                 >
->>>>>>> cb9e0c9a
                   <Text size="x-small" color="brand">
                     {I18n.t('Read more')}
                   </Text>
