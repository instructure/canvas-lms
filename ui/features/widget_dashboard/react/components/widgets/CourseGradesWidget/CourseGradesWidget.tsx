--- conflicted
+++ resolved
@@ -21,15 +21,6 @@
 import {View} from '@instructure/ui-view'
 import {Flex} from '@instructure/ui-flex'
 import {Grid} from '@instructure/ui-grid'
-<<<<<<< HEAD
-import {Link} from '@instructure/ui-link'
-import {Checkbox} from '@instructure/ui-checkbox'
-import TemplateWidget from '../TemplateWidget/TemplateWidget'
-import CourseGradeCard from './CourseGradeCard'
-import type {BaseWidgetProps} from '../../../types'
-import {useUserCoursesWithGrades} from '../../../hooks/useUserCourses'
-import {createGradebookHandler, createShowAllGradesHandler, limitToGrid} from './utils'
-=======
 import {Checkbox} from '@instructure/ui-checkbox'
 import {Pagination} from '@instructure/ui-pagination'
 import TemplateWidget from '../TemplateWidget/TemplateWidget'
@@ -37,34 +28,11 @@
 import type {BaseWidgetProps} from '../../../types'
 import {useSharedCourses} from '../../../hooks/useSharedCourses'
 import {createGradebookHandler} from './utils'
->>>>>>> 53aa8385
 import {COURSE_GRADES_WIDGET} from '../../../constants'
 
 const I18n = createI18nScope('widget_dashboard')
 
 const CourseGradesWidget: React.FC<BaseWidgetProps> = ({widget}) => {
-<<<<<<< HEAD
-  const {data: courseGrades = [], isLoading, error} = useUserCoursesWithGrades()
-  const [gradeVisibilities, setGradeVisibilities] = useState<{[key: string]: boolean}>({})
-
-  const handleShowAllGrades = createShowAllGradesHandler()
-  const displayedGrades = limitToGrid(courseGrades)
-
-  // Initialize visibilities for new courses (default to true)
-  useEffect(() => {
-    displayedGrades.forEach(grade => {
-      if (!(grade.courseId in gradeVisibilities)) {
-        setGradeVisibilities(prev => ({...prev, [grade.courseId]: true}))
-      }
-    })
-  }, [displayedGrades, gradeVisibilities])
-
-  // Calculate if any grades are visible (default to true if no visibilities set yet)
-  const hasVisibleGrades =
-    Object.keys(gradeVisibilities).length === 0
-      ? true
-      : Object.values(gradeVisibilities).some(visible => visible)
-=======
   const [gradeVisibilities, setGradeVisibilities] = useState<{[key: string]: boolean}>({})
   const [globalGradeVisibility, setGlobalGradeVisibility] = useState(true)
 
@@ -94,35 +62,26 @@
 
   // Calculate if any grades are visible based on current global state
   const hasVisibleGrades = globalGradeVisibility
->>>>>>> 53aa8385
 
   const handleGradeVisibilityChange = (courseId: string, visible: boolean) => {
     setGradeVisibilities(prev => ({...prev, [courseId]: visible}))
   }
 
   const handleToggleAllGrades = () => {
-<<<<<<< HEAD
-    const newVisibility = !hasVisibleGrades
-    const newVisibilities: {[key: string]: boolean} = {}
-=======
     const newVisibility = !globalGradeVisibility
     setGlobalGradeVisibility(newVisibility)
     // Update visibilities for all currently displayed grades
     const newVisibilities = {...gradeVisibilities}
->>>>>>> 53aa8385
     displayedGrades.forEach(grade => {
       newVisibilities[grade.courseId] = newVisibility
     })
     setGradeVisibilities(newVisibilities)
   }
 
-<<<<<<< HEAD
-=======
   const handlePageChange = (page: number) => {
     goToPage(page)
   }
 
->>>>>>> 53aa8385
   return (
     <TemplateWidget
       widget={widget}
@@ -179,22 +138,6 @@
           </View>
         </Flex.Item>
 
-<<<<<<< HEAD
-        <Flex.Item shouldShrink>
-          <View as="div" textAlign="center" padding="small 0">
-            <Link
-              href="#"
-              isWithinText={false}
-              onClick={e => {
-                e.preventDefault()
-                handleShowAllGrades()
-              }}
-            >
-              {I18n.t('View all course grades')}
-            </Link>
-          </View>
-        </Flex.Item>
-=======
         {(hasNextPage || hasPreviousPage) && (
           <Flex.Item shouldShrink>
             <View as="div" textAlign="center" padding="x-small 0">
@@ -210,7 +153,6 @@
             </View>
           </Flex.Item>
         )}
->>>>>>> 53aa8385
       </Flex>
     </TemplateWidget>
   )
