--- conflicted
+++ resolved
@@ -24,11 +24,7 @@
 import {Link} from '@instructure/ui-link'
 import {Button} from '@instructure/ui-buttons'
 import type {CourseGradeCardProps} from '../../../types'
-<<<<<<< HEAD
-import {formatUpdatedDate} from './utils'
-=======
 import {formatUpdatedDate, convertToLetterGrade} from './utils'
->>>>>>> 70ef2fec
 import {COURSE_GRADES_WIDGET} from '../../../constants'
 import {CourseCode} from '../../shared/CourseCode'
 
@@ -68,20 +64,13 @@
       overflowY="hidden"
     >
       <Flex direction="column" width="100%" height="100%">
-<<<<<<< HEAD
-        <Flex.Item padding="0 0 0 xx-small" margin="0 0 small 0">
-=======
         <Flex.Item padding="0" margin="0 0 small 0" overflowX="visible" overflowY="visible">
->>>>>>> 70ef2fec
           <CourseCode
             courseId={courseId}
             overrideCode={courseCode}
             gridIndex={gridIndex}
             size="x-small"
-<<<<<<< HEAD
-=======
             maxWidth="14rem"
->>>>>>> 70ef2fec
           />
         </Flex.Item>
 
