--- conflicted
+++ resolved
@@ -66,8 +66,6 @@
 
 export const createGradebookHandler = (courseId: string) => () => {
   window.open(URL_PATTERNS.GRADEBOOK.replace('{courseId}', courseId), '_blank')
-<<<<<<< HEAD
-=======
 }
 
 export const convertToLetterGrade = (
@@ -83,5 +81,4 @@
   }
 
   return gradingStandardData[gradingStandardData.length - 1]?.[0] || 'F'
->>>>>>> 70ef2fec
 }