--- conflicted
+++ resolved
@@ -47,9 +47,6 @@
     courseCode: 'CS101',
     courseName: 'Course 1',
     currentGrade: 95,
-<<<<<<< HEAD
-    gradingScheme: 'letter',
-=======
     gradingScheme: [
       ['A', 0.94],
       ['A-', 0.9],
@@ -64,7 +61,6 @@
       ['D-', 0.61],
       ['F', 0],
     ] as Array<[string, number]>,
->>>>>>> 70ef2fec
     lastUpdated: '2025-01-01T00:00:00Z',
   },
   {
