--- conflicted
+++ resolved
@@ -17,14 +17,6 @@
  */
 
 import React from 'react'
-<<<<<<< HEAD
-import {render, screen} from '@testing-library/react'
-import {QueryClient, QueryClientProvider} from '@tanstack/react-query'
-import {setupServer} from 'msw/node'
-import CourseGradesWidget from '../CourseGradesWidget'
-import type {BaseWidgetProps, Widget} from '../../../../types'
-import {defaultGraphQLHandlers} from '../../../../__tests__/testHelpers'
-=======
 import {render, screen, waitFor} from '@testing-library/react'
 import {QueryClient, QueryClientProvider} from '@tanstack/react-query'
 import CourseGradesWidget from '../CourseGradesWidget'
@@ -33,7 +25,6 @@
   WidgetDashboardProvider,
   type SharedCourseData,
 } from '../../../../hooks/useWidgetDashboardContext'
->>>>>>> 53aa8385
 
 const mockWidget: Widget = {
   id: 'test-course-grades-widget',
@@ -50,9 +41,6 @@
   }
 }
 
-<<<<<<< HEAD
-const renderWithQueryClient = (component: React.ReactElement) => {
-=======
 const mockSharedCourseData: SharedCourseData[] = [
   {
     courseId: '1',
@@ -76,51 +64,10 @@
   props: Partial<BaseWidgetProps> = {},
   sharedCourseData: SharedCourseData[] = mockSharedCourseData,
 ) => {
->>>>>>> 53aa8385
   const queryClient = new QueryClient({
     defaultOptions: {
       queries: {
         retry: false,
-<<<<<<< HEAD
-      },
-    },
-  })
-  return render(<QueryClientProvider client={queryClient}>{component}</QueryClientProvider>)
-}
-
-const server = setupServer(...defaultGraphQLHandlers)
-
-describe('CourseGradesWidget', () => {
-  let originalEnv: any
-
-  beforeAll(() => {
-    // Set up Canvas ENV with current_user_id
-    originalEnv = window.ENV
-    window.ENV = {
-      ...originalEnv,
-      current_user_id: '123',
-    }
-
-    server.listen({
-      onUnhandledRequest: 'error',
-    })
-  })
-
-  afterEach(() => {
-    server.resetHandlers()
-  })
-
-  afterAll(() => {
-    server.close()
-    // Restore original ENV
-    window.ENV = originalEnv
-  })
-
-  it('renders basic widget', () => {
-    renderWithQueryClient(<CourseGradesWidget {...buildDefaultProps()} />)
-
-    expect(screen.getByText('Course Grades')).toBeInTheDocument()
-=======
         staleTime: 0,
       },
     },
@@ -150,6 +97,5 @@
       expect(screen.getByText('Course 1')).toBeInTheDocument()
       expect(screen.getByText('Course 2')).toBeInTheDocument()
     })
->>>>>>> 53aa8385
   })
 })