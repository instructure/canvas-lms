--- conflicted
+++ resolved
@@ -98,11 +98,7 @@
         setSelectedCourse(data.value)
       }
     },
-<<<<<<< HEAD
-    [],
-=======
     [setSelectedCourse],
->>>>>>> 10b1d53a
   )
 
   const handleDateFilterChange = useCallback(
@@ -111,11 +107,7 @@
         setSelectedDateFilter(data.value as DateFilterOption)
       }
     },
-<<<<<<< HEAD
-    [],
-=======
     [setSelectedDateFilter],
->>>>>>> 10b1d53a
   )
 
   return (
