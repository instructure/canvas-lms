--- conflicted
+++ resolved
@@ -91,16 +91,10 @@
       })
     },
     onSuccess: () => {
-<<<<<<< HEAD
-      // Reload the page on invitation accepted
-      // so we pull the latest data
-      window.location.reload()
-=======
       // Invalidate dashboard notifications to remove accepted invitation from cache
       queryClient.invalidateQueries({
         queryKey: [DASHBOARD_NOTIFICATIONS_KEY],
       })
->>>>>>> 8d1d98d9
     },
   })
 
