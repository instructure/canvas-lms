--- conflicted
+++ resolved
@@ -19,13 +19,8 @@
 import React, {useMemo, useCallback, useState} from 'react'
 import {useScope as createI18nScope} from '@canvas/i18n'
 import {Text} from '@instructure/ui-text'
-<<<<<<< HEAD
-import {View} from '@instructure/ui-view'
-import {IconAddLine} from '@instructure/ui-icons'
-=======
 import {IconAddLine} from '@instructure/ui-icons'
 import {Button} from '@instructure/ui-buttons'
->>>>>>> 40dcc2b7
 import type {Widget, WidgetConfig} from '../types'
 import {getWidget} from './WidgetRegistry'
 import {useResponsiveContext} from '../hooks/useResponsiveContext'
@@ -106,24 +101,6 @@
     }
 
     const WidgetComponent = widgetRenderer.component
-<<<<<<< HEAD
-    return <WidgetComponent widget={widget} isEditMode={isEditMode} />
-  }
-
-  const renderAddWidgetPlaceholder = (position: string) => {
-    if (!isEditMode) return null
-
-    return (
-      <View
-        as="div"
-        padding="small"
-        textAlign="center"
-        borderRadius="medium"
-        borderWidth="small"
-        borderColor="brand"
-        background="transparent"
-        data-testid={`add-widget-placeholder-${position}`}
-=======
     return (
       <WidgetComponent widget={widget} isEditMode={isEditMode} dragHandleProps={dragHandleProps} />
     )
@@ -143,24 +120,12 @@
         withBackground={false}
         color="primary"
         margin="x-small 0"
->>>>>>> 40dcc2b7
         themeOverride={{
           borderStyle: 'dashed',
         }}
       >
         <Flex direction="row" justifyItems="center" alignItems="center" gap="x-small">
           <Flex.Item>
-<<<<<<< HEAD
-            <IconAddLine color="brand" />
-          </Flex.Item>
-          <Flex.Item>
-            <Text size="small" color="brand">
-              {I18n.t('Add widget')}
-            </Text>
-          </Flex.Item>
-        </Flex>
-      </View>
-=======
             <IconAddLine />
           </Flex.Item>
           <Flex.Item>
@@ -168,7 +133,6 @@
           </Flex.Item>
         </Flex>
       </Button>
->>>>>>> 40dcc2b7
     )
   }
 
@@ -178,36 +142,6 @@
     </Flex.Item>
   )
 
-<<<<<<< HEAD
-  const renderDesktopGrid = () => (
-    <Flex data-testid="widget-columns" direction="row" gap="x-small" alignItems="start">
-      <Flex.Item shouldGrow shouldShrink width="66%">
-        <Flex direction="column" gap="x-small" data-testid="widget-column-1" width="100%">
-          {renderAddWidgetPlaceholder('col-1-top')}
-          {widgetsByColumn[0].map((widget, index) => (
-            <React.Fragment key={widget.id}>
-              <Flex.Item data-testid={`widget-container-${widget.id}`}>
-                {renderWidget(widget)}
-              </Flex.Item>
-              {index < widgetsByColumn[0].length - 1 &&
-                renderAddWidgetPlaceholder(`col-1-between-${index}`)}
-            </React.Fragment>
-          ))}
-          {renderAddWidgetPlaceholder('col-1-bottom')}
-        </Flex>
-      </Flex.Item>
-      <Flex.Item shouldGrow shouldShrink width="33%">
-        <Flex direction="column" gap="x-small" data-testid="widget-column-2" width="100%">
-          {renderAddWidgetPlaceholder('col-2-top')}
-          {widgetsByColumn[1].map((widget, index) => (
-            <React.Fragment key={widget.id}>
-              {renderWidgetInView(widget)}
-              {index < widgetsByColumn[1].length - 1 &&
-                renderAddWidgetPlaceholder(`col-2-between-${index}`)}
-            </React.Fragment>
-          ))}
-          {renderAddWidgetPlaceholder('col-2-bottom')}
-=======
   const renderDesktopGrid = () => {
     return (
       <DragDropContext onDragEnd={handleDragEnd}>
@@ -310,7 +244,6 @@
               </Flex>
             )}
           </Flex.Item>
->>>>>>> 40dcc2b7
         </Flex>
       </DragDropContext>
     )
@@ -325,19 +258,7 @@
         width="100%"
       >
         <Flex direction="column" gap="x-small" width="100%">
-<<<<<<< HEAD
-          {renderAddWidgetPlaceholder('tablet-top')}
-          {sortedWidgets.map((widget, index) => (
-            <React.Fragment key={widget.id}>
-              {renderWidgetInView(widget)}
-              {index < sortedWidgets.length - 1 &&
-                renderAddWidgetPlaceholder(`tablet-between-${index}`)}
-            </React.Fragment>
-          ))}
-          {renderAddWidgetPlaceholder('tablet-bottom')}
-=======
           {sortedWidgets.map(widget => renderWidgetInView(widget))}
->>>>>>> 40dcc2b7
         </Flex>
       </Flex.Item>
     </Flex>
