--- conflicted
+++ resolved
@@ -37,9 +37,6 @@
   const {isMobile} = useResponsiveContext()
 
   return (
-<<<<<<< HEAD
-    <Flex.Item key={item.id} overflowY="hidden" role="group" aria-label={item.title}>
-=======
     <Flex.Item
       key={item.id}
       overflowY="hidden"
@@ -47,7 +44,6 @@
       aria-label={item.title}
       data-testid={`listed-course-work-item-${item.id}`}
     >
->>>>>>> 99838eca
       <View as="div" margin="small" background="primary">
         <Flex
           gap="small"
