--- conflicted
+++ resolved
@@ -68,53 +68,12 @@
 }
 
 const server = setupServer(
-<<<<<<< HEAD
-  // Handle GetUserCoursesWithGrades query with default handler
-  graphql.query('GetUserCoursesWithGrades', () => {
-=======
   // Handle GetUserCoursesWithGradesConnection query (used by useUserCourses)
   graphql.query('GetUserCoursesWithGradesConnection', () => {
->>>>>>> 53aa8385
     return HttpResponse.json({
       data: {
         legacyNode: {
           _id: '123',
-<<<<<<< HEAD
-          enrollments: [
-            {
-              course: {
-                _id: '1',
-                name: 'Introduction to Computer Science',
-                courseCode: 'CS101',
-              },
-              updatedAt: '2025-01-01T00:00:00Z',
-              grades: {
-                currentScore: 95,
-                currentGrade: 'A',
-                finalScore: 95,
-                finalGrade: 'A',
-                overrideScore: null,
-                overrideGrade: null,
-              },
-            },
-            {
-              course: {
-                _id: '2',
-                name: 'Advanced Mathematics',
-                courseCode: 'MATH301',
-              },
-              updatedAt: '2025-01-01T00:00:00Z',
-              grades: {
-                currentScore: 87,
-                currentGrade: 'B+',
-                finalScore: 87,
-                finalGrade: 'B+',
-                overrideScore: null,
-                overrideGrade: null,
-              },
-            },
-          ],
-=======
           enrollmentsConnection: {
             nodes: [
               {
@@ -157,7 +116,6 @@
               endCursor: null,
             },
           },
->>>>>>> 53aa8385
         },
       },
     })
@@ -189,8 +147,6 @@
       },
     })
   }),
-<<<<<<< HEAD
-=======
   // Handle GetCourseInstructorsPaginated query
   graphql.query('GetCourseInstructorsPaginated', () => {
     return HttpResponse.json({
@@ -207,7 +163,6 @@
       },
     })
   }),
->>>>>>> 53aa8385
 )
 
 const buildDefaultProps = (overrides = {}): Props => {
