/*
 * Copyright (C) 2025 - present Instructure, Inc.
 *
 * This file is part of Canvas.
 *
 * Canvas is free software: you can redistribute it and/or modify it under
 * the terms of the GNU Affero General Public License as published by the Free
 * Software Foundation, version 3 of the License.
 *
 * Canvas is distributed in the hope that it will be useful, but WITHOUT ANY
 * WARRANTY; without even the implied warranty of MERCHANTABILITY or FITNESS FOR
 * A PARTICULAR PURPOSE. See the GNU Affero General Public License for more
 * details.
 *
 * You should have received a copy of the GNU Affero General Public License along
 * with this program. If not, see <http://www.gnu.org/licenses/>.
 */

import React from 'react'
import {useScope as createI18nScope} from '@canvas/i18n'
import {Heading} from '@instructure/ui-heading'
import {View} from '@instructure/ui-view'
import {Flex} from '@instructure/ui-flex'
import DashboardTabs from './components/DashboardTabs'
<<<<<<< HEAD
=======
import DashboardNotifications from './components/DashboardNotifications'
>>>>>>> 661629a0
import ObserverOptions from '@canvas/observer-picker'
import {
  getHandleChangeObservedUser,
  autoFocusObserverPicker,
} from '@canvas/observer-picker/util/pageReloadHelper'
import {useWidgetDashboard} from './hooks/useWidgetDashboardContext'

const I18n = createI18nScope('widget_dashboard')

const WidgetDashboardContainer: React.FC = () => {
  const {observedUsersList, canAddObservee, currentUser, currentUserRoles} = useWidgetDashboard()

  return (
    <View as="div">
<<<<<<< HEAD
=======
      <DashboardNotifications />
>>>>>>> 661629a0
      <Flex margin="0 0 medium" alignItems="center">
        <Flex.Item shouldGrow>
          <Heading level="h1" margin="0" data-testid="dashboard-heading">
            {I18n.t('Dashboard')}
          </Heading>
        </Flex.Item>
        {observedUsersList.length > 0 && currentUser && (
          <Flex.Item>
            <View as="div">
              <ObserverOptions
                autoFocus={autoFocusObserverPicker()}
                canAddObservee={canAddObservee}
                currentUserRoles={currentUserRoles}
                currentUser={currentUser}
                handleChangeObservedUser={getHandleChangeObservedUser()}
                observedUsersList={observedUsersList}
                renderLabel={I18n.t(
                  'Select a student to view. The page will refresh automatically.',
                )}
              />
            </View>
          </Flex.Item>
        )}
      </Flex>
      <DashboardTabs />
    </View>
  )
}

export default WidgetDashboardContainer<|MERGE_RESOLUTION|>--- conflicted
+++ resolved
@@ -22,10 +22,7 @@
 import {View} from '@instructure/ui-view'
 import {Flex} from '@instructure/ui-flex'
 import DashboardTabs from './components/DashboardTabs'
-<<<<<<< HEAD
-=======
 import DashboardNotifications from './components/DashboardNotifications'
->>>>>>> 661629a0
 import ObserverOptions from '@canvas/observer-picker'
 import {
   getHandleChangeObservedUser,
@@ -40,10 +37,7 @@
 
   return (
     <View as="div">
-<<<<<<< HEAD
-=======
       <DashboardNotifications />
->>>>>>> 661629a0
       <Flex margin="0 0 medium" alignItems="center">
         <Flex.Item shouldGrow>
           <Heading level="h1" margin="0" data-testid="dashboard-heading">
