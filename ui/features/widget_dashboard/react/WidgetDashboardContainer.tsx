/*
 * Copyright (C) 2025 - present Instructure, Inc.
 *
 * This file is part of Canvas.
 *
 * Canvas is free software: you can redistribute it and/or modify it under
 * the terms of the GNU Affero General Public License as published by the Free
 * Software Foundation, version 3 of the License.
 *
 * Canvas is distributed in the hope that it will be useful, but WITHOUT ANY
 * WARRANTY; without even the implied warranty of MERCHANTABILITY or FITNESS FOR
 * A PARTICULAR PURPOSE. See the GNU Affero General Public License for more
 * details.
 *
 * You should have received a copy of the GNU Affero General Public License along
 * with this program. If not, see <http://www.gnu.org/licenses/>.
 */

import React from 'react'
import {useScope as createI18nScope} from '@canvas/i18n'
import {Heading} from '@instructure/ui-heading'
import {View} from '@instructure/ui-view'
import {Flex} from '@instructure/ui-flex'
import DashboardTabs from './components/DashboardTabs'
import ObserverOptions from '@canvas/observer-picker'
import {
  getHandleChangeObservedUser,
  autoFocusObserverPicker,
} from '@canvas/observer-picker/util/pageReloadHelper'
import {useWidgetDashboard} from './hooks/useWidgetDashboardContext'

const I18n = createI18nScope('widget_dashboard')

const WidgetDashboardContainer: React.FC = () => {
  const {observedUsersList, canAddObservee, currentUser, currentUserRoles} = useWidgetDashboard()

  return (
<<<<<<< HEAD
    <View as="div" padding="medium">
      <Heading level="h1" margin="0 0 medium">
        {I18n.t('Dashboard')}
      </Heading>
=======
    <View as="div">
      <Flex margin="0 0 medium" alignItems="center">
        <Flex.Item shouldGrow>
          <Heading level="h1" margin="0" data-testid="dashboard-heading">
            {I18n.t('Dashboard')}
          </Heading>
        </Flex.Item>
        {observedUsersList.length > 0 && currentUser && (
          <Flex.Item>
            <View as="div">
              <ObserverOptions
                autoFocus={autoFocusObserverPicker()}
                canAddObservee={canAddObservee}
                currentUserRoles={currentUserRoles}
                currentUser={currentUser}
                handleChangeObservedUser={getHandleChangeObservedUser()}
                observedUsersList={observedUsersList}
                renderLabel={I18n.t(
                  'Select a student to view. The page will refresh automatically.',
                )}
              />
            </View>
          </Flex.Item>
        )}
      </Flex>
>>>>>>> 5b970e1a
      <DashboardTabs />
    </View>
  )
}

export default WidgetDashboardContainer<|MERGE_RESOLUTION|>--- conflicted
+++ resolved
@@ -35,12 +35,6 @@
   const {observedUsersList, canAddObservee, currentUser, currentUserRoles} = useWidgetDashboard()
 
   return (
-<<<<<<< HEAD
-    <View as="div" padding="medium">
-      <Heading level="h1" margin="0 0 medium">
-        {I18n.t('Dashboard')}
-      </Heading>
-=======
     <View as="div">
       <Flex margin="0 0 medium" alignItems="center">
         <Flex.Item shouldGrow>
@@ -66,7 +60,6 @@
           </Flex.Item>
         )}
       </Flex>
->>>>>>> 5b970e1a
       <DashboardTabs />
     </View>
   )
