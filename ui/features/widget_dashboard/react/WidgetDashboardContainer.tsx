/*
 * Copyright (C) 2025 - present Instructure, Inc.
 *
 * This file is part of Canvas.
 *
 * Canvas is free software: you can redistribute it and/or modify it under
 * the terms of the GNU Affero General Public License as published by the Free
 * Software Foundation, version 3 of the License.
 *
 * Canvas is distributed in the hope that it will be useful, but WITHOUT ANY
 * WARRANTY; without even the implied warranty of MERCHANTABILITY or FITNESS FOR
 * A PARTICULAR PURPOSE. See the GNU Affero General Public License for more
 * details.
 *
 * You should have received a copy of the GNU Affero General Public License along
 * with this program. If not, see <http://www.gnu.org/licenses/>.
 */

import React, {useEffect, useMemo} from 'react'
import {useScope as createI18nScope} from '@canvas/i18n'
import {Heading} from '@instructure/ui-heading'
import {View} from '@instructure/ui-view'
import {Flex} from '@instructure/ui-flex'
import {Button} from '@instructure/ui-buttons'
import {IconConfigureLine} from '@instructure/ui-icons'
import DashboardTabs from './components/DashboardTabs'
import DashboardNotifications from './components/DashboardNotifications'
import ObserverOptions from '@canvas/observer-picker'
import {
  getHandleChangeObservedUser,
  autoFocusObserverPicker,
} from '@canvas/observer-picker/util/pageReloadHelper'
import {useWidgetDashboard} from './hooks/useWidgetDashboardContext'
import FeedbackQuestionTile from './components/FeedbackQuestionTile'
import {useResponsiveContext} from './hooks/useResponsiveContext'
import {useWidgetDashboardEdit} from './hooks/useWidgetDashboardEdit'
import {useWidgetLayout} from './hooks/useWidgetLayout'

const I18n = createI18nScope('widget_dashboard')

const WidgetDashboardContainer: React.FC = () => {
  const {observedUsersList, canAddObservee, currentUser, currentUserRoles, dashboardFeatures} =
    useWidgetDashboard()
  const {isMobile, isDesktop} = useResponsiveContext()
  const {isEditMode, isDirty, enterEditMode, exitEditMode, saveChanges} = useWidgetDashboardEdit()
  const {resetConfig} = useWidgetLayout()
  const isCustomizationEnabled = dashboardFeatures.widget_dashboard_customization

  const handleChangeObservedUser = useMemo(() => getHandleChangeObservedUser(), [])

  useEffect(() => {
    if (!isDirty) return

    const handleBeforeUnload = (e: BeforeUnloadEvent) => {
      e.preventDefault()
      e.returnValue = ''
    }

    window.addEventListener('beforeunload', handleBeforeUnload)
    return () => window.removeEventListener('beforeunload', handleBeforeUnload)
  }, [isDirty])

  const handleSave = () => {
    saveChanges()
  }

  const handleCancel = () => {
<<<<<<< HEAD
=======
    if (isDirty) {
      const confirmed = window.confirm(
        I18n.t('You have unsaved changes. Are you sure you want to cancel?'),
      )
      if (!confirmed) return
    }
>>>>>>> 64baf732
    resetConfig()
    exitEditMode()
  }

  return (
    <View as="div">
      <DashboardNotifications />
      <Flex margin="0 0 medium" alignItems="center">
        <Flex.Item shouldGrow>
          <Flex gap="small" direction={isMobile ? 'column' : 'row'} alignItems="center">
            <Flex.Item shouldGrow>
              <Heading level="h1" margin="0" data-testid="dashboard-heading">
                {I18n.t('Dashboard')}
              </Heading>
            </Flex.Item>
            {isCustomizationEnabled && isDesktop && (
              <>
                {isEditMode ? (
                  <>
                    <Flex.Item>
                      <Button
                        onClick={handleCancel}
                        margin="0 small 0 0"
                        data-testid="cancel-customize-button"
                      >
                        {I18n.t('Cancel')}
                      </Button>
                    </Flex.Item>
                    <Flex.Item>
                      <Button
                        color="primary"
                        onClick={handleSave}
                        data-testid="save-customize-button"
                      >
                        {I18n.t('Save changes')}
                      </Button>
                    </Flex.Item>
                  </>
                ) : (
                  <Flex.Item>
                    <Button
                      onClick={enterEditMode}
                      renderIcon={<IconConfigureLine />}
                      withBackground={false}
                      color="primary"
                      data-testid="customize-dashboard-button"
                    >
                      {I18n.t('Customize dashboard')}
                    </Button>
                  </Flex.Item>
                )}
              </>
            )}
            <Flex.Item>
              <FeedbackQuestionTile />
            </Flex.Item>
          </Flex>
        </Flex.Item>
        {observedUsersList.length > 0 && currentUser && (
          <Flex.Item>
            <View as="div">
              <ObserverOptions
                autoFocus={autoFocusObserverPicker()}
                canAddObservee={canAddObservee}
                currentUserRoles={currentUserRoles}
                currentUser={currentUser}
                handleChangeObservedUser={handleChangeObservedUser}
                observedUsersList={observedUsersList}
                renderLabel={I18n.t(
                  'Select a student to view. The page will refresh automatically.',
                )}
              />
            </View>
          </Flex.Item>
        )}
      </Flex>
      <DashboardTabs />
    </View>
  )
}

export default WidgetDashboardContainer<|MERGE_RESOLUTION|>--- conflicted
+++ resolved
@@ -65,15 +65,12 @@
   }
 
   const handleCancel = () => {
-<<<<<<< HEAD
-=======
     if (isDirty) {
       const confirmed = window.confirm(
         I18n.t('You have unsaved changes. Are you sure you want to cancel?'),
       )
       if (!confirmed) return
     }
->>>>>>> 64baf732
     resetConfig()
     exitEditMode()
   }
