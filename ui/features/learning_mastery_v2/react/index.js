--- conflicted
+++ resolved
@@ -52,8 +52,6 @@
 const LearningMastery = ({courseId}) => {
   const {isLoading, students, outcomes, rollups} = useRollups({courseId})
   const options = ENV.GRADEBOOK_OPTIONS
-<<<<<<< HEAD
-=======
   const accountLevelMasteryScalesFF = options.ACCOUNT_LEVEL_MASTERY_SCALES
 
   const [visibleRatings, setVisibleRatings] = useState([])
@@ -64,7 +62,6 @@
     }
   }, []) // eslint-disable-line react-hooks/exhaustive-deps
 
->>>>>>> b85be89e
   return (
     <>
       <View
@@ -80,11 +77,6 @@
           variant="DefaultGradebookLearningMastery"
         />
       </View>
-<<<<<<< HEAD
-      <Flex.Item as="div" width="100%" padding="small 0 0 0">
-        <ProficiencyFilter ratings={getRatings()} />
-      </Flex.Item>
-=======
       {accountLevelMasteryScalesFF && (
         <Flex.Item as="div" width="100%" padding="small 0 0 0">
           <ProficiencyFilter
@@ -94,7 +86,6 @@
           />
         </Flex.Item>
       )}
->>>>>>> b85be89e
       {isLoading ? (
         renderLoader()
       ) : (
