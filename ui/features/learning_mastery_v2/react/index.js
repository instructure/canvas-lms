--- conflicted
+++ resolved
@@ -53,13 +53,10 @@
   const options = ENV.GRADEBOOK_OPTIONS
   const accountLevelMasteryScalesFF = options.ACCOUNT_LEVEL_MASTERY_SCALES
 
-<<<<<<< HEAD
-=======
   const {isLoading, students, outcomes, rollups} = useRollups({
     courseId,
     accountLevelMasteryScalesFF
   })
->>>>>>> e581f540
   const [visibleRatings, setVisibleRatings] = useState([])
 
   useEffect(() => {
