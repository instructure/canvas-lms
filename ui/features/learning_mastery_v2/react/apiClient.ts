--- conflicted
+++ resolved
@@ -17,11 +17,7 @@
  */
 import axios from '@canvas/axios'
 import {AxiosResponse} from 'axios'
-<<<<<<< HEAD
-import {SortOrder} from './utils/constants'
-=======
 import {DEFAULT_STUDENTS_PER_PAGE, SortOrder, SortBy} from './utils/constants'
->>>>>>> dec807a2
 
 /**
  * Parameters for outcome rollups API
@@ -44,11 +40,8 @@
  * @param needDefaults - Whether to include default outcomes
  * @param page - The page number to retrieve
  * @param perPage - The number of results per page
-<<<<<<< HEAD
-=======
  * @param sortOrder - The order to sort the results by
  * @param sortBy - The field to sort the results by
->>>>>>> dec807a2
  * @returns A promise that resolves to the API response
  */
 export const loadRollups = (
@@ -56,14 +49,9 @@
   gradebookFilters: string[],
   needDefaults: boolean = false,
   page: number = 1,
-<<<<<<< HEAD
-  perPage: number = 20,
-  sortOrder: SortOrder = SortOrder.ASC,
-=======
   perPage: number = DEFAULT_STUDENTS_PER_PAGE,
   sortOrder: SortOrder = SortOrder.ASC,
   sortBy: string = SortBy.SortableName,
->>>>>>> dec807a2
 ): Promise<AxiosResponse> => {
   const params: {params: RollupParams} = {
     params: {
@@ -71,11 +59,7 @@
       per_page: perPage,
       exclude: gradebookFilters,
       include: ['outcomes', 'users', 'outcome_paths', 'alignments'],
-<<<<<<< HEAD
-      sort_by: 'student',
-=======
       sort_by: sortBy,
->>>>>>> dec807a2
       sort_order: sortOrder,
       page,
       ...(needDefaults && {add_defaults: true}),
