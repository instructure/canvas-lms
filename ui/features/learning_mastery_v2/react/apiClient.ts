/*
 * Copyright (C) 2021 - present Instructure, Inc.
 *
 * This file is part of Canvas.
 *
 * Canvas is free software: you can redistribute it and/or modify it under
 * the terms of the GNU Affero General Public License as published by the Free
 * Software Foundation, version 3 of the License.
 *
 * Canvas is distributed in the hope that it will be useful, but WITHOUT ANY
 * WARRANTY; without even the implied warranty of MERCHANTABILITY or FITNESS FOR
 * A PARTICULAR PURPOSE. See the GNU Affero General Public License for more
 * details.
 *
 * You should have received a copy of the GNU Affero General Public License along
 * with this program. If not, see <http://www.gnu.org/licenses/>.
 */
import axios from '@canvas/axios'
import {AxiosResponse} from 'axios'
import {
  DEFAULT_STUDENTS_PER_PAGE,
  SortOrder,
  SortBy,
  GradebookSettings,
  DisplayFilter,
} from './utils/constants'

/**
 * Parameters for outcome rollups API
 */
interface RollupParams {
  rating_percents: boolean
  per_page: number
  exclude: string[]
  include: string[]
  sort_by: string
  sort_order: string
  page: number
  add_defaults?: boolean
  sort_outcome_id?: string
}

/**
 * Load outcome rollups for a course
 * @param courseId - The ID of the course
 * @param gradebookFilters - Filters to exclude from the results
 * @param needDefaults - Whether to include default outcomes
 * @param page - The page number to retrieve
 * @param perPage - The number of results per page
 * @param sortOrder - The order to sort the results by
 * @param sortBy - The field to sort the results by
 * @param sortOutcomeId - The ID of the outcome to sort by (when sortBy is 'outcome')
 * @returns A promise that resolves to the API response
 */
export const loadRollups = (
  courseId: string | number,
  gradebookFilters: string[],
  needDefaults: boolean = false,
  page: number = 1,
  perPage: number = DEFAULT_STUDENTS_PER_PAGE,
  sortOrder: SortOrder = SortOrder.ASC,
  sortBy: string = SortBy.SortableName,
  sortOutcomeId?: string,
): Promise<AxiosResponse> => {
  const params: {params: RollupParams} = {
    params: {
      rating_percents: true,
      per_page: perPage,
      exclude: gradebookFilters,
      include: ['outcomes', 'users', 'outcome_paths', 'alignments'],
      sort_by: sortBy,
      sort_order: sortOrder,
      page,
      ...(needDefaults && {add_defaults: true}),
      ...(sortOutcomeId && {sort_outcome_id: sortOutcomeId}),
    },
  }

  return axios.get(`/api/v1/courses/${courseId}/outcome_rollups`, params)
}

/**
 * Parameters for CSV export
 */
interface ExportCSVParams {
  exclude: string[]
}

/**
 * Export outcome rollups as CSV
 * @param courseId - The ID of the course
 * @param gradebookFilters - Filters to exclude from the results
 * @returns A promise that resolves to the API response
 */
export const exportCSV = (
  courseId: string | number,
  gradebookFilters: string[],
): Promise<AxiosResponse> => {
  const params: {params: ExportCSVParams} = {
    params: {
      exclude: gradebookFilters,
    },
  }

  return axios.get(`/courses/${courseId}/outcome_rollups.csv`, params)
}

/**
 * Load learning mastery gradebook settings
 * @param courseId - The ID of the course
 * @returns A promise that resolves to the API response
 */
export const loadLearningMasteryGradebookSettings = (
  courseId: string | number,
): Promise<AxiosResponse> => {
  return axios.get(`/api/v1/courses/${courseId}/learning_mastery_gradebook_settings`)
}

/**
 * Save learning mastery gradebook settings
 * @param courseId - The ID of the course
 * @param settings - The gradebook settings to save
 * @returns A promise that resolves to the API response
 */
export const saveLearningMasteryGradebookSettings = (
  courseId: string | number,
  settings: GradebookSettings,
): Promise<AxiosResponse> => {
  const body = {
    learning_mastery_gradebook_settings: {
      secondary_info_display: settings.secondaryInfoDisplay,
      show_student_avatars: settings.displayFilters.includes(DisplayFilter.SHOW_STUDENT_AVATARS),
      show_students_with_no_results: settings.displayFilters.includes(
        DisplayFilter.SHOW_STUDENTS_WITH_NO_RESULTS,
      ),
      name_display_format: settings.nameDisplayFormat,
      students_per_page: settings.studentsPerPage,
<<<<<<< HEAD
=======
      score_display_format: settings.scoreDisplayFormat,
>>>>>>> 64baf732
    },
  }

  return axios.put(`/api/v1/courses/${courseId}/learning_mastery_gradebook_settings`, body)
}<|MERGE_RESOLUTION|>--- conflicted
+++ resolved
@@ -135,10 +135,7 @@
       ),
       name_display_format: settings.nameDisplayFormat,
       students_per_page: settings.studentsPerPage,
-<<<<<<< HEAD
-=======
       score_display_format: settings.scoreDisplayFormat,
->>>>>>> 64baf732
     },
   }
 
