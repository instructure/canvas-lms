/*
 * Copyright (C) 2021 - present Instructure, Inc.
 *
 * This file is part of Canvas.
 *
 * Canvas is free software: you can redistribute it and/or modify it under
 * the terms of the GNU Affero General Public License as published by the Free
 * Software Foundation, version 3 of the License.
 *
 * Canvas is distributed in the hope that it will be useful, but WITHOUT ANY
 * WARRANTY; without even the implied warranty of MERCHANTABILITY or FITNESS FOR
 * A PARTICULAR PURPOSE. See the GNU Affero General Public License for more
 * details.
 *
 * You should have received a copy of the GNU Affero General Public License along
 * with this program. If not, see <http://www.gnu.org/licenses/>.
 */
import axios from '@canvas/axios'
import {AxiosResponse} from 'axios'
import {
  DEFAULT_STUDENTS_PER_PAGE,
  SortOrder,
  SortBy,
  GradebookSettings,
  DisplayFilter,
} from './utils/constants'
import {Student, Outcome} from './types/rollup'

/**
 * Parameters for outcome rollups API
 */
interface RollupParams {
  rating_percents: boolean
  per_page: number
  exclude: string[]
  include: string[]
  sort_by: string
  sort_order: string
  page: number
  add_defaults?: boolean
  sort_outcome_id?: string
  user_ids?: number[]
}

/**
 * Load outcome rollups for a course
 * @param courseId - The ID of the course
 * @param gradebookFilters - Filters to exclude from the results
 * @param needDefaults - Whether to include default outcomes
 * @param page - The page number to retrieve
 * @param perPage - The number of results per page
 * @param sortOrder - The order to sort the results by
 * @param sortBy - The field to sort the results by
 * @param sortOutcomeId - The ID of the outcome to sort by (when sortBy is 'outcome')
 * @param selectedUserIds - Array of user IDs to filter by (optional)
 * @param selectedOutcomeIds - Array of outcome IDs to filter by (optional)
 * @returns A promise that resolves to the API response
 */
export const loadRollups = (
  courseId: string | number,
  gradebookFilters: string[],
  needDefaults: boolean = false,
  page: number = 1,
  perPage: number = DEFAULT_STUDENTS_PER_PAGE,
  sortOrder: SortOrder = SortOrder.ASC,
  sortBy: string = SortBy.SortableName,
  sortOutcomeId?: string,
  selectedUserIds?: number[],
  selectedOutcomeIds?: string[],
): Promise<AxiosResponse> => {
  const params: {params: RollupParams} = {
    params: {
      rating_percents: true,
      per_page: perPage,
      exclude: gradebookFilters,
      include: ['outcomes', 'users', 'outcome_paths', 'alignments'],
      sort_by: sortBy,
      sort_order: sortOrder,
      page,
      ...(needDefaults && {add_defaults: true}),
      ...(sortOutcomeId && {sort_outcome_id: sortOutcomeId}),
      ...(selectedUserIds && selectedUserIds.length > 0 && {user_ids: selectedUserIds}),
      ...(selectedOutcomeIds && selectedOutcomeIds.length > 0 && {outcome_ids: selectedOutcomeIds}),
    },
  }

  return axios.get(`/api/v1/courses/${courseId}/outcome_rollups`, params)
}

/**
 * Parameters for CSV export
 */
interface ExportCSVParams {
  exclude: string[]
}

/**
 * Export outcome rollups as CSV
 * @param courseId - The ID of the course
 * @param gradebookFilters - Filters to exclude from the results
 * @returns A promise that resolves to the API response
 */
export const exportCSV = (
  courseId: string | number,
  gradebookFilters: string[],
): Promise<AxiosResponse> => {
  const params: {params: ExportCSVParams} = {
    params: {
      exclude: gradebookFilters,
    },
  }

  return axios.get(`/courses/${courseId}/outcome_rollups.csv`, params)
}

/**
 * Load learning mastery gradebook settings
 * @param courseId - The ID of the course
 * @returns A promise that resolves to the API response
 */
export const loadLearningMasteryGradebookSettings = (
  courseId: string | number,
): Promise<AxiosResponse> => {
  return axios.get(`/api/v1/courses/${courseId}/learning_mastery_gradebook_settings`)
}

/**
 * Save learning mastery gradebook settings
 * @param courseId - The ID of the course
 * @param settings - The gradebook settings to save
 * @returns A promise that resolves to the API response
 */
export const saveLearningMasteryGradebookSettings = (
  courseId: string | number,
  settings: GradebookSettings,
): Promise<AxiosResponse> => {
  const body = {
    learning_mastery_gradebook_settings: {
      secondary_info_display: settings.secondaryInfoDisplay,
      show_student_avatars: settings.displayFilters.includes(DisplayFilter.SHOW_STUDENT_AVATARS),
      show_students_with_no_results: settings.displayFilters.includes(
        DisplayFilter.SHOW_STUDENTS_WITH_NO_RESULTS,
      ),
      show_outcomes_with_no_results: settings.displayFilters.includes(
        DisplayFilter.SHOW_OUTCOMES_WITH_NO_RESULTS,
      ),
      name_display_format: settings.nameDisplayFormat,
      students_per_page: settings.studentsPerPage,
      score_display_format: settings.scoreDisplayFormat,
<<<<<<< HEAD
=======
      outcome_arrangement: settings.outcomeArrangement,
>>>>>>> 40dcc2b7
    },
  }

  return axios.put(`/api/v1/courses/${courseId}/learning_mastery_gradebook_settings`, body)
}

/**
 * Parameters for course users API
 */
interface CourseUsersParams {
  enrollment_type?: string[]
  per_page?: number
  search_term?: string
}

/**
 * Load users enrolled in a course
 * @param courseId - The ID of the course
 * @returns A promise that resolves to the API response with Student array
 */
export const loadCourseUsers = (
  courseId: string | number,
  searchTerm?: string,
): Promise<AxiosResponse<Student[]>> => {
  const params: {params: CourseUsersParams} = {
    params: {
      enrollment_type: ['student', 'student_view'],
      per_page: 100,
      ...(searchTerm ? {search_term: searchTerm} : {}),
    },
  }

  return axios.get(`/api/v1/courses/${courseId}/users`, params)
}

/**
 * Save learning mastery gradebook outcome order
 * @param courseId - The ID of the course
 * @param outcomes - Array of outcomes in the desired order
 * @returns A promise that resolves to the API response
 */
export const saveOutcomeOrder = (
  courseId: string | number,
  outcomes: Outcome[],
): Promise<AxiosResponse> => {
  const outcomeOrder = outcomes.map((outcome, index) => ({
    outcome_id: Number(outcome.id),
    position: index,
  }))

  return axios.post(`/api/v1/courses/${courseId}/assign_outcome_order`, outcomeOrder)
}<|MERGE_RESOLUTION|>--- conflicted
+++ resolved
@@ -147,10 +147,7 @@
       name_display_format: settings.nameDisplayFormat,
       students_per_page: settings.studentsPerPage,
       score_display_format: settings.scoreDisplayFormat,
-<<<<<<< HEAD
-=======
       outcome_arrangement: settings.outcomeArrangement,
->>>>>>> 40dcc2b7
     },
   }
 
