/*
 * Copyright (C) 2021 - present Instructure, Inc.
 *
 * This file is part of Canvas.
 *
 * Canvas is free software: you can redistribute it and/or modify it under
 * the terms of the GNU Affero General Public License as published by the Free
 * Software Foundation, version 3 of the License.
 *
 * Canvas is distributed in the hope that it will be useful, but WITHOUT ANY
 * WARRANTY; without even the implied warranty of MERCHANTABILITY or FITNESS FOR
 * A PARTICULAR PURPOSE. See the GNU Affero General Public License for more
 * details.
 *
 * You should have received a copy of the GNU Affero General Public License along
 * with this program. If not, see <http://www.gnu.org/licenses/>.
 */

import React from 'react'
import {render, fireEvent} from '@testing-library/react'
import ProficiencyRating from '../ProficiencyRating'
import {svgUrl} from '../icons'

jest.mock('../icons', () => ({
  svgUrl: jest.fn(() => 'http://test.com'),
}))

<<<<<<< HEAD
// OUT-6141 - remove or rewrite to remove spies on imports
describe.skip('ProficiencyRating', () => {
  let svgUrlSpy
=======
describe('ProficiencyRating', () => {
>>>>>>> 1bd50e80
  const defaultProps = (props = {}) => {
    return {
      points: 5,
      masteryAt: 10,
      color: 'green',
      description: 'great',
      onClick: () => {},
      ...props,
    }
  }

  it('calls svgUrl to find the right icon', () => {
    const {points, masteryAt} = defaultProps()
    render(<ProficiencyRating {...defaultProps()} />)
    expect(svgUrl).toHaveBeenCalledWith(points, masteryAt)
  })

  it('shows a enabled_filter SVG only when the rating is enabled', () => {
    const {getByTestId, queryByTestId, getByText} = render(
      <ProficiencyRating {...defaultProps()} />
    )
    expect(getByTestId('enabled-filter')).toBeInTheDocument()
    fireEvent.click(getByText('great'))
    expect(queryByTestId('enabled-filter')).not.toBeInTheDocument()
  })
})<|MERGE_RESOLUTION|>--- conflicted
+++ resolved
@@ -25,13 +25,7 @@
   svgUrl: jest.fn(() => 'http://test.com'),
 }))
 
-<<<<<<< HEAD
-// OUT-6141 - remove or rewrite to remove spies on imports
-describe.skip('ProficiencyRating', () => {
-  let svgUrlSpy
-=======
 describe('ProficiencyRating', () => {
->>>>>>> 1bd50e80
   const defaultProps = (props = {}) => {
     return {
       points: 5,
