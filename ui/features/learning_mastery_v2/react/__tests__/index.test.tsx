--- conflicted
+++ resolved
@@ -22,12 +22,8 @@
 import useRollups from '../hooks/useRollups'
 import fakeENV from '@canvas/test-utils/fakeENV'
 import {Rating, Student, Outcome, StudentRollupData} from '../types/rollup'
-<<<<<<< HEAD
-import {SortOrder} from '../utils/constants'
-=======
 import {SortOrder, SortBy} from '../utils/constants'
 import {getSearchParams, setSearchParams} from '../utils/ManageURLSearchParams'
->>>>>>> b04c431f
 
 jest.mock('../hooks/useRollups')
 
@@ -128,22 +124,15 @@
       setGradebookFilters: () => {},
       outcomes,
       rollups,
-<<<<<<< HEAD
-      setCurrentPage: jest.fn(),
-=======
       currentPage: 1,
       setCurrentPage: jest.fn(),
       studentsPerPage: 15,
->>>>>>> b04c431f
       setStudentsPerPage: jest.fn(),
       sorting: {
         sortOrder: SortOrder.ASC,
         setSortOrder: jest.fn(),
-<<<<<<< HEAD
-=======
         sortBy: SortBy.SortableName,
         setSortBy: jest.fn(),
->>>>>>> b04c431f
       },
     })
   })
