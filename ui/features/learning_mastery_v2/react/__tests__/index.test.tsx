/*
 * Copyright (C) 2021 - present Instructure, Inc.
 *
 * This file is part of Canvas.
 *
 * Canvas is free software: you can redistribute it and/or modify it under
 * the terms of the GNU Affero General Public License as published by the Free
 * Software Foundation, version 3 of the License.
 *
 * Canvas is distributed in the hope that it will be useful, but WITHOUT ANY
 * WARRANTY; without even the implied warranty of MERCHANTABILITY or FITNESS FOR
 * A PARTICULAR PURPOSE. See the GNU Affero General Public License for more
 * details.
 *
 * You should have received a copy of the GNU Affero General Public License along
 * with this program. If not, see <http://www.gnu.org/licenses/>.
 */

import {render, waitFor} from '@testing-library/react'
import LearningMastery from '../index'
import useRollups from '../hooks/useRollups'
import fakeENV from '@canvas/test-utils/fakeENV'
import {Rating, Student, Outcome, StudentRollupData} from '../types/rollup'
import {SortOrder, SortBy} from '../utils/constants'
import {getSearchParams, setSearchParams} from '../utils/ManageURLSearchParams'
<<<<<<< HEAD
=======
import {MOCK_OUTCOMES, MOCK_RATINGS, MOCK_STUDENTS} from '../__fixtures__/rollups'
>>>>>>> 27a9ef75

jest.mock('../hooks/useRollups')

jest.mock('../utils/ManageURLSearchParams', () => ({
  getSearchParams: jest.fn(),
  setSearchParams: jest.fn(),
}))
<<<<<<< HEAD

describe('LearningMastery', () => {
  const ratings: Rating[] = [
    {
      color: 'blue',
      description: 'great!',
      mastery: false,
      points: 5,
    },
    {
      color: 'green',
      description: 'mastery!',
      mastery: true,
      points: 3,
    },
    {
      color: 'red',
      description: 'not great',
      mastery: false,
      points: 0,
    },
  ]

  const users: Student[] = [
    {
      id: '1',
      name: 'Student 1',
      display_name: 'Student 1',
      avatar_url: 'url',
    },
  ]
=======
>>>>>>> 27a9ef75

describe('LearningMastery', () => {
  const ratings: Rating[] = MOCK_RATINGS
  const students: Student[] = MOCK_STUDENTS
  const outcomes: Outcome[] = MOCK_OUTCOMES

  const rollups: StudentRollupData[] = [
    {
      studentId: '1',
      outcomeRollups: [
        {
          outcomeId: '1',
          rating: {
            points: 3,
            color: 'green',
            description: 'rating description!',
            mastery: false,
          },
        },
      ],
    },
  ]

  interface DefaultProps {
    courseId?: string
  }

  const defaultProps = (props: DefaultProps = {}): {courseId: string} => {
    return {
      courseId: '1',
      ...props,
    }
  }

  beforeEach(() => {
    jest.useFakeTimers()
    fakeENV.setup({
      GRADEBOOK_OPTIONS: {
        outcome_proficiency: {ratings},
        ACCOUNT_LEVEL_MASTERY_SCALES: true,
        context_url: '/courses/1',
      },
      FEATURES: {instui_nav: true},
    })

    const mockUseRollups = useRollups as jest.MockedFunction<typeof useRollups>
    mockUseRollups.mockReturnValue({
      isLoading: false,
      error: null,
<<<<<<< HEAD
      students: users,
=======
      students,
>>>>>>> 27a9ef75
      gradebookFilters: [],
      setGradebookFilters: () => {},
      outcomes,
      rollups,
      currentPage: 1,
      setCurrentPage: jest.fn(),
      studentsPerPage: 15,
      setStudentsPerPage: jest.fn(),
      sorting: {
        sortOrder: SortOrder.ASC,
        setSortOrder: jest.fn(),
        sortBy: SortBy.SortableName,
        setSortBy: jest.fn(),
      },
    })
  })

  afterEach(() => {
    const mockUseRollups = useRollups as jest.MockedFunction<typeof useRollups>
    mockUseRollups.mockClear()
    jest.clearAllMocks()
    jest.clearAllTimers()
    jest.useRealTimers()
    fakeENV.teardown()
  })

  it('calls getSearchParams and setSearchParams. setSearchParams gets default values.', async () => {
    render(<LearningMastery {...defaultProps()} />)
    expect(getSearchParams).toHaveBeenCalled()
    expect(setSearchParams).toHaveBeenCalledWith(1, 15, {
      setSortOrder: expect.any(Function),
      setSortBy: expect.any(Function),
      sortBy: SortBy.SortableName,
      sortOrder: SortOrder.ASC,
    })
  })

  it('setSearchParams correctly sets values', async () => {
    const mockUseRollups = useRollups as jest.MockedFunction<typeof useRollups>
    mockUseRollups.mockReturnValueOnce({
      isLoading: false,
      error: null,
<<<<<<< HEAD
      students: users,
=======
      students,
>>>>>>> 27a9ef75
      gradebookFilters: [],
      setGradebookFilters: () => {},
      outcomes,
      rollups,
      currentPage: 1,
      setCurrentPage: jest.fn(),
      studentsPerPage: 30,
      setStudentsPerPage: jest.fn(),
      sorting: {
        sortOrder: SortOrder.DESC,
        setSortOrder: jest.fn(),
        sortBy: SortBy.Name,
        setSortBy: jest.fn(),
      },
    })
    render(<LearningMastery {...defaultProps()} />)
    expect(getSearchParams).toHaveBeenCalled()
    expect(setSearchParams).toHaveBeenCalledWith(1, 30, {
      setSortOrder: expect.any(Function),
      setSortBy: expect.any(Function),
      sortBy: SortBy.Name,
      sortOrder: SortOrder.DESC,
    })
  })

  it('renders a loading spinner when useRollups.isLoading is true', async () => {
    const mockUseRollups = useRollups as jest.MockedFunction<typeof useRollups>
    mockUseRollups.mockReturnValue({
      isLoading: true,
      error: null,
      currentPage: 1,
      studentsPerPage: 15,
      sorting: {
        sortBy: SortBy.SortableName,
        sortOrder: SortOrder.ASC,
      },
    } as ReturnType<typeof useRollups>)
    const {getByText} = render(<LearningMastery {...defaultProps()} />)
    expect(getByText('Loading')).toBeInTheDocument()
  })

  it('renders the gradebook menu on the page', async () => {
    const {getByTestId} = render(<LearningMastery {...defaultProps()} />)
    expect(getByTestId('lmgb-gradebook-menu')).toBeInTheDocument()
  })

  it('renders the export button on the page', async () => {
    const {getByText} = render(<LearningMastery {...defaultProps()} />)
    expect(getByText('Export')).toBeInTheDocument()
  })

  it('does not render the export button on load error', async () => {
    const mockUseRollups = useRollups as jest.MockedFunction<typeof useRollups>
    mockUseRollups.mockReturnValue({isLoading: false, error: ''} as ReturnType<typeof useRollups>)
    const {queryByText} = render(<LearningMastery {...defaultProps()} />)
    expect(queryByText('Export')).not.toBeInTheDocument()
  })

  it('does not render the gradebook body on the page if loading failed', async () => {
    const mockUseRollups = useRollups as jest.MockedFunction<typeof useRollups>
    mockUseRollups.mockReturnValue({isLoading: false, error: ''} as ReturnType<typeof useRollups>)
    const {queryByTestId} = render(<LearningMastery {...defaultProps()} />)
    expect(queryByTestId('gradebook-body')).not.toBeInTheDocument()
  })

  it('renders generic error page if loading failed, while still rendering the gradebook menu', async () => {
    const mockUseRollups = useRollups as jest.MockedFunction<typeof useRollups>
    mockUseRollups.mockReturnValue({isLoading: false, error: 'Banana Error'} as ReturnType<
      typeof useRollups
    >)
    const {getByTestId, getByText} = render(<LearningMastery {...defaultProps()} />)
    expect(getByTestId('lmgb-gradebook-menu')).toBeInTheDocument()
    expect(getByText('Sorry, Something Broke')).toBeInTheDocument()
  })

  it('renders each student, outcome, rollup from the response', async () => {
    const {getByText} = render(<LearningMastery {...defaultProps()} />)

    await waitFor(() => {
      expect(getByText(students[0].name)).toBeInTheDocument()
    })

    expect(getByText(outcomes[0].title)).toBeInTheDocument()
    expect(getByText('rating description!')).toBeInTheDocument()
  })

  it('calls useRollups with the provided courseId', () => {
    const mockUseRollups = useRollups as jest.MockedFunction<typeof useRollups>
    const props = defaultProps()
    render(<LearningMastery {...props} />)
    expect(mockUseRollups).toHaveBeenCalledWith({
      courseId: props.courseId,
      accountMasteryScalesEnabled: true,
    })
  })
})<|MERGE_RESOLUTION|>--- conflicted
+++ resolved
@@ -23,10 +23,7 @@
 import {Rating, Student, Outcome, StudentRollupData} from '../types/rollup'
 import {SortOrder, SortBy} from '../utils/constants'
 import {getSearchParams, setSearchParams} from '../utils/ManageURLSearchParams'
-<<<<<<< HEAD
-=======
 import {MOCK_OUTCOMES, MOCK_RATINGS, MOCK_STUDENTS} from '../__fixtures__/rollups'
->>>>>>> 27a9ef75
 
 jest.mock('../hooks/useRollups')
 
@@ -34,40 +31,6 @@
   getSearchParams: jest.fn(),
   setSearchParams: jest.fn(),
 }))
-<<<<<<< HEAD
-
-describe('LearningMastery', () => {
-  const ratings: Rating[] = [
-    {
-      color: 'blue',
-      description: 'great!',
-      mastery: false,
-      points: 5,
-    },
-    {
-      color: 'green',
-      description: 'mastery!',
-      mastery: true,
-      points: 3,
-    },
-    {
-      color: 'red',
-      description: 'not great',
-      mastery: false,
-      points: 0,
-    },
-  ]
-
-  const users: Student[] = [
-    {
-      id: '1',
-      name: 'Student 1',
-      display_name: 'Student 1',
-      avatar_url: 'url',
-    },
-  ]
-=======
->>>>>>> 27a9ef75
 
 describe('LearningMastery', () => {
   const ratings: Rating[] = MOCK_RATINGS
@@ -117,11 +80,7 @@
     mockUseRollups.mockReturnValue({
       isLoading: false,
       error: null,
-<<<<<<< HEAD
-      students: users,
-=======
       students,
->>>>>>> 27a9ef75
       gradebookFilters: [],
       setGradebookFilters: () => {},
       outcomes,
@@ -164,11 +123,7 @@
     mockUseRollups.mockReturnValueOnce({
       isLoading: false,
       error: null,
-<<<<<<< HEAD
-      students: users,
-=======
       students,
->>>>>>> 27a9ef75
       gradebookFilters: [],
       setGradebookFilters: () => {},
       outcomes,
