/*
 * Copyright (C) 2021 - present Instructure, Inc.
 *
 * This file is part of Canvas.
 *
 * Canvas is free software: you can redistribute it and/or modify it under
 * the terms of the GNU Affero General Public License as published by the Free
 * Software Foundation, version 3 of the License.
 *
 * Canvas is distributed in the hope that it will be useful, but WITHOUT ANY
 * WARRANTY; without even the implied warranty of MERCHANTABILITY or FITNESS FOR
 * A PARTICULAR PURPOSE. See the GNU Affero General Public License for more
 * details.
 *
 * You should have received a copy of the GNU Affero General Public License along
 * with this program. If not, see <http://www.gnu.org/licenses/>.
 */

import React from 'react'
import {render} from '@testing-library/react'
import StudentOutcomeScore from '../StudentOutcomeScore'
import {svgUrl} from '../icons'

<<<<<<< HEAD
// OUT-6141 - remove or rewrite to remove spies on imports
describe.skip('StudentOutcomeScore', () => {
  let svgUrlSpy
=======
jest.mock('../icons', () => ({
  svgUrl: jest.fn(() => 'http://test.com'),
}))
>>>>>>> db6a4b12

describe('StudentOutcomeScore', () => {
  const defaultProps = (props = {}) => {
    return {
      outcome: {
        id: '1',
        title: 'Title',
        description: 'Outcome description',
        display_name: 'Friendly outcome name',
        calculation_method: 'decaying_average',
        calculation_int: 65,
        mastery_points: 5,
        ratings: [],
      },
      rollup: {
        outcomeId: '1',
        rating: {
          color: 'FFFFF',
          points: 3,
          description: 'great!',
          mastery: false,
        },
      },
      visibleRatings: [true, true, true, true, true, true],
      ...props,
    }
  }

  beforeEach(() => {
    window.ENV = {GRADEBOOK_OPTIONS: {ACCOUNT_LEVEL_MASTERY_SCALES: true}}
  })

  it('calls svgUrl with the right arguments', () => {
    render(<StudentOutcomeScore {...defaultProps()} />)
    expect(svgUrl).toHaveBeenCalledWith(3, 5)
  })

  it('renders ScreenReaderContent with the rating description', () => {
    const {getByText} = render(<StudentOutcomeScore {...defaultProps()} />)
    expect(getByText('great!')).toBeInTheDocument()
  })

  it('renders ScreenReaderContent with "Unassessed" if there is no rollup rating', () => {
    const {getByText} = render(
      <StudentOutcomeScore
        {...defaultProps({
          rollup: {
            outcomeId: '1',
            rating: {points: 3, color: 'FFFFF', description: '', mastery: false},
          },
        })}
      />
    )
    expect(getByText('Unassessed')).toBeInTheDocument()
  })

  it('does not render score if rating is not visible', () => {
    const {queryByText} = render(
      <StudentOutcomeScore
        {...defaultProps({
          visibleRatings: [true, true, true, true, false, true],
        })}
      />
    )
    expect(queryByText('great!')).toBeNull()
  })
})<|MERGE_RESOLUTION|>--- conflicted
+++ resolved
@@ -21,15 +21,9 @@
 import StudentOutcomeScore from '../StudentOutcomeScore'
 import {svgUrl} from '../icons'
 
-<<<<<<< HEAD
-// OUT-6141 - remove or rewrite to remove spies on imports
-describe.skip('StudentOutcomeScore', () => {
-  let svgUrlSpy
-=======
 jest.mock('../icons', () => ({
   svgUrl: jest.fn(() => 'http://test.com'),
 }))
->>>>>>> db6a4b12
 
 describe('StudentOutcomeScore', () => {
   const defaultProps = (props = {}) => {
