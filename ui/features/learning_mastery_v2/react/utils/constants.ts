/*
 * Copyright (C) 2021 - present Instructure, Inc.
 *
 * This file is part of Canvas.
 *
 * Canvas is free software: you can redistribute it and/or modify it under
 * the terms of the GNU Affero General Public License as published by the Free
 * Software Foundation, version 3 of the License.
 *
 * Canvas is distributed in the hope that it will be useful, but WITHOUT ANY
 * WARRANTY; without even the implied warranty of MERCHANTABILITY or FITNESS FOR
 * A PARTICULAR PURPOSE. See the GNU Affero General Public License for more
 * details.
 *
 * You should have received a copy of the GNU Affero General Public License along
 * with this program. If not, see <http://www.gnu.org/licenses/>.
 */

export const MAX_GRID_WIDTH: number = 1440
export const COLUMN_WIDTH: number = 160
export const STUDENT_COLUMN_WIDTH: number = 220
export const STUDENT_COLUMN_RIGHT_PADDING: number = 15
export const COLUMN_PADDING: number = 2
export const CELL_HEIGHT: number = 45

export const DEFAULT_STUDENTS_PER_PAGE: number = 15
export const STUDENTS_PER_PAGE_OPTIONS: number[] = [15, 30, 50, 100]

export enum SortOrder {
  ASC = 'asc',
  DESC = 'desc',
<<<<<<< HEAD
=======
}

export enum SortBy {
  Name = 'student_name',
  SortableName = 'student',
  SisId = 'student_sis_id',
  IntegrationId = 'student_integration_id',
  LoginId = 'student_login_id',
>>>>>>> b04c431f
}<|MERGE_RESOLUTION|>--- conflicted
+++ resolved
@@ -29,8 +29,6 @@
 export enum SortOrder {
   ASC = 'asc',
   DESC = 'desc',
-<<<<<<< HEAD
-=======
 }
 
 export enum SortBy {
@@ -39,5 +37,4 @@
   SisId = 'student_sis_id',
   IntegrationId = 'student_integration_id',
   LoginId = 'student_login_id',
->>>>>>> b04c431f
 }