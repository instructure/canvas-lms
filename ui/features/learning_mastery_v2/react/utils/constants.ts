--- conflicted
+++ resolved
@@ -65,25 +65,19 @@
   ICON_AND_LABEL = 'icon_and_label',
 }
 
-<<<<<<< HEAD
-=======
 export enum OutcomeArrangement {
   ALPHABETICAL = 'alphabetical',
   CUSTOM = 'custom',
   UPLOAD_ORDER = 'upload_order',
 }
 
->>>>>>> 40dcc2b7
 export interface GradebookSettings {
   secondaryInfoDisplay: SecondaryInfoDisplay
   displayFilters: DisplayFilter[]
   nameDisplayFormat: NameDisplayFormat
   studentsPerPage: number
   scoreDisplayFormat: ScoreDisplayFormat
-<<<<<<< HEAD
-=======
   outcomeArrangement: OutcomeArrangement
->>>>>>> 40dcc2b7
 }
 
 export const DEFAULT_GRADEBOOK_SETTINGS: GradebookSettings = {
@@ -96,8 +90,5 @@
   nameDisplayFormat: NameDisplayFormat.FIRST_LAST,
   studentsPerPage: DEFAULT_STUDENTS_PER_PAGE,
   scoreDisplayFormat: ScoreDisplayFormat.ICON_ONLY,
-<<<<<<< HEAD
-=======
   outcomeArrangement: OutcomeArrangement.UPLOAD_ORDER,
->>>>>>> 40dcc2b7
 }