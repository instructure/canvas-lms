--- conflicted
+++ resolved
@@ -24,10 +24,7 @@
   DisplayFilter,
   SecondaryInfoDisplay,
   NameDisplayFormat,
-<<<<<<< HEAD
-=======
   ScoreDisplayFormat,
->>>>>>> 64baf732
 } from '../../utils/constants'
 
 jest.mock('../../apiClient')
@@ -205,8 +202,6 @@
     expect(result.current.isLoading).toBe(false)
   })
 
-<<<<<<< HEAD
-=======
   it('sets scoreDisplayFormat from API response', async () => {
     const mockSettings = {
       secondary_info_display: SecondaryInfoDisplay.SIS_ID,
@@ -254,7 +249,6 @@
     expect(result.current.isLoading).toBe(false)
   })
 
->>>>>>> 64baf732
   it('updateSettings updates settings', async () => {
     jest.spyOn(apiClient, 'loadLearningMasteryGradebookSettings').mockResolvedValue({
       status: 200,
@@ -277,19 +271,13 @@
         displayFilters: [DisplayFilter.SHOW_STUDENT_AVATARS],
         nameDisplayFormat: NameDisplayFormat.LAST_FIRST,
         studentsPerPage: 15,
-<<<<<<< HEAD
-=======
         scoreDisplayFormat: ScoreDisplayFormat.ICON_AND_LABEL,
->>>>>>> 64baf732
       })
     })
     expect(result.current.settings.secondaryInfoDisplay).toBe(SecondaryInfoDisplay.INTEGRATION_ID)
     expect(result.current.settings.displayFilters).toEqual([DisplayFilter.SHOW_STUDENT_AVATARS])
     expect(result.current.settings.nameDisplayFormat).toBe(NameDisplayFormat.LAST_FIRST)
     expect(result.current.settings.studentsPerPage).toBe(15)
-<<<<<<< HEAD
-=======
     expect(result.current.settings.scoreDisplayFormat).toBe(ScoreDisplayFormat.ICON_AND_LABEL)
->>>>>>> 64baf732
   })
 })