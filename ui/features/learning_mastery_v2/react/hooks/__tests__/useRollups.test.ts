/*
 * Copyright (C) 2021 - present Instructure, Inc.
 *
 * This file is part of Canvas.
 *
 * Canvas is free software: you can redistribute it and/or modify it under
 * the terms of the GNU Affero General Public License as published by the Free
 * Software Foundation, version 3 of the License.
 *
 * Canvas is distributed in the hope that it will be useful, but WITHOUT ANY
 * WARRANTY; without even the implied warranty of MERCHANTABILITY or FITNESS FOR
 * A PARTICULAR PURPOSE. See the GNU Affero General Public License for more
 * details.
 *
 * You should have received a copy of the GNU Affero General Public License along
 * with this program. If not, see <http://www.gnu.org/licenses/>.
 */

import {renderHook, act} from '@testing-library/react-hooks/dom'
import axios from '@canvas/axios'
import useRollups from '../useRollups'
import {DEFAULT_STUDENTS_PER_PAGE, SortOrder} from '../../utils/constants'
import {Outcome, Rating, Student} from '../../types/rollup'
import {MOCK_OUTCOMES, MOCK_RATINGS, MOCK_STUDENTS} from '../../__fixtures__/rollups'

jest.mock('@canvas/axios')

describe('useRollups', () => {
  const mockedStudents: Student[] = MOCK_STUDENTS
  const mockedRatings: Rating[] = MOCK_RATINGS
  const mockedOutcomes: Outcome[] = MOCK_OUTCOMES

  const mockedRollups = [
    {
      links: {
        user: '1',
        status: 'active',
      },
      scores: [
        {
          score: 4,
          links: {
            outcome: '1',
          },
        },
      ],
    },
    {
      links: {
        user: '2',
        status: 'inactive',
      },
      scores: [
        {
          score: 4,
          links: {
            outcome: '1',
          },
        },
      ],
    },
    {
      links: {
        user: '3',
        status: 'completed',
      },
      scores: [
        {
          score: 0,
          links: {
            outcome: '1',
          },
        },
      ],
    },
  ]

  beforeEach(() => {
    jest.useFakeTimers()
    jest.clearAllMocks()
    const promise = Promise.resolve({
      status: 200,
      data: {
        linked: {
          users: mockedStudents,
          outcomes: mockedOutcomes,
        },
        rollups: mockedRollups,
        meta: {
          pagination: {
            page: 1,
            per_page: 20,
            page_count: 1,
          },
        },
      },
    })
    ;(axios.get as jest.Mock).mockResolvedValue(promise)
  })

  afterEach(() => {
    jest.runOnlyPendingTimers()
    jest.useRealTimers()
  })

  describe('useRollups hook with selectedUserIds', () => {
    const emptyUserIds: number[] = []
    const singleUserId: number[] = [97]
    const multipleUserIds: number[] = [97, 42, 101]

    it('passes selectedUserIds to the API call when provided', async () => {
      renderHook(() =>
        useRollups({
          courseId: '1',
          accountMasteryScalesEnabled: false,
          selectedUserIds: multipleUserIds,
        }),
      )
      await act(async () => jest.runAllTimers())
      const params = {
        params: {
          rating_percents: true,
          per_page: DEFAULT_STUDENTS_PER_PAGE,
          exclude: [],
          include: ['outcomes', 'users', 'outcome_paths', 'alignments'],
          sort_by: 'student',
          add_defaults: true,
          sort_order: SortOrder.ASC,
          page: 1,
          user_ids: [97, 42, 101],
        },
      }
      expect(axios.get).toHaveBeenCalledWith('/api/v1/courses/1/outcome_rollups', params)
    })

    it('does not include user_ids in API call when selectedUserIds is empty array', async () => {
      renderHook(() =>
        useRollups({
          courseId: '1',
          accountMasteryScalesEnabled: false,
          selectedUserIds: emptyUserIds,
        }),
      )
      await act(async () => jest.runAllTimers())
      const callArgs = (axios.get as jest.Mock).mock.calls[0][1]
      expect(callArgs.params).not.toHaveProperty('user_ids')
    })

    it('does not include user_ids in API call when selectedUserIds is undefined', async () => {
      renderHook(() =>
        useRollups({
          courseId: '1',
          accountMasteryScalesEnabled: false,
        }),
      )
      await act(async () => jest.runAllTimers())
      const callArgs = (axios.get as jest.Mock).mock.calls[0][1]
      expect(callArgs.params).not.toHaveProperty('user_ids')
    })

    it('passes user_ids in params for single selectedUserId', async () => {
      renderHook(() =>
        useRollups({
          courseId: '1',
          accountMasteryScalesEnabled: false,
          selectedUserIds: singleUserId,
        }),
      )
      await act(async () => jest.runAllTimers())
      const callParams = (axios.get as jest.Mock).mock.calls[0][1]
      expect(callParams.params.user_ids).toEqual([97])
    })

    it('passes user_ids in params for multiple selectedUserIds', async () => {
      renderHook(() =>
        useRollups({
          courseId: '1',
          accountMasteryScalesEnabled: false,
          selectedUserIds: multipleUserIds,
        }),
      )
      await act(async () => jest.runAllTimers())
      const callParams = (axios.get as jest.Mock).mock.calls[0][1]
      expect(callParams.params.user_ids).toEqual([97, 42, 101])
    })
  })

  describe('useRollups hook', () => {
    it('returns defaults until the request finishes loading', async () => {
      const {result} = renderHook(() =>
        useRollups({courseId: '1', accountMasteryScalesEnabled: false}),
      )
      const {isLoading, students, outcomes, rollups} = result.current
      expect(isLoading).toEqual(true)
      expect(students).toEqual([])
      expect(outcomes).toEqual([])
      expect(rollups).toEqual([])
      await act(async () => jest.runAllTimers())
      expect(result.current.isLoading).toEqual(false)
    })

    it('returns the response after the request finishes', async () => {
      const {result} = renderHook(() =>
        useRollups({courseId: '1', accountMasteryScalesEnabled: false}),
      )
      await act(async () => jest.runAllTimers())
      const {isLoading, error, students, outcomes, rollups} = result.current
      expect(isLoading).toEqual(false)
      expect(error).toEqual(null)
      expect(axios.get).toHaveBeenCalled()
      expect(students).toEqual(mockedStudents)
      expect(outcomes).toEqual(mockedOutcomes)

      const expectedRollups = [
        {
          studentId: '1',
          outcomeRollups: [
            {
              outcomeId: '1',
              score: 4,
              rating: {...mockedRatings[0], color: `#${mockedRatings[0].color}`},
            },
          ],
        },
        {
          studentId: '2',
          outcomeRollups: [
            {
              outcomeId: '1',
              score: 4,
              rating: {...mockedRatings[0], color: `#${mockedRatings[0].color}`},
            },
          ],
        },
        {
          studentId: '3',
          outcomeRollups: [
            {
              outcomeId: '1',
              score: 0,
<<<<<<< HEAD
              rating: {...mockedRatings[1], color: `#${mockedRatings[1].color}`},
=======
              rating: {...mockedRatings[2], color: `#${mockedRatings[2].color}`},
>>>>>>> 40dcc2b7
            },
          ],
        },
      ]
      expect(rollups).toStrictEqual(expectedRollups)
    })

    it("correctly translates student status from 'completed' to 'concluded' when loading rollups", async () => {
      const {result} = renderHook(() =>
        useRollups({courseId: '1', accountMasteryScalesEnabled: false}),
      )
      await act(async () => jest.runAllTimers())
      const {students} = result.current
      expect(axios.get).toHaveBeenCalled()
      expect(students[2].status).toEqual('concluded')
    })

    it('calls the /rollups URL with the right parameters', async () => {
      renderHook(() => useRollups({courseId: '1', accountMasteryScalesEnabled: false}))
      await act(async () => jest.runAllTimers())
      const params = {
        params: {
          rating_percents: true,
          per_page: DEFAULT_STUDENTS_PER_PAGE,
          exclude: [],
          include: ['outcomes', 'users', 'outcome_paths', 'alignments'],
          sort_by: 'student',
          add_defaults: true,
          sort_order: SortOrder.ASC,
          page: 1,
        },
      }
      expect(axios.get).toHaveBeenCalledWith('/api/v1/courses/1/outcome_rollups', params)
    })

    const ERROR_MESSAGE_TEST_CASES = [
      {
        description: 'empty error response',
        errorResponse: {},
        expectedErrorMessage: 'Error loading rollups',
      },
      {
        description: 'Axios error response',
        errorResponse: (() => {
          const error = new axios.AxiosError()
          error.message = 'Error loading rollups Axios'
          return error
        })(),
        expectedErrorMessage: 'Error loading rollups Axios',
      },
    ]

    ERROR_MESSAGE_TEST_CASES.forEach(testCase => {
      it(`returns error message on failed request of ${testCase.description}`, async () => {
        const axiosError = new axios.AxiosError()
        axiosError.message = 'Network Error'
        ;(axios.get as jest.Mock).mockRejectedValue(testCase.errorResponse)
        const {result} = renderHook(() =>
          useRollups({courseId: '1', accountMasteryScalesEnabled: false}),
        )
        await act(async () => jest.runAllTimers())
        const {isLoading, error} = result.current
        expect(axios.get).toHaveBeenCalled()
        expect(error).toEqual(testCase.expectedErrorMessage)
        expect(isLoading).toEqual(false)
      })
    })
  })
})<|MERGE_RESOLUTION|>--- conflicted
+++ resolved
@@ -238,11 +238,7 @@
             {
               outcomeId: '1',
               score: 0,
-<<<<<<< HEAD
-              rating: {...mockedRatings[1], color: `#${mockedRatings[1].color}`},
-=======
               rating: {...mockedRatings[2], color: `#${mockedRatings[2].color}`},
->>>>>>> 40dcc2b7
             },
           ],
         },
