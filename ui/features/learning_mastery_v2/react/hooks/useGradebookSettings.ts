/*
 * Copyright (C) 2025 - present Instructure, Inc.
 *
 * This file is part of Canvas.
 *
 * Canvas is free software: you can redistribute it and/or modify it under
 * the terms of the GNU Affero General Public License as published by the Free
 * Software Foundation, version 3 of the License.
 *
 * Canvas is distributed in the hope that it will be useful, but WITHOUT ANY
 * WARRANTY; without even the implied warranty of MERCHANTABILITY or FITNESS FOR
 * A PARTICULAR PURPOSE. See the GNU Affero General Public License for more
 * details.
 *
 * You should have received a copy of the GNU Affero General Public License along
 * with this program. If not, see <http://www.gnu.org/licenses/>.
 */

import {useState, useEffect} from 'react'
import {useScope as createI18nScope} from '@canvas/i18n'
import {loadLearningMasteryGradebookSettings} from '../apiClient'
import {
  GradebookSettings,
  DisplayFilter,
  SecondaryInfoDisplay,
  NameDisplayFormat,
<<<<<<< HEAD
=======
  ScoreDisplayFormat,
>>>>>>> 10b1d53a
  DEFAULT_GRADEBOOK_SETTINGS,
} from '../utils/constants'

const I18n = createI18nScope('LearningMasteryGradebook')

interface UseGradebookSettingsReturn {
  settings: GradebookSettings
  isLoading: boolean
  error: string | null
  updateSettings: (newSettings: GradebookSettings) => void
}

const buildDisplayFilters = (apiSettings: any): DisplayFilter[] => {
  const displayFilters: DisplayFilter[] = []

  // If the API returns undefined for a filter, we fall back to the default setting for that filter
  if (
    apiSettings.show_student_avatars ??
    DEFAULT_GRADEBOOK_SETTINGS.displayFilters.includes(DisplayFilter.SHOW_STUDENT_AVATARS)
  ) {
    displayFilters.push(DisplayFilter.SHOW_STUDENT_AVATARS)
  }
  if (
    apiSettings.show_students_with_no_results ??
    DEFAULT_GRADEBOOK_SETTINGS.displayFilters.includes(DisplayFilter.SHOW_STUDENTS_WITH_NO_RESULTS)
  ) {
    displayFilters.push(DisplayFilter.SHOW_STUDENTS_WITH_NO_RESULTS)
  }

  return displayFilters
}

export const useGradebookSettings = (courseId: string): UseGradebookSettingsReturn => {
  const [settings, setSettings] = useState<GradebookSettings>(DEFAULT_GRADEBOOK_SETTINGS)
  const [isLoading, setIsLoading] = useState(true)
  const [error, setError] = useState<string | null>(null)

  useEffect(() => {
    const loadSettings = async () => {
      try {
        setIsLoading(true)
        setError(null)
        const response = await loadLearningMasteryGradebookSettings(courseId)

        if (response.status === 200 && response.data?.learning_mastery_gradebook_settings) {
          const apiSettings = response.data.learning_mastery_gradebook_settings

          const loadedSettings: GradebookSettings = {
            secondaryInfoDisplay:
              apiSettings.secondary_info_display ??
              (DEFAULT_GRADEBOOK_SETTINGS.secondaryInfoDisplay as SecondaryInfoDisplay),
            displayFilters: buildDisplayFilters(apiSettings),
            nameDisplayFormat:
              apiSettings.name_display_format ??
              (DEFAULT_GRADEBOOK_SETTINGS.nameDisplayFormat as NameDisplayFormat),
            studentsPerPage:
              apiSettings.students_per_page ?? DEFAULT_GRADEBOOK_SETTINGS.studentsPerPage,
<<<<<<< HEAD
=======
            scoreDisplayFormat:
              apiSettings.score_display_format ??
              (DEFAULT_GRADEBOOK_SETTINGS.scoreDisplayFormat as ScoreDisplayFormat),
>>>>>>> 10b1d53a
          }

          setSettings(loadedSettings)
        } else {
          setSettings(DEFAULT_GRADEBOOK_SETTINGS)
        }
      } catch (_) {
        setError(I18n.t('Failed to load settings'))
        setSettings(DEFAULT_GRADEBOOK_SETTINGS)
      } finally {
        setIsLoading(false)
      }
    }

    loadSettings()
  }, [courseId])

  const updateSettings = (newSettings: GradebookSettings) => {
    setSettings(newSettings)
  }

  return {
    settings,
    isLoading,
    error,
    updateSettings,
  }
}<|MERGE_RESOLUTION|>--- conflicted
+++ resolved
@@ -24,10 +24,7 @@
   DisplayFilter,
   SecondaryInfoDisplay,
   NameDisplayFormat,
-<<<<<<< HEAD
-=======
   ScoreDisplayFormat,
->>>>>>> 10b1d53a
   DEFAULT_GRADEBOOK_SETTINGS,
 } from '../utils/constants'
 
@@ -85,12 +82,9 @@
               (DEFAULT_GRADEBOOK_SETTINGS.nameDisplayFormat as NameDisplayFormat),
             studentsPerPage:
               apiSettings.students_per_page ?? DEFAULT_GRADEBOOK_SETTINGS.studentsPerPage,
-<<<<<<< HEAD
-=======
             scoreDisplayFormat:
               apiSettings.score_display_format ??
               (DEFAULT_GRADEBOOK_SETTINGS.scoreDisplayFormat as ScoreDisplayFormat),
->>>>>>> 10b1d53a
           }
 
           setSettings(loadedSettings)
