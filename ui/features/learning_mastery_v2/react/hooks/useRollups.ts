--- conflicted
+++ resolved
@@ -30,14 +30,9 @@
   StudentRollupData,
   Pagination,
 } from '../types/rollup'
-<<<<<<< HEAD
-import {DEFAULT_STUDENTS_PER_PAGE, SortOrder} from '../utils/constants'
-import {Sorting} from '../types/shapes'
-=======
 import {DEFAULT_STUDENTS_PER_PAGE, SortOrder, SortBy} from '../utils/constants'
 import {Sorting} from '../types/shapes'
 import axios from '@canvas/axios'
->>>>>>> b04c431f
 
 const I18n = createI18nScope('OutcomeManagement')
 
@@ -52,18 +47,12 @@
 
 interface UseRollupsReturn extends RollupData {
   isLoading: boolean
-<<<<<<< HEAD
-  gradebookFilters: string[]
-  setGradebookFilters: React.Dispatch<React.SetStateAction<string[]>>
-  setCurrentPage: (page: number) => void
-=======
   error: null | string
   gradebookFilters: string[]
   setGradebookFilters: React.Dispatch<React.SetStateAction<string[]>>
   currentPage: number
   setCurrentPage: (page: number) => void
   studentsPerPage: number
->>>>>>> b04c431f
   setStudentsPerPage: (studentsPerPage: number) => void
   sorting: Sorting
 }
@@ -130,24 +119,15 @@
   const [isLoading, setIsLoading] = useState<boolean>(true)
   const [error, setError] = useState<null | string>(null)
   const [gradebookFilters, setGradebookFilters] = useState<string[]>([])
-<<<<<<< HEAD
-  const [currentPage, setCurrentPage] = useState<number>(1)
-=======
   const [currentPage, setCurrentPage] = useState<number>(currentPageProp)
->>>>>>> b04c431f
   const [data, setData] = useState<RollupData>({
     rollups: [],
     outcomes: [],
     students: [],
   })
-<<<<<<< HEAD
-  const [studentsPerPage, setStudentsPerPage] = useState<number>(DEFAULT_STUDENTS_PER_PAGE)
-  const [sortOrder, setSortOrder] = useState<SortOrder>(SortOrder.ASC)
-=======
   const [studentsPerPage, setStudentsPerPage] = useState<number>(studentsPerPageProp)
   const [sortOrder, setSortOrder] = useState<SortOrder>(sortOrderProp)
   const [sortBy, setSortBy] = useState<SortBy>(sortByProp)
->>>>>>> b04c431f
 
   const needMasteryAndColorDefaults = !accountMasteryScalesEnabled
 
@@ -162,10 +142,7 @@
           currentPage,
           studentsPerPage,
           sortOrder,
-<<<<<<< HEAD
-=======
           sortBy,
->>>>>>> b04c431f
         )) as RollupsResponse
         const {users: fetchedUsers, outcomes: fetchedOutcomes} = data.linked
         const students = getStudents(data.rollups, fetchedUsers)
@@ -180,15 +157,6 @@
             totalPages: data.meta.pagination.page_count,
             totalCount: data.meta.pagination.count,
           },
-<<<<<<< HEAD
-        })
-        setIsLoading(false)
-      } catch (_e) {
-        showFlashAlert({
-          message: I18n.t('Error loading rollups'),
-          type: 'error',
-=======
->>>>>>> b04c431f
         })
       } catch (e) {
         if (e instanceof axios.AxiosError) {
@@ -207,40 +175,27 @@
     currentPage,
     studentsPerPage,
     sortOrder,
-<<<<<<< HEAD
-=======
     sortBy,
->>>>>>> b04c431f
   ])
 
   return {
     isLoading,
-<<<<<<< HEAD
-=======
     error,
->>>>>>> b04c431f
     students: data.students,
     outcomes: data.outcomes,
     rollups: data.rollups,
     gradebookFilters,
     setGradebookFilters,
     pagination: data.pagination ? {...data.pagination, perPage: studentsPerPage} : undefined,
-<<<<<<< HEAD
-    setCurrentPage,
-=======
     currentPage,
     setCurrentPage,
     studentsPerPage,
->>>>>>> b04c431f
     setStudentsPerPage,
     sorting: {
       sortOrder,
       setSortOrder,
-<<<<<<< HEAD
-=======
       sortBy,
       setSortBy,
->>>>>>> b04c431f
     },
   }
 }