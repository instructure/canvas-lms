--- conflicted
+++ resolved
@@ -23,11 +23,7 @@
 import {IconArrowOpenDownLine, IconArrowDownLine, IconArrowUpLine} from '@instructure/ui-icons'
 import {Menu} from '@instructure/ui-menu'
 import {View} from '@instructure/ui-view'
-<<<<<<< HEAD
-import {CELL_HEIGHT, SortOrder, STUDENT_COLUMN_WIDTH} from '../../utils/constants'
-=======
 import {CELL_HEIGHT, SortOrder, SortBy, STUDENT_COLUMN_WIDTH} from '../../utils/constants'
->>>>>>> dec807a2
 import {Sorting} from '../../types/shapes'
 
 const I18n = createI18nScope('learning_mastery_gradebook')
@@ -57,11 +53,7 @@
               </IconButton>
             }
           >
-<<<<<<< HEAD
-            <Menu.Group label={I18n.t('Sort')}></Menu.Group>
-=======
             <Menu.Group label={I18n.t('Sort Order')}></Menu.Group>
->>>>>>> dec807a2
             <Menu.Item onClick={() => sorting.setSortOrder(SortOrder.ASC)}>
               <Flex gap="x-small">
                 <IconArrowUpLine spacing="small" />
@@ -78,8 +70,6 @@
                 </Text>
               </Flex>
             </Menu.Item>
-<<<<<<< HEAD
-=======
             <Menu.Group label={I18n.t('Sort By')}>
               <Menu.Item
                 onSelect={() => sorting.setSortBy(SortBy.Name)}
@@ -112,7 +102,6 @@
                 {I18n.t('Login ID')}
               </Menu.Item>
             </Menu.Group>
->>>>>>> dec807a2
           </Menu>
         </Flex.Item>
       </Flex>
