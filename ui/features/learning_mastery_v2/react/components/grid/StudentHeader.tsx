--- conflicted
+++ resolved
@@ -49,8 +49,6 @@
   nameDisplayFormat,
   onChangeNameDisplayFormat,
 }) => {
-<<<<<<< HEAD
-=======
   const handleNameDisplayFormatChange = React.useCallback(
     (format: NameDisplayFormat) => {
       onChangeNameDisplayFormat(format)
@@ -71,7 +69,6 @@
     sorting.setSortBy(sortBy)
   }, [nameDisplayFormat, sorting])
 
->>>>>>> 10b1d53a
   return (
     <View background="secondary" as="div" width={STUDENT_COLUMN_WIDTH}>
       <Flex alignItems="center" justifyItems="space-between" height={CELL_HEIGHT}>
@@ -94,21 +91,13 @@
           >
             <Menu.Group label={I18n.t('Display as')}>
               <Menu.Item
-<<<<<<< HEAD
-                onSelect={() => onChangeNameDisplayFormat(NameDisplayFormat.FIRST_LAST)}
-=======
                 onSelect={() => handleNameDisplayFormatChange(NameDisplayFormat.FIRST_LAST)}
->>>>>>> 10b1d53a
                 selected={nameDisplayFormat === NameDisplayFormat.FIRST_LAST}
               >
                 {I18n.t('First, Last Name')}
               </Menu.Item>
               <Menu.Item
-<<<<<<< HEAD
-                onSelect={() => onChangeNameDisplayFormat(NameDisplayFormat.LAST_FIRST)}
-=======
                 onSelect={() => handleNameDisplayFormatChange(NameDisplayFormat.LAST_FIRST)}
->>>>>>> 10b1d53a
                 selected={nameDisplayFormat === NameDisplayFormat.LAST_FIRST}
               >
                 {I18n.t('Last, First Name')}
