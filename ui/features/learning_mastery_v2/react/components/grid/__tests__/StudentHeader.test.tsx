/*
 * Copyright (C) 2021 - present Instructure, Inc.
 *
 * This file is part of Canvas.
 *
 * Canvas is free software: you can redistribute it and/or modify it under
 * the terms of the GNU Affero General Public License as published by the Free
 * Software Foundation, version 3 of the License.
 *
 * Canvas is distributed in the hope that it will be useful, but WITHOUT ANY
 * WARRANTY; without even the implied warranty of MERCHANTABILITY or FITNESS FOR
 * A PARTICULAR PURPOSE. See the GNU Affero General Public License for more
 * details.
 *
 * You should have received a copy of the GNU Affero General Public License along
 * with this program. If not, see <http://www.gnu.org/licenses/>.
 */

import React from 'react'
import {render} from '@testing-library/react'
import userEvent from '@testing-library/user-event'
import {StudentHeader, StudentHeaderProps} from '../StudentHeader'
import {SortOrder, SortBy, NameDisplayFormat} from '../../../utils/constants'

const makeProps = (props = {}): StudentHeaderProps => {
  return {
    sorting: {
      sortOrder: SortOrder.ASC,
      setSortOrder: jest.fn(),
      sortBy: SortBy.Name,
      setSortBy: jest.fn(),
      sortOutcomeId: null,
      setSortOutcomeId: jest.fn(),
    },
    nameDisplayFormat: NameDisplayFormat.FIRST_LAST,
    onChangeNameDisplayFormat: jest.fn(),
    ...props,
  }
}

describe('StudentHeader', () => {
  it('renders a "Student" cell', () => {
    const {getByText} = render(<StudentHeader {...makeProps()} />)
    expect(getByText('Students')).toBeInTheDocument()
  })

  it('renders a menu with various sorting options', async () => {
    const user = userEvent.setup({pointerEventsCheck: 0})
    const {getByText} = render(<StudentHeader {...makeProps()} />)
<<<<<<< HEAD
    fireEvent.click(getByText('Student Options'))
=======
    await user.click(getByText('Student Options'))
>>>>>>> 10b1d53a
    expect(getByText('Sort Order')).toBeInTheDocument()
    expect(getByText('Ascending')).toBeInTheDocument()
    expect(getByText('Descending')).toBeInTheDocument()
  })

<<<<<<< HEAD
  it('renders sorting options for student attributes', () => {
    const {getByText} = render(<StudentHeader {...makeProps()} />)
    fireEvent.click(getByText('Student Options'))
=======
  it('renders sorting options for student attributes', async () => {
    const user = userEvent.setup({pointerEventsCheck: 0})
    const {getByText, queryByText} = render(<StudentHeader {...makeProps()} />)
    await user.click(getByText('Student Options'))
>>>>>>> 10b1d53a
    expect(getByText('Sort By')).toBeInTheDocument()
    expect(getByText('Name')).toBeInTheDocument()
    expect(queryByText('Sortable Name')).not.toBeInTheDocument()
    expect(getByText('SIS ID')).toBeInTheDocument()
    expect(getByText('Integration ID')).toBeInTheDocument()
    expect(getByText('Login ID')).toBeInTheDocument()
  })

  it('calls setSortOrder when a sorting option is selected', async () => {
    const user = userEvent.setup({pointerEventsCheck: 0})
    const props = makeProps()
    const {getByText} = render(<StudentHeader {...props} />)
<<<<<<< HEAD
    fireEvent.click(getByText('Student Options'))
    fireEvent.click(getByText('Ascending'))
=======
    await user.click(getByText('Student Options'))
    await user.click(getByText('Ascending'))
>>>>>>> 10b1d53a
    expect(props.sorting.setSortOrder).toHaveBeenCalledWith(SortOrder.ASC)
  })

  it('calls setSortOrder with descending order when "Descending" is selected', async () => {
    const user = userEvent.setup({pointerEventsCheck: 0})
    const props = makeProps()
    const {getByText} = render(<StudentHeader {...props} />)
<<<<<<< HEAD
    fireEvent.click(getByText('Student Options'))
    fireEvent.click(getByText('Descending'))
=======
    await user.click(getByText('Student Options'))
    await user.click(getByText('Descending'))
>>>>>>> 10b1d53a
    expect(props.sorting.setSortOrder).toHaveBeenCalledWith(SortOrder.DESC)
  })

  it('calls setSortBy when a sort by option is selected', async () => {
    const user = userEvent.setup({pointerEventsCheck: 0})
    const props = makeProps()
    const {getByText} = render(<StudentHeader {...props} />)
    const menu = getByText('Student Options')
<<<<<<< HEAD
    fireEvent.click(menu)
    fireEvent.click(getByText('Name'))
    expect(props.sorting.setSortBy).toHaveBeenCalledWith(SortBy.Name)

    fireEvent.click(menu)
    fireEvent.click(getByText('Sortable Name'))
    expect(props.sorting.setSortBy).toHaveBeenCalledWith(SortBy.SortableName)
=======
>>>>>>> 10b1d53a

    await user.click(menu)
    await user.click(getByText('SIS ID'))
    expect(props.sorting.setSortBy).toHaveBeenCalledWith(SortBy.SisId)

    await user.click(menu)
    await user.click(getByText('Integration ID'))
    expect(props.sorting.setSortBy).toHaveBeenCalledWith(SortBy.IntegrationId)

    await user.click(menu)
    await user.click(getByText('Login ID'))
    expect(props.sorting.setSortBy).toHaveBeenCalledWith(SortBy.LoginId)
  })

<<<<<<< HEAD
  describe('Display as menu', () => {
    it('renders Display as menu group with name format options', () => {
      const {getByText} = render(<StudentHeader {...makeProps()} />)
      fireEvent.click(getByText('Student Options'))
=======
  it('calls setSortBy with Name when Name is selected and display format is FIRST_LAST', async () => {
    const user = userEvent.setup({pointerEventsCheck: 0})
    const props = makeProps({nameDisplayFormat: NameDisplayFormat.FIRST_LAST})
    const {getByText} = render(<StudentHeader {...props} />)
    await user.click(getByText('Student Options'))
    await user.click(getByText('Name'))
    expect(props.sorting.setSortBy).toHaveBeenCalledWith(SortBy.Name)
  })

  it('calls setSortBy with SortableName when Name is selected and display format is LAST_FIRST', async () => {
    const user = userEvent.setup({pointerEventsCheck: 0})
    const props = makeProps({nameDisplayFormat: NameDisplayFormat.LAST_FIRST})
    const {getByText} = render(<StudentHeader {...props} />)
    await user.click(getByText('Student Options'))
    await user.click(getByText('Name'))
    expect(props.sorting.setSortBy).toHaveBeenCalledWith(SortBy.SortableName)
  })

  describe('Display as menu', () => {
    it('renders Display as menu group with name format options', async () => {
      const user = userEvent.setup({pointerEventsCheck: 0})
      const {getByText} = render(<StudentHeader {...makeProps()} />)
      await user.click(getByText('Student Options'))
>>>>>>> 10b1d53a
      expect(getByText('Display as')).toBeInTheDocument()
      expect(getByText('First, Last Name')).toBeInTheDocument()
      expect(getByText('Last, First Name')).toBeInTheDocument()
    })

<<<<<<< HEAD
    it('selects First, Last Name when nameDisplayFormat is FIRST_LAST', () => {
      const props = makeProps({nameDisplayFormat: NameDisplayFormat.FIRST_LAST})
      const {getByText} = render(<StudentHeader {...props} />)
      fireEvent.click(getByText('Student Options'))
=======
    it('selects First, Last Name when nameDisplayFormat is FIRST_LAST', async () => {
      const user = userEvent.setup({pointerEventsCheck: 0})
      const props = makeProps({nameDisplayFormat: NameDisplayFormat.FIRST_LAST})
      const {getByText} = render(<StudentHeader {...props} />)
      await user.click(getByText('Student Options'))
>>>>>>> 10b1d53a
      const firstLastItem = getByText('First, Last Name').closest('[role="menuitemradio"]')
      expect(firstLastItem).toHaveAttribute('aria-checked', 'true')
    })

<<<<<<< HEAD
    it('selects Last, First Name when nameDisplayFormat is LAST_FIRST', () => {
      const props = makeProps({nameDisplayFormat: NameDisplayFormat.LAST_FIRST})
      const {getByText} = render(<StudentHeader {...props} />)
      fireEvent.click(getByText('Student Options'))
=======
    it('selects Last, First Name when nameDisplayFormat is LAST_FIRST', async () => {
      const user = userEvent.setup({pointerEventsCheck: 0})
      const props = makeProps({nameDisplayFormat: NameDisplayFormat.LAST_FIRST})
      const {getByText} = render(<StudentHeader {...props} />)
      await user.click(getByText('Student Options'))
>>>>>>> 10b1d53a
      const lastFirstItem = getByText('Last, First Name').closest('[role="menuitemradio"]')
      expect(lastFirstItem).toHaveAttribute('aria-checked', 'true')
    })

<<<<<<< HEAD
    it('calls onChangeNameDisplayFormat with FIRST_LAST when First, Last Name is selected', () => {
      const props = makeProps({nameDisplayFormat: NameDisplayFormat.LAST_FIRST})
      const {getByText} = render(<StudentHeader {...props} />)
      fireEvent.click(getByText('Student Options'))
      fireEvent.click(getByText('First, Last Name'))
      expect(props.onChangeNameDisplayFormat).toHaveBeenCalledWith(NameDisplayFormat.FIRST_LAST)
    })

    it('calls onChangeNameDisplayFormat with LAST_FIRST when Last, First Name is selected', () => {
      const props = makeProps({nameDisplayFormat: NameDisplayFormat.FIRST_LAST})
      const {getByText} = render(<StudentHeader {...props} />)
      fireEvent.click(getByText('Student Options'))
      fireEvent.click(getByText('Last, First Name'))
      expect(props.onChangeNameDisplayFormat).toHaveBeenCalledWith(NameDisplayFormat.LAST_FIRST)
    })
=======
    it('calls onChangeNameDisplayFormat with FIRST_LAST when First, Last Name is selected', async () => {
      const user = userEvent.setup({pointerEventsCheck: 0})
      const props = makeProps({nameDisplayFormat: NameDisplayFormat.LAST_FIRST})
      const {getByText} = render(<StudentHeader {...props} />)
      await user.click(getByText('Student Options'))
      await user.click(getByText('First, Last Name'))
      expect(props.onChangeNameDisplayFormat).toHaveBeenCalledWith(NameDisplayFormat.FIRST_LAST)
    })

    it('calls onChangeNameDisplayFormat with LAST_FIRST when Last, First Name is selected', async () => {
      const user = userEvent.setup({pointerEventsCheck: 0})
      const props = makeProps({nameDisplayFormat: NameDisplayFormat.FIRST_LAST})
      const {getByText} = render(<StudentHeader {...props} />)
      await user.click(getByText('Student Options'))
      await user.click(getByText('Last, First Name'))
      expect(props.onChangeNameDisplayFormat).toHaveBeenCalledWith(NameDisplayFormat.LAST_FIRST)
    })

    it('updates sortBy to SortableName when changing to LAST_FIRST format while sorting by Name', async () => {
      const user = userEvent.setup({pointerEventsCheck: 0})
      const props = makeProps({
        nameDisplayFormat: NameDisplayFormat.FIRST_LAST,
        sorting: {
          sortOrder: SortOrder.ASC,
          setSortOrder: jest.fn(),
          sortBy: SortBy.Name,
          setSortBy: jest.fn(),
          sortOutcomeId: null,
          setSortOutcomeId: jest.fn(),
        },
      })
      const {getByText} = render(<StudentHeader {...props} />)
      await user.click(getByText('Student Options'))
      await user.click(getByText('Last, First Name'))
      expect(props.sorting.setSortBy).toHaveBeenCalledWith(SortBy.SortableName)
    })

    it('updates sortBy to Name when changing to FIRST_LAST format while sorting by SortableName', async () => {
      const user = userEvent.setup({pointerEventsCheck: 0})
      const props = makeProps({
        nameDisplayFormat: NameDisplayFormat.LAST_FIRST,
        sorting: {
          sortOrder: SortOrder.ASC,
          setSortOrder: jest.fn(),
          sortBy: SortBy.SortableName,
          setSortBy: jest.fn(),
          sortOutcomeId: null,
          setSortOutcomeId: jest.fn(),
        },
      })
      const {getByText} = render(<StudentHeader {...props} />)
      await user.click(getByText('Student Options'))
      await user.click(getByText('First, Last Name'))
      expect(props.sorting.setSortBy).toHaveBeenCalledWith(SortBy.Name)
    })

    it('does not update sortBy when changing display format while sorting by SIS ID', async () => {
      const user = userEvent.setup({pointerEventsCheck: 0})
      const props = makeProps({
        nameDisplayFormat: NameDisplayFormat.FIRST_LAST,
        sorting: {
          sortOrder: SortOrder.ASC,
          setSortOrder: jest.fn(),
          sortBy: SortBy.SisId,
          setSortBy: jest.fn(),
          sortOutcomeId: null,
          setSortOutcomeId: jest.fn(),
        },
      })
      const {getByText} = render(<StudentHeader {...props} />)
      await user.click(getByText('Student Options'))
      await user.click(getByText('Last, First Name'))
      expect(props.sorting.setSortBy).not.toHaveBeenCalled()
    })
>>>>>>> 10b1d53a
  })
})<|MERGE_RESOLUTION|>--- conflicted
+++ resolved
@@ -47,26 +47,16 @@
   it('renders a menu with various sorting options', async () => {
     const user = userEvent.setup({pointerEventsCheck: 0})
     const {getByText} = render(<StudentHeader {...makeProps()} />)
-<<<<<<< HEAD
-    fireEvent.click(getByText('Student Options'))
-=======
-    await user.click(getByText('Student Options'))
->>>>>>> 10b1d53a
+    await user.click(getByText('Student Options'))
     expect(getByText('Sort Order')).toBeInTheDocument()
     expect(getByText('Ascending')).toBeInTheDocument()
     expect(getByText('Descending')).toBeInTheDocument()
   })
 
-<<<<<<< HEAD
-  it('renders sorting options for student attributes', () => {
-    const {getByText} = render(<StudentHeader {...makeProps()} />)
-    fireEvent.click(getByText('Student Options'))
-=======
   it('renders sorting options for student attributes', async () => {
     const user = userEvent.setup({pointerEventsCheck: 0})
     const {getByText, queryByText} = render(<StudentHeader {...makeProps()} />)
     await user.click(getByText('Student Options'))
->>>>>>> 10b1d53a
     expect(getByText('Sort By')).toBeInTheDocument()
     expect(getByText('Name')).toBeInTheDocument()
     expect(queryByText('Sortable Name')).not.toBeInTheDocument()
@@ -79,13 +69,8 @@
     const user = userEvent.setup({pointerEventsCheck: 0})
     const props = makeProps()
     const {getByText} = render(<StudentHeader {...props} />)
-<<<<<<< HEAD
-    fireEvent.click(getByText('Student Options'))
-    fireEvent.click(getByText('Ascending'))
-=======
     await user.click(getByText('Student Options'))
     await user.click(getByText('Ascending'))
->>>>>>> 10b1d53a
     expect(props.sorting.setSortOrder).toHaveBeenCalledWith(SortOrder.ASC)
   })
 
@@ -93,13 +78,8 @@
     const user = userEvent.setup({pointerEventsCheck: 0})
     const props = makeProps()
     const {getByText} = render(<StudentHeader {...props} />)
-<<<<<<< HEAD
-    fireEvent.click(getByText('Student Options'))
-    fireEvent.click(getByText('Descending'))
-=======
     await user.click(getByText('Student Options'))
     await user.click(getByText('Descending'))
->>>>>>> 10b1d53a
     expect(props.sorting.setSortOrder).toHaveBeenCalledWith(SortOrder.DESC)
   })
 
@@ -108,16 +88,6 @@
     const props = makeProps()
     const {getByText} = render(<StudentHeader {...props} />)
     const menu = getByText('Student Options')
-<<<<<<< HEAD
-    fireEvent.click(menu)
-    fireEvent.click(getByText('Name'))
-    expect(props.sorting.setSortBy).toHaveBeenCalledWith(SortBy.Name)
-
-    fireEvent.click(menu)
-    fireEvent.click(getByText('Sortable Name'))
-    expect(props.sorting.setSortBy).toHaveBeenCalledWith(SortBy.SortableName)
-=======
->>>>>>> 10b1d53a
 
     await user.click(menu)
     await user.click(getByText('SIS ID'))
@@ -132,12 +102,6 @@
     expect(props.sorting.setSortBy).toHaveBeenCalledWith(SortBy.LoginId)
   })
 
-<<<<<<< HEAD
-  describe('Display as menu', () => {
-    it('renders Display as menu group with name format options', () => {
-      const {getByText} = render(<StudentHeader {...makeProps()} />)
-      fireEvent.click(getByText('Student Options'))
-=======
   it('calls setSortBy with Name when Name is selected and display format is FIRST_LAST', async () => {
     const user = userEvent.setup({pointerEventsCheck: 0})
     const props = makeProps({nameDisplayFormat: NameDisplayFormat.FIRST_LAST})
@@ -161,61 +125,29 @@
       const user = userEvent.setup({pointerEventsCheck: 0})
       const {getByText} = render(<StudentHeader {...makeProps()} />)
       await user.click(getByText('Student Options'))
->>>>>>> 10b1d53a
       expect(getByText('Display as')).toBeInTheDocument()
       expect(getByText('First, Last Name')).toBeInTheDocument()
       expect(getByText('Last, First Name')).toBeInTheDocument()
     })
 
-<<<<<<< HEAD
-    it('selects First, Last Name when nameDisplayFormat is FIRST_LAST', () => {
+    it('selects First, Last Name when nameDisplayFormat is FIRST_LAST', async () => {
+      const user = userEvent.setup({pointerEventsCheck: 0})
       const props = makeProps({nameDisplayFormat: NameDisplayFormat.FIRST_LAST})
       const {getByText} = render(<StudentHeader {...props} />)
-      fireEvent.click(getByText('Student Options'))
-=======
-    it('selects First, Last Name when nameDisplayFormat is FIRST_LAST', async () => {
-      const user = userEvent.setup({pointerEventsCheck: 0})
-      const props = makeProps({nameDisplayFormat: NameDisplayFormat.FIRST_LAST})
-      const {getByText} = render(<StudentHeader {...props} />)
-      await user.click(getByText('Student Options'))
->>>>>>> 10b1d53a
+      await user.click(getByText('Student Options'))
       const firstLastItem = getByText('First, Last Name').closest('[role="menuitemradio"]')
       expect(firstLastItem).toHaveAttribute('aria-checked', 'true')
     })
 
-<<<<<<< HEAD
-    it('selects Last, First Name when nameDisplayFormat is LAST_FIRST', () => {
+    it('selects Last, First Name when nameDisplayFormat is LAST_FIRST', async () => {
+      const user = userEvent.setup({pointerEventsCheck: 0})
       const props = makeProps({nameDisplayFormat: NameDisplayFormat.LAST_FIRST})
       const {getByText} = render(<StudentHeader {...props} />)
-      fireEvent.click(getByText('Student Options'))
-=======
-    it('selects Last, First Name when nameDisplayFormat is LAST_FIRST', async () => {
-      const user = userEvent.setup({pointerEventsCheck: 0})
-      const props = makeProps({nameDisplayFormat: NameDisplayFormat.LAST_FIRST})
-      const {getByText} = render(<StudentHeader {...props} />)
-      await user.click(getByText('Student Options'))
->>>>>>> 10b1d53a
+      await user.click(getByText('Student Options'))
       const lastFirstItem = getByText('Last, First Name').closest('[role="menuitemradio"]')
       expect(lastFirstItem).toHaveAttribute('aria-checked', 'true')
     })
 
-<<<<<<< HEAD
-    it('calls onChangeNameDisplayFormat with FIRST_LAST when First, Last Name is selected', () => {
-      const props = makeProps({nameDisplayFormat: NameDisplayFormat.LAST_FIRST})
-      const {getByText} = render(<StudentHeader {...props} />)
-      fireEvent.click(getByText('Student Options'))
-      fireEvent.click(getByText('First, Last Name'))
-      expect(props.onChangeNameDisplayFormat).toHaveBeenCalledWith(NameDisplayFormat.FIRST_LAST)
-    })
-
-    it('calls onChangeNameDisplayFormat with LAST_FIRST when Last, First Name is selected', () => {
-      const props = makeProps({nameDisplayFormat: NameDisplayFormat.FIRST_LAST})
-      const {getByText} = render(<StudentHeader {...props} />)
-      fireEvent.click(getByText('Student Options'))
-      fireEvent.click(getByText('Last, First Name'))
-      expect(props.onChangeNameDisplayFormat).toHaveBeenCalledWith(NameDisplayFormat.LAST_FIRST)
-    })
-=======
     it('calls onChangeNameDisplayFormat with FIRST_LAST when First, Last Name is selected', async () => {
       const user = userEvent.setup({pointerEventsCheck: 0})
       const props = makeProps({nameDisplayFormat: NameDisplayFormat.LAST_FIRST})
@@ -290,6 +222,5 @@
       await user.click(getByText('Last, First Name'))
       expect(props.sorting.setSortBy).not.toHaveBeenCalled()
     })
->>>>>>> 10b1d53a
   })
 })