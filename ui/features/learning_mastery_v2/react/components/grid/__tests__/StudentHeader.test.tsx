/*
 * Copyright (C) 2021 - present Instructure, Inc.
 *
 * This file is part of Canvas.
 *
 * Canvas is free software: you can redistribute it and/or modify it under
 * the terms of the GNU Affero General Public License as published by the Free
 * Software Foundation, version 3 of the License.
 *
 * Canvas is distributed in the hope that it will be useful, but WITHOUT ANY
 * WARRANTY; without even the implied warranty of MERCHANTABILITY or FITNESS FOR
 * A PARTICULAR PURPOSE. See the GNU Affero General Public License for more
 * details.
 *
 * You should have received a copy of the GNU Affero General Public License along
 * with this program. If not, see <http://www.gnu.org/licenses/>.
 */

import React from 'react'
import {render, fireEvent} from '@testing-library/react'
import {StudentHeader, StudentHeaderProps} from '../StudentHeader'
<<<<<<< HEAD
import {SortOrder} from '../../../utils/constants'
=======
import {SortOrder, SortBy} from '../../../utils/constants'
>>>>>>> b04c431f

const makeProps = (props = {}): StudentHeaderProps => {
  return {
    sorting: {
      sortOrder: SortOrder.ASC,
      setSortOrder: jest.fn(),
<<<<<<< HEAD
=======
      sortBy: SortBy.Name,
      setSortBy: jest.fn(),
>>>>>>> b04c431f
    },
    ...props,
  }
}

describe('StudentHeader', () => {
  it('renders a "Student" cell', () => {
    const {getByText} = render(<StudentHeader {...makeProps()} />)
    expect(getByText('Students')).toBeInTheDocument()
<<<<<<< HEAD
  })

  it('renders a menu with various sorting options', () => {
    const {getByText} = render(<StudentHeader {...makeProps()} />)
    fireEvent.click(getByText('Sort Students'))
    expect(getByText('Sort')).toBeInTheDocument()
    expect(getByText('Ascending')).toBeInTheDocument()
    expect(getByText('Descending')).toBeInTheDocument()
  })

  it('calls setSortOrder when a sorting option is selected', () => {
    const props = makeProps()
    const {getByText} = render(<StudentHeader {...props} />)
    fireEvent.click(getByText('Sort Students'))
    fireEvent.click(getByText('Ascending'))
    expect(props.sorting.setSortOrder).toHaveBeenCalledWith(SortOrder.ASC)
  })

  it('calls setSortOrder with descending order when "Descending" is selected', () => {
    const props = makeProps()
    const {getByText} = render(<StudentHeader {...props} />)
    fireEvent.click(getByText('Sort Students'))
    fireEvent.click(getByText('Descending'))
    expect(props.sorting.setSortOrder).toHaveBeenCalledWith(SortOrder.DESC)
=======
  })

  it('renders a menu with various sorting options', () => {
    const {getByText} = render(<StudentHeader {...makeProps()} />)
    fireEvent.click(getByText('Sort Students'))
    expect(getByText('Sort Order')).toBeInTheDocument()
    expect(getByText('Ascending')).toBeInTheDocument()
    expect(getByText('Descending')).toBeInTheDocument()
  })

  it('renders sorting options for student attributes', () => {
    const {getByText} = render(<StudentHeader {...makeProps()} />)
    fireEvent.click(getByText('Sort Students'))
    expect(getByText('Sort By')).toBeInTheDocument()
    expect(getByText('Name')).toBeInTheDocument()
    expect(getByText('Sortable Name')).toBeInTheDocument()
    expect(getByText('SIS ID')).toBeInTheDocument()
    expect(getByText('Integration ID')).toBeInTheDocument()
    expect(getByText('Login ID')).toBeInTheDocument()
  })

  it('calls setSortOrder when a sorting option is selected', () => {
    const props = makeProps()
    const {getByText} = render(<StudentHeader {...props} />)
    fireEvent.click(getByText('Sort Students'))
    fireEvent.click(getByText('Ascending'))
    expect(props.sorting.setSortOrder).toHaveBeenCalledWith(SortOrder.ASC)
  })

  it('calls setSortOrder with descending order when "Descending" is selected', () => {
    const props = makeProps()
    const {getByText} = render(<StudentHeader {...props} />)
    fireEvent.click(getByText('Sort Students'))
    fireEvent.click(getByText('Descending'))
    expect(props.sorting.setSortOrder).toHaveBeenCalledWith(SortOrder.DESC)
  })

  it('calls setSortBy when a sort by option is selected', () => {
    const props = makeProps()
    const {getByText} = render(<StudentHeader {...props} />)
    const menu = getByText('Sort Students')
    fireEvent.click(menu)
    fireEvent.click(getByText('Name'))
    expect(props.sorting.setSortBy).toHaveBeenCalledWith(SortBy.Name)

    fireEvent.click(menu)
    fireEvent.click(getByText('Sortable Name'))
    expect(props.sorting.setSortBy).toHaveBeenCalledWith(SortBy.SortableName)

    fireEvent.click(menu)
    fireEvent.click(getByText('SIS ID'))
    expect(props.sorting.setSortBy).toHaveBeenCalledWith(SortBy.SisId)

    fireEvent.click(menu)
    fireEvent.click(getByText('Integration ID'))
    expect(props.sorting.setSortBy).toHaveBeenCalledWith(SortBy.IntegrationId)

    fireEvent.click(menu)
    fireEvent.click(getByText('Login ID'))
    expect(props.sorting.setSortBy).toHaveBeenCalledWith(SortBy.LoginId)
>>>>>>> b04c431f
  })
})<|MERGE_RESOLUTION|>--- conflicted
+++ resolved
@@ -19,22 +19,15 @@
 import React from 'react'
 import {render, fireEvent} from '@testing-library/react'
 import {StudentHeader, StudentHeaderProps} from '../StudentHeader'
-<<<<<<< HEAD
-import {SortOrder} from '../../../utils/constants'
-=======
 import {SortOrder, SortBy} from '../../../utils/constants'
->>>>>>> b04c431f
 
 const makeProps = (props = {}): StudentHeaderProps => {
   return {
     sorting: {
       sortOrder: SortOrder.ASC,
       setSortOrder: jest.fn(),
-<<<<<<< HEAD
-=======
       sortBy: SortBy.Name,
       setSortBy: jest.fn(),
->>>>>>> b04c431f
     },
     ...props,
   }
@@ -44,32 +37,6 @@
   it('renders a "Student" cell', () => {
     const {getByText} = render(<StudentHeader {...makeProps()} />)
     expect(getByText('Students')).toBeInTheDocument()
-<<<<<<< HEAD
-  })
-
-  it('renders a menu with various sorting options', () => {
-    const {getByText} = render(<StudentHeader {...makeProps()} />)
-    fireEvent.click(getByText('Sort Students'))
-    expect(getByText('Sort')).toBeInTheDocument()
-    expect(getByText('Ascending')).toBeInTheDocument()
-    expect(getByText('Descending')).toBeInTheDocument()
-  })
-
-  it('calls setSortOrder when a sorting option is selected', () => {
-    const props = makeProps()
-    const {getByText} = render(<StudentHeader {...props} />)
-    fireEvent.click(getByText('Sort Students'))
-    fireEvent.click(getByText('Ascending'))
-    expect(props.sorting.setSortOrder).toHaveBeenCalledWith(SortOrder.ASC)
-  })
-
-  it('calls setSortOrder with descending order when "Descending" is selected', () => {
-    const props = makeProps()
-    const {getByText} = render(<StudentHeader {...props} />)
-    fireEvent.click(getByText('Sort Students'))
-    fireEvent.click(getByText('Descending'))
-    expect(props.sorting.setSortOrder).toHaveBeenCalledWith(SortOrder.DESC)
-=======
   })
 
   it('renders a menu with various sorting options', () => {
@@ -130,6 +97,5 @@
     fireEvent.click(menu)
     fireEvent.click(getByText('Login ID'))
     expect(props.sorting.setSortBy).toHaveBeenCalledWith(SortBy.LoginId)
->>>>>>> b04c431f
   })
 })