--- conflicted
+++ resolved
@@ -223,11 +223,8 @@
             outcomes={outcomes}
             rollups={rollups}
             scoreDisplayFormat={gradebookSettings.scoreDisplayFormat}
-<<<<<<< HEAD
-=======
             contributingScores={contributingScores}
             onOpenStudentAssignmentTray={onOpenStudentAssignmentTray}
->>>>>>> 40dcc2b7
           />
         </View>
       </View>
