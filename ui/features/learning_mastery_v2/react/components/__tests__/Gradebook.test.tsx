/*
 * Copyright (C) 2021 - present Instructure, Inc.
 *
 * This file is part of Canvas.
 *
 * Canvas is free software: you can redistribute it and/or modify it under
 * the terms of the GNU Affero General Public License as published by the Free
 * Software Foundation, version 3 of the License.
 *
 * Canvas is distributed in the hope that it will be useful, but WITHOUT ANY
 * WARRANTY; without even the implied warranty of MERCHANTABILITY or FITNESS FOR
 * A PARTICULAR PURPOSE. See the GNU Affero General Public License for more
 * details.
 *
 * You should have received a copy of the GNU Affero General Public License along
 * with this program. If not, see <http://www.gnu.org/licenses/>.
 */

import React from 'react'
import {render} from '@testing-library/react'
import {Gradebook, GradebookProps} from '../Gradebook'
<<<<<<< HEAD
import {SortOrder} from '../../utils/constants'
=======
import {SortOrder, SortBy} from '../../utils/constants'
>>>>>>> b04c431f

describe('Gradebook', () => {
  const defaultProps = (props = {}): GradebookProps => {
    return {
      students: [
        {
          status: 'active',
          name: 'Student Test',
          display_name: 'Student Test',
          avatar_url: '/avatar-url',
          id: '1',
        },
        {
          status: 'active',
          name: 'Student Test 2',
          display_name: 'Student Test 2',
          avatar_url: '/avatar-url-2',
          id: '2',
        },
      ],
      outcomes: [
        {
          id: '1',
          title: 'outcome 1',
          description: 'Outcome description',
          display_name: 'Friendly outcome name',
          calculation_method: 'decaying_average',
          calculation_int: 65,
          mastery_points: 5,
          ratings: [],
        },
        {
          id: '2',
          title: 'outcome 2',
          description: 'Outcome description',
          display_name: 'Friendly outcome name',
          calculation_method: 'decaying_average',
          calculation_int: 65,
          mastery_points: 5,
          ratings: [],
        },
      ],
      rollups: [
        {
          studentId: '1',
          outcomeRollups: [],
        },
        {
          studentId: '2',
          outcomeRollups: [],
        },
      ],
      courseId: '100',
      gradebookFilters: [],
      gradebookFilterHandler: jest.fn(),
      setCurrentPage: jest.fn(),
      sorting: {
        sortOrder: SortOrder.ASC,
        setSortOrder: jest.fn(),
<<<<<<< HEAD
=======
        sortBy: SortBy.SortableName,
        setSortBy: jest.fn(),
>>>>>>> b04c431f
      },
      ...props,
    }
  }

  beforeEach(() => {
    window.ENV = window.ENV || {}
    window.ENV.GRADEBOOK_OPTIONS = {ACCOUNT_LEVEL_MASTERY_SCALES: true}
  })

  it('renders each student', () => {
    const props = defaultProps()
    const {getByText} = render(<Gradebook {...props} />)
    props.students.forEach(student => {
      expect(getByText(student.display_name)).toBeInTheDocument()
    })
  })

  it('renders each outcome', () => {
    const props = defaultProps()
    const {getByText} = render(<Gradebook {...props} />)
    props.outcomes.forEach(outcome => {
      expect(getByText(outcome.title)).toBeInTheDocument()
    })
  })

  describe('pagination', () => {
    it('does not render pagination controls when there is only one page', () => {
      const props = defaultProps({pagination: {currentPage: 1, perPage: 10, totalPages: 1}})
      const {queryByTestId} = render(<Gradebook {...props} />)
      expect(queryByTestId('gradebook-pagination')).not.toBeInTheDocument()
    })

    it('does not render pagination controls when pagination is not provided', () => {
      const props = defaultProps({pagination: undefined})
      const {queryByTestId} = render(<Gradebook {...props} />)
      expect(queryByTestId('gradebook-pagination')).not.toBeInTheDocument()
    })

    it('renders pagination controls when there are multiple pages', () => {
      const props = defaultProps({pagination: {currentPage: 1, perPage: 10, totalPages: 2}})
      const {queryByTestId} = render(<Gradebook {...props} />)
      expect(queryByTestId('gradebook-pagination')).toBeInTheDocument()
    })

    it('calls setCurrentPage when page number button is clicked', () => {
      const props = defaultProps({pagination: {currentPage: 1, perPage: 10, totalPages: 3}})
      const {getByText} = render(<Gradebook {...props} />)
      const page2Button = getByText('2')
      page2Button.click()
      expect(props.setCurrentPage).toHaveBeenCalledWith(2)
    })
  })
})<|MERGE_RESOLUTION|>--- conflicted
+++ resolved
@@ -19,11 +19,7 @@
 import React from 'react'
 import {render} from '@testing-library/react'
 import {Gradebook, GradebookProps} from '../Gradebook'
-<<<<<<< HEAD
-import {SortOrder} from '../../utils/constants'
-=======
 import {SortOrder, SortBy} from '../../utils/constants'
->>>>>>> b04c431f
 
 describe('Gradebook', () => {
   const defaultProps = (props = {}): GradebookProps => {
@@ -83,11 +79,8 @@
       sorting: {
         sortOrder: SortOrder.ASC,
         setSortOrder: jest.fn(),
-<<<<<<< HEAD
-=======
         sortBy: SortBy.SortableName,
         setSortBy: jest.fn(),
->>>>>>> b04c431f
       },
       ...props,
     }
