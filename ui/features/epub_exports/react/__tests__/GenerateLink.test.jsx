/*
 * Copyright (C) 2015 - present Instructure, Inc.
 *
 * This file is part of Canvas.
 *
 * Canvas is free software: you can redistribute it and/or modify it under
 * the terms of the GNU Affero General Public License as published by the Free
 * Software Foundation, version 3 of the License.
 *
 * Canvas is distributed in the hope that it will be useful, but WITHOUT ANY
 * WARRANTY; without even the implied warranty of MERCHANTABILITY or FITNESS FOR
 * A PARTICULAR PURPOSE. See the GNU Affero General Public License for more
 * details.
 *
 * You should have received a copy of the GNU Affero General Public License along
 * with this program. If not, see <http://www.gnu.org/licenses/>.
 */

import React from 'react'
import {render, screen} from '@testing-library/react'
import userEvent from '@testing-library/user-event'
import GenerateLink from '../GenerateLink'
import CourseEpubExportStore from '../CourseStore'
import {useScope as createI18nScope} from '@canvas/i18n'
<<<<<<< HEAD
import sinon from 'sinon'

const I18n = createI18nScope('epub_exports')

const ok = x => expect(x).toBeTruthy()
const notOk = x => expect(x).toBeFalsy()
const equal = (x, y) => expect(x).toEqual(y)

let props
=======

const I18n = createI18nScope('epub_exports')
>>>>>>> 51db239a

describe('GenerateLink', () => {
  let props

  beforeEach(() => {
    props = {
      course: {
        name: 'Maths 101',
        id: 1,
      },
    }
  })

  it('shows generate link without epub_export object', () => {
    const {getByRole} = render(<GenerateLink {...props} />)
    expect(getByRole('button', {name: I18n.t('Generate ePub')})).toBeInTheDocument()
  })

  it('hides generate link without regenerate permissions', () => {
    props.course.epub_export = {permissions: {regenerate: false}}
    const {container} = render(<GenerateLink {...props} />)
    expect(container.firstChild).toBeNull()
  })

  it('shows generate link with regenerate permissions', () => {
    props.course.epub_export = {permissions: {regenerate: true}}
    const {getByRole} = render(<GenerateLink {...props} />)
    expect(getByRole('button', {name: I18n.t('Regenerate ePub')})).toBeInTheDocument()
  })

  it('shows generating state when clicked', async () => {
    jest.useFakeTimers()
    const createSpy = jest.spyOn(CourseEpubExportStore, 'create')
    const user = userEvent.setup({advanceTimers: jest.advanceTimersByTime})

    const {getByRole, getByText} = render(<GenerateLink {...props} />)
    const button = getByRole('button', {name: I18n.t('Generate ePub')})
    await user.click(button)

    expect(getByText(I18n.t('Generating...'))).toBeInTheDocument()

    jest.advanceTimersByTime(1005)
    expect(getByRole('button', {name: I18n.t('Generate ePub')})).toBeInTheDocument()

    jest.useRealTimers()
    createSpy.mockRestore()
  })

  it('renders regenerate button when epub_export exists with permissions', () => {
    props.course.epub_export = {permissions: {regenerate: true}}
    const {getByRole} = render(<GenerateLink {...props} />)
    const button = getByRole('button', {name: I18n.t('Regenerate ePub')})
    expect(button).toBeInTheDocument()
    expect(button).toHaveAttribute('type', 'button')
  })
})<|MERGE_RESOLUTION|>--- conflicted
+++ resolved
@@ -22,20 +22,8 @@
 import GenerateLink from '../GenerateLink'
 import CourseEpubExportStore from '../CourseStore'
 import {useScope as createI18nScope} from '@canvas/i18n'
-<<<<<<< HEAD
-import sinon from 'sinon'
 
 const I18n = createI18nScope('epub_exports')
-
-const ok = x => expect(x).toBeTruthy()
-const notOk = x => expect(x).toBeFalsy()
-const equal = (x, y) => expect(x).toEqual(y)
-
-let props
-=======
-
-const I18n = createI18nScope('epub_exports')
->>>>>>> 51db239a
 
 describe('GenerateLink', () => {
   let props
