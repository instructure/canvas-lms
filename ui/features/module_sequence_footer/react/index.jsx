/*
 * Copyright (C) 2019 - present Instructure, Inc.
 *
 * This file is part of Canvas.
 *
 * Canvas is free software: you can redistribute it and/or modify it under
 * the terms of the GNU Affero General Public License as published by the Free
 * Software Foundation, version 3 of the License.
 *
 * Canvas is distributed in the hope that it will be useful, but WITHOUT ANY
 * WARRANTY; without even the implied warranty of MERCHANTABILITY or FITNESS FOR
 * A PARTICULAR PURPOSE. See the GNU Affero General Public License for more
 * details.
 *
 * You should have received a copy of the GNU Affero General Public License along
 * with this program. If not, see <http://www.gnu.org/licenses/>.
 */

import axios from '@canvas/axios'
import {useScope as createI18nScope} from '@canvas/i18n'
import React, {Component} from 'react'
import ReactDOM from 'react-dom'

import SpeedGraderLink from '@canvas/speed-grader-link'
import StudentGroupFilter from '@canvas/student-group-filter'

const I18n = createI18nScope('module_sequence_footer')

class ModuleSequenceFooter extends Component {
  constructor(props) {
    super(props)
    this.state = {selectedStudentGroupId: props.selectedStudentGroupId || '0'}
    this.onStudentGroupSelected = this.onStudentGroupSelected.bind(this)
  }

  onStudentGroupSelected(selectedStudentGroupId) {
    if (selectedStudentGroupId !== '0') {
      axios.put(`/api/v1/courses/${this.props.courseId}/gradebook_settings`, {
        gradebook_settings: {
          filter_rows_by: {
            student_group_id: selectedStudentGroupId,
          },
        },
      })

      this.setState({selectedStudentGroupId})
    }
  }

  render() {
    const disabled =
      this.props.filterSpeedGraderByStudentGroup && this.state.selectedStudentGroupId === '0'

    return (
      <>
        {this.props.filterSpeedGraderByStudentGroup && (
          <StudentGroupFilter
            categories={this.props.groupCategories}
            label={I18n.t('Select Group to Grade')}
            onChange={this.onStudentGroupSelected}
            value={this.state.selectedStudentGroupId}
          />
        )}
        <SpeedGraderLink
          className="btn button-sidebar-wide"
          disabled={disabled}
          disabledTip={I18n.t('Must select a student group first')}
          href={this.props.speedGraderUrl}
        />
      </>
    )
  }
}

function renderModuleSequenceFooter() {
  if (ENV.speed_grader_url) {
    const $container = document.getElementById('speed_grader_link_container')

<<<<<<< HEAD
    // eslint-disable-next-line no-restricted-properties
=======
     
>>>>>>> 80d4da09
    ReactDOM.render(
      <ModuleSequenceFooter
        courseId={ENV.COURSE_ID}
        filterSpeedGraderByStudentGroup={ENV.SETTINGS.filter_speed_grader_by_student_group}
        groupCategories={ENV.group_categories || []}
        selectedStudentGroupId={ENV.selected_student_group_id}
        speedGraderUrl={ENV.speed_grader_url}
      />,
      $container
    )
  }
}

export {renderModuleSequenceFooter}<|MERGE_RESOLUTION|>--- conflicted
+++ resolved
@@ -76,11 +76,7 @@
   if (ENV.speed_grader_url) {
     const $container = document.getElementById('speed_grader_link_container')
 
-<<<<<<< HEAD
-    // eslint-disable-next-line no-restricted-properties
-=======
      
->>>>>>> 80d4da09
     ReactDOM.render(
       <ModuleSequenceFooter
         courseId={ENV.COURSE_ID}
