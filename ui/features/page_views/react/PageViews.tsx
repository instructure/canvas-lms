/*
 * Copyright (C) 2024 - present Instructure, Inc.
 *
 * This file is part of Canvas.
 *
 * Canvas is free software: you can redistribute it and/or modify it under
 * the terms of the GNU Affero General Public License as published by the Free
 * Software Foundation, version 3 of the License.
 *
 * Canvas is distributed in the hope that it will be useful, but WITHOUT ANY
 * WARRANTY; without even the implied warranty of MERCHANTABILITY or FITNESS FOR
 * A PARTICULAR PURPOSE. See the GNU Affero General Public License for more
 * details.
 *
 * You should have received a copy of the GNU Affero General Public License along
 * with this program. If not, see <http://www.gnu.org/licenses/>.
 */

import React, {useState} from 'react'
import {useScope as i18nScope} from '@canvas/i18n'
import useDateTimeFormat from '@canvas/use-date-time-format-hook'
import {fudgeDateForProfileTimezone, unfudgeDateForProfileTimezone} from '@instructure/moment-utils'
import CanvasDateInput2 from '@canvas/datetime/react/components/DateInput2'
import {PageViewsTable} from './PageViewsTable'
import {PageViewsDownload} from './PageViewsDownload'
import {Flex} from '@instructure/ui-flex'
import {Tabs} from '@instructure/ui-tabs'
import {Text} from '@instructure/ui-text'
import {FormMessage} from '@instructure/ui-form-field'

const I18n = i18nScope('page_views')

export interface PageViewsProps {
  userId: string
}

type DateRange = {
  startDate?: Date
  endDate?: Date
}

export default function PageViews({userId}: PageViewsProps): React.JSX.Element {
  const [filterDate, setFilterDate] = useState<DateRange>({})
  const [startMessages, setStartMessages] = useState<FormMessage[] | undefined>(undefined)
  const [endMessages, setEndMessages] = useState<FormMessage[] | undefined>(undefined)
  const [selectedIndex, setSelectedIndex] = useState(0)
  const [isTableEmpty, setIsTableEmpty] = useState(false)
  const formatDateForDisplay = useDateTimeFormat('date.formats.long')

  // Cache top date is tomorrow 00:00 to allow today to be selected as an end date
<<<<<<< HEAD
  const cacheTopDate = new Date(Date.now() + 24 * 60 * 60 * 1000)
  cacheTopDate.setHours(0, 0, 0, 0)
  // Cache bottom date is 30 days ago, 00:00
  const cacheBottomDate = new Date(Date.now() - 30 * 24 * 60 * 60 * 1000)
  cacheBottomDate.setHours(0, 0, 0, 0)
=======
  // We expect the range to represent whole days in the user's timezone
  // For this to work, we have to fudge the current datetime (translate to target timezone), zero out time
  // and then unfudge (translate back) to get the correct cache date boundaries
  const topTimestamp = Date.now() + 24 * 60 * 60 * 1000
  const fudgedTop = fudgeDateForProfileTimezone(new Date(topTimestamp)) ?? new Date(topTimestamp)
  fudgedTop.setHours(0, 0, 0, 0)
  const cacheTopDate = unfudgeDateForProfileTimezone(fudgedTop) ?? fudgedTop
  // Cache bottom date is 30 days ago, 00:00, which is 31 days before the top date
  const bottomTimestamp = topTimestamp - 31 * 24 * 60 * 60 * 1000
  const fudgedBottom =
    fudgeDateForProfileTimezone(new Date(bottomTimestamp)) ?? new Date(bottomTimestamp)
  fudgedBottom.setHours(0, 0, 0, 0)
  const cacheBottomDate = unfudgeDateForProfileTimezone(fudgedBottom) ?? fudgedBottom
>>>>>>> 34de21f6

  function onStartDateChange(date: Date | null) {
    const targetDate = date ?? undefined

    setStartMessages(undefined)
    setEndMessages(undefined)

    if (targetDate && targetDate < cacheBottomDate) {
      setStartMessages([
        {
          text: I18n.t('Start date must be within the last 30 days.'),
          type: 'newError',
        },
      ])
      return
    }
    if (targetDate && filterDate.endDate && targetDate > filterDate.endDate) {
      setStartMessages([
        {
          text: I18n.t('The start date cannot be later than the end date'),
          type: 'newError',
        },
      ])
      return
    }
    if (targetDate?.valueOf() === filterDate.startDate?.valueOf()) return // no change

    setFilterDate({
      startDate: targetDate,
      endDate: filterDate.endDate,
    })
  }

  function onEndDateChange(date: Date | null) {
    const targetDate = date ?? undefined

    setStartMessages(undefined)
    setEndMessages(undefined)

    if (targetDate && filterDate.startDate && targetDate < filterDate.startDate) {
      setEndMessages([
        {
          text: I18n.t('The end date cannot precede the start date'),
          type: 'newError',
        },
      ])
      return
    }
    if (targetDate?.valueOf() === filterDate.endDate?.valueOf()) return // no change

    setFilterDate({
      startDate: filterDate.startDate,
      endDate: targetDate,
    })
  }

  const queryDates: DateRange = {
<<<<<<< HEAD
    startDate: unfudgeDateForProfileTimezone(filterDate.startDate ?? cacheBottomDate) ?? undefined,
    endDate: unfudgeDateForProfileTimezone(filterDate.endDate ?? cacheTopDate) ?? undefined,
=======
    startDate: filterDate.startDate ?? cacheBottomDate,
    endDate: filterDate.endDate
      ? new Date(filterDate.endDate.getTime() + 24 * 60 * 60 * 1000)
      : cacheTopDate,
>>>>>>> 34de21f6
  }

  // Check if a date is within the cached 30-day range
  function isDateInCache(isoDate: string): boolean {
    const date = new Date(isoDate)
    return date >= cacheBottomDate && date <= new Date()
  }

  function isDefaultDateRange() {
    return (
      cacheBottomDate.getTime() === queryDates.startDate?.getTime() &&
      cacheTopDate.getTime() === queryDates.endDate?.getTime()
    )
  }

  function handleEmpty() {
    // wait until after render to avoid React state update warning
    setTimeout(() => {
      setIsTableEmpty(true)
    })
  }

  return (
    <Tabs onRequestTabChange={(_, {index}) => setSelectedIndex(index)} variant="secondary">
      <Tabs.Panel renderTitle={I18n.t('30-day activity')} isSelected={selectedIndex === 0}>
        <Flex direction="column" gap="moduleElements">
          <Text>{I18n.t('This page shows only the past 30 days of history.')}</Text>
          {!isTableEmpty && (
            <Flex direction="row" gap="inputFields" alignItems="start">
              <CanvasDateInput2
                placeholder={I18n.t('Filter start date')}
                selectedDate={filterDate.startDate?.toISOString()}
                disabledDates={date => !isDateInCache(date)}
                formatDate={formatDateForDisplay}
                renderLabel={I18n.t('Filter start date')}
                onSelectedDateChange={onStartDateChange}
                withRunningValue={true}
                interaction="enabled"
                dataTestid="page-views-date-start-filter"
                messages={startMessages}
              />
              <CanvasDateInput2
                placeholder={I18n.t('Filter end date')}
                selectedDate={filterDate.endDate?.toISOString()}
                disabledDates={date => !isDateInCache(date)}
                formatDate={formatDateForDisplay}
                renderLabel={I18n.t('Filter end date')}
                onSelectedDateChange={onEndDateChange}
                withRunningValue={true}
                interaction="enabled"
                dataTestid="page-views-date-end-filter"
                messages={endMessages}
              />
            </Flex>
          )}
          <Flex.Item>
            <PageViewsTable
              userId={userId}
              startDate={queryDates.startDate}
              endDate={queryDates.endDate}
              onEmpty={isDefaultDateRange() ? handleEmpty : undefined}
              pageSize={100}
            />
          </Flex.Item>
        </Flex>
      </Tabs.Panel>
      <Tabs.Panel renderTitle={I18n.t('1-year activity')} isSelected={selectedIndex === 1}>
        <PageViewsDownload userId={userId} />
      </Tabs.Panel>
    </Tabs>
  )
}<|MERGE_RESOLUTION|>--- conflicted
+++ resolved
@@ -48,13 +48,6 @@
   const formatDateForDisplay = useDateTimeFormat('date.formats.long')
 
   // Cache top date is tomorrow 00:00 to allow today to be selected as an end date
-<<<<<<< HEAD
-  const cacheTopDate = new Date(Date.now() + 24 * 60 * 60 * 1000)
-  cacheTopDate.setHours(0, 0, 0, 0)
-  // Cache bottom date is 30 days ago, 00:00
-  const cacheBottomDate = new Date(Date.now() - 30 * 24 * 60 * 60 * 1000)
-  cacheBottomDate.setHours(0, 0, 0, 0)
-=======
   // We expect the range to represent whole days in the user's timezone
   // For this to work, we have to fudge the current datetime (translate to target timezone), zero out time
   // and then unfudge (translate back) to get the correct cache date boundaries
@@ -68,7 +61,6 @@
     fudgeDateForProfileTimezone(new Date(bottomTimestamp)) ?? new Date(bottomTimestamp)
   fudgedBottom.setHours(0, 0, 0, 0)
   const cacheBottomDate = unfudgeDateForProfileTimezone(fudgedBottom) ?? fudgedBottom
->>>>>>> 34de21f6
 
   function onStartDateChange(date: Date | null) {
     const targetDate = date ?? undefined
@@ -126,15 +118,10 @@
   }
 
   const queryDates: DateRange = {
-<<<<<<< HEAD
-    startDate: unfudgeDateForProfileTimezone(filterDate.startDate ?? cacheBottomDate) ?? undefined,
-    endDate: unfudgeDateForProfileTimezone(filterDate.endDate ?? cacheTopDate) ?? undefined,
-=======
     startDate: filterDate.startDate ?? cacheBottomDate,
     endDate: filterDate.endDate
       ? new Date(filterDate.endDate.getTime() + 24 * 60 * 60 * 1000)
       : cacheTopDate,
->>>>>>> 34de21f6
   }
 
   // Check if a date is within the cached 30-day range
