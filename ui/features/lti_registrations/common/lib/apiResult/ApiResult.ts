/*
 * Copyright (C) 2024 - present Instructure, Inc.
 *
 * This file is part of Canvas.
 *
 * Canvas is free software: you can redistribute it and/or modify it under
 * the terms of the GNU Affero General Public License as published by the Free
 * Software Foundation, version 3 of the License.
 *
 * Canvas is distributed in the hope that it will be useful, but WITHOUT ANY
 * WARRANTY; without even the implied warranty of MERCHANTABILITY or FITNESS FOR
 * A PARTICULAR PURPOSE. See the GNU Affero General Public License for more
 * details.
 *
 * You should have received a copy of the GNU Affero General Public License along
 * with this program. If not, see <http://www.gnu.org/licenses/>.
 */

import type {ZodSchema, ZodTypeDef, ZodError} from 'zod'

export type ApiResult<A> =
  | {
      /** Indicates that the backend response was parsed successfully */
      _type: 'Success'
      data: A
    }
  | {
      /** Indicates that the backend responded with a JSON value that could not be parsed */
      _type: 'ApiParseError'
      url: string
      error: ZodError<any>
    }
  | {
<<<<<<< HEAD
=======
      /** Indicates that the backend responded with a non-JSON value */
>>>>>>> 37d6122c
      _type: 'InvalidJson'
      url: string
      error?: Error
    }
  | {
<<<<<<< HEAD
=======
      /** Indicates an error response from the backend */
      _type: 'ApiError'
      status: number
      body?: unknown
    }
  | {
>>>>>>> 37d6122c
      _type: 'GenericError'
      message: string
    }
  | {
      _type: 'Exception'
      error: Error
    }

type UnsuccessfulApiResult = Exclude<ApiResult<unknown>, {_type: 'Success'}>
type SuccessfulApiResult<A> = Extract<ApiResult<A>, {_type: 'Success'}>

export const success = <A>(data: A): ApiResult<A> => ({
  _type: 'Success',
  data,
})

export const apiParseError = (error: ZodError, url: string): ApiResult<never> => ({
  _type: 'ApiParseError',
  url,
  error,
})

export const apiError = (status: number, body: unknown): ApiResult<never> => ({
  _type: 'ApiError',
  status,
  body,
})

export const genericError = (message: string): ApiResult<never> => ({
  _type: 'GenericError',
  message,
})

export const exception = (error: Error): ApiResult<never> => ({
  _type: 'Exception',
  error,
})

export const invalidJson = (url: string, error?: Error): ApiResult<never> => ({
  _type: 'InvalidJson',
  url,
  error,
})

/**
 * Takes a Zod schema and a `fetch` response
 * and returns a promise that resolves to an `ApiResult`
 * catching any errors that occur during the fetch
 * @param schema
 * @returns
 */
export const parseFetchResult =
  <O, Def extends ZodTypeDef, I>(schema: ZodSchema<O, Def, I>) =>
  (result: Promise<Response>): Promise<ApiResult<O>> => {
    return result
      .then(response => {
        if (response.ok) {
          return response
            .json()
            .then(json => [response, json] as const)
            .then(([resp, json]) => [resp, schema.safeParse(json)] as const)
            .then(([resp, parsedJson]) => {
              return parsedJson.success
                ? success(parsedJson.data)
                : apiParseError(parsedJson.error, resp.url)
            })
            .catch(err => {
              return invalidJson(response.url, err instanceof Error ? err : undefined)
            })
        } else {
<<<<<<< HEAD
          return genericError('Response was not ok.')
=======
          return response
            .json()
            .then(body => apiError(response.status, body))
            .catch(() => apiError(response.status, undefined))
>>>>>>> 37d6122c
        }
      })
      .catch(err => {
        if (err instanceof Error) {
          return exception(err)
        } else {
          return genericError('An error occurred')
        }
      })
  }

export const formatApiResultError = (error: UnsuccessfulApiResult): string => {
  if (error._type === 'Exception') {
    return `${error.error.message}${error.error.stack ? `\n${error.error.stack}` : ''}`
  } else if (error._type === 'GenericError') {
    return error.message
  } else if (error._type === 'InvalidJson') {
    return `Error parsing response from ${error.url}:\nResult was not valid JSON.`
<<<<<<< HEAD
=======
  } else if (error._type === 'ApiError') {
    return `Error from server: ${error.status} ${JSON.stringify(error.body)}`
>>>>>>> 37d6122c
  } else {
    const messages = error.error.errors
      .map(issue => {
        return `${issue.path.map(p => (typeof p === 'number' ? `[${p}]` : p)).join('.')} ${
          issue.code
        }: ${issue.message}`
      })
      .join('\n')
    return `Error parsing response from ${error.url}:\n${messages}`
  }
}

/**
 * Applies a function to the data of an `ApiResult` if it is a success
 * @param result
 * @param f
 * @returns
 */
export const mapApiResult = <A, B>(result: ApiResult<A>, f: (a: A) => B): ApiResult<B> => {
  if (isSuccessful(result)) {
    return success(f(result.data))
  } else {
    return result
  }
}

/**
 * Returns true if the `ApiResult` is not a success
 * and narrows the type
 * @param result
 * @returns
 */
export const isUnsuccessful = (result: ApiResult<unknown>): result is UnsuccessfulApiResult => {
  return result._type !== 'Success'
}

/**
 * Returns true if the `ApiResult` is a success
 * and narrows the type
 * @param result
 * @returns
 */
export const isSuccessful = <A>(result: ApiResult<A>): result is SuccessfulApiResult<A> => {
  return result._type === 'Success'
}<|MERGE_RESOLUTION|>--- conflicted
+++ resolved
@@ -31,24 +31,18 @@
       error: ZodError<any>
     }
   | {
-<<<<<<< HEAD
-=======
       /** Indicates that the backend responded with a non-JSON value */
->>>>>>> 37d6122c
       _type: 'InvalidJson'
       url: string
       error?: Error
     }
   | {
-<<<<<<< HEAD
-=======
       /** Indicates an error response from the backend */
       _type: 'ApiError'
       status: number
       body?: unknown
     }
   | {
->>>>>>> 37d6122c
       _type: 'GenericError'
       message: string
     }
@@ -119,14 +113,10 @@
               return invalidJson(response.url, err instanceof Error ? err : undefined)
             })
         } else {
-<<<<<<< HEAD
-          return genericError('Response was not ok.')
-=======
           return response
             .json()
             .then(body => apiError(response.status, body))
             .catch(() => apiError(response.status, undefined))
->>>>>>> 37d6122c
         }
       })
       .catch(err => {
@@ -145,11 +135,8 @@
     return error.message
   } else if (error._type === 'InvalidJson') {
     return `Error parsing response from ${error.url}:\nResult was not valid JSON.`
-<<<<<<< HEAD
-=======
   } else if (error._type === 'ApiError') {
     return `Error from server: ${error.status} ${JSON.stringify(error.body)}`
->>>>>>> 37d6122c
   } else {
     const messages = error.error.errors
       .map(issue => {
