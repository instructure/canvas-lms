/*
 * Copyright (C) 2024 - present Instructure, Inc.
 *
 * This file is part of Canvas.
 *
 * Canvas is free software: you can redistribute it and/or modify it under
 * the terms of the GNU Affero General Public License as published by the Free
 * Software Foundation, version 3 of the License.
 *
 * Canvas is distributed in the hope that it will be useful, but WITHOUT ANY
 * WARRANTY; without even the implied warranty of MERCHANTABILITY or FITNESS FOR
 * A PARTICULAR PURPOSE. See the GNU Affero General Public License for more
 * details.
 *
 * You should have received a copy of the GNU Affero General Public License along
 * with this program. If not, see <http://www.gnu.org/licenses/>.
 */
import ProductDetail from '@canvas/lti-apps/components/ProductDetail/ProductDetail'
import {getBasename} from '@canvas/lti-apps/utils/basename'
import {QueryClient, QueryClientProvider} from '@tanstack/react-query'
import {createRoot} from 'react-dom/client'
import {Navigate, RouterProvider, createBrowserRouter} from 'react-router-dom'
import {DiscoverRoute} from './discover'
import {ProductConfigureButton} from './discover/ProductConfigureButton'
import {isLtiRegistrationsDiscoverEnabled} from './discover/utils'
import {LtiAppsLayout} from './layout/LtiAppsLayout'
import {LtiBreadcrumbsLayout} from './layout/LtiBreadcrumbsLayout'
import {ManageRoutes} from './manage'
import {updateDeveloperKeyWorkflowState} from './manage/api/developerKey'
import {fetchRegistrationToken, getLtiRegistrationByUUID} from './manage/api/ltiImsRegistration'
import {
  bindGlobalLtiRegistration,
  createRegistration,
  deleteRegistration,
  fetchLtiRegistration,
  fetchRegistrationByClientId,
  fetchThirdPartyToolConfiguration,
  updateRegistration,
} from './manage/api/registrations'
import type {DynamicRegistrationWizardService} from './manage/dynamic_registration_wizard/DynamicRegistrationWizardService'
import {InheritedKeyRegistrationWizard} from './manage/inherited_key_registration_wizard/InheritedKeyRegistrationWizard'
import type {InheritedKeyService} from './manage/inherited_key_registration_wizard/InheritedKeyService'
import type {Lti1p3RegistrationWizardService} from './manage/lti_1p3_registration_form/Lti1p3RegistrationWizardService'
import {type AccountId, ZAccountId} from './manage/model/AccountId'
import {ToolDetails} from './manage/pages/tool_details/ToolDetails'
import {ToolAccess} from './manage/pages/tool_details/access/ToolAccess'
<<<<<<< HEAD
import {ToolConfiguration} from './manage/pages/tool_details/configuration/ToolConfigurationView'
=======
import {ToolConfigurationView} from './manage/pages/tool_details/configuration/ToolConfigurationView'
>>>>>>> 005bce2c
import {ToolHistory} from './manage/pages/tool_details/history/ToolHistory'
import {ToolUsage} from './manage/pages/tool_details/usage/ToolUsage'
import type {JsonUrlWizardService} from './manage/registration_wizard/JsonUrlWizardService'
import {RegistrationWizardModal} from './manage/registration_wizard/RegistrationWizardModal'
import {route as MonitorRoute} from './monitor/route'
import {isLtiRegistrationsUsageEnabled} from './monitor/utils'
import {ToolConfigurationEdit} from './manage/pages/tool_details/configuration/ToolConfigurationEdit'

const accountId = ZAccountId.parse(window.ENV.ACCOUNT_ID)

const queryClient = new QueryClient()

const getLayoutChildren = (accountId: AccountId) => {
  const layoutRoutes = [...ManageRoutes]

  if (isLtiRegistrationsDiscoverEnabled()) {
    layoutRoutes.push(DiscoverRoute)
  }

  if (isLtiRegistrationsUsageEnabled()) {
    layoutRoutes.push(MonitorRoute(accountId))
  }

  return layoutRoutes
}

const router = createBrowserRouter(
  [
    {
      path: '',
      element: <LtiBreadcrumbsLayout accountId={accountId} />,
      // If you add a new route, you almost certainly need to add it here to ensure that the
      // correct top level breadcrumb is always added. If you don't, it will be up to you
      // to ensure that the top level breadcrumb is added correctly.
      children: [
        {
          path: '/',
          element: <LtiAppsLayout />,
          children: getLayoutChildren(accountId),
        },
        {
          path: 'product_detail/:id',
          element: (
            <ProductDetail
              renderConfigureButton={(buttonWidth, ltiConfiguration) => {
                return (
                  <ProductConfigureButton
                    accountId={accountId}
                    buttonWidth={buttonWidth}
                    ltiConfiguration={ltiConfiguration}
                  />
                )
              }}
            />
          ),
        },
        {
          path: 'manage/:registration_id',
          element: <ToolDetails accountId={accountId} />,
          children: [
            {
              path: '',
              element: <ToolAccess />,
            },
            {
              path: 'configuration',
<<<<<<< HEAD
              element: <ToolConfiguration />,
=======
              element: <ToolConfigurationView />,
            },
            {
              path: 'configuration/edit',
              element: <ToolConfigurationEdit updateLtiRegistration={updateRegistration} />,
>>>>>>> 005bce2c
            },
            ...(isLtiRegistrationsUsageEnabled()
              ? [
                  {
                    path: 'usage',
                    element: <ToolUsage />,
                  },
                ]
              : []),
            {
              path: 'history',
              element: <ToolHistory />,
            },
          ],
        },
        {
          path: '*',
          element: <Navigate to="/" replace />,
        },
      ],
    },
  ],

  {
    basename: getBasename('apps'),
  },
)

const dynamicRegistrationWizardService: DynamicRegistrationWizardService = {
  fetchRegistrationToken,
  getRegistrationByUUID: getLtiRegistrationByUUID,
  fetchLtiRegistration: fetchLtiRegistration,
  updateDeveloperKeyWorkflowState,
  updateRegistration: updateRegistration,
  deleteRegistration: deleteRegistration,
}

const jsonUrlWizardService: JsonUrlWizardService = {
  fetchThirdPartyToolConfiguration,
}

const lti1p3RegistrationWizardService: Lti1p3RegistrationWizardService = {
  createLtiRegistration: createRegistration,
  updateLtiRegistration: updateRegistration,
  fetchLtiRegistration,
}

const inheritedKeyService: InheritedKeyService = {
  bindGlobalLtiRegistration,
  fetchRegistrationByClientId,
}

const root = createRoot(document.getElementById('reactContent')!)

root.render(
  <QueryClientProvider client={queryClient}>
    <RegistrationWizardModal
      accountId={accountId}
      dynamicRegistrationWizardService={dynamicRegistrationWizardService}
      lti1p3RegistrationWizardService={lti1p3RegistrationWizardService}
      jsonUrlWizardService={jsonUrlWizardService}
    />
    <InheritedKeyRegistrationWizard accountId={accountId} service={inheritedKeyService} />
    <RouterProvider router={router} />
  </QueryClientProvider>,
)<|MERGE_RESOLUTION|>--- conflicted
+++ resolved
@@ -44,11 +44,7 @@
 import {type AccountId, ZAccountId} from './manage/model/AccountId'
 import {ToolDetails} from './manage/pages/tool_details/ToolDetails'
 import {ToolAccess} from './manage/pages/tool_details/access/ToolAccess'
-<<<<<<< HEAD
-import {ToolConfiguration} from './manage/pages/tool_details/configuration/ToolConfigurationView'
-=======
 import {ToolConfigurationView} from './manage/pages/tool_details/configuration/ToolConfigurationView'
->>>>>>> 005bce2c
 import {ToolHistory} from './manage/pages/tool_details/history/ToolHistory'
 import {ToolUsage} from './manage/pages/tool_details/usage/ToolUsage'
 import type {JsonUrlWizardService} from './manage/registration_wizard/JsonUrlWizardService'
@@ -115,15 +111,11 @@
             },
             {
               path: 'configuration',
-<<<<<<< HEAD
-              element: <ToolConfiguration />,
-=======
               element: <ToolConfigurationView />,
             },
             {
               path: 'configuration/edit',
               element: <ToolConfigurationEdit updateLtiRegistration={updateRegistration} />,
->>>>>>> 005bce2c
             },
             ...(isLtiRegistrationsUsageEnabled()
               ? [
