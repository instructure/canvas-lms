/*
 * Copyright (C) 2024 - present Instructure, Inc.
 *
 * This file is part of Canvas.
 *
 * Canvas is free software: you can redistribute it and/or modify it under
 * the terms of the GNU Affero General Public License as published by the Free
 * Software Foundation, version 3 of the License.
 *
 * Canvas is distributed in the hope that it will be useful, but WITHOUT ANY
 * WARRANTY; without even the implied warranty of MERCHANTABILITY or FITNESS FOR
 * A PARTICULAR PURPOSE. See the GNU Affero General Public License for more
 * details.
 *
 * You should have received a copy of the GNU Affero General Public License along
 * with this program. If not, see <http://www.gnu.org/licenses/>.
 */
import * as React from 'react'
import {QueryClient, QueryClientProvider} from '@tanstack/react-query'
import {createRoot} from 'react-dom/client'
import {createBrowserRouter, RouterProvider} from 'react-router-dom'
import ProductDetail from '../../shared/lti-apps/components/ProductDetail/ProductDetail'
import {DiscoverRoute} from './discover'
import {LtiAppsLayout} from './layout/LtiAppsLayout'
import {ManageRoutes} from './manage'
import {
  deleteDeveloperKey,
  updateAdminNickname,
  updateDeveloperKeyWorkflowState,
} from './manage/api/developerKey'
import {
  fetchRegistrationToken,
  getLtiImsRegistrationById,
  getRegistrationByUUID,
  updateRegistrationOverlay,
} from './manage/api/ltiImsRegistration'
import {
  bindGlobalLtiRegistration,
  createRegistration,
  fetchRegistrationByClientId,
  fetchThirdPartyToolConfiguration,
  updateRegistration,
  fetchLtiRegistration,
} from './manage/api/registrations'
import type {DynamicRegistrationWizardService} from './manage/dynamic_registration_wizard/DynamicRegistrationWizardService'
import {InheritedKeyRegistrationWizard} from './manage/inherited_key_registration_wizard/InheritedKeyRegistrationWizard'
import type {InheritedKeyService} from './manage/inherited_key_registration_wizard/InheritedKeyService'
import type {Lti1p3RegistrationWizardService} from './manage/lti_1p3_registration_form/Lti1p3RegistrationWizardService'
import {openDynamicRegistrationWizard} from './manage/registration_wizard/RegistrationWizardModalState'
import {getBasename} from '@canvas/lti-apps/utils/basename'
import {ZAccountId} from './manage/model/AccountId'
import type {JsonUrlWizardService} from './manage/registration_wizard/JsonUrlWizardService'
import {RegistrationWizardModal} from './manage/registration_wizard/RegistrationWizardModal'
import {ProductConfigureButton} from './discover/ProductConfigureButton'

const accountId = ZAccountId.parse(window.location.pathname.split('/')[2])

const queryClient = new QueryClient()

// window.ENV.lti_registrations_discover_page

const router = createBrowserRouter(
  [
    {
      path: '/',
      element: <LtiAppsLayout />,
      children: window.ENV.FEATURES.lti_registrations_discover_page
        ? [DiscoverRoute, ...ManageRoutes]
        : [...ManageRoutes],
    },
    {
      path: 'product_detail/:id',
      element: (
        <ProductDetail
          renderConfigureButton={(buttonWidth, ltiConfiguration) => {
            return (
              <ProductConfigureButton
<<<<<<< HEAD
=======
                accountId={accountId}
>>>>>>> 1c55606d
                buttonWidth={buttonWidth}
                ltiConfiguration={ltiConfiguration}
              />
            )
          }}
        />
      ),
    },
  ],

  {
    basename: getBasename('apps'),
  }
)

const dynamicRegistrationWizardService: DynamicRegistrationWizardService = {
  deleteDeveloperKey,
  fetchRegistrationToken,
  getRegistrationByUUID,
  getLtiImsRegistrationById,
  updateDeveloperKeyWorkflowState,
  updateAdminNickname,
  updateRegistrationOverlay,
}

const jsonUrlWizardService: JsonUrlWizardService = {
  fetchThirdPartyToolConfiguration,
}

const lti1p3RegistrationWizardService: Lti1p3RegistrationWizardService = {
  createLtiRegistration: createRegistration,
  updateLtiRegistration: updateRegistration,
  fetchLtiRegistration,
}

const inheritedKeyService: InheritedKeyService = {
  bindGlobalLtiRegistration,
  fetchRegistrationByClientId,
}

const root = createRoot(document.getElementById('reactContent')!)

root.render(
  <QueryClientProvider client={queryClient}>
    <RegistrationWizardModal
      accountId={accountId}
      dynamicRegistrationWizardService={dynamicRegistrationWizardService}
      lti1p3RegistrationWizardService={lti1p3RegistrationWizardService}
      jsonUrlWizardService={jsonUrlWizardService}
    />
    <InheritedKeyRegistrationWizard accountId={accountId} service={inheritedKeyService} />
    <RouterProvider router={router} />
  </QueryClientProvider>
)<|MERGE_RESOLUTION|>--- conflicted
+++ resolved
@@ -75,10 +75,7 @@
           renderConfigureButton={(buttonWidth, ltiConfiguration) => {
             return (
               <ProductConfigureButton
-<<<<<<< HEAD
-=======
                 accountId={accountId}
->>>>>>> 1c55606d
                 buttonWidth={buttonWidth}
                 ltiConfiguration={ltiConfiguration}
               />
