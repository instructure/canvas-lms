/*
 * Copyright (C) 2024 - present Instructure, Inc.
 *
 * This file is part of Canvas.
 *
 * Canvas is free software: you can redistribute it and/or modify it under
 * the terms of the GNU Affero General Public License as published by the Free
 * Software Foundation, version 3 of the License.
 *
 * Canvas is distributed in the hope that it will be useful, but WITHOUT ANY
 * WARRANTY; without even the implied warranty of MERCHANTABILITY or FITNESS FOR
 * A PARTICULAR PURPOSE. See the GNU Affero General Public License for more
 * details.
 *
 * You should have received a copy of the GNU Affero General Public License along
 * with this program. If not, see <http://www.gnu.org/licenses/>.
 */
import * as React from 'react'
import {QueryClient, QueryClientProvider} from '@tanstack/react-query'
import {createRoot} from 'react-dom/client'
import {createBrowserRouter, RouterProvider} from 'react-router-dom'
import ProductDetail from '../../shared/lti-apps/components/ProductDetail/ProductDetail'
import {DiscoverRoute} from './discover'
import {LtiAppsLayout} from './layout/LtiAppsLayout'
import {ManageRoutes} from './manage'
import {
  deleteDeveloperKey,
  updateAdminNickname,
  updateDeveloperKeyWorkflowState,
} from './manage/api/developerKey'
import {
  fetchRegistrationToken,
  getLtiImsRegistrationById,
  getRegistrationByUUID,
  updateRegistrationOverlay,
} from './manage/api/ltiImsRegistration'
import {
  bindGlobalLtiRegistration,
  createRegistration,
  fetchRegistrationByClientId,
  fetchThirdPartyToolConfiguration,
  updateRegistration,
  fetchLtiRegistration,
} from './manage/api/registrations'
import type {DynamicRegistrationWizardService} from './manage/dynamic_registration_wizard/DynamicRegistrationWizardService'
import {InheritedKeyRegistrationWizard} from './manage/inherited_key_registration_wizard/InheritedKeyRegistrationWizard'
import type {InheritedKeyService} from './manage/inherited_key_registration_wizard/InheritedKeyService'
import type {Lti1p3RegistrationWizardService} from './manage/lti_1p3_registration_form/Lti1p3RegistrationWizardService'
import {openDynamicRegistrationWizard} from './manage/registration_wizard/RegistrationWizardModalState'
import {getBasename} from '@canvas/lti-apps/utils/basename'
import {ZAccountId} from './manage/model/AccountId'
import type {JsonUrlWizardService} from './manage/registration_wizard/JsonUrlWizardService'
import {RegistrationWizardModal} from './manage/registration_wizard/RegistrationWizardModal'
import {ProductConfigureButton} from './discover/ProductConfigureButton'

const accountId = ZAccountId.parse(window.location.pathname.split('/')[2])

const queryClient = new QueryClient()

// window.ENV.lti_registrations_discover_page

const router = createBrowserRouter(
  [
    {
      path: '/',
      element: <LtiAppsLayout />,
      children: window.ENV.FEATURES.lti_registrations_discover_page
        ? [DiscoverRoute, ...ManageRoutes]
        : [...ManageRoutes],
    },
    {
      path: 'product_detail/:id',
      element: (
        <ProductDetail
          renderConfigureButton={(buttonWidth, ltiConfiguration) => {
            return (
              <ProductConfigureButton
<<<<<<< HEAD
=======
                accountId={accountId}
>>>>>>> 80d4da09
                buttonWidth={buttonWidth}
                ltiConfiguration={ltiConfiguration}
              />
            )
          }}
        />
      ),
    },
  ],

  {
    basename: getBasename('apps'),
  }
)

const dynamicRegistrationWizardService: DynamicRegistrationWizardService = {
  deleteDeveloperKey,
  fetchRegistrationToken,
  getRegistrationByUUID,
  getLtiImsRegistrationById,
  updateDeveloperKeyWorkflowState,
  updateAdminNickname,
  updateRegistrationOverlay,
}

const jsonUrlWizardService: JsonUrlWizardService = {
  fetchThirdPartyToolConfiguration,
}

const lti1p3RegistrationWizardService: Lti1p3RegistrationWizardService = {
  createLtiRegistration: createRegistration,
  updateLtiRegistration: updateRegistration,
  fetchLtiRegistration,
}

const inheritedKeyService: InheritedKeyService = {
  bindGlobalLtiRegistration,
  fetchRegistrationByClientId,
}

const root = createRoot(document.getElementById('reactContent')!)

root.render(
  <QueryClientProvider client={queryClient}>
    <RegistrationWizardModal
      accountId={accountId}
      dynamicRegistrationWizardService={dynamicRegistrationWizardService}
      lti1p3RegistrationWizardService={lti1p3RegistrationWizardService}
      jsonUrlWizardService={jsonUrlWizardService}
    />
    <InheritedKeyRegistrationWizard accountId={accountId} service={inheritedKeyService} />
    <RouterProvider router={router} />
  </QueryClientProvider>
)<|MERGE_RESOLUTION|>--- conflicted
+++ resolved
@@ -75,10 +75,7 @@
           renderConfigureButton={(buttonWidth, ltiConfiguration) => {
             return (
               <ProductConfigureButton
-<<<<<<< HEAD
-=======
                 accountId={accountId}
->>>>>>> 80d4da09
                 buttonWidth={buttonWidth}
                 ltiConfiguration={ltiConfiguration}
               />
