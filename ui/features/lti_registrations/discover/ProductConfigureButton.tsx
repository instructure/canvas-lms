/*
 * Copyright (C) 2024 - present Instructure, Inc.
 *
 * This file is part of Canvas.
 *
 * Canvas is free software: you can redistribute it and/or modify it under
 * the terms of the GNU Affero General Public License as published by the Free
 * Software Foundation, version 3 of the License.
 *
 * Canvas is distributed in the hope that it will be useful, but WITHOUT ANY
 * WARRANTY; without even the implied warranty of MERCHANTABILITY or FITNESS FOR
 * A PARTICULAR PURPOSE. See the GNU Affero General Public License for more
 * details.
 *
 * You should have received a copy of the GNU Affero General Public License along
 * with this program. If not, see <http://www.gnu.org/licenses/>.
 */

import {useScope as createI18nScope} from '@canvas/i18n'
import {type Lti} from '@canvas/lti-apps/models/Product'
import {
  pickPreferredIntegration,
  type PreferredLtiIntegration,
} from '@canvas/lti-apps/utils/pickPreferredIntegration'
import {Button} from '@instructure/ui-buttons'
import * as React from 'react'
import {useNavigate} from 'react-router-dom'
import {isSuccessful} from '../common/lib/apiResult/ApiResult'
import {fetchThirdPartyToolConfiguration} from '../manage/api/registrations'
import {openInheritedKeyWizard} from '../manage/inherited_key_registration_wizard/InheritedKeyRegistrationWizardState'
import type {AccountId} from '../manage/model/AccountId'
import {ZDeveloperKeyId} from '../manage/model/developer_key/DeveloperKeyId'
import {ZUnifiedToolId} from '../manage/model/UnifiedToolId'
import {
  openDynamicRegistrationWizard,
  openJsonRegistrationWizard,
  openJsonUrlRegistrationWizard,
  type JsonFetchStatus,
} from '../manage/registration_wizard/RegistrationWizardModalState'

export type ConfigureButtonProps = {
  buttonWidth: 'block' | 'inline-block'
  ltiConfiguration: Lti
  accountId: AccountId
}

const I18n = createI18nScope('lti_registrations')

export const ProductConfigureButton = ({
  buttonWidth,
  ltiConfiguration,
  accountId,
}: ConfigureButtonProps) => {
  const navigate = useNavigate()

  const redirectToManagePage = React.useCallback(() => {
    navigate('/manage')
  }, [navigate])

  const integration = ltiConfiguration.lti_13
    ? pickPreferredIntegration(ltiConfiguration.lti_13)
    : undefined

  const [jsonFetchStatus, setJsonFetchStatus] = React.useState<JsonFetchStatus>({_tag: 'initial'})

  React.useEffect(() => {
    if (
      integration &&
      (integration.integration_type === 'lti_13_configuration' ||
        integration.integration_type === 'lti_13_url')
    ) {
      setJsonFetchStatus({_tag: 'loading'})

      const body =
        integration.integration_type === 'lti_13_configuration'
          ? {
              lti_configuration: JSON.parse(integration.configuration),
            }
          : {
              url: integration.url,
            }

<<<<<<< HEAD
      // eslint-disable-next-line promise/catch-or-return
=======
>>>>>>> 4b8c5dea
      fetchThirdPartyToolConfiguration(body, accountId).then(result => {
        setJsonFetchStatus({
          _tag: 'loaded',
          result,
        })
      })
    }
  }, [integration, setJsonFetchStatus])

  return (
    <Button
      display={buttonWidth}
      color="primary"
      interaction={buttonIsEnabled(integration, jsonFetchStatus) ? 'enabled' : 'disabled'}
      onClick={() => {
        switch (integration?.integration_type) {
          case 'lti_13_dynamic_registration':
            openDynamicRegistrationWizard(
              integration.url,
              ZUnifiedToolId.parse(integration.unified_tool_id),
<<<<<<< HEAD
              redirectToManagePage
=======
              redirectToManagePage,
>>>>>>> 4b8c5dea
            )
            break
          case 'lti_13_global_inherited_key':
            openInheritedKeyWizard(
              ZDeveloperKeyId.parse(integration.global_inherited_key),
<<<<<<< HEAD
              redirectToManagePage
=======
              redirectToManagePage,
>>>>>>> 4b8c5dea
            )
            break
          case 'lti_13_url':
            if (jsonFetchStatus._tag === 'loaded' && isSuccessful(jsonFetchStatus.result)) {
              openJsonUrlRegistrationWizard(
                integration.url,
                jsonFetchStatus.result.data,
                ZUnifiedToolId.parse(integration.unified_tool_id),
<<<<<<< HEAD
                redirectToManagePage
=======
                redirectToManagePage,
>>>>>>> 4b8c5dea
              )
            }
            break
          case 'lti_13_configuration':
            if (jsonFetchStatus._tag === 'loaded' && isSuccessful(jsonFetchStatus.result)) {
              openJsonRegistrationWizard(
                integration.configuration,
                jsonFetchStatus.result.data,
                ZUnifiedToolId.parse(integration.unified_tool_id),
<<<<<<< HEAD
                redirectToManagePage
=======
                redirectToManagePage,
>>>>>>> 4b8c5dea
              )
            }
            break
        }
      }}
    >
      {I18n.t('Configure')}
    </Button>
  )
}

const buttonIsEnabled = (
  integration: PreferredLtiIntegration | undefined,
<<<<<<< HEAD
  jsonFetchStatus: JsonFetchStatus
=======
  jsonFetchStatus: JsonFetchStatus,
>>>>>>> 4b8c5dea
) => {
  if (jsonFetchStatus._tag === 'loading') {
    return false
  } else if (integration?.integration_type === 'lti_13_dynamic_registration') {
    return true
  } else if (
    (jsonFetchStatus._tag === 'loaded' && isSuccessful(jsonFetchStatus.result)) ||
    integration?.integration_type === 'lti_13_global_inherited_key'
  ) {
    return window.ENV.FEATURES.lti_registrations_next
  } else {
    return false
  }
}<|MERGE_RESOLUTION|>--- conflicted
+++ resolved
@@ -80,10 +80,6 @@
               url: integration.url,
             }
 
-<<<<<<< HEAD
-      // eslint-disable-next-line promise/catch-or-return
-=======
->>>>>>> 4b8c5dea
       fetchThirdPartyToolConfiguration(body, accountId).then(result => {
         setJsonFetchStatus({
           _tag: 'loaded',
@@ -104,21 +100,13 @@
             openDynamicRegistrationWizard(
               integration.url,
               ZUnifiedToolId.parse(integration.unified_tool_id),
-<<<<<<< HEAD
-              redirectToManagePage
-=======
               redirectToManagePage,
->>>>>>> 4b8c5dea
             )
             break
           case 'lti_13_global_inherited_key':
             openInheritedKeyWizard(
               ZDeveloperKeyId.parse(integration.global_inherited_key),
-<<<<<<< HEAD
-              redirectToManagePage
-=======
               redirectToManagePage,
->>>>>>> 4b8c5dea
             )
             break
           case 'lti_13_url':
@@ -127,11 +115,7 @@
                 integration.url,
                 jsonFetchStatus.result.data,
                 ZUnifiedToolId.parse(integration.unified_tool_id),
-<<<<<<< HEAD
-                redirectToManagePage
-=======
                 redirectToManagePage,
->>>>>>> 4b8c5dea
               )
             }
             break
@@ -141,11 +125,7 @@
                 integration.configuration,
                 jsonFetchStatus.result.data,
                 ZUnifiedToolId.parse(integration.unified_tool_id),
-<<<<<<< HEAD
-                redirectToManagePage
-=======
                 redirectToManagePage,
->>>>>>> 4b8c5dea
               )
             }
             break
@@ -159,11 +139,7 @@
 
 const buttonIsEnabled = (
   integration: PreferredLtiIntegration | undefined,
-<<<<<<< HEAD
-  jsonFetchStatus: JsonFetchStatus
-=======
   jsonFetchStatus: JsonFetchStatus,
->>>>>>> 4b8c5dea
 ) => {
   if (jsonFetchStatus._tag === 'loading') {
     return false
