/*
 * Copyright (C) 2024 - present Instructure, Inc.
 *
 * This file is part of Canvas.
 *
 * Canvas is free software: you can redistribute it and/or modify it under
 * the terms of the GNU Affero General Public License as published by the Free
 * Software Foundation, version 3 of the License.
 *
 * Canvas is distributed in the hope that it will be useful, but WITHOUT ANY
 * WARRANTY; without even the implied warranty of MERCHANTABILITY or FITNESS FOR
 * A PARTICULAR PURPOSE. See the GNU Affero General Public License for more
 * details.
 *
 * You should have received a copy of the GNU Affero General Public License along
 * with this program. If not, see <http://www.gnu.org/licenses/>.
 */

export type Product = {
  id: string
  global_product_id: string
  name: string
  company: Company
  logo_url: string
  tagline: string
  description: string
  updated_at: any
  tool_integration_configurations: Lti
<<<<<<< HEAD
  tags: {id: number; name: string}[]
=======
>>>>>>> 2099f615
  badges: Badges[]
  screenshots: string[]
  tags: Tag[]
}

export type Company = {
  id: string
  name: string
  company_url?: string
}

export type Lti = {
  lti_13?: {id: number; integration_type: string; url: string; unified_tool_id: string}[]
  lti_11?: {id: number; integration_type: string; url: string; unified_tool_id: string}[]
}

export type Badges = {
  name: string
  image_url: string
  link: string
<<<<<<< HEAD
=======
}

export type TagGroup = {
  id: string
  name: string
  description: string
}

export type Tag = {
  id: string
  name: string
>>>>>>> 2099f615
}<|MERGE_RESOLUTION|>--- conflicted
+++ resolved
@@ -26,10 +26,6 @@
   description: string
   updated_at: any
   tool_integration_configurations: Lti
-<<<<<<< HEAD
-  tags: {id: number; name: string}[]
-=======
->>>>>>> 2099f615
   badges: Badges[]
   screenshots: string[]
   tags: Tag[]
@@ -50,8 +46,6 @@
   name: string
   image_url: string
   link: string
-<<<<<<< HEAD
-=======
 }
 
 export type TagGroup = {
@@ -63,5 +57,4 @@
 export type Tag = {
   id: string
   name: string
->>>>>>> 2099f615
 }