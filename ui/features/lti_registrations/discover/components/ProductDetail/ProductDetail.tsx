/*
 * Copyright (C) 2024 - present Instructure, Inc.
 *
 * This file is part of Canvas.
 *
 * Canvas is free software: you can redistribute it and/or modify it under
 * the terms of the GNU Affero General Public License as published by the Free
 * Software Foundation, version 3 of the License.
 *
 * Canvas is distributed in the hope that it will be useful, but WITHOUT ANY
 * WARRANTY; without even the implied warranty of MERCHANTABILITY or FITNESS FOR
 * A PARTICULAR PURPOSE. See the GNU Affero General Public License for more
 * details.
 *
 * You should have received a copy of the GNU Affero General Public License along
 * with this program. If not, see <http://www.gnu.org/licenses/>.
 */

import {useScope as useI18nScope} from '@canvas/i18n'
import React, {useState} from 'react'
import {useLocation, useNavigate} from 'react-router-dom'
<<<<<<< HEAD
import {fetchProducts} from '../../queries/productsQuery'
=======
import {fetchProducts} from '../../../../../shared/lti-apps/queries/productsQuery'
>>>>>>> d6e31a27
import {useQuery} from '@tanstack/react-query'
import useProduct from './useProduct'
import {Breadcrumb} from '@instructure/ui-breadcrumb'
import {Spinner} from '@instructure/ui-spinner'
import {Flex} from '@instructure/ui-flex'
import {Text} from '@instructure/ui-text'
import {Link} from '@instructure/ui-link'
import {Tag} from '@instructure/ui-tag'
import {View} from '@instructure/ui-view'
import {IconExternalLinkLine} from '@instructure/ui-icons/es/IconExternalLinkLine'
import {Button} from '@instructure/ui-buttons'
import GenericErrorPage from '@canvas/generic-error-page/react'
<<<<<<< HEAD
import TruncateWithTooltip from '../common/TruncateWithTooltip'
=======
import TruncateWithTooltip from '../../../../../shared/lti-apps/components/common/TruncateWithTooltip'
>>>>>>> d6e31a27
import {
  IconA11yLine,
  IconExpandStartLine,
  IconEyeLine,
  IconMessageLine,
  IconQuizTitleLine,
} from '@instructure/ui-icons'
import LtiDetailModal from './LtiDetailModal'
<<<<<<< HEAD
import ProductCarousel from '../common/Carousels/ProductCarousel'
import ImageCarousel from '../common/Carousels/ImageCarousel'
import BadgeCarousel from '../common/Carousels/BadgeCarousel'
=======
import IntegrationDetailModal from './IntegrationDetailModal'
import ProductCarousel from '../common/Carousels/ProductCarousel'
import ImageCarousel from '../common/Carousels/ImageCarousel'
import BadgeCarousel from '../common/Carousels/BadgeCarousel'
import Disclaimer from '../../../../../shared/lti-apps/components/common/Disclaimer'
>>>>>>> d6e31a27

import {openDynamicRegistrationWizard} from '../../../manage/registration_wizard/RegistrationWizardModalState'

import type {DiscoverParams} from '../../../../../shared/lti-apps/hooks/useDiscoverQueryParams'

const I18n = useI18nScope('lti_registrations')

const ProductDetail = () => {
  const [isModalOpen, setModalOpen] = useState(false)
  const [clickedLtiTitle, setClickedLtiTitle] = useState('')
  const [isIntDetailModalOpen, setIntDetailModalOpen] = useState(false)
  const [intDetailTitle, setIntDetailTitle] = useState('')
  const [intDetailContent, setIntDetailContent] = useState('')

  const navigate = useNavigate()
  const location = useLocation()

  const currentProductId = location.pathname.replace('/product_detail/', '')
  const previousPath = window.location.pathname.replace(/\product_detail.*/, '')

  const {product, isLoading, isError} = useProduct({productId: currentProductId})

  const params = () => {
    return {
      filters: {companies: [product?.company]},
    }
  }

  const {data: otherProductsByCompany} = useQuery({
    queryKey: ['lti_similar_products_by_company', product?.company],
    queryFn: () => fetchProducts(params() as unknown as DiscoverParams),
  })

  const ErrorPage = () => {
    return <GenericErrorPage errorMessage={I18n.t('Error loading product details')} />
  }

  const excludeCurrentProduct = otherProductsByCompany?.tools.filter(
    otherProducts => otherProducts.global_product_id !== currentProductId
  )

  const renderTags = () => {
    return product?.tags.map((t, i) => (
      <Tag text={t.name} margin="0 x-small 0 0" key={`${i + 1}`} />
    ))
  }

  const ltiDataClickHandle = (title: string) => {
    setModalOpen(true)
    setClickedLtiTitle(title)
  }

  const renderLtiTitle = () => {
    const lti = product?.tool_integration_configurations
    const version: string[] = []

    if (lti?.hasOwnProperty('lti_13')) {
      version.push('Learning Tools Interoperability (LTI)® v.1.3 Core Specification')
    }

    if (lti?.hasOwnProperty('lti_11')) {
      version.push('Learning Tools Interoperability (LTI)® v.1.1 Core Specification')
    }

    return version.map((title, i) => (
      <Flex.Item margin="0 0 small 0" key={`${i + 1}`}>
        <Link onClick={() => ltiDataClickHandle(title)} isWithinText={false}>
          <Text weight="bold">{title}</Text>
        </Link>
      </Flex.Item>
    ))
  }

  const formattedUpdatedAt = () => {
    const date = new Date(product?.updated_at as string)
    return date.toLocaleDateString('en-US', {
      year: 'numeric',
      month: 'short',
      day: 'numeric',
    })
  }

  const dynamicRegistrationInformation = product?.tool_integration_configurations?.lti_13?.find(
    configuration => configuration.integration_type === 'lti_13_dynamic_registration'
  )

<<<<<<< HEAD
=======
  const intDetailClickHandler = (title: string, content: string) => {
    setIntDetailModalOpen(true)
    setIntDetailTitle(title)
    setIntDetailContent(content)
  }

  const hasIntegrationResources = product?.integration_resources.resources?.length > 0

  const renderIntegrationResources = () => {
    if (!product) return null

    const {comments, resources} = product.integration_resources

    const renderComments = comments ? (
      <Flex>
        <Flex.Item direction="row">
          <Text dangerouslySetInnerHTML={{__html: comments || ''}} />
        </Flex.Item>
      </Flex>
    ) : null

    const renderResources =
      resources?.length === 0 ? (
        <Flex.Item margin="small 0 large 0">
          <Text>The tool provider did not include implementation resources for this tool.</Text>
        </Flex.Item>
      ) : (
        resources?.map((resource, i) => (
          <Flex.Item margin="0 0 large 0" key={`${i + 1}`}>
            <Link
              style={{alignItems: 'center', display: 'flex'}}
              onClick={() => {
                intDetailClickHandler(resource.name, resource.content)
              }}
              isWithinText={false}
            >
              <Text weight="bold">{resource.name}</Text>
              <View margin="0 0 0 x-small">
                <IconExternalLinkLine width={18} height={18} />
              </View>
            </Link>

            <div>
              <Text>{resource.description}</Text>
            </div>
          </Flex.Item>
        ))
      )

    return (
      <>
        {renderComments}
        {renderResources}
      </>
    )
  }

>>>>>>> d6e31a27
  if (isError) {
    return <ErrorPage />
  }

  return (
    <div>
      {isLoading ? (
        <Spinner renderTitle="Loading Page" role="alert" aria-busy="true" data-testid="loading" />
      ) : (
        product && (
          <>
            <Breadcrumb label={I18n.t('Apps')}>
              <Breadcrumb.Link href={previousPath}>{I18n.t('Apps')}</Breadcrumb.Link>
              <Breadcrumb.Link>{product.name}</Breadcrumb.Link>
            </Breadcrumb>
            <Flex margin="small 0 0 0">
              <Flex.Item>
                <div style={{borderRadius: '8px'}}>
                  <img
                    alt=""
                    src={product.logo_url}
                    width={80}
                    height={80}
                    style={{borderRadius: 8}}
                  />
                </div>
              </Flex.Item>
              <Flex.Item shouldGrow={true} shouldShrink={true} padding="small 0 0 small">
                <Text weight="bold" size="x-large">
                  {product.name}
                </Text>
                <Flex.Item shouldGrow={true} shouldShrink={true}>
                  <div style={{marginBottom: '.5rem'}}>
                    <TruncateWithTooltip
                      linesAllowed={2}
                      horizontalOffset={-150}
                      backgroundColor="primary"
                    >
                      <Text>{product.tagline}</Text>
                    </TruncateWithTooltip>
                  </div>
                </Flex.Item>
              </Flex.Item>
              <Flex.Item align="start" margin="small 0 0 0">
                <Button
                  color="primary"
                  interaction={dynamicRegistrationInformation ? 'enabled' : 'disabled'}
                  onClick={() => {
                    if (!dynamicRegistrationInformation) return null

                    openDynamicRegistrationWizard(
                      dynamicRegistrationInformation.url,
                      // @ts-ignore
                      dynamicRegistrationInformation.unified_tool_id,
                      () => {
                        // redirect to apps page
                        navigate('/manage')
                      }
                    )
                  }}
                >
                  {I18n.t('Configure')}
                </Button>
              </Flex.Item>
            </Flex>
            <Flex margin="0 0 0 xx-large">
              <Flex.Item padding="0 0 0 x-small" margin="0 0 0 medium">
                <Text color="secondary">
                  {I18n.t('by')} {product.company.name}
                </Text>{' '}
                |{' '}
                <Text color="secondary">
                  {I18n.t('Updated')}: {formattedUpdatedAt()}
                </Text>
              </Flex.Item>
            </Flex>
            <Flex padding="small 0 0 small" margin="0 medium large xx-large">
              <Flex.Item margin="0 0 0 small">{renderTags()}</Flex.Item>
            </Flex>
            <ImageCarousel screenshots={product.screenshots} />
            <Flex margin="medium 0 0 0">
              <Flex.Item>
                <Text weight="bold" size="large">
                  {I18n.t('Overview')}
                </Text>
              </Flex.Item>
            </Flex>
            <Flex>
              <Flex.Item margin="small 0 small 0">
                <Text dangerouslySetInnerHTML={{__html: product.description}} />
              </Flex.Item>
            </Flex>
            <Flex>
              <Flex.Item margin="medium 0 small 0">
                <Text weight="bold" size="large">
                  {I18n.t('External Links')}
                </Text>
              </Flex.Item>
            </Flex>
            <Flex>
              {product.company.company_url && (
                <Flex.Item margin="0 large 0 0">
                  <Link
                    href={product.company.company_url}
                    isWithinText={false}
                    renderIcon={<IconExpandStartLine />}
                  >
                    <Text weight="bold">{I18n.t('Website')}</Text>
                  </Link>
                </Flex.Item>
              )}
              {product.privacy_policy_url && (
                <Flex.Item>
                  <Link
                    href={product.privacy_policy_url}
                    isWithinText={false}
                    renderIcon={<IconEyeLine />}
                  >
                    <Text weight="bold">{I18n.t('Privacy Policy')}</Text>
                  </Link>
                </Flex.Item>
              )}
              {product.terms_of_service_url && (
                <Flex.Item margin="0 0 0 large">
                  <Link
                    href={product.terms_of_service_url}
                    isWithinText={false}
                    renderIcon={<IconQuizTitleLine />}
                  >
                    <Text weight="bold">{I18n.t('Terms of Service')}</Text>
                  </Link>
                </Flex.Item>
              )}
              {product.accessibility_url && (
                <Flex.Item margin="0 0 0 large">
                  <Link
                    href={product.accessibility_url}
                    isWithinText={false}
                    renderIcon={<IconA11yLine />}
                  >
                    <Text weight="bold">{I18n.t('Accessibility')}</Text>
                  </Link>
                </Flex.Item>
              )}
              {product.support_link && (
                <Flex.Item margin="0 0 0 large">
                  <Link
                    href={product.support_link}
                    isWithinText={false}
                    renderIcon={<IconMessageLine />}
                  >
                    <Text weight="bold">{I18n.t('Contact')}</Text>
                  </Link>
                </Flex.Item>
              )}
            </Flex>
            <Flex>
              <Flex.Item margin="medium 0 small 0">
                <Text weight="bold" size="large">
                  {I18n.t('Resources and Documents')}
                </Text>
              </Flex.Item>
            </Flex>
            <Text weight="bold" size="medium">
              {I18n.t('Integrations')}
            </Text>
            <Flex direction="column" margin="small 0 0 0">
              {renderLtiTitle()}
            </Flex>
            {product.badges.length > 0 && <BadgeCarousel badges={product?.badges} />}
            {(excludeCurrentProduct?.length ?? 0) > 0 && (
              <ProductCarousel
                products={excludeCurrentProduct ?? []}
                companyName={product.company.name}
              />
            )}
<<<<<<< HEAD
=======

            {hasIntegrationResources && (
              <>
                <Flex>
                  <Flex.Item margin="medium 0 0 0">
                    <Text weight="bold" size="x-large">
                      {I18n.t('Implementation Resources')}
                    </Text>
                  </Flex.Item>
                </Flex>
                <Flex direction="column">{renderIntegrationResources()}</Flex>
              </>
            )}

            {(excludeCurrentProduct?.length ?? 0) > 0 && (
              <ProductCarousel
                products={excludeCurrentProduct}
                companyName={product.company.name}
              />
            )}
            <div style={{marginTop: '35px'}}>
              <Disclaimer />
            </div>
>>>>>>> d6e31a27
          </>
        )
      )}
      <LtiDetailModal
        ltiTitle={clickedLtiTitle}
        integrationData={product?.lti_configurations}
        isModalOpen={isModalOpen}
        setModalOpen={setModalOpen}
      />
      <IntegrationDetailModal
        title={intDetailTitle}
        content={intDetailContent}
        isModalOpen={isIntDetailModalOpen}
        setModalOpen={setIntDetailModalOpen}
      />
    </div>
  )
}

export default ProductDetail<|MERGE_RESOLUTION|>--- conflicted
+++ resolved
@@ -19,11 +19,7 @@
 import {useScope as useI18nScope} from '@canvas/i18n'
 import React, {useState} from 'react'
 import {useLocation, useNavigate} from 'react-router-dom'
-<<<<<<< HEAD
-import {fetchProducts} from '../../queries/productsQuery'
-=======
 import {fetchProducts} from '../../../../../shared/lti-apps/queries/productsQuery'
->>>>>>> d6e31a27
 import {useQuery} from '@tanstack/react-query'
 import useProduct from './useProduct'
 import {Breadcrumb} from '@instructure/ui-breadcrumb'
@@ -36,11 +32,7 @@
 import {IconExternalLinkLine} from '@instructure/ui-icons/es/IconExternalLinkLine'
 import {Button} from '@instructure/ui-buttons'
 import GenericErrorPage from '@canvas/generic-error-page/react'
-<<<<<<< HEAD
-import TruncateWithTooltip from '../common/TruncateWithTooltip'
-=======
 import TruncateWithTooltip from '../../../../../shared/lti-apps/components/common/TruncateWithTooltip'
->>>>>>> d6e31a27
 import {
   IconA11yLine,
   IconExpandStartLine,
@@ -49,17 +41,11 @@
   IconQuizTitleLine,
 } from '@instructure/ui-icons'
 import LtiDetailModal from './LtiDetailModal'
-<<<<<<< HEAD
-import ProductCarousel from '../common/Carousels/ProductCarousel'
-import ImageCarousel from '../common/Carousels/ImageCarousel'
-import BadgeCarousel from '../common/Carousels/BadgeCarousel'
-=======
 import IntegrationDetailModal from './IntegrationDetailModal'
 import ProductCarousel from '../common/Carousels/ProductCarousel'
 import ImageCarousel from '../common/Carousels/ImageCarousel'
 import BadgeCarousel from '../common/Carousels/BadgeCarousel'
 import Disclaimer from '../../../../../shared/lti-apps/components/common/Disclaimer'
->>>>>>> d6e31a27
 
 import {openDynamicRegistrationWizard} from '../../../manage/registration_wizard/RegistrationWizardModalState'
 
@@ -146,8 +132,6 @@
     configuration => configuration.integration_type === 'lti_13_dynamic_registration'
   )
 
-<<<<<<< HEAD
-=======
   const intDetailClickHandler = (title: string, content: string) => {
     setIntDetailModalOpen(true)
     setIntDetailTitle(title)
@@ -205,7 +189,6 @@
     )
   }
 
->>>>>>> d6e31a27
   if (isError) {
     return <ErrorPage />
   }
@@ -382,8 +365,6 @@
                 companyName={product.company.name}
               />
             )}
-<<<<<<< HEAD
-=======
 
             {hasIntegrationResources && (
               <>
@@ -407,7 +388,6 @@
             <div style={{marginTop: '35px'}}>
               <Disclaimer />
             </div>
->>>>>>> d6e31a27
           </>
         )
       )}
