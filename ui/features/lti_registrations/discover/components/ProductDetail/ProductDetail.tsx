/*
 * Copyright (C) 2024 - present Instructure, Inc.
 *
 * This file is part of Canvas.
 *
 * Canvas is free software: you can redistribute it and/or modify it under
 * the terms of the GNU Affero General Public License as published by the Free
 * Software Foundation, version 3 of the License.
 *
 * Canvas is distributed in the hope that it will be useful, but WITHOUT ANY
 * WARRANTY; without even the implied warranty of MERCHANTABILITY or FITNESS FOR
 * A PARTICULAR PURPOSE. See the GNU Affero General Public License for more
 * details.
 *
 * You should have received a copy of the GNU Affero General Public License along
 * with this program. If not, see <http://www.gnu.org/licenses/>.
 */

import {useScope as useI18nScope} from '@canvas/i18n'
import React, {useState} from 'react'
import {useLocation, useNavigate} from 'react-router-dom'
<<<<<<< HEAD
import {fetchProducts} from '../../../../../shared/lti-apps/queries/productsQuery'
import {useQuery} from '@tanstack/react-query'
import useProduct from './useProduct'
=======
import useProduct from './queries/useProduct'
import useSimilarProducts from './queries/useSimilarProducts'
import useBreakpoints from '@canvas/lti-apps/hooks/useBreakpoints'
>>>>>>> 4427bf89
import {Breadcrumb} from '@instructure/ui-breadcrumb'
import {Spinner} from '@instructure/ui-spinner'
import {Flex} from '@instructure/ui-flex'
import {Text} from '@instructure/ui-text'
import {Link} from '@instructure/ui-link'
import {Tag} from '@instructure/ui-tag'
import {View} from '@instructure/ui-view'
<<<<<<< HEAD
import {IconExternalLinkLine} from '@instructure/ui-icons/es/IconExternalLinkLine'
import {Button} from '@instructure/ui-buttons'
import GenericErrorPage from '@canvas/generic-error-page/react'
import TruncateWithTooltip from '../../../../../shared/lti-apps/components/common/TruncateWithTooltip'
=======
import {Button} from '@instructure/ui-buttons'
import GenericErrorPage from '@canvas/generic-error-page/react'
import TruncateWithTooltip from '@canvas/lti-apps/components/common/TruncateWithTooltip'
>>>>>>> 4427bf89
import {
  IconA11yLine,
  IconExpandStartLine,
  IconExternalLinkLine,
  IconEyeLine,
  IconMessageLine,
  IconQuizTitleLine,
} from '@instructure/ui-icons'
import LtiDetailModal from './LtiDetailModal'
import IntegrationDetailModal from './IntegrationDetailModal'
import ProductCarousel from '../common/Carousels/ProductCarousel'
import ImageCarousel from '../common/Carousels/ImageCarousel'
import BadgeCarousel from '../common/Carousels/BadgeCarousel'
<<<<<<< HEAD
import Disclaimer from '../../../../../shared/lti-apps/components/common/Disclaimer'
=======
import Disclaimer from '@canvas/lti-apps/components/common/Disclaimer'
>>>>>>> 4427bf89

import type {Product} from '@canvas/lti-apps/models/Product'

<<<<<<< HEAD
import type {DiscoverParams} from '../../../../../shared/lti-apps/hooks/useDiscoverQueryParams'
=======
import {openDynamicRegistrationWizard} from '../../../manage/registration_wizard/RegistrationWizardModalState'
>>>>>>> 4427bf89

const I18n = useI18nScope('lti_registrations')

const ProductDetail = () => {
  const [isModalOpen, setModalOpen] = useState(false)
  const [clickedLtiTitle, setClickedLtiTitle] = useState('')
  const [isIntDetailModalOpen, setIntDetailModalOpen] = useState(false)
  const [intDetailTitle, setIntDetailTitle] = useState('')
  const [intDetailContent, setIntDetailContent] = useState('')

  const navigate = useNavigate()
  const location = useLocation()

  const currentProductId = location.pathname.replace('/product_detail/', '')
  const previousPath = window.location.pathname.replace(/\product_detail.*/, '')
  const {isDesktop, isMobile, isMaxMobile, isMaxTablet} = useBreakpoints()

  const {product, isLoading, isError} = useProduct({productId: currentProductId})

  const params = () => {
    return {
      filters: {companies: [{id: product?.company.id.toString(), name: product?.company.name}]},
    }
  }

  const {otherProductsByCompany} = useSimilarProducts({params: params(), product})

  const ErrorPage = () => {
    return <GenericErrorPage errorMessage={I18n.t('Error loading product details')} />
  }

  const excludeCurrentProduct = otherProductsByCompany?.tools.filter(
    (otherProducts: Product) => otherProducts.global_product_id !== currentProductId
  )

  const dynamicRegistrationInformation = product?.tool_integration_configurations?.lti_13?.find(
    configuration => configuration.integration_type === 'lti_13_dynamic_registration'
  )

  const ltiDataClickHandle = (title: string) => {
    setModalOpen(true)
    setClickedLtiTitle(title)
  }

  const intDetailClickHandler = (title: string, content: string) => {
    setIntDetailModalOpen(true)
    setIntDetailTitle(title)
    setIntDetailContent(content)
  }

  const formattedUpdatedAt = () => {
    const date = new Date(product?.updated_at as string)
    return date.toLocaleDateString('en-US', {
      year: 'numeric',
      month: 'short',
      day: 'numeric',
    })
  }

  const renderConfigureButton = () => {
    const buttonMargins = !isDesktop ? '0 0 medium 0' : '0 0 xx-large 0'
    const tabletMargin = isMaxTablet ? '0 0 0 small' : '0'
    const buttonWidth = isMaxMobile ? 'block' : 'inline-block'

    return (
      <Flex margin={buttonMargins}>
        <Flex.Item shouldGrow={true} margin={tabletMargin}>
          <Button
            display={buttonWidth}
            color="primary"
            interaction={dynamicRegistrationInformation ? 'enabled' : 'disabled'}
            onClick={() => {
              if (!dynamicRegistrationInformation) return null

              openDynamicRegistrationWizard(
                dynamicRegistrationInformation.url,
                // @ts-ignore
                dynamicRegistrationInformation.unified_tool_id,
                () => {
                  // redirect to apps page
                  navigate('/manage')
                }
              )
            }}
          >
            {I18n.t('Configure')}
          </Button>
        </Flex.Item>
      </Flex>
    )
  }

  const renderHeader = () => {
    return (
      <div>
        {!isDesktop && (
          <Flex.Item margin="0 0 0 small">
            <div style={{borderRadius: '8px'}}>
              <img alt="" src={product.logo_url} width={80} height={80} style={{borderRadius: 8}} />
            </div>
          </Flex.Item>
        )}
        <Flex>
          {isDesktop && (
            <Flex.Item>
              <div style={{borderRadius: '8px'}}>
                <img
                  alt=""
                  src={product.logo_url}
                  width={80}
                  height={80}
                  style={{borderRadius: 8}}
                />
              </div>
            </Flex.Item>
          )}
          <Flex.Item shouldGrow={true} shouldShrink={true} padding="small 0 0 small">
            <Text weight="bold" size="x-large">
              {product.name}
            </Text>
            <Flex.Item shouldGrow={true} shouldShrink={true}>
              <div style={{marginBottom: '.5rem'}}>
                <TruncateWithTooltip
                  linesAllowed={2}
                  horizontalOffset={-150}
                  backgroundColor="primary"
                >
                  <Text>{product.tagline}</Text>
                </TruncateWithTooltip>
              </div>
            </Flex.Item>
          </Flex.Item>
          {isDesktop && renderConfigureButton()}
        </Flex>
      </div>
    )
  }

  const renderBylineAndUpdatedAt = () => {
    return !isMobile ? (
      <Flex margin={isDesktop ? '0 0 0 large' : '0 0 0 small'}>
        <Flex.Item margin={isDesktop ? '0 0 0 xx-large' : '0'}>
          <Text color="secondary">
            {I18n.t('by')} {product.company.name}
          </Text>{' '}
          |{' '}
          <Text color="secondary">
            {I18n.t('Updated')}: {formattedUpdatedAt()}
          </Text>
        </Flex.Item>
      </Flex>
    ) : (
      <Flex direction="column">
        <Flex.Item margin="0 0 0 small">
          <Text color="secondary">
            {I18n.t('by')} {product.company.name}
          </Text>
        </Flex.Item>
        <Flex.Item margin="0 0 0 small">
          <Text color="secondary">
            {I18n.t('Updated')}: {formattedUpdatedAt()}
          </Text>
        </Flex.Item>
      </Flex>
    )
  }

  const renderTags = () => {
    return product?.tags.map((t, i) => (
      <Tag text={t.name} margin="x-small x-small 0 0" key={`${i + 1}`} />
    ))
  }

  const Links = () => {
    const contentDirection = isMaxMobile ? 'column' : 'row'
    const contentMargin = 'small 0 0 0'

    return (
      <div>
        <Flex>
          <Flex.Item>
            <Text weight="bold" size="large">
              {I18n.t('External Links')}
            </Text>
          </Flex.Item>
        </Flex>
        <Flex direction={contentDirection} justifyItems="space-between" width="90%">
          {product.company.company_url && (
            <Flex.Item margin={contentMargin}>
              <Link
                href={product.company.company_url}
                isWithinText={false}
                renderIcon={<IconExpandStartLine />}
              >
                <Text weight="bold">{I18n.t('Website')}</Text>
              </Link>
            </Flex.Item>
          )}
          {product.privacy_policy_url && (
            <Flex.Item margin={contentMargin}>
              <Link
                href={product.privacy_policy_url}
                isWithinText={false}
                renderIcon={<IconEyeLine />}
              >
                <Text weight="bold">{I18n.t('Privacy Policy')}</Text>
              </Link>
            </Flex.Item>
          )}
          {product.terms_of_service_url && (
            <Flex.Item margin={contentMargin}>
              <Link
                href={product.terms_of_service_url}
                isWithinText={false}
                renderIcon={<IconQuizTitleLine />}
              >
                <Text weight="bold">{I18n.t('Terms of Service')}</Text>
              </Link>
            </Flex.Item>
          )}
          {product.accessibility_url && (
            <Flex.Item margin={contentMargin}>
              <Link
                href={product.accessibility_url}
                isWithinText={false}
                renderIcon={<IconA11yLine />}
              >
                <Text weight="bold">{I18n.t('Accessibility')}</Text>
              </Link>
            </Flex.Item>
          )}
          {product.support_link && (
            <Flex.Item margin={contentMargin}>
              <Link
                href={product.support_link}
                isWithinText={false}
                renderIcon={<IconMessageLine />}
              >
                <Text weight="bold">{I18n.t('Contact')}</Text>
              </Link>
            </Flex.Item>
          )}
        </Flex>
      </div>
    )
  }

  const renderLtiTitle = () => {
    const lti = product?.tool_integration_configurations
    const version: string[] = []

    if (lti?.hasOwnProperty('lti_13')) {
      version.push('Learning Tools Interoperability (LTI)® v.1.3 Core Specification')
    }

    if (lti?.hasOwnProperty('lti_11')) {
      version.push('Learning Tools Interoperability (LTI)® v.1.1 Core Specification')
    }

    return version.map((title, i) => (
      <Flex.Item margin="0 0 small 0" key={`${i + 1}`}>
        <Link onClick={() => ltiDataClickHandle(title)} isWithinText={false}>
          <Text weight="bold">{title}</Text>
        </Link>
      </Flex.Item>
    ))
  }

  const hasIntegrationResources = product?.integration_resources.resources?.length > 0

  const renderIntegrationResources = () => {
    if (!product) return null

    const {comments, resources} = product.integration_resources

    const renderComments = comments ? (
      <Flex>
        <Flex.Item direction="row">
          <Text dangerouslySetInnerHTML={{__html: comments || ''}} />
        </Flex.Item>
      </Flex>
    ) : null

    const renderResources =
      resources?.length === 0 ? (
        <Flex.Item margin="small 0 large 0">
          <Text>The tool provider did not include implementation resources for this tool.</Text>
        </Flex.Item>
      ) : (
        resources?.map((resource, i) => (
          <Flex.Item margin="0 0 medium 0" key={`${i + 1}`}>
            <Link
              style={{alignItems: 'center', display: 'flex'}}
              onClick={() => {
                intDetailClickHandler(resource.name, resource.content)
              }}
              isWithinText={false}
            >
              <Text weight="bold">{resource.name}</Text>
              <View margin="0 0 0 x-small">
                <IconExternalLinkLine width={18} height={18} />
              </View>
            </Link>

            <div>
              <Text>{resource.description}</Text>
            </div>
          </Flex.Item>
        ))
      )

    return (
      <>
        {renderComments}
        {renderResources}
      </>
    )
  }

  const intDetailClickHandler = (title: string, content: string) => {
    setIntDetailModalOpen(true)
    setIntDetailTitle(title)
    setIntDetailContent(content)
  }

  const hasIntegrationResources = product?.integration_resources.resources?.length > 0

  const renderIntegrationResources = () => {
    if (!product) return null

    const {comments, resources} = product.integration_resources

    const renderComments = comments ? (
      <Flex>
        <Flex.Item direction="row">
          <Text dangerouslySetInnerHTML={{__html: comments || ''}} />
        </Flex.Item>
      </Flex>
    ) : null

    const renderResources =
      resources?.length === 0 ? (
        <Flex.Item margin="small 0 large 0">
          <Text>The tool provider did not include implementation resources for this tool.</Text>
        </Flex.Item>
      ) : (
        resources?.map((resource, i) => (
          <Flex.Item margin="0 0 large 0" key={`${i + 1}`}>
            <Link
              style={{alignItems: 'center', display: 'flex'}}
              onClick={() => {
                intDetailClickHandler(resource.name, resource.content)
              }}
              isWithinText={false}
            >
              <Text weight="bold">{resource.name}</Text>
              <View margin="0 0 0 x-small">
                <IconExternalLinkLine width={18} height={18} />
              </View>
            </Link>

            <div>
              <Text>{resource.description}</Text>
            </div>
          </Flex.Item>
        ))
      )

    return (
      <>
        {renderComments}
        {renderResources}
      </>
    )
  }

  if (isError) {
    return <ErrorPage />
  }

  return (
    <div>
      {isLoading ? (
        <Spinner renderTitle="Loading Page" role="alert" aria-busy="true" data-testid="loading" />
      ) : (
        product && (
          <>
            <Breadcrumb label={I18n.t('Apps')}>
              <Breadcrumb.Link href={previousPath}>{I18n.t('Apps')}</Breadcrumb.Link>
              <Breadcrumb.Link>{product.name}</Breadcrumb.Link>
            </Breadcrumb>
            {renderHeader()}
            {renderBylineAndUpdatedAt()}
            <Flex
              padding="small 0 0 small"
              margin={isDesktop ? '0 medium medium medium' : '0 medium medium 0'}
            >
              <Flex.Item margin={isDesktop ? '0 0 0 xx-large' : '0'}>{renderTags()}</Flex.Item>
            </Flex>
            {!isDesktop && renderConfigureButton()}
            <ImageCarousel screenshots={product.screenshots} />
            <Flex margin="medium 0 0 0">
              <Flex.Item>
                <Text weight="bold" size="large">
                  {I18n.t('Overview')}
                </Text>
              </Flex.Item>
            </Flex>{' '}
            <Flex>
              <Flex.Item margin="0 0 small 0">
                <Text dangerouslySetInnerHTML={{__html: product.description}} />
              </Flex.Item>
            </Flex>
            <Links />
            <Flex>
              <Flex.Item margin="medium 0 small 0">
                <Text weight="bold" size="large">
                  {I18n.t('Resources and Documents')}
                </Text>
              </Flex.Item>
            </Flex>
            <Text weight="bold" size="medium">
              {I18n.t('Integrations')}
            </Text>
            <Flex direction="column" margin="small 0 x-small 0">
              {renderLtiTitle()}
            </Flex>
            {product.badges.length > 0 && (
              <BadgeCarousel
                badges={product?.badges}
                isMaxMobile={isMaxMobile}
                isMaxTablet={isMaxTablet}
              />
            )}
            {hasIntegrationResources && (
              <>
                <Flex margin="small 0 0 0">
                  <Flex.Item margin="0 0 small 0">
                    <Text weight="bold" size="large">
                      {I18n.t('Implementation Resources')}
                    </Text>
                  </Flex.Item>
                </Flex>
                <Flex direction="column">{renderIntegrationResources()}</Flex>
              </>
            )}
            {(excludeCurrentProduct?.length ?? 0) > 0 && (
              <ProductCarousel
                products={excludeCurrentProduct ?? []}
                companyName={product.company.name}
              />
            )}
<<<<<<< HEAD

            {hasIntegrationResources && (
              <>
                <Flex>
                  <Flex.Item margin="medium 0 0 0">
                    <Text weight="bold" size="x-large">
                      {I18n.t('Implementation Resources')}
                    </Text>
                  </Flex.Item>
                </Flex>
                <Flex direction="column">{renderIntegrationResources()}</Flex>
              </>
            )}

            {(excludeCurrentProduct?.length ?? 0) > 0 && (
              <ProductCarousel
                products={excludeCurrentProduct}
                companyName={product.company.name}
              />
            )}
=======
>>>>>>> 4427bf89
            <div style={{marginTop: '35px'}}>
              <Disclaimer />
            </div>
          </>
        )
      )}
      <LtiDetailModal
        ltiTitle={clickedLtiTitle}
        integrationData={product?.lti_configurations}
        isModalOpen={isModalOpen}
        setModalOpen={setModalOpen}
      />
      <IntegrationDetailModal
        title={intDetailTitle}
        content={intDetailContent}
        isModalOpen={isIntDetailModalOpen}
        setModalOpen={setIntDetailModalOpen}
      />
    </div>
  )
}

export default ProductDetail<|MERGE_RESOLUTION|>--- conflicted
+++ resolved
@@ -19,15 +19,9 @@
 import {useScope as useI18nScope} from '@canvas/i18n'
 import React, {useState} from 'react'
 import {useLocation, useNavigate} from 'react-router-dom'
-<<<<<<< HEAD
-import {fetchProducts} from '../../../../../shared/lti-apps/queries/productsQuery'
-import {useQuery} from '@tanstack/react-query'
-import useProduct from './useProduct'
-=======
 import useProduct from './queries/useProduct'
 import useSimilarProducts from './queries/useSimilarProducts'
 import useBreakpoints from '@canvas/lti-apps/hooks/useBreakpoints'
->>>>>>> 4427bf89
 import {Breadcrumb} from '@instructure/ui-breadcrumb'
 import {Spinner} from '@instructure/ui-spinner'
 import {Flex} from '@instructure/ui-flex'
@@ -35,16 +29,9 @@
 import {Link} from '@instructure/ui-link'
 import {Tag} from '@instructure/ui-tag'
 import {View} from '@instructure/ui-view'
-<<<<<<< HEAD
-import {IconExternalLinkLine} from '@instructure/ui-icons/es/IconExternalLinkLine'
-import {Button} from '@instructure/ui-buttons'
-import GenericErrorPage from '@canvas/generic-error-page/react'
-import TruncateWithTooltip from '../../../../../shared/lti-apps/components/common/TruncateWithTooltip'
-=======
 import {Button} from '@instructure/ui-buttons'
 import GenericErrorPage from '@canvas/generic-error-page/react'
 import TruncateWithTooltip from '@canvas/lti-apps/components/common/TruncateWithTooltip'
->>>>>>> 4427bf89
 import {
   IconA11yLine,
   IconExpandStartLine,
@@ -58,19 +45,11 @@
 import ProductCarousel from '../common/Carousels/ProductCarousel'
 import ImageCarousel from '../common/Carousels/ImageCarousel'
 import BadgeCarousel from '../common/Carousels/BadgeCarousel'
-<<<<<<< HEAD
-import Disclaimer from '../../../../../shared/lti-apps/components/common/Disclaimer'
-=======
 import Disclaimer from '@canvas/lti-apps/components/common/Disclaimer'
->>>>>>> 4427bf89
 
 import type {Product} from '@canvas/lti-apps/models/Product'
 
-<<<<<<< HEAD
-import type {DiscoverParams} from '../../../../../shared/lti-apps/hooks/useDiscoverQueryParams'
-=======
 import {openDynamicRegistrationWizard} from '../../../manage/registration_wizard/RegistrationWizardModalState'
->>>>>>> 4427bf89
 
 const I18n = useI18nScope('lti_registrations')
 
@@ -362,63 +341,6 @@
       ) : (
         resources?.map((resource, i) => (
           <Flex.Item margin="0 0 medium 0" key={`${i + 1}`}>
-            <Link
-              style={{alignItems: 'center', display: 'flex'}}
-              onClick={() => {
-                intDetailClickHandler(resource.name, resource.content)
-              }}
-              isWithinText={false}
-            >
-              <Text weight="bold">{resource.name}</Text>
-              <View margin="0 0 0 x-small">
-                <IconExternalLinkLine width={18} height={18} />
-              </View>
-            </Link>
-
-            <div>
-              <Text>{resource.description}</Text>
-            </div>
-          </Flex.Item>
-        ))
-      )
-
-    return (
-      <>
-        {renderComments}
-        {renderResources}
-      </>
-    )
-  }
-
-  const intDetailClickHandler = (title: string, content: string) => {
-    setIntDetailModalOpen(true)
-    setIntDetailTitle(title)
-    setIntDetailContent(content)
-  }
-
-  const hasIntegrationResources = product?.integration_resources.resources?.length > 0
-
-  const renderIntegrationResources = () => {
-    if (!product) return null
-
-    const {comments, resources} = product.integration_resources
-
-    const renderComments = comments ? (
-      <Flex>
-        <Flex.Item direction="row">
-          <Text dangerouslySetInnerHTML={{__html: comments || ''}} />
-        </Flex.Item>
-      </Flex>
-    ) : null
-
-    const renderResources =
-      resources?.length === 0 ? (
-        <Flex.Item margin="small 0 large 0">
-          <Text>The tool provider did not include implementation resources for this tool.</Text>
-        </Flex.Item>
-      ) : (
-        resources?.map((resource, i) => (
-          <Flex.Item margin="0 0 large 0" key={`${i + 1}`}>
             <Link
               style={{alignItems: 'center', display: 'flex'}}
               onClick={() => {
@@ -523,29 +445,6 @@
                 companyName={product.company.name}
               />
             )}
-<<<<<<< HEAD
-
-            {hasIntegrationResources && (
-              <>
-                <Flex>
-                  <Flex.Item margin="medium 0 0 0">
-                    <Text weight="bold" size="x-large">
-                      {I18n.t('Implementation Resources')}
-                    </Text>
-                  </Flex.Item>
-                </Flex>
-                <Flex direction="column">{renderIntegrationResources()}</Flex>
-              </>
-            )}
-
-            {(excludeCurrentProduct?.length ?? 0) > 0 && (
-              <ProductCarousel
-                products={excludeCurrentProduct}
-                companyName={product.company.name}
-              />
-            )}
-=======
->>>>>>> 4427bf89
             <div style={{marginTop: '35px'}}>
               <Disclaimer />
             </div>
