--- conflicted
+++ resolved
@@ -57,11 +57,7 @@
                 <Link
                   isWithinText={false}
                   themeOverride={{fontWeight: 700, color: 'black'}}
-<<<<<<< HEAD
-                  href={`/accounts/${accountId}/apps/product_detail/${product.id}`}
-=======
                   href={`/accounts/${accountId}/apps/product_detail/${product.global_product_id}`}
->>>>>>> c0c653e9
                 >
                   {product.name}
                 </Link>
@@ -82,11 +78,7 @@
             </Text>
           </View>
           <View as="div" margin="auto 0 0 0">
-<<<<<<< HEAD
-            {product.badges.map(badge => (
-=======
             {product?.tags?.map(badge => (
->>>>>>> c0c653e9
               <Tag key={badge.name} text={badge.name} size="small" margin="0 xx-small 0 0" />
             ))}
           </View>
