/*
 * Copyright (C) 2024 - present Instructure, Inc.
 *
 * This file is part of Canvas.
 *
 * Canvas is free software: you can redistribute it and/or modify it under
 * the terms of the GNU Affero General Public License as published by the Free
 * Software Foundation, version 3 of the License.
 *
 * Canvas is distributed in the hope that it will be useful, but WITHOUT ANY
 * WARRANTY; without even the implied warranty of MERCHANTABILITY or FITNESS FOR
 * A PARTICULAR PURPOSE. See the GNU Affero General Public License for more
 * details.
 *
 * You should have received a copy of the GNU Affero General Public License along
 * with this program. If not, see <http://www.gnu.org/licenses/>.
 */

import React, {useMemo, useState} from 'react'
import {useQuery} from '@tanstack/react-query'
import {useScope as useI18nScope} from '@canvas/i18n'
import {Button, CondensedButton, IconButton} from '@instructure/ui-buttons'
import {IconEndSolid, IconFilterLine, IconSearchLine} from '@instructure/ui-icons'
import {View} from '@instructure/ui-view'
import {TextInput} from '@instructure/ui-text-input'
import {ScreenReaderContent} from '@instructure/ui-a11y-content'
import {Flex} from '@instructure/ui-flex'
import {Spinner} from '@instructure/ui-spinner'
import {Grid} from '@instructure/ui-grid'
import LtiFilterTray from './LtiFilterTray'
import FilterTags from './FilterTags'
import ProductCard from './ProductCard/ProductCard'
import {fetchLtiFilters, fetchProducts, fetchToolsByDisplayGroups} from '../queries/productsQuery'
import type {Product, TagGroup} from '../model/Product'
import {Heading} from '@instructure/ui-heading'
import {Pagination} from '@instructure/ui-pagination'
import useDebouncedSearch from './useDebouncedSearch'
import useDiscoverQueryParams from './useDiscoverQueryParams'
import {uniqueId} from 'lodash'
import {breakpoints} from './breakpoints'
import {useMedia} from 'react-use'

const I18n = useI18nScope('lti_registrations')

export const Discover = () => {
  const [isTrayOpen, setIsTrayOpen] = useState(false)
  const {queryParams, setQueryParams, updateQueryParams} = useDiscoverQueryParams()
  const {searchValue, handleSearchInputChange} = useDebouncedSearch({
    initialValue: queryParams.search,
    delay: 300,
    updateQueryParams,
  })
  const isFilterApplied = useMemo(
    () => Object.values(queryParams.filters).flat().length > 0 || queryParams.search.length > 0,
    [queryParams]
  )

  const {
    data: {tools = [], meta = {total_count: 0, current_page: 1, num_pages: 1}} = {},
    isLoading,
  } = useQuery({
    queryKey: ['lti_product_info', queryParams],
    queryFn: () => fetchProducts(queryParams),
    enabled: isFilterApplied,
  })

  const {data: displayGroupsData, isLoading: isLoadingDisplayGroups} = useQuery({
    queryKey: ['lti_tool_display_groups'],
    queryFn: () => fetchToolsByDisplayGroups(),
    enabled: !isFilterApplied,
  })

  const {data: filterData} = useQuery({
    queryKey: ['lti_filters'],
    queryFn: () => fetchLtiFilters(),
  })

  const isLarge = useMedia(`(min-width: ${breakpoints.large})`)
  const isMobile = useMedia(`(max-width: ${breakpoints.mobile})`)

  const renderProducts = (products: Product[]) => {
    if (!isLarge) {
      return (
        <Flex gap="medium" wrap="wrap" alignItems="stretch">
          {products.map((product: Product) => (
            <Flex.Item key={product.id} width="100%">
              <ProductCard product={product} />
            </Flex.Item>
          ))}
        </Flex>
      )
    }

    // Group products into chunks of 3
    const productChunks = products.reduce((resultArray, item, index) => {
      const chunkIndex = Math.floor(index / 3)

      if (!resultArray[chunkIndex]) {
        resultArray[chunkIndex] = [] // start a new chunk
      }

      resultArray[chunkIndex].push(item)
      return resultArray
    }, [] as Product[][])

    return (
      <Grid vAlign="stretch">
        {productChunks.map(chunk => (
          <Grid.Row key={chunk[0].id}>
            {chunk.map((product: Product) => (
              <Grid.Col key={product.id}>
                <ProductCard product={product} />
              </Grid.Col>
            ))}
            {/* Calculate and render empty Grid.Col components if needed */}
            {Array(3 - chunk.length)
              .fill(null)
              .map(_ => (
                <Grid.Col key={uniqueId('empty')} />
              ))}
          </Grid.Row>
        ))}
      </Grid>
    )
  }

  const setTag = (tag: TagGroup) => {
    setQueryParams({
      filters: {tags: [tag]},
    })
  }

  return (
    <div>
      <Flex gap="small" margin="0 0 small 0" direction={isMobile ? 'column-reverse' : 'row'}>
        <Flex.Item shouldGrow={true}>
          <View as="div">
            <TextInput
              renderLabel={
                <ScreenReaderContent>{I18n.t('Search by app or company name')}</ScreenReaderContent>
              }
              placeholder="Search by app or company name"
              value={searchValue}
              onChange={handleSearchInputChange}
              renderBeforeInput={<IconSearchLine inline={false} />}
              renderAfterInput={
                queryParams.search ? (
                  <IconButton
                    size="small"
                    screenReaderLabel={I18n.t('Clear search field')}
                    withBackground={false}
                    withBorder={false}
                    onClick={() => updateQueryParams({search: ''})}
                  >
                    <IconEndSolid size="x-small" data-testid="clear-search-icon" />
                  </IconButton>
                ) : null
              }
              shouldNotWrap={true}
            />
          </View>
        </Flex.Item>
        <Button
          data-testid="apply-filters-button"
          renderIcon={IconFilterLine}
          onClick={() => setIsTrayOpen(true)}
        >
          {I18n.t('Filters')}
        </Button>
      </Flex>

      {isFilterApplied && (
        <FilterTags
          numberOfResults={meta.total_count}
          queryParams={queryParams}
          updateQueryParams={updateQueryParams}
        />
      )}

      {(isFilterApplied && isLoading) || (!isFilterApplied && isLoadingDisplayGroups) ? (
        <Spinner />
      ) : isFilterApplied ? (
        <>
          {renderProducts(tools)}
          <Pagination
            as="nav"
            margin="small"
            variant="compact"
            labelNext={I18n.t('Next Page')}
            labelPrev={I18n.t('Previous Page')}
          >
            {Array.from(Array(meta.num_pages)).map((_, i) => (
              <Pagination.Page
                // eslint-disable-next-line react/no-array-index-key
                key={i}
                current={i === queryParams.page - 1}
                onClick={() => updateQueryParams({page: i + 1})}
              >
                {i + 1}
              </Pagination.Page>
            ))}
          </Pagination>
        </>
      ) : (
        displayGroupsData?.map(group => {
          return (
            <div key={group.tag_group.id}>
              <Heading level="h3" as="h2" margin="large 0 0 0">
                {group.tag_group.name}
              </Heading>
              <Flex justifyItems="space-between">
<<<<<<< HEAD
                <p>{group.description}</p>
                <CondensedButton onClick={() => setTag(group.tag)}>
=======
                <View margin="x-small 0 small 0" padding="0 small 0 0">
                  {group.tag_group.description}
                </View>
                <CondensedButton onClick={() => setTag(group.tag_group)}>
>>>>>>> 4f488e94
                  {I18n.t('See All')}
                </CondensedButton>
              </Flex>
              {renderProducts(group.tools.slice(0, 3))}
            </div>
          )
        })
      )}

      {filterData && (
        <LtiFilterTray
          isTrayOpen={isTrayOpen}
          setIsTrayOpen={setIsTrayOpen}
          filterValues={filterData}
          queryParams={queryParams}
          setQueryParams={setQueryParams}
        />
      )}
    </div>
  )
}<|MERGE_RESOLUTION|>--- conflicted
+++ resolved
@@ -209,15 +209,10 @@
                 {group.tag_group.name}
               </Heading>
               <Flex justifyItems="space-between">
-<<<<<<< HEAD
-                <p>{group.description}</p>
-                <CondensedButton onClick={() => setTag(group.tag)}>
-=======
                 <View margin="x-small 0 small 0" padding="0 small 0 0">
                   {group.tag_group.description}
                 </View>
                 <CondensedButton onClick={() => setTag(group.tag_group)}>
->>>>>>> 4f488e94
                   {I18n.t('See All')}
                 </CondensedButton>
               </Flex>
