--- conflicted
+++ resolved
@@ -16,18 +16,11 @@
  * with this program. If not, see <http://www.gnu.org/licenses/>.
  */
 
-<<<<<<< HEAD
-// TODO - actually install query-string
-import queryString from 'query-string'
-=======
->>>>>>> 2099f615
 import getCookie from '@instructure/get-cookie'
 import type {Product, TagGroup} from '../model/Product'
 import {stringify} from 'qs'
 import type {DiscoverParams} from '../components/useDiscoverQueryParams'
 import type {LtiFilters} from '../model/Filter'
-
-const accountId = window.location.pathname.split('/')[2]
 
 const accountId = window.location.pathname.split('/')[2]
 
@@ -45,585 +38,6 @@
   meta: Meta
 }
 type ToolsByDisplayGroupResponse = Array<{
-<<<<<<< HEAD
-  display_name: string
-  description: string
-  tag: FilterItem
-  tools: Array<Product>
-}>
-
-// TODO: remove when backend hooked up
-const mockProducts: Array<Product> = [
-  {
-    id: 'powernotes',
-    global_product_id: 'powernotes',
-    name: 'Powernotes',
-    tagline: 'Stay organized, save time, and improve your writing & research.',
-    description:
-      'Sed ut perspiciatis unde omnis iste natus error sit voluptatem accusantium doloremque doloremque laudantium, totam rem aperiam, eaque ipsa quae ab illo veritatis et quasi architecto beatae vitae dicta sunt explicabo. Nemo enim ipsam voluptatem quia voluptas sit aspernatur aut odit aut fugit, sed quia consequuntur consequuntur magni dolores eos qui ratione voluptatem sequi nesciunt. Neque porro quisquam est, qui dolorem ipsum quia dolor sit amet, consectetur, adipisci velit, sed quia non numquam eius modi tempora incidunt ut labore et dolore magnam aliquam voluptatem.',
-    company: {
-      id: 'powernotes',
-      name: 'Powernotes',
-      company_url: 'https://google.com',
-    },
-    logo_url:
-      'https://learn-trials-qa.s3.amazonaws.com/attachments/9/assets/e43a04ca22cb1b83752fdda119e50ba5.png',
-    updated_at: '2024-01-01',
-    tool_integration_configurations: {
-      lti_13: [
-        {
-          id: 271,
-          integration_type: 'lti_13_dynamic_registration',
-          url: 'https://studio.code.org/lti/v1/dynamic_registration',
-          unified_tool_id: '271',
-        },
-      ],
-    },
-    tags: [
-      {
-        id: 86,
-        name: 'Classroom Management',
-      },
-      {
-        id: 529,
-        name: 'LTI v1.3',
-      },
-      {
-        id: 558,
-        name: 'Homework Submission',
-      },
-      {
-        id: 530,
-        name: 'LTI v1.1',
-      },
-    ],
-    badges: [
-      {
-        name: 'ISTE Seal',
-        image_url: 'https://binarylogic.net/img/int-standards/ISTE-badge.jpg',
-        link: 'https://iste.org/iste-seal',
-      },
-      {
-        name: 'Digital Promise',
-        image_url: 'https://api.badgr.io/public/badges/X4bcdw10TL6nEKSAuIS3aA/image',
-        link: 'https://digitalpromise.org/initiative/educator-micro-credentials/',
-      },
-      {
-        name: '1EdTech TrustEd App',
-        image_url:
-          'https://www.1edtech.org/sites/default/files/resize/content/TrustEd%20Apps%20Badge%201EdTech%20brand%20color-321x328.png',
-        link: 'https://www.1edtech.org/program/trustedapps',
-      },
-      {
-        name: 'UDL Certification',
-        image_url: 'https://index.edsurge.com/images/udlProductCertification-badge_updated.png',
-        link: 'https://www.cast.org/learn/credentials-certifications',
-      },
-    ],
-    screenshots: [
-      'https://nearpod.com/blog/wp-content/uploads/2017/11/Student-Teacher-View.png',
-      'https://nearpod.com/blog/wp-content/uploads/2017/11/Project-a-Duplicate-1.png',
-    ],
-  },
-  {
-    id: '3ff',
-    global_product_id: '3ff',
-    name: 'New Product',
-    tagline: 'New product who this',
-    description:
-      'Sed ut perspiciatis unde omnis iste natus error sit voluptatem accusantium doloremque doloremque laudantium, totam rem aperiam, eaque ipsa quae ab illo veritatis et quasi architecto beatae vitae dicta sunt explicabo. Nemo enim ipsam voluptatem quia voluptas sit aspernatur aut odit aut fugit, sed quia consequuntur consequuntur magni dolores eos qui ratione voluptatem sequi nesciunt. Neque porro quisquam est, qui dolorem ipsum quia dolor sit amet, consectetur, adipisci velit, sed quia non numquam eius modi tempora incidunt ut labore et dolore magnam aliquam voluptatem.',
-    company: {
-      id: '19a',
-      name: 'Vendor Test Company',
-      company_url: 'https://google.com',
-    },
-    logo_url:
-      'data:image/png;base64,iVBORw0KGgoAAAANSUhEUgAAAMwAAADACAMAAAB/Pny7AAABC1BMVEX////5qCUKQZH///0ANowAOo/ejA+zv9NWcqcAPpBAYZgAKoYAO437qSMAJ4issssAM4wAL4P0+PYAL4kACYDI0Ny7x9hqdKdrgqsxVJkAHIQlSZVceKkAAHoWRZJebqUAEH7S2OSMob/w8vZ/jLLb4urmkAD/rBYAHoAANZP7rTfty4TyoCKisMnk6u90iq+LnMBIW5xQZaA3WZgWR4v3+On17tPu05wySYybosJZWX96aGyaely4iU3EkEOkgFiDbWZjXXk5TYb76sfvw3fjnzZBUn/54Lb0vGjZmTr3zpTqpC+khlQALJn1tVZrZHi5fjOJa1ilc0bMhyxlWGXTiRtFUW+EdGOxeEAtVxRUAAAJyElEQVR4nO2cDVebSBfHx3kRJhBCQShJEAWCJt3y0pDUt6p91W5td7vbdne//yd57kC0sdWtj89zSjhnfudokIBn/tw7d+6dARCSSCQSiUQikUgkEolEIpFIJBKJRCKRSCQSiUQikUhWC0IsK46zLEnCpOm23JcwPYiKIipGo5HneQ+3gKlCmm7V/XD6GHPGKGCatMLw46ZbdT9CTDm+Dn2SNd2qewC+lNjsGylgJhe6T9NtuwfJhv6tFJ2mTbfqfiRjFiwr0RkfDn3URrOgUF+2C6fB1IvcrJVSiNNf7i9mf5SGMMS4rYxkTrmkheujVOmN1DLQoqYb9t9ChBZzScssz72+psFAYw5RyzoNQWGHLveXcsqM8VjD/X4wTlslBtoaltfHFz4Yq6mTZJlIzephpiWKCMpm1+IYHmsp9HuSOIrihNbVYa0ghpi8pIaKTm+lnQeaDRjaLIesef5U5NGrLygeQz5WzihbjC+QV2b+psYwr8Dc3ugr8Xzv6epLgQ7jKKk6KqZPRIqpB5EVFwMbY8aDfSDgjGO23QnR3t686abejegAPGvKMBumltPRMDdnh0fPjk9OTk6fv3ipM2wO0vjV61YYxxJikGLwILWUvhnQ2dHxm+5uzcXJ32c6x4MC1LxqQSCwCiGGBPTAUvbNYHJ4vLbbXbuk2z05gg5kj6zzt09XXgwJ98sQPiPVCvsUT45+XZJSqbk4BTXswHr3dr7ytnEHgQsfcRJPTTx5fnFNSi3n2OR0qMzfviOrLibZ36pnYCIN7PK9FlCz+/5DQLeS84v5qosJcS0mMzA7+/UGLcDu0QTb6fy3X1ZcCwrtqs+g3Ob49GYta93HM06nyfnuqo82jt0XfQZtY/b7TU5Wq3k/CQxlfvGu6db+gMR1hGXcAcbPbtOy1n3zktl5/Pqi6db+O2Tx2zf52cfHt4p5/HzCyuR8Z+XjGRJiIA97sb5zm5i1teMJp+HT7qsWiEEWeNnRzvrtpjmZccOdd/faICYZ4+CPnfVb1XR/PWNGaq390hYxz34gRousR7803dC7kIx5JWb9Xy2D2iEmW7jZbTEAxHAjnbfDzdAA8yMh5hZH655gPoAAcN50O+8AhGadv/iyfrsakTmH851Vz2cEBHk2f/mx8rOda2q6XZEWdNdg0Owke7tNN/QuEKTAQCM6zc6nP5dtA5XmyeMqneHaKH77tumG3gWCYgopwCcQc6g///L4q5bjMwx1QfcUagCFPHrVdEPvAoSoyICRBsR8nuCjT49r59p9dPpysv+mK/JMqibnv7UhlAmyB5yJXvPlxUQ/e/5xbXd3983p78GHsxMozkAhTcnb87aIQekAMwhoO1/+oBO8f3Z4ePhyOJm8ACfbBScz/ez8dRtimYCgTLUD9lkE54+/mx8mwAfj7PgRaHlvYjZU5q9b0WMWhEMaTP76IkLaxfHfnz8fvX+zC32/+8zknEbk3V5rnEzgBhQz/Z9qsKkmNMW48+kvE3Oao/O9NhRmVxDk9hnHk7/++VTnAuvrXz4+FwJZTp7urfw807c4qsmg7S+PTv8B/vzjkE84NvsHaP6qVXZBYkUJJQd9TQe3qm6joROxbsM8B5HVn5m9Eafoj21WrzUJAk1p5w00FVaojKaBbRhiJVAzOeu08uaGK+IkCR3HCYEC4+023qd1I+6Qb4dNN+L+ZHlniRnn45a6mcieN222BMdG3nSr7o1riMC8hK7GrYzKAp/x4cMl/LS9WtATnflNt+H/xpbOy94SSntDGUGpFnBtCTZNrR+ft6LE/qDOZRYJDTdpr72dJk7LB0vYnJYtHWcq4mV6GA9an84QC4AaJtXbLoY4ne3NGg2Dm7W2zwgU7ep+Wk5Nt+nm/E8kfcp5UDNsc2gWONs4GKU1Smsfbaoh7oDPnHoTtbP2XyKEzHlrVOO0XAvJfAMzs8Lw2h2XgbAzWDx0NnjYejEkS/26avbamzRLJBKJ5OdS5VmXD/UsJSli17drFvXfy+tL149Z9TUO8t1f5Nru7zU3KchVAd8Tj5Qhp6NWdESC76hBUCpQxuTqJYo4wSrVPEaOJ3Z4aZXWkHJxQPXUc1bAF83MdigDatq2PbAzgpzNatveTJB1sDnRGd3IUbhv2JBbUlsbH1RiNu2phdyhTW1bG4wjC2yxOG+jqC6PZtLNZuodxcCl5/exMQJjDHjpAX4iXgNQKsrQ1MKs8DwV4xnsry2zoW+BmL4+zL3pkFVPbW7jYXWeOMCKDIwbesxWMViOUMoMT4gxDxa7XcOEND/d2qoEuEOzmmomS2JssSfVaQlG2GbTRVchKCltf8oeNNJ3FIP7oTOiQ0WIoSOx0OcgEmIWFG4m5pXEQQsx6FsxmW8aUH1u8yeOOBFcjjhjUyn4htOAFuFmeJ8z6ltCDB72gQCRuLAnhr51UOf6t4qBw8aKcDMsztPBSHFulKFTf9uEmGDaGdJ+VImp5pLHcIGhdtHHE2Ma3k0MF2eKZc4sYGVRDLnWxOwNiPGzRHliGnHtZoBTOXwW9mY69cT2v7mZdulmcB4IUMaY2SbFhtKIGA4BIFPZRgZi7EUAiCPVh8usmHRaHXSbmJSa02sBAKk06Ph+h7OygRAAlulEkYo5FW6mqxFQOCjdsDtO5lOq3iaGllGhMl6HZt6PCjgvRfE2E893ZUNdb2CaQBkwKl5asO2IaT4O25qxEYGpNNMwJhRXo5+Cta9iNmklxmS2Zj7Q6kFT/A9NG6goGpvVyOmb5ujnm8YtqymKPBMvNNiv5ytEFhNH5f5w36u7sdspr1bKrVkJex1VHKgW4vITdHlejjql6la3dZUd72dLuY3qmloxueE1Bjdc7u+S6+9y8J8GIVclwGL7a06MyDcb9UFXh14+z/X1vPqDtOJVARLJ/4EwKvKEIKUoxER/oqBYiUVog+xevItG3GVi5WIkIgSCMorTqqyzIgeFq7YyQFAvd5yMWH7hbvUISlWUQHFjPVQyLNQUY0csbaZTNyMEsq8YlOdRjKztLdI7WDExkJ/kCZSclueiFOoZxa/EKOKNIElltqgqr2HURJZhoQQK7BB+LNvr9Q5++M9/Nr2+qlogRkFKXotRE1AYV6G21/GwGCWdh5dioDITP5aeqKNVEwOOVcQxiPHTeFTEyJ3FjprBxQ9jP4JSpXCeiGT4yjIZHJeC2eIHVjpeNTGQuPieD/2iUP0R2ID4uSdmXFI/B2MkBXicKO7DAsQQoSj0c5FdW1skmfZWrs8QCyxD4HeVlEFFn1Wjv+gx0JXE92K/SC5RVVFbidgWe612r6VLJBKJRCKRSCQSiUQikUgkEolEIpFIJBKJRCKRSCQrwH8A0o8LWFmdZ/gAAAAASUVORK5CYII=',
-    updated_at: '2024-01-01',
-    tool_integration_configurations: {
-      lti_13: [
-        {
-          id: 274,
-          integration_type: 'lti_13_dynamic_registration',
-          url: 'https://studio.code.org/lti/v1/dynamic_registration',
-          unified_tool_id: '274',
-        },
-      ],
-    },
-    tags: [
-      {
-        id: 86,
-        name: 'Classroom Management',
-      },
-      {
-        id: 529,
-        name: 'LTI v1.3',
-      },
-      {
-        id: 558,
-        name: 'Homework Submission',
-      },
-      {
-        id: 530,
-        name: 'LTI v1.1',
-      },
-    ],
-    badges: [
-      {
-        name: 'ISTE Seal',
-        image_url: 'https://binarylogic.net/img/int-standards/ISTE-badge.jpg',
-        link: 'https://iste.org/iste-seal',
-      },
-      {
-        name: 'Digital Promise',
-        image_url: 'https://api.badgr.io/public/badges/X4bcdw10TL6nEKSAuIS3aA/image',
-        link: 'https://digitalpromise.org/initiative/educator-micro-credentials/',
-      },
-      {
-        name: 'UDL Certification',
-        image_url: 'https://index.edsurge.com/images/udlProductCertification-badge_updated.png',
-        link: 'https://www.cast.org/learn/credentials-certifications',
-      },
-    ],
-    screenshots: ['https://nearpod.com/blog/wp-content/uploads/2017/11/Student-Teacher-View.png'],
-  },
-  {
-    id: '5a',
-    global_product_id: '5a',
-    name: 'Blendspace',
-    tagline:
-      'Platform where teachers and students can collect, annotate and share digital resources ',
-    description:
-      'Sed ut perspiciatis unde omnis iste natus error sit voluptatem accusantium doloremque doloremque laudantium, totam rem aperiam, eaque ipsa quae ab illo veritatis et quasi architecto beatae vitae dicta sunt explicabo. Nemo enim ipsam voluptatem quia voluptas sit aspernatur aut odit aut fugit, sed quia consequuntur consequuntur magni dolores eos qui ratione voluptatem sequi nesciunt. Neque porro quisquam est, qui dolorem ipsum quia dolor sit amet, consectetur, adipisci velit, sed quia non numquam eius modi tempora incidunt ut labore et dolore magnam aliquam voluptatem.',
-    company: {
-      id: '9a',
-      name: 'Smart Sparrow',
-      company_url: 'https://google.com',
-    },
-    logo_url:
-      'https://learn-trials-qa.s3.amazonaws.com/attachments/15/assets/e213c9f60d94a8f3ff62220e201d724d.png',
-    updated_at: '2024-01-01',
-    tool_integration_configurations: {
-      lti_13: [
-        {
-          id: 371,
-          integration_type: 'lti_13_dynamic_registration',
-          url: 'https://studio.code.org/lti/v1/dynamic_registration',
-          unified_tool_id: '371',
-        },
-      ],
-    },
-    tags: [
-      {
-        id: 86,
-        name: 'Classroom Management',
-      },
-      {
-        id: 529,
-        name: 'LTI v1.3',
-      },
-      {
-        id: 558,
-        name: 'Homework Submission',
-      },
-      {
-        id: 530,
-        name: 'LTI v1.1',
-      },
-    ],
-    badges: [
-      {
-        name: 'ISTE Seal',
-        image_url: 'https://binarylogic.net/img/int-standards/ISTE-badge.jpg',
-        link: 'https://iste.org/iste-seal',
-      },
-      {
-        name: 'Digital Promise',
-        image_url: 'https://api.badgr.io/public/badges/X4bcdw10TL6nEKSAuIS3aA/image',
-        link: 'https://digitalpromise.org/initiative/educator-micro-credentials/',
-      },
-    ],
-    screenshots: [
-      'https://nearpod.com/blog/wp-content/uploads/2017/11/Student-Teacher-View.png',
-      'https://nearpod.com/blog/wp-content/uploads/2017/11/Project-a-Duplicate-1.png',
-      'https://nearpod.com/blog/wp-content/uploads/2017/11/Project-a-2nd.jpg',
-      'https://nearpod.com/blog/wp-content/uploads/2017/11/Student-Teacher-View.png',
-      'https://nearpod.com/blog/wp-content/uploads/2017/11/Project-a-Duplicate-1.png',
-      'https://nearpod.com/blog/wp-content/uploads/2017/11/Project-a-2nd.jpg',
-    ],
-  },
-  {
-    id: '45a',
-    global_product_id: '45a',
-    name: '1000 Sight Words Superhero HD Free',
-    tagline: "This product needs a tagline so this is what we'll use",
-    description:
-      'Sed ut perspiciatis unde omnis iste natus error sit voluptatem accusantium doloremque doloremque laudantium, totam rem aperiam, eaque ipsa quae ab illo veritatis et quasi architecto beatae vitae dicta sunt explicabo. Nemo enim ipsam voluptatem quia voluptas sit aspernatur aut odit aut fugit, sed quia consequuntur consequuntur magni dolores eos qui ratione voluptatem sequi nesciunt. Neque porro quisquam est, qui dolorem ipsum quia dolor sit amet, consectetur, adipisci velit, sed quia non numquam eius modi tempora incidunt ut labore et dolore magnam aliquam voluptatem.',
-    company: {
-      id: '1a',
-      name: 'Khan11',
-      company_url: 'https://google.com',
-    },
-    logo_url:
-      'https://learn-trials-qa.s3.amazonaws.com/attachments/17091/assets/Springfeld_Logo.png',
-    updated_at: '2024-01-01',
-    tool_integration_configurations: {
-      lti_13: [
-        {
-          id: 2071,
-          integration_type: 'lti_13_dynamic_registration',
-          url: 'https://studio.code.org/lti/v1/dynamic_registration',
-          unified_tool_id: '2071',
-        },
-      ],
-    },
-    tags: [
-      {
-        id: 86,
-        name: 'Classroom Management',
-      },
-      {
-        id: 529,
-        name: 'LTI v1.3',
-      },
-      {
-        id: 558,
-        name: 'Homework Submission',
-      },
-      {
-        id: 530,
-        name: 'LTI v1.1',
-      },
-    ],
-    badges: [
-      {
-        name: 'ISTE Seal',
-        image_url: 'https://binarylogic.net/img/int-standards/ISTE-badge.jpg',
-        link: 'https://iste.org/iste-seal',
-      },
-      {
-        name: 'Digital Promise',
-        image_url: 'https://api.badgr.io/public/badges/X4bcdw10TL6nEKSAuIS3aA/image',
-        link: 'https://digitalpromise.org/initiative/educator-micro-credentials/',
-      },
-      {
-        name: 'UDL Certification',
-        image_url: 'https://index.edsurge.com/images/udlProductCertification-badge_updated.png',
-        link: 'https://www.cast.org/learn/credentials-certifications',
-      },
-    ],
-    screenshots: [
-      'https://nearpod.com/blog/wp-content/uploads/2017/11/Student-Teacher-View.png',
-      'https://nearpod.com/blog/wp-content/uploads/2017/11/Project-a-Duplicate-1.png',
-      'https://nearpod.com/blog/wp-content/uploads/2017/11/Project-a-2nd.jpg',
-      'https://nearpod.com/blog/wp-content/uploads/2017/11/Student-Teacher-View.png',
-      'https://nearpod.com/blog/wp-content/uploads/2017/11/Project-a-Duplicate-1.png',
-      'https://nearpod.com/blog/wp-content/uploads/2017/11/Project-a-2nd.jpg',
-    ],
-  },
-  {
-    id: '83a',
-    global_product_id: '83a',
-    name: '8notes.com',
-    tagline: 'Solid mix of free and paid music ed resources, plus sheet music',
-    description:
-      'Sed ut perspiciatis unde omnis iste natus error sit voluptatem accusantium doloremque doloremque laudantium, totam rem aperiam, eaque ipsa quae ab illo veritatis et quasi architecto beatae vitae dicta sunt explicabo. Nemo enim ipsam voluptatem quia voluptas sit aspernatur aut odit aut fugit, sed quia consequuntur consequuntur magni dolores eos qui ratione voluptatem sequi nesciunt. Neque porro quisquam est, qui dolorem ipsum quia dolor sit amet, consectetur, adipisci velit, sed quia non numquam eius modi tempora incidunt ut labore et dolore magnam aliquam voluptatem.',
-    company: {
-      id: '6a',
-      name: 'Test',
-      company_url: 'https://google.com',
-    },
-    logo_url:
-      'https://learn-trials-qa.s3.amazonaws.com/attachments/345/assets/9da15d28d2ca333399624545c995ff33.png',
-    updated_at: '2024-01-01',
-    tool_integration_configurations: {
-      lti_13: [
-        {
-          id: 271,
-          integration_type: 'lti_13_dynamic_registration',
-          url: 'https://studio.code.org/lti/v1/dynamic_registration',
-          unified_tool_id: '271',
-        },
-      ],
-    },
-    tags: [
-      {
-        id: 86,
-        name: 'Classroom Management',
-      },
-      {
-        id: 529,
-        name: 'LTI v1.3',
-      },
-      {
-        id: 558,
-        name: 'Homework Submission',
-      },
-      {
-        id: 530,
-        name: 'LTI v1.1',
-      },
-    ],
-    badges: [
-      {
-        name: 'ISTE Seal',
-        image_url: 'https://binarylogic.net/img/int-standards/ISTE-badge.jpg',
-        link: 'https://iste.org/iste-seal',
-      },
-      {
-        name: 'Digital Promise',
-        image_url: 'https://api.badgr.io/public/badges/X4bcdw10TL6nEKSAuIS3aA/image',
-        link: 'https://digitalpromise.org/initiative/educator-micro-credentials/',
-      },
-      {
-        name: '1EdTech TrustEd App',
-        image_url:
-          'https://www.1edtech.org/sites/default/files/resize/content/TrustEd%20Apps%20Badge%201EdTech%20brand%20color-321x328.png',
-        link: 'https://www.1edtech.org/program/trustedapps',
-      },
-      {
-        name: 'UDL Certification',
-        image_url: 'https://index.edsurge.com/images/udlProductCertification-badge_updated.png',
-        link: 'https://www.cast.org/learn/credentials-certifications',
-      },
-    ],
-    screenshots: [
-      'https://nearpod.com/blog/wp-content/uploads/2017/11/Student-Teacher-View.png',
-      'https://nearpod.com/blog/wp-content/uploads/2017/11/Project-a-Duplicate-1.png',
-      'https://nearpod.com/blog/wp-content/uploads/2017/11/Project-a-2nd.jpg',
-      'https://nearpod.com/blog/wp-content/uploads/2017/11/Student-Teacher-View.png',
-      'https://nearpod.com/blog/wp-content/uploads/2017/11/Project-a-Duplicate-1.png',
-      'https://nearpod.com/blog/wp-content/uploads/2017/11/Project-a-2nd.jpg',
-    ],
-  },
-  {
-    id: '118a',
-    global_product_id: '118a',
-    name: 'ABCya!',
-    tagline: 'Tons of options, though pesky ads can annoy',
-    description:
-      'Sed ut perspiciatis unde omnis iste natus error sit voluptatem accusantium doloremque doloremque laudantium, totam rem aperiam, eaque ipsa quae ab illo veritatis et quasi architecto beatae vitae dicta sunt explicabo. Nemo enim ipsam voluptatem quia voluptas sit aspernatur aut odit aut fugit, sed quia consequuntur consequuntur magni dolores eos qui ratione voluptatem sequi nesciunt. Neque porro quisquam est, qui dolorem ipsum quia dolor sit amet, consectetur, adipisci velit, sed quia non numquam eius modi tempora incidunt ut labore et dolore magnam aliquam voluptatem.',
-    company: {
-      id: '17a',
-      name: 'NEW COMPANY',
-      company_url: 'https://google.com',
-    },
-    logo_url:
-      'https://learn-trials-qa.s3.amazonaws.com/attachments/512/assets/4b0a4845542a18261c8fc19197a79803.png',
-    updated_at: '2024-01-01',
-    tool_integration_configurations: {
-      lti_13: [
-        {
-          id: 271,
-          integration_type: 'lti_13_dynamic_registration',
-          url: 'https://studio.code.org/lti/v1/dynamic_registration',
-          unified_tool_id: '271',
-        },
-      ],
-    },
-    tags: [
-      {
-        id: 86,
-        name: 'Classroom Management',
-      },
-      {
-        id: 529,
-        name: 'LTI v1.3',
-      },
-      {
-        id: 558,
-        name: 'Homework Submission',
-      },
-      {
-        id: 530,
-        name: 'LTI v1.1',
-      },
-    ],
-    badges: [
-      {
-        name: '1EdTech TrustEd App',
-        image_url:
-          'https://www.1edtech.org/sites/default/files/resize/content/TrustEd%20Apps%20Badge%201EdTech%20brand%20color-321x328.png',
-        link: 'https://www.1edtech.org/program/trustedapps',
-      },
-      {
-        name: 'UDL Certification',
-        image_url: 'https://index.edsurge.com/images/udlProductCertification-badge_updated.png',
-        link: 'https://www.cast.org/learn/credentials-certifications',
-      },
-    ],
-    screenshots: [
-      'https://nearpod.com/blog/wp-content/uploads/2017/11/Student-Teacher-View.png',
-      'https://nearpod.com/blog/wp-content/uploads/2017/11/Project-a-Duplicate-1.png',
-      'https://nearpod.com/blog/wp-content/uploads/2017/11/Project-a-2nd.jpg',
-      'https://nearpod.com/blog/wp-content/uploads/2017/11/Student-Teacher-View.png',
-      'https://nearpod.com/blog/wp-content/uploads/2017/11/Project-a-Duplicate-1.png',
-      'https://nearpod.com/blog/wp-content/uploads/2017/11/Project-a-2nd.jpg',
-    ],
-  },
-  {
-    id: '3642a',
-    global_product_id: '3642a',
-    name: 'AdditionalLinkTest123',
-    tagline: 'adding addition links from Sysadmin side',
-    description:
-      'Sed ut perspiciatis unde omnis iste natus error sit voluptatem accusantium doloremque doloremque laudantium, totam rem aperiam, eaque ipsa quae ab illo veritatis et quasi architecto beatae vitae dicta sunt explicabo. Nemo enim ipsam voluptatem quia voluptas sit aspernatur aut odit aut fugit, sed quia consequuntur consequuntur magni dolores eos qui ratione voluptatem sequi nesciunt. Neque porro quisquam est, qui dolorem ipsum quia dolor sit amet, consectetur, adipisci velit, sed quia non numquam eius modi tempora incidunt ut labore et dolore magnam aliquam voluptatem.',
-    company: {
-      id: '17a',
-      name: 'NEW COMPANY',
-      company_url: 'https://google.com',
-    },
-    logo_url: 'https://learn-trials-qa.s3.amazonaws.com/attachments/19788/assets/logo.png',
-    updated_at: '2024-01-01',
-    tool_integration_configurations: {
-      lti_13: [
-        {
-          id: 971,
-          integration_type: 'lti_13_dynamic_registration',
-          url: 'https://studio.code.org/lti/v1/dynamic_registration',
-          unified_tool_id: '971',
-        },
-      ],
-    },
-    tags: [
-      {
-        id: 86,
-        name: 'Classroom Management',
-      },
-      {
-        id: 529,
-        name: 'LTI v1.3',
-      },
-      {
-        id: 558,
-        name: 'Homework Submission',
-      },
-      {
-        id: 530,
-        name: 'LTI v1.1',
-      },
-    ],
-    badges: [
-      {
-        name: 'Digital Promise',
-        image_url: 'https://api.badgr.io/public/badges/X4bcdw10TL6nEKSAuIS3aA/image',
-        link: 'https://digitalpromise.org/initiative/educator-micro-credentials/',
-      },
-      {
-        name: '1EdTech TrustEd App',
-        image_url:
-          'https://www.1edtech.org/sites/default/files/resize/content/TrustEd%20Apps%20Badge%201EdTech%20brand%20color-321x328.png',
-        link: 'https://www.1edtech.org/program/trustedapps',
-      },
-      {
-        name: 'UDL Certification',
-        image_url: 'https://index.edsurge.com/images/udlProductCertification-badge_updated.png',
-        link: 'https://www.cast.org/learn/credentials-certifications',
-      },
-    ],
-    screenshots: [
-      'https://nearpod.com/blog/wp-content/uploads/2017/11/Student-Teacher-View.png',
-      'https://nearpod.com/blog/wp-content/uploads/2017/11/Project-a-Duplicate-1.png',
-      'https://nearpod.com/blog/wp-content/uploads/2017/11/Project-a-2nd.jpg',
-      'https://nearpod.com/blog/wp-content/uploads/2017/11/Student-Teacher-View.png',
-      'https://nearpod.com/blog/wp-content/uploads/2017/11/Project-a-Duplicate-1.png',
-      'https://nearpod.com/blog/wp-content/uploads/2017/11/Project-a-2nd.jpg',
-    ],
-  },
-  {
-    id: '3676a',
-    global_product_id: '3676a',
-    name: 'Rake',
-    tagline: 'Rake is great for gardening',
-    description:
-      'Sed ut perspiciatis unde omnis iste natus error sit voluptatem accusantium doloremque doloremque laudantium, totam rem aperiam, eaque ipsa quae ab illo veritatis et quasi architecto beatae vitae dicta sunt explicabo. Nemo enim ipsam voluptatem quia voluptas sit aspernatur aut odit aut fugit, sed quia consequuntur consequuntur magni dolores eos qui ratione voluptatem sequi nesciunt. Neque porro quisquam est, qui dolorem ipsum quia dolor sit amet, consectetur, adipisci velit, sed quia non numquam eius modi tempora incidunt ut labore et dolore magnam aliquam voluptatem.',
-    company: {
-      id: '101a',
-      name: "Tom's Education Company",
-      company_url: 'https://google.com',
-    },
-    logo_url: 'https://learn-trials-qa.s3.amazonaws.com/attachments/20770/assets/rake.png',
-    updated_at: '2024-01-01',
-    tool_integration_configurations: {
-      lti_13: [
-        {
-          id: 1171,
-          integration_type: 'lti_13_dynamic_registration',
-          url: 'https://studio.code.org/lti/v1/dynamic_registration',
-          unified_tool_id: '1171',
-        },
-      ],
-    },
-    tags: [
-      {
-        id: 86,
-        name: 'Classroom Management',
-      },
-      {
-        id: 529,
-        name: 'LTI v1.3',
-      },
-      {
-        id: 558,
-        name: 'Homework Submission',
-      },
-      {
-        id: 530,
-        name: 'LTI v1.1',
-      },
-    ],
-    badges: [
-      {
-        name: 'ISTE Seal',
-        image_url: 'https://binarylogic.net/img/int-standards/ISTE-badge.jpg',
-        link: 'https://iste.org/iste-seal',
-      },
-      {
-        name: 'Digital Promise',
-        image_url: 'https://api.badgr.io/public/badges/X4bcdw10TL6nEKSAuIS3aA/image',
-        link: 'https://digitalpromise.org/initiative/educator-micro-credentials/',
-      },
-      {
-        name: '1EdTech TrustEd App',
-        image_url:
-          'https://www.1edtech.org/sites/default/files/resize/content/TrustEd%20Apps%20Badge%201EdTech%20brand%20color-321x328.png',
-        link: 'https://www.1edtech.org/program/trustedapps',
-      },
-      {
-        name: 'UDL Certification',
-        image_url: 'https://index.edsurge.com/images/udlProductCertification-badge_updated.png',
-        link: 'https://www.cast.org/learn/credentials-certifications',
-      },
-    ],
-    screenshots: [
-      'https://nearpod.com/blog/wp-content/uploads/2017/11/Student-Teacher-View.png',
-      'https://nearpod.com/blog/wp-content/uploads/2017/11/Project-a-Duplicate-1.png',
-      'https://nearpod.com/blog/wp-content/uploads/2017/11/Project-a-2nd.jpg',
-      'https://nearpod.com/blog/wp-content/uploads/2017/11/Student-Teacher-View.png',
-      'https://nearpod.com/blog/wp-content/uploads/2017/11/Project-a-Duplicate-1.png',
-      'https://nearpod.com/blog/wp-content/uploads/2017/11/Project-a-2nd.jpg',
-    ],
-  },
-]
-
-export const mockTags: Array<FilterItem> = [
-  {
-    id: '1',
-    name: '1EdTEch Trusted App Certified',
-  },
-  {
-    id: '2',
-    name: 'LTI 1.3 Supported',
-  },
-]
-
-export const fetchProducts = async (params: Params): Promise<ProductResponse> => {
-  let tools = [...mockProducts]
-  if (!isEmpty(params.filters.companies)) {
-    tools = tools.filter(product =>
-      params.filters.companies.map((c: {id: any}) => c.id).includes(product.company.id)
-    )
-=======
   meta: Meta
   tag_group: TagGroup
   tools: Array<Product>
@@ -646,7 +60,6 @@
         version_id_in: params.filters.versions.map(version => version.id),
       }),
     },
->>>>>>> 2099f615
   }
 
   const url = `/api/v1/accounts/${accountId}/learn_platform/products?${stringify(apiParams, {
@@ -697,70 +110,16 @@
   return getProduct()
 }
 
-<<<<<<< HEAD
-export const fetchProductDetails = async (global_product_id: String): Promise<Product | null> => {
-  if (!global_product_id) return null
-  const url = `/api/v1/accounts/${accountId}/learn_platform/products/${global_product_id}`
-
-  const response = fetch(url, {
-=======
 export const fetchToolsByDisplayGroups = async (): Promise<ToolsByDisplayGroupResponse> => {
   const url = `/api/v1/accounts/${accountId}/learn_platform/products_categories`
 
   const response = await fetch(url, {
->>>>>>> 2099f615
     method: 'get',
     headers: {
       'X-CSRF-Token': getCookie('_csrf_token'),
       'content-Type': 'application/json',
     },
   })
-<<<<<<< HEAD
-    .then(resp => resp.json())
-    .then(product => {
-      return product
-    })
-
-  const getProduct = async () => {
-    const product = await response
-    return product
-  }
-
-  if (!response) {
-    throw new Error(`Failed to fetch product with id ${global_product_id}`)
-  }
-
-  return getProduct()
-}
-
-export const fetchToolsByDisplayGroups = async (): Promise<ToolsByDisplayGroupResponse> => {
-  const url = `/api/v1/accounts/${accountId}/learn_platform/products_categories`
-
-  const response = fetch(url, {
-    method: 'get',
-    headers: {
-      'X-CSRF-Token': getCookie('_csrf_token'),
-      'content-Type': 'application/json',
-    },
-  })
-    .then(resp => resp.json())
-    .then(resp => {
-      // temporarily restructuring the response data to work with the existing front end code
-      return resp.tools_by_display_group.map((group: any) => {
-        return {
-          display_name: group.tag_group.name,
-          description: group.tag_group.description,
-          tag: {...group.tag_group},
-          tools: group.tools.slice(0, 3),
-        }
-      })
-    })
-    .catch(() => {
-      throw new Error(`Failed to fetch products categories`)
-    })
-
-  return response
-=======
 
   if (!response.ok) {
     throw new Error(`Failed to fetch products categories`)
@@ -787,5 +146,4 @@
   const filters = await response.json()
 
   return filters || {}
->>>>>>> 2099f615
 }