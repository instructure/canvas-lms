--- conflicted
+++ resolved
@@ -56,13 +56,10 @@
   togglePlacement: (placement: LtiPlacement) => void
   toggleCourseNavigationDefaultDisabled: () => void
   toggleTopNavigationAllowFullscreen: () => void
-<<<<<<< HEAD
-=======
 }
 
 export interface Lti1p3RegistrationOverlayGetters {
   isEulaCapable: () => boolean
->>>>>>> 34de21f6
 }
 
 const updateState =
