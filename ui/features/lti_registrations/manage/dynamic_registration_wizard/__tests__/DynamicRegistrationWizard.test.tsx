--- conflicted
+++ resolved
@@ -249,19 +249,11 @@
     )
     let reg = mockRegistration()
     const getRegistrationByUUID = jest.fn().mockImplementation(async () => success(reg))
-<<<<<<< HEAD
-    const deleteDeveloperKey = jest.fn().mockImplementation(async () => success(reg))
-    const service = mockDynamicRegistrationWizardService({
-      fetchRegistrationToken,
-      getRegistrationByUUID,
-      deleteDeveloperKey,
-=======
     const deleteRegistration = jest.fn().mockImplementation(async () => success(reg))
     const service = mockDynamicRegistrationWizardService({
       fetchRegistrationToken,
       getRegistrationByUUID,
       deleteRegistration,
->>>>>>> 9e16fa97
     })
 
     const setup = async () => {
@@ -286,42 +278,22 @@
           origin: 'https://example.com',
         }),
       )
-<<<<<<< HEAD
-      await screen.findByText(/Permissions/i)
-      await userEvent.click(screen.getByText(/Next/i).closest('button')!)
-      await screen.findByText(/Data Sharing/i)
-      await userEvent.click(screen.getByText(/Next/i).closest('button')!)
-      await screen.findByText(/Placements/i, {selector: 'h3'})
-=======
       await screen.findByText(/^Permissions$/i)
       await userEvent.click(screen.getByText(/Next/i).closest('button')!)
       await screen.findByText(/^Data Sharing$/i)
       await userEvent.click(screen.getByText(/Next/i).closest('button')!)
       await screen.findByText(/^Placements$/i)
->>>>>>> 9e16fa97
       await userEvent.click(screen.getByText(/Next/i).closest('button')!)
       await screen.findByText(/^Nickname$/i)
     }
 
     it('renders the icon confirmation screen if the tool has a placement with an icon', async () => {
       reg = mockRegistration({
-<<<<<<< HEAD
-        default_configuration: mockToolConfiguration({
-          extensions: [
-            {
-              platform: 'canvas.instructure.com',
-              settings: {
-                placements: [
-                  {placement: 'global_navigation', message_type: 'LtiDeepLinkingRequest'},
-                ],
-              },
-=======
         configuration: mockToolConfiguration({
           placements: [
             {
               placement: 'global_navigation',
               message_type: 'LtiDeepLinkingRequest',
->>>>>>> 9e16fa97
             },
           ],
         }),
@@ -333,11 +305,7 @@
 
     it('skips the icon confirmation screen if the tool has no placements with icons', async () => {
       reg = mockRegistration({
-<<<<<<< HEAD
-        default_configuration: mockToolConfiguration(),
-=======
         configuration: mockToolConfiguration(),
->>>>>>> 9e16fa97
       })
       await setup()
       await userEvent.click(screen.getByText(/^Next$/i).closest('button')!)
