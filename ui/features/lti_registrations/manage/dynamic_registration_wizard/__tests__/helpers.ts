/*
 * Copyright (C) 2024 - present Instructure, Inc.
 *
 * This file is part of Canvas.
 *
 * Canvas is free software: you can redistribute it and/or modify it under
 * the terms of the GNU Affero General Public License as published by the Free
 * Software Foundation, version 3 of the License.
 *
 * Canvas is distributed in the hope that it will be useful, but WITHOUT ANY
 * WARRANTY; without even the implied warranty of MERCHANTABILITY or FITNESS FOR
 * A PARTICULAR PURPOSE. See the GNU Affero General Public License for more
 * details.
 *
 * You should have received a copy of the GNU Affero General Public License along
 * with this program. If not, see <http://www.gnu.org/licenses/>.
 */

import type {LtiPlacement} from '../../model/LtiPlacement'
import {ZLtiRegistrationId} from '../../model/LtiRegistrationId'
import {LtiScopes} from '@canvas/lti/model/LtiScope'
import {ZDeveloperKeyId} from '../../model/developer_key/DeveloperKeyId'
import type {LtiImsRegistration} from '../../model/lti_ims_registration/LtiImsRegistration'
import {ZLtiImsRegistrationId} from '../../model/lti_ims_registration/LtiImsRegistrationId'
import type {LtiConfiguration} from '../../model/lti_tool_configuration/LtiConfiguration'
import type {DynamicRegistrationWizardService} from '../DynamicRegistrationWizardService'
import type {Lti1p3RegistrationWizardService} from '../../lti_1p3_registration_form/Lti1p3RegistrationWizardService'

export const mockDynamicRegistrationWizardService = (
  mocked?: Partial<DynamicRegistrationWizardService>
): DynamicRegistrationWizardService => ({
  fetchRegistrationToken: jest.fn(),
  deleteDeveloperKey: jest.fn(),
  getRegistrationByUUID: jest.fn(),
  getLtiImsRegistrationById: jest.fn(),
  updateDeveloperKeyWorkflowState: jest.fn(),
  updateRegistrationOverlay: jest.fn(),
  updateAdminNickname: jest.fn(),
  ...mocked,
})

export const mockLti1p3RegistrationWizardService = (
  mocked?: Partial<Lti1p3RegistrationWizardService>
): Lti1p3RegistrationWizardService => ({
  createLtiRegistration: jest.fn(),
  updateLtiRegistration: jest.fn(),
<<<<<<< HEAD
=======
  fetchLtiRegistration: jest.fn(),
>>>>>>> 3c9ff88d
  ...mocked,
})

export const mockToolConfiguration = (config?: Partial<LtiConfiguration>): LtiConfiguration => ({
  title: '',
  target_link_uri: '',
  oidc_initiation_url: '',
  custom_fields: {},
  is_lti_key: true,
  scopes: [],
  extensions: [],
  ...config,
})

export const mockRegistration = (
  reg?: Partial<LtiImsRegistration>,
  config?: Partial<LtiConfiguration>
): LtiImsRegistration => ({
  id: ZLtiImsRegistrationId.parse('1'),
  lti_registration_id: ZLtiRegistrationId.parse('1'),
  lti_tool_configuration: {
    claims: [],
    domain: '',
    messages: [],
    target_link_uri: '',
    'https://canvas.instructure.com/lti/privacy_level': 'anonymous',
  },
  developer_key_id: ZDeveloperKeyId.parse('1'),
  overlay: null,
  grant_types: [],
  response_types: [],
  redirect_uris: [],
  initiate_login_uri: '',
  client_name: '',
  jwks_uri: '',
  token_endpoint_auth_method: '',
  contacts: [],
  scopes: [...Object.values(LtiScopes)],
  created_at: '',
  updated_at: '',
  guid: '',
  /**
   * Tool configuration with overlay applied
   */
  tool_configuration: mockToolConfiguration(config),
  /**
   * The configuration without the overlay applied
   */
  default_configuration: mockToolConfiguration(config),
  ...reg,
})

export const mockConfigWithPlacements = (placements: LtiPlacement[]): Partial<LtiConfiguration> => {
  return {
    extensions: [
      {
        platform: 'canvas.instructure.com',
        settings: {
          text: '',
          placements: placements.map(placement => ({
            placement,
            message_type: 'LtiResourceLinkRequest',
          })),
        },
      },
    ],
  }
}<|MERGE_RESOLUTION|>--- conflicted
+++ resolved
@@ -44,10 +44,7 @@
 ): Lti1p3RegistrationWizardService => ({
   createLtiRegistration: jest.fn(),
   updateLtiRegistration: jest.fn(),
-<<<<<<< HEAD
-=======
   fetchLtiRegistration: jest.fn(),
->>>>>>> 3c9ff88d
   ...mocked,
 })
 
