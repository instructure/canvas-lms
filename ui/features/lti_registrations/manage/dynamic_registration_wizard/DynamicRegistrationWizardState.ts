/*
 * Copyright (C) 2024 - present Instructure, Inc.
 *
 * This file is part of Canvas.
 *
 * Canvas is free software: you can redistribute it and/or modify it under
 * the terms of the GNU Affero General Public License as published by the Free
 * Software Foundation, version 3 of the License.
 *
 * Canvas is distributed in the hope that it will be useful, but WITHOUT ANY
 * WARRANTY; without even the implied warranty of MERCHANTABILITY or FITNESS FOR
 * A PARTICULAR PURPOSE. See the GNU Affero General Public License for more
 * details.
 *
 * You should have received a copy of the GNU Affero General Public License along
 * with this program. If not, see <http://www.gnu.org/licenses/>.
 */

import create from 'zustand'
import type {AccountId} from '../model/AccountId'
import type {DynamicRegistrationToken} from '../model/DynamicRegistrationToken'
import type {RegistrationOverlay} from '../model/RegistrationOverlay'
import type {DeveloperKeyId} from '../model/developer_key/DeveloperKeyId'
import type {LtiImsRegistration} from '../model/lti_ims_registration/LtiImsRegistration'
import type {LtiImsRegistrationId} from '../model/lti_ims_registration/LtiImsRegistrationId'
import {
  createRegistrationOverlayStore,
  type RegistrationOverlayStore,
} from '../registration_wizard/registration_settings/RegistrationOverlayState'
import type {DynamicRegistrationWizardService} from './DynamicRegistrationWizardService'
import {formatApiResultError, type ApiResult} from '../../common/lib/apiResult/ApiResult'
import type {LtiRegistrationId} from '../model/LtiRegistrationId'

/**
 * Steps are:
 * 1. Open modal, prompting for url
 * 2. User enters url, clicks "register," and an iframe is inserted, pointed at /api/lti/register
 * 3. When the app responds with a postMessage done, the iframe is removed, and we show the
 *    created dev key along with the permissions it has
 */

/**
 * Actions for the dynamic registration modal
 */
export interface DynamicRegistrationActions {
  /**
   * Loads a registration token from the BE for the given account.
   * Changes states to keep track of the loading process.
   *
   * @param accountId The account id the tool is being registered for
   *    can be a account id, shard-relative id, or the string 'site_admin'
   * @param dynamicRegistrationUrl The url to use for dynamic registration
   * @param unifiedToolId Included in token if provided
   * @returns
   */
  loadRegistrationToken: (
    accountId: AccountId,
    dynamicRegistrationUrl: string,
    unifiedToolId?: string
  ) => void
  /**
   * Enables the developer key for the given registration
   * and closes the modal
   *
   * @param accountId The account id the tool is being registered for
   * @param registration The registration to enable
   * @param overlay The overlay to apply to the registration
   * @returns
   */
  enableAndClose: (
    accountId: AccountId,
    imsRegistrationId: LtiImsRegistrationId,
    registrationId: LtiRegistrationId,
    developerKeyId: DeveloperKeyId,
    overlay: RegistrationOverlay,
    adminNickname: string,
    onSuccess: () => void
  ) => Promise<unknown>

  /**
   * Deletes the Developer Key for the given id
   * and closes the modal. The previous state must be a confirmation state.
   *
   * @param prevState The previous state of the modal
   * @param developerKeyId The id of the developer key to delete
   * @returns The result of the delete operation
   */
  deleteKey: (
    prevState: ReviewingStateType,
    developerKeyId: DeveloperKeyId
  ) => Promise<ApiResult<unknown>>
  /**
   * Transition to a new confirmation state, copying the
   * state from the previous confirmation state
   * Only applies the new state if the previous state
   * is currently active
   *
   * @param prevState The previous state
   * @param newState The new state
   */
  transitionToConfirmationState(
    prevState: ConfirmationStateType,
    newState: ConfirmationStateType,
    reviewing?: boolean
  ): void
  transitionToReviewingState(prevState: ConfirmationStateType): void
}

/**
 * ADT for the state of the dynamic registration modal
 *
 * 'closed' means the modal is not open
 * 'opened' means the modal is open, and the user is entering a url
 * 'registering' means the modal is open, and the user has entered a url and clicked "register"
 *    and we are waiting for the app to respond with a postMessage
 */
export type DynamicRegistrationWizardState =
  | {
      _type: 'RequestingToken'
    }
  | {
      _type: 'WaitingForTool'
      registrationToken: DynamicRegistrationToken
    }
  | {
      _type: 'LoadingRegistration'
      registrationToken: DynamicRegistrationToken
    }
  | {
      _type: 'Error'
      message: string
    }
  | ConfirmationState<'PermissionConfirmation'>
  | ConfirmationState<'PrivacyLevelConfirmation'>
  | ConfirmationState<'PlacementsConfirmation'>
  | ConfirmationState<'NamingConfirmation'>
  | ConfirmationState<'IconConfirmation'>
  | ConfirmationState<'Reviewing'>
  | ConfirmationState<'Enabling'>
  | ConfirmationState<'DeletingDevKey'>

export type ConfirmationStateType = Exclude<
  DynamicRegistrationWizardState['_type'],
  'RequestingToken' | 'WaitingForTool' | 'LoadingRegistration' | 'Error'
>
type ReviewingStateType = Exclude<ConfirmationStateType, 'Enabling' | 'DeletingDevKey'>

/**
 * Helper for constructing a 'confirmation' state (a substate of the confirmation screen)
 */
export type ConfirmationState<Tag extends string> = {
  _type: Tag
  registration: LtiImsRegistration
  overlayStore: RegistrationOverlayStore
  reviewing: boolean
}

const errorState = (message: string): DynamicRegistrationWizardState => ({
  _type: 'Error',
  message,
})

/**
 * Wraps a value into an object with a state key, for use with Zustand
 * @param state
 * @returns
 */
const stateFor =
  <A>(state: A) =>
  () => ({state})

/**
 * Wraps a value into an object with a state key, for use with Zustand
 * @param state
 * @returns
 */
const stateForTag =
  <K extends DynamicRegistrationWizardState['_type']>(
    _type: K,
    value: Omit<Extract<DynamicRegistrationWizardState, {_type: K}>, '_type'>
  ) =>
  () => ({state: {_type, ...value}})

/**
 * Helper for constructing a 'confirming' state
 * @param tag
 * @returns
 */
const confirmationState =
  <Tag extends ConfirmationStateType>(_type: Tag) =>
  (
    registration: LtiImsRegistration,
    overlayStore: RegistrationOverlayStore,
    reviewing = false
  ): DynamicRegistrationWizardState => ({
    _type,
    registration,
    overlayStore,
    reviewing,
  })

const enabling = confirmationState('Enabling')
const deleting = confirmationState('DeletingDevKey')

/**
 * Helper for constructing a state from another state.
 * The new state will only be applied if the current state has the same tag
 *
 * @example
 *
 * const state = stateFrom('PermissionConfirmation`)(state => {
 *   return state;
 * })
 *
 * @param tag
 * @returns
 */
const stateFrom =
  <T extends DynamicRegistrationWizardState['_type']>(_type: T) =>
  (
    mkNewState: (
      oldState: Extract<DynamicRegistrationWizardState, {_type: T}>,
      actions: DynamicRegistrationActions
    ) => DynamicRegistrationWizardState
  ) =>
  (oldState: {state: DynamicRegistrationWizardState} & DynamicRegistrationActions) => {
    if (oldState.state._type === _type) {
      return {
        state: mkNewState(
          oldState.state as Extract<DynamicRegistrationWizardState, {_type: T}>,
          oldState
        ),
      }
    } else {
      return oldState
    }
  }

type StateUpdater = (
  updater: (s: {state: DynamicRegistrationWizardState} & DynamicRegistrationActions) => {
    state: DynamicRegistrationWizardState
  }
) => void

/**
 * Zustand store for the state of the dynamic registration modal
 */
export const mkUseDynamicRegistrationWizardState = (service: DynamicRegistrationWizardService) =>
  create<{state: DynamicRegistrationWizardState} & DynamicRegistrationActions>(
    (set: StateUpdater, get) => ({
      state: {_type: 'RequestingToken'},
      /**
       * Fetches a registration token from the dynamic registration URL
       * sets the state to 'registering'
       * and listens for a message from the tool
       *
       * @param accountId
       * @param dynamicRegistrationUrl
       * @param unifiedToolId included in token. optional.
       */
      loadRegistrationToken: (
        accountId: AccountId,
        dynamicRegistrationUrl: string,
        unifiedToolId: string = ''
      ) => {
        set(stateFor({_type: 'RequestingToken'}))
        // eslint-disable-next-line promise/catch-or-return
<<<<<<< HEAD
        service.fetchRegistrationToken(accountId, unifiedToolId).then(resp => {
          if (resp._type === 'success') {
            set(stateFor({_type: 'WaitingForTool', registrationToken: resp.data}))
            const onMessage = (message: MessageEvent) => {
              if (
                message.data &&
                typeof message.data.subject === 'string' &&
                message.data.subject === 'org.imsglobal.lti.close' &&
                message.origin === originOfUrl(dynamicRegistrationUrl)
              ) {
                global.removeEventListener('message', onMessage)
                set(
                  stateForTag('LoadingRegistration', {
                    registrationToken: resp.data,
                  })
                )
                // eslint-disable-next-line promise/catch-or-return
                service.getRegistrationByUUID(accountId, resp.data.uuid).then(reg => {
                  if (reg._type === 'success') {
                    const store: RegistrationOverlayStore = createRegistrationOverlayStore(
                      reg.data.client_name,
                      reg.data
                    )
                    set(stateFor(confirmationState('PermissionConfirmation')(reg.data, store)))
                  } else {
                    set(stateFor(errorState(formatApiResultError(reg))))
                  }
                })
=======
        service
          .fetchRegistrationToken(accountId, dynamicRegistrationUrl, unifiedToolId)
          .then(resp => {
            if (resp._type === 'success') {
              set(stateFor({_type: 'WaitingForTool', registrationToken: resp.data}))
              const onMessage = (message: MessageEvent) => {
                if (
                  message.data &&
                  typeof message.data.subject === 'string' &&
                  message.data.subject === 'org.imsglobal.lti.close' &&
                  message.origin === originOfUrl(dynamicRegistrationUrl)
                ) {
                  global.removeEventListener('message', onMessage)
                  set(
                    stateForTag('LoadingRegistration', {
                      registrationToken: resp.data,
                    })
                  )
                  // eslint-disable-next-line promise/catch-or-return
                  service.getRegistrationByUUID(accountId, resp.data.uuid).then(reg => {
                    if (reg._type === 'success') {
                      const store: RegistrationOverlayStore = createRegistrationOverlayStore(
                        reg.data.client_name,
                        reg.data
                      )
                      set(stateFor(confirmationState('PermissionConfirmation')(reg.data, store)))
                    } else {
                      set(stateFor(errorState(formatApiResultError(reg))))
                    }
                  })
                }
>>>>>>> 2099f615
              }
              global.addEventListener('message', onMessage)
            } else {
              set(stateFor(errorState(formatApiResultError(resp))))
            }
<<<<<<< HEAD
            global.addEventListener('message', onMessage)
          } else {
            set(stateFor(errorState(formatApiResultError(resp))))
          }
        })
=======
          })
>>>>>>> 2099f615
      },
      enableAndClose: async (
        accountId: AccountId,
        imsRegistrationId: LtiImsRegistrationId,
        registrationId: LtiRegistrationId,
        developerKeyId: DeveloperKeyId,
        overlay: RegistrationOverlay,
        adminNickname: string,
        onSuccess: () => void
      ) => {
        set(stateFrom('Reviewing')(state => enabling(state.registration, state.overlayStore)))
        const [a, b, c] = await Promise.all([
          service.updateRegistrationOverlay(accountId, imsRegistrationId, overlay),
          service.updateDeveloperKeyWorkflowState(accountId, developerKeyId, 'on'),
          service.updateAdminNickname(accountId, registrationId, adminNickname),
        ])
        if (a._type !== 'success') {
          set(stateFor(errorState(formatApiResultError(a))))
        } else if (b._type !== 'success') {
          set(stateFor(errorState(formatApiResultError(b))))
        } else if (c._type !== 'success') {
          set(stateFor(errorState(formatApiResultError(c))))
        } else {
          onSuccess()
        }
      },
      deleteKey: async (prevState: ReviewingStateType, developerKeyId: DeveloperKeyId) => {
        set(stateFrom(prevState)(state => deleting(state.registration, state.overlayStore)))
        const result = await service.deleteDeveloperKey(developerKeyId)
        if (result._type !== 'success') {
          set(stateFor(errorState(formatApiResultError(result))))
        }
        return result
      },
      transitionToConfirmationState: (
        prevState: ConfirmationStateType,
        newState: ConfirmationStateType,
        reviewing?: boolean
      ) =>
        set(
          stateFrom(prevState)(a => ({
            ...a,
            reviewing: reviewing ?? a.reviewing,
            _type: newState,
          }))
        ),
      transitionToReviewingState: (prevState: ConfirmationStateType) =>
        set(
          stateFrom(prevState)(a => ({
            ...a,
            _type: 'Reviewing',
            reviewing: true,
          }))
        ),
    })
  )

const originOfUrl = (urlStr: string) => {
  const url = new URL(urlStr)
  return url.origin
}<|MERGE_RESOLUTION|>--- conflicted
+++ resolved
@@ -265,36 +265,6 @@
       ) => {
         set(stateFor({_type: 'RequestingToken'}))
         // eslint-disable-next-line promise/catch-or-return
-<<<<<<< HEAD
-        service.fetchRegistrationToken(accountId, unifiedToolId).then(resp => {
-          if (resp._type === 'success') {
-            set(stateFor({_type: 'WaitingForTool', registrationToken: resp.data}))
-            const onMessage = (message: MessageEvent) => {
-              if (
-                message.data &&
-                typeof message.data.subject === 'string' &&
-                message.data.subject === 'org.imsglobal.lti.close' &&
-                message.origin === originOfUrl(dynamicRegistrationUrl)
-              ) {
-                global.removeEventListener('message', onMessage)
-                set(
-                  stateForTag('LoadingRegistration', {
-                    registrationToken: resp.data,
-                  })
-                )
-                // eslint-disable-next-line promise/catch-or-return
-                service.getRegistrationByUUID(accountId, resp.data.uuid).then(reg => {
-                  if (reg._type === 'success') {
-                    const store: RegistrationOverlayStore = createRegistrationOverlayStore(
-                      reg.data.client_name,
-                      reg.data
-                    )
-                    set(stateFor(confirmationState('PermissionConfirmation')(reg.data, store)))
-                  } else {
-                    set(stateFor(errorState(formatApiResultError(reg))))
-                  }
-                })
-=======
         service
           .fetchRegistrationToken(accountId, dynamicRegistrationUrl, unifiedToolId)
           .then(resp => {
@@ -326,21 +296,12 @@
                     }
                   })
                 }
->>>>>>> 2099f615
               }
               global.addEventListener('message', onMessage)
             } else {
               set(stateFor(errorState(formatApiResultError(resp))))
             }
-<<<<<<< HEAD
-            global.addEventListener('message', onMessage)
-          } else {
-            set(stateFor(errorState(formatApiResultError(resp))))
-          }
-        })
-=======
           })
->>>>>>> 2099f615
       },
       enableAndClose: async (
         accountId: AccountId,
