--- conflicted
+++ resolved
@@ -23,14 +23,6 @@
 
 export const usePlacements = (registration: LtiImsRegistration): LtiPlacement[] => {
   return React.useMemo(() => {
-<<<<<<< HEAD
-    return (
-      canvasPlatformSettings(registration.default_configuration)?.settings.placements.map(
-        p => p.placement,
-      ) ?? []
-    )
-  }, [registration.default_configuration])
-=======
     return getPlacements(registration)
   }, [registration])
 }
@@ -41,5 +33,4 @@
       p => p.placement,
     ) ?? []
   )
->>>>>>> 72b96909
 }