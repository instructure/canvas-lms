/*
 * Copyright (C) 2024 - present Instructure, Inc.
 *
 * This file is part of Canvas.
 *
 * Canvas is free software: you can redistribute it and/or modify it under
 * the terms of the GNU Affero General Public License as published by the Free
 * Software Foundation, version 3 of the License.
 *
 * Canvas is distributed in the hope that it will be useful, but WITHOUT ANY
 * WARRANTY; without even the implied warranty of MERCHANTABILITY or FITNESS FOR
 * A PARTICULAR PURPOSE. See the GNU Affero General Public License for more
 * details.
 *
 * You should have received a copy of the GNU Affero General Public License along
 * with this program. If not, see <http://www.gnu.org/licenses/>.
 */

import {showFlashAlert} from '@canvas/alerts/react/FlashAlert'
import GenericErrorPage from '@canvas/generic-error-page/react'
import {useScope as createI18nScope} from '@canvas/i18n'
import errorShipUrl from '@canvas/images/ErrorShip.svg'
import {Flex} from '@instructure/ui-flex'
import {ProgressBar} from '@instructure/ui-progress'
import {Spinner} from '@instructure/ui-spinner'
import React from 'react'
import type {AccountId} from '../model/AccountId'
import type {UnifiedToolId} from '../model/UnifiedToolId'
import {RegistrationModalBody} from '../registration_wizard/RegistrationModalBody'
import type {DynamicRegistrationWizardService} from './DynamicRegistrationWizardService'
import {
  mkUseDynamicRegistrationWizardState,
  type DynamicRegistrationWizardState,
} from './DynamicRegistrationWizardState'
import {IconConfirmationWrapper} from './components/IconConfirmationWrapper'
import {NamingConfirmationWrapper} from './components/NamingConfirmationWrapper'
import {PermissionConfirmationWrapper} from './components/PermissionConfirmationWrapper'
import {PlacementsConfirmationWrapper} from './components/PlacementsConfirmationWrapper'
import {PrivacyConfirmationWrapper} from './components/PrivacyConfirmationWrapper'
import {ReviewScreenWrapper} from './components/ReviewScreenWrapper'
import {isUnsuccessful} from '../../common/lib/apiResult/ApiResult'
import {Footer} from '../registration_wizard_forms/Footer'
<<<<<<< HEAD
import {isLtiPlacementWithIcon} from '../model/LtiPlacement'
import {getPlacements} from './hooks/usePlacements'
=======
import {isLtiPlacementWithIcon, type LtiPlacement} from '../model/LtiPlacement'
import type {LtiRegistrationId} from '../model/LtiRegistrationId'
>>>>>>> 9e16fa97

const I18n = createI18nScope('lti_registrations')

export type DynamicRegistrationWizardProps = {
  dynamicRegistrationUrl: string
  accountId: AccountId
  unifiedToolId?: UnifiedToolId
  unregister: () => void
  onSuccessfulRegistration: () => void
  service: DynamicRegistrationWizardService
  registrationId?: LtiRegistrationId
}

export const DynamicRegistrationWizard = (props: DynamicRegistrationWizardProps) => {
  const {accountId, dynamicRegistrationUrl, service, unifiedToolId, registrationId} = props
  const useDynamicRegistrationWizardState = React.useMemo(() => {
    return mkUseDynamicRegistrationWizardState(service)
  }, [service])
  const dynamicRegistrationWizardState = useDynamicRegistrationWizardState()

  const {loadRegistrationToken, loadRegistration} = dynamicRegistrationWizardState

  React.useEffect(() => {
    if (registrationId) {
      loadRegistration(accountId, registrationId)
    } else {
      loadRegistrationToken(accountId, dynamicRegistrationUrl, unifiedToolId)
    }
  }, [
    accountId,
    dynamicRegistrationUrl,
    loadRegistrationToken,
    unifiedToolId,
    registrationId,
    loadRegistration,
  ])

  const state = dynamicRegistrationWizardState.state

  switch (state._type) {
    case 'RequestingToken':
      return (
        <>
          {progressBar(state)}
          <RegistrationModalBody>
            <Flex
              justifyItems="center"
              alignItems="center"
              height="100%"
              data-testid="dynamic-reg-modal-loading-registration"
            >
              <Flex.Item>
                <Spinner renderTitle={I18n.t('Loading')} />
              </Flex.Item>
              <Flex.Item>{I18n.t('Loading')}</Flex.Item>
            </Flex>
          </RegistrationModalBody>
          <Footer
            currentScreen="first"
            onPreviousClicked={props.unregister}
            onNextClicked={() => {}}
            disableNextButton={true}
            reviewing={false}
          />
        </>
      )
    case 'WaitingForTool':
      return (
        <>
          {progressBar(state)}
          <RegistrationModalBody padding="none">
            <iframe
              src={addParams(props.dynamicRegistrationUrl, {
                openid_configuration: state.registrationToken.oidc_configuration_url,
                registration_token: state.registrationToken.token,
              })}
              style={{
                width: '100%',
                height: '100%',
                border: '0',
                display: 'block',
              }}
              title={I18n.t('Register App')}
              data-testid="dynamic-reg-wizard-iframe"
            />
          </RegistrationModalBody>
          <Footer
            reviewing={false}
            currentScreen="first"
            onPreviousClicked={props.unregister}
            onNextClicked={() => {}}
            disableNextButton={true}
          />
        </>
      )
    case 'LoadingRegistration':
      return (
        <>
          {progressBar(state)}
          <RegistrationModalBody>
            <Flex
              justifyItems="center"
              alignItems="center"
              height="100%"
              data-testid="dynamic-reg-modal-loading-registration"
            >
              <Flex.Item>
                <Spinner renderTitle={I18n.t('Loading')} />
              </Flex.Item>
              <Flex.Item>{I18n.t('Loading Registration')}</Flex.Item>
            </Flex>
          </RegistrationModalBody>
        </>
      )
    case 'PermissionConfirmation':
      return (
        <>
          {progressBar(state)}
          <RegistrationModalBody>
            <PermissionConfirmationWrapper
              registration={state.registration}
              overlayStore={state.overlayStore}
            />
          </RegistrationModalBody>
          <Footer
            reviewing={state.reviewing}
            currentScreen="first"
            onPreviousClicked={async () => {
              props.unregister()
              if (!props.registrationId) {
                const result = await dynamicRegistrationWizardState.deleteKey(
                  state._type,
                  accountId,
                  state.registration.id,
                )
                if (isUnsuccessful(result)) {
                  showFlashAlert({
                    message: I18n.t(
                      'Something went wrong deleting the registration. The registration can still be deleted manually on the Manage page.',
                    ),
                    type: 'error',
                  })
                }
              }
            }}
            onNextClicked={() => {
              if (state.reviewing) {
                dynamicRegistrationWizardState.transitionToConfirmationState(
                  state._type,
                  'Reviewing',
                )
              } else {
                dynamicRegistrationWizardState.transitionToConfirmationState(
                  state._type,
                  'PrivacyLevelConfirmation',
                )
              }
            }}
          />
        </>
      )
    case 'PrivacyLevelConfirmation':
      return (
        <>
          {progressBar(state)}
          <RegistrationModalBody>
            <PrivacyConfirmationWrapper
              overlayStore={state.overlayStore}
              toolName={state.registration.name}
            />
          </RegistrationModalBody>
          <Footer
            currentScreen="intermediate"
            reviewing={state.reviewing}
            onPreviousClicked={() => {
              dynamicRegistrationWizardState.transitionToConfirmationState(
                state._type,
                'PermissionConfirmation',
                false,
              )
            }}
            onNextClicked={() => {
              if (state.reviewing) {
                dynamicRegistrationWizardState.transitionToConfirmationState(
                  state._type,
                  'Reviewing',
                )
              } else {
                dynamicRegistrationWizardState.transitionToConfirmationState(
                  state._type,
                  'PlacementsConfirmation',
                )
              }
            }}
          />
        </>
      )
    case 'PlacementsConfirmation':
      return (
        <>
          {progressBar(state)}
          <RegistrationModalBody>
            <PlacementsConfirmationWrapper
              registration={state.registration}
              overlayStore={state.overlayStore}
            />
          </RegistrationModalBody>
          <Footer
            reviewing={state.reviewing}
            currentScreen="intermediate"
            onPreviousClicked={() => {
              dynamicRegistrationWizardState.transitionToConfirmationState(
                state._type,
                'PrivacyLevelConfirmation',
                false,
              )
            }}
            onNextClicked={() => {
              if (state.reviewing) {
                dynamicRegistrationWizardState.transitionToConfirmationState(
                  state._type,
                  'Reviewing',
                )
              } else {
                dynamicRegistrationWizardState.transitionToConfirmationState(
                  state._type,
                  'NamingConfirmation',
                )
              }
            }}
          />
        </>
      )
    case 'NamingConfirmation':
      return (
        <>
          {progressBar(state)}
          <RegistrationModalBody>
            <NamingConfirmationWrapper
              registration={state.registration}
              overlayStore={state.overlayStore}
            />
          </RegistrationModalBody>
          <Footer
            currentScreen="intermediate"
            reviewing={state.reviewing}
            onPreviousClicked={() => {
              dynamicRegistrationWizardState.transitionToConfirmationState(
                state._type,
                'PlacementsConfirmation',
                false,
              )
            }}
            onNextClicked={() => {
              if (state.reviewing) {
                dynamicRegistrationWizardState.transitionToConfirmationState(
                  state._type,
                  'Reviewing',
                )
              } else {
<<<<<<< HEAD
                const placements = getPlacements(state.registration) ?? []
                const disabledPlacements =
                  state.overlayStore.getState().state.registration.disabledPlacements ?? []
=======
                const placements = state.registration.configuration.placements.map(p => p.placement)
                const disabledPlacements =
                  state.overlayStore.getState().state.overlay.disabled_placements ?? []
>>>>>>> 9e16fa97
                const enabledPlacements = placements.filter(p => !disabledPlacements.includes(p))

                if (enabledPlacements.some(p => isLtiPlacementWithIcon(p))) {
                  dynamicRegistrationWizardState.transitionToConfirmationState(
                    state._type,
                    'IconConfirmation',
                  )
                } else {
                  dynamicRegistrationWizardState.transitionToReviewingState(state._type)
                }
              }
            }}
          />
        </>
      )
    case 'IconConfirmation':
      return (
        <>
          {progressBar(state)}
          <IconConfirmationWrapper
            overlayStore={state.overlayStore}
            registration={state.registration}
            reviewing={state.reviewing}
            transitionToConfirmationState={
              dynamicRegistrationWizardState.transitionToConfirmationState
            }
            transitionToReviewingState={dynamicRegistrationWizardState.transitionToReviewingState}
          />
        </>
      )
    case 'Reviewing':
      return (
        <>
          {progressBar(state)}
          <ReviewScreenWrapper
            overlayStore={state.overlayStore}
            registration={state.registration}
            transitionToConfirmationState={
              dynamicRegistrationWizardState.transitionToConfirmationState
            }
          />
          <Footer
            currentScreen="last"
            reviewing={state.reviewing}
            onPreviousClicked={() => {
<<<<<<< HEAD
              const placements = getPlacements(state.registration) ?? []
              const disabledPlacements =
                state.overlayStore.getState().state.registration.disabledPlacements ?? []
=======
              const placements = Object.keys(
                state.registration.configuration.placements,
              ) as LtiPlacement[]
              const disabledPlacements =
                state.overlayStore.getState().state.overlay.disabled_placements ?? []
>>>>>>> 9e16fa97
              const enabledPlacements = placements.filter(p => !disabledPlacements.includes(p))

              if (enabledPlacements.some(p => isLtiPlacementWithIcon(p))) {
                dynamicRegistrationWizardState.transitionToConfirmationState(
                  state._type,
                  'IconConfirmation',
                  false,
                )
              } else {
                dynamicRegistrationWizardState.transitionToConfirmationState(
                  state._type,
                  'NamingConfirmation',
                  false,
                )
              }
            }}
            onNextClicked={() => {
              if (registrationId) {
                dynamicRegistrationWizardState.updateAndClose(
                  accountId,
                  registrationId,
                  state.overlayStore.getState().state.overlay,
                  state.overlayStore.getState().state.adminNickname ?? state.registration.name,
                  props.onSuccessfulRegistration,
                )
              } else {
                dynamicRegistrationWizardState.enableAndClose(
                  accountId,
                  state.registration.id,
                  state.overlayStore.getState().state.overlay,
                  state.overlayStore.getState().state.adminNickname ?? state.registration.name,
                  props.onSuccessfulRegistration,
                )
              }
            }}
            updating={!!registrationId}
          />
        </>
      )
    case 'DeletingDevKey':
      return (
        <RegistrationModalBody>
          <Flex justifyItems="center" alignItems="center" height="100%">
            <Flex.Item>
              <Spinner renderTitle={I18n.t('Deleting App')} />
            </Flex.Item>
            <Flex.Item>{I18n.t('Deleting App')}</Flex.Item>
          </Flex>
        </RegistrationModalBody>
      )
    case 'Enabling':
      return (
        <>
          {progressBar(state)}
          <RegistrationModalBody>
            <Flex justifyItems="center" alignItems="center" height="100%">
              <Flex.Item>
                <Spinner renderTitle={I18n.t('Enabling App')} />
              </Flex.Item>
              <Flex.Item>{I18n.t('Enabling App')}</Flex.Item>
            </Flex>
          </RegistrationModalBody>
        </>
      )
    case 'Updating':
      return (
        <>
          {progressBar(state)}
          <RegistrationModalBody>
            <Flex justifyItems="center" alignItems="center" height="100%">
              <Flex.Item>
                <Spinner renderTitle={I18n.t('Updating App')} />
              </Flex.Item>
              <Flex.Item>{I18n.t('Updating App')}</Flex.Item>
            </Flex>
          </RegistrationModalBody>
        </>
      )
    case 'Error':
      return (
        <RegistrationModalBody>
          <GenericErrorPage
            imageUrl={errorShipUrl}
            errorSubject={I18n.t('Dynamic Registration error')}
            errorCategory="Dynamic Registration"
            errorMessage={state.message}
          />
        </RegistrationModalBody>
      )
  }
}

const addParams = (url: string, params: Record<string, string>) => {
  const u = new URL(url)
  Object.entries(params).forEach(([key, value]) => {
    u.searchParams.set(key, value)
  })
  return u.toString()
}

const TotalProgressLevels = 7

const ProgressLevels: Record<DynamicRegistrationWizardState['_type'], number> = {
  RequestingToken: 0,
  WaitingForTool: 1,
  LoadingRegistration: 1,
  PermissionConfirmation: 2,
  PrivacyLevelConfirmation: 3,
  PlacementsConfirmation: 4,
  NamingConfirmation: 5,
  IconConfirmation: 6,
  Reviewing: 7,
  Updating: 7,
  Enabling: 7,
  DeletingDevKey: 7,
  Error: 0,
}

const progressBar = (state: DynamicRegistrationWizardState) => (
  <ProgressBar
    meterColor="info"
    shouldAnimate={true}
    size="x-small"
    frameBorder="none"
    screenReaderLabel={I18n.t('Installation Progress')}
    valueNow={ProgressLevels[state._type]}
    valueMax={TotalProgressLevels}
    themeOverride={{
      trackBottomBorderWidth: '0',
    }}
    margin="0"
  />
)<|MERGE_RESOLUTION|>--- conflicted
+++ resolved
@@ -40,13 +40,8 @@
 import {ReviewScreenWrapper} from './components/ReviewScreenWrapper'
 import {isUnsuccessful} from '../../common/lib/apiResult/ApiResult'
 import {Footer} from '../registration_wizard_forms/Footer'
-<<<<<<< HEAD
-import {isLtiPlacementWithIcon} from '../model/LtiPlacement'
-import {getPlacements} from './hooks/usePlacements'
-=======
 import {isLtiPlacementWithIcon, type LtiPlacement} from '../model/LtiPlacement'
 import type {LtiRegistrationId} from '../model/LtiRegistrationId'
->>>>>>> 9e16fa97
 
 const I18n = createI18nScope('lti_registrations')
 
@@ -307,15 +302,9 @@
                   'Reviewing',
                 )
               } else {
-<<<<<<< HEAD
-                const placements = getPlacements(state.registration) ?? []
-                const disabledPlacements =
-                  state.overlayStore.getState().state.registration.disabledPlacements ?? []
-=======
                 const placements = state.registration.configuration.placements.map(p => p.placement)
                 const disabledPlacements =
                   state.overlayStore.getState().state.overlay.disabled_placements ?? []
->>>>>>> 9e16fa97
                 const enabledPlacements = placements.filter(p => !disabledPlacements.includes(p))
 
                 if (enabledPlacements.some(p => isLtiPlacementWithIcon(p))) {
@@ -361,17 +350,11 @@
             currentScreen="last"
             reviewing={state.reviewing}
             onPreviousClicked={() => {
-<<<<<<< HEAD
-              const placements = getPlacements(state.registration) ?? []
-              const disabledPlacements =
-                state.overlayStore.getState().state.registration.disabledPlacements ?? []
-=======
               const placements = Object.keys(
                 state.registration.configuration.placements,
               ) as LtiPlacement[]
               const disabledPlacements =
                 state.overlayStore.getState().state.overlay.disabled_placements ?? []
->>>>>>> 9e16fa97
               const enabledPlacements = placements.filter(p => !disabledPlacements.includes(p))
 
               if (enabledPlacements.some(p => isLtiPlacementWithIcon(p))) {
