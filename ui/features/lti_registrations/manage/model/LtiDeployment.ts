--- conflicted
+++ resolved
@@ -26,10 +26,7 @@
   registration_id: ZLtiRegistrationId,
   deployment_id: z.string(),
   context_id: z.string(),
-<<<<<<< HEAD
-=======
   root_account_deployment: z.boolean(),
->>>>>>> ee12519a
   context_type: z.enum(['Course', 'Account']),
   context_name: z.string(),
   workflow_state: z.enum(['active', 'deleted']),
