/*
 * Copyright (C) 2024 - present Instructure, Inc.
 *
 * This file is part of Canvas.
 *
 * Canvas is free software: you can redistribute it and/or modify it under
 * the terms of the GNU Affero General Public License as published by the Free
 * Software Foundation, version 3 of the License.
 *
 * Canvas is distributed in the hope that it will be useful, but WITHOUT ANY
 * WARRANTY; without even the implied warranty of MERCHANTABILITY or FITNESS FOR
 * A PARTICULAR PURPOSE. See the GNU Affero General Public License for more
 * details.
 *
 * You should have received a copy of the GNU Affero General Public License along
 * with this program. If not, see <http://www.gnu.org/licenses/>.
 */
import * as React from 'react'
import GenericErrorPage from '@canvas/generic-error-page/react'
import {useScope as createI18nScope} from '@canvas/i18n'
import errorShipUrl from '@canvas/images/ErrorShip.svg'
import {htmlEscape} from '@instructure/html-escape'
import {Alert} from '@instructure/ui-alerts'
import {Flex} from '@instructure/ui-flex'
import {Heading} from '@instructure/ui-heading'
import {Link} from '@instructure/ui-link'
import {List} from '@instructure/ui-list'
import {Text} from '@instructure/ui-text'
import {View} from '@instructure/ui-view'
import {formatApiResultError, type ApiResult} from '../../common/lib/apiResult/ApiResult'
import {i18nLtiPlacement} from '../model/i18nLtiPlacement'
import {i18nLtiPrivacyLevelDescription} from '../model/i18nLtiPrivacyLevel'
import {
  LtiPlacementsWithIcons,
  type LtiPlacement,
  type LtiPlacementWithIcon,
} from '../model/LtiPlacement'
import {LaunchSettingsHeader, ReviewSection} from '../registration_wizard_forms/ReviewScreen'
import type {LtiRegistrationWithConfiguration} from '../model/LtiRegistration'

export type InheritedKeyRegistrationReviewProps = {
  result: ApiResult<LtiRegistrationWithConfiguration>
}

const I18n = createI18nScope('lti_registration.wizard')

export const InheritedKeyRegistrationReview = (props: InheritedKeyRegistrationReviewProps) => {
  const [expandCustomFields, setExpandCustomFields] = React.useState(false)

  if (props.result._type === 'Success' && props.result.data.configuration) {
    const toolConfiguration = props.result.data.configuration
    const placements = toolConfiguration.placements ?? []

    const labels =
      placements.reduce(
        (acc, p) => {
          acc[p.placement] = p.text !== null ? p.text : undefined
          return acc
        },
        {} as Partial<Record<LtiPlacement, string>>,
      ) ?? {}

    const iconUrls =
<<<<<<< HEAD
      placements.reduce((acc, p) => {
        if (p.icon_url) {
          acc[p.placement] = p.icon_url
        }
        return acc
      }, {} as Partial<Record<LtiPlacement, string>>) ?? {}
=======
      placements.reduce(
        (acc, p) => {
          if (p.icon_url) {
            acc[p.placement] = p.icon_url
          }
          return acc
        },
        {} as Partial<Record<LtiPlacement, string>>,
      ) ?? {}
>>>>>>> 51db239a

    const customFields = toolConfiguration.custom_fields ?? {}

    const customFieldStrings = Object.keys(customFields).reduce((acc, key) => {
      return acc.concat(`${key}=${customFields[key]}`)
    }, [] as string[])

    return (
      <>
        <Alert variant="info" margin="0 0 medium 0">
          {I18n.t(
            "This app's configuration is managed by Instructure, so you cannot make changes.",
          )}
        </Alert>
        <View margin="medium 0 medium 0">
          <Heading level="h3">{I18n.t('Review')}</Heading>
          <Text>
            {I18n.t('The settings displayed are the configurations currently in use for this app.')}
          </Text>
        </View>
        <ReviewSection>
          <View>
            <Heading level="h4">{I18n.t('Launch Settings')}</Heading>
            <LaunchSettingsHeader>{I18n.t('Custom Fields')}</LaunchSettingsHeader>
            {customFieldStrings && customFieldStrings.length > 0 ? (
              <List
                margin="small 0 0 0"
                isUnstyled={true}
                delimiter="none"
                itemSpacing="small"
                size="small"
              >
                {customFieldStrings
                  .slice(0, expandCustomFields ? customFieldStrings.length : 3)
                  .map(field => (
                    <List.Item key={field}>
                      <Text size="small">{field}</Text>
                    </List.Item>
                  ))}
              </List>
            ) : (
              <Text size="small" fontStyle="italic">
                {I18n.t('No Custom Fields Specified')}
              </Text>
            )}
            {customFieldStrings && customFieldStrings.length > 3 && (
              <Link onClick={() => setExpandCustomFields(!expandCustomFields)} margin="small 0 0 0">
                {expandCustomFields ? I18n.t('Show less') : I18n.t('Show more')}
              </Link>
            )}
          </View>
        </ReviewSection>
        <ReviewSection>
          <View>
            <Heading level="h4">{I18n.t('Data Sharing')}</Heading>
            <View margin="small 0 0 0">
              <Text size="small">
                {i18nLtiPrivacyLevelDescription(toolConfiguration.privacy_level || 'public')}
              </Text>
            </View>
          </View>
        </ReviewSection>
        <ReviewSection>
          <View>
            <Heading level="h4">{I18n.t('Placements')}</Heading>
            <Flex direction="column" gap="x-small" margin="small 0 0 0">
              {placements.map(placement => (
                <Text key={placement.placement} size="small">
                  {i18nLtiPlacement(placement.placement)}
                </Text>
              ))}
            </Flex>
          </View>
        </ReviewSection>
        <ReviewSection>
          <View>
            <Heading level="h4">{I18n.t('Naming')}</Heading>
            <Flex direction="column" gap="x-small" margin="small 0 0 0">
              <div>
                <Text size="small" weight="bold">
                  {I18n.t('Description')}:{' '}
                </Text>
                <Text
                  size="small"
                  dangerouslySetInnerHTML={{
                    __html: toolConfiguration.description
                      ? htmlEscape(toolConfiguration.description)
                      : I18n.t('*No description provided.*', {wrappers: ['<i>$1</i>']}),
                  }}
                />
              </div>
              {placements.map(p => {
                return (
                  <div key={p.placement}>
                    <Text size="small" weight="bold">
                      {i18nLtiPlacement(p.placement)}:{' '}
                    </Text>
                    <Text
                      size="small"
                      dangerouslySetInnerHTML={{
                        __html: labels[p.placement]
                          ? htmlEscape(labels[p.placement])
                          : I18n.t('**No label provided.**', {wrappers: ['<i>$1</i>']}),
                      }}
                    />
                  </div>
                )
              })}
            </Flex>
          </View>
        </ReviewSection>
        <ReviewSection>
          <View>
            <Heading level="h4">{I18n.t('Icon URLs')}</Heading>
            <Flex direction="column" gap="x-small" margin="small 0 0 0">
              {placements
                .map(p => p.placement)
                .filter((p): p is LtiPlacementWithIcon =>
                  LtiPlacementsWithIcons.includes(p as LtiPlacementWithIcon),
                )
                .map(p => {
                  let status: string
                  const url = iconUrls[p]

                  if (url) {
                    status = I18n.t('Custom Icon')
                  } else if (!url && p === 'editor_button') {
                    status = I18n.t('Generated Icon')
                  } else {
                    status = I18n.t('No Icon')
                  }

                  return (
                    <div key={p}>
                      <Text size="small" weight="bold">
                        {i18nLtiPlacement(p)}:{' '}
                      </Text>
                      <Text size="small">{status}</Text>
                    </div>
                  )
                })}
            </Flex>
          </View>
        </ReviewSection>
      </>
    )
  } else {
    return (
      <GenericErrorPage
        imageUrl={errorShipUrl}
        errorSubject={I18n.t('Dynamic Registration error')}
        errorCategory="Dynamic Registration"
        errorMessage={
          props.result._type === 'Success'
            ? 'No configuration present in the registration'
            : formatApiResultError(props.result)
        }
      />
    )
  }
}<|MERGE_RESOLUTION|>--- conflicted
+++ resolved
@@ -61,14 +61,6 @@
       ) ?? {}
 
     const iconUrls =
-<<<<<<< HEAD
-      placements.reduce((acc, p) => {
-        if (p.icon_url) {
-          acc[p.placement] = p.icon_url
-        }
-        return acc
-      }, {} as Partial<Record<LtiPlacement, string>>) ?? {}
-=======
       placements.reduce(
         (acc, p) => {
           if (p.icon_url) {
@@ -78,7 +70,6 @@
         },
         {} as Partial<Record<LtiPlacement, string>>,
       ) ?? {}
->>>>>>> 51db239a
 
     const customFields = toolConfiguration.custom_fields ?? {}
 
