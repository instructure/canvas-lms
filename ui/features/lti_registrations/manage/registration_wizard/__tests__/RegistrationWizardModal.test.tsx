--- conflicted
+++ resolved
@@ -456,10 +456,6 @@
         showBlankConfigurationMessage: true,
         method: 'manual',
         registering: false,
-<<<<<<< HEAD
-        exitOnCancel: false,
-=======
->>>>>>> dec807a2
         jsonUrl: '',
         jsonCode: '',
         onSuccessfulInstallation: jest.fn(),
@@ -487,10 +483,6 @@
         showBlankConfigurationMessage: true,
         method: 'manual',
         registering: false,
-<<<<<<< HEAD
-        exitOnCancel: false,
-=======
->>>>>>> dec807a2
         jsonUrl: '',
         jsonCode: '',
         onSuccessfulInstallation: jest.fn(),
