/*
 * Copyright (C) 2024 - present Instructure, Inc.
 *
 * This file is part of Canvas.
 *
 * Canvas is free software: you can redistribute it and/or modify it under
 * the terms of the GNU Affero General Public License as published by the Free
 * Software Foundation, version 3 of the License.
 *
 * Canvas is distributed in the hope that it will be useful, but WITHOUT ANY
 * WARRANTY; without even the implied warranty of MERCHANTABILITY or FITNESS FOR
 * A PARTICULAR PURPOSE. See the GNU Affero General Public License for more
 * details.
 *
 * You should have received a copy of the GNU Affero General Public License along
 * with this program. If not, see <http://www.gnu.org/licenses/>.
 */
import {create} from 'zustand'
import {isSuccessful, type ApiResult} from '../../common/lib/apiResult/ApiResult'
import {ZUnifiedToolId, type UnifiedToolId} from '../model/UnifiedToolId'
import type {InternalLtiConfiguration} from '../model/internal_lti_configuration/InternalLtiConfiguration'
import type {LtiRegistrationId} from '../model/LtiRegistrationId'

export type JsonFetchStatus =
  | {
      _tag: 'initial'
    }
  | {
      _tag: 'loading'
    }
  | {
      _tag: 'loaded'
      result: ApiResult<InternalLtiConfiguration>
    }

export type RegistrationWizardModalState = {
  open: boolean
  /**
   * True is the user has selected the registration type
   * and method and clicked "next"
   *
   * When we launch the registration wizard from
   * other places, this will be true immediately
   * when launched (i.e. when a user clicks "install"
   * from the Discover page, and the dyn reg url is
   * already known)
   */
  registering: boolean
  lti_version: '1p3' | '1p1'
  method: InstallMethod
  dynamicRegistrationUrl: string
  isInstructureTool: boolean
  /**
   * True if we want to show a message telling the user that they
   * should contact either the tool provider or their CSM for info
   * about how to install the tool, since we don't have known
   * configuration info for the tool from LearnPlatform.
   *
   * This should not be true if they're just opening the registration
   * wizard for the dynamic registration process. This is only for
   * when they've clicked something from LP on the Discover tab.
   */
  showBlankConfigurationMessage: boolean
  /**
   * Contains the state of the URL input for the JSON Url method
   */
  jsonUrl: string
  /**
   * Contains the state of the JSON Code input for the JSON method
   */
  jsonCode: string
  /**
   * Contains the state of the Name input for the Manual method
   */
  manualAppName: string
  /**
   * The ID of the existing registration to edit. If this is set, the registration wizard will
   * open to the Manual Registration review screen, once the registration has been loaded from the backend.
   * If this is not set, the registration wizard will continue as if it were a new registration.
   */
  existingRegistrationId?: LtiRegistrationId
  unifiedToolId?: UnifiedToolId
  /**
   * Contains the state of fetching the JSON for the
   * JSON methods
   */
  jsonFetch: JsonFetchStatus
  onSuccessfulInstallation?: () => void
}

type InstallMethod = 'dynamic_registration' | 'manual' | 'json' | 'json_url'

export type RegistrationWizardModalStateActions = {
  updateLtiVersion: (version: '1p3' | '1p1') => void
  updateMethod: (method: InstallMethod) => void
  updateDynamicRegistrationUrl: (url: string) => void
  updateJsonUrl: (url: string) => void
  updateManualAppName: (appName: string) => void
  updateJsonCode: (url: string) => void
  updateJsonFetchStatus: (status: JsonFetchStatus) => void
  register: () => void
  close: () => void
}

export const useRegistrationModalWizardState = create<
  RegistrationWizardModalState & RegistrationWizardModalStateActions
>(set => ({
  open: false,
  lti_version: '1p3',
  progress: 0,
  progressMax: 100,
  method: 'dynamic_registration',
  dynamicRegistrationUrl: '',
  jsonUrl: '',
  jsonCode: '',
  manualAppName: '',
  unifiedToolId: undefined,
  registering: false,
<<<<<<< HEAD
  exitOnCancel: false,
=======
>>>>>>> b04c431f
  isInstructureTool: false,
  showBlankConfigurationMessage: false,
  jsonFetch: {_tag: 'initial'},
  updateLtiVersion: version => set({lti_version: version}),
  updateMethod: method => set({method, jsonFetch: {_tag: 'initial'}}),
  updateDynamicRegistrationUrl: url => set({dynamicRegistrationUrl: url}),
  updateJsonUrl: url => set({jsonUrl: url, jsonFetch: {_tag: 'initial'}}),
  updateManualAppName: name => set({manualAppName: name}),
  updateJsonCode: code => set({jsonCode: code, jsonFetch: {_tag: 'initial'}}),
  register: () => set({registering: true}),
  updateJsonFetchStatus: status => {
    if (status._tag === 'loaded') {
      set({jsonFetch: status, registering: isSuccessful(status.result)})
    } else {
      set({jsonFetch: status})
    }
  },
  close: () => set({open: false}),
}))

export const openRegistrationWizard = (
  initialState: Partial<Omit<RegistrationWizardModalState, 'open'>>,
) => {
  useRegistrationModalWizardState.setState(prev => {
    return {
      ...prev,
      dynamicRegistrationUrl: '',
      unifiedToolId: ZUnifiedToolId.parse(''),
      jsonUrl: '',
      jsonUrlFetch: {_tag: 'initial'},
      lti_version: '1p3',
      method: 'dynamic_registration',
      existingRegistrationId: undefined,
      ...initialState,
      open: true,
    }
  })
}

export const openJsonRegistrationWizard = (
  jsonCode: string,
  internalLtiConfig: InternalLtiConfiguration,
  unifiedToolId?: UnifiedToolId,
  onSuccessfulInstallation?: () => void,
) => {
  useRegistrationModalWizardState.setState(prev => {
    return {
      ...prev,
      jsonCode,
      method: 'json',
      open: true,
      jsonFetch: {
        _tag: 'loaded',
        result: {
          _type: 'Success',
          data: internalLtiConfig,
        },
      },
      unifiedToolId,
      registering: true,
      onSuccessfulInstallation,
    }
  })
}

export const openJsonUrlRegistrationWizard = (
  jsonUrl: string,
  internalLtiConfig: InternalLtiConfiguration,
  unifiedToolId?: UnifiedToolId,
  onSuccessfulInstallation?: () => void,
) => {
  useRegistrationModalWizardState.setState(prev => {
    return {
      ...prev,
      jsonUrl,
      method: 'json_url',
      open: true,
      jsonFetch: {
        _tag: 'loaded',
        result: {
          _type: 'Success',
          data: internalLtiConfig,
        },
      },
      unifiedToolId,
      registering: true,
      onSuccessfulInstallation,
    }
  })
}

/**
 * Opens the registration wizard with the dynamic registration URL
 * already populated and the registration flow started
 * @param dynamicRegistrationUrl The URL to use for dynamic registration
 * @param unifiedToolId Correlates all installations of the same tool. Optional.
 */
export const openDynamicRegistrationWizard = (
  dynamicRegistrationUrl: string,
  unifiedToolId?: UnifiedToolId,
  onSuccessfulInstallation?: () => void,
) => {
  openRegistrationWizard({
    dynamicRegistrationUrl,
    registering: true,
    onSuccessfulInstallation,
    unifiedToolId,
  })
}

/**
 * Allows users to edit the Dynamic Registration of an already existing LTI IMS Registration.
 * This will open the registration wizard to the review screen, once the registration has been loaded
 * from the backend.
 *
 * @param existingRegistrationId The ID of the LTI IMS Registration to edit.
 * @param onSuccessfulInstallation A callback to run after the update is finished successfully.
 */
export const openEditDynamicRegistrationWizard = (
  existingRegistrationId: LtiRegistrationId,
  onSuccessfulInstallation?: () => void,
) => {
  openRegistrationWizard({
    existingRegistrationId,
    registering: true,
    onSuccessfulInstallation,
  })
}

export const openEditManualRegistrationWizard = (
  existingRegistrationId: LtiRegistrationId,
  onSuccessfulInstallation?: () => void,
) => {
  openRegistrationWizard({
    existingRegistrationId,
    registering: true,
    onSuccessfulInstallation,
    method: 'manual',
  })
}<|MERGE_RESOLUTION|>--- conflicted
+++ resolved
@@ -116,10 +116,6 @@
   manualAppName: '',
   unifiedToolId: undefined,
   registering: false,
-<<<<<<< HEAD
-  exitOnCancel: false,
-=======
->>>>>>> b04c431f
   isInstructureTool: false,
   showBlankConfigurationMessage: false,
   jsonFetch: {_tag: 'initial'},
