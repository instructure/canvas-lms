/*
 * Copyright (C) 2024 - present Instructure, Inc.
 *
 * This file is part of Canvas.
 *
 * Canvas is free software: you can redistribute it and/or modify it under
 * the terms of the GNU Affero General Public License as published by the Free
 * Software Foundation, version 3 of the License.
 *
 * Canvas is distributed in the hope that it will be useful, but WITHOUT ANY
 * WARRANTY; without even the implied warranty of MERCHANTABILITY or FITNESS FOR
 * A PARTICULAR PURPOSE. See the GNU Affero General Public License for more
 * details.
 *
 * You should have received a copy of the GNU Affero General Public License along
 * with this program. If not, see <http://www.gnu.org/licenses/>.
 */
import React from 'react'
import {Modal} from '@instructure/ui-modal'
import {useScope as createI18nScope} from '@canvas/i18n'
import {RadioInput, RadioInputGroup} from '@instructure/ui-radio-input'
import {
  useRegistrationModalWizardState,
  type RegistrationWizardModalState,
  type RegistrationWizardModalStateActions,
  type JsonFetchStatus,
} from './RegistrationWizardModalState'
import {SimpleSelect} from '@instructure/ui-simple-select'
import {TextInput} from '@instructure/ui-text-input'
import {Button, CloseButton} from '@instructure/ui-buttons'
import {View} from '@instructure/ui-view'
import {Heading} from '@instructure/ui-heading'
import {ProgressBar} from '@instructure/ui-progress'
import {DynamicRegistrationWizard} from '../dynamic_registration_wizard/DynamicRegistrationWizard'
import {type AccountId} from '../model/AccountId'
import type {DynamicRegistrationWizardService} from '../dynamic_registration_wizard/DynamicRegistrationWizardService'
import {isValidHttpUrl} from '../../common/lib/validators/isValidHttpUrl'
import {RegistrationModalBody} from './RegistrationModalBody'
import {showFlashSuccess} from '@canvas/alerts/react/FlashAlert'
import {Lti1p3RegistrationWizard} from '../lti_1p3_registration_form/Lti1p3RegistrationWizard'
import type {JsonUrlWizardService} from './JsonUrlWizardService'
import * as z from 'zod'
import {isSuccessful, isUnsuccessful} from '../../common/lib/apiResult/ApiResult'
import {TextArea} from '@instructure/ui-text-area'
import {isValidJson} from '../../common/lib/validators/isValidJson'
import type {FormMessage} from '@instructure/ui-form-field'
import type {Lti1p3RegistrationWizardService} from '../lti_1p3_registration_form/Lti1p3RegistrationWizardService'
import {EditLti1p3RegistrationWizard} from '../lti_1p3_registration_form/EditLti1p3RegistrationWizard'

const I18n = createI18nScope('lti_registrations')

export const MODAL_BODY_HEIGHT = '50vh'

export type RegistrationWizardModalProps = {
  accountId: AccountId
  dynamicRegistrationWizardService: DynamicRegistrationWizardService
  lti1p3RegistrationWizardService: Lti1p3RegistrationWizardService
  jsonUrlWizardService: JsonUrlWizardService
}

/**
 * This is the Registration wizard modal that is used to install an LTI app
 * to open, you can call the
 * {@link import('./RegistrationWizardModalState').openRegistrationWizard}
 * function from anywhere
 *
 * @param props
 * @returns
 */
export const RegistrationWizardModal = (props: RegistrationWizardModalProps) => {
  const state = useRegistrationModalWizardState(s => s)

  const label = state.ltiImsRegistrationId ? I18n.t('Edit App') : I18n.t('Install App')

  return (
    <Modal label={label} open={state.open} size="medium">
      <Modal.Header>
        <CloseButton
          placement="end"
          offset="medium"
          onClick={state.close}
          screenReaderLabel={I18n.t('Close')}
        />
        <Heading>{label}</Heading>
      </Modal.Header>
      {!state.registering ? (
        <ProgressBar
          meterColor="info"
          shouldAnimate={true}
          size="x-small"
          screenReaderLabel={I18n.t('Installation Progress')}
          valueNow={0}
          valueMax={100}
          themeOverride={{
            trackBottomBorderWidth: '0',
          }}
          margin="0 0 small"
        />
      ) : null}

      <ModalBodyWrapper
        state={state}
        accountId={props.accountId}
        dynamicRegistrationWizardService={props.dynamicRegistrationWizardService}
        lti1p3RegistrationWizardService={props.lti1p3RegistrationWizardService}
        jsonUrlWizardService={props.jsonUrlWizardService}
      />
    </Modal>
  )
}

const ModalBodyWrapper = ({
  state,
  accountId,
  dynamicRegistrationWizardService,
  lti1p3RegistrationWizardService,
  jsonUrlWizardService,
}: {
  state: RegistrationWizardModalState & RegistrationWizardModalStateActions
  accountId: AccountId
  dynamicRegistrationWizardService: DynamicRegistrationWizardService
  lti1p3RegistrationWizardService: Lti1p3RegistrationWizardService
  jsonUrlWizardService: JsonUrlWizardService
}) => {
  if (state.registering) {
    if (
      (state.method === 'json_url' || state.method === 'json') &&
      state.jsonFetch._tag === 'loaded' &&
      isSuccessful(state.jsonFetch.result)
    ) {
      return (
        <Lti1p3RegistrationWizard
          accountId={accountId}
          service={lti1p3RegistrationWizardService}
          internalConfiguration={state.jsonFetch.result.data}
          unifiedToolId={state.unifiedToolId}
          onSuccessfulRegistration={() => {
            state.close()
            state.onSuccessfulInstallation?.()
          }}
          unregister={state.unregister}
        />
      )
    } else if (state.method === 'dynamic_registration') {
      return (
        <DynamicRegistrationWizard
          service={dynamicRegistrationWizardService}
          dynamicRegistrationUrl={state.dynamicRegistrationUrl}
          accountId={accountId}
          unifiedToolId={state.unifiedToolId}
          unregister={state.unregister}
          registrationId={state.ltiImsRegistrationId}
          onSuccessfulRegistration={() => {
            state.close()
            showFlashSuccess(
              state.ltiImsRegistrationId
                ? I18n.t('App updated successfully!')
                : I18n.t('App installed successfully!'),
            )()
            state.onSuccessfulInstallation?.()
          }}
        />
      )
    } else if (state.method === 'manual' && state.existingRegistrationId) {
      return (
        <EditLti1p3RegistrationWizard
          accountId={accountId}
          onSuccessfulRegistration={() => {
            state.close()
            state.onSuccessfulInstallation?.()
          }}
          registrationId={state.existingRegistrationId}
          service={lti1p3RegistrationWizardService}
          unregister={() => {
            state.close()
          }}
          unifiedToolId={state.unifiedToolId}
        />
      )
    } else if (state.method === 'manual') {
      return (
        <Lti1p3RegistrationWizard
          accountId={accountId}
          service={lti1p3RegistrationWizardService}
          internalConfiguration={{
            description: '',
            launch_settings: {},
            title: state.manualAppName.trim(),
            target_link_uri: '',
            scopes: [],
            oidc_initiation_url: '',
            placements: [],
          }}
          unifiedToolId={state.unifiedToolId}
          onSuccessfulRegistration={() => {
            state.close()
            state.onSuccessfulInstallation?.()
          }}
          unregister={state.unregister}
        />
      )
    } else {
      return (
        <InitializationModalBody
          state={state}
          accountId={accountId}
          jsonUrlWizardService={jsonUrlWizardService}
        />
      )
    }
  } else {
    return (
      <InitializationModalBody
        state={state}
        accountId={accountId}
        jsonUrlWizardService={jsonUrlWizardService}
      />
    )
  }
}

export type InitializationModalBodyProps = {
  state: RegistrationWizardModalState & RegistrationWizardModalStateActions
  jsonUrlWizardService: JsonUrlWizardService
  accountId: AccountId
}

const renderDebugMessage = (jsonUrlFetch: JsonFetchStatus) => {
  if (jsonUrlFetch._tag === 'loaded' && jsonUrlFetch.result._type === 'ApiError') {
    const result = z.object({errors: z.array(z.string())}).safeParse(jsonUrlFetch.result.body)
    if (result.success) {
      return result.data.errors.map((err, i) => <div key={i}>{err}</div>)
    }
  }
}

const InitializationModalBody = (props: InitializationModalBodyProps) => {
  const [debugging, setDebugging] = React.useState(false)

  React.useEffect(() => {
    const listener = (event: KeyboardEvent) => {
      if (event.metaKey && event.key === 'b') {
        setDebugging(prev => !prev)
      }
    }
    document.addEventListener('keydown', listener)
    return () => {
      document.removeEventListener('keydown', listener)
    }
  })

  return (
    <>
      <RegistrationModalBody>
        <View display="block" margin="0 0 medium 0">
          <RadioInputGroup
            description={I18n.t('Select LTI Version')}
            onChange={(_e, value) => {
              if (value === '1p3' || value === '1p1') {
                props.state.updateLtiVersion(value)
              } else {
                console.warn(`Invalid value for lti_version: ${value}`)
              }
            }}
            name="example1"
            defaultValue="1p3"
          >
            <RadioInput value="1p3" label="1.3" />
            <RadioInput value="1p1" label="1.1" data-heap="lti-registration-1p1-interest" />
          </RadioInputGroup>
        </View>
        {props.state.lti_version === '1p3' && (
          <>
            <View display="block" margin="medium 0">
              <SimpleSelect
                renderLabel={I18n.t('Install Method')}
                assistiveText="Use arrow keys to navigate options."
                value={props.state.method}
                disabled={!window.ENV.FEATURES.lti_registrations_next}
                onChange={(_e, {value}) => {
                  if (value === 'dynamic_registration') {
                    props.state.updateMethod('dynamic_registration')
                  } else if (value === 'json_url') {
                    props.state.updateMethod('json_url')
                  } else if (value === 'json') {
                    props.state.updateMethod('json')
                  } else if (value === 'manual') {
                    props.state.updateMethod('manual')
                  } else {
                    // todo: add other methods here
                  }
                }}
              >
                <SimpleSelect.Option id="dynamic_registration" value="dynamic_registration">
                  {I18n.t('Dynamic Registration')}
                </SimpleSelect.Option>
                {window.ENV.FEATURES.lti_registrations_next && (
                  <SimpleSelect.Option id="json_url" value="json_url">
                    {I18n.t('Enter URL')}
                  </SimpleSelect.Option>
                )}

                {window.ENV.FEATURES.lti_registrations_next && (
                  <SimpleSelect.Option id="json" value="json">
                    {I18n.t('JSON')}
                  </SimpleSelect.Option>
                )}

                {window.ENV.FEATURES.lti_registrations_next && (
                  <SimpleSelect.Option id="manual" value="manual">
                    {I18n.t('Manual')}
                  </SimpleSelect.Option>
                )}
              </SimpleSelect>
            </View>
            {props.state.method === 'dynamic_registration' && (
              <View display="block" margin="medium 0">
                <TextInput
                  renderLabel={I18n.t('Dynamic Registration URL')}
                  value={props.state.dynamicRegistrationUrl}
                  onChange={(_e, value) => props.state.updateDynamicRegistrationUrl(value)}
                  messages={dynamicRegistrationUrlInputMessages(props.state)}
                />
              </View>
            )}
            {props.state.method === 'json_url' && (
              <View display="block" margin="medium 0">
                <TextInput
                  data-testid="json-url-input"
                  renderLabel={I18n.t('JSON URL')}
                  value={props.state.jsonUrl}
                  onChange={(_e, value) => props.state.updateJsonUrl(value)}
                  messages={jsonUrlInputMessages(props.state)}
                />
              </View>
            )}
            {props.state.method === 'json' && (
              <View display="block" margin="medium 0">
                <TextArea
                  data-testid="json-code-input"
                  label={I18n.t('JSON Code')}
                  value={props.state.jsonCode}
                  onChange={event => props.state.updateJsonCode(event.currentTarget.value)}
                  height="10em"
                  maxHeight="10em"
                  themeOverride={{
                    fontFamily: 'monospace',
                  }}
                  messages={jsonCodeInputMessages(props.state)}
                />
              </View>
            )}

            {props.state.method === 'manual' && (
              <View display="block" margin="medium 0">
                <TextInput
                  data-testid="manual-name-input"
                  renderLabel={I18n.t('App Name')}
                  value={props.state.manualAppName}
                  onChange={(_e, value) => props.state.updateManualAppName(value)}
                />
              </View>
            )}
            {debugging && renderDebugMessage(props.state.jsonFetch)}
          </>
        )}
        {props.state.lti_version === '1p1' && (
          <View display="block" margin="medium 0" padding="small" background="secondary">
            {I18n.t(
<<<<<<< HEAD
              'Thank you for your interest in 1.1. We are exploring implementing this feature in future releases'
=======
              'Thank you for your interest in 1.1. We are exploring implementing this feature in future releases',
>>>>>>> 51db239a
            )}
          </View>
        )}
      </RegistrationModalBody>

      <Modal.Footer>
        <Button
          data-testid="registration-wizard-next-button"
          color="primary"
          type="submit"
          margin="small"
          disabled={validForm(props.state) === false || props.state.jsonFetch._tag === 'loading'}
          onClick={() => {
            // if it's json_url, we need to fetch the configuration first
            if (props.state.method === 'json_url' || props.state.method === 'json') {
              props.state.updateJsonFetchStatus({_tag: 'loading'})
              const body =
                props.state.method === 'json'
                  ? {
                      lti_configuration: JSON.parse(props.state.jsonCode),
                    }
                  : {url: props.state.jsonUrl}

              props.jsonUrlWizardService
                .fetchThirdPartyToolConfiguration(body, props.accountId)
                .then(result => {
                  props.state.updateJsonFetchStatus({
                    _tag: 'loaded',
                    result,
                  })
                })
            } else {
              props.state.register()
            }
          }}
        >
          {props.state.jsonFetch._tag === 'loading' ? I18n.t('Loading') : I18n.t('Next')}
        </Button>
      </Modal.Footer>
    </>
  )
}

const validForm = (state: RegistrationWizardModalState) => {
  if (state.lti_version === '1p3') {
    if (state.method === 'dynamic_registration') {
      return isValidHttpUrl(state.dynamicRegistrationUrl)
    } else if (state.method === 'json_url') {
      return isValidHttpUrl(state.jsonUrl)
    } else if (state.method === 'json') {
      return isValidJson(state.jsonCode)
    } else if (state.method === 'manual') {
      return state.manualAppName.trim() !== ''
    } else {
      return false
    }
  } else {
    return false
  }
}

const dynamicRegistrationUrlInputMessages = (
  state: RegistrationWizardModalState,
): Array<FormMessage> => {
  const defaultMessage: FormMessage = {
    text: I18n.t(
      'You can locate this URL on the integration page of the tool if it supports this method',
    ),
    type: 'hint',
  }
  if (!isValidHttpUrl(state.dynamicRegistrationUrl) && state.dynamicRegistrationUrl.trim() !== '') {
    return [{text: I18n.t('Please enter a valid URL'), type: 'error'}, defaultMessage]
  } else {
    return [defaultMessage]
  }
}

/**
 * Constructs error & info messages for the JSON URL input field
 * @param state
 * @returns
 */
const jsonUrlInputMessages = (state: RegistrationWizardModalState): Array<FormMessage> => {
  const fetchMessages = jsonFetchMessages(state)
  // if the URL is invalid, we need to show that message

  const withInfoMessage =
    fetchMessages.length === 0
      ? [
          {
            text: I18n.t(
              'You can locate this URL on the integration page of the tool if it supports this method',
            ),
            type: 'hint',
          } as const,
        ]
      : fetchMessages

  if (!isValidHttpUrl(state.jsonUrl) && state.jsonUrl.trim() !== '') {
    return [{text: I18n.t('Please enter a valid URL'), type: 'error'}, ...withInfoMessage]
  } else {
    return withInfoMessage
  }
}

/**
 * Constructs error & info messages for the JSON code input field
 * @param state
 * @returns
 */
const jsonCodeInputMessages = (state: RegistrationWizardModalState): Array<FormMessage> => {
  const fetchMessages = jsonFetchMessages(state)

  if (!isValidJson(state.jsonCode) && state.jsonCode.trim() !== '') {
    return [{text: I18n.t('Please enter valid JSON'), type: 'error'}, ...fetchMessages]
  } else {
    return fetchMessages
  }
}

/**
 * Constructs FormMessages based on the state of the JSON fetch,
 * used both with code & URL input fields
 * @param state
 * @param method
 * @returns
 */
const jsonFetchMessages = (state: RegistrationWizardModalState): Array<FormMessage> => {
  const jsonFetch = state.jsonFetch
  if (jsonFetch._tag === 'loaded' && isUnsuccessful(jsonFetch.result)) {
    const errorType = jsonFetch.result._type

    /**
     * True if the configuration is invalid or the JSON is invalid,
     * the implication being that the tool provider needs to fix the configuration
     */
    const configurationError =
      errorType === 'InvalidJson' || (errorType === 'ApiError' && jsonFetch.result.status === 422)

    return [
      {
        text: configurationError
          ? I18n.t(
              'The configuration is invalid. Please reach out to the app provider for assistance.',
            )
          : I18n.t('An error occurred. Please try again.'),
        type: 'error',
      } as const,
    ]
  } else {
    return []
  }
}<|MERGE_RESOLUTION|>--- conflicted
+++ resolved
@@ -367,11 +367,7 @@
         {props.state.lti_version === '1p1' && (
           <View display="block" margin="medium 0" padding="small" background="secondary">
             {I18n.t(
-<<<<<<< HEAD
-              'Thank you for your interest in 1.1. We are exploring implementing this feature in future releases'
-=======
               'Thank you for your interest in 1.1. We are exploring implementing this feature in future releases',
->>>>>>> 51db239a
             )}
           </View>
         )}
