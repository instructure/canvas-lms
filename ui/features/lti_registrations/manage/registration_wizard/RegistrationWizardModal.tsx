/*
 * Copyright (C) 2024 - present Instructure, Inc.
 *
 * This file is part of Canvas.
 *
 * Canvas is free software: you can redistribute it and/or modify it under
 * the terms of the GNU Affero General Public License as published by the Free
 * Software Foundation, version 3 of the License.
 *
 * Canvas is distributed in the hope that it will be useful, but WITHOUT ANY
 * WARRANTY; without even the implied warranty of MERCHANTABILITY or FITNESS FOR
 * A PARTICULAR PURPOSE. See the GNU Affero General Public License for more
 * details.
 *
 * You should have received a copy of the GNU Affero General Public License along
 * with this program. If not, see <http://www.gnu.org/licenses/>.
 */
import React, {useCallback} from 'react'
<<<<<<< HEAD
=======
import {Alert} from '@instructure/ui-alerts'
>>>>>>> a5dbccb1
import {Modal} from '@instructure/ui-modal'
import {useScope as createI18nScope} from '@canvas/i18n'
import {RadioInput, RadioInputGroup} from '@instructure/ui-radio-input'
import {
  useRegistrationModalWizardState,
  type RegistrationWizardModalState,
  type RegistrationWizardModalStateActions,
  type JsonFetchStatus,
} from './RegistrationWizardModalState'
import {SimpleSelect} from '@instructure/ui-simple-select'
import {TextInput} from '@instructure/ui-text-input'
import {Button} from '@instructure/ui-buttons'
import {View} from '@instructure/ui-view'
import {Text} from '@instructure/ui-text'
import {DynamicRegistrationWizard} from '../dynamic_registration_wizard/DynamicRegistrationWizard'
import type {AccountId} from '../model/AccountId'
import type {DynamicRegistrationWizardService} from '../dynamic_registration_wizard/DynamicRegistrationWizardService'
import {isValidHttpUrl} from '../../common/lib/validators/isValidHttpUrl'
import {RegistrationModalBody} from './RegistrationModalBody'
import {showFlashSuccess} from '@canvas/alerts/react/FlashAlert'
import {Lti1p3RegistrationWizard} from '../lti_1p3_registration_form/Lti1p3RegistrationWizard'
import type {JsonUrlWizardService} from './JsonUrlWizardService'
import * as z from 'zod'
import {isSuccessful, isUnsuccessful} from '../../common/lib/apiResult/ApiResult'
import {TextArea} from '@instructure/ui-text-area'
import {isValidJson} from '../../common/lib/validators/isValidJson'
import type {FormMessage} from '@instructure/ui-form-field'
import type {Lti1p3RegistrationWizardService} from '../lti_1p3_registration_form/Lti1p3RegistrationWizardService'
import {EditLti1p3RegistrationWizard} from '../lti_1p3_registration_form/EditLti1p3RegistrationWizard'
import {ResponsiveWrapper} from '../registration_wizard_forms/ResponsiveWrapper'
import {Header} from '../registration_wizard_forms/Header'

const I18n = createI18nScope('lti_registrations')

export const MODAL_BODY_HEIGHT = '50vh'

export type RegistrationWizardModalProps = {
  accountId: AccountId
  dynamicRegistrationWizardService: DynamicRegistrationWizardService
  lti1p3RegistrationWizardService: Lti1p3RegistrationWizardService
  jsonUrlWizardService: JsonUrlWizardService
}

/**
 * This is the Registration wizard modal that is used to install an LTI app
 * to open, you can call the
 * {@link import('./RegistrationWizardModalState').openRegistrationWizard}
 * function from anywhere
 *
 * @param props
 * @returns
 */
export const RegistrationWizardModal = (props: RegistrationWizardModalProps) => {
  const state = useRegistrationModalWizardState(s => s)

  const label = state.existingRegistrationId ? I18n.t('Edit App') : I18n.t('Install App')

  const onDismiss = useCallback(() => {
    const confirmationMessage = state.existingRegistrationId
      ? I18n.t('Are you sure you want to stop editing? Any changes will be lost.')
      : I18n.t('Are you sure you want to stop registering? Any progress will be lost.')

    if (!state.registering) {
      state.unregister()
      state.close()
    } else if (window.confirm(confirmationMessage)) {
      state.unregister()
      state.close()
    }
  }, [state])

  return (
    <ResponsiveWrapper
      render={modalProps => (
        <Modal
          id="registration-wizard-modal"
          label={label}
          open={state.open}
          size={modalProps?.size || 'medium'}
          onDismiss={onDismiss}
        >
          <ModalBodyWrapper
            state={state}
            accountId={props.accountId}
            dynamicRegistrationWizardService={props.dynamicRegistrationWizardService}
            lti1p3RegistrationWizardService={props.lti1p3RegistrationWizardService}
            jsonUrlWizardService={props.jsonUrlWizardService}
          />
        </Modal>
      )}
    />
  )
}

const ModalBodyWrapper = ({
  state,
  accountId,
  dynamicRegistrationWizardService,
  lti1p3RegistrationWizardService,
  jsonUrlWizardService,
}: {
  state: RegistrationWizardModalState & RegistrationWizardModalStateActions
  accountId: AccountId
  dynamicRegistrationWizardService: DynamicRegistrationWizardService
  lti1p3RegistrationWizardService: Lti1p3RegistrationWizardService
  jsonUrlWizardService: JsonUrlWizardService
}) => {
  if (state.registering) {
    if (
      (state.method === 'json_url' || state.method === 'json') &&
      state.jsonFetch._tag === 'loaded' &&
      isSuccessful(state.jsonFetch.result)
    ) {
      return (
        <Lti1p3RegistrationWizard
          accountId={accountId}
          service={lti1p3RegistrationWizardService}
          internalConfiguration={state.jsonFetch.result.data}
          unifiedToolId={state.unifiedToolId}
          onSuccessfulRegistration={() => {
            state.close()
            state.onSuccessfulInstallation?.()
          }}
          unregister={state.unregister}
        />
      )
    } else if (state.method === 'dynamic_registration') {
      return (
        <DynamicRegistrationWizard
          service={dynamicRegistrationWizardService}
          dynamicRegistrationUrl={state.dynamicRegistrationUrl}
          accountId={accountId}
          unifiedToolId={state.unifiedToolId}
          unregister={state.unregister}
          registrationId={state.existingRegistrationId}
          onSuccessfulRegistration={() => {
            state.close()
            showFlashSuccess(
              state.existingRegistrationId
                ? I18n.t('App updated successfully!')
                : I18n.t('App installed successfully!'),
            )()
            state.onSuccessfulInstallation?.()
          }}
        />
      )
    } else if (state.method === 'manual' && state.existingRegistrationId) {
      return (
        <EditLti1p3RegistrationWizard
          accountId={accountId}
          onSuccessfulRegistration={() => {
            state.close()
            state.onSuccessfulInstallation?.()
          }}
          registrationId={state.existingRegistrationId}
          service={lti1p3RegistrationWizardService}
          unregister={() => {
            state.close()
          }}
          unifiedToolId={state.unifiedToolId}
        />
      )
    } else if (state.method === 'manual') {
      return (
        <Lti1p3RegistrationWizard
          accountId={accountId}
          service={lti1p3RegistrationWizardService}
          internalConfiguration={{
            description: '',
            launch_settings: {},
            title: state.manualAppName.trim(),
            target_link_uri: '',
            scopes: [],
            oidc_initiation_url: '',
            placements: [],
          }}
          unifiedToolId={state.unifiedToolId}
          onSuccessfulRegistration={() => {
            state.close()
            state.onSuccessfulInstallation?.()
          }}
          unregister={state.unregister}
        />
      )
    } else {
      return (
        <InitializationModal
          state={state}
          accountId={accountId}
          jsonUrlWizardService={jsonUrlWizardService}
        />
      )
    }
  } else {
    return (
      <InitializationModal
        state={state}
        accountId={accountId}
        jsonUrlWizardService={jsonUrlWizardService}
      />
    )
  }
}

export type InitializationModalBodyProps = {
  state: RegistrationWizardModalState & RegistrationWizardModalStateActions
  jsonUrlWizardService: JsonUrlWizardService
  accountId: AccountId
}

const renderDebugMessage = (jsonUrlFetch: JsonFetchStatus) => {
  if (jsonUrlFetch._tag === 'loaded' && jsonUrlFetch.result._type === 'ApiError') {
    const result = z.object({errors: z.array(z.string())}).safeParse(jsonUrlFetch.result.body)
    if (result.success) {
      return result.data.errors.map((err, i) => <div key={i}>{err}</div>)
    }
  }
}

const InitializationModal = (props: InitializationModalBodyProps) => {
  const [debugging, setDebugging] = React.useState(false)

  React.useEffect(() => {
    const listener = (event: KeyboardEvent) => {
      if (event.metaKey && event.key === 'b') {
        setDebugging(prev => !prev)
      }
    }
    document.addEventListener('keydown', listener)
    return () => {
      document.removeEventListener('keydown', listener)
    }
  })

  const blankConfigurationMessage = props.state.isInstructureTool
    ? I18n.t(
        'A configuration is not available for this tool. Please reach out to your CSM for more information on how to install it.',
      )
    : I18n.t(
        'A configuration is not available for this tool. Please reach out to the tool provider for more information on how to install it.',
      )

  return (
    <>
      <Header onClose={props.state.close} editing={!!props.state.existingRegistrationId} />
      <RegistrationModalBody>
        {props.state.showBlankConfigurationMessage && (
          <Alert
            variant="info"
            margin="0 0 medium"
            hasShadow={false}
            variantScreenReaderLabel="Information, "
          >
            {blankConfigurationMessage}
          </Alert>
        )}
        <View display="block" margin="0 0 medium 0">
          <RadioInputGroup
            description={I18n.t('Select LTI Version')}
            onChange={(_e, value) => {
              if (value === '1p3' || value === '1p1') {
                props.state.updateLtiVersion(value)
              } else {
                console.warn(`Invalid value for lti_version: ${value}`)
              }
            }}
            name="LTI Version"
            defaultValue={props.state.lti_version || '1p3'}
          >
            <RadioInput value="1p3" label="1.3" data-pendo="lti-registration-1p3-install" />
            <RadioInput value="1p1" label="1.1" data-pendo="lti-registration-1p1-interest" />
          </RadioInputGroup>
        </View>
        {props.state.lti_version === '1p3' && (
          <>
            <View display="block" margin="medium 0">
              <SimpleSelect
                id="lti-registration-install-method-selector"
                renderLabel={I18n.t('Install Method')}
                assistiveText="Use arrow keys to navigate options."
                value={props.state.method}
                onChange={(_e, {value}) => {
                  if (value === 'dynamic_registration') {
                    props.state.updateMethod('dynamic_registration')
                  } else if (value === 'json_url') {
                    props.state.updateMethod('json_url')
                  } else if (value === 'json') {
                    props.state.updateMethod('json')
                  } else if (value === 'manual') {
                    props.state.updateMethod('manual')
                  } else {
                    // todo: add other methods here
                  }
                }}
              >
                <SimpleSelect.Option id="dynamic_registration" value="dynamic_registration">
                  {I18n.t('Dynamic Registration')}
                </SimpleSelect.Option>
                <SimpleSelect.Option id="json_url" value="json_url">
                  {I18n.t('Enter URL')}
                </SimpleSelect.Option>

                <SimpleSelect.Option id="json" value="json">
                  {I18n.t('JSON')}
                </SimpleSelect.Option>

                <SimpleSelect.Option id="manual" value="manual">
                  {I18n.t('Manual')}
                </SimpleSelect.Option>
              </SimpleSelect>
            </View>
            {props.state.method === 'dynamic_registration' && (
              <View display="block" margin="medium 0">
                <TextInput
                  renderLabel={I18n.t('Dynamic Registration URL')}
                  value={props.state.dynamicRegistrationUrl}
                  onChange={(_e, value) => props.state.updateDynamicRegistrationUrl(value)}
                  messages={dynamicRegistrationUrlInputMessages(props.state)}
                />
              </View>
            )}
            {props.state.method === 'json_url' && (
              <View display="block" margin="medium 0">
                <TextInput
                  data-testid="json-url-input"
                  renderLabel={I18n.t('JSON URL')}
                  value={props.state.jsonUrl}
                  onChange={(_e, value) => props.state.updateJsonUrl(value)}
                  messages={jsonUrlInputMessages(props.state)}
                />
              </View>
            )}
            {props.state.method === 'json' && (
              <View display="block" margin="medium 0">
                <TextArea
                  data-testid="json-code-input"
                  label={I18n.t('JSON Code')}
                  value={props.state.jsonCode}
                  onChange={event => props.state.updateJsonCode(event.currentTarget.value)}
                  height="10em"
                  maxHeight="10em"
                  themeOverride={{
                    fontFamily: 'monospace',
                  }}
                  messages={jsonCodeInputMessages(props.state)}
                />
              </View>
            )}

            {props.state.method === 'manual' && (
              <View display="block" margin="medium 0">
                <TextInput
                  data-testid="manual-name-input"
                  renderLabel={I18n.t('App Name')}
                  value={props.state.manualAppName}
                  onChange={(_e, value) => props.state.updateManualAppName(value)}
                />
              </View>
            )}
            {debugging && renderDebugMessage(props.state.jsonFetch)}
          </>
        )}
        {props.state.lti_version === '1p1' && (
          <View display="block" margin="medium 0" padding="small" background="secondary">
            <Text
              dangerouslySetInnerHTML={{
                __html: I18n.t(
                  'Thank you for your interest in 1.1. We are exploring the possibility of enabling 1.1 installs from the new apps page in future releases. For now, you can install 1.1 tools from the *%{legacyAppPage}*.',
                  {
                    legacyAppPage: 'legacy apps page',
                    wrappers: [
                      `<a href=/accounts/${props.accountId}/settings/configurations#tab-tools>$1</a>`,
                    ],
                  },
                ),
              }}
            />
          </View>
        )}
      </RegistrationModalBody>

      <Modal.Footer>
        <Button
          data-testid="registration-wizard-next-button"
          color="primary"
          type="submit"
          margin="small"
          disabled={validForm(props.state) === false || props.state.jsonFetch._tag === 'loading'}
          onClick={() => {
            // if it's json_url, we need to fetch the configuration first
            if (props.state.method === 'json_url' || props.state.method === 'json') {
              props.state.updateJsonFetchStatus({_tag: 'loading'})
              const body =
                props.state.method === 'json'
                  ? {
                      lti_configuration: JSON.parse(props.state.jsonCode),
                    }
                  : {url: props.state.jsonUrl}

              props.jsonUrlWizardService
                .fetchThirdPartyToolConfiguration(body, props.accountId)
                .then(result => {
                  props.state.updateJsonFetchStatus({
                    _tag: 'loaded',
                    result,
                  })
                })
            } else {
              props.state.register()
            }
          }}
        >
          {props.state.jsonFetch._tag === 'loading' ? I18n.t('Loading') : I18n.t('Next')}
        </Button>
      </Modal.Footer>
    </>
  )
}

const validForm = (state: RegistrationWizardModalState) => {
  if (state.lti_version === '1p3') {
    if (state.method === 'dynamic_registration') {
      return isValidHttpUrl(state.dynamicRegistrationUrl)
    } else if (state.method === 'json_url') {
      return isValidHttpUrl(state.jsonUrl)
    } else if (state.method === 'json') {
      return isValidJson(state.jsonCode)
    } else if (state.method === 'manual') {
      return state.manualAppName.trim() !== ''
    } else {
      return false
    }
  } else {
    return false
  }
}

const dynamicRegistrationUrlInputMessages = (
  state: RegistrationWizardModalState,
): Array<FormMessage> => {
  const defaultMessage: FormMessage = {
    text: I18n.t(
      'You can locate this URL on the integration page of the tool if it supports this method',
    ),
    type: 'hint',
  }
  if (!isValidHttpUrl(state.dynamicRegistrationUrl) && state.dynamicRegistrationUrl.trim() !== '') {
    return [{text: I18n.t('Please enter a valid URL'), type: 'error'}, defaultMessage]
  } else {
    return [defaultMessage]
  }
}

/**
 * Constructs error & info messages for the JSON URL input field
 * @param state
 * @returns
 */
const jsonUrlInputMessages = (state: RegistrationWizardModalState): Array<FormMessage> => {
  const fetchMessages = jsonFetchMessages(state)
  // if the URL is invalid, we need to show that message

  const withInfoMessage =
    fetchMessages.length === 0
      ? [
          {
            text: I18n.t(
              'You can locate this URL on the integration page of the tool if it supports this method',
            ),
            type: 'hint',
          } as const,
        ]
      : fetchMessages

  if (!isValidHttpUrl(state.jsonUrl) && state.jsonUrl.trim() !== '') {
    return [{text: I18n.t('Please enter a valid URL'), type: 'error'}, ...withInfoMessage]
  } else {
    return withInfoMessage
  }
}

/**
 * Constructs error & info messages for the JSON code input field
 * @param state
 * @returns
 */
const jsonCodeInputMessages = (state: RegistrationWizardModalState): Array<FormMessage> => {
  const fetchMessages = jsonFetchMessages(state)

  if (!isValidJson(state.jsonCode) && state.jsonCode.trim() !== '') {
    return [{text: I18n.t('Please enter valid JSON'), type: 'error'}, ...fetchMessages]
  } else {
    return fetchMessages
  }
}

/**
 * Constructs FormMessages based on the state of the JSON fetch,
 * used both with code & URL input fields
 * @param state
 * @param method
 * @returns
 */
const jsonFetchMessages = (state: RegistrationWizardModalState): Array<FormMessage> => {
  const jsonFetch = state.jsonFetch
  if (jsonFetch._tag === 'loaded' && isUnsuccessful(jsonFetch.result)) {
    const errorType = jsonFetch.result._type

    /**
     * True if the configuration is invalid or the JSON is invalid,
     * the implication being that the tool provider needs to fix the configuration
     */
    const configurationError =
      errorType === 'InvalidJson' || (errorType === 'ApiError' && jsonFetch.result.status === 422)

    return [
      {
        text: configurationError
          ? I18n.t(
              'The configuration is invalid. Please reach out to the app provider for assistance.',
            )
          : I18n.t('An error occurred. Please try again.'),
        type: 'error',
      } as const,
    ]
  } else {
    return []
  }
}<|MERGE_RESOLUTION|>--- conflicted
+++ resolved
@@ -16,10 +16,7 @@
  * with this program. If not, see <http://www.gnu.org/licenses/>.
  */
 import React, {useCallback} from 'react'
-<<<<<<< HEAD
-=======
 import {Alert} from '@instructure/ui-alerts'
->>>>>>> a5dbccb1
 import {Modal} from '@instructure/ui-modal'
 import {useScope as createI18nScope} from '@canvas/i18n'
 import {RadioInput, RadioInputGroup} from '@instructure/ui-radio-input'
