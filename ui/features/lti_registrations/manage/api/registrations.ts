--- conflicted
+++ resolved
@@ -102,8 +102,6 @@
     ),
   )
 
-<<<<<<< HEAD
-=======
 export type FetchLtiRegistrationWithLegacyConfiguration = (
   accountId: AccountId,
   registrationId: LtiRegistrationId,
@@ -142,7 +140,6 @@
     ),
   )
 
->>>>>>> c345be2d
 export type FetchThirdPartyToolConfiguration = (
   config:
     | {
