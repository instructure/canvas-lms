--- conflicted
+++ resolved
@@ -239,31 +239,6 @@
     })
   )
 
-<<<<<<< HEAD
-export const fetchRegistrationByClientId = (accountId: AccountId, clientId: DeveloperKeyId) =>
-  parseFetchResult(ZLtiRegistration)(
-    fetch(`/api/v1/accounts/${accountId}/lti_registration_by_client_id/${clientId}`, {
-      ...defaultFetchOptions(),
-    })
-  )
-
-export const bindGlobalLtiRegistration = (
-  ltiRegistrationId: LtiRegistrationId,
-  accountId: AccountId
-) =>
-  parseFetchResult(z.unknown())(
-    fetch(`/api/v1/accounts/${accountId}/lti_registrations/${ltiRegistrationId}/bind`, {
-      ...defaultFetchOptions(),
-      method: 'POST',
-      headers: {
-        ...defaultFetchOptions().headers,
-        'Content-Type': 'application/json',
-      },
-      body: JSON.stringify({
-        workflow_state: 'on',
-      }),
-    })
-=======
 export const bindGlobalLtiRegistration = (
   accountId: AccountId,
   ltiRegistrationId: LtiRegistrationId
@@ -297,5 +272,4 @@
         ...defaultFetchOptions(),
       }
     )
->>>>>>> 3c9ff88d
   )