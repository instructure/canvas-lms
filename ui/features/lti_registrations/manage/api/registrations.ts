--- conflicted
+++ resolved
@@ -223,11 +223,7 @@
 export const setGlobalLtiRegistrationWorkflowState = (
   accountId: AccountId,
   ltiRegistrationId: LtiRegistrationId,
-<<<<<<< HEAD
-  workflowState: 'on' | 'off'
-=======
   workflowState: 'on' | 'off',
->>>>>>> 51db239a
 ) =>
   parseFetchResult(z.unknown())(
     fetch(`/api/v1/accounts/${accountId}/lti_registrations/${ltiRegistrationId}/bind`, {
@@ -240,38 +236,22 @@
       body: JSON.stringify({
         workflow_state: workflowState,
       }),
-<<<<<<< HEAD
-    })
-=======
-    }),
->>>>>>> 51db239a
+    }),
   )
 
 export const bindGlobalLtiRegistration = (
   accountId: AccountId,
-<<<<<<< HEAD
-  ltiRegistrationId: LtiRegistrationId
-=======
   ltiRegistrationId: LtiRegistrationId,
->>>>>>> 51db239a
 ) => setGlobalLtiRegistrationWorkflowState(accountId, ltiRegistrationId, 'on')
 
 export const unbindGlobalLtiRegistration = (
   accountId: AccountId,
-<<<<<<< HEAD
-  ltiRegistrationId: LtiRegistrationId
-=======
   ltiRegistrationId: LtiRegistrationId,
->>>>>>> 51db239a
 ) => setGlobalLtiRegistrationWorkflowState(accountId, ltiRegistrationId, 'off')
 
 export type FetchLtiRegistration = (
   accountId: AccountId,
-<<<<<<< HEAD
-  registrationId: LtiRegistrationId
-=======
   registrationId: LtiRegistrationId,
->>>>>>> 51db239a
 ) => Promise<ApiResult<LtiRegistrationWithConfiguration>>
 
 /**
@@ -281,11 +261,7 @@
 export const fetchLtiRegistration: FetchLtiRegistration = (
   accountId,
   ltiRegistrationId,
-<<<<<<< HEAD
-  includes: Array<'overlay' | 'overlay_history'> = ['overlay', 'overlay_history']
-=======
   includes: Array<'overlay' | 'overlay_history'> = ['overlay', 'overlay_history'],
->>>>>>> 51db239a
 ) =>
   parseFetchResult(ZLtiRegistrationWithConfiguration)(
     fetch(
@@ -294,11 +270,6 @@
         .join('&')}`,
       {
         ...defaultFetchOptions(),
-<<<<<<< HEAD
-      }
-    )
-=======
       },
     ),
->>>>>>> 51db239a
   )