--- conflicted
+++ resolved
@@ -17,9 +17,6 @@
  */
 
 import {ZLtiRegistration, type LtiRegistration} from '../model/LtiRegistration'
-<<<<<<< HEAD
-import {type ApiResult, parseFetchResult} from '../../common/lib/apiResult/ApiResult'
-=======
 import {
   type ApiResult,
   parseFetchResult,
@@ -27,22 +24,15 @@
   apiError,
   mapApiResult,
 } from '../../common/lib/apiResult/ApiResult'
->>>>>>> 09faeb4f
 import {ZPaginatedList, type PaginatedList} from './PaginatedList'
 import {type LtiRegistrationId} from '../model/LtiRegistrationId'
 import type {AccountId} from '../model/AccountId'
 import {defaultFetchOptions} from '@canvas/util/xhr'
 import * as z from 'zod'
 import {
-<<<<<<< HEAD
-  ZLtiConfiguration,
-  type LtiConfiguration,
-} from '../model/lti_tool_configuration/LtiConfiguration'
-=======
   ZInternalLtiConfiguration,
   type InternalLtiConfiguration,
 } from '../model/internal_lti_configuration/InternalLtiConfiguration'
->>>>>>> 09faeb4f
 
 export type AppsSortProperty =
   | 'name'
@@ -80,22 +70,6 @@
   )
 
 export type FetchThirdPartyToolConfiguration = (
-<<<<<<< HEAD
-  url: string,
-  accountId: AccountId
-) => Promise<ApiResult<LtiConfiguration>>
-
-export const fetchThirdPartyToolConfiguration: FetchThirdPartyToolConfiguration = (
-  url,
-  accountId
-) =>
-  parseFetchResult(ZLtiConfiguration)(
-    fetch(
-      `/api/v1/accounts/${accountId}/lti_registrations/fetch_lti_configuration?` +
-        new URLSearchParams({url})
-    )
-  )
-=======
   config:
     | {
         url: string
@@ -130,7 +104,6 @@
       body: JSON.stringify(config),
     })
   ).then(result => mapApiResult(result, r => r.configuration))
->>>>>>> 09faeb4f
 
 export type DeleteRegistration = (
   accountId: AccountId,
