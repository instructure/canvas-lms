/*
 * Copyright (C) 2024 - present Instructure, Inc.
 *
 * This file is part of Canvas.
 *
 * Canvas is free software: you can redistribute it and/or modify it under
 * the terms of the GNU Affero General Public License as published by the Free
 * Software Foundation, version 3 of the License.
 *
 * Canvas is distributed in the hope that it will be useful, but WITHOUT ANY
 * WARRANTY; without even the implied warranty of MERCHANTABILITY or FITNESS FOR
 * A PARTICULAR PURPOSE. See the GNU Affero General Public License for more
 * details.
 *
 * You should have received a copy of the GNU Affero General Public License along
 * with this program. If not, see <http://www.gnu.org/licenses/>.
 */

import {ZLtiRegistration, type LtiRegistration} from '../model/LtiRegistration'
<<<<<<< HEAD
import {success, apiParseError, type ApiResult} from '../../common/lib/apiResult/ApiResult'
=======
import {success, type ApiResult, parseFetchResult} from '../../common/lib/apiResult/ApiResult'
>>>>>>> c0c653e9
import {ZPaginatedList, type PaginatedList} from './PaginatedList'
import {type LtiRegistrationId} from '../model/LtiRegistrationId'
import {mockFetchSampleLtiRegistrations, mockDeleteRegistration} from './sampleLtiRegistrations'
import type {AccountId} from '../model/AccountId'
import {defaultFetchOptions} from '@canvas/util/xhr'
import * as z from 'zod'

export type AppsSortProperty =
  | 'name'
  | 'nickname'
  | 'lti_version'
  | 'installed'
  | 'installed_by'
  | 'on'

export type AppsSortDirection = 'asc' | 'desc'

export type FetchRegistrations = (options: {
  accountId: AccountId
  query: string
  sort: AppsSortProperty
  dir: AppsSortDirection
<<<<<<< HEAD
  offset: number
  limit: number
}) => Promise<ApiResult<PaginatedList<LtiRegistration>>>

export const fetchRegistrations: FetchRegistrations = options => {
  // todo: implement this with the actual fetch call
  return mockFetchSampleLtiRegistrations(options)
    .then(ZPaginatedList(ZLtiRegistration).safeParse)
    .then(result => {
      return result.success
        ? success(result.data)
        : apiParseError(result.error.errors.map(e => e.message).join('\n\n'))
    })
}
=======
  page: number
  limit: number
}) => Promise<ApiResult<PaginatedList<LtiRegistration>>>

export const fetchRegistrations: FetchRegistrations = options =>
  parseFetchResult(ZPaginatedList(ZLtiRegistration))(
    fetch(
      `/api/v1/accounts/${options.accountId}/lti_registrations?` +
        new URLSearchParams({
          query: options.query,
          sort: options.sort,
          dir: options.dir,
          page: options.page.toString(),
          per_page: options.limit.toString(),
        }),
      defaultFetchOptions()
    )
  )
>>>>>>> c0c653e9

export type DeleteRegistration = (
  accountId: AccountId,
  id: LtiRegistrationId
) => Promise<ApiResult<unknown>>

/**
 * Deletes an LTI registration
 * @param accountId
 * @param registrationId
 * @returns
 */
export const deleteRegistration: DeleteRegistration = (accountId, registrationId) =>
  parseFetchResult(z.unknown())(
    fetch(`/api/v1/accounts/${accountId}/lti_registrations/${registrationId}`, {
      ...defaultFetchOptions(),
      method: 'DELETE',
    })
  )<|MERGE_RESOLUTION|>--- conflicted
+++ resolved
@@ -17,11 +17,7 @@
  */
 
 import {ZLtiRegistration, type LtiRegistration} from '../model/LtiRegistration'
-<<<<<<< HEAD
-import {success, apiParseError, type ApiResult} from '../../common/lib/apiResult/ApiResult'
-=======
 import {success, type ApiResult, parseFetchResult} from '../../common/lib/apiResult/ApiResult'
->>>>>>> c0c653e9
 import {ZPaginatedList, type PaginatedList} from './PaginatedList'
 import {type LtiRegistrationId} from '../model/LtiRegistrationId'
 import {mockFetchSampleLtiRegistrations, mockDeleteRegistration} from './sampleLtiRegistrations'
@@ -44,22 +40,6 @@
   query: string
   sort: AppsSortProperty
   dir: AppsSortDirection
-<<<<<<< HEAD
-  offset: number
-  limit: number
-}) => Promise<ApiResult<PaginatedList<LtiRegistration>>>
-
-export const fetchRegistrations: FetchRegistrations = options => {
-  // todo: implement this with the actual fetch call
-  return mockFetchSampleLtiRegistrations(options)
-    .then(ZPaginatedList(ZLtiRegistration).safeParse)
-    .then(result => {
-      return result.success
-        ? success(result.data)
-        : apiParseError(result.error.errors.map(e => e.message).join('\n\n'))
-    })
-}
-=======
   page: number
   limit: number
 }) => Promise<ApiResult<PaginatedList<LtiRegistration>>>
@@ -78,7 +58,6 @@
       defaultFetchOptions()
     )
   )
->>>>>>> c0c653e9
 
 export type DeleteRegistration = (
   accountId: AccountId,
