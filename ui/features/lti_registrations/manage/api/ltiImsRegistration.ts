--- conflicted
+++ resolved
@@ -34,12 +34,6 @@
  * @param unifiedToolId included in token. optional.
  * @returns
  */
-<<<<<<< HEAD
-export const fetchRegistrationToken = (accountId: AccountId, unifiedToolId: string = '') =>
-  parseFetchResult(ZDynamicRegistrationToken)(
-    fetch(
-      `/api/lti/accounts/${accountId}/registration_token?unified_tool_id=${unifiedToolId}`,
-=======
 export const fetchRegistrationToken = (
   accountId: AccountId,
   registrationUrl: string,
@@ -48,7 +42,6 @@
   parseFetchResult(ZDynamicRegistrationToken)(
     fetch(
       `/api/lti/accounts/${accountId}/registration_token?unified_tool_id=${unifiedToolId}&registration_url=${registrationUrl}`,
->>>>>>> 4f488e94
       defaultFetchOptions()
     )
   )
