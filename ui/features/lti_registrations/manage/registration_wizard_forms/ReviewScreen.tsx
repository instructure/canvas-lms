--- conflicted
+++ resolved
@@ -345,11 +345,7 @@
         />
       </ReviewSection>
     )
-<<<<<<< HEAD
-  }
-=======
   },
->>>>>>> 51db239a
 )
 
 export type IconUrlsReviewSectionProps = {
@@ -369,11 +365,7 @@
     onEditIconUrls,
   }: IconUrlsReviewSectionProps) => {
     const placementsWithIcons = placements.filter((p): p is LtiPlacementWithIcon =>
-<<<<<<< HEAD
-      LtiPlacementsWithIcons.includes(p as LtiPlacementWithIcon)
-=======
       LtiPlacementsWithIcons.includes(p as LtiPlacementWithIcon),
->>>>>>> 51db239a
     )
 
     const body = (() => {
@@ -435,9 +427,5 @@
         />
       </ReviewSection>
     )
-<<<<<<< HEAD
-  }
-=======
   },
->>>>>>> 51db239a
 )