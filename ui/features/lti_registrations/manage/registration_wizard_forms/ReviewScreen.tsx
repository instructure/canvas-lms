--- conflicted
+++ resolved
@@ -345,11 +345,7 @@
         />
       </ReviewSection>
     )
-<<<<<<< HEAD
-  }
-=======
   },
->>>>>>> 4b8c5dea
 )
 
 export type IconUrlsReviewSectionProps = {
@@ -369,11 +365,7 @@
     onEditIconUrls,
   }: IconUrlsReviewSectionProps) => {
     const placementsWithIcons = placements.filter((p): p is LtiPlacementWithIcon =>
-<<<<<<< HEAD
-      LtiPlacementsWithIcons.includes(p as LtiPlacementWithIcon)
-=======
       LtiPlacementsWithIcons.includes(p as LtiPlacementWithIcon),
->>>>>>> 4b8c5dea
     )
 
     const body = (() => {
@@ -435,9 +427,5 @@
         />
       </ReviewSection>
     )
-<<<<<<< HEAD
-  }
-=======
   },
->>>>>>> 4b8c5dea
 )