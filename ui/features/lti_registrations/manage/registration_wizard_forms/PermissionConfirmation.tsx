/*
 * Copyright (C) 2024 - present Instructure, Inc.
 *
 * This file is part of Canvas.
 *
 * Canvas is free software: you can redistribute it and/or modify it under
 * the terms of the GNU Affero General Public License as published by the Free
 * Software Foundation, version 3 of the License.
 *
 * Canvas is distributed in the hope that it will be useful, but WITHOUT ANY
 * WARRANTY; without even the implied warranty of MERCHANTABILITY or FITNESS FOR
 * A PARTICULAR PURPOSE. See the GNU Affero General Public License for more
 * details.
 *
 * You should have received a copy of the GNU Affero General Public License along
 * with this program. If not, see <http://www.gnu.org/licenses/>.
 */

import {useScope as createI18nScope} from '@canvas/i18n'
import {Checkbox} from '@instructure/ui-checkbox'
import {Flex} from '@instructure/ui-flex'
import {Heading} from '@instructure/ui-heading'
import {Text} from '@instructure/ui-text'
import React from 'react'
import type {LtiScope} from '@canvas/lti/model/LtiScope'
import {i18nLtiScope} from '@canvas/lti/model/i18nLtiScope'

const I18n = createI18nScope('lti_registration.wizard')

export type PermissionConfirmationProps = {
  /**
   * The name of the app that the user is configuring
   */
  appName: string
  /**
   * The list of scopes that are currently selected
   * by the user.
   */
  scopesSelected: LtiScope[]
  /**
   * The full list of scopes that should be
   * _possible_ to be selected
   * in the permission confirmation.
   */
  scopesSupported: LtiScope[]
  /**
   * Called when a scope is toggled.
   * @param scope
   * @returns
   */
  onScopeToggled: (scope: LtiScope) => void
}

export const PermissionConfirmation = ({
  appName,
  scopesSupported,
  scopesSelected,
  onScopeToggled,
}: PermissionConfirmationProps) => {
  return (
    <>
      <Heading level="h3" margin="0 0 x-small 0">
        {I18n.t('Permissions')}
      </Heading>
      {scopesSupported.length === 0 ? (
        <Text
          dangerouslySetInnerHTML={{
            __html: I18n.t("*%{toolName}* hasn't requested any permissions.", {
              wrapper: '<strong>$1</strong>',
              toolName: appName,
            }),
          }}
        />
      ) : (
        <>
          <Text
            dangerouslySetInnerHTML={{
              __html: I18n.t(
                "*%{toolName}* is requesting permission to perform the following actions. We have chosen the app's recommended default settings. Please note that altering these defaults might impact the app's performance.",
<<<<<<< HEAD
                {toolName: htmlEscape(appName), wrapper: '<strong>$1</strong>'},
=======
                {toolName: appName, wrapper: '<strong>$1</strong>'},
>>>>>>> 0539a086
              ),
            }}
          />
          <Flex direction="column" alignItems="center" gap="small" margin="medium 0 medium 0">
            {scopesSupported.map(scope => {
              return (
                <Checkbox
                  data-testid={scope}
                  key={scope}
                  variant="toggle"
                  label={i18nLtiScope(scope)}
                  checked={scopesSelected.includes(scope)}
                  onChange={() => {
                    onScopeToggled(scope)
                  }}
                />
              )
            })}
          </Flex>
        </>
      )}
    </>
  )
}<|MERGE_RESOLUTION|>--- conflicted
+++ resolved
@@ -77,11 +77,7 @@
             dangerouslySetInnerHTML={{
               __html: I18n.t(
                 "*%{toolName}* is requesting permission to perform the following actions. We have chosen the app's recommended default settings. Please note that altering these defaults might impact the app's performance.",
-<<<<<<< HEAD
-                {toolName: htmlEscape(appName), wrapper: '<strong>$1</strong>'},
-=======
                 {toolName: appName, wrapper: '<strong>$1</strong>'},
->>>>>>> 0539a086
               ),
             }}
           />
