--- conflicted
+++ resolved
@@ -148,11 +148,7 @@
             <Text>TODO: Implement the rest of the steps</Text>
           </RegistrationModalBody>
           <Modal.Footer>
-<<<<<<< HEAD
-            <Button onClick={() => store.setStep('Placements')} margin="small">
-=======
             <Button onClick={() => store.setStep('Naming')} margin="small">
->>>>>>> f00ce2da
               {I18n.t('Previous')}
             </Button>
           </Modal.Footer>
