/*
 * Copyright (C) 2024 - present Instructure, Inc.
 *
 * This file is part of Canvas.
 *
 * Canvas is free software: you can redistribute it and/or modify it under
 * the terms of the GNU Affero General Public License as published by the Free
 * Software Foundation, version 3 of the License.
 *
 * Canvas is distributed in the hope that it will be useful, but WITHOUT ANY
 * WARRANTY; without even the implied warranty of MERCHANTABILITY or FITNESS FOR
 * A PARTICULAR PURPOSE. See the GNU Affero General Public License for more
 * details.
 *
 * You should have received a copy of the GNU Affero General Public License along
 * with this program. If not, see <http://www.gnu.org/licenses/>.
 */

import {useScope as useI18nScope} from '@canvas/i18n'
import * as React from 'react'
import type {AccountId} from '../model/AccountId'
import type {InternalLtiConfiguration} from '../model/internal_lti_configuration/InternalLtiConfiguration'
import type {UnifiedToolId} from '../model/UnifiedToolId'
import {LaunchSettings} from './components/LaunchSettings'
import {createLti1p3RegistrationWizardState} from './Lti1p3RegistrationWizardState'
import {PermissionConfirmationWrapper} from './components/PermissionConfirmationWrapper'
import {PlacementsConfirmationWrapper} from './components/PlacementsConfirmationWrapper'
import {Button} from '@instructure/ui-buttons'
import {Modal} from '@instructure/ui-modal'
import {Text} from '@instructure/ui-text'
import {PrivacyConfirmationWrapper} from './components/PrivacyConfirmationWrapper'
import {RegistrationModalBody} from '../registration_wizard/RegistrationModalBody'
import {OverrideURIsConfirmation} from './components/OverrideURIsConfirmation'
import {NamingConfirmationWrapper} from './components/NamingConfirmationWrapper'
<<<<<<< HEAD
=======
import {IconConfirmationWrapper} from './components/IconConfirmationWrapper'
>>>>>>> 97ae0b90

const I18n = useI18nScope('lti_registrations')

export type Lti1p3RegistrationWizardProps = {
  accountId: AccountId
  internalConfiguration: InternalLtiConfiguration
  unregister: () => void
  unifiedToolId?: UnifiedToolId
  onSuccessfulRegistration: () => void
}

export const Lti1p3RegistrationWizard = (props: Lti1p3RegistrationWizardProps) => {
  const {internalConfiguration} = props
  const useLti1p3RegistrationWizardStore = React.useMemo(() => {
    return createLti1p3RegistrationWizardState({internalConfig: internalConfiguration})
  }, [internalConfiguration])

  const store = useLti1p3RegistrationWizardStore()

  switch (store.state._step) {
    case 'LaunchSettings':
      return (
        <LaunchSettings
          overlayStore={store.state.overlayStore}
          unregister={props.unregister}
          onNextClicked={() => store.setStep('Permissions')}
        />
      )
    case 'Permissions':
      // TODO: Handle the case where the internal config is undefined and allow for manual configuration
      return (
        <>
          <PermissionConfirmationWrapper
            overlayStore={store.state.overlayStore}
            internalConfig={internalConfiguration!}
          />
          <Modal.Footer>
            <Button onClick={() => store.setStep('LaunchSettings')} margin="small">
              {I18n.t('Previous')}
            </Button>
            <Button onClick={() => store.setStep('DataSharing')} color="primary" margin="small">
              {I18n.t('Next')}
            </Button>
          </Modal.Footer>
        </>
      )
    case 'DataSharing':
      return (
        <>
          <PrivacyConfirmationWrapper
            appName={internalConfiguration!.title}
            overlayStore={store.state.overlayStore}
          />
          <Modal.Footer>
            <Button onClick={() => store.setStep('Permissions')} margin="small">
              {I18n.t('Previous')}
            </Button>
            <Button onClick={() => store.setStep('Placements')} color="primary" margin="small">
              {I18n.t('Next')}
            </Button>
          </Modal.Footer>
        </>
      )
    case 'Placements':
      return (
        // TODO: Handle the case where the internal config is undefined and allow for manual configuration
        <>
          <PlacementsConfirmationWrapper
            internalConfig={internalConfiguration!}
            overlayStore={store.state.overlayStore}
          />
          <Modal.Footer>
            <Button onClick={() => store.setStep('DataSharing')} margin="small">
              {I18n.t('Previous')}
            </Button>
            <Button onClick={() => store.setStep('OverrideURIs')} color="primary" margin="small">
              {I18n.t('Next')}
            </Button>
          </Modal.Footer>
        </>
      )
    case 'OverrideURIs':
      return (
        <OverrideURIsConfirmation
          overlayStore={store.state.overlayStore}
          registration={internalConfiguration!}
          onNextClicked={() => store.setStep('Naming')}
          onPreviousClicked={() => store.setStep('Placements')}
        />
      )
    case 'Naming':
      return (
        // TODO: Handle the case where the internal config is undefined and allow for manual configuration
        <>
          <NamingConfirmationWrapper
<<<<<<< HEAD
            config={internalConfiguration!}
=======
            config={internalConfiguration}
>>>>>>> 97ae0b90
            overlayStore={store.state.overlayStore}
          />
          <Modal.Footer>
            <Button onClick={() => store.setStep('OverrideURIs')} margin="small">
              {I18n.t('Previous')}
            </Button>
            <Button onClick={() => store.setStep('Icons')} color="primary" margin="small">
              {I18n.t('Next')}
            </Button>
          </Modal.Footer>
        </>
      )
    case 'Icons':
      return (
        <IconConfirmationWrapper
          config={internalConfiguration}
          reviewing={store.state.reviewing}
          overlayStore={store.state.overlayStore}
          onPreviousButtonClicked={() => store.setStep('Naming')}
          onNextButtonClicked={() => store.setStep('Review')}
        />
      )
    case 'Review':
      return (
        <div>
          <RegistrationModalBody>
            <Text>TODO: Implement the rest of the steps</Text>
          </RegistrationModalBody>
          <Modal.Footer>
<<<<<<< HEAD
            <Button onClick={() => store.setStep('Naming')} margin="small">
=======
            <Button onClick={() => store.setStep('Icons')} margin="small">
>>>>>>> 97ae0b90
              {I18n.t('Previous')}
            </Button>
          </Modal.Footer>
        </div>
      )
  }
}<|MERGE_RESOLUTION|>--- conflicted
+++ resolved
@@ -32,10 +32,7 @@
 import {RegistrationModalBody} from '../registration_wizard/RegistrationModalBody'
 import {OverrideURIsConfirmation} from './components/OverrideURIsConfirmation'
 import {NamingConfirmationWrapper} from './components/NamingConfirmationWrapper'
-<<<<<<< HEAD
-=======
 import {IconConfirmationWrapper} from './components/IconConfirmationWrapper'
->>>>>>> 97ae0b90
 
 const I18n = useI18nScope('lti_registrations')
 
@@ -131,11 +128,7 @@
         // TODO: Handle the case where the internal config is undefined and allow for manual configuration
         <>
           <NamingConfirmationWrapper
-<<<<<<< HEAD
-            config={internalConfiguration!}
-=======
             config={internalConfiguration}
->>>>>>> 97ae0b90
             overlayStore={store.state.overlayStore}
           />
           <Modal.Footer>
@@ -165,11 +158,7 @@
             <Text>TODO: Implement the rest of the steps</Text>
           </RegistrationModalBody>
           <Modal.Footer>
-<<<<<<< HEAD
-            <Button onClick={() => store.setStep('Naming')} margin="small">
-=======
             <Button onClick={() => store.setStep('Icons')} margin="small">
->>>>>>> 97ae0b90
               {I18n.t('Previous')}
             </Button>
           </Modal.Footer>
