/*
 * Copyright (C) 2024 - present Instructure, Inc.
 *
 * This file is part of Canvas.
 *
 * Canvas is free software: you can redistribute it and/or modify it under
 * the terms of the GNU Affero General Public License as published by the Free
 * Software Foundation, version 3 of the License.
 *
 * Canvas is distributed in the hope that it will be useful, but WITHOUT ANY
 * WARRANTY; without even the implied warranty of MERCHANTABILITY or FITNESS FOR
 * A PARTICULAR PURPOSE. See the GNU Affero General Public License for more
 * details.
 *
 * You should have received a copy of the GNU Affero General Public License along
 * with this program. If not, see <http://www.gnu.org/licenses/>.
 */

import {useScope as useI18nScope} from '@canvas/i18n'
import * as React from 'react'
import type {AccountId} from '../model/AccountId'
import type {InternalLtiConfiguration} from '../model/internal_lti_configuration/InternalLtiConfiguration'
import type {UnifiedToolId} from '../model/UnifiedToolId'
import {LaunchSettings} from './components/LaunchSettings'
import {createLti1p3RegistrationWizardState} from './Lti1p3RegistrationWizardState'
import {PermissionConfirmationWrapper} from './components/PermissionConfirmationWrapper'
import {PlacementsConfirmationWrapper} from './components/PlacementsConfirmationWrapper'
import {Button} from '@instructure/ui-buttons'
import {Modal} from '@instructure/ui-modal'
import {Text} from '@instructure/ui-text'
import {PrivacyConfirmationWrapper} from './components/PrivacyConfirmationWrapper'
import {RegistrationModalBody} from '../registration_wizard/RegistrationModalBody'
import {OverrideURIsConfirmation} from './components/OverrideURIsConfirmation'
import {NamingConfirmationWrapper} from './components/NamingConfirmationWrapper'

const I18n = useI18nScope('lti_registrations')

export type Lti1p3RegistrationWizardProps = {
  accountId: AccountId
  internalConfiguration: InternalLtiConfiguration
  unregister: () => void
  unifiedToolId?: UnifiedToolId
  onSuccessfulRegistration: () => void
}

export const Lti1p3RegistrationWizard = (props: Lti1p3RegistrationWizardProps) => {
  const {internalConfiguration} = props
  const useLti1p3RegistrationWizardStore = React.useMemo(() => {
    return createLti1p3RegistrationWizardState({internalConfig: internalConfiguration})
  }, [internalConfiguration])

  const store = useLti1p3RegistrationWizardStore()

  switch (store.state._step) {
    case 'LaunchSettings':
      return (
        <LaunchSettings
          overlayStore={store.state.overlayStore}
          unregister={props.unregister}
          onNextClicked={() => store.setStep('Permissions')}
        />
      )
    case 'Permissions':
      // TODO: Handle the case where the internal config is undefined and allow for manual configuration
      return (
        <>
          <PermissionConfirmationWrapper
            overlayStore={store.state.overlayStore}
            internalConfig={internalConfiguration!}
          />
          <Modal.Footer>
            <Button onClick={() => store.setStep('LaunchSettings')} margin="small">
              {I18n.t('Previous')}
            </Button>
            <Button onClick={() => store.setStep('DataSharing')} color="primary" margin="small">
              {I18n.t('Next')}
            </Button>
          </Modal.Footer>
        </>
      )
    case 'DataSharing':
      return (
        <>
          <PrivacyConfirmationWrapper
            appName={internalConfiguration!.title}
            overlayStore={store.state.overlayStore}
          />
          <Modal.Footer>
            <Button onClick={() => store.setStep('Permissions')} margin="small">
              {I18n.t('Previous')}
            </Button>
            <Button onClick={() => store.setStep('Placements')} color="primary" margin="small">
              {I18n.t('Next')}
            </Button>
          </Modal.Footer>
        </>
      )
    case 'Placements':
      return (
        // TODO: Handle the case where the internal config is undefined and allow for manual configuration
        <>
          <PlacementsConfirmationWrapper
            internalConfig={internalConfiguration!}
            overlayStore={store.state.overlayStore}
          />
          <Modal.Footer>
            <Button onClick={() => store.setStep('DataSharing')} margin="small">
              {I18n.t('Previous')}
            </Button>
            <Button onClick={() => store.setStep('OverrideURIs')} color="primary" margin="small">
              {I18n.t('Next')}
            </Button>
          </Modal.Footer>
        </>
      )
    case 'OverrideURIs':
      return (
        <OverrideURIsConfirmation
          overlayStore={store.state.overlayStore}
          registration={internalConfiguration!}
          onNextClicked={() => store.setStep('Naming')}
          onPreviousClicked={() => store.setStep('Placements')}
        />
      )
    case 'Naming':
      return (
        // TODO: Handle the case where the internal config is undefined and allow for manual configuration
        <>
          <NamingConfirmationWrapper
            config={internalConfiguration!}
            overlayStore={store.state.overlayStore}
          />
          <Modal.Footer>
            <Button onClick={() => store.setStep('OverrideURIs')} margin="small">
              {I18n.t('Previous')}
            </Button>
            <Button onClick={() => store.setStep('Icons')} color="primary" margin="small">
              {I18n.t('Next')}
            </Button>
          </Modal.Footer>
        </>
      )
    case 'Icons':
    case 'Review':
      return (
        <div>
          <RegistrationModalBody>
            <Text>TODO: Implement the rest of the steps</Text>
          </RegistrationModalBody>
          <Modal.Footer>
<<<<<<< HEAD
            <Button onClick={() => store.setStep('Placements')} margin="small">
=======
            <Button onClick={() => store.setStep('Naming')} margin="small">
>>>>>>> 406d90fd
              {I18n.t('Previous')}
            </Button>
          </Modal.Footer>
        </div>
      )
  }
}<|MERGE_RESOLUTION|>--- conflicted
+++ resolved
@@ -148,11 +148,7 @@
             <Text>TODO: Implement the rest of the steps</Text>
           </RegistrationModalBody>
           <Modal.Footer>
-<<<<<<< HEAD
-            <Button onClick={() => store.setStep('Placements')} margin="small">
-=======
             <Button onClick={() => store.setStep('Naming')} margin="small">
->>>>>>> 406d90fd
               {I18n.t('Previous')}
             </Button>
           </Modal.Footer>
