/*
 * Copyright (C) 2024 - present Instructure, Inc.
 *
 * This file is part of Canvas.
 *
 * Canvas is free software: you can redistribute it and/or modify it under
 * the terms of the GNU Affero General Public License as published by the Free
 * Software Foundation, version 3 of the License.
 *
 * Canvas is distributed in the hope that it will be useful, but WITHOUT ANY
 * WARRANTY; without even the implied warranty of MERCHANTABILITY or FITNESS FOR
 * A PARTICULAR PURPOSE. See the GNU Affero General Public License for more
 * details.
 *
 * You should have received a copy of the GNU Affero General Public License along
 * with this program. If not, see <http://www.gnu.org/licenses/>.
 */

import {useScope as createI18nScope} from '@canvas/i18n'
import * as React from 'react'
import type {AccountId} from '../model/AccountId'
import type {InternalLtiConfiguration} from '../model/internal_lti_configuration/InternalLtiConfiguration'
import type {UnifiedToolId} from '../model/UnifiedToolId'
import {LaunchSettings} from './components/LaunchSettings'
import {
  createLti1p3RegistrationWizardState,
  type Lti1p3RegistrationWizardStep,
} from './Lti1p3RegistrationWizardState'
import errorShipUrl from '@canvas/images/ErrorShip.svg'
import {PermissionConfirmationWrapper} from './components/PermissionConfirmationWrapper'
import {PlacementsConfirmationWrapper} from './components/PlacementsConfirmationWrapper'
import {PrivacyConfirmationWrapper} from './components/PrivacyConfirmationWrapper'
import {OverrideURIsConfirmation} from './components/OverrideURIsConfirmation'
import {NamingConfirmationWrapper} from './components/NamingConfirmationWrapper'
import {IconConfirmationWrapper} from './components/IconConfirmationWrapper'
import {ReviewScreenWrapper} from './components/ReviewScreenWrapper'
import {RegistrationModalBody} from '../registration_wizard/RegistrationModalBody'
import GenericErrorPage from '@canvas/generic-error-page/react'
import {Spinner} from '@instructure/ui-spinner'
import {Flex} from '@instructure/ui-flex'
import type {Lti1p3RegistrationWizardService} from './Lti1p3RegistrationWizardService'
import type {LtiRegistrationWithConfiguration} from '../model/LtiRegistration'
import {toUndefined} from '../../common/lib/toUndefined'
import {Footer} from '../registration_wizard_forms/Footer'
<<<<<<< HEAD
=======
import {isLtiPlacementWithIcon} from '../model/LtiPlacement'
>>>>>>> 72b96909

const I18n = createI18nScope('lti_registrations')

export type Lti1p3RegistrationWizardProps = {
  existingRegistration?: LtiRegistrationWithConfiguration
  accountId: AccountId
  internalConfiguration: InternalLtiConfiguration
  service: Lti1p3RegistrationWizardService
  unregister: () => void
  unifiedToolId?: UnifiedToolId
  onSuccessfulRegistration: () => void
}

export const Lti1p3RegistrationWizard = ({
  existingRegistration,
  accountId,
  internalConfiguration,
  service,
  unregister,
  unifiedToolId,
  onSuccessfulRegistration,
}: Lti1p3RegistrationWizardProps) => {
  const existingAdminNickname = existingRegistration?.admin_nickname
  const existingOverlayData = existingRegistration?.overlay?.data

  const useLti1p3RegistrationWizardStore = React.useMemo(() => {
    return createLti1p3RegistrationWizardState({
      adminNickname: toUndefined(existingAdminNickname),
      internalConfig: internalConfiguration,
      service,
      existingOverlay: toUndefined(existingOverlayData),
    })
  }, [internalConfiguration, service, existingAdminNickname, existingOverlayData])

  const store = useLti1p3RegistrationWizardStore()

  const handlePreviousClicked = (prevStep: Lti1p3RegistrationWizardStep) => () => {
    store.setReviewing(false)
    store.setStep(prevStep)
  }

  const handleNextClicked = (nextStep: Lti1p3RegistrationWizardStep) => () => {
    if (store.state.reviewing) {
      store.setStep('Review')
    } else {
      if (nextStep === 'Review') {
        store.setReviewing(true)
      }
      store.setStep(nextStep)
    }
  }

  switch (store.state._step) {
    case 'LaunchSettings':
      return (
        <LaunchSettings
          internalConfig={internalConfiguration}
          overlayStore={store.state.overlayStore}
          reviewing={store.state.reviewing}
          onPreviousClicked={unregister}
          onNextClicked={handleNextClicked('Permissions')}
        />
      )
    case 'Permissions':
      return (
        <>
          <PermissionConfirmationWrapper
            overlayStore={store.state.overlayStore}
            internalConfig={internalConfiguration}
          />
          <Footer
            currentScreen="intermediate"
            reviewing={store.state.reviewing}
            onPreviousClicked={handlePreviousClicked('LaunchSettings')}
            onNextClicked={handleNextClicked('DataSharing')}
          />
        </>
      )
    case 'DataSharing':
      return (
        <>
          <PrivacyConfirmationWrapper
            internalConfig={internalConfiguration}
            overlayStore={store.state.overlayStore}
          />
          <Footer
            currentScreen="intermediate"
            reviewing={store.state.reviewing}
            onPreviousClicked={handlePreviousClicked('Permissions')}
            onNextClicked={handleNextClicked('Placements')}
          />
        </>
      )
    case 'Placements':
      return (
        <>
          <PlacementsConfirmationWrapper
            internalConfig={internalConfiguration}
            overlayStore={store.state.overlayStore}
          />
          <Footer
            currentScreen="intermediate"
            reviewing={store.state.reviewing}
            onPreviousClicked={handlePreviousClicked('DataSharing')}
            onNextClicked={handleNextClicked('OverrideURIs')}
          />
        </>
      )
    case 'OverrideURIs':
      return (
        <OverrideURIsConfirmation
          overlayStore={store.state.overlayStore}
          internalConfig={internalConfiguration}
          reviewing={store.state.reviewing}
          onPreviousClicked={handlePreviousClicked('Placements')}
          onNextClicked={handleNextClicked('Naming')}
        />
      )
    case 'Naming':
      return (
        <>
          <NamingConfirmationWrapper
            internalConfig={internalConfiguration}
            overlayStore={store.state.overlayStore}
          />
          <Footer
            currentScreen="intermediate"
            reviewing={store.state.reviewing}
            onPreviousClicked={handlePreviousClicked('OverrideURIs')}
<<<<<<< HEAD
            onNextClicked={handleNextClicked('Icons')}
=======
            onNextClicked={() => {
              const placements = store.state.overlayStore.getState().state.placements.placements
              if (placements?.some(p => isLtiPlacementWithIcon(p))) {
                handleNextClicked('Icons')()
              } else {
                handleNextClicked('Review')()
              }
            }}
>>>>>>> 72b96909
          />
        </>
      )
    case 'Icons':
      return (
        <IconConfirmationWrapper
          internalConfig={internalConfiguration}
          reviewing={store.state.reviewing}
          overlayStore={store.state.overlayStore}
          onPreviousButtonClicked={handlePreviousClicked('Naming')}
          onNextButtonClicked={handleNextClicked('Review')}
        />
      )
    case 'Review':
      return (
        <>
          <ReviewScreenWrapper
            overlayStore={store.state.overlayStore}
            internalConfig={internalConfiguration}
            transitionTo={store.setStep}
          />
          <Footer
            currentScreen="last"
<<<<<<< HEAD
            onPreviousClicked={handlePreviousClicked('Icons')}
=======
            onPreviousClicked={() => {
              const placements = store.state.overlayStore.getState().state.placements.placements
              if (placements?.some(p => isLtiPlacementWithIcon(p))) {
                handlePreviousClicked('Icons')()
              } else {
                handlePreviousClicked('Naming')()
              }
            }}
>>>>>>> 72b96909
            updating={!!existingRegistration}
            onNextClicked={() => {
              if (existingRegistration) {
                store.update(
                  onSuccessfulRegistration,
                  accountId,
                  existingRegistration.id,
                  unifiedToolId,
                )
              } else {
                store.install(onSuccessfulRegistration, accountId, unifiedToolId)
              }
            }}
            reviewing={store.state.reviewing}
          />
        </>
      )
    case 'Installing':
      return (
        <RegistrationModalBody>
          <Flex justifyItems="center" alignItems="center" height="100%">
            <Flex.Item>
              <Spinner renderTitle={I18n.t('Installing App')} />
            </Flex.Item>
            <Flex.Item>{I18n.t('Installing App')}</Flex.Item>
          </Flex>
        </RegistrationModalBody>
      )
    case 'Updating':
      return (
        <RegistrationModalBody>
          <Flex justifyItems="center" alignItems="center" height="100%">
            <Flex.Item>
              <Spinner renderTitle={I18n.t('Updating App')} />
            </Flex.Item>
            <Flex.Item>{I18n.t('Updating App')}</Flex.Item>
          </Flex>
        </RegistrationModalBody>
      )
    case 'Error':
      return (
        <RegistrationModalBody>
          <GenericErrorPage
            imageUrl={errorShipUrl}
            errorSubject={I18n.t('Dynamic Registration error')}
            errorCategory="Dynamic Registration"
            errorMessage={store.state.errorMessage}
          />
        </RegistrationModalBody>
      )
  }
}<|MERGE_RESOLUTION|>--- conflicted
+++ resolved
@@ -42,10 +42,7 @@
 import type {LtiRegistrationWithConfiguration} from '../model/LtiRegistration'
 import {toUndefined} from '../../common/lib/toUndefined'
 import {Footer} from '../registration_wizard_forms/Footer'
-<<<<<<< HEAD
-=======
 import {isLtiPlacementWithIcon} from '../model/LtiPlacement'
->>>>>>> 72b96909
 
 const I18n = createI18nScope('lti_registrations')
 
@@ -175,9 +172,6 @@
             currentScreen="intermediate"
             reviewing={store.state.reviewing}
             onPreviousClicked={handlePreviousClicked('OverrideURIs')}
-<<<<<<< HEAD
-            onNextClicked={handleNextClicked('Icons')}
-=======
             onNextClicked={() => {
               const placements = store.state.overlayStore.getState().state.placements.placements
               if (placements?.some(p => isLtiPlacementWithIcon(p))) {
@@ -186,7 +180,6 @@
                 handleNextClicked('Review')()
               }
             }}
->>>>>>> 72b96909
           />
         </>
       )
@@ -210,9 +203,6 @@
           />
           <Footer
             currentScreen="last"
-<<<<<<< HEAD
-            onPreviousClicked={handlePreviousClicked('Icons')}
-=======
             onPreviousClicked={() => {
               const placements = store.state.overlayStore.getState().state.placements.placements
               if (placements?.some(p => isLtiPlacementWithIcon(p))) {
@@ -221,7 +211,6 @@
                 handlePreviousClicked('Naming')()
               }
             }}
->>>>>>> 72b96909
             updating={!!existingRegistration}
             onNextClicked={() => {
               if (existingRegistration) {
