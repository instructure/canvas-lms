--- conflicted
+++ resolved
@@ -46,14 +46,8 @@
         toolName={internalConfig.title}
         adminNickname={state.naming.nickname}
         onUpdateAdminNickname={actions.setAdminNickname}
-<<<<<<< HEAD
-        description={
-          state.naming.description ?? (config.description === null ? undefined : config.description)
-        }
-=======
         description={state.naming.description}
         descriptionPlaceholder={internalConfig.description ?? undefined}
->>>>>>> 3c9ff88d
         onUpdateDescription={actions.setDescription}
         placements={placements}
         onUpdatePlacementLabel={actions.setPlacementLabel}
