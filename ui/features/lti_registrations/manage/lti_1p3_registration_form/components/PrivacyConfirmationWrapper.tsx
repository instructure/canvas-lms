/*
 * Copyright (C) 2024 - present Instructure, Inc.
 *
 * This file is part of Canvas.
 *
 * Canvas is free software: you can redistribute it and/or modify it under
 * the terms of the GNU Affero General Public License as published by the Free
 * Software Foundation, version 3 of the License.
 *
 * Canvas is distributed in the hope that it will be useful, but WITHOUT ANY
 * WARRANTY; without even the implied warranty of MERCHANTABILITY or FITNESS FOR
 * A PARTICULAR PURPOSE. See the GNU Affero General Public License for more
 * details.
 *
 * You should have received a copy of the GNU Affero General Public License along
 * with this program. If not, see <http://www.gnu.org/licenses/>.
 */

import React from 'react'
import type {Lti1p3RegistrationOverlayStore} from '../Lti1p3RegistrationOverlayState'
import {LtiPrivacyLevels} from '../../model/LtiPrivacyLevel'
import {PrivacyConfirmation} from '../../registration_wizard_forms/PrivacyConfirmation'
import {RegistrationModalBody} from '../../registration_wizard/RegistrationModalBody'
import type {InternalLtiConfiguration} from '../../model/internal_lti_configuration/InternalLtiConfiguration'

export type PrivacyConfirmationWrapperProps = {
  overlayStore: Lti1p3RegistrationOverlayStore
  internalConfig: InternalLtiConfiguration
<<<<<<< HEAD
  appName: string
=======
>>>>>>> 51db239a
}

export const PrivacyConfirmationWrapper = ({
  overlayStore,
  internalConfig,
<<<<<<< HEAD
  appName,
=======
>>>>>>> 51db239a
}: PrivacyConfirmationWrapperProps) => {
  const {state, ...actions} = overlayStore()

  const value =
    state.data_sharing.privacy_level ?? internalConfig.privacy_level ?? LtiPrivacyLevels.Anonymous

  return (
    <RegistrationModalBody>
      <PrivacyConfirmation
        appName={internalConfig.title}
        privacyLevelOnChange={actions.setPrivacyLevel}
        selectedPrivacyLevel={value}
      />
    </RegistrationModalBody>
  )
}<|MERGE_RESOLUTION|>--- conflicted
+++ resolved
@@ -26,19 +26,11 @@
 export type PrivacyConfirmationWrapperProps = {
   overlayStore: Lti1p3RegistrationOverlayStore
   internalConfig: InternalLtiConfiguration
-<<<<<<< HEAD
-  appName: string
-=======
->>>>>>> 51db239a
 }
 
 export const PrivacyConfirmationWrapper = ({
   overlayStore,
   internalConfig,
-<<<<<<< HEAD
-  appName,
-=======
->>>>>>> 51db239a
 }: PrivacyConfirmationWrapperProps) => {
   const {state, ...actions} = overlayStore()
 
