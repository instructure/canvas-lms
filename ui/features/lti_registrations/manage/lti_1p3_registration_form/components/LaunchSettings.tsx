/*
 * Copyright (C) 2024 - present Instructure, Inc.
 *
 * This file is part of Canvas.
 *
 * Canvas is free software: you can redistribute it and/or modify it under
 * the terms of the GNU Affero General Public License as published by the Free
 * Software Foundation, version 3 of the License.
 *
 * Canvas is distributed in the hope that it will be useful, but WITHOUT ANY
 * WARRANTY; without even the implied warranty of MERCHANTABILITY or FITNESS FOR
 * A PARTICULAR PURPOSE. See the GNU Affero General Public License for more
 * details.
 *
 * You should have received a copy of the GNU Affero General Public License along
 * with this program. If not, see <http://www.gnu.org/licenses/>.
 */

import React from 'react'
import {RegistrationModalBody} from '../../registration_wizard/RegistrationModalBody'
import {Heading} from '@instructure/ui-heading'
import {Text} from '@instructure/ui-text'
import {useScope as createI18nScope} from '@canvas/i18n'
import {TextArea} from '@instructure/ui-text-area'
import {useValidateLaunchSettings} from '../hooks/useValidateLaunchSettings'
import {
  formatCustomFields,
  type Lti1p3RegistrationOverlayStore,
} from '../Lti1p3RegistrationOverlayState'
import {TextInput} from '@instructure/ui-text-input'
import {IconButton} from '@instructure/ui-buttons'
import {Flex} from '@instructure/ui-flex'
import {Popover} from '@instructure/ui-popover'
import {RadioInput, RadioInputGroup} from '@instructure/ui-radio-input'
import {IconInfoLine} from '@instructure/ui-icons'
import {View} from '@instructure/ui-view'
import type {InternalLtiConfiguration} from '../../model/internal_lti_configuration/InternalLtiConfiguration'
import {toUndefined} from '../../../common/lib/toUndefined'
<<<<<<< HEAD
=======
import {Footer} from '../../registration_wizard_forms/Footer'
>>>>>>> 4b8c5dea

const I18n = createI18nScope('lti_registrations')

export type LaunchSettingsProps = {
  overlayStore: Lti1p3RegistrationOverlayStore
  internalConfig: InternalLtiConfiguration
<<<<<<< HEAD
  unregister: () => void
=======
>>>>>>> 4b8c5dea
  reviewing: boolean
  onPreviousClicked: () => void
  onNextClicked: () => void
}

export const LaunchSettings = (props: LaunchSettingsProps) => {
  const config = props.internalConfig
  const {
    state: {launchSettings},
    ...actions
  } = props.overlayStore()

  const errors = useValidateLaunchSettings(launchSettings, config)
  const {
    redirectUrisMessages,
    targetLinkURIMessages,
    openIDConnectInitiationURLMessages,
    jwkMessages,
    domainMessages,
    customFieldsMessages,
<<<<<<< HEAD
  } = useValidateLaunchSettings(launchSettings, config)

  const isNextDisabled = Object.values(useValidateLaunchSettings(launchSettings, config)).some(
    messages => messages.length !== 0
  )
=======
  } = errors
>>>>>>> 4b8c5dea

  return (
    <>
      <RegistrationModalBody>
        <Flex direction="column" gap="medium">
          <div>
            <Heading level="h3">{I18n.t('LTI 1.3 Registration')}</Heading>
            <Text
              dangerouslySetInnerHTML={{
                __html: I18n.t(
                  'Find more information about manual configuration in the *Canvas documentation.*',
                  {
                    wrapper: [
                      '<a href="https://canvas.instructure.com/doc/api/file.lti_dev_key_config.html" target="_blank">$1</a>',
                    ],
                  },
                ),
              }}
            />
          </div>
          <div>
            <TextArea
              label={I18n.t('Redirect URIs')}
              maxHeight="76px"
              value={launchSettings.redirectURIs || ''}
              onChange={e => actions.setRedirectURIs(e.target.value)}
              aria-describedby="redirect_uris_hint"
              messages={redirectUrisMessages}
            />
            <Text size="small" id="redirect_uris_hint">
              {I18n.t('One per line')}
            </Text>
          </div>
          <TextInput
            renderLabel={I18n.t('Default Target Link URI')}
            value={launchSettings.targetLinkURI || ''}
            placeholder={config.target_link_uri}
            onChange={e => actions.setDefaultTargetLinkURI(e.target.value)}
            messages={targetLinkURIMessages}
            required={true}
          />
          <TextInput
            renderLabel={I18n.t('OpenID Connect Initiation URL')}
            value={launchSettings.openIDConnectInitiationURL || ''}
            onChange={e => actions.setOIDCInitiationURI(e.target.value)}
            required={true}
            messages={openIDConnectInitiationURLMessages}
          />
          <RadioInputGroup
            name="jwkMethod"
            description={I18n.t('JWK Method')}
            value={launchSettings.JwkMethod}
            onChange={(_, value) => actions.setJwkMethod(value as 'public_jwk_url' | 'public_jwk')}
            layout="columns"
          >
            <RadioInput value="public_jwk_url" label={I18n.t('Public JWK URL')} />
            <RadioInput value="public_jwk" label={I18n.t('Public JWK')} />
          </RadioInputGroup>
          {launchSettings.JwkMethod === 'public_jwk' ? (
            <TextArea
              label={I18n.t('JWK')}
              maxHeight="10rem"
              value={launchSettings.Jwk || ''}
              onChange={e => actions.setJwk(e.target.value)}
              messages={jwkMessages}
              themeOverride={{fontFamily: 'monospace'}}
            />
          ) : (
            <TextInput
              renderLabel={I18n.t('JWK URL')}
              value={launchSettings.JwkURL || ''}
              onChange={e => actions.setJwkURL(e.target.value)}
              messages={jwkMessages}
            />
          )}
          <TextInput
            renderLabel={I18n.t('Domain')}
            value={launchSettings.domain || ''}
            placeholder={toUndefined(config.domain)}
            onChange={e => actions.setDomain(e.target.value)}
            messages={domainMessages}
          />
          <div>
            <TextArea
              label={
                <>
                  <Text>{I18n.t('Custom Fields')}</Text>
                  <Popover
                    placement="end"
                    color="primary-inverse"
                    on={['click', 'focus']}
                    renderTrigger={
                      <IconButton
                        margin="0 0 0 x-small"
                        screenReaderLabel={I18n.t('Custom Fields Help')}
                        renderIcon={IconInfoLine}
                        withBackground={false}
                        withBorder={false}
                      />
                    }
                  >
                    <View margin="small" display="block">
                      <Text
                        dangerouslySetInnerHTML={{
                          __html: I18n.t('Refer to the *Canvas documentation* for more details.', {
                            wrapper: [
                              '<a href="https://canvas.instructure.com/doc/api/file.tools_variable_substitutions.html" target="_blank">$1</a>',
                            ],
                          }),
                        }}
                      />
                    </View>
                  </Popover>
                </>
              }
              maxHeight="10rem"
              value={launchSettings.customFields || ''}
              onChange={e => actions.setCustomFields(e.target.value)}
              aria-describedby="custom_fields_hint"
              placeholder={
<<<<<<< HEAD
                config.custom_fields ? formatCustomFields(config.custom_fields) : 'name=value'
=======
                config.custom_fields ? formatCustomFields(config.custom_fields) : undefined
>>>>>>> 4b8c5dea
              }
              messages={customFieldsMessages}
              data-testid="custom-fields"
            />
            <Text size="small" id="custom_fields_hint">
              {I18n.t('One per line. Format name=value')}
            </Text>
          </div>
        </Flex>
      </RegistrationModalBody>
      <Footer
        currentScreen="first"
        disableNextButton={Object.values(errors).some(e => e.length > 0)}
        reviewing={props.reviewing}
        onNextClicked={props.onNextClicked}
        onPreviousClicked={props.onPreviousClicked}
      ></Footer>
    </>
  )
}<|MERGE_RESOLUTION|>--- conflicted
+++ resolved
@@ -36,20 +36,13 @@
 import {View} from '@instructure/ui-view'
 import type {InternalLtiConfiguration} from '../../model/internal_lti_configuration/InternalLtiConfiguration'
 import {toUndefined} from '../../../common/lib/toUndefined'
-<<<<<<< HEAD
-=======
 import {Footer} from '../../registration_wizard_forms/Footer'
->>>>>>> 4b8c5dea
 
 const I18n = createI18nScope('lti_registrations')
 
 export type LaunchSettingsProps = {
   overlayStore: Lti1p3RegistrationOverlayStore
   internalConfig: InternalLtiConfiguration
-<<<<<<< HEAD
-  unregister: () => void
-=======
->>>>>>> 4b8c5dea
   reviewing: boolean
   onPreviousClicked: () => void
   onNextClicked: () => void
@@ -70,15 +63,7 @@
     jwkMessages,
     domainMessages,
     customFieldsMessages,
-<<<<<<< HEAD
-  } = useValidateLaunchSettings(launchSettings, config)
-
-  const isNextDisabled = Object.values(useValidateLaunchSettings(launchSettings, config)).some(
-    messages => messages.length !== 0
-  )
-=======
   } = errors
->>>>>>> 4b8c5dea
 
   return (
     <>
@@ -199,11 +184,7 @@
               onChange={e => actions.setCustomFields(e.target.value)}
               aria-describedby="custom_fields_hint"
               placeholder={
-<<<<<<< HEAD
-                config.custom_fields ? formatCustomFields(config.custom_fields) : 'name=value'
-=======
                 config.custom_fields ? formatCustomFields(config.custom_fields) : undefined
->>>>>>> 4b8c5dea
               }
               messages={customFieldsMessages}
               data-testid="custom-fields"
