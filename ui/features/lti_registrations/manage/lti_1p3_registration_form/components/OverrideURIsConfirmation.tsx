/*
 * Copyright (C) 2024 - present Instructure, Inc.
 *
 * This file is part of Canvas.
 *
 * Canvas is free software: you can redistribute it and/or modify it under
 * the terms of the GNU Affero General Public License as published by the Free
 * Software Foundation, version 3 of the License.
 *
 * Canvas is distributed in the hope that it will be useful, but WITHOUT ANY
 * WARRANTY; without even the implied warranty of MERCHANTABILITY or FITNESS FOR
 * A PARTICULAR PURPOSE. See the GNU Affero General Public License for more
 * details.
 *
 * You should have received a copy of the GNU Affero General Public License along
 * with this program. If not, see <http://www.gnu.org/licenses/>.
 */

import React from 'react'
import type {InternalLtiConfiguration} from '../../model/internal_lti_configuration/InternalLtiConfiguration'
import type {Lti1p3RegistrationOverlayStore} from '../Lti1p3RegistrationOverlayState'
import {
  type LtiPlacement,
  supportsDeepLinkingRequest,
  supportsResourceLinkRequest,
} from '../../model/LtiPlacement'
import {useScope as createI18nScope} from '@canvas/i18n'
import {Heading} from '@instructure/ui-heading'
import {Text} from '@instructure/ui-text'
import {TextInput} from '@instructure/ui-text-input'
import {
  isLtiMessageType,
  LtiResourceLinkRequest,
  type LtiMessageType,
  LtiDeepLinkingRequest,
} from '../../model/LtiMessageType'
import {RadioInput, RadioInputGroup} from '@instructure/ui-radio-input'
import {i18nLtiPlacement} from '../../model/i18nLtiPlacement'
import {RegistrationModalBody} from '../../registration_wizard/RegistrationModalBody'
import {View} from '@instructure/ui-view'
import {isValidHttpUrl} from '../../../common/lib/validators/isValidHttpUrl'
import {Footer} from '../../registration_wizard_forms/Footer'

const I18n = createI18nScope('lti_registration.wizard')

export type OverrideURIsConfirmationProps = {
  overlayStore: Lti1p3RegistrationOverlayStore
  internalConfig: InternalLtiConfiguration
  reviewing: boolean
  onNextClicked: () => void
  onPreviousClicked: () => void
}

export const OverrideURIsConfirmation = ({
  overlayStore,
  internalConfig,
  reviewing,
  onNextClicked,
  onPreviousClicked,
}: OverrideURIsConfirmationProps) => {
  const {state, setOverrideURI, setMessageType} = overlayStore()

  const allURIsValid = React.useMemo(
    () => Object.values(state.override_uris.placements).every(p => !p.uri || isValidHttpUrl(p.uri)),
    [state.override_uris.placements],
  )

  const placements = React.useMemo(
    () => (state.placements.placements || internalConfig.placements.map(p => p.placement)).sort(),
<<<<<<< HEAD
    [state.placements.placements, internalConfig.placements]
=======
    [state.placements.placements, internalConfig.placements],
>>>>>>> 4b8c5dea
  )
  const overrides = state.override_uris.placements
  return (
    <>
      <RegistrationModalBody>
        <Heading level="h3" margin="0 0 x-small 0">
          {I18n.t('Override URIs')}
        </Heading>
        <Text>
          {I18n.t(
            'Choose to override Default Target Link URIs for each placement. For Deep Linking support, first check with your app vendor to ensure they support this functionality. (Optional)',
          )}
        </Text>
        {placements.map(p => {
          const overrideURI = overrides[p]?.uri || ''
          return (
            <PlacementOverrideURIFormField
              key={p}
              placement={p}
              defaultTargetLinkURI={
                internalConfig.placements.find(r => r.placement === p)?.target_link_uri ||
                internalConfig.target_link_uri
              }
              overrideURI={overrideURI}
              defaultMessageType={overrides[p]?.message_type || LtiResourceLinkRequest}
              onChangeOverrideURI={setOverrideURI}
              onChangeMessageType={setMessageType}
            />
          )
        })}
      </RegistrationModalBody>
      <Footer
        currentScreen="intermediate"
        reviewing={reviewing}
        onNextClicked={onNextClicked}
        onPreviousClicked={onPreviousClicked}
        disableNextButton={!allURIsValid}
      />
    </>
  )
}

type PlacementOverrideURIFormFieldProps = {
  placement: LtiPlacement
  overrideURI: string
  defaultMessageType: LtiMessageType
  defaultTargetLinkURI: string
  onChangeOverrideURI: (placement: LtiPlacement, uri: string) => void
  onChangeMessageType: (placement: LtiPlacement, messageType: LtiMessageType) => void
}

const messageTypeElement = (props: PlacementOverrideURIFormFieldProps) => {
  const supportsDeepLinking = supportsDeepLinkingRequest(props.placement)
  const supportsResourceLinking = supportsResourceLinkRequest(props.placement)
  if (supportsDeepLinking && supportsResourceLinking) {
    return (
      <RadioInputGroup
        description={I18n.t('Message Type')}
        layout="columns"
        name={`${props.placement}_radio_input_group`}
        defaultValue={props.defaultMessageType}
        onChange={(_, value) => {
          if (isLtiMessageType(value)) {
            props.onChangeMessageType(props.placement, value)
          }
        }}
      >
        <RadioInput value={LtiResourceLinkRequest} label={LtiResourceLinkRequest} />
        <RadioInput value={LtiDeepLinkingRequest} label={LtiDeepLinkingRequest} />
      </RadioInputGroup>
    )
  } else {
    return (
      <>
        <Heading level="h4" margin="0 0 x-small 0">
          {I18n.t('Message Type')}
        </Heading>
        <Text>{supportsDeepLinking ? LtiDeepLinkingRequest : LtiResourceLinkRequest}</Text>
      </>
    )
  }
}

const PlacementOverrideURIFormField = React.memo((props: PlacementOverrideURIFormFieldProps) => {
  return (
    <View margin="medium 0 0 0" as="div">
      <Heading level="h4" margin="0 0 small 0">
        {i18nLtiPlacement(props.placement)}
      </Heading>
      <View padding="0 0 0 small" as="div">
        {messageTypeElement(props)}
        <View margin="small 0 0 0" as="div">
          <TextInput
            renderLabel={I18n.t('Override URI')}
            value={props.overrideURI}
            placeholder={props.defaultTargetLinkURI}
            onChange={e => props.onChangeOverrideURI(props.placement, e.target.value)}
            messages={
              props.overrideURI.trim() === '' || isValidHttpUrl(props.overrideURI)
                ? []
                : [
                    {
                      type: 'error',
                      text: I18n.t('Invalid URL'),
                    },
                  ]
            }
          />
        </View>
      </View>
    </View>
  )
})<|MERGE_RESOLUTION|>--- conflicted
+++ resolved
@@ -67,11 +67,7 @@
 
   const placements = React.useMemo(
     () => (state.placements.placements || internalConfig.placements.map(p => p.placement)).sort(),
-<<<<<<< HEAD
-    [state.placements.placements, internalConfig.placements]
-=======
     [state.placements.placements, internalConfig.placements],
->>>>>>> 4b8c5dea
   )
   const overrides = state.override_uris.placements
   return (
