/*
 * Copyright (C) 2024 - present Instructure, Inc.
 *
 * This file is part of Canvas.
 *
 * Canvas is free software: you can redistribute it and/or modify it under
 * the terms of the GNU Affero General Public License as published by the Free
 * Software Foundation, version 3 of the License.
 *
 * Canvas is distributed in the hope that it will be useful, but WITHOUT ANY
 * WARRANTY; without even the implied warranty of MERCHANTABILITY or FITNESS FOR
 * A PARTICULAR PURPOSE. See the GNU Affero General Public License for more
 * details.
 *
 * You should have received a copy of the GNU Affero General Public License along
 * with this program. If not, see <http://www.gnu.org/licenses/>.
 */

<<<<<<< HEAD
import React from 'react'
=======
>>>>>>> feeb4546
import {render, screen, waitFor} from '@testing-library/react'
import userEvent from '@testing-library/user-event'
import {LaunchSettingsConfirmationWrapper} from '../components/LaunchSettingsConfirmationWrapper'
import {mockInternalConfiguration} from './helpers'
import {createLti1p3RegistrationOverlayStore} from '../../registration_overlay/Lti1p3RegistrationOverlayStore'
<<<<<<< HEAD
import fakeENV from '@canvas/test-utils/fakeENV'

beforeEach(() => {
  fakeENV.setup()
  jest.useRealTimers()
})

afterEach(() => {
  jest.useFakeTimers()
  fakeENV.teardown()
})

=======

>>>>>>> feeb4546
describe('LaunchSettings', () => {
  it('renders the form correctly', () => {
    const config = mockInternalConfiguration({
      redirect_uris: ['https://example.com/launch'],
      domain: 'example.com',
      public_jwk_url: 'https://example.com/jwks',
    })
    const overlayStore = createLti1p3RegistrationOverlayStore(config, '')
    render(
      <LaunchSettingsConfirmationWrapper
        internalConfig={config}
        overlayStore={overlayStore}
        onPreviousClicked={jest.fn()}
        onNextClicked={jest.fn()}
        reviewing={false}
      />,
    )

    const redirectUris = screen.getByLabelText(/Redirect URIs/i)
    const defaultTargetLinkUri = screen.getByLabelText(/Default Target Link URI/i)
    const oidcInitiationUrl = screen.getByLabelText(/OpenID Connect Initiation URL/i)
    const jwkUrl = screen.getByLabelText(/^JWK URL$/i)
    const domain = screen.getByLabelText(/Domain/i)
    const customFields = screen.getByTestId('custom-fields')

    expect(redirectUris).toBeInTheDocument()
    expect(redirectUris).toHaveValue(config.redirect_uris!.join('\n'))
    expect(defaultTargetLinkUri).toBeInTheDocument()
    expect(defaultTargetLinkUri).toHaveAttribute('placeholder', config.target_link_uri)
    expect(oidcInitiationUrl).toBeInTheDocument()
    expect(oidcInitiationUrl).toHaveValue(config.oidc_initiation_url)
    expect(jwkUrl).toBeInTheDocument()
    expect(jwkUrl).toHaveValue(config.public_jwk_url)
    expect(domain).toBeInTheDocument()
    expect(domain).toHaveAttribute('placeholder', config.domain)
    expect(customFields).toBeInTheDocument()
    expect(customFields).toHaveAttribute(
      'placeholder',
      Object.entries(config.custom_fields!).reduce((acc, [key, value]) => {
        return acc + `${key}=${value}\n`
      }, ''),
    )
  })

  it('handles input changes', async () => {
    const user = userEvent.setup()
    const config = mockInternalConfiguration({
      redirect_uris: ['https://example.com/launch'],
      domain: 'example.com',
      public_jwk_url: 'https://example.com/jwks',
    })
    const overlayStore = createLti1p3RegistrationOverlayStore(config, '')
    render(
      <LaunchSettingsConfirmationWrapper
        internalConfig={config}
        overlayStore={overlayStore}
        onPreviousClicked={jest.fn()}
        onNextClicked={jest.fn()}
        reviewing={false}
      />,
    )
    const redirectURIs = screen.getByLabelText(/Redirect URIs/i)
    const expectedRedirectUris = [
      'https://example.com',
      'https://example.com/launch',
      'https://example.com/launch2',
    ]
    await user.clear(redirectURIs)
    await user.paste(expectedRedirectUris.join('\n'))

    expect(redirectURIs).toHaveValue(expectedRedirectUris.join('\n'))

    const targetLinkUri = screen.getByLabelText(/Default Target Link URI/i)
    await user.clear(targetLinkUri)
    await user.paste('https://otherexample.com')
    expect(targetLinkUri).toHaveValue('https://otherexample.com')

    const oidcInitiationUrl = screen.getByLabelText(/OpenID Connect Initiation URL/i)
    await user.clear(oidcInitiationUrl)
    await user.paste('https://example.com/init')

    expect(oidcInitiationUrl).toHaveValue('https://example.com/init')

    const jwkUrl = screen.getByLabelText('JWK URL')
    await user.clear(jwkUrl)
    await user.paste('https://example.com/jwk')
    expect(jwkUrl).toHaveValue('https://example.com/jwk')

    const domain = screen.getByLabelText('Domain')
    await user.clear(domain)
    await user.paste('foo.com')
    expect(domain).toHaveValue('foo.com')

    const customFields = screen.getByTestId('custom-fields')
    await user.clear(customFields)
    await user.paste('name=value\n')

    expect(customFields).toHaveValue('name=value\n')
  })
})

it('renders a popover on hovering over the custom fields info button', async () => {
  const user = userEvent.setup()
  const config = mockInternalConfiguration({
    redirect_uris: ['https://example.com/launch'],
    domain: 'example.com',
    public_jwk_url: 'https://example.com/jwks',
  })
  const overlayStore = createLti1p3RegistrationOverlayStore(config, '')
  render(
    <LaunchSettingsConfirmationWrapper
      internalConfig={config}
      overlayStore={overlayStore}
      onPreviousClicked={jest.fn()}
      onNextClicked={jest.fn()}
      reviewing={false}
    />,
  )

  // Find the info button - it has the accessible name "Custom Fields Help"
  const infoButton = screen.getByRole('button', {name: 'Custom Fields Help'})

  expect(infoButton).toBeInTheDocument()
  expect(infoButton).toHaveAttribute('id', 'custom_fields_render_trigger')

  await user.hover(infoButton)

  // Wait for popover to appear and check for the documentation link
  await waitFor(() => {
    // Get all Canvas documentation links and find the one with the correct href
    const links = screen.getAllByRole('link', {name: /Canvas documentation/i})
    const customFieldsDocLink = links.find(
      link =>
        link.getAttribute('href') ===
        'https://canvas.instructure.com/doc/api/file.tools_variable_substitutions.html',
    )
    expect(customFieldsDocLink).toBeInTheDocument()
  })
})

it('focuses invalid inputs if any fields are invalid', async () => {
  const user = userEvent.setup()
  const config = mockInternalConfiguration({
    redirect_uris: ['https://example.com/launch'],
    domain: 'example.com',
    public_jwk_url: 'https://example.com/jwks',
  })
  const overlayStore = createLti1p3RegistrationOverlayStore(config, '')
  const onNextClicked = jest.fn()
  render(
    <LaunchSettingsConfirmationWrapper
      internalConfig={config}
      overlayStore={overlayStore}
      onPreviousClicked={jest.fn()}
      onNextClicked={onNextClicked}
      reviewing={false}
    />,
  )
  const nextButton = screen.getByRole('button', {name: /Next/i})
  const redirectURIs = screen.getByLabelText(/Redirect URIs/i)
  await user.clear(redirectURIs)
  await user.paste('http:<<<>>')
  await user.tab()
  // Small delay to ensure validation runs
  await new Promise(resolve => setTimeout(resolve, 10))
  await user.click(nextButton)
  expect(onNextClicked).not.toHaveBeenCalled()
  expect(redirectURIs).toHaveFocus()

  await user.clear(redirectURIs)
  await user.paste('https://example.com/launch')

  const domain = screen.getByLabelText('Domain')
  await user.clear(domain)
  await user.paste('domain00---.com.')
  await user.tab()
  // Small delay to ensure validation runs
  await new Promise(resolve => setTimeout(resolve, 10))
  await user.click(nextButton)
  expect(onNextClicked).not.toHaveBeenCalled()
  expect(domain).toHaveFocus()

  await user.clear(domain)
  await user.paste('example.com')
  await user.click(nextButton)
  expect(onNextClicked).toHaveBeenCalled()
})<|MERGE_RESOLUTION|>--- conflicted
+++ resolved
@@ -16,31 +16,12 @@
  * with this program. If not, see <http://www.gnu.org/licenses/>.
  */
 
-<<<<<<< HEAD
-import React from 'react'
-=======
->>>>>>> feeb4546
 import {render, screen, waitFor} from '@testing-library/react'
 import userEvent from '@testing-library/user-event'
 import {LaunchSettingsConfirmationWrapper} from '../components/LaunchSettingsConfirmationWrapper'
 import {mockInternalConfiguration} from './helpers'
 import {createLti1p3RegistrationOverlayStore} from '../../registration_overlay/Lti1p3RegistrationOverlayStore'
-<<<<<<< HEAD
-import fakeENV from '@canvas/test-utils/fakeENV'
-
-beforeEach(() => {
-  fakeENV.setup()
-  jest.useRealTimers()
-})
-
-afterEach(() => {
-  jest.useFakeTimers()
-  fakeENV.teardown()
-})
-
-=======
-
->>>>>>> feeb4546
+
 describe('LaunchSettings', () => {
   it('renders the form correctly', () => {
     const config = mockInternalConfiguration({
