/*
 * Copyright (C) 2024 - present Instructure, Inc.
 *
 * This file is part of Canvas.
 *
 * Canvas is free software: you can redistribute it and/or modify it under
 * the terms of the GNU Affero General Public License as published by the Free
 * Software Foundation, version 3 of the License.
 *
 * Canvas is distributed in the hope that it will be useful, but WITHOUT ANY
 * WARRANTY; without even the implied warranty of MERCHANTABILITY or FITNESS FOR
 * A PARTICULAR PURPOSE. See the GNU Affero General Public License for more
 * details.
 *
 * You should have received a copy of the GNU Affero General Public License along
 * with this program. If not, see <http://www.gnu.org/licenses/>.
 */

import React from 'react'
import {render, screen, waitFor} from '@testing-library/react'
import userEvent from '@testing-library/user-event'
import {LaunchSettingsConfirmationWrapper} from '../components/LaunchSettingsConfirmationWrapper'
import {mockInternalConfiguration} from './helpers'
import {createLti1p3RegistrationOverlayStore} from '../../registration_overlay/Lti1p3RegistrationOverlayStore'
import fakeENV from '@canvas/test-utils/fakeENV'

beforeEach(() => {
  fakeENV.setup()
  jest.useRealTimers()
})

afterEach(() => {
  jest.useFakeTimers()
  fakeENV.teardown()
})

describe('LaunchSettings', () => {
  it('renders the form correctly', () => {
    const config = mockInternalConfiguration({
      redirect_uris: ['https://example.com/launch'],
      domain: 'example.com',
      public_jwk_url: 'https://example.com/jwks',
    })
    const overlayStore = createLti1p3RegistrationOverlayStore(config, '')
    render(
      <LaunchSettingsConfirmationWrapper
        internalConfig={config}
        overlayStore={overlayStore}
        onPreviousClicked={jest.fn()}
        onNextClicked={jest.fn()}
        reviewing={false}
      />,
    )

    const redirectUris = screen.getByLabelText(/Redirect URIs/i)
    const defaultTargetLinkUri = screen.getByLabelText(/Default Target Link URI/i)
    const oidcInitiationUrl = screen.getByLabelText(/OpenID Connect Initiation URL/i)
    const jwkUrl = screen.getByLabelText(/^JWK URL$/i)
    const domain = screen.getByLabelText(/Domain/i)
    const customFields = screen.getByTestId('custom-fields')

    expect(redirectUris).toBeInTheDocument()
    expect(redirectUris).toHaveValue(config.redirect_uris!.join('\n'))
    expect(defaultTargetLinkUri).toBeInTheDocument()
    expect(defaultTargetLinkUri).toHaveAttribute('placeholder', config.target_link_uri)
    expect(oidcInitiationUrl).toBeInTheDocument()
    expect(oidcInitiationUrl).toHaveValue(config.oidc_initiation_url)
    expect(jwkUrl).toBeInTheDocument()
    expect(jwkUrl).toHaveValue(config.public_jwk_url)
    expect(domain).toBeInTheDocument()
    expect(domain).toHaveAttribute('placeholder', config.domain)
    expect(customFields).toBeInTheDocument()
    expect(customFields).toHaveAttribute(
      'placeholder',
      Object.entries(config.custom_fields!).reduce((acc, [key, value]) => {
        return acc + `${key}=${value}\n`
      }, ''),
    )
  })

  it('handles input changes', async () => {
    const user = userEvent.setup()
    const config = mockInternalConfiguration({
      redirect_uris: ['https://example.com/launch'],
      domain: 'example.com',
      public_jwk_url: 'https://example.com/jwks',
    })
    const overlayStore = createLti1p3RegistrationOverlayStore(config, '')
    render(
      <LaunchSettingsConfirmationWrapper
        internalConfig={config}
        overlayStore={overlayStore}
        onPreviousClicked={jest.fn()}
        onNextClicked={jest.fn()}
        reviewing={false}
      />,
    )
    const redirectURIs = screen.getByLabelText(/Redirect URIs/i)
    const expectedRedirectUris = [
      'https://example.com',
      'https://example.com/launch',
      'https://example.com/launch2',
    ]
    await user.clear(redirectURIs)
    await user.paste(expectedRedirectUris.join('\n'))

    expect(redirectURIs).toHaveValue(expectedRedirectUris.join('\n'))

    const targetLinkUri = screen.getByLabelText(/Default Target Link URI/i)
    await user.clear(targetLinkUri)
    await user.paste('https://otherexample.com')
    expect(targetLinkUri).toHaveValue('https://otherexample.com')

    const oidcInitiationUrl = screen.getByLabelText(/OpenID Connect Initiation URL/i)
    await user.clear(oidcInitiationUrl)
    await user.paste('https://example.com/init')

    expect(oidcInitiationUrl).toHaveValue('https://example.com/init')

    const jwkUrl = screen.getByLabelText('JWK URL')
    await user.clear(jwkUrl)
    await user.paste('https://example.com/jwk')
    expect(jwkUrl).toHaveValue('https://example.com/jwk')

    const domain = screen.getByLabelText('Domain')
    await user.clear(domain)
    await user.paste('foo.com')
    expect(domain).toHaveValue('foo.com')

    const customFields = screen.getByTestId('custom-fields')
    await user.clear(customFields)
    await user.paste('name=value\n')

    expect(customFields).toHaveValue('name=value\n')
  })
})

it('renders a popover on hovering over the custom fields info button', async () => {
<<<<<<< HEAD
=======
  const user = userEvent.setup()
>>>>>>> b04c431f
  const config = mockInternalConfiguration({
    redirect_uris: ['https://example.com/launch'],
    domain: 'example.com',
    public_jwk_url: 'https://example.com/jwks',
  })
  const overlayStore = createLti1p3RegistrationOverlayStore(config, '')
  render(
    <LaunchSettingsConfirmationWrapper
      internalConfig={config}
      overlayStore={overlayStore}
      onPreviousClicked={jest.fn()}
      onNextClicked={jest.fn()}
      reviewing={false}
    />,
  )

<<<<<<< HEAD
  await userEvent.hover(document.getElementById('custom_fields_render_trigger')!)
  expect(screen.getByText(/refer to the for more details\./i)).toBeVisible()
=======
  // Find the info button - it has the accessible name "Custom Fields Help"
  const infoButton = screen.getByRole('button', {name: 'Custom Fields Help'})

  expect(infoButton).toBeInTheDocument()
  expect(infoButton).toHaveAttribute('id', 'custom_fields_render_trigger')

  await user.hover(infoButton)

  // Wait for popover to appear and check for the documentation link
  await waitFor(() => {
    // Get all Canvas documentation links and find the one with the correct href
    const links = screen.getAllByRole('link', {name: /Canvas documentation/i})
    const customFieldsDocLink = links.find(
      link =>
        link.getAttribute('href') ===
        'https://canvas.instructure.com/doc/api/file.tools_variable_substitutions.html',
    )
    expect(customFieldsDocLink).toBeInTheDocument()
  })
>>>>>>> b04c431f
})

it('focuses invalid inputs if any fields are invalid', async () => {
  const user = userEvent.setup()
  const config = mockInternalConfiguration({
    redirect_uris: ['https://example.com/launch'],
    domain: 'example.com',
    public_jwk_url: 'https://example.com/jwks',
  })
  const overlayStore = createLti1p3RegistrationOverlayStore(config, '')
  const onNextClicked = jest.fn()
  render(
    <LaunchSettingsConfirmationWrapper
      internalConfig={config}
      overlayStore={overlayStore}
      onPreviousClicked={jest.fn()}
      onNextClicked={onNextClicked}
      reviewing={false}
    />,
  )
  const nextButton = screen.getByRole('button', {name: /Next/i})
  const redirectURIs = screen.getByLabelText(/Redirect URIs/i)
  await user.clear(redirectURIs)
  await user.paste('http:<<<>>')
  await user.tab()
  // Small delay to ensure validation runs
  await new Promise(resolve => setTimeout(resolve, 10))
  await user.click(nextButton)
  expect(onNextClicked).not.toHaveBeenCalled()
  expect(redirectURIs).toHaveFocus()

  await user.clear(redirectURIs)
  await user.paste('https://example.com/launch')

  const domain = screen.getByLabelText('Domain')
  await user.clear(domain)
  await user.paste('domain00---.com.')
  await user.tab()
  // Small delay to ensure validation runs
  await new Promise(resolve => setTimeout(resolve, 10))
  await user.click(nextButton)
  expect(onNextClicked).not.toHaveBeenCalled()
  expect(domain).toHaveFocus()

  await user.clear(domain)
  await user.paste('example.com')
  await user.click(nextButton)
  expect(onNextClicked).toHaveBeenCalled()
})<|MERGE_RESOLUTION|>--- conflicted
+++ resolved
@@ -136,10 +136,7 @@
 })
 
 it('renders a popover on hovering over the custom fields info button', async () => {
-<<<<<<< HEAD
-=======
   const user = userEvent.setup()
->>>>>>> b04c431f
   const config = mockInternalConfiguration({
     redirect_uris: ['https://example.com/launch'],
     domain: 'example.com',
@@ -156,10 +153,6 @@
     />,
   )
 
-<<<<<<< HEAD
-  await userEvent.hover(document.getElementById('custom_fields_render_trigger')!)
-  expect(screen.getByText(/refer to the for more details\./i)).toBeVisible()
-=======
   // Find the info button - it has the accessible name "Custom Fields Help"
   const infoButton = screen.getByRole('button', {name: 'Custom Fields Help'})
 
@@ -179,7 +172,6 @@
     )
     expect(customFieldsDocLink).toBeInTheDocument()
   })
->>>>>>> b04c431f
 })
 
 it('focuses invalid inputs if any fields are invalid', async () => {
