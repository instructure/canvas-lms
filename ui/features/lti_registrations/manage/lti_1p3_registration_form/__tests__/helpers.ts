/*
 * Copyright (C) 2024 - present Instructure, Inc.
 *
 * This file is part of Canvas.
 *
 * Canvas is free software: you can redistribute it and/or modify it under
 * the terms of the GNU Affero General Public License as published by the Free
 * Software Foundation, version 3 of the License.
 *
 * Canvas is distributed in the hope that it will be useful, but WITHOUT ANY
 * WARRANTY; without even the implied warranty of MERCHANTABILITY or FITNESS FOR
 * A PARTICULAR PURPOSE. See the GNU Affero General Public License for more
 * details.
 *
 * You should have received a copy of the GNU Affero General Public License along
 * with this program. If not, see <http://www.gnu.org/licenses/>.
 */

import type {InternalLtiConfiguration} from '../../model/internal_lti_configuration/InternalLtiConfiguration'
import {LtiScopes} from '@canvas/lti/model/LtiScope'

export const mockInternalConfiguration = (
  overrides?: Partial<InternalLtiConfiguration>,
): InternalLtiConfiguration => {
  return {
    title: 'title',
    description: 'description',
    target_link_uri: 'https://example.com',
    oidc_initiation_url: 'https://example.com/oidc',
    public_jwk_url: 'https://example.com/jwk',
    launch_settings: {
      text: 'Default Title',
    },
<<<<<<< HEAD
    redirect_uris: [],
=======
    redirect_uris: ['https://example.com/redirect1'],
>>>>>>> 51db239a
    oidc_initiation_urls: {},
    privacy_level: 'anonymous',
    tool_id: 'tool_id',
    domain: 'example.com',
    custom_fields: {
      foo: 'bar',
    },
    scopes: [...Object.values(LtiScopes)],
    placements: [{placement: 'course_navigation'}, {placement: 'global_navigation'}],
    ...overrides,
  }
}<|MERGE_RESOLUTION|>--- conflicted
+++ resolved
@@ -31,11 +31,7 @@
     launch_settings: {
       text: 'Default Title',
     },
-<<<<<<< HEAD
-    redirect_uris: [],
-=======
     redirect_uris: ['https://example.com/redirect1'],
->>>>>>> 51db239a
     oidc_initiation_urls: {},
     privacy_level: 'anonymous',
     tool_id: 'tool_id',
