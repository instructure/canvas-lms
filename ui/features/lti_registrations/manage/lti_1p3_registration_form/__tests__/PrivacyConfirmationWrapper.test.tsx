--- conflicted
+++ resolved
@@ -27,23 +27,11 @@
 
 describe('PrivacyConfirmationWrapper', () => {
   it('renders the PrivacyConfirmation component with the correct props', () => {
-<<<<<<< HEAD
-    const internalConfig = mockInternalConfiguration()
-    const overlayStore = createLti1p3RegistrationOverlayStore(internalConfig, '')
-
-    render(
-      <PrivacyConfirmationWrapper
-        overlayStore={overlayStore}
-        appName={appName}
-        internalConfig={internalConfig}
-      />
-=======
     const internalConfig = mockInternalConfiguration({title: 'Test App'})
     const overlayStore = createLti1p3RegistrationOverlayStore(internalConfig, '')
 
     render(
       <PrivacyConfirmationWrapper overlayStore={overlayStore} internalConfig={internalConfig} />,
->>>>>>> 51db239a
     )
 
     expect(screen.getByText(/Data Sharing/i)).toBeInTheDocument()
@@ -56,15 +44,7 @@
     const overlayStore = createLti1p3RegistrationOverlayStore(internalConfig, '')
 
     render(
-<<<<<<< HEAD
-      <PrivacyConfirmationWrapper
-        overlayStore={overlayStore}
-        appName={appName}
-        internalConfig={internalConfig}
-      />
-=======
       <PrivacyConfirmationWrapper overlayStore={overlayStore} internalConfig={internalConfig} />,
->>>>>>> 51db239a
     )
 
     const select = screen.getByLabelText(/User Data Shared With This App/i)
@@ -76,15 +56,7 @@
     const overlayStore = createLti1p3RegistrationOverlayStore(internalConfig, '')
 
     render(
-<<<<<<< HEAD
-      <PrivacyConfirmationWrapper
-        overlayStore={overlayStore}
-        appName={appName}
-        internalConfig={internalConfig}
-      />
-=======
       <PrivacyConfirmationWrapper overlayStore={overlayStore} internalConfig={internalConfig} />,
->>>>>>> 51db239a
     )
 
     const select = screen.getByLabelText(/User Data Shared With This App/i)
