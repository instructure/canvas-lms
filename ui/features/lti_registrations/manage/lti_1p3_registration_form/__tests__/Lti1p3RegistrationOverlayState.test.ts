--- conflicted
+++ resolved
@@ -62,11 +62,7 @@
 
       const {overlay: result} = convertToLtiConfigurationOverlay(
         state.getState().state,
-<<<<<<< HEAD
-        internalConfig
-=======
-        internalConfig,
->>>>>>> 51db239a
+        internalConfig,
       )
 
       expect(result.custom_fields).toEqual({
@@ -82,11 +78,7 @@
 
       const {config: result} = convertToLtiConfigurationOverlay(
         state.getState().state,
-<<<<<<< HEAD
-        internalConfig
-=======
-        internalConfig,
->>>>>>> 51db239a
+        internalConfig,
       )
 
       expect(result.redirect_uris).toEqual([
@@ -100,11 +92,7 @@
 
       const {config: result} = convertToLtiConfigurationOverlay(
         state.getState().state,
-<<<<<<< HEAD
-        internalConfig
-=======
-        internalConfig,
->>>>>>> 51db239a
+        internalConfig,
       )
 
       expect(result.oidc_initiation_url).toBe('https://example.com/oidc')
@@ -116,11 +104,7 @@
 
       const {config: result} = convertToLtiConfigurationOverlay(
         state.getState().state,
-<<<<<<< HEAD
-        internalConfig
-=======
-        internalConfig,
->>>>>>> 51db239a
+        internalConfig,
       )
 
       expect(result.public_jwk_url).toBe('https://example.com/jwk')
@@ -133,11 +117,7 @@
 
       const {config: result} = convertToLtiConfigurationOverlay(
         state.getState().state,
-<<<<<<< HEAD
-        internalConfig
-=======
-        internalConfig,
->>>>>>> 51db239a
+        internalConfig,
       )
 
       expect(result.public_jwk).toEqual(JSON.parse(jwk))
@@ -148,11 +128,7 @@
 
       const {overlay: result} = convertToLtiConfigurationOverlay(
         state.getState().state,
-<<<<<<< HEAD
-        internalConfig
-=======
-        internalConfig,
->>>>>>> 51db239a
+        internalConfig,
       )
 
       expect(result.domain).toBe('example2.com')
@@ -163,11 +139,7 @@
 
       const {overlay: result} = convertToLtiConfigurationOverlay(
         state.getState().state,
-<<<<<<< HEAD
-        internalConfig
-=======
-        internalConfig,
->>>>>>> 51db239a
+        internalConfig,
       )
 
       expect(result.privacy_level).toBe('public')
@@ -178,11 +150,7 @@
       // An empty state should result in both placements being disabled.
       const {overlay: result} = convertToLtiConfigurationOverlay(
         state.getState().state,
-<<<<<<< HEAD
-        internalConfig
-=======
-        internalConfig,
->>>>>>> 51db239a
+        internalConfig,
       )
 
       expect(result.disabled_placements).toEqual(['course_navigation', 'global_navigation'])
@@ -197,11 +165,7 @@
 
       const {overlay: result} = convertToLtiConfigurationOverlay(
         state.getState().state,
-<<<<<<< HEAD
-        internalConfig
-=======
-        internalConfig,
->>>>>>> 51db239a
+        internalConfig,
       )
 
       expect(result.placements).toEqual({
@@ -220,11 +184,7 @@
 
       const {overlay: result} = convertToLtiConfigurationOverlay(
         state.getState().state,
-<<<<<<< HEAD
-        internalConfig
-=======
-        internalConfig,
->>>>>>> 51db239a
+        internalConfig,
       )
 
       expect(result.placements?.course_navigation?.default).toBe('disabled')
@@ -235,11 +195,7 @@
 
       const {config: result} = convertToLtiConfigurationOverlay(
         state.getState().state,
-<<<<<<< HEAD
-        internalConfig
-=======
-        internalConfig,
->>>>>>> 51db239a
+        internalConfig,
       )
 
       expect(result.scopes).toEqual(['https://purl.imsglobal.org/spec/lti-ags/scope/lineitem'])
@@ -251,11 +207,7 @@
 
       const {overlay: result} = convertToLtiConfigurationOverlay(
         state.getState().state,
-<<<<<<< HEAD
-        internalConfig
-=======
-        internalConfig,
->>>>>>> 51db239a
+        internalConfig,
       )
 
       const expectedNonExistentProperties: Omit<keyof LtiConfigurationOverlay, 'title'>[] = [
