/*
 * Copyright (C) 2024 - present Instructure, Inc.
 *
 * This file is part of Canvas.
 *
 * Canvas is free software: you can redistribute it and/or modify it under
 * the terms of the GNU Affero General Public License as published by the Free
 * Software Foundation, version 3 of the License.
 *
 * Canvas is distributed in the hope that it will be useful, but WITHOUT ANY
 * WARRANTY; without even the implied warranty of MERCHANTABILITY or FITNESS FOR
 * A PARTICULAR PURPOSE. See the GNU Affero General Public License for more
 * details.
 *
 * You should have received a copy of the GNU Affero General Public License along
 * with this program. If not, see <http://www.gnu.org/licenses/>.
 */

import type {StoreApi} from 'zustand'
import type {LtiMessageType} from '../model/LtiMessageType'
import {
  isLtiPlacementWithIcon,
  type LtiPlacement,
  type LtiPlacementWithIcon,
} from '../model/LtiPlacement'
import type {LtiPrivacyLevel} from '../model/LtiPrivacyLevel'
import type {LtiScope} from '@canvas/lti/model/LtiScope'
import type {InternalLtiConfiguration} from '../model/internal_lti_configuration/InternalLtiConfiguration'
import create from 'zustand'

type PlacementLabelOverride = string
<<<<<<< HEAD
=======
type IconUrlOverride = string
>>>>>>> 97ae0b90

export type Lti1p3RegistrationOverlayState = {
  launchSettings: Partial<{
    redirectURIs: string
    targetLinkURI: string
    openIDConnectInitiationURL: string
    JwkMethod: 'public_jwk_url' | 'public_jwk'
    JwkURL: string
    Jwk: string
    domain: string
    customFields: string
  }>
  permissions: {
    scopes?: LtiScope[]
  }
  data_sharing: {
    privacy_level?: LtiPrivacyLevel
  }
  placements: {
    placements?: LtiPlacement[]
    courseNavigationDefaultDisabled?: boolean
  }
  override_uris: {
    placements: Partial<
      Record<
        LtiPlacement,
        {
          message_type?: LtiMessageType
          uri?: string
        }
      >
    >
  }
  naming: {
    nickname?: string
    description?: string
    notes?: string
    placements: Partial<Record<LtiPlacement, PlacementLabelOverride>>
  }
  icons: {
<<<<<<< HEAD
    placements: Partial<
      Record<
        LtiPlacement,
        {
          icon_url?: string
        }
      >
    >
=======
    placements: Partial<Record<LtiPlacementWithIcon, IconUrlOverride>>
>>>>>>> 97ae0b90
  }
}

export interface Lti1p3RegistrationOverlayActions {
  setRedirectURIs: (redirectURIs: string) => void
  setDefaultTargetLinkURI: (targetLinkURI: string) => void
  setOIDCInitiationURI: (oidcInitiationURI: string) => void
  setJwkMethod: (
    jwkMethod: Required<Lti1p3RegistrationOverlayState['launchSettings']['JwkMethod']>
  ) => void
  setJwkURL: (jwkURL: string) => void
  setJwk: (jwk: string) => void
  setDomain: (domain: string) => void
  setCustomFields: (customFields: string) => void
  setOverrideURI: (placement: LtiPlacement, uri: string) => void
<<<<<<< HEAD
=======
  setPlacementIconUrl: (placement: LtiPlacementWithIcon, iconUrl: string) => void
>>>>>>> 97ae0b90
  setMessageType: (placement: LtiPlacement, messageType: LtiMessageType) => void
  setAdminNickname: (nickname: string) => void
  setDescription: (description: string) => void
  setPlacementLabel: (placement: LtiPlacement, name: string) => void
  toggleScope: (scope: LtiScope) => void
  setPrivacyLevel: (privacyLevel: LtiPrivacyLevel) => void
  togglePlacement: (placement: LtiPlacement) => void
  toggleCourseNavigationDefaultDisabled: () => void
}

export type Lti1p3RegistrationOverlayStore = StoreApi<
  {
    state: Lti1p3RegistrationOverlayState
  } & Lti1p3RegistrationOverlayActions
>

const updateState =
  (f: (state: Lti1p3RegistrationOverlayState) => Lti1p3RegistrationOverlayState) =>
  (fullState: {state: Lti1p3RegistrationOverlayState}): {state: Lti1p3RegistrationOverlayState} =>
    stateFor(f(fullState.state))

const stateFor = (state: Lti1p3RegistrationOverlayState) => ({state})

const updateLaunchSetting = <K extends keyof Lti1p3RegistrationOverlayState['launchSettings']>(
  key: K,
  value: Lti1p3RegistrationOverlayState['launchSettings'][K]
) =>
  updateState(state => ({
    ...state,
    launchSettings: {
      ...state.launchSettings,
      [key]: value,
    },
  }))

const updateOverrideURI = (placement: LtiPlacement, uri: string) => {
  return updateState(state => {
    return {
      ...state,
      override_uris: {
        ...state.override_uris,
        placements: {
          ...state.override_uris.placements,
          [placement]: {
            ...state.override_uris.placements[placement],
            uri,
          },
        },
      },
    }
  })
}

const updateMessageType = (placement: LtiPlacement, messageType: LtiMessageType) => {
  return updateState(state => {
    return {
      ...state,
      override_uris: {
        ...state.override_uris,
        placements: {
          ...state.override_uris.placements,
          [placement]: {
            ...state.override_uris.placements[placement],
            messageType,
          },
        },
      },
    }
  })
}

export const createLti1p3RegistrationOverlayStore = (internalConfig: InternalLtiConfiguration) =>
  create<{state: Lti1p3RegistrationOverlayState} & Lti1p3RegistrationOverlayActions>(set => ({
    state: initialOverlayStateFromInternalConfig(internalConfig),
    setRedirectURIs: redirectURIs => set(updateLaunchSetting('redirectURIs', redirectURIs)),
    setDefaultTargetLinkURI: targetLinkURI =>
      set(updateLaunchSetting('targetLinkURI', targetLinkURI)),
    setOIDCInitiationURI: oidcInitiationURI =>
      set(updateLaunchSetting('openIDConnectInitiationURL', oidcInitiationURI)),
    setJwkURL: jwkURL => set(updateLaunchSetting('JwkURL', jwkURL)),
    setJwk: jwk => set(updateLaunchSetting('Jwk', jwk)),
    setJwkMethod: jwkMethod => set(updateLaunchSetting('JwkMethod', jwkMethod)),
    setDomain: domain => set(updateLaunchSetting('domain', domain)),
    setCustomFields: customFields => set(updateLaunchSetting('customFields', customFields)),
    setOverrideURI: (placement, uri) => set(updateOverrideURI(placement, uri)),
    setMessageType: (placement, messageType) => set(updateMessageType(placement, messageType)),
    setAdminNickname: nickname =>
      set(updateState(state => ({...state, naming: {...state.naming, nickname}}))),
    setDescription: description =>
      set(updateState(state => ({...state, naming: {...state.naming, description}}))),
    setPlacementLabel: (placement, name) =>
      set(
        updateState(state => ({
          ...state,
          naming: {
            ...state.naming,
            placements: {
              ...state.naming.placements,
              [placement]: name,
            },
          },
        }))
      ),
    toggleScope: scope => {
      set(
        updateState(state => {
          let updatedScopes = state.permissions.scopes

          if (updatedScopes?.includes(scope)) {
            updatedScopes = updatedScopes.filter(s => s !== scope)
          } else {
            updatedScopes = [...(updatedScopes ?? []), scope]
          }
          return {
            ...state,
            permissions: {
              ...state.permissions,
              scopes: updatedScopes,
            },
          }
        })
      )
    },
    setPrivacyLevel: privacyLevel =>
      set(
        updateState(state => ({
          ...state,
          data_sharing: {
            ...state.data_sharing,
            privacy_level: privacyLevel,
          },
        }))
      ),
    toggleCourseNavigationDefaultDisabled: () => {
      set(
        updateState(state => {
          return {
            ...state,
            placements: {
              ...state.placements,
              courseNavigationDefaultDisabled: !state.placements.courseNavigationDefaultDisabled,
            },
          }
        })
      )
    },
    togglePlacement: placement => {
      set(
        updateState(state => {
          let updatedPlacements = state.placements.placements

          if (updatedPlacements?.includes(placement)) {
            updatedPlacements = updatedPlacements.filter(p => p !== placement)
          } else {
            updatedPlacements = [...(updatedPlacements ?? []), placement]
          }

          return {
            ...state,
            placements: {
              ...state.placements,
              placements: updatedPlacements,
            },
          }
        })
      )
    },
    setPlacementIconUrl: (placement, iconUrl) => {
      set(
        updateState(state => {
          return {
            ...state,
            icons: {
              ...state.icons,
              placements: {
                ...state.icons.placements,
                [placement]: iconUrl,
              },
            },
          }
        })
      )
    },
  }))

const initialOverlayStateFromInternalConfig = (
  internalConfig: InternalLtiConfiguration
): Lti1p3RegistrationOverlayState => {
  return {
    launchSettings: {
      redirectURIs: internalConfig.redirect_uris?.join('\n'),
      targetLinkURI: internalConfig.target_link_uri,
      openIDConnectInitiationURL: internalConfig.oidc_initiation_url,
      JwkMethod: internalConfig.public_jwk_url ? 'public_jwk_url' : 'public_jwk',
      JwkURL: internalConfig.public_jwk_url,
      Jwk: JSON.stringify(internalConfig.public_jwk),
      domain: internalConfig.domain,
      customFields: internalConfig.custom_fields
        ? Object.entries(internalConfig.custom_fields).reduce((acc, [key, value]) => {
            return acc + `${key}=${value}\n`
          }, '')
        : undefined,
    },
    permissions: {
      scopes: internalConfig.scopes,
    },
    data_sharing: {
      privacy_level: internalConfig.privacy_level,
    },
    placements: {
      placements: internalConfig.placements.map(p => p.placement) ?? [],
      courseNavigationDefaultDisabled:
        internalConfig.placements.find(p => p.placement === 'course_navigation')?.default ===
        'disabled',
    },
    override_uris: {
      placements: internalConfig.placements.reduce<
        Record<LtiPlacement, {message_type: LtiMessageType; uri: string}>
      >((acc, p) => {
        acc[p.placement] = {
          message_type: p.message_type ?? 'LtiResourceLinkRequest',
          uri: p.target_link_uri ?? p.url ?? internalConfig.target_link_uri,
        }
        return acc
      }, {} as Record<LtiPlacement, {message_type: LtiMessageType; uri: string}>),
    },
    naming: {
      nickname: internalConfig.title,
      description: '',
      notes: '',
      placements:
        internalConfig.placements.reduce((acc, p) => {
          acc[p.placement] = p.text ?? internalConfig.title
          return acc
        }, {} as Record<LtiPlacement, string>) ?? [],
    },
    icons: {
      placements: internalConfig.placements.reduce((acc, p) => {
        if (isLtiPlacementWithIcon(p.placement)) {
          acc[p.placement] = p.icon_url
          return acc
        }
        return acc
      }, {} as Partial<Record<LtiPlacementWithIcon, string>>),
    },
  }
}<|MERGE_RESOLUTION|>--- conflicted
+++ resolved
@@ -29,10 +29,7 @@
 import create from 'zustand'
 
 type PlacementLabelOverride = string
-<<<<<<< HEAD
-=======
 type IconUrlOverride = string
->>>>>>> 97ae0b90
 
 export type Lti1p3RegistrationOverlayState = {
   launchSettings: Partial<{
@@ -73,18 +70,7 @@
     placements: Partial<Record<LtiPlacement, PlacementLabelOverride>>
   }
   icons: {
-<<<<<<< HEAD
-    placements: Partial<
-      Record<
-        LtiPlacement,
-        {
-          icon_url?: string
-        }
-      >
-    >
-=======
     placements: Partial<Record<LtiPlacementWithIcon, IconUrlOverride>>
->>>>>>> 97ae0b90
   }
 }
 
@@ -100,10 +86,7 @@
   setDomain: (domain: string) => void
   setCustomFields: (customFields: string) => void
   setOverrideURI: (placement: LtiPlacement, uri: string) => void
-<<<<<<< HEAD
-=======
   setPlacementIconUrl: (placement: LtiPlacementWithIcon, iconUrl: string) => void
->>>>>>> 97ae0b90
   setMessageType: (placement: LtiPlacement, messageType: LtiMessageType) => void
   setAdminNickname: (nickname: string) => void
   setDescription: (description: string) => void
