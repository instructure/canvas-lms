--- conflicted
+++ resolved
@@ -20,11 +20,7 @@
 import type {LtiMessageType} from '../model/LtiMessageType'
 import type {LtiPlacement} from '../model/LtiPlacement'
 import type {LtiPrivacyLevel} from '../model/LtiPrivacyLevel'
-<<<<<<< HEAD
-import type {LtiScope} from '../model/LtiScope'
-=======
 import type {LtiScope} from '@canvas/lti/model/LtiScope'
->>>>>>> 40f900be
 import type {InternalLtiConfiguration} from '../model/internal_lti_configuration/InternalLtiConfiguration'
 import create from 'zustand'
 
@@ -92,11 +88,8 @@
   setCustomFields: (customFields: string) => void
   toggleScope: (scope: LtiScope) => void
   setPrivacyLevel: (privacyLevel: LtiPrivacyLevel) => void
-<<<<<<< HEAD
-=======
   togglePlacement: (placement: LtiPlacement) => void
   toggleCourseNavigationDefaultDisabled: () => void
->>>>>>> 40f900be
 }
 
 export type Lti1p3RegistrationOverlayStore = StoreApi<
@@ -150,10 +143,7 @@
           return {
             ...state,
             permissions: {
-<<<<<<< HEAD
-=======
               ...state.permissions,
->>>>>>> 40f900be
               scopes: updatedScopes,
             },
           }
@@ -165,16 +155,11 @@
         updateState(state => ({
           ...state,
           data_sharing: {
-<<<<<<< HEAD
-=======
             ...state.data_sharing,
->>>>>>> 40f900be
             privacy_level: privacyLevel,
           },
         }))
       ),
-<<<<<<< HEAD
-=======
     toggleCourseNavigationDefaultDisabled: () => {
       set(
         updateState(state => {
@@ -209,7 +194,6 @@
         })
       )
     },
->>>>>>> 40f900be
   }))
 
 const initialOverlayStateFromInternalConfig = (
@@ -238,12 +222,9 @@
     },
     placements: {
       placements: internalConfig.placements.map(p => p.placement) ?? [],
-<<<<<<< HEAD
-=======
       courseNavigationDefaultDisabled:
         internalConfig.placements.find(p => p.placement === 'course_navigation')?.default ===
         'disabled',
->>>>>>> 40f900be
     },
     override_uris: {
       placements: internalConfig.placements.reduce<
