/*
 * Copyright (C) 2024 - present Instructure, Inc.
 *
 * This file is part of Canvas.
 *
 * Canvas is free software: you can redistribute it and/or modify it under
 * the terms of the GNU Affero General Public License as published by the Free
 * Software Foundation, version 3 of the License.
 *
 * Canvas is distributed in the hope that it will be useful, but WITHOUT ANY
 * WARRANTY; without even the implied warranty of MERCHANTABILITY or FITNESS FOR
 * A PARTICULAR PURPOSE. See the GNU Affero General Public License for more
 * details.
 *
 * You should have received a copy of the GNU Affero General Public License along
 * with this program. If not, see <http://www.gnu.org/licenses/>.
 */

import type {StoreApi} from 'zustand'
import type {LtiMessageType} from '../model/LtiMessageType'
import {type LtiPlacement, type LtiPlacementWithIcon} from '../model/LtiPlacement'
import type {LtiPrivacyLevel} from '../model/LtiPrivacyLevel'
import type {LtiScope} from '@canvas/lti/model/LtiScope'
import type {InternalLtiConfiguration} from '../model/internal_lti_configuration/InternalLtiConfiguration'
import create from 'zustand'
import type {LtiConfigurationOverlay} from '../model/internal_lti_configuration/LtiConfigurationOverlay'
import {initialOverlayStateFromInternalConfig} from './Lti1p3RegistrationOverlayStateHelpers'
import {filterEmptyString} from '../../common/lib/filterEmptyString'

type PlacementLabelOverride = string
type IconUrlOverride = string

export type Lti1p3RegistrationOverlayState = {
  launchSettings: Partial<{
    redirectURIs: string
    targetLinkURI: string
    openIDConnectInitiationURL: string
    JwkMethod: 'public_jwk_url' | 'public_jwk'
    JwkURL: string
    Jwk: string
    domain: string
    customFields: string
  }>
  permissions: {
    scopes?: LtiScope[]
  }
  data_sharing: {
    privacy_level?: LtiPrivacyLevel
  }
  placements: {
    placements?: LtiPlacement[]
    courseNavigationDefaultDisabled?: boolean
  }
  override_uris: {
    placements: Partial<
      Record<
        LtiPlacement,
        {
          message_type?: LtiMessageType
          uri?: string
        }
      >
    >
  }
  naming: {
    nickname?: string
    description?: string
    notes?: string
    placements: Partial<Record<LtiPlacement, PlacementLabelOverride>>
  }
  icons: {
    placements: Partial<Record<LtiPlacementWithIcon, IconUrlOverride>>
  }
}

export interface Lti1p3RegistrationOverlayActions {
  setRedirectURIs: (redirectURIs: string) => void
  setDefaultTargetLinkURI: (targetLinkURI: string) => void
  setOIDCInitiationURI: (oidcInitiationURI: string) => void
  setJwkMethod: (
    jwkMethod: Required<Lti1p3RegistrationOverlayState['launchSettings']['JwkMethod']>
  ) => void
  setJwkURL: (jwkURL: string) => void
  setJwk: (jwk: string) => void
  setDomain: (domain: string) => void
  setCustomFields: (customFields: string) => void
  setOverrideURI: (placement: LtiPlacement, uri: string) => void
  setPlacementIconUrl: (placement: LtiPlacementWithIcon, iconUrl: string) => void
  setMessageType: (placement: LtiPlacement, messageType: LtiMessageType) => void
  setAdminNickname: (nickname: string) => void
  setDescription: (description: string) => void
  setPlacementLabel: (placement: LtiPlacement, name: string) => void
  toggleScope: (scope: LtiScope) => void
  setPrivacyLevel: (privacyLevel: LtiPrivacyLevel) => void
  togglePlacement: (placement: LtiPlacement) => void
  toggleCourseNavigationDefaultDisabled: () => void
}

const updateState =
  (f: (state: Lti1p3RegistrationOverlayState) => Lti1p3RegistrationOverlayState) =>
  (fullState: {state: Lti1p3RegistrationOverlayState}): {state: Lti1p3RegistrationOverlayState} =>
    stateFor(f(fullState.state))

const stateFor = (state: Lti1p3RegistrationOverlayState) => ({state})

const updateLaunchSetting = <K extends keyof Lti1p3RegistrationOverlayState['launchSettings']>(
  key: K,
  value: Lti1p3RegistrationOverlayState['launchSettings'][K]
) =>
  updateState(state => ({
    ...state,
    launchSettings: {
      ...state.launchSettings,
      [key]: value,
    },
  }))

const updateOverrideURI = (placement: LtiPlacement, uri: string) => {
  return updateState(state => {
    return {
      ...state,
      override_uris: {
        ...state.override_uris,
        placements: {
          ...state.override_uris.placements,
          [placement]: {
            ...state.override_uris.placements[placement],
            uri,
          },
        },
      },
    }
  })
}

const updateMessageType = (placement: LtiPlacement, messageType: LtiMessageType) => {
  return updateState(state => {
    return {
      ...state,
      override_uris: {
        ...state.override_uris,
        placements: {
          ...state.override_uris.placements,
          [placement]: {
            ...state.override_uris.placements[placement],
            message_type: messageType,
          },
        },
      },
    }
  })
}

export const computeCourseNavDefaultValue = (
  state: Lti1p3RegistrationOverlayState,
  internalConfig?: InternalLtiConfiguration
): 'enabled' | 'disabled' | undefined => {
  const courseNavConfig = internalConfig?.placements.find(p => p.placement === 'course_navigation')
  if (typeof state.placements.courseNavigationDefaultDisabled !== 'undefined') {
    const overlayState = state.placements.courseNavigationDefaultDisabled ? 'disabled' : 'enabled'
    return courseNavConfig?.default === overlayState ? undefined : overlayState
  } else {
    return undefined
  }
}

export const createLti1p3RegistrationOverlayStore = (
  internalConfig: InternalLtiConfiguration,
  adminNickname?: string,
  existingOverlay?: LtiConfigurationOverlay
) =>
  create<{state: Lti1p3RegistrationOverlayState} & Lti1p3RegistrationOverlayActions>(set => ({
    state: initialOverlayStateFromInternalConfig(internalConfig, adminNickname, existingOverlay),
    setRedirectURIs: redirectURIs =>
      set(updateLaunchSetting('redirectURIs', filterEmptyString(redirectURIs))),
    setDefaultTargetLinkURI: targetLinkURI =>
      set(updateLaunchSetting('targetLinkURI', filterEmptyString(targetLinkURI))),
    setOIDCInitiationURI: oidcInitiationURI =>
      set(updateLaunchSetting('openIDConnectInitiationURL', filterEmptyString(oidcInitiationURI))),
    setJwkURL: jwkURL => set(updateLaunchSetting('JwkURL', filterEmptyString(jwkURL))),
    setJwk: jwk => set(updateLaunchSetting('Jwk', filterEmptyString(jwk))),
    setJwkMethod: jwkMethod => set(updateLaunchSetting('JwkMethod', jwkMethod)),
    setDomain: domain => set(updateLaunchSetting('domain', filterEmptyString(domain))),
    setCustomFields: customFields =>
      set(updateLaunchSetting('customFields', filterEmptyString(customFields))),
    setOverrideURI: (placement, uri) => set(updateOverrideURI(placement, uri)),
    setMessageType: (placement, messageType) => set(updateMessageType(placement, messageType)),
    setAdminNickname: nickname =>
      set(updateState(state => ({...state, naming: {...state.naming, nickname}}))),
    setDescription: description =>
      set(
        updateState(state => ({
          ...state,
          naming: {...state.naming, description: filterEmptyString(description)},
        }))
      ),
    setPlacementLabel: (placement, name) =>
      set(
        updateState(state => ({
          ...state,
          naming: {
            ...state.naming,
            placements: {
              ...state.naming.placements,
              [placement]: filterEmptyString(name),
            },
          },
        }))
      ),
    toggleScope: scope => {
      set(
        updateState(state => {
          let updatedScopes = state.permissions.scopes

          if (updatedScopes?.includes(scope)) {
            updatedScopes = updatedScopes.filter(s => s !== scope)
          } else {
            updatedScopes = [...(updatedScopes ?? []), scope]
          }
          return {
            ...state,
            permissions: {
              ...state.permissions,
              scopes: updatedScopes,
            },
          }
        })
      )
    },
    setPrivacyLevel: privacyLevel =>
      set(
        updateState(state => ({
          ...state,
          data_sharing: {
            ...state.data_sharing,
            privacy_level: privacyLevel,
          },
        }))
      ),
    toggleCourseNavigationDefaultDisabled: () => {
      set(
        updateState(state => {
          return {
            ...state,
            placements: {
              ...state.placements,
              courseNavigationDefaultDisabled: !state.placements.courseNavigationDefaultDisabled,
            },
          }
        })
      )
    },
    togglePlacement: placement => {
      set(
        updateState(state => {
          let updatedPlacements = state.placements.placements

          if (updatedPlacements?.includes(placement)) {
            updatedPlacements = updatedPlacements.filter(p => p !== placement)
          } else {
            updatedPlacements = [...(updatedPlacements ?? []), placement]
          }

          return {
            ...state,
            placements: {
              ...state.placements,
              placements: updatedPlacements,
            },
          }
        })
      )
    },
    setPlacementIconUrl: (placement, iconUrl) => {
      set(
        updateState(state => {
          return {
            ...state,
            icons: {
              ...state.icons,
              placements: {
                ...state.icons.placements,
                [placement]: filterEmptyString(iconUrl),
              },
            },
          }
        })
      )
    },
  }))

<<<<<<< HEAD
const initialOverlayStateFromInternalConfig = (
  internalConfig: InternalLtiConfiguration
): Lti1p3RegistrationOverlayState => {
  return {
    launchSettings: {
      redirectURIs: internalConfig.redirect_uris?.join('\n'),
      targetLinkURI: internalConfig.target_link_uri,
      openIDConnectInitiationURL: internalConfig.oidc_initiation_url,
      JwkMethod: internalConfig.public_jwk_url ? 'public_jwk_url' : 'public_jwk',
      JwkURL: internalConfig.public_jwk_url === null ? undefined : internalConfig.public_jwk_url,
      Jwk: JSON.stringify(internalConfig.public_jwk),
      domain: internalConfig.domain === null ? undefined : internalConfig.domain,
      customFields: internalConfig.custom_fields
        ? Object.entries(internalConfig.custom_fields).reduce((acc, [key, value]) => {
            return acc + `${key}=${value}\n`
          }, '')
        : undefined,
    },
    permissions: {
      scopes: internalConfig.scopes,
    },
    data_sharing: {
      privacy_level:
        internalConfig.privacy_level === null ? undefined : internalConfig.privacy_level,
    },
    placements: {
      placements: internalConfig.placements.map(p => p.placement) ?? [],
      courseNavigationDefaultDisabled:
        internalConfig.placements.find(p => p.placement === 'course_navigation')?.default ===
        'disabled',
    },
    override_uris: {
      placements: internalConfig.placements.reduce<
        Record<LtiPlacement, {message_type: LtiMessageType; uri: string}>
      >((acc, p) => {
        acc[p.placement] = {
          message_type: p.message_type ?? 'LtiResourceLinkRequest',
          uri: p.target_link_uri ?? p.url ?? internalConfig.target_link_uri,
        }
        return acc
      }, {} as Record<LtiPlacement, {message_type: LtiMessageType; uri: string}>),
    },
    naming: {
      nickname: internalConfig.title,
      description: '',
      notes: '',
      placements:
        internalConfig.placements.reduce((acc, p) => {
          acc[p.placement] = p.text ?? internalConfig.title
          return acc
        }, {} as Record<LtiPlacement, string>) ?? [],
    },
    icons: {
      placements: internalConfig.placements.reduce((acc, p) => {
        if (isLtiPlacementWithIcon(p.placement)) {
          acc[p.placement] = p.icon_url
          return acc
        }
        return acc
      }, {} as Partial<Record<LtiPlacementWithIcon, string>>),
    },
  }
=======
export const keys = <T>(object?: T): Array<keyof T> => {
  return (object ? Object.keys(object) : []) as Array<keyof T>
}

export type Lti1p3RegistrationOverlayStore = ReturnType<typeof createLti1p3RegistrationOverlayStore>

export const formatCustomFields = (
  customFields: Record<string, string> | null | undefined
): string | undefined => {
  return customFields
    ? Object.entries(customFields).reduce((acc, [key, value]) => {
        return acc + `${key}=${value}\n`
      }, '')
    : undefined
>>>>>>> 3c9ff88d
}<|MERGE_RESOLUTION|>--- conflicted
+++ resolved
@@ -289,70 +289,6 @@
     },
   }))
 
-<<<<<<< HEAD
-const initialOverlayStateFromInternalConfig = (
-  internalConfig: InternalLtiConfiguration
-): Lti1p3RegistrationOverlayState => {
-  return {
-    launchSettings: {
-      redirectURIs: internalConfig.redirect_uris?.join('\n'),
-      targetLinkURI: internalConfig.target_link_uri,
-      openIDConnectInitiationURL: internalConfig.oidc_initiation_url,
-      JwkMethod: internalConfig.public_jwk_url ? 'public_jwk_url' : 'public_jwk',
-      JwkURL: internalConfig.public_jwk_url === null ? undefined : internalConfig.public_jwk_url,
-      Jwk: JSON.stringify(internalConfig.public_jwk),
-      domain: internalConfig.domain === null ? undefined : internalConfig.domain,
-      customFields: internalConfig.custom_fields
-        ? Object.entries(internalConfig.custom_fields).reduce((acc, [key, value]) => {
-            return acc + `${key}=${value}\n`
-          }, '')
-        : undefined,
-    },
-    permissions: {
-      scopes: internalConfig.scopes,
-    },
-    data_sharing: {
-      privacy_level:
-        internalConfig.privacy_level === null ? undefined : internalConfig.privacy_level,
-    },
-    placements: {
-      placements: internalConfig.placements.map(p => p.placement) ?? [],
-      courseNavigationDefaultDisabled:
-        internalConfig.placements.find(p => p.placement === 'course_navigation')?.default ===
-        'disabled',
-    },
-    override_uris: {
-      placements: internalConfig.placements.reduce<
-        Record<LtiPlacement, {message_type: LtiMessageType; uri: string}>
-      >((acc, p) => {
-        acc[p.placement] = {
-          message_type: p.message_type ?? 'LtiResourceLinkRequest',
-          uri: p.target_link_uri ?? p.url ?? internalConfig.target_link_uri,
-        }
-        return acc
-      }, {} as Record<LtiPlacement, {message_type: LtiMessageType; uri: string}>),
-    },
-    naming: {
-      nickname: internalConfig.title,
-      description: '',
-      notes: '',
-      placements:
-        internalConfig.placements.reduce((acc, p) => {
-          acc[p.placement] = p.text ?? internalConfig.title
-          return acc
-        }, {} as Record<LtiPlacement, string>) ?? [],
-    },
-    icons: {
-      placements: internalConfig.placements.reduce((acc, p) => {
-        if (isLtiPlacementWithIcon(p.placement)) {
-          acc[p.placement] = p.icon_url
-          return acc
-        }
-        return acc
-      }, {} as Partial<Record<LtiPlacementWithIcon, string>>),
-    },
-  }
-=======
 export const keys = <T>(object?: T): Array<keyof T> => {
   return (object ? Object.keys(object) : []) as Array<keyof T>
 }
@@ -367,5 +303,4 @@
         return acc + `${key}=${value}\n`
       }, '')
     : undefined
->>>>>>> 3c9ff88d
 }