/*
 * Copyright (C) 2024 - present Instructure, Inc.
 *
 * This file is part of Canvas.
 *
 * Canvas is free software: you can redistribute it and/or modify it under
 * the terms of the GNU Affero General Public License as published by the Free
 * Software Foundation, version 3 of the License.
 *
 * Canvas is distributed in the hope that it will be useful, but WITHOUT ANY
 * WARRANTY; without even the implied warranty of MERCHANTABILITY or FITNESS FOR
 * A PARTICULAR PURPOSE. See the GNU Affero General Public License for more
 * details.
 *
 * You should have received a copy of the GNU Affero General Public License along
 * with this program. If not, see <http://www.gnu.org/licenses/>.
 */

import type {StoreApi} from 'zustand'
import type {LtiMessageType} from '../model/LtiMessageType'
import {
  isLtiPlacementWithIcon,
  type LtiPlacement,
  type LtiPlacementWithIcon,
} from '../model/LtiPlacement'
import type {LtiPrivacyLevel} from '../model/LtiPrivacyLevel'
import type {LtiScope} from '@canvas/lti/model/LtiScope'
import type {InternalLtiConfiguration} from '../model/internal_lti_configuration/InternalLtiConfiguration'
import create from 'zustand'

type PlacementLabelOverride = string
<<<<<<< HEAD
=======
type IconUrlOverride = string
>>>>>>> 5d46fc62

export type Lti1p3RegistrationOverlayState = {
  launchSettings: Partial<{
    redirectURIs: string
    targetLinkURI: string
    openIDConnectInitiationURL: string
    JwkMethod: 'public_jwk_url' | 'public_jwk'
    JwkURL: string
    Jwk: string
    domain: string
    customFields: string
  }>
  permissions: {
    scopes?: LtiScope[]
  }
  data_sharing: {
    privacy_level?: LtiPrivacyLevel
  }
  placements: {
    placements?: LtiPlacement[]
    courseNavigationDefaultDisabled?: boolean
  }
  override_uris: {
    placements: Partial<
      Record<
        LtiPlacement,
        {
          message_type?: LtiMessageType
          uri?: string
        }
      >
    >
  }
  naming: {
    nickname?: string
    description?: string
    notes?: string
    placements: Partial<Record<LtiPlacement, PlacementLabelOverride>>
  }
  icons: {
<<<<<<< HEAD
    placements: Partial<
      Record<
        LtiPlacement,
        {
          icon_url?: string
        }
      >
    >
=======
    placements: Partial<Record<LtiPlacementWithIcon, IconUrlOverride>>
>>>>>>> 5d46fc62
  }
}

export interface Lti1p3RegistrationOverlayActions {
  setRedirectURIs: (redirectURIs: string) => void
  setDefaultTargetLinkURI: (targetLinkURI: string) => void
  setOIDCInitiationURI: (oidcInitiationURI: string) => void
  setJwkMethod: (
    jwkMethod: Required<Lti1p3RegistrationOverlayState['launchSettings']['JwkMethod']>
  ) => void
  setJwkURL: (jwkURL: string) => void
  setJwk: (jwk: string) => void
  setDomain: (domain: string) => void
  setCustomFields: (customFields: string) => void
  setOverrideURI: (placement: LtiPlacement, uri: string) => void
<<<<<<< HEAD
=======
  setPlacementIconUrl: (placement: LtiPlacementWithIcon, iconUrl: string) => void
>>>>>>> 5d46fc62
  setMessageType: (placement: LtiPlacement, messageType: LtiMessageType) => void
  setAdminNickname: (nickname: string) => void
  setDescription: (description: string) => void
  setPlacementLabel: (placement: LtiPlacement, name: string) => void
  toggleScope: (scope: LtiScope) => void
  setPrivacyLevel: (privacyLevel: LtiPrivacyLevel) => void
  togglePlacement: (placement: LtiPlacement) => void
  toggleCourseNavigationDefaultDisabled: () => void
}

export type Lti1p3RegistrationOverlayStore = StoreApi<
  {
    state: Lti1p3RegistrationOverlayState
  } & Lti1p3RegistrationOverlayActions
>

const updateState =
  (f: (state: Lti1p3RegistrationOverlayState) => Lti1p3RegistrationOverlayState) =>
  (fullState: {state: Lti1p3RegistrationOverlayState}): {state: Lti1p3RegistrationOverlayState} =>
    stateFor(f(fullState.state))

const stateFor = (state: Lti1p3RegistrationOverlayState) => ({state})

const updateLaunchSetting = <K extends keyof Lti1p3RegistrationOverlayState['launchSettings']>(
  key: K,
  value: Lti1p3RegistrationOverlayState['launchSettings'][K]
) =>
  updateState(state => ({
    ...state,
    launchSettings: {
      ...state.launchSettings,
      [key]: value,
    },
  }))

const updateOverrideURI = (placement: LtiPlacement, uri: string) => {
  return updateState(state => {
    return {
      ...state,
      override_uris: {
        ...state.override_uris,
        placements: {
          ...state.override_uris.placements,
          [placement]: {
            ...state.override_uris.placements[placement],
            uri,
          },
        },
      },
    }
  })
}

const updateMessageType = (placement: LtiPlacement, messageType: LtiMessageType) => {
  return updateState(state => {
    return {
      ...state,
      override_uris: {
        ...state.override_uris,
        placements: {
          ...state.override_uris.placements,
          [placement]: {
            ...state.override_uris.placements[placement],
            messageType,
          },
        },
      },
    }
  })
}

export const createLti1p3RegistrationOverlayStore = (internalConfig: InternalLtiConfiguration) =>
  create<{state: Lti1p3RegistrationOverlayState} & Lti1p3RegistrationOverlayActions>(set => ({
    state: initialOverlayStateFromInternalConfig(internalConfig),
    setRedirectURIs: redirectURIs => set(updateLaunchSetting('redirectURIs', redirectURIs)),
    setDefaultTargetLinkURI: targetLinkURI =>
      set(updateLaunchSetting('targetLinkURI', targetLinkURI)),
    setOIDCInitiationURI: oidcInitiationURI =>
      set(updateLaunchSetting('openIDConnectInitiationURL', oidcInitiationURI)),
    setJwkURL: jwkURL => set(updateLaunchSetting('JwkURL', jwkURL)),
    setJwk: jwk => set(updateLaunchSetting('Jwk', jwk)),
    setJwkMethod: jwkMethod => set(updateLaunchSetting('JwkMethod', jwkMethod)),
    setDomain: domain => set(updateLaunchSetting('domain', domain)),
    setCustomFields: customFields => set(updateLaunchSetting('customFields', customFields)),
    setOverrideURI: (placement, uri) => set(updateOverrideURI(placement, uri)),
    setMessageType: (placement, messageType) => set(updateMessageType(placement, messageType)),
    setAdminNickname: nickname =>
      set(updateState(state => ({...state, naming: {...state.naming, nickname}}))),
    setDescription: description =>
      set(updateState(state => ({...state, naming: {...state.naming, description}}))),
    setPlacementLabel: (placement, name) =>
      set(
        updateState(state => ({
          ...state,
          naming: {
            ...state.naming,
            placements: {
              ...state.naming.placements,
              [placement]: name,
            },
          },
        }))
      ),
    toggleScope: scope => {
      set(
        updateState(state => {
          let updatedScopes = state.permissions.scopes

          if (updatedScopes?.includes(scope)) {
            updatedScopes = updatedScopes.filter(s => s !== scope)
          } else {
            updatedScopes = [...(updatedScopes ?? []), scope]
          }
          return {
            ...state,
            permissions: {
              ...state.permissions,
              scopes: updatedScopes,
            },
          }
        })
      )
    },
    setPrivacyLevel: privacyLevel =>
      set(
        updateState(state => ({
          ...state,
          data_sharing: {
            ...state.data_sharing,
            privacy_level: privacyLevel,
          },
        }))
      ),
    toggleCourseNavigationDefaultDisabled: () => {
      set(
        updateState(state => {
          return {
            ...state,
            placements: {
              ...state.placements,
              courseNavigationDefaultDisabled: !state.placements.courseNavigationDefaultDisabled,
            },
          }
        })
      )
    },
    togglePlacement: placement => {
      set(
        updateState(state => {
          let updatedPlacements = state.placements.placements

          if (updatedPlacements?.includes(placement)) {
            updatedPlacements = updatedPlacements.filter(p => p !== placement)
          } else {
            updatedPlacements = [...(updatedPlacements ?? []), placement]
          }

          return {
            ...state,
            placements: {
              ...state.placements,
              placements: updatedPlacements,
            },
          }
        })
      )
    },
    setPlacementIconUrl: (placement, iconUrl) => {
      set(
        updateState(state => {
          return {
            ...state,
            icons: {
              ...state.icons,
              placements: {
                ...state.icons.placements,
                [placement]: iconUrl,
              },
            },
          }
        })
      )
    },
  }))

const initialOverlayStateFromInternalConfig = (
  internalConfig: InternalLtiConfiguration
): Lti1p3RegistrationOverlayState => {
  return {
    launchSettings: {
      redirectURIs: internalConfig.redirect_uris?.join('\n'),
      targetLinkURI: internalConfig.target_link_uri,
      openIDConnectInitiationURL: internalConfig.oidc_initiation_url,
      JwkMethod: internalConfig.public_jwk_url ? 'public_jwk_url' : 'public_jwk',
      JwkURL: internalConfig.public_jwk_url,
      Jwk: JSON.stringify(internalConfig.public_jwk),
      domain: internalConfig.domain,
      customFields: internalConfig.custom_fields
        ? Object.entries(internalConfig.custom_fields).reduce((acc, [key, value]) => {
            return acc + `${key}=${value}\n`
          }, '')
        : undefined,
    },
    permissions: {
      scopes: internalConfig.scopes,
    },
    data_sharing: {
      privacy_level: internalConfig.privacy_level,
    },
    placements: {
      placements: internalConfig.placements.map(p => p.placement) ?? [],
      courseNavigationDefaultDisabled:
        internalConfig.placements.find(p => p.placement === 'course_navigation')?.default ===
        'disabled',
    },
    override_uris: {
      placements: internalConfig.placements.reduce<
        Record<LtiPlacement, {message_type: LtiMessageType; uri: string}>
      >((acc, p) => {
        acc[p.placement] = {
          message_type: p.message_type ?? 'LtiResourceLinkRequest',
          uri: p.target_link_uri ?? p.url ?? internalConfig.target_link_uri,
        }
        return acc
      }, {} as Record<LtiPlacement, {message_type: LtiMessageType; uri: string}>),
    },
    naming: {
      nickname: internalConfig.title,
      description: '',
      notes: '',
      placements:
        internalConfig.placements.reduce((acc, p) => {
          acc[p.placement] = p.text ?? internalConfig.title
          return acc
        }, {} as Record<LtiPlacement, string>) ?? [],
    },
    icons: {
      placements: internalConfig.placements.reduce((acc, p) => {
        if (isLtiPlacementWithIcon(p.placement)) {
          acc[p.placement] = p.icon_url
          return acc
        }
        return acc
      }, {} as Partial<Record<LtiPlacementWithIcon, string>>),
    },
  }
}<|MERGE_RESOLUTION|>--- conflicted
+++ resolved
@@ -29,10 +29,7 @@
 import create from 'zustand'
 
 type PlacementLabelOverride = string
-<<<<<<< HEAD
-=======
 type IconUrlOverride = string
->>>>>>> 5d46fc62
 
 export type Lti1p3RegistrationOverlayState = {
   launchSettings: Partial<{
@@ -73,18 +70,7 @@
     placements: Partial<Record<LtiPlacement, PlacementLabelOverride>>
   }
   icons: {
-<<<<<<< HEAD
-    placements: Partial<
-      Record<
-        LtiPlacement,
-        {
-          icon_url?: string
-        }
-      >
-    >
-=======
     placements: Partial<Record<LtiPlacementWithIcon, IconUrlOverride>>
->>>>>>> 5d46fc62
   }
 }
 
@@ -100,10 +86,7 @@
   setDomain: (domain: string) => void
   setCustomFields: (customFields: string) => void
   setOverrideURI: (placement: LtiPlacement, uri: string) => void
-<<<<<<< HEAD
-=======
   setPlacementIconUrl: (placement: LtiPlacementWithIcon, iconUrl: string) => void
->>>>>>> 5d46fc62
   setMessageType: (placement: LtiPlacement, messageType: LtiMessageType) => void
   setAdminNickname: (nickname: string) => void
   setDescription: (description: string) => void
