--- conflicted
+++ resolved
@@ -152,11 +152,7 @@
 
 export const computeCourseNavDefaultValue = (
   state: Lti1p3RegistrationOverlayState,
-<<<<<<< HEAD
-  internalConfig?: InternalLtiConfiguration
-=======
   internalConfig?: InternalLtiConfiguration,
->>>>>>> 4b8c5dea
 ): 'enabled' | 'disabled' | undefined => {
   const courseNavConfig = internalConfig?.placements.find(p => p.placement === 'course_navigation')
   if (typeof state.placements.courseNavigationDefaultDisabled !== 'undefined') {
@@ -170,11 +166,7 @@
 export const createLti1p3RegistrationOverlayStore = (
   internalConfig: InternalLtiConfiguration,
   adminNickname?: string,
-<<<<<<< HEAD
-  existingOverlay?: LtiConfigurationOverlay
-=======
   existingOverlay?: LtiConfigurationOverlay,
->>>>>>> 4b8c5dea
 ) =>
   create<{state: Lti1p3RegistrationOverlayState} & Lti1p3RegistrationOverlayActions>(set => ({
     state: initialOverlayStateFromInternalConfig(internalConfig, adminNickname, existingOverlay),
@@ -199,11 +191,7 @@
         updateState(state => ({
           ...state,
           naming: {...state.naming, description: filterEmptyString(description)},
-<<<<<<< HEAD
-        }))
-=======
         })),
->>>>>>> 4b8c5dea
       ),
     setPlacementLabel: (placement, name) =>
       set(
@@ -307,11 +295,7 @@
 export type Lti1p3RegistrationOverlayStore = ReturnType<typeof createLti1p3RegistrationOverlayStore>
 
 export const formatCustomFields = (
-<<<<<<< HEAD
-  customFields: Record<string, string> | null | undefined
-=======
   customFields: Record<string, string> | null | undefined,
->>>>>>> 4b8c5dea
 ): string | undefined => {
   return customFields
     ? Object.entries(customFields).reduce((acc, [key, value]) => {
