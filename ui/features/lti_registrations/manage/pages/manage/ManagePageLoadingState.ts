--- conflicted
+++ resolved
@@ -22,15 +22,9 @@
 import type {ManageSearchParams} from './ManageSearchParams'
 import type {FetchRegistrations, DeleteRegistration} from '../../api/registrations'
 import {useScope as useI18nScope} from '@canvas/i18n'
-<<<<<<< HEAD
-import {error} from '../../api/ApiResult'
-=======
 import {genericError} from '../../../common/lib/apiResult/ApiResult'
->>>>>>> 19b70d1c
 
 export const MANAGE_APPS_PAGE_LIMIT = 15
-
-const I18n = useI18nScope('lti_registrations')
 
 const I18n = useI18nScope('lti_registrations')
 
@@ -171,11 +165,7 @@
 
         return apiDeleteRegistration(registration.id)
           .catch(() =>
-<<<<<<< HEAD
-            error(
-=======
             genericError(
->>>>>>> 19b70d1c
               // TODO: log more info about the error? send to Sentry?
               // we could also consider returning the Error object, which
               // FlashAlert.findDetailMessage() expounds upon
