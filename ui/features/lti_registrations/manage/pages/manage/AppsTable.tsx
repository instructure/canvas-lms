--- conflicted
+++ resolved
@@ -323,21 +323,14 @@
     sortable: true,
     render: r => {
       const appName = (
-<<<<<<< HEAD
-        <Flex>
-=======
         <Flex display="inline-flex">
->>>>>>> 142422de
           <ToolIconOrDefault
             iconUrl={r.icon_url}
             toolId={r.id}
             toolName={r.name}
             size={27}
             marginRight={12}
-<<<<<<< HEAD
-=======
             hideFromScreenReader={true}
->>>>>>> 142422de
           />
           {r.name}
         </Flex>
@@ -359,11 +352,7 @@
     header: I18n.t('Nickname'),
     width: '40%',
     sortable: true,
-<<<<<<< HEAD
-    render: r => (r.admin_nickname ? r.admin_nickname : null),
-=======
     render: r => (r.admin_nickname ? <Text wrap="break-word">{r.admin_nickname}</Text> : null),
->>>>>>> 142422de
   },
   {
     id: 'lti_version',
