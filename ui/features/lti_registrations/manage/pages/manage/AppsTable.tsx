--- conflicted
+++ resolved
@@ -274,14 +274,7 @@
           {!window.ENV.FEATURES.lti_registrations_next ? (
             isForcedOn(r) ? (
               <Menu.Item
-<<<<<<< HEAD
-                themeOverride={{
-                  labelColor: colors.contrasts.red4570,
-                  activeBackground: colors.contrasts.red4570,
-                }}
-=======
                 themeOverride={DangerMenuItemThemeOverrides}
->>>>>>> 005bce2c
                 onClick={() => {
                   alert({
                     message: I18n.t('This App is locked on, and cannot be deleted.'),
@@ -293,17 +286,7 @@
                 {I18n.t('Delete App')}
               </Menu.Item>
             ) : (
-<<<<<<< HEAD
-              <Menu.Item
-                themeOverride={{
-                  labelColor: colors.contrasts.red4570,
-                  activeBackground: colors.contrasts.red4570,
-                }}
-                onClick={() => deleteApp(r)}
-              >
-=======
               <Menu.Item themeOverride={DangerMenuItemThemeOverrides} onClick={() => deleteApp(r)}>
->>>>>>> 005bce2c
                 {I18n.t('Delete App')}
               </Menu.Item>
             )
