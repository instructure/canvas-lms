--- conflicted
+++ resolved
@@ -264,13 +264,8 @@
             isForcedOn(r) ? (
               <Menu.Item
                 themeOverride={{
-<<<<<<< HEAD
-                  labelColor: colors.textDanger,
-                  activeBackground: colors.backgroundDanger,
-=======
                   labelColor: colors.contrasts.red4570,
                   activeBackground: colors.contrasts.red4570,
->>>>>>> e54868b5
                 }}
                 onClick={() => {
                   alert({
@@ -285,13 +280,8 @@
             ) : (
               <Menu.Item
                 themeOverride={{
-<<<<<<< HEAD
-                  labelColor: colors.textDanger,
-                  activeBackground: colors.backgroundDanger,
-=======
                   labelColor: colors.contrasts.red4570,
                   activeBackground: colors.contrasts.red4570,
->>>>>>> e54868b5
                 }}
                 onClick={() => deleteApp(r)}
               >
