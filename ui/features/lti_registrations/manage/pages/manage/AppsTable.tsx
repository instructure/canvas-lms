/*
 * Copyright (C) 2024 - present Instructure, Inc.
 *
 * This file is part of Canvas.
 *
 * Canvas is free software: you can redistribute it and/or modify it under
 * the terms of the GNU Affero General Public License as published by the Free
 * Software Foundation, version 3 of the License.
 *
 * Canvas is distributed in the hope that it will be useful, but WITHOUT ANY
 * WARRANTY; without even the implied warranty of MERCHANTABILITY or FITNESS FOR
 * A PARTICULAR PURPOSE. See the GNU Affero General Public License for more
 * details.
 *
 * You should have received a copy of the GNU Affero General Public License along
 * with this program. If not, see <http://www.gnu.org/licenses/>.
 */

import * as tz from '@instructure/moment-utils'
import {useScope as createI18nScope} from '@canvas/i18n'
import {Alert} from '@instructure/ui-alerts'
import {IconButton} from '@instructure/ui-buttons'
import {Flex} from '@instructure/ui-flex'
import {IconMoreLine, IconSearchLine} from '@instructure/ui-icons'
import {Menu} from '@instructure/ui-menu'
import {Responsive, type ResponsivePropsObject} from '@instructure/ui-responsive'
import {Table} from '@instructure/ui-table'
import {Text} from '@instructure/ui-text'
import {View} from '@instructure/ui-view'
import {Link} from '@instructure/ui-link'
import {ScreenReaderContent} from '@instructure/ui-a11y-content'
import {Link as RouterLink} from 'react-router-dom'
import React from 'react'
import type {PaginatedList} from '../../api/PaginatedList'
import type {AppsSortDirection, AppsSortProperty} from '../../api/registrations'
import {isForcedOn, type LtiRegistration} from '../../model/LtiRegistration'
import {useManageSearchParams, type ManageSearchParams} from './ManageSearchParams'
import {colors} from '@instructure/canvas-theme'
import {showFlashAlert} from '@canvas/alerts/react/FlashAlert'
import {Tooltip} from '@instructure/ui-tooltip'
import {Pagination} from '@instructure/ui-pagination'
import {MANAGE_APPS_PAGE_LIMIT, refreshRegistrations} from './ManagePageLoadingState'
import {
  openEditDynamicRegistrationWizard,
  openEditManualRegistrationWizard,
} from '../../registration_wizard/RegistrationWizardModalState'
import {alert} from '@canvas/instui-bindings/react/Alert'
import {ToolIconOrDefault} from '@canvas/lti-apps/components/common/ToolIconOrDefault'

type CallbackWithRegistration = (registration: LtiRegistration) => void

export type AppsTableProps = {
  apps: PaginatedList<LtiRegistration>
  sort: AppsSortProperty
  dir: AppsSortDirection
  stale: boolean
  updateSearchParams: ReturnType<typeof useManageSearchParams>[1]
  deleteApp: CallbackWithRegistration
  page: number
}

const I18n = createI18nScope('lti_registrations')

type Column = {
  id: string
  header?: string
  width: string
  textAlign?: 'start' | 'center' | 'end'
  sortable?: boolean
  render: (
    registration: LtiRegistration,
    callbacks: {deleteApp: CallbackWithRegistration},
  ) => React.ReactNode
}

const ellipsisStyles = {overflow: 'hidden', textOverflow: 'ellipsis', whiteSpace: 'nowrap'}

const renderEditButton = (r: LtiRegistration) => {
  const imsRegistrationId = r.ims_registration_id
  const manualConfigurationId = r.manual_configuration_id
  if (r.inherited) {
    return null
  } else if (imsRegistrationId) {
    return (
      <Menu.Item
        onClick={() => {
          openEditDynamicRegistrationWizard(r.id, refreshRegistrations)
        }}
      >
        {I18n.t('Edit App')}
      </Menu.Item>
    )
  } else if (manualConfigurationId && !r.inherited) {
    return (
      <Menu.Item
        onClick={() => {
          openEditManualRegistrationWizard(r.id, refreshRegistrations)
        }}
      >
        {I18n.t('Edit App')}
      </Menu.Item>
    )
  } else {
    return null
  }
}

const DangerMenuItemThemeOverrides = {
  labelColor: colors.contrasts.red4570,
  activeBackground: colors.contrasts.red4570,
}

const Columns: ReadonlyArray<Column> = [
  {
    id: 'name',
    header: I18n.t('App Name'),
    width: '150px',
    sortable: true,
    render: r => {
      const appName = (
        <Flex>
          <ToolIconOrDefault
            iconUrl={r.icon_url}
            toolId={r.id}
            toolName={r.name}
            size={27}
            marginRight={12}
            hideFromScreenReader={true}
          />
          <div style={ellipsisStyles} title={r.name}>
            {r.name}
          </div>
        </Flex>
      )
      return window.ENV.FEATURES.lti_registrations_next ? (
        <Link
          as={RouterLink}
          to={`/manage/${r.id}`}
          isWithinText={false}
          data-testid={`reg-link-${r.id}`}
          data-pendo="lti-registrations-app-link"
        >
          {appName}
        </Link>
      ) : (
        appName
      )
    },
  },
  {
    id: 'nickname',
    header: I18n.t('Nickname'),
    width: '160px',
    sortable: true,
    render: r =>
      r.admin_nickname ? (
        <div style={ellipsisStyles} title={r.admin_nickname}>
          {r.admin_nickname}
        </div>
      ) : null,
  },
  {
    id: 'lti_version',
    sortable: true,
    header: I18n.t('Version'),
    width: '80px',
    render: r => <div>{'legacy_configuration_id' in r ? '1.1' : '1.3'}</div>,
  },
  {
    id: 'installed_by',
    header: I18n.t('Installed By'),
    width: '132px',
    sortable: true,
    render: r => {
      if (r.created_by === 'Instructure') {
        return <div style={ellipsisStyles}>{I18n.t('Instructure')}</div>
      } else if (r.created_by) {
        return <div style={ellipsisStyles}>{r.created_by.short_name}</div>
      } else {
        return (
          <div>
            <Tooltip renderTip={I18n.t('Historical data lacks records for "installed by."')}>
              <div style={{fontStyle: 'oblique', textAlign: 'center'}}>{I18n.t('N/A')}</div>
            </Tooltip>
          </div>
        )
      }
    },
  },
  {
    id: 'installed',
    header: I18n.t('Installed On'),
    width: '130px',
    sortable: true,
    render: r => <div>{tz.format(r.created_at, 'date.formats.medium')}</div>,
  },
  {
    id: 'updated_by',
    header: I18n.t('Updated By'),
    width: '132px',
    sortable: true,
    render: r => {
      if (r.updated_by === 'Instructure') {
        return <div style={ellipsisStyles}>{I18n.t('Instructure')}</div>
      } else if (r.updated_by) {
        return <div style={ellipsisStyles}>{r.updated_by.short_name}</div>
      } else {
        return (
          <div>
            <Tooltip renderTip={I18n.t('Historical data lacks records for "updated by."')}>
              <div style={{fontStyle: 'oblique', textAlign: 'center'}}>{I18n.t('N/A')}</div>
            </Tooltip>
          </div>
        )
      }
    },
  },
  {
    id: 'updated',
    header: I18n.t('Updated On'),
    width: '130px',
    sortable: true,
    render: r => <div>{tz.format(r.updated_at, 'date.formats.medium')}</div>,
  },
  {
    id: 'on',
    header: I18n.t('On/Off'),
    width: '80px',
    sortable: true,
    render: r => (
      <div>{r.account_binding?.workflow_state === 'on' ? I18n.t('On') : I18n.t('Off')}</div>
    ),
  },
  {
    id: 'actions',
    width: '60px',
    render: (r, {deleteApp}) => {
      const developerKeyId = r.developer_key_id

      return (
        <Menu
          data-testid={`actions-menu-${r.id}`}
          trigger={
            <IconButton
              data-testid={`actions-menu-${r.id}`}
              withBackground={false}
              withBorder={false}
              screenReaderLabel={I18n.t('More Registration Options for %{name}', {name: r.name})}
            >
              <IconMoreLine />
            </IconButton>
          }
        >
          {developerKeyId ? (
            <Menu.Item
              onClick={async () => {
                try {
                  await navigator.clipboard.writeText(developerKeyId)
                  showFlashAlert({
                    type: 'info',
                    message: I18n.t('Client ID copied (%{id})', {id: developerKeyId}),
                    dismissible: false,
                    politeness: 'polite',
                  })
                } catch {
                  showFlashAlert({
                    type: 'error',
                    message: I18n.t('There was an issue copying the client ID (%{id})', {
                      id: developerKeyId,
                    }),
                    dismissible: false,
                    politeness: 'polite',
                  })
                }
              }}
            >
              {I18n.t('Copy Client ID')}
            </Menu.Item>
          ) : null}
          {!window.ENV.FEATURES.lti_registrations_next ? renderEditButton(r) : null}
          {!window.ENV.FEATURES.lti_registrations_next ? (
            isForcedOn(r) ? (
              <Menu.Item
                themeOverride={DangerMenuItemThemeOverrides}
                onClick={() => {
                  alert({
                    message: I18n.t('This app is locked on by Instructure, and cannot be deleted.'),
                    title: I18n.t('Delete App'),
                    okButtonLabel: I18n.t('Close'),
                  })
                }}
              >
                {I18n.t('Delete App')}
              </Menu.Item>
            ) : (
              <Menu.Item themeOverride={DangerMenuItemThemeOverrides} onClick={() => deleteApp(r)}>
                {I18n.t('Delete App')}
              </Menu.Item>
            )
          ) : null}

          {/* <Menu.Item
            onClick={() => {
              confirm({
                message: JSON.stringify(r, null, 2),
                title: I18n.t('Registration Details'),
              })
            }}
          >
            Details
          </Menu.Item> */}
        </Menu>
      )
    },
  },
]

const CondensedColumns: ReadonlyArray<Column> = [
  {
    id: 'name',
    header: I18n.t('App Name'),
    width: '42%',
    sortable: true,
    render: r => {
      const appName = (
<<<<<<< HEAD
        <Flex>
=======
        <Flex display="inline-flex">
>>>>>>> a5dbccb1
          <ToolIconOrDefault
            iconUrl={r.icon_url}
            toolId={r.id}
            toolName={r.name}
            size={27}
            marginRight={12}
<<<<<<< HEAD
=======
            hideFromScreenReader={true}
>>>>>>> a5dbccb1
          />
          {r.name}
        </Flex>
      )
      return (
        <Link
          as={RouterLink}
          to={`/manage/${r.id}`}
          isWithinText={false}
          data-testid={`reg-link-${r.id}`}
        >
          {appName}
        </Link>
      )
    },
  },
  {
    id: 'nickname',
    header: I18n.t('Nickname'),
    width: '40%',
    sortable: true,
<<<<<<< HEAD
    render: r => (r.admin_nickname ? r.admin_nickname : null),
=======
    render: r => (r.admin_nickname ? <Text wrap="break-word">{r.admin_nickname}</Text> : null),
>>>>>>> a5dbccb1
  },
  {
    id: 'lti_version',
    sortable: true,
    header: I18n.t('Version'),
    width: '8%',
    render: r => <div>{'legacy_configuration_id' in r ? '1.1' : '1.3'}</div>,
  },
  {
    id: 'on',
    header: I18n.t('On/Off'),
    width: '10%',
    sortable: true,
    render: r => (
      <div>{r.account_binding?.workflow_state === 'on' ? I18n.t('On') : I18n.t('Off')}</div>
    ),
  },
]

const renderHeaderRow = (
  props: {
    sort: AppsSortProperty
    dir: AppsSortDirection
    updateSearchParams: (
      params: Partial<Record<keyof ManageSearchParams, string | undefined>>,
    ) => void
  },
  columns: ReadonlyArray<Column>,
) => (
  <Table.Row>
    {columns.map(({id, header, width, textAlign, sortable}) => (
      <Table.ColHeader
        key={id}
        id={id}
        width={width}
        textAlign={textAlign}
        {...(sortable
          ? {
              stackedSortByLabel: header,
              onRequestSort: (_e, val) => {
                // this removes parameters if they are the default (name for sort, and asc for dir)
                const sort = val.id === 'installed' ? undefined : val.id
                props.updateSearchParams({
                  sort,
                  dir: val.id === props.sort && props.dir === 'desc' ? 'asc' : undefined,
                  page: undefined,
                })
              },
              sortDirection:
                id === props.sort ? (props.dir === 'asc' ? 'ascending' : 'descending') : 'none',
            }
          : {})}
      >
        <>
          <span aria-hidden="true">{header}</span>
          <ScreenReaderContent>{I18n.t('sort by %{header}', {header})}</ScreenReaderContent>
        </>
      </Table.ColHeader>
    ))}
  </Table.Row>
)

export const AppsTable = (appsTableProps: AppsTableProps) => {
  const {apps, stale, ...restOfProps} = appsTableProps

  return (
    <div
      style={{
        opacity: stale ? '0.5' : '1',
      }}
    >
      {apps.data.length > 0 ? (
        <AppsTableResponsiveWrapper apps={apps} {...restOfProps} />
      ) : (
        <Flex direction="column" alignItems="center" padding="large 0">
          <IconSearchLine size="medium" color="secondary" />
          <View margin="small 0 0">
            <Text size="large">{I18n.t(`No results found`)}</Text>
          </View>
          <Alert
            liveRegion={() => document.getElementById('flash_screenreader_holder') as HTMLElement}
            liveRegionPoliteness="assertive"
            screenReaderOnly={true}
          >
            {I18n.t(`No results found`)}
          </Alert>
        </Flex>
      )}
    </div>
  )
}

const ResponsiveQuery = {
  small: {maxWidth: '40rem'},
  large: {minWidth: '41rem'},
}

const ResponsiveProps = {
  small: {layout: 'stacked'},
  large: {layout: 'auto'},
}

const AppsTableResponsiveWrapper = React.memo(
  (tableProps: Omit<AppsTableProps, 'stale' | 'pageCount' | 'updatePage'>) => {
    return (
      <Responsive query={ResponsiveQuery} props={ResponsiveProps}>
        {responsiveProps => (
          <AppsTableInner tableProps={tableProps} responsiveProps={responsiveProps} />
        )}
      </Responsive>
    )
  },
)

type AppsTableInnerProps = {
  responsiveProps: ResponsivePropsObject | null | undefined
  tableProps: Omit<AppsTableProps, 'stale' | 'pageCount' | 'updatePage'>
}

export const AppsTableInner = React.memo((props: AppsTableInnerProps) => {
  const [, setManageSearchParams] = useManageSearchParams()
  const responsiveProps = props.responsiveProps
  const {page, apps} = props.tableProps
  const columns = window.ENV.FEATURES.lti_registrations_next ? CondensedColumns : Columns
  const rows = React.useMemo(() => {
    return props.tableProps.apps.data.map(row => (
      <Table.Row key={row.id}>
        {columns.map(({id, render, textAlign}) => (
          <Table.Cell key={id} textAlign={textAlign}>
            {render(row, {deleteApp: props.tableProps.deleteApp})}
          </Table.Cell>
        ))}
      </Table.Row>
    ))
  }, [props.tableProps.apps, props.tableProps.deleteApp])

  const layout = responsiveProps && responsiveProps.layout === 'stacked' ? 'stacked' : 'fixed'

  const totalScreenReaderText = I18n.t(
    {one: 'Showing %{count} registration.', other: 'Showing %{count} registrations.'},
    {count: props.tableProps.apps.total},
  )

  const col = columns.find(column => column.id === props.tableProps.sort)
  // Default sortedScreenReaderText to an empty string for the initial load, when
  // props.tableProps.sort isn't set yet
  let sortedScreenReaderText = ''
  if (col) {
    sortedScreenReaderText =
      props.tableProps.dir === 'asc'
        ? I18n.t('Sorted by %{column} in ascending order', {column: col.header})
        : I18n.t('Sorted by %{column} in descending order', {column: col.header})
  }

  return (
    <>
      <Alert
        liveRegion={() => document.getElementById('flash_screenreader_holder')!}
        liveRegionPoliteness="polite"
        screenReaderOnly
      >
        {`${totalScreenReaderText} ${sortedScreenReaderText}`}
      </Alert>
      <Table {...props.responsiveProps} caption={I18n.t('Installed Apps')} layout={layout}>
        <Table.Head renderSortLabel={I18n.t('Sort by')}>
          {renderHeaderRow(props.tableProps, columns)}
        </Table.Head>
        <Table.Body>{rows}</Table.Body>
      </Table>

      <div
        style={{
          display: 'flex',
          flexDirection: 'row',
          justifyContent: layout === 'stacked' ? 'space-between' : 'center',
          width: '100%',
          alignItems: 'center',
        }}
      >
        <div style={{flex: layout === 'stacked' ? undefined : 1}}>
          {I18n.t('%{first_item} - %{last_item} of %{total_items} displayed', {
            first_item: (page - 1) * MANAGE_APPS_PAGE_LIMIT + 1,
            last_item: Math.min(page * MANAGE_APPS_PAGE_LIMIT, apps.total),
            total_items: apps.total,
          })}
        </div>
        <div style={{flex: layout === 'stacked' ? undefined : 1}}>
          <Pagination
            as="nav"
            margin="small"
            variant="compact"
            labelNext="Next Page"
            labelPrev="Previous Page"
          >
            {Array.from(Array(Math.ceil(apps.total / MANAGE_APPS_PAGE_LIMIT))).map((_, i) => (
              <Pagination.Page
                key={i}
                current={i === page - 1}
                onClick={() => {
                  setManageSearchParams({page: (i + 1).toString()})
                }}
              >
                {i + 1}
              </Pagination.Page>
            ))}
          </Pagination>
        </div>
        {layout === 'stacked' ? null : <div style={{flex: 1}} />}
      </div>
    </>
  )
})<|MERGE_RESOLUTION|>--- conflicted
+++ resolved
@@ -323,21 +323,14 @@
     sortable: true,
     render: r => {
       const appName = (
-<<<<<<< HEAD
-        <Flex>
-=======
         <Flex display="inline-flex">
->>>>>>> a5dbccb1
           <ToolIconOrDefault
             iconUrl={r.icon_url}
             toolId={r.id}
             toolName={r.name}
             size={27}
             marginRight={12}
-<<<<<<< HEAD
-=======
             hideFromScreenReader={true}
->>>>>>> a5dbccb1
           />
           {r.name}
         </Flex>
@@ -359,11 +352,7 @@
     header: I18n.t('Nickname'),
     width: '40%',
     sortable: true,
-<<<<<<< HEAD
-    render: r => (r.admin_nickname ? r.admin_nickname : null),
-=======
     render: r => (r.admin_nickname ? <Text wrap="break-word">{r.admin_nickname}</Text> : null),
->>>>>>> a5dbccb1
   },
   {
     id: 'lti_version',
