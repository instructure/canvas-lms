--- conflicted
+++ resolved
@@ -80,14 +80,10 @@
 
   const [, setManageSearchParams] = useManageSearchParams()
 
-<<<<<<< HEAD
-  const [apps, {setStale, deleteRegistration}] = useManagePageState(props.searchParams)
-=======
   const [apps, {setStale, deleteRegistration}] = useManagePageState({
     ...props.searchParams,
     accountId: props.accountId,
   })
->>>>>>> c0c653e9
 
   /**
    * Holds the state of the search input field
@@ -114,11 +110,7 @@
         showFlashAlert({
           type,
           message:
-<<<<<<< HEAD
-            deleteResult._type === 'success'
-=======
             deleteResult._type !== 'success'
->>>>>>> c0c653e9
               ? I18n.t('There was an error deleting “%{appName}”', {appName: app.name})
               : I18n.t('App “%{appName}” successfully deleted', {appName: app.name}),
         })
@@ -162,11 +154,7 @@
             <GenericErrorPage
               imageUrl={errorShipUrl}
               errorSubject={I18n.t('LTI Registrations listing error')}
-<<<<<<< HEAD
-              error={apps.message}
-=======
               errorMessage={apps.message}
->>>>>>> c0c653e9
             />
           )
         } else if ('items' in apps && typeof apps.items !== 'undefined') {
