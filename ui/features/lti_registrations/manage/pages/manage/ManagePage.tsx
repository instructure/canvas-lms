--- conflicted
+++ resolved
@@ -31,13 +31,8 @@
   fetchRegistrations as apiFetchRegistrations,
   deleteRegistration as apiDeleteRegistration,
 } from '../../api/registrations'
-<<<<<<< HEAD
-import {ExtensionsTable} from './ExtensionsTable'
-import {MANAGE_EXTENSIONS_PAGE_LIMIT, mkUseManagePageState} from './ManagePageLoadingState'
-=======
 import {AppsTable} from './AppsTable'
 import {MANAGE_APPS_PAGE_LIMIT, mkUseManagePageState} from './ManagePageLoadingState'
->>>>>>> 19b70d1c
 import {type ManageSearchParams, useManageSearchParams} from './ManageSearchParams'
 import {formatSearchParamErrorMessages} from '../../../common/lib/useZodParams/ParamsParseResult'
 import type {LtiRegistration} from '../../model/LtiRegistration'
@@ -82,11 +77,7 @@
 
   const [, setManageSearchParams] = useManageSearchParams()
 
-<<<<<<< HEAD
-  const [extensions, {setStale, deleteRegistration}] = useManagePageState(props.searchParams)
-=======
   const [apps, {setStale, deleteRegistration}] = useManagePageState(props.searchParams)
->>>>>>> 19b70d1c
 
   /**
    * Holds the state of the search input field
@@ -109,20 +100,12 @@
     async (app: LtiRegistration) => {
       if (await confirmDeletion(app)) {
         const deleteResult = await deleteRegistration(app)
-<<<<<<< HEAD
-        showFlashAlert({
-          type: deleteResult._type,
-          message:
-            deleteResult._type === 'error'
-              ? deleteResult.message
-=======
         const type = deleteResult._type === 'success' ? 'success' : 'error'
         showFlashAlert({
           type,
           message:
             deleteResult._type === 'success'
               ? I18n.t('There was an error deleting “%{appName}”', {appName: app.name})
->>>>>>> 19b70d1c
               : I18n.t('App “%{appName}” successfully deleted', {appName: app.name}),
         })
       }
@@ -165,11 +148,7 @@
             <GenericErrorPage
               imageUrl={errorShipUrl}
               errorSubject={I18n.t('LTI Registrations listing error')}
-<<<<<<< HEAD
-              error={extensions.message}
-=======
               error={apps.message}
->>>>>>> 19b70d1c
             />
           )
         } else if ('items' in apps && typeof apps.items !== 'undefined') {
