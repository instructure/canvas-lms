--- conflicted
+++ resolved
@@ -86,11 +86,7 @@
 const useManagePageState = mkUseManagePageState(
   apiFetchRegistrations,
   apiDeleteRegistration,
-<<<<<<< HEAD
-  apiUnbindGlobalRegistration
-=======
   apiUnbindGlobalRegistration,
->>>>>>> 51db239a
 )
 
 export const ManagePageInner = (props: ManagePageInnerProps) => {
@@ -134,11 +130,7 @@
         })
       }
     },
-<<<<<<< HEAD
-    [deleteRegistration, props.accountId]
-=======
     [deleteRegistration, props.accountId],
->>>>>>> 51db239a
   )
 
   /**
