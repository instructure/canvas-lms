--- conflicted
+++ resolved
@@ -80,14 +80,10 @@
 
   const [, setManageSearchParams] = useManageSearchParams()
 
-<<<<<<< HEAD
-  const [apps, {setStale, deleteRegistration}] = useManagePageState(props.searchParams)
-=======
   const [apps, {setStale, deleteRegistration}] = useManagePageState({
     ...props.searchParams,
     accountId: props.accountId,
   })
->>>>>>> fb326791
 
   /**
    * Holds the state of the search input field
@@ -114,11 +110,7 @@
         showFlashAlert({
           type,
           message:
-<<<<<<< HEAD
-            deleteResult._type === 'success'
-=======
             deleteResult._type !== 'success'
->>>>>>> fb326791
               ? I18n.t('There was an error deleting “%{appName}”', {appName: app.name})
               : I18n.t('App “%{appName}” successfully deleted', {appName: app.name}),
         })
@@ -162,11 +154,7 @@
             <GenericErrorPage
               imageUrl={errorShipUrl}
               errorSubject={I18n.t('LTI Registrations listing error')}
-<<<<<<< HEAD
-              error={apps.message}
-=======
               errorMessage={apps.message}
->>>>>>> fb326791
             />
           )
         } else if ('items' in apps && typeof apps.items !== 'undefined') {
