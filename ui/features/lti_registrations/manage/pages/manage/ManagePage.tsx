--- conflicted
+++ resolved
@@ -86,11 +86,7 @@
 const useManagePageState = mkUseManagePageState(
   apiFetchRegistrations,
   apiDeleteRegistration,
-<<<<<<< HEAD
-  apiUnbindGlobalRegistration
-=======
   apiUnbindGlobalRegistration,
->>>>>>> 4b8c5dea
 )
 
 export const ManagePageInner = (props: ManagePageInnerProps) => {
@@ -134,11 +130,7 @@
         })
       }
     },
-<<<<<<< HEAD
-    [deleteRegistration, props.accountId]
-=======
     [deleteRegistration, props.accountId],
->>>>>>> 4b8c5dea
   )
 
   /**
