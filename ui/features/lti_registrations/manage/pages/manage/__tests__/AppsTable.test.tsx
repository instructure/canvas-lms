/*
 * Copyright (C) 2024 - present Instructure, Inc.
 *
 * This file is part of Canvas.
 *
 * Canvas is free software: you can redistribute it and/or modify it under
 * the terms of the GNU Affero General Public License as published by the Free
 * Software Foundation, version 3 of the License.
 *
 * Canvas is distributed in the hope that it will be useful, but WITHOUT ANY
 * WARRANTY; without even the implied warranty of MERCHANTABILITY or FITNESS FOR
 * A PARTICULAR PURPOSE. See the GNU Affero General Public License for more
 * details.
 *
 * You should have received a copy of the GNU Affero General Public License along
 * with this program. If not, see <http://www.gnu.org/licenses/>.
 */

import React from 'react'
import {fireEvent, render, waitFor} from '@testing-library/react'
import {AppsTableInner} from '../AppsTable'
import {mockPageOfRegistrations, mockRegistration} from './helpers'
import {BrowserRouter} from 'react-router-dom'

// Need to use AppsTableInner because AppsTable uses Responsive
// which doesn't seem to work in these tests -- both media queries are
// satisfied and the component gets two "layout" properties
describe('AppsTableInner', () => {
  it('calls the deleteApp callback when the Delete App menu item is clicked', async () => {
    const deleteApp = jest.fn()
    const wrapper = render(
      <BrowserRouter>
        <AppsTableInner
          tableProps={{
            apps: mockPageOfRegistrations('Hello', 'World'),
            dir: 'asc',
            sort: 'name',
            updateSearchParams: () => {},
            deleteApp,
            page: 1,
          }}
          responsiveProps={undefined}
        />
      </BrowserRouter>,
    )

    const kebabMenuIcon = await wrapper.findAllByText('More Registration Options')
    fireEvent.click(kebabMenuIcon[0])
    const deleteButton = await wrapper.findByText('Delete App')

    expect(deleteApp).not.toHaveBeenCalled()
    fireEvent.click(deleteButton)
    expect(deleteApp).toHaveBeenCalled()
  })

  it('shows the current page and total count', async () => {
    const wrapper = render(
      <BrowserRouter>
        <AppsTableInner
          tableProps={{
            apps: mockPageOfRegistrations(
              '1',
              '2',
              '3',
              '4',
              '5',
              '6',
              '7',
              '8',
              '9',
              '10',
              '11',
              '12',
              '13',
              '14',
              '15',
              '16',
              '17',
            ),
            dir: 'asc',
            sort: 'name',
            updateSearchParams: () => {},
            deleteApp: () => {},
            page: 2,
          }}
          responsiveProps={undefined}
        />
      </BrowserRouter>,
    )
    await waitFor(() => {
      expect(wrapper.getByText('16 - 17 of 17 displayed')).toBeInTheDocument()
    })
  })

  it('does not show the edit button for inherited registrations', async () => {
    const wrapper = render(
      <BrowserRouter>
        <AppsTableInner
          tableProps={{
            apps: {
              data: [mockRegistration('ExampleApp', 1, {}, {inherited: true})],
              total: 1,
            },
            dir: 'asc',
            sort: 'name',
            updateSearchParams: () => {},
            deleteApp: () => {},
            page: 1,
          }}
          responsiveProps={undefined}
        />
<<<<<<< HEAD
      </BrowserRouter>
=======
      </BrowserRouter>,
>>>>>>> 4b8c5dea
    )

    expect(wrapper.getByTestId(`actions-menu-1`)).toBeInTheDocument()
    wrapper.getByTestId(`actions-menu-1`).click()
    expect(wrapper.queryByText('Edit App')).not.toBeInTheDocument()
    expect(wrapper.queryByText('Copy Client ID')).toBeInTheDocument()
  })
<<<<<<< HEAD
=======

  it('shows the created by and updated by fields as Instructure for site admin registrations', async () => {
    const wrapper = render(
      <BrowserRouter>
        <AppsTableInner
          tableProps={{
            apps: {
              data: [
                mockRegistration(
                  'ExampleApp',
                  1,
                  {},
                  {created_by: 'Instructure', updated_by: 'Instructure'},
                ),
              ],
              total: 1,
            },
            dir: 'asc',
            sort: 'name',
            updateSearchParams: () => {},
            deleteApp: () => {},
            page: 1,
          }}
          responsiveProps={undefined}
        />
      </BrowserRouter>,
    )

    expect(wrapper.getAllByText('Instructure')).toHaveLength(2)
  })
>>>>>>> 4b8c5dea
})<|MERGE_RESOLUTION|>--- conflicted
+++ resolved
@@ -109,11 +109,7 @@
           }}
           responsiveProps={undefined}
         />
-<<<<<<< HEAD
-      </BrowserRouter>
-=======
       </BrowserRouter>,
->>>>>>> 4b8c5dea
     )
 
     expect(wrapper.getByTestId(`actions-menu-1`)).toBeInTheDocument()
@@ -121,8 +117,6 @@
     expect(wrapper.queryByText('Edit App')).not.toBeInTheDocument()
     expect(wrapper.queryByText('Copy Client ID')).toBeInTheDocument()
   })
-<<<<<<< HEAD
-=======
 
   it('shows the created by and updated by fields as Instructure for site admin registrations', async () => {
     const wrapper = render(
@@ -153,5 +147,4 @@
 
     expect(wrapper.getAllByText('Instructure')).toHaveLength(2)
   })
->>>>>>> 4b8c5dea
 })