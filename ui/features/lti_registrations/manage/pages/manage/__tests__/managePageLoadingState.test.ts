/*
 * Copyright (C) 2024 - present Instructure, Inc.
 *
 * This file is part of Canvas.
 *
 * Canvas is free software: you can redistribute it and/or modify it under
 * the terms of the GNU Affero General Public License as published by the Free
 * Software Foundation, version 3 of the License.
 *
 * Canvas is distributed in the hope that it will be useful, but WITHOUT ANY
 * WARRANTY; without even the implied warranty of MERCHANTABILITY or FITNESS FOR
 * A PARTICULAR PURPOSE. See the GNU Affero General Public License for more
 * details.
 *
 * You should have received a copy of the GNU Affero General Public License along
 * with this program. If not, see <http://www.gnu.org/licenses/>.
 */

import {act, waitFor} from '@testing-library/react'
import {renderHook, type RenderResult} from '@testing-library/react-hooks/dom'
import type {ApiResult} from '../../../../common/lib/apiResult/ApiResult'
import type {FetchRegistrations} from '../../../api/registrations'
import {mkUseManagePageState, type ManagePageLoadingState} from '../ManagePageLoadingState'
import {mockPageOfRegistrations, mockRegistration} from './helpers'
import {ZAccountId} from '../../../model/AccountId'

// #region helpers
const mockFetchRegistrations = (
  ...promises: ReadonlyArray<ReturnType<FetchRegistrations>>
): FetchRegistrations => {
  const returns = Array.from(promises)
  return () => {
    const toReturn = returns.shift()
    if (typeof toReturn === 'undefined') {
      throw new Error('fetchRegistrations called, but no promises left to return')
    } else {
      return toReturn
    }
  }
}

const mockPromise = <T>(
  apiResultData: T,
): {
  resolve: () => void
  reject: () => void
  promise: Promise<ApiResult<T>>
} => {
  let resolve: null | ((params: ApiResult<T>) => void) = null
  let reject: any = null
  // eslint-disable-next-line promise/param-names
  const p = new Promise<ApiResult<T>>((res, rej) => {
    resolve = res
    reject = rej
  })
  return {
    promise: p,
    resolve: () => {
      resolve &&
        resolve({
          _type: 'Success',
          data: apiResultData,
        })
    },
    reject: () => {
      reject({
        _type: 'error',
        message: 'An error occurred',
      })
    },
  }
}

const awaitState = async <K extends ManagePageLoadingState['_type']>(
  state: RenderResult<
    readonly [
      ManagePageLoadingState,
      {
        readonly setStale: () => void
      },
    ]
  >,
  type: K,
  f: (s: Extract<ManagePageLoadingState, {_type: K}>) => void,
) => {
  await waitFor(() => {
    expect(state.current[0]._type).toEqual(type)
  })
  f(state.current[0] as Extract<ManagePageLoadingState, {_type: K}>)
}

const accountId = ZAccountId.parse('foo')

/**
 * Creates a few mock promises and renders the hook.
 * @returns
 */
const setup = () => {
  const req1 = mockPromise(mockPageOfRegistrations('Foo', 'Bar', 'Baz'))
  const req2 = mockPromise(mockPageOfRegistrations('Bar', 'Baz'))
  const deleteReq = mockPromise(undefined)

  const useManagePageState = mkUseManagePageState(
    mockFetchRegistrations(req1.promise, req2.promise),
    () => deleteReq.promise,
<<<<<<< HEAD
    jest.fn()
=======
    jest.fn(),
>>>>>>> 4b8c5dea
  )

  const {result, rerender} = renderHook<
    Parameters<typeof useManagePageState>[0],
    ReturnType<typeof useManagePageState>
  >(params => useManagePageState(params), {
    initialProps: {
      dir: 'asc',
      page: 1,
      q: '',
      sort: 'name',
      accountId,
    },
  })
  return {result, rerender, req1, req2, deleteReq}
}
// #endregion

/**
 * This test is to ensure basic request are resolved correctly.
 *
 * @startuml
 * FE -> BE: request initial items
 * BE -> FE: return initial items
 * @enduml
 */
test('it should load results', async () => {
  const {result, req1} = setup()

  await awaitState(result, 'reloading', state => {
    expect(state.items).toBeUndefined()
  })

  act(() => {
    req1.resolve()
  })

  await awaitState(result, 'loaded', state => {
    expect(state.items.data).toHaveLength(3)
  })
})

/**
 * This test is to ensure that the state is updated correctly if an
 * in-flight request is made stale.
 *
 * @startuml
 * FE -> BE: request initial items
 * FE --> BE: update search, request additional items
 *
 * BE -> FE: return initial items (should be ignored)
 * BE --> FE: return searched items
 * @enduml
 */
test('it should handle race conditions when an in-flight request is made stale', async () => {
  const {result, rerender, req1, req2} = setup()

  // #region INITIAL REQUEST
  await awaitState(result, 'reloading', state => {
    expect(state.items).toBeUndefined()
  })
  // #endregion

  // #region UPDATE SEARCH
  act(() => {
    result.current[1].setStale()
  })

  await awaitState(result, 'stale', state => {
    expect(state.items).toBeUndefined()
  })

  rerender({
    dir: 'asc',
    page: 1,
    q: 'Ba',
    sort: 'name',
    accountId,
  })

  await awaitState(result, 'reloading', state => {
    expect(state.items).toBeUndefined()
  })
  // #endregion

  // #region RETURN INITIAL REQUEST
  act(() => {
    req1.resolve()
  })

  await awaitState(result, 'reloading', state => {
    expect(state.items).toBeUndefined()
  })
  // #endregion

  // #region RETURN SEARCHED ITEMS
  act(() => {
    req2.resolve()
  })

  // The second request should be the one that populates the items
  await awaitState(result, 'loaded', state => {
    expect(state.items.data).toHaveLength(2)
  })
  // #endregion
})

/**
 * This test is to ensure that the state is updated correctly if a later
 * request is resolved quicker than an earlier request.
 *
 * @startuml
 * FE -> BE: request initial items
 * FE --> BE: update search, request additional items
 *
 * BE --> FE: return searched items
 * BE -> FE: return initial items (should be ignored)
 * @enduml
 */
test('it should handle race conditions when a later request is resolved quicker', async () => {
  const {result, rerender, req1, req2} = setup()

  // #region UPDATE SEARCH
  act(() => {
    result.current[1].setStale()
  })

  await awaitState(result, 'stale', state => {
    expect(state.items).toBeUndefined()
  })

  rerender({
    dir: 'asc',
    page: 1,
    q: 'Ba',
    sort: 'name',
    accountId,
  })

  await awaitState(result, 'reloading', state => {
    expect(state.items).toBeUndefined()
  })
  // #endregion

  // #region RETURN SEARCHED ITEMS
  act(() => {
    req2.resolve()
  })
  await awaitState(result, 'loaded', state => {
    expect(state.items.data).toHaveLength(2)
  })
  // #endregion

  // #region RETURN INITIAL REQUEST
  act(() => {
    req1.resolve()
  })

  await awaitState(result, 'loaded', state => {
    // the initial request should be ignored
    expect(state.items.data).toHaveLength(2)
  })
  // #endregion
})

test('it should reload results when the query is changed', async () => {
  const {result, rerender, req1, req2} = setup()

  await awaitState(result, 'reloading', state => {
    expect(state.items).toBeUndefined()
  })

  act(() => {
    req1.resolve()
  })

  await awaitState(result, 'loaded', state => {
    expect(state.items.data).toHaveLength(3)
  })

  act(() => {
    result.current[1].setStale()
  })

  await awaitState(result, 'stale', state => {
    expect(state.items?.data.length).toBe(3)
  })

  rerender({
    dir: 'asc',
    page: 1,
    q: 'Ba',
    sort: 'name',
    accountId,
  })

  await awaitState(result, 'reloading', state => {
    expect(state.items?.data.length).toBe(3)
  })

  act(() => {
    req2.resolve()
  })

  await awaitState(result, 'loaded', state => {
    expect(state.items.data).toHaveLength(2)
  })
})
// TOOD flatten if you can to adhere to paul's style
describe('deleteRegistration', () => {
  it('should refresh the list after deleting succeeds', async () => {
    // TODO dry?
    const {req1, req2, result, deleteReq} = setup()

    req1.resolve()

    await awaitState(result, 'loaded', state => {
      expect(state.items.data).toHaveLength(3)
    })

    const deletionPromise = result.current[1].deleteRegistration(
      mockRegistration('Foo', 0),
<<<<<<< HEAD
      ZAccountId.parse('0')
=======
      ZAccountId.parse('0'),
>>>>>>> 4b8c5dea
    )
    deleteReq.resolve()

    await awaitState(result, 'reloading', state => {
      expect(state.items).toBeDefined()
    })

    req2.resolve()
    expect(await deletionPromise).toEqual({
      _type: 'Success',
    })
  })

  it('should refresh the list after deleting fails', async () => {
    // TODO dry?
    const {req1, req2, result, deleteReq} = setup()

    act(() => {
      req1.resolve()
    })

    await awaitState(result, 'loaded', state => {
      expect(state.items.data).toHaveLength(3)
    })

    const deletionPromise = result.current[1].deleteRegistration(
      mockRegistration('Foo', 0),
<<<<<<< HEAD
      ZAccountId.parse('0')
=======
      ZAccountId.parse('0'),
>>>>>>> 4b8c5dea
    )

    deleteReq.reject()

    await awaitState(result, 'reloading', state => {
      expect(state.items).toBeDefined()
    })

    req2.resolve()
    expect(await deletionPromise).toEqual({
      _type: 'GenericError',
      message: 'Error deleting app “Foo”',
    })
  })
})<|MERGE_RESOLUTION|>--- conflicted
+++ resolved
@@ -103,11 +103,7 @@
   const useManagePageState = mkUseManagePageState(
     mockFetchRegistrations(req1.promise, req2.promise),
     () => deleteReq.promise,
-<<<<<<< HEAD
-    jest.fn()
-=======
     jest.fn(),
->>>>>>> 4b8c5dea
   )
 
   const {result, rerender} = renderHook<
@@ -330,11 +326,7 @@
 
     const deletionPromise = result.current[1].deleteRegistration(
       mockRegistration('Foo', 0),
-<<<<<<< HEAD
-      ZAccountId.parse('0')
-=======
       ZAccountId.parse('0'),
->>>>>>> 4b8c5dea
     )
     deleteReq.resolve()
 
@@ -362,11 +354,7 @@
 
     const deletionPromise = result.current[1].deleteRegistration(
       mockRegistration('Foo', 0),
-<<<<<<< HEAD
-      ZAccountId.parse('0')
-=======
       ZAccountId.parse('0'),
->>>>>>> 4b8c5dea
     )
 
     deleteReq.reject()
