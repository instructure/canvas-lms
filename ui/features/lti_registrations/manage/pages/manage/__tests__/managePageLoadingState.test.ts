--- conflicted
+++ resolved
@@ -17,19 +17,11 @@
  */
 
 import {act, waitFor} from '@testing-library/react'
-<<<<<<< HEAD
-import {mkUseManagePageState, type ManagePageLoadingState} from '../ManagePageLoadingState'
-import type {FetchRegistrations} from 'features/lti_registrations/manage/api/registrations'
-import {renderHook, type RenderResult} from '@testing-library/react-hooks/dom'
-import {mockRegistration, mockPageOfRegistrations} from './helpers'
-import type {ApiResult} from 'features/lti_registrations/manage/api/ApiResult'
-=======
 import {renderHook, type RenderResult} from '@testing-library/react-hooks/dom'
 import type {ApiResult} from '../../../../common/lib/apiResult/ApiResult'
 import type {FetchRegistrations} from '../../../api/registrations'
 import {mkUseManagePageState, type ManagePageLoadingState} from '../ManagePageLoadingState'
 import {mockPageOfRegistrations, mockRegistration} from './helpers'
->>>>>>> 6d644d6a
 
 // #region helpers
 const mockFetchRegistrations = (
@@ -359,11 +351,7 @@
 
     req2.resolve()
     expect(await deletionPromise).toEqual({
-<<<<<<< HEAD
-      _type: 'error',
-=======
       _type: 'GenericError',
->>>>>>> 6d644d6a
       message: 'Error deleting app “Foo”',
     })
   })
