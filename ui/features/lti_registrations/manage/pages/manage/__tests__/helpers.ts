--- conflicted
+++ resolved
@@ -80,11 +80,6 @@
     developer_key_id: id as DeveloperKeyId,
     internal_service: false,
     ims_registration_id: ZLtiImsRegistrationId.parse(id),
-<<<<<<< HEAD
-    admin_nickname: n,
-    icon_url: null,
-    vendor: null,
-=======
     manual_configuration_id: null,
     icon_url: null,
     vendor: null,
@@ -104,6 +99,5 @@
       ...configuration,
     },
     ...registration,
->>>>>>> 3c9ff88d
   }
 }