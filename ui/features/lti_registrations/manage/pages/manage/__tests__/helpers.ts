--- conflicted
+++ resolved
@@ -178,9 +178,6 @@
       versions: overlayVersions,
     },
   }
-<<<<<<< HEAD
-}
-=======
 }
 
 export const mockSiteAdminRegistration = (n: string, i: number) => {
@@ -189,4 +186,3 @@
     inherited: true,
   }
 }
->>>>>>> c345be2d
