--- conflicted
+++ resolved
@@ -238,15 +238,8 @@
             <Text fontStyle="italic">{I18n.t('This app has no permissions configured.')}</Text>
           ) : (
             registration.overlaid_configuration.scopes.map(scope => (
-<<<<<<< HEAD
-              <Flex.Item>
-                <Text key={scope} as="div">
-                  {i18nLtiScope(scope)}
-                </Text>
-=======
               <Flex.Item key={scope}>
                 <Text as="div">{i18nLtiScope(scope)}</Text>
->>>>>>> 53aa8385
               </Flex.Item>
             ))
           )}
