/*
 * Copyright (C) 2025 - present Instructure, Inc.
 *
 * This file is part of Canvas.
 *
 * Canvas is free software: you can redistribute it and/or modify it under
 * the terms of the GNU Affero General Public License as published by the Free
 * Software Foundation, version 3 of the License.
 *
 * Canvas is distributed in the hope that it will be useful, but WITHOUT ANY
 * WARRANTY; without even the implied warranty of MERCHANTABILITY or FITNESS FOR
 * A PARTICULAR PURPOSE. See the GNU Affero General Public License for more
 * details.
 *
 * You should have received a copy of the GNU Affero General Public License along
 * with this program. If not, see <http://www.gnu.org/licenses/>.
 */

import {
  createDiffValue,
  countDiff,
  PlacementChanges,
  NamingDiff,
  diffConfigChangeEntry,
  diffHistoryEntry,
} from '../differ'
import type {
  ConfigChangeHistoryEntry,
  AvailabilityChangeHistoryEntry,
} from '../../../../model/LtiRegistrationHistoryEntry'
import type {AvailabilityChangeEntryWithDiff} from '../differ'
import {ZLtiRegistrationHistoryEntryId} from '../../../../model/LtiRegistrationHistoryEntry'
import {ZAccountId} from '../../../../model/AccountId'
import {ZLtiRegistrationId} from '../../../../model/LtiRegistrationId'
import {ZLtiContextControlId} from '../../../../model/LtiContextControl'
import {ZCourseId} from '../../../../model/CourseId'
import {ZLtiDeploymentId} from '../../../../model/LtiDeploymentId'
import type {LtiDeployment} from '../../../../model/LtiDeployment'
import type {InternalLtiConfiguration} from '../../../../model/internal_lti_configuration/InternalLtiConfiguration'
import {LtiPlacements} from '../../../../model/LtiPlacement'
<<<<<<< HEAD

export const createMockConfigEntry = (
  oldConfig: Partial<InternalLtiConfiguration>,
  newConfig: Partial<InternalLtiConfiguration>,
): ConfigChangeHistoryEntry => ({
  id: ZLtiRegistrationHistoryEntryId.parse('1'),
  root_account_id: ZAccountId.parse('1'),
  lti_registration_id: ZLtiRegistrationId.parse('1'),
  created_at: new Date(),
  updated_at: new Date(),
  diff: {},
  update_type: 'manual_edit',
  comment: null,
  created_by: 'Instructure',
  old_configuration: {
    internal_config: mockToolConfiguration(oldConfig),
    developer_key: {
      email: null,
      name: 'Test Key',
      redirect_uri: null,
      redirect_uris: [],
      icon_url: null,
      vendor_code: null,
      public_jwk: null,
      public_jwk_url: null,
      scopes: [],
    },
    registration: {
      admin_nickname: null,
      name: 'Test Tool',
      vendor: 'Test Vendor',
      workflow_state: 'active',
      description: null,
    },
    overlay: {},
    overlaid_internal_config: mockToolConfiguration(oldConfig),
  },
  new_configuration: {
    internal_config: mockToolConfiguration(newConfig),
    developer_key: {
      email: null,
      name: 'Test Key',
      redirect_uri: null,
      redirect_uris: [],
      icon_url: null,
      vendor_code: null,
      public_jwk: null,
      public_jwk_url: null,
      scopes: [],
    },
    registration: {
      admin_nickname: null,
      name: 'Test Tool',
      vendor: 'Test Vendor',
      workflow_state: 'active',
      description: null,
    },
    overlay: {},
    overlaid_internal_config: mockToolConfiguration(newConfig),
  },
})
=======
import {mockContextControl} from '../../availability/__tests__/helpers'
import {createMockAvailabilityEntry, createMockConfigEntry} from './factories'
>>>>>>> 40dcc2b7

describe('countDiffValue', () => {
  it('returns 0 additions and 0 removals for null or undefined', () => {
    expect(countDiff(null)).toEqual({additions: 0, removals: 0})
    expect(countDiff(undefined)).toEqual({additions: 0, removals: 0})
  })

  it('counts 1 addition and 1 removal when both values are not nullish', () => {
    expect(countDiff(createDiffValue('old', 'new'))).toEqual({additions: 1, removals: 1})
  })

  it('counts only addition when oldValue is nullish and newValue is truthy', () => {
    expect(countDiff(createDiffValue(null, 'new'))).toEqual({additions: 1, removals: 0})
    expect(countDiff(createDiffValue(undefined, 'new'))).toEqual({additions: 1, removals: 0})
    expect(countDiff(createDiffValue('', 'new'))).toEqual({additions: 1, removals: 1})
    expect(countDiff(createDiffValue(false, true))).toEqual({additions: 1, removals: 1})
  })

  it('counts only removal when oldValue is truthy and newValue is falsy', () => {
    expect(countDiff(createDiffValue('old', null))).toEqual({additions: 0, removals: 1})
    expect(countDiff(createDiffValue('old', undefined))).toEqual({additions: 0, removals: 1})
    expect(countDiff(createDiffValue('old', ''))).toEqual({additions: 1, removals: 1})
    expect(countDiff(createDiffValue(true, false))).toEqual({additions: 1, removals: 1})
  })
})

describe('diffConfigChangeEntry', () => {
  describe('Internal Config parsing', () => {
    it('returns null if nothing has changed in the internal config', () => {
      const config: Partial<InternalLtiConfiguration> = {
        oidc_initiation_url: 'https://example.com/oidc',
        description: 'Example description',
        title: 'Example title',
        domain: 'example.com',
        placements: [
          {
            placement: 'course_navigation',
            text: 'Some text',
            message_type: 'LtiResourceLinkRequest',
            target_link_uri: 'https://example.com/redirect?placement=course_navigation',
            custom_fields: {
              foo: 'bar',
            },
          },
          {
            placement: 'course_navigation',
            text: 'Some text',
            message_type: 'LtiResourceLinkRequest',
            target_link_uri: 'https://example.com/redirect?placement=course_navigation',
            custom_fields: {
              other: 'fields',
            },
          },
        ],
        launch_settings: {
          target_link_uri: 'https://example.com/redirect',
          custom_fields: {
            foo: 'bar',
          },
        },
      }
      const entry = createMockConfigEntry(
        {
          ...config,
        },
        {
          ...config,
        },
      )

      const result = diffConfigChangeEntry(entry)

      expect(result.internalConfig).toBeNull()
    })

    describe('Launch Settings', () => {
      describe('redirect_uris', () => {
        it('detects when redirect_uris changes', () => {
          const entry = createMockConfigEntry(
            {redirect_uris: ['https://old.example.com/redirect']},
            {
              redirect_uris: [
                'https://new.example.com/redirect',
                'https://new2.example.com/redirect',
              ],
            },
          )

          const result = diffConfigChangeEntry(entry)

          expect(result.internalConfig!.launchSettings!.redirectUris).toEqual({
            added: ['https://new.example.com/redirect', 'https://new2.example.com/redirect'],
            removed: ['https://old.example.com/redirect'],
          })
        })
      })

      describe('target_link_uri', () => {
        it('detects when target_link_uri changes', () => {
          const entry = createMockConfigEntry(
            {target_link_uri: 'https://old.example.com/launch'},
            {target_link_uri: 'https://new.example.com/launch'},
          )

          const result = diffConfigChangeEntry(entry)

          expect(result.internalConfig!.launchSettings!.targetLinkUri).toEqual(
            createDiffValue('https://old.example.com/launch', 'https://new.example.com/launch'),
          )
        })
      })

      describe('oidc_initiation_url', () => {
        it('detects when oidc_initiation_url changes', () => {
          const entry = createMockConfigEntry(
            {oidc_initiation_url: 'https://old.example.com/oidc'},
            {oidc_initiation_url: 'https://new.example.com/oidc'},
          )

          const result = diffConfigChangeEntry(entry)

          expect(result.internalConfig!.launchSettings!.oidcInitiationUrl).toEqual(
            createDiffValue('https://old.example.com/oidc', 'https://new.example.com/oidc'),
          )
        })
      })

      describe('oidc_initiation_urls', () => {
        it('detects when oidc_initiation_urls changes', () => {
          const entry = createMockConfigEntry(
            {
              oidc_initiation_urls: {
                region1: 'https://old.example.com/oidc',
                region2: 'https://removed.example.com/oidc',
              },
            },
            {
              oidc_initiation_urls: {
                region1: 'https://new.example.com/oidc',
                region3: 'https://added.example.com/oidc',
              },
            },
          )

          const result = diffConfigChangeEntry(entry)

          expect(result.internalConfig!.launchSettings!.oidcInitiationUrls).toEqual({
            added: {
              region1: 'https://new.example.com/oidc',
              region3: 'https://added.example.com/oidc',
            },
            removed: {
              region1: 'https://old.example.com/oidc',
              region2: 'https://removed.example.com/oidc',
            },
          })
        })
      })

      describe('public_jwk', () => {
        it('detects when public_jwk changes', () => {
          const oldJwk = {kty: 'RSA', n: 'old-key', e: 'AQAB'}
          const newJwk = {kty: 'RSA', n: 'new-key', e: 'AQAB'}

          const entry = createMockConfigEntry({public_jwk: oldJwk}, {public_jwk: newJwk})

          const result = diffConfigChangeEntry(entry)

          expect(result.internalConfig!.launchSettings!.publicJwk).toEqual(
            createDiffValue(oldJwk, newJwk),
          )
        })

        it('detects when public_jwk changes from null to value', () => {
          const newJwk = {kty: 'RSA', n: 'new-key', e: 'AQAB'}

          const entry = createMockConfigEntry({public_jwk: null}, {public_jwk: newJwk})

          const result = diffConfigChangeEntry(entry)

          expect(result.internalConfig!.launchSettings!.publicJwk).toEqual(
            createDiffValue(null, newJwk),
          )
        })
      })

      describe('public_jwk_url', () => {
        it('detects when public_jwk_url changes', () => {
          const entry = createMockConfigEntry(
            {public_jwk_url: 'https://old.example.com/jwks'},
            {public_jwk_url: 'https://new.example.com/jwks'},
          )

          const result = diffConfigChangeEntry(entry)

          expect(result.internalConfig!.launchSettings!.publicJwkUrl).toEqual(
            createDiffValue('https://old.example.com/jwks', 'https://new.example.com/jwks'),
          )
        })

        it('detects when public_jwk_url changes from null to value', () => {
          const entry = createMockConfigEntry(
            {public_jwk_url: null},
            {public_jwk_url: 'https://new.example.com/jwks'},
          )

          const result = diffConfigChangeEntry(entry)

          expect(result.internalConfig!.launchSettings!.publicJwkUrl).toEqual(
            createDiffValue(null, 'https://new.example.com/jwks'),
          )
        })
      })

      describe('domain', () => {
        it('detects when domain changes', () => {
          const entry = createMockConfigEntry(
            {domain: 'old.example.com'},
            {domain: 'new.example.com'},
          )

          const result = diffConfigChangeEntry(entry)

          expect(result.internalConfig!.launchSettings!.domain).toEqual(
            createDiffValue('old.example.com', 'new.example.com'),
          )
        })

        it('detects when domain changes from null to value', () => {
          const entry = createMockConfigEntry({domain: null}, {domain: 'new.example.com'})

          const result = diffConfigChangeEntry(entry)

          expect(result.internalConfig!.launchSettings!.domain).toEqual(
            createDiffValue(null, 'new.example.com'),
          )
        })
      })

      describe('custom_fields', () => {
        it('detects changes on a key-by-key basis (added, removed, and modified)', () => {
          const entry = createMockConfigEntry(
            {custom_fields: {key1: 'value1', key2: 'value2'}},
            {custom_fields: {key1: 'changed!', key3: 'foobar'}},
          )

          const result = diffConfigChangeEntry(entry)

          expect(result.internalConfig!.launchSettings!.customFields).toEqual({
            added: {key1: 'changed!', key3: 'foobar'},
            removed: {key1: 'value1', key2: 'value2'},
          })
        })
      })

      describe('multiple changes', () => {
        it('detects multiple launch setting changes at once', () => {
          const entry = createMockConfigEntry(
            {
              redirect_uris: ['https://old.example.com/redirect'],
              target_link_uri: 'https://old.example.com/launch',
              domain: 'old.example.com',
            },
            {
              redirect_uris: ['https://new.example.com/redirect'],
              target_link_uri: 'https://new.example.com/launch',
              domain: 'new.example.com',
            },
          )

          const result = diffConfigChangeEntry(entry)

          expect(result.internalConfig!.launchSettings!.redirectUris).toBeDefined()
          expect(result.internalConfig!.launchSettings!.targetLinkUri).toBeDefined()
          expect(result.internalConfig!.launchSettings!.domain).toBeDefined()
          expect(result.internalConfig!.launchSettings!.oidcInitiationUrl).toBeNull()
        })
      })
    })

    describe('Permissions/Scopes', () => {
      describe('added scopes', () => {
        it('detects when scopes are added', () => {
          const entry = createMockConfigEntry(
            {scopes: ['https://purl.imsglobal.org/spec/lti-ags/scope/lineitem']},
            {
              scopes: [
                'https://purl.imsglobal.org/spec/lti-ags/scope/lineitem',
                'https://purl.imsglobal.org/spec/lti-ags/scope/result.readonly',
              ],
            },
          )

          const result = diffConfigChangeEntry(entry)

          expect(result.internalConfig!.permissions).toEqual({
            added: ['https://purl.imsglobal.org/spec/lti-ags/scope/result.readonly'],
            removed: [],
          })
        })

        it('detects when multiple scopes are added', () => {
          const entry = createMockConfigEntry(
            {scopes: []},
            {
              scopes: [
                'https://purl.imsglobal.org/spec/lti-ags/scope/lineitem',
                'https://purl.imsglobal.org/spec/lti-ags/scope/result.readonly',
                'https://purl.imsglobal.org/spec/lti-ags/scope/score',
              ],
            },
          )

          const result = diffConfigChangeEntry(entry)

          expect(result.internalConfig!.permissions).toEqual({
            added: [
              'https://purl.imsglobal.org/spec/lti-ags/scope/lineitem',
              'https://purl.imsglobal.org/spec/lti-ags/scope/result.readonly',
              'https://purl.imsglobal.org/spec/lti-ags/scope/score',
            ],
            removed: [],
          })
        })
      })

      describe('removed scopes', () => {
        it('detects when scopes are removed', () => {
          const entry = createMockConfigEntry(
            {
              scopes: [
                'https://purl.imsglobal.org/spec/lti-ags/scope/lineitem',
                'https://purl.imsglobal.org/spec/lti-ags/scope/result.readonly',
              ],
            },
            {scopes: ['https://purl.imsglobal.org/spec/lti-ags/scope/lineitem']},
          )

          const result = diffConfigChangeEntry(entry)

          expect(result.internalConfig!.permissions).toEqual({
            added: [],
            removed: ['https://purl.imsglobal.org/spec/lti-ags/scope/result.readonly'],
          })
        })

        it('detects when multiple scopes are removed', () => {
          const entry = createMockConfigEntry(
            {
              scopes: [
                'https://purl.imsglobal.org/spec/lti-ags/scope/lineitem',
                'https://purl.imsglobal.org/spec/lti-ags/scope/result.readonly',
                'https://purl.imsglobal.org/spec/lti-ags/scope/score',
              ],
            },
            {scopes: []},
          )

          const result = diffConfigChangeEntry(entry)

          expect(result.internalConfig!.permissions).toEqual({
            added: [],
            removed: [
              'https://purl.imsglobal.org/spec/lti-ags/scope/lineitem',
              'https://purl.imsglobal.org/spec/lti-ags/scope/result.readonly',
              'https://purl.imsglobal.org/spec/lti-ags/scope/score',
            ],
          })
        })
      })

      describe('added and removed scopes', () => {
        it('detects when some scopes are added and others are removed', () => {
          const entry = createMockConfigEntry(
            {
              scopes: [
                'https://purl.imsglobal.org/spec/lti-ags/scope/lineitem',
                'https://purl.imsglobal.org/spec/lti-ags/scope/result.readonly',
              ],
            },
            {
              scopes: [
                'https://purl.imsglobal.org/spec/lti-ags/scope/lineitem',
                'https://purl.imsglobal.org/spec/lti-ags/scope/score',
              ],
            },
          )

          const result = diffConfigChangeEntry(entry)

          expect(result.internalConfig!.permissions).toEqual({
            added: ['https://purl.imsglobal.org/spec/lti-ags/scope/score'],
            removed: ['https://purl.imsglobal.org/spec/lti-ags/scope/result.readonly'],
          })
        })

        it('detects when all scopes are replaced', () => {
          const entry = createMockConfigEntry(
            {
              scopes: [
                'https://purl.imsglobal.org/spec/lti-ags/scope/lineitem',
                'https://purl.imsglobal.org/spec/lti-ags/scope/result.readonly',
              ],
            },
            {
              scopes: [
                'https://purl.imsglobal.org/spec/lti-ags/scope/score',
                'https://purl.imsglobal.org/spec/lti-nrps/scope/contextmembership.readonly',
              ],
            },
          )

          const result = diffConfigChangeEntry(entry)

          expect(result.internalConfig!.permissions).toEqual({
            added: [
              'https://purl.imsglobal.org/spec/lti-ags/scope/score',
              'https://purl.imsglobal.org/spec/lti-nrps/scope/contextmembership.readonly',
            ],
            removed: [
              'https://purl.imsglobal.org/spec/lti-ags/scope/lineitem',
              'https://purl.imsglobal.org/spec/lti-ags/scope/result.readonly',
            ],
          })
        })
      })

      it('handles scopes in different order as unchanged', () => {
        const entry = createMockConfigEntry(
          {
            scopes: [
              'https://purl.imsglobal.org/spec/lti-ags/scope/result.readonly',
              'https://purl.imsglobal.org/spec/lti-ags/scope/lineitem',
            ],
          },
          {
            scopes: [
              'https://purl.imsglobal.org/spec/lti-ags/scope/lineitem',
              'https://purl.imsglobal.org/spec/lti-ags/scope/result.readonly',
            ],
          },
        )

        const result = diffConfigChangeEntry(entry)

        expect(result.internalConfig).toBeNull()
      })

      describe('edge cases', () => {
        it('handles duplicate scopes in old config', () => {
          const entry = createMockConfigEntry(
            {
              scopes: [
                'https://purl.imsglobal.org/spec/lti-ags/scope/lineitem',
                'https://purl.imsglobal.org/spec/lti-ags/scope/lineitem',
              ],
            },
            {
              scopes: ['https://purl.imsglobal.org/spec/lti-ags/scope/lineitem'],
            },
          )

          const result = diffConfigChangeEntry(entry)

          expect(result.internalConfig).toBeNull()
        })

        it('handles duplicate scopes in new config', () => {
          const entry = createMockConfigEntry(
            {
              scopes: ['https://purl.imsglobal.org/spec/lti-ags/scope/lineitem'],
            },
            {
              scopes: [
                'https://purl.imsglobal.org/spec/lti-ags/scope/lineitem',
                'https://purl.imsglobal.org/spec/lti-ags/scope/lineitem',
              ],
            },
          )

          const result = diffConfigChangeEntry(entry)

          expect(result.internalConfig).toBeNull()
        })
      })
    })

    describe('Privacy Level', () => {
      it('detects when privacy_level changes', () => {
        const entry = createMockConfigEntry({privacy_level: 'anonymous'}, {privacy_level: 'public'})

        const result = diffConfigChangeEntry(entry)

        expect(result.internalConfig!.privacyLevel).toEqual(createDiffValue('anonymous', 'public'))
      })
    })

    describe('Placements', () => {
      describe('added placements', () => {
        it('detects when multiple placements are added', () => {
          const entry = createMockConfigEntry(
            {
              placements: [
                {
                  placement: 'course_navigation',
                  enabled: true,
                  message_type: 'LtiResourceLinkRequest',
                },
              ],
            },
            {
              placements: [
                {
                  placement: 'course_navigation',
                  enabled: true,
                  message_type: 'LtiResourceLinkRequest',
                },
                {
                  placement: 'account_navigation',
                  enabled: true,
                  message_type: 'LtiResourceLinkRequest',
                },
                {
                  placement: 'assignment_selection',
                  enabled: true,
                  message_type: 'LtiResourceLinkRequest',
                },
              ],
            },
          )

          const result = diffConfigChangeEntry(entry)

          expect(result.internalConfig!.placements!.added).toEqual(
            expect.arrayContaining(['account_navigation', 'assignment_selection']),
          )
        })

        it("uses 'enabled' when accounting for added placements", () => {
          const entry = createMockConfigEntry(
            {
              placements: [
                {
                  placement: 'course_navigation',
                  enabled: false,
                  message_type: 'LtiResourceLinkRequest',
                },
              ],
            },
            {
              placements: [
                {
                  placement: 'course_navigation',
                  enabled: true,
                  message_type: 'LtiResourceLinkRequest',
                },
              ],
            },
          )

          const result = diffConfigChangeEntry(entry)

          expect(result.internalConfig!.placements!.added).toEqual(['course_navigation'])
        })

        it('treats undefined enabled as no change when changed to true', () => {
          const entry = createMockConfigEntry(
            {
              placements: [
                {
                  placement: 'account_navigation',
                  message_type: 'LtiResourceLinkRequest',
                },
              ],
            },
            {
              placements: [
                {
                  placement: 'account_navigation',
                  enabled: true,
                  message_type: 'LtiResourceLinkRequest',
                },
              ],
            },
          )

          const result = diffConfigChangeEntry(entry)

          expect(result.internalConfig).toBeNull()
        })
      })

      describe('removed placements', () => {
        it('detects when multiple placements are removed', () => {
          const entry = createMockConfigEntry(
            {
              placements: [
                {
                  placement: 'course_navigation',
                  enabled: true,
                  message_type: 'LtiResourceLinkRequest',
                },
                {
                  placement: 'account_navigation',
                  enabled: true,
                  message_type: 'LtiResourceLinkRequest',
                },
                {
                  placement: 'assignment_selection',
                  enabled: true,
                  message_type: 'LtiResourceLinkRequest',
                },
              ],
            },
            {
              placements: [
                {
                  placement: 'course_navigation',
                  enabled: true,
                  message_type: 'LtiResourceLinkRequest',
                },
              ],
            },
          )

          const result = diffConfigChangeEntry(entry)

          expect(result.internalConfig!.placements!.removed).toEqual(
            expect.arrayContaining(['account_navigation', 'assignment_selection']),
          )
        })

        it("uses 'enabled' when accounting for removed placements", () => {
          const entry = createMockConfigEntry(
            {
              placements: [
                {
                  placement: 'course_navigation',
                  enabled: true,
                  message_type: 'LtiResourceLinkRequest',
                },
              ],
            },
            {
              placements: [
                {
                  placement: 'course_navigation',
                  enabled: false,
                  message_type: 'LtiResourceLinkRequest',
                },
              ],
            },
          )

          const result = diffConfigChangeEntry(entry)

          expect(result.internalConfig!.placements!.removed).toEqual(['course_navigation'])
        })

        it('treats undefined enabled as removal when changed to false', () => {
          const entry = createMockConfigEntry(
            {
              placements: [
                {
                  placement: 'account_navigation',
                  message_type: 'LtiResourceLinkRequest',
                },
              ],
            },
            {
              placements: [
                {
                  placement: 'account_navigation',
                  enabled: false,
                  message_type: 'LtiResourceLinkRequest',
                },
              ],
            },
          )

          const result = diffConfigChangeEntry(entry)

          expect(result.internalConfig!.placements!.removed).toEqual(['account_navigation'])
        })
      })

      describe('course navigation default', () => {
        it('detects when course_navigation default changes', () => {
          const entry = createMockConfigEntry(
            {
              placements: [
                {
                  placement: 'course_navigation',
                  enabled: true,
                  message_type: 'LtiResourceLinkRequest',
                  default: 'disabled',
                },
              ],
            },
            {
              placements: [
                {
                  placement: 'course_navigation',
                  enabled: true,
                  message_type: 'LtiResourceLinkRequest',
                  default: 'enabled',
                },
              ],
            },
          )

          const result = diffConfigChangeEntry(entry)

          expect(result.internalConfig!.placements!.courseNavigationDefault).toEqual(
            createDiffValue('disabled', 'enabled'),
          )
        })

        it('detects when course_navigation default is added', () => {
          const entry = createMockConfigEntry(
            {
              placements: [
                {
                  placement: 'course_navigation',
                  enabled: true,
                  message_type: 'LtiResourceLinkRequest',
                },
              ],
            },
            {
              placements: [
                {
                  placement: 'course_navigation',
                  enabled: true,
                  message_type: 'LtiResourceLinkRequest',
                  default: 'enabled',
                },
              ],
            },
          )

          const result = diffConfigChangeEntry(entry)

          expect(result.internalConfig!.placements!.courseNavigationDefault).toEqual(
            createDiffValue(undefined, 'enabled'),
          )
        })

        it('detects when course_navigation default is removed', () => {
          const entry = createMockConfigEntry(
            {
              placements: [
                {
                  placement: 'course_navigation',
                  enabled: true,
                  message_type: 'LtiResourceLinkRequest',
                  default: 'disabled',
                },
              ],
            },
            {
              placements: [
                {
                  placement: 'course_navigation',
                  enabled: true,
                  message_type: 'LtiResourceLinkRequest',
                },
              ],
            },
          )

          const result = diffConfigChangeEntry(entry)

          expect(result.internalConfig!.placements!.courseNavigationDefault).toEqual(
            createDiffValue('disabled', undefined),
          )
        })

        it('does not include courseNavigationDefault when course_navigation is not present', () => {
          const entry = createMockConfigEntry(
            {
              placements: [
                {
                  placement: 'account_navigation',
                  enabled: true,
                  message_type: 'LtiResourceLinkRequest',
                },
              ],
            },
            {
              placements: [
                {
                  placement: 'account_navigation',
                  enabled: true,
                  message_type: 'LtiResourceLinkRequest',
                },
              ],
            },
          )

          const result = diffConfigChangeEntry(entry)

          expect(result.internalConfig).toBeNull()
        })
      })

      describe('override URIs changed', () => {
        it('detects changes for multiple placements across URIs and message_types', () => {
          const entry = createMockConfigEntry(
            {
              placements: [
                {
                  placement: 'course_navigation',
                  enabled: true,
                  message_type: 'LtiResourceLinkRequest',
                  target_link_uri: 'https://old.example.com/course',
                },
                {
                  placement: 'account_navigation',
                  enabled: true,
                  message_type: 'LtiResourceLinkRequest',
                  target_link_uri: 'https://old.example.com/account',
                },
              ],
            },
            {
              placements: [
                {
                  placement: 'course_navigation',
                  enabled: true,
                  message_type: 'LtiDeepLinkingRequest',
                  target_link_uri: 'https://new.example.com/course',
                },
                {
                  placement: 'account_navigation',
                  enabled: true,
                  message_type: 'LtiResourceLinkRequest',
                  target_link_uri: 'https://new.example.com/account',
                },
              ],
            },
          )

          const result = diffConfigChangeEntry(entry)

          expect(
            result.internalConfig!.placements!.placementChanges.get('course_navigation'),
          ).toEqual({
            targetLinkUri: createDiffValue(
              'https://old.example.com/course',
              'https://new.example.com/course',
            ),
            messageType: createDiffValue('LtiResourceLinkRequest', 'LtiDeepLinkingRequest'),
          })

          expect(
            result.internalConfig!.placements!.placementChanges.get('account_navigation'),
          ).toEqual({
            messageType: null,
            targetLinkUri: createDiffValue(
              'https://old.example.com/account',
              'https://new.example.com/account',
            ),
          })
        })

        it('handles a new placement being added', () => {
          const entry = createMockConfigEntry(
            {
              placements: [
                {
                  placement: 'course_navigation',
                  enabled: true,
                  message_type: 'LtiResourceLinkRequest',
                  target_link_uri: 'https://example.com/launch',
                },
              ],
            },
            {
              placements: [
                {
                  placement: 'course_navigation',
                  enabled: true,
                  message_type: 'LtiResourceLinkRequest',
                  target_link_uri: 'https://example.com/launch',
                },
                {
                  placement: 'account_navigation',
                  enabled: true,
                  message_type: 'LtiResourceLinkRequest',
                  target_link_uri: 'https://example.com/account',
                },
              ],
            },
          )

          const result = diffConfigChangeEntry(entry)

          const expected: PlacementChanges = {
            targetLinkUri: createDiffValue(undefined, 'https://example.com/account'),
            messageType: createDiffValue(undefined, 'LtiResourceLinkRequest'),
          }

          expect(
            result.internalConfig!.placements!.placementChanges.get('account_navigation'),
          ).toEqual(expected)
        })

        it('handles a placement being removed', () => {
          const entry = createMockConfigEntry(
            {
              placements: [
                {
                  placement: 'course_navigation',
                  enabled: true,
                  message_type: 'LtiResourceLinkRequest',
                  target_link_uri: 'https://example.com/launch',
                },
                {
                  placement: 'account_navigation',
                  enabled: true,
                  message_type: 'LtiResourceLinkRequest',
                  target_link_uri: 'https://example.com/account',
                },
              ],
            },
            {
              placements: [
                {
                  placement: 'course_navigation',
                  enabled: true,
                  message_type: 'LtiResourceLinkRequest',
                  target_link_uri: 'https://example.com/launch',
                },
              ],
            },
          )

          const result = diffConfigChangeEntry(entry)

          const expected: PlacementChanges = {
            targetLinkUri: createDiffValue('https://example.com/account', undefined),
            messageType: createDiffValue('LtiResourceLinkRequest', undefined),
          }

          expect(
            result.internalConfig!.placements!.placementChanges.get('account_navigation'),
          ).toEqual(expected)
        })
      })
    })

    describe('Naming', () => {
      it('detects when top level attributes change', () => {
        const entry = createMockConfigEntry(
          {title: 'Old Title', description: 'old'},
          {title: 'New Title', description: 'new'},
        )
        entry.old_configuration.registration.name = 'Old Name'
        entry.new_configuration.registration.name = 'New Name'
        entry.old_configuration.registration.admin_nickname = 'Old Nickname'
        entry.new_configuration.registration.admin_nickname = 'New Nickname'

        const result = diffConfigChangeEntry(entry)

        const expected: NamingDiff = {
          adminNickname: createDiffValue('Old Nickname', 'New Nickname'),
          description: createDiffValue('old', 'new'),
          placementTexts: new Map(),
        }

        expect(result.internalConfig!.naming).toEqual(expected)
      })

      describe('placementText', () => {
        it('detects when placement text changes', () => {
          const entry = createMockConfigEntry(
            {
              placements: [{placement: 'course_navigation', text: 'Old Text'}],
            },
            {
              placements: [{placement: 'course_navigation', text: 'New Text'}],
            },
          )

          const result = diffConfigChangeEntry(entry)

          const expected = new Map([['course_navigation', createDiffValue('Old Text', 'New Text')]])

          expect(result.internalConfig!.naming!.placementTexts).toEqual(expected)
        })

        it('detects when placement text is added', () => {
          const entry = createMockConfigEntry(
            {
              placements: [{placement: 'course_navigation'}],
            },
            {
              placements: [{placement: 'course_navigation', text: 'New Text'}],
            },
          )

          const result = diffConfigChangeEntry(entry)

          const expected = new Map([['course_navigation', createDiffValue(undefined, 'New Text')]])

          expect(result.internalConfig!.naming!.placementTexts).toEqual(expected)
        })

        it('detects when placement text is removed', () => {
          const entry = createMockConfigEntry(
            {
              placements: [{placement: 'course_navigation', text: 'Old Text'}],
            },
            {
              placements: [{placement: 'course_navigation'}],
            },
          )

          const result = diffConfigChangeEntry(entry)

          const expected = new Map([['course_navigation', createDiffValue('Old Text', undefined)]])

          expect(result.internalConfig!.naming!.placementTexts).toEqual(expected)
        })
      })

      describe('multiple naming changes', () => {
        it('detects multiple naming changes at once', () => {
          const entry = createMockConfigEntry(
            {
              title: 'Old Title',
              description: 'Old description',
              placements: [
                {placement: 'course_navigation', text: 'Old Text'},
                {placement: 'assignment_selection', text: 'Old Text'},
              ],
            },
            {
              title: 'New Title',
              description: 'New description',
              placements: [
                {placement: 'course_navigation', text: 'New Text'},
                {placement: 'account_navigation', text: 'New Text'},
              ],
            },
          )
          entry.old_configuration.registration.name = 'Old Tool Name'
          entry.new_configuration.registration.name = 'New Tool Name'
          entry.old_configuration.registration.vendor = 'Old Vendor'
          entry.new_configuration.registration.vendor = 'New Vendor'
          entry.old_configuration.registration.admin_nickname = 'Old Nickname'
          entry.new_configuration.registration.admin_nickname = 'New Nickname'

          const result = diffConfigChangeEntry(entry)

          const naming = result.internalConfig!.naming!
          const expected: NamingDiff = {
            adminNickname: createDiffValue('Old Nickname', 'New Nickname'),
            description: createDiffValue('Old description', 'New description'),
            placementTexts: new Map([
              ['course_navigation', createDiffValue('Old Text', 'New Text')],
              ['assignment_selection', createDiffValue('Old Text', undefined)],
              ['account_navigation', createDiffValue(undefined, 'New Text')],
            ]),
          }
          expect(naming).toEqual(expected)
        })
      })
    })

    describe('Icons', () => {
      it('detects top-level icon_url changes', () => {
        const entry = createMockConfigEntry(
          {
            launch_settings: {
              icon_url: 'https://example.com/old-icon.png',
            },
          },
          {
            launch_settings: {
              icon_url: 'https://example.com/new-icon.png',
            },
          },
        )

        const result = diffConfigChangeEntry(entry)

        expect(result.internalConfig!.icons!.iconUrl).toEqual(
          createDiffValue('https://example.com/old-icon.png', 'https://example.com/new-icon.png'),
        )
      })

      it('detects placement icon changes including added/removed placements', () => {
        const entry = createMockConfigEntry(
          {
            placements: [
              {
                placement: 'course_navigation',
                enabled: true,
                icon_url: 'https://example.com/old-course.png',
              },
              {
                placement: 'account_navigation',
                enabled: true,
                icon_url: 'https://example.com/removed.png',
              },
            ],
          },
          {
            placements: [
              {
                placement: 'course_navigation',
                enabled: true,
                icon_url: 'https://example.com/new-course.png',
              },
              {
                placement: 'global_navigation',
                enabled: true,
                icon_url: 'https://example.com/added.png',
              },
            ],
          },
        )

        const result = diffConfigChangeEntry(entry)

        const expectedPlacementIcons = new Map([
          [
            'course_navigation',
            createDiffValue(
              'https://example.com/old-course.png',
              'https://example.com/new-course.png',
            ),
          ],
          ['account_navigation', createDiffValue('https://example.com/removed.png', undefined)],
          ['global_navigation', createDiffValue(undefined, 'https://example.com/added.png')],
        ])

        expect(result.internalConfig!.icons!.placementIcons).toEqual(expectedPlacementIcons)
      })
    })

    describe('Addition and Removal Counting', () => {
      it('correctly counts multiple types of changes in a single entry', () => {
        const entry = createMockConfigEntry(
          {
            target_link_uri: 'https://old.example.com/launch', // 1 removal, 1 addition
            oidc_initiation_url: undefined, // 1 addition
            domain: 'old.example.com', // 1 removal
            title: 'Old Title', // shouldn't affect count
            privacy_level: 'public', // 1 removal, 1 addition
            custom_fields: {key1: 'oldvalue', key2: 'value2'}, // 2 removals, 2 additions
            launch_settings: {
              icon_url: 'https://old.example.com/icon.png', // 1 removal, 1 addition
            },
            placements: [
              {
                placement: LtiPlacements.CourseNavigation,
                enabled: true,
                message_type: 'LtiResourceLinkRequest', // 1 removal, 1 addition
                target_link_uri: 'https://old.example.com/placement', // 1 removal, 1 addition
                default: 'disabled', // 1 removal, 1 addition
              },
              // 2 removals (Change message type, remove placement)
              {
                placement: LtiPlacements.AccountNavigation,
                enabled: true,
                message_type: 'LtiResourceLinkRequest',
              },
            ],
          },
          {
            target_link_uri: 'https://new.example.com/launch',
            oidc_initiation_url: 'https://new.example.com/oidc',
            domain: undefined,
            title: 'New Title',
            privacy_level: 'anonymous',
            custom_fields: {key1: 'newvalue', key3: 'value3'},
            launch_settings: {
              icon_url: 'https://new.example.com/icon.png',
            },
            placements: [
              {
                placement: LtiPlacements.CourseNavigation,
                enabled: true,
                message_type: 'LtiDeepLinkingRequest',
                target_link_uri: 'https://new.example.com/placement',
                default: 'enabled',
              },
            ],
          },
        )

        const result = diffConfigChangeEntry(entry)

        expect(result.totalAdditions).toBe(9)
        expect(result.totalRemovals).toBe(11)
      })

      // We already add the added/removed placements count, this would just double count stuff.
      it("doesn't count setting enabled: true on a placement as a change", () => {
        const entry = createMockConfigEntry(
          {
            placements: [
              {
                placement: LtiPlacements.CourseNavigation,
                enabled: false,
              },
            ],
          },
          {
            placements: [
              {
                placement: LtiPlacements.CourseNavigation,
                enabled: true,
              },
            ],
          },
        )

        const result = diffConfigChangeEntry(entry)

        // Should count 1 addition (placement added) and 0 removals
        // The "enabled" change itself shouldn't be counted separately
        expect(result.totalAdditions).toBe(1)
        expect(result.totalRemovals).toBe(0)
      })

      it("doesn't count a removal of a placement with an icon URL and placement text as an addition", () => {
        const entry = createMockConfigEntry(
          {
            placements: [
              {
                placement: LtiPlacements.CourseNavigation,
                enabled: true,
                text: 'Old Text',
                icon_url: 'https://old.example.com/icon.png',
              },
            ],
          },
          {
            placements: [],
          },
        )

        const result = diffConfigChangeEntry(entry)

        // Should count 3 removals (text, icon_url, and the placement itself) and 0 additions
        expect(result.totalAdditions).toBe(0)
        expect(result.totalRemovals).toBe(3)
      })
    })
  })
})

describe('diffAvailabilityChangeEntry', () => {
  describe('context control additions', () => {
    it('detects when a new context control is added', () => {
      const entry = createMockAvailabilityEntry(
        [],
        [
          {
            id: ZLtiDeploymentId.parse('1'),
            deployment_id: '1',
            context_id: '100',
            context_type: 'Account',
            context_name: 'Main Account',
            context_controls: [
              mockContextControl({
                deployment_id: ZLtiDeploymentId.parse('1'),
                id: ZLtiContextControlId.parse('1'),
                account_id: ZAccountId.parse('100'),
                available: true,
              }),
            ],
          },
        ],
      )

      const result = diffHistoryEntry(entry) as AvailabilityChangeEntryWithDiff

      expect(result.totalAdditions).toBe(1)
      expect(result.totalRemovals).toBe(0)
      expect(result.deploymentDiffs).toHaveLength(1)

      const deploymentDiff = result.deploymentDiffs[0]!
      expect(deploymentDiff.context_name).toBe('Main Account')
      expect(deploymentDiff.context_type).toBe('Account')
      expect(deploymentDiff.controlDiffs).toHaveLength(1)

      const controlDiff = deploymentDiff.controlDiffs[0]!
      expect(controlDiff.availabilityChange).toEqual({
        oldValue: undefined,
        newValue: true,
      })
    })

    it('detects when a context control is made available', () => {
      const entry = createMockAvailabilityEntry(
        [
          {
            id: ZLtiDeploymentId.parse('1'),
            deployment_id: '1',
            context_id: '100',
            context_type: 'Account',
            context_name: 'Main Account',
            context_controls: [
              mockContextControl({
                id: ZLtiContextControlId.parse('1'),
                deployment_id: ZLtiDeploymentId.parse('1'),
                account_id: ZAccountId.parse('100'),
                available: false,
              }),
            ],
          },
        ],
        [
          {
            id: ZLtiDeploymentId.parse('1'),
            deployment_id: '1',
            context_id: '100',
            context_type: 'Account',
            context_name: 'Main Account',
            context_controls: [
              mockContextControl({
                id: ZLtiContextControlId.parse('1'),
                deployment_id: ZLtiDeploymentId.parse('1'),
                account_id: ZAccountId.parse('100'),
                available: true,
              }),
            ],
          },
        ],
      )

      const result = diffHistoryEntry(entry) as AvailabilityChangeEntryWithDiff

      expect(result.totalAdditions).toBe(1)
      expect(result.totalRemovals).toBe(1)
      expect(result.deploymentDiffs).toHaveLength(1)
      expect(result.deploymentDiffs[0]!.controlDiffs).toHaveLength(1)

      const diff = result.deploymentDiffs[0]!.controlDiffs[0]!
      expect(diff.availabilityChange).toEqual({
        oldValue: false,
        newValue: true,
      })
    })
  })

  describe('context control removals', () => {
    it('detects when a context control is deleted', () => {
      const entry = createMockAvailabilityEntry(
        [
          {
            id: ZLtiDeploymentId.parse('1'),
            deployment_id: '1',
            context_id: '200',
            context_type: 'Course',
            context_name: 'Test Course',
            context_controls: [
              mockContextControl({
                id: ZLtiContextControlId.parse('1'),
                deployment_id: ZLtiDeploymentId.parse('1'),
                course_id: ZCourseId.parse('200'),
                available: true,
              }),
            ],
          },
        ],
        [],
      )

      const result = diffHistoryEntry(entry) as AvailabilityChangeEntryWithDiff

      expect(result.totalAdditions).toBe(0)
      expect(result.totalRemovals).toBe(1)
      expect(result.deploymentDiffs).toHaveLength(1)

      const deploymentDiff = result.deploymentDiffs[0]!
      expect(deploymentDiff.context_name).toBe('Test Course')
      expect(deploymentDiff.context_type).toBe('Course')
      expect(deploymentDiff.controlDiffs).toHaveLength(1)

      const diff = deploymentDiff.controlDiffs[0]!
      expect(diff.availabilityChange.oldValue).toBe(true)
      expect(diff.availabilityChange.newValue).toBe(undefined)
    })

    it('detects when a context control is made unavailable', () => {
      const entry = createMockAvailabilityEntry(
        [
          {
            id: ZLtiDeploymentId.parse('1'),
            deployment_id: '1',
            context_id: '100',
            context_type: 'Account',
            context_name: 'Main Account',
            context_controls: [
              mockContextControl({
                id: ZLtiContextControlId.parse('1'),
                account_id: ZAccountId.parse('100'),
                available: true,
                deployment_id: ZLtiDeploymentId.parse('1'),
              }),
            ],
          },
        ],
        [
          {
            id: ZLtiDeploymentId.parse('1'),
            deployment_id: '1',
            context_id: '100',
            context_type: 'Account',
            context_name: 'Main Account',
            context_controls: [
              mockContextControl({
                id: ZLtiContextControlId.parse('1'),
                deployment_id: ZLtiDeploymentId.parse('1'),
                account_id: ZAccountId.parse('100'),
                available: false,
              }),
            ],
          },
        ],
      )

      const result = diffHistoryEntry(entry) as AvailabilityChangeEntryWithDiff

      expect(result.totalAdditions).toBe(1)
      expect(result.totalRemovals).toBe(1)
      expect(result.deploymentDiffs).toHaveLength(1)
      expect(result.deploymentDiffs[0]!.controlDiffs).toHaveLength(1)

      const diff = result.deploymentDiffs[0]!.controlDiffs[0]!
      expect(diff.availabilityChange.oldValue).toBe(true)
      expect(diff.availabilityChange.newValue).toBe(false)
    })
  })

  describe('context control modifications', () => {
    it('handles multiple context control changes', () => {
      const entry = createMockAvailabilityEntry(
        [
          {
            id: ZLtiDeploymentId.parse('1'),
            deployment_id: '1',
            context_id: '100',
            context_type: 'Account',
            context_name: 'Account A',
            context_controls: [
              mockContextControl({
                id: ZLtiContextControlId.parse('1'),
                deployment_id: ZLtiDeploymentId.parse('1'),
                account_id: ZAccountId.parse('100'),
                available: true,
              }),
            ],
          },
          {
            id: ZLtiDeploymentId.parse('2'),
            deployment_id: '2',
            context_id: '200',
            context_type: 'Course',
            context_name: 'Course B',
            context_controls: [
              mockContextControl({
                id: ZLtiContextControlId.parse('2'),
                deployment_id: ZLtiDeploymentId.parse('2'),
                course_id: ZCourseId.parse('200'),
                available: false,
              }),
            ],
          },
        ],
        [
          {
            id: ZLtiDeploymentId.parse('1'),
            deployment_id: '1',
            context_id: '100',
            context_type: 'Account',
            context_name: 'Account A',
            context_controls: [
              mockContextControl({
                id: ZLtiContextControlId.parse('1'),
                deployment_id: ZLtiDeploymentId.parse('1'),
                account_id: ZAccountId.parse('100'),
                available: false,
              }),
            ],
          },
          {
            id: ZLtiDeploymentId.parse('2'),
            deployment_id: '2',
            context_id: '200',
            context_type: 'Course',
            context_name: 'Course B',
            context_controls: [
              mockContextControl({
                id: ZLtiContextControlId.parse('2'),
                deployment_id: ZLtiDeploymentId.parse('2'),
                course_id: ZCourseId.parse('200'),
                available: true,
              }),
            ],
          },
        ],
      )

      const result = diffHistoryEntry(entry) as AvailabilityChangeEntryWithDiff

      // Two modifications, mods are counted for both
      expect(result.totalAdditions).toBe(2)
      expect(result.totalRemovals).toBe(2)
      expect(result.deploymentDiffs).toHaveLength(2)

      const accountDeployment = result.deploymentDiffs.find(d => d.context_type === 'Account')!
      expect(accountDeployment.controlDiffs).toHaveLength(1)
      expect(accountDeployment.controlDiffs[0]!.availabilityChange.oldValue).toBe(true)
      expect(accountDeployment.controlDiffs[0]!.availabilityChange.newValue).toBe(false)

      const courseDeployment = result.deploymentDiffs.find(d => d.context_type === 'Course')!
      expect(courseDeployment.controlDiffs).toHaveLength(1)
      expect(courseDeployment.controlDiffs[0]!.availabilityChange.oldValue).toBe(false)
      expect(courseDeployment.controlDiffs[0]!.availabilityChange.newValue).toBe(true)
    })

    it('handles mixed additions, removals, and no-changes', () => {
      const entry = createMockAvailabilityEntry(
        [
          {
            id: ZLtiDeploymentId.parse('1'),
            deployment_id: '1',
            context_id: '100',
            context_type: 'Account',
            context_name: 'Existing Available',
            context_controls: [
              mockContextControl({
                id: ZLtiContextControlId.parse('1'),
                deployment_id: ZLtiDeploymentId.parse('1'),
                account_id: ZAccountId.parse('100'),
                available: true,
              }),
            ],
          },
          {
            id: ZLtiDeploymentId.parse('2'),
            deployment_id: '2',
            context_id: '200',
            context_type: 'Account',
            context_name: 'To Be Removed',
            context_controls: [
              mockContextControl({
                id: ZLtiContextControlId.parse('2'),
                deployment_id: ZLtiDeploymentId.parse('2'),
                account_id: ZAccountId.parse('200'),
                available: true,
              }),
            ],
          },
        ],
        [
          {
            id: ZLtiDeploymentId.parse('1'),
            deployment_id: '1',
            context_id: '100',
            context_type: 'Account',
            context_name: 'Existing Available',
            context_controls: [
              mockContextControl({
                id: ZLtiContextControlId.parse('1'),
                deployment_id: ZLtiDeploymentId.parse('1'),
                account_id: ZAccountId.parse('100'),
                available: true,
              }),
            ],
          },
          {
            id: ZLtiDeploymentId.parse('3'),
            deployment_id: '3',
            context_id: '300',
            context_type: 'Account',
            context_name: 'Newly Added',
            context_controls: [
              mockContextControl({
                id: ZLtiContextControlId.parse('3'),
                deployment_id: ZLtiDeploymentId.parse('3'),
                account_id: ZAccountId.parse('300'),
                available: true,
              }),
            ],
          },
        ],
      )

      const result = diffHistoryEntry(entry) as AvailabilityChangeEntryWithDiff

      expect(result.totalAdditions).toBe(1) // New account 300
      expect(result.totalRemovals).toBe(1) // Removed account 200
      expect(result.deploymentDiffs).toHaveLength(2) // Only changed deployments

      // no change - deployment 1 should not be included
      expect(result.deploymentDiffs.find(d => d.context_id === '100')).toBeUndefined()

      // deleted - deployment 2
      const deployment200 = result.deploymentDiffs.find(d => d.context_id === '200')!
      expect(deployment200.controlDiffs).toHaveLength(1)
      expect(deployment200.controlDiffs[0]!.availabilityChange.oldValue).toBe(true)
      expect(deployment200.controlDiffs[0]!.availabilityChange.newValue).toBe(undefined)

      // added - deployment 3
      const deployment300 = result.deploymentDiffs.find(d => d.context_id === '300')!
      expect(deployment300.controlDiffs).toHaveLength(1)
      expect(deployment300.controlDiffs[0]!.availabilityChange.oldValue).toBe(undefined)
      expect(deployment300.controlDiffs[0]!.availabilityChange.newValue).toBe(true)
    })
  })

  describe('multiple controls per deployment', () => {
    it('groups multiple control changes within the same deployment', () => {
      const entry = createMockAvailabilityEntry(
        [
          {
            id: ZLtiDeploymentId.parse('1'),
            deployment_id: '1',
            context_id: '100',
            context_type: 'Account',
            context_name: 'Main Account',
            context_controls: [
              mockContextControl({
                id: ZLtiContextControlId.parse('1'),
                deployment_id: ZLtiDeploymentId.parse('1'),
                account_id: ZAccountId.parse('100'),
                available: true,
              }),
              mockContextControl({
                id: ZLtiContextControlId.parse('2'),
                deployment_id: ZLtiDeploymentId.parse('1'),
                account_id: ZAccountId.parse('100'),
                available: false,
              }),
            ],
          },
        ],
        [
          {
            id: ZLtiDeploymentId.parse('1'),
            deployment_id: '1',
            context_id: '100',
            context_type: 'Account',
            context_name: 'Main Account',
            context_controls: [
              mockContextControl({
                id: ZLtiContextControlId.parse('1'),
                deployment_id: ZLtiDeploymentId.parse('1'),
                account_id: ZAccountId.parse('100'),
                available: false,
              }),
              mockContextControl({
                id: ZLtiContextControlId.parse('2'),
                deployment_id: ZLtiDeploymentId.parse('1'),
                account_id: ZAccountId.parse('100'),
                available: true,
              }),
            ],
          },
        ],
      )

      const result = diffHistoryEntry(entry) as AvailabilityChangeEntryWithDiff

      expect(result.deploymentDiffs).toHaveLength(1)
      expect(result.deploymentDiffs[0]!.controlDiffs).toHaveLength(2)
      expect(result.totalAdditions).toBe(2)
      expect(result.totalRemovals).toBe(2)

      const deployment = result.deploymentDiffs[0]!
      expect(deployment.context_name).toBe('Main Account')

      const control1 = deployment.controlDiffs.find(c => c.id === ZLtiContextControlId.parse('1'))!
      expect(control1.availabilityChange.oldValue).toBe(true)
      expect(control1.availabilityChange.newValue).toBe(false)

      const control2 = deployment.controlDiffs.find(c => c.id === ZLtiContextControlId.parse('2'))!
      expect(control2.availabilityChange.oldValue).toBe(false)
      expect(control2.availabilityChange.newValue).toBe(true)
    })

    it('only includes controls that changed within a deployment', () => {
      const entry = createMockAvailabilityEntry(
        [
          {
            id: ZLtiDeploymentId.parse('1'),
            deployment_id: '1',
            context_id: '100',
            context_type: 'Account',
            context_name: 'Main Account',
            context_controls: [
              mockContextControl({
                id: ZLtiContextControlId.parse('1'),
                deployment_id: ZLtiDeploymentId.parse('1'),
                account_id: ZAccountId.parse('100'),
                available: true,
              }),
              mockContextControl({
                id: ZLtiContextControlId.parse('2'),
                deployment_id: ZLtiDeploymentId.parse('1'),
                account_id: ZAccountId.parse('100'),
                available: false,
              }),
            ],
          },
        ],
        [
          {
            id: ZLtiDeploymentId.parse('1'),
            deployment_id: '1',
            context_id: '100',
            context_type: 'Account',
            context_name: 'Main Account',
            context_controls: [
              mockContextControl({
                id: ZLtiContextControlId.parse('1'),
                deployment_id: ZLtiDeploymentId.parse('1'),
                account_id: ZAccountId.parse('100'),
                available: false,
              }),
              mockContextControl({
                id: ZLtiContextControlId.parse('2'),
                deployment_id: ZLtiDeploymentId.parse('1'),
                account_id: ZAccountId.parse('100'),
                available: false,
              }),
            ],
          },
        ],
      )

      const result = diffHistoryEntry(entry) as AvailabilityChangeEntryWithDiff

      expect(result.deploymentDiffs).toHaveLength(1)
      expect(result.deploymentDiffs[0]!.controlDiffs).toHaveLength(1)
      expect(result.totalAdditions).toBe(1)
      expect(result.totalRemovals).toBe(1)

      const control1 = result.deploymentDiffs[0]!.controlDiffs[0]!
      expect(control1.id).toBe(ZLtiContextControlId.parse('1'))
      expect(control1.availabilityChange.oldValue).toBe(true)
      expect(control1.availabilityChange.newValue).toBe(false)
    })
  })

  describe('edge cases', () => {
    it('handles empty old and new deployments', () => {
      const entry = createMockAvailabilityEntry([], [])

      const result = diffHistoryEntry(entry) as AvailabilityChangeEntryWithDiff

      expect(result.totalAdditions).toBe(0)
      expect(result.totalRemovals).toBe(0)
      expect(result.deploymentDiffs).toHaveLength(0)
    })

    it('distinguishes between accounts and courses with same ID', () => {
      const entry = createMockAvailabilityEntry(
        [],
        [
          {
            id: ZLtiDeploymentId.parse('1'),
            deployment_id: '1',
            context_id: '100',
            context_type: 'Account',
            context_name: 'Account 100',
            context_controls: [
              mockContextControl({
                id: ZLtiContextControlId.parse('1'),
                deployment_id: ZLtiDeploymentId.parse('1'),
                account_id: ZAccountId.parse('100'),
                available: true,
              }),
            ],
          },
          {
            id: ZLtiDeploymentId.parse('2'),
            deployment_id: '2',
            context_id: '100',
            context_type: 'Course',
            context_name: 'Course 100',
            context_controls: [
              mockContextControl({
                id: ZLtiContextControlId.parse('2'),
                deployment_id: ZLtiDeploymentId.parse('2'),
                course_id: ZCourseId.parse('100'),
                available: true,
              }),
            ],
          },
        ],
      )

      const result = diffHistoryEntry(entry) as AvailabilityChangeEntryWithDiff

      expect(result.totalAdditions).toBe(2)
      expect(result.deploymentDiffs).toHaveLength(2)

      expect(result.deploymentDiffs.find(d => d.context_type === 'Account')!.context_name).toBe(
        'Account 100',
      )

      expect(result.deploymentDiffs.find(d => d.context_type === 'Course')!.context_name).toBe(
        'Course 100',
      )
    })
  })

  describe('workflow_state transitions', () => {
    // Accounts for cases where someone deletes the control, then sets it to a value again
    it('treats a context control with workflow_state deleted as having no value', () => {
      const entry = createMockAvailabilityEntry(
        [
          {
            id: ZLtiDeploymentId.parse('1'),
            deployment_id: '1',
            context_id: '100',
            context_type: 'Account',
            context_name: 'Main Account',
            context_controls: [
              mockContextControl({
                id: ZLtiContextControlId.parse('1'),
                deployment_id: ZLtiDeploymentId.parse('1'),
                account_id: ZAccountId.parse('100'),
                available: true,
                workflow_state: 'deleted',
              }),
            ],
          },
        ],
        [
          {
            id: ZLtiDeploymentId.parse('1'),
            deployment_id: '1',
            context_id: '100',
            context_type: 'Account',
            context_name: 'Main Account',
            context_controls: [
              mockContextControl({
                id: ZLtiContextControlId.parse('1'),
                deployment_id: ZLtiDeploymentId.parse('1'),
                account_id: ZAccountId.parse('100'),
                available: true,
                workflow_state: 'active',
              }),
            ],
          },
        ],
      )

      const result = diffHistoryEntry(entry) as AvailabilityChangeEntryWithDiff

      expect(result.totalAdditions).toBe(1)
      expect(result.totalRemovals).toBe(0)
      expect(result.deploymentDiffs).toHaveLength(1)

      const controlDiff = result.deploymentDiffs[0]!.controlDiffs[0]!
      expect(controlDiff.availabilityChange).toEqual({
        oldValue: undefined,
        newValue: true,
      })
    })
  })
})<|MERGE_RESOLUTION|>--- conflicted
+++ resolved
@@ -38,72 +38,8 @@
 import type {LtiDeployment} from '../../../../model/LtiDeployment'
 import type {InternalLtiConfiguration} from '../../../../model/internal_lti_configuration/InternalLtiConfiguration'
 import {LtiPlacements} from '../../../../model/LtiPlacement'
-<<<<<<< HEAD
-
-export const createMockConfigEntry = (
-  oldConfig: Partial<InternalLtiConfiguration>,
-  newConfig: Partial<InternalLtiConfiguration>,
-): ConfigChangeHistoryEntry => ({
-  id: ZLtiRegistrationHistoryEntryId.parse('1'),
-  root_account_id: ZAccountId.parse('1'),
-  lti_registration_id: ZLtiRegistrationId.parse('1'),
-  created_at: new Date(),
-  updated_at: new Date(),
-  diff: {},
-  update_type: 'manual_edit',
-  comment: null,
-  created_by: 'Instructure',
-  old_configuration: {
-    internal_config: mockToolConfiguration(oldConfig),
-    developer_key: {
-      email: null,
-      name: 'Test Key',
-      redirect_uri: null,
-      redirect_uris: [],
-      icon_url: null,
-      vendor_code: null,
-      public_jwk: null,
-      public_jwk_url: null,
-      scopes: [],
-    },
-    registration: {
-      admin_nickname: null,
-      name: 'Test Tool',
-      vendor: 'Test Vendor',
-      workflow_state: 'active',
-      description: null,
-    },
-    overlay: {},
-    overlaid_internal_config: mockToolConfiguration(oldConfig),
-  },
-  new_configuration: {
-    internal_config: mockToolConfiguration(newConfig),
-    developer_key: {
-      email: null,
-      name: 'Test Key',
-      redirect_uri: null,
-      redirect_uris: [],
-      icon_url: null,
-      vendor_code: null,
-      public_jwk: null,
-      public_jwk_url: null,
-      scopes: [],
-    },
-    registration: {
-      admin_nickname: null,
-      name: 'Test Tool',
-      vendor: 'Test Vendor',
-      workflow_state: 'active',
-      description: null,
-    },
-    overlay: {},
-    overlaid_internal_config: mockToolConfiguration(newConfig),
-  },
-})
-=======
 import {mockContextControl} from '../../availability/__tests__/helpers'
 import {createMockAvailabilityEntry, createMockConfigEntry} from './factories'
->>>>>>> 40dcc2b7
 
 describe('countDiffValue', () => {
   it('returns 0 additions and 0 removals for null or undefined', () => {
