--- conflicted
+++ resolved
@@ -46,11 +46,7 @@
  * Generate a summary of affected fields for display in the table
  */
 const getAffectedFieldsSummary = (diff: LtiHistoryEntryWithDiff): string => {
-<<<<<<< HEAD
-  if ('contextControls' in diff) {
-=======
   if ('deploymentDiffs' in diff) {
->>>>>>> 40dcc2b7
     return I18n.t('Availability & Exceptions')
   }
 
