/*
 * Copyright (C) 2025 - present Instructure, Inc.
 *
 * This file is part of Canvas.
 *
 * Canvas is free software: you can redistribute it and/or modify it under
 * the terms of the GNU Affero General Public License as published by the Free
 * Software Foundation, version 3 of the License.
 *
 * Canvas is distributed in the hope that it will be useful, but WITHOUT ANY
 * WARRANTY; without even the implied warranty of MERCHANTABILITY or FITNESS FOR
 * A PARTICULAR PURPOSE. See the GNU Affero General Public License for more
 * details.
 *
 * You should have received a copy of the GNU Affero General Public License along
 * with this program. If not, see <http://www.gnu.org/licenses/>.
 */

import {showFlashAlert} from '@canvas/alerts/react/FlashAlert'
import {useScope as createI18nScope} from '@canvas/i18n'
import {confirm} from '@canvas/instui-bindings/react/Confirm'
import {LinkInfo} from '@canvas/parse-link-header/parseLinkHeader'
import {Button} from '@instructure/ui-buttons'
import {Heading} from '@instructure/ui-heading'
import {List} from '@instructure/ui-list'
import {Text} from '@instructure/ui-text'
import {View} from '@instructure/ui-view'
import {useInfiniteQuery} from '@tanstack/react-query'
import * as React from 'react'
import {useOutletContext} from 'react-router-dom'
import {RenderInfiniteApiResult} from '../../../../common/lib/apiResult/RenderInfiniteApiResult'
<<<<<<< HEAD
import {fetchControlsByDeployment} from '../../../api/contextControls'
import {createDeployment} from '../../../api/deployments'
=======
import {
  DeleteContextControl,
  FetchControlsByDeployment,
  UpdateContextControl,
} from '../../../api/contextControls'
import {createDeployment, type DeleteDeployment} from '../../../api/deployments'
>>>>>>> ee12519a
import {AccountId} from '../../../model/AccountId'
import {LtiRegistrationId} from '../../../model/LtiRegistrationId'
import {ToolDetailsOutletContext} from '../ToolDetails'
import {DeploymentAvailability} from './DeploymentAvailability'
import {mergeDeployments} from './mergeDeployments'
import {Flex} from '@instructure/ui-flex'

const I18n = createI18nScope('lti_registrations')

export type ToolAvailabilityProps = {
  fetchControlsByDeployment: FetchControlsByDeployment
  deleteContextControl: DeleteContextControl
  editContextControl: UpdateContextControl
  accountId: AccountId
  deleteDeployment: DeleteDeployment
}

const ControlPageSize = 20

/**
 * Renders the availability of a tool across different deployments.
 * @param props
 * @returns
 */
export const ToolAvailability = (props: ToolAvailabilityProps) => {
  const {registration} = useOutletContext<ToolDetailsOutletContext>()

  const [debug, setDebug] = React.useState(false)

  // TODO: Remove this when debug mode is no longer needed
  // Add keyboard shortcut for CMD+d to toggle debug mode
  React.useEffect(() => {
    const handler = (e: KeyboardEvent) => {
      // CMD+d (Mac) or CTRL+d (Windows/Linux)
      if ((e.metaKey || e.ctrlKey) && e.key.toLowerCase() === 'd') {
        e.preventDefault()
        setDebug(d => !d)
      }
    }
    window.addEventListener('keydown', handler)
    return () => window.removeEventListener('keydown', handler)
  }, [])

  const controlsQuery = useInfiniteQuery({
    queryKey: ['fetchControlsByDeployment', registration.id] as [string, LtiRegistrationId],
    queryFn: ({queryKey: [, registrationId], pageParam}) =>
      props.fetchControlsByDeployment(
        pageParam
          ? {url: pageParam.url}
          : {
              registrationId: registrationId,
              pageSize: ControlPageSize,
            },
      ),
    getNextPageParam: lastPage => {
      if ('links' in lastPage && lastPage.links !== undefined && 'next' in lastPage.links) {
        return lastPage.links.next
      } else {
        return null
      }
    },
    initialPageParam: null as LinkInfo | null,
  })

  return (
    <RenderInfiniteApiResult
      query={controlsQuery}
      onSuccess={({pages, fetchingMore, hasNextPage}) => {
        const deployments = pages.reduce((acc, ds) => ds.reduce(mergeDeployments, acc), [])
        return (
          <>
            <View margin="0 0 medium 0" as="div">
              <Heading level="h4">
                <Text
                  dangerouslySetInnerHTML={{
                    __html: I18n.t(
                      "Control %{app_name}'s availability and exceptions in Canvas, including setting exceptions for specific sub-accounts or courses. You can *view all of your sub-accounts* or consult the documentation for more information.",
                      {
                        app_name: registration.name,
                        wrappers: [
                          `<a id='view-subaccount-link' href='/accounts/${registration.account_id}/sub_accounts' style='text-decoration: underline'>$1</a>`,
                        ],
                      },
                    ),
                  }}
                />
              </Heading>
            </View>
            {deployments.length > 0 ? (
              <List isUnstyled margin="0" itemSpacing="small">
                {deployments.map(dep => (
                  <List.Item key={dep.id}>
                    <DeploymentAvailability
                      accountId={props.accountId}
                      key={dep.id}
                      deployment={dep}
                      registration={registration}
                      refetchControls={controlsQuery.refetch}
<<<<<<< HEAD
=======
                      deleteControl={props.deleteContextControl}
                      editControl={props.editContextControl}
                      deleteDeployment={props.deleteDeployment}
>>>>>>> ee12519a
                      debug={debug}
                    />
                  </List.Item>
                ))}
              </List>
            ) : (
              <Text fontStyle="italic">
                {I18n.t('This tool has not been deployed to any sub-accounts or courses.')}
              </Text>
            )}
            {hasNextPage && (
              <Flex as="div" margin="medium 0 0 0" alignItems="center" justifyItems="center">
                <Button
                  disabled={fetchingMore}
                  onClick={() => {
                    controlsQuery.fetchNextPage()
                  }}
                >
                  {I18n.t('Show More')}
                </Button>
              </Flex>
            )}
            {debug && (
              <Button
                onClick={() => {
                  confirm({
                    title: 'Create Deployment',
                    message: 'Are you sure you want to create a deployment?',
                    confirmButtonLabel: 'Create',
                    cancelButtonLabel: 'Cancel',
                  }).then(confirmed => {
                    if (confirmed) {
                      // Call the API to create a deployment
                      createDeployment({
                        registrationId: registration.id,
                        accountId: registration.account_id,
                      }).then(result => {
                        if (result._type === 'Success') {
                          // Handle success (e.g., show a success message or refresh the deployments)
                          controlsQuery.refetch()
                        } else {
                          console.log(result)
                          showFlashAlert({
                            type: 'error',
                            message: I18n.t('There was an error when creating the deployment.'),
                          })
                        }
                      })
                    }
                  })
                }}
              >
                Create Deployment
              </Button>
            )}
          </>
        )
      }}
    />
  )
}<|MERGE_RESOLUTION|>--- conflicted
+++ resolved
@@ -29,17 +29,12 @@
 import * as React from 'react'
 import {useOutletContext} from 'react-router-dom'
 import {RenderInfiniteApiResult} from '../../../../common/lib/apiResult/RenderInfiniteApiResult'
-<<<<<<< HEAD
-import {fetchControlsByDeployment} from '../../../api/contextControls'
-import {createDeployment} from '../../../api/deployments'
-=======
 import {
   DeleteContextControl,
   FetchControlsByDeployment,
   UpdateContextControl,
 } from '../../../api/contextControls'
 import {createDeployment, type DeleteDeployment} from '../../../api/deployments'
->>>>>>> ee12519a
 import {AccountId} from '../../../model/AccountId'
 import {LtiRegistrationId} from '../../../model/LtiRegistrationId'
 import {ToolDetailsOutletContext} from '../ToolDetails'
@@ -138,12 +133,9 @@
                       deployment={dep}
                       registration={registration}
                       refetchControls={controlsQuery.refetch}
-<<<<<<< HEAD
-=======
                       deleteControl={props.deleteContextControl}
                       editControl={props.editContextControl}
                       deleteDeployment={props.deleteDeployment}
->>>>>>> ee12519a
                       debug={debug}
                     />
                   </List.Item>
