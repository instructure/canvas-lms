--- conflicted
+++ resolved
@@ -40,36 +40,6 @@
     return (
       <Flex alignItems="start" direction="row" margin={margin}>
         {icon ? <Flex.Item margin="0 x-small 0 0">{icon}</Flex.Item> : undefined}
-<<<<<<< HEAD
-        <Flex alignItems="start" direction="column" margin={margin}>
-          <Text wrap="break-word">{name}</Text>
-          <Flex.Item shouldShrink>
-            <Text size="small">
-              <Flex alignItems="center" gap="xx-small">
-                {hasPath ? (
-                  <EllipsifiedItem>{display_path.join(' / ')}</EllipsifiedItem>
-                ) : undefined}
-                {hasPath && (course_code || sis_id) ? <View>·</View> : undefined}
-                {course_code ? (
-                  <EllipsifiedItem>
-                    <View>
-                      {I18n.t('Course ID: %{course_code}', {
-                        course_code: course_code,
-                      })}
-                    </View>
-                  </EllipsifiedItem>
-                ) : undefined}
-                {sis_id && course_code ? <View>|</View> : undefined}
-                {sis_id ? (
-                  <EllipsifiedItem>
-                    <View>{I18n.t('SIS ID: %{sis_id}', {sis_id: sis_id})}</View>
-                  </EllipsifiedItem>
-                ) : undefined}
-              </Flex>
-            </Text>
-          </Flex.Item>
-        </Flex>
-=======
         <Flex.Item>
           <Flex alignItems="start" direction="column" as="div">
             <Text wrap="break-word">{name}</Text>
@@ -100,7 +70,6 @@
             </Flex.Item>
           </Flex>
         </Flex.Item>
->>>>>>> 142422de
       </Flex>
     )
   },
