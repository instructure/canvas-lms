/*
 * Copyright (C) 2025 - present Instructure, Inc.
 *
 * This file is part of Canvas.
 *
 * Canvas is free software: you can redistribute it and/or modify it under
 * the terms of the GNU Affero General Public License as published by the Free
 * Software Foundation, version 3 of the License.
 *
 * Canvas is distributed in the hope that it will be useful, but WITHOUT ANY
 * WARRANTY; without even the implied warranty of MERCHANTABILITY or FITNESS FOR
 * A PARTICULAR PURPOSE. See the GNU Affero General Public License for more
 * details.
 *
 * You should have received a copy of the GNU Affero General Public License along
 * with this program. If not, see <http://www.gnu.org/licenses/>.
 */

import {useScope as createI18nScope} from '@canvas/i18n'
import {Button, CloseButton, IconButton} from '@instructure/ui-buttons'
import {Flex} from '@instructure/ui-flex'
import {Heading} from '@instructure/ui-heading'
import {IconCoursesLine, IconSubaccountsLine, IconTrashLine} from '@instructure/ui-icons'
import {List} from '@instructure/ui-list'
import {Modal} from '@instructure/ui-modal'
import {SimpleSelect} from '@instructure/ui-simple-select'
import {Text} from '@instructure/ui-text'
import {View} from '@instructure/ui-view'
import {useMutation} from '@tanstack/react-query'
import React from 'react'
import {ContextControlParameter} from '../../../../api/contextControls'
import {AccountId} from '../../../../model/AccountId'
import {LtiDeployment} from '../../../../model/LtiDeployment'
import {LtiDeploymentId} from '../../../../model/LtiDeploymentId'
import {ContextOption} from './ContextOption'
import {ContextSearch} from './ContextSearch'
import {ContextSearchOption} from './ContextSearchOption'
import {Spinner} from '@instructure/ui-spinner'
import {ContextBrowse} from './ContextBrowse'
<<<<<<< HEAD
=======
import {LtiRegistrationId} from '../../../../model/LtiRegistrationId'
>>>>>>> a5dbccb1

const I18n = createI18nScope('lti_registrations')

export type ExceptionModalOpenState =
  | {
      open: false
    }
  | {
      open: true
      deployment: LtiDeployment
    }

export type ExceptionModalProps = {
  accountId: AccountId
  registrationId: LtiRegistrationId
  openState: ExceptionModalOpenState
  onClose: () => void
  onConfirm: (controls: ContextControlParameter[]) => Promise<void>
}

type ContextControlFormState = Array<{
  context: ContextSearchOption
  available: boolean
}>

export const ExceptionModal = ({
  openState,
  onClose,
  accountId,
  onConfirm,
  registrationId,
}: ExceptionModalProps) => {
  const [contextControlForm, setContextControlForm] = React.useState<ContextControlFormState>([])

  const confirmHandler = useMutation({
    mutationFn: onConfirm,
  })

  const close = () => {
    onClose()
    setTimeout(() => {
      setContextControlForm([])
      confirmHandler.reset()
    }, 500) // Delay to allow modal to close before resetting state
  }

  /**
   * Not using `confirmHandler.isLoading` directly
   * because we don't want a flash in them modal
   * after the mutation finishes but before the modal closes.
   */
  const disableView = !confirmHandler.isIdle

  const onSelectContext = (context: ContextSearchOption) => {
    // Handle context selection here
    // Check if the context is already in the form
    const existingControl = contextControlForm.find(
      control => control.context.context.id === context.context.id,
    )
    if (!existingControl) {
      setContextControlForm(prev => [...prev, {context, available: false}])
    }
    setBrowserOpen(false)
  }

  const [browserOpen, setBrowserOpen] = React.useState(false)

  return (
    <Modal open={openState.open} label={I18n.t('Add Availability and Exceptions')} size="medium">
      <Modal.Header>
        <CloseButton placement="end" offset="small" onClick={close} screenReaderLabel="Close" />
        <Heading>{I18n.t('Add Availability and Exceptions')}</Heading>
      </Modal.Header>
      <Modal.Body>
        <View minHeight="20em" as="div">
          <Flex gap="small" margin="0 0 medium 0">
            <Flex.Item shouldGrow>
<<<<<<< HEAD
              <ContextSearch
                disabled={disableView}
                accountId={accountId}
                onSelectContext={onSelectContext}
              />
            </Flex.Item>
            <Flex.Item>
              <ContextBrowse
                rootAccountId={accountId}
                onSelectContext={onSelectContext}
                selectedContexts={contextControlForm.map(control => control.context)}
                browserOpen={browserOpen}
                setBrowserOpen={setBrowserOpen}
              />
=======
              {openState.open ? (
                <ContextSearch
                  disabled={disableView}
                  rootAccountId={accountId}
                  registrationId={registrationId}
                  deploymentId={openState.deployment.id}
                  onSelectContext={onSelectContext}
                />
              ) : undefined}
            </Flex.Item>
            <Flex.Item>
              {openState.open ? (
                <ContextBrowse
                  rootAccountId={accountId}
                  registrationId={registrationId}
                  deployment={openState.deployment}
                  onSelectContext={onSelectContext}
                  selectedContexts={contextControlForm.map(control => control.context)}
                  browserOpen={browserOpen}
                  setBrowserOpen={setBrowserOpen}
                />
              ) : undefined}
>>>>>>> a5dbccb1
            </Flex.Item>
          </Flex>

          {disableView ? (
            <Flex alignItems="center" justifyItems="center">
              <Flex.Item margin="medium 0 0 0">
                <Spinner renderTitle={I18n.t('Saving Exceptions')} />
              </Flex.Item>
            </Flex>
          ) : (
            <>
              <Heading level="h4" margin="0 0 x-small 0">
                {I18n.t('Availability and Exceptions')}
              </Heading>
              {contextControlForm.length > 0 ? (
                <List isUnstyled margin="0" itemSpacing="small">
                  {contextControlForm.map((control, index) => (
                    <List.Item key={index}>
                      <Flex alignItems="center" gap="x-small">
                        <Flex.Item>
                          {control.context.type === 'course' ? (
                            <IconCoursesLine size="x-small" />
                          ) : (
                            <IconSubaccountsLine size="x-small" />
                          )}
                        </Flex.Item>
                        <Flex.Item shouldGrow shouldShrink>
                          <ContextOption context={control.context.context} />
                        </Flex.Item>
                        <Flex.Item>
                          <SimpleSelect
                            renderLabel=""
                            value={control.available ? 'available' : 'unavailable'}
                            onChange={(e, {value}) => {
                              // Update the availability status of the context
                              setContextControlForm(prev =>
                                prev.map((c, i) =>
                                  i === index ? {...c, available: value === 'available'} : c,
                                ),
                              )
                            }}
                          >
                            <SimpleSelect.Option id={`available`} value={'available'}>
                              {I18n.t('Available')}
                            </SimpleSelect.Option>
                            <SimpleSelect.Option id={`unavailable`} value={'unavailable'}>
                              {I18n.t('Not Available')}
                            </SimpleSelect.Option>
                          </SimpleSelect>
                        </Flex.Item>
                        <Flex.Item>
                          <IconButton
                            screenReaderLabel={I18n.t('Delete exception for %{context_name}', {
                              context_name: control.context.context.name,
                            })}
                            onClick={() => {
                              // Remove the context from the context control form
                              setContextControlForm(prev => prev.filter((_c, i) => i !== index))
                            }}
                          >
                            <IconTrashLine />
                          </IconButton>
                        </Flex.Item>
                      </Flex>
                    </List.Item>
                  ))}
                </List>
              ) : (
                <Text>
                  {I18n.t(
                    'You have not added any availability or exceptions. Search or browse to add one.',
                  )}
                </Text>
              )}
            </>
          )}
        </View>
      </Modal.Body>
      <Modal.Footer>
        <Button
          color="primary"
          type="submit"
          disabled={disableView}
          onClick={() => {
            if (openState.open === true && contextControlForm.length > 0) {
              confirmHandler
                .mutateAsync(
                  contextControlForm.map(convertToContextControl(openState.deployment.id)),
                )
                .finally(close)
            } else {
              close()
            }
          }}
        >
          {I18n.t('Done')}
        </Button>
      </Modal.Footer>
    </Modal>
  )
}

const convertToContextControl =
  (deploymentId: LtiDeploymentId) =>
  (controlState: ContextControlFormState[number]): ContextControlParameter => {
    if (controlState.context.type === 'account') {
      return {
        available: controlState.available,
        account_id: controlState.context.context.id,
        deployment_id: deploymentId,
      }
    } else {
      return {
        available: controlState.available,
        course_id: controlState.context.context.id,
        deployment_id: deploymentId,
      }
    }
  }<|MERGE_RESOLUTION|>--- conflicted
+++ resolved
@@ -37,10 +37,7 @@
 import {ContextSearchOption} from './ContextSearchOption'
 import {Spinner} from '@instructure/ui-spinner'
 import {ContextBrowse} from './ContextBrowse'
-<<<<<<< HEAD
-=======
 import {LtiRegistrationId} from '../../../../model/LtiRegistrationId'
->>>>>>> a5dbccb1
 
 const I18n = createI18nScope('lti_registrations')
 
@@ -118,22 +115,6 @@
         <View minHeight="20em" as="div">
           <Flex gap="small" margin="0 0 medium 0">
             <Flex.Item shouldGrow>
-<<<<<<< HEAD
-              <ContextSearch
-                disabled={disableView}
-                accountId={accountId}
-                onSelectContext={onSelectContext}
-              />
-            </Flex.Item>
-            <Flex.Item>
-              <ContextBrowse
-                rootAccountId={accountId}
-                onSelectContext={onSelectContext}
-                selectedContexts={contextControlForm.map(control => control.context)}
-                browserOpen={browserOpen}
-                setBrowserOpen={setBrowserOpen}
-              />
-=======
               {openState.open ? (
                 <ContextSearch
                   disabled={disableView}
@@ -156,7 +137,6 @@
                   setBrowserOpen={setBrowserOpen}
                 />
               ) : undefined}
->>>>>>> a5dbccb1
             </Flex.Item>
           </Flex>
 
