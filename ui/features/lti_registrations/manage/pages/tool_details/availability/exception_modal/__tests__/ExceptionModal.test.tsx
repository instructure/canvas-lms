--- conflicted
+++ resolved
@@ -293,10 +293,7 @@
     renderWithQueryClient(
       <ExceptionModal
         accountId={accountId}
-<<<<<<< HEAD
-=======
-        registrationId={ZLtiRegistrationId.parse('1')}
->>>>>>> a5dbccb1
+        registrationId={ZLtiRegistrationId.parse('1')}
         openState={openState}
         onClose={onClose}
         onConfirm={onConfirm}
@@ -368,10 +365,7 @@
     renderWithQueryClient(
       <ExceptionModal
         accountId={accountId}
-<<<<<<< HEAD
-=======
-        registrationId={ZLtiRegistrationId.parse('1')}
->>>>>>> a5dbccb1
+        registrationId={ZLtiRegistrationId.parse('1')}
         openState={openState}
         onClose={onClose}
         onConfirm={onConfirm}
@@ -391,10 +385,7 @@
     renderWithQueryClient(
       <ExceptionModal
         accountId={accountId}
-<<<<<<< HEAD
-=======
-        registrationId={ZLtiRegistrationId.parse('1')}
->>>>>>> a5dbccb1
+        registrationId={ZLtiRegistrationId.parse('1')}
         openState={openState}
         onClose={jest.fn()}
         onConfirm={jest.fn()}
