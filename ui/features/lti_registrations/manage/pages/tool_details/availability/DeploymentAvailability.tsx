--- conflicted
+++ resolved
@@ -184,19 +184,6 @@
                   onClick={() => setOpenDeleteDeploymentModal(true)}
                 />
               )}
-<<<<<<< HEAD
-              <Button
-                onClick={() => {
-                  setExceptionModalOpenState({
-                    open: true,
-                    deployment,
-                  })
-                }}
-                color="primary"
-              >
-                {I18n.t('Add Exception')}
-              </Button>
-=======
               {deployment.context_type !== 'Course' ? (
                 <Button
                   onClick={() => {
@@ -210,17 +197,13 @@
                   {I18n.t('Add Exception')}
                 </Button>
               ) : undefined}
->>>>>>> 142422de
             </Flex>
           </Grid.Col>
         </Grid.Row>
       </Grid>
       <ExceptionModal
         accountId={props.accountId}
-<<<<<<< HEAD
-=======
         registrationId={registration.id}
->>>>>>> 142422de
         openState={exceptionModalOpenState}
         onClose={() => setExceptionModalOpenState({open: false})}
         onConfirm={contextControls => {
