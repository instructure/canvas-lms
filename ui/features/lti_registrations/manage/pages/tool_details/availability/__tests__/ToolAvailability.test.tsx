--- conflicted
+++ resolved
@@ -909,8 +909,6 @@
       })
     })
   })
-<<<<<<< HEAD
-=======
 
   describe('adding exceptions', () => {
     it('does not allow adding exceptions for course deployments', async () => {
@@ -953,5 +951,4 @@
       expect(utils.queryByRole('button', {name: /add exception/i})).not.toBeInTheDocument()
     })
   })
->>>>>>> 142422de
 })