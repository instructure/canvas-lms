--- conflicted
+++ resolved
@@ -23,17 +23,9 @@
 import {Flex} from '@instructure/ui-flex'
 import {Heading} from '@instructure/ui-heading'
 import {Tabs} from '@instructure/ui-tabs'
-<<<<<<< HEAD
-import {Flex} from '@instructure/ui-flex'
-import {Button} from '@instructure/ui-buttons'
-import {openRegistrationWizard} from '../manage/registration_wizard/RegistrationWizardModalState'
-import {RegistrationWizardModal} from '../manage/registration_wizard/RegistrationWizardModal'
-import {ZAccountId} from '../manage/model/AccountId'
-=======
 import {Link, Outlet, useMatch, useNavigate} from 'react-router-dom'
 import {openRegistrationWizard} from '../manage/registration_wizard/RegistrationWizardModalState'
 import {refreshRegistrations} from '../manage/pages/manage/ManagePageLoadingState'
->>>>>>> fb326791
 
 const I18n = useI18nScope('lti_registrations')
 
@@ -48,13 +40,6 @@
     [navigate]
   )
 
-<<<<<<< HEAD
-  const queryClient = new QueryClient()
-
-  const accountId = ZAccountId.parse(window.location.pathname.split('/')[2])
-
-=======
->>>>>>> fb326791
   const open = React.useCallback(() => {
     openRegistrationWizard({
       dynamicRegistrationUrl: '',
@@ -63,13 +48,10 @@
       registering: false,
       progress: 0,
       progressMax: 100,
-<<<<<<< HEAD
-=======
       exitOnCancel: true,
       onSuccessfulInstallation: () => {
         refreshRegistrations()
       },
->>>>>>> fb326791
     })
   }, [])
 
@@ -87,10 +69,6 @@
           </Flex.Item>
         ) : null}
       </Flex>
-<<<<<<< HEAD
-      <RegistrationWizardModal accountId={accountId} />
-=======
->>>>>>> fb326791
       <Tabs margin="medium auto" padding="medium" onRequestTabChange={onTabClick}>
         {window.ENV.FEATURES.lti_registrations_discover_page && (
           <Tabs.Panel
