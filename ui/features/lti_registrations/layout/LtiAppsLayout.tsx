--- conflicted
+++ resolved
@@ -23,11 +23,6 @@
 import {Flex} from '@instructure/ui-flex'
 import {Heading} from '@instructure/ui-heading'
 import {Tabs} from '@instructure/ui-tabs'
-<<<<<<< HEAD
-import {Link, Outlet, useMatch, useNavigate} from 'react-router-dom'
-import {openRegistrationWizard} from '../manage/registration_wizard/RegistrationWizardModalState'
-import {refreshRegistrations} from '../manage/pages/manage/ManagePageLoadingState'
-=======
 import {SimpleSelect} from '@instructure/ui-simple-select'
 import {Text} from '@instructure/ui-text'
 import {Link, Outlet, useMatch, useNavigate} from 'react-router-dom'
@@ -35,7 +30,6 @@
 import {refreshRegistrations} from '../manage/pages/manage/ManagePageLoadingState'
 import {useMedia} from 'react-use'
 import {View} from '@instructure/ui-view'
->>>>>>> 4f488e94
 
 const I18n = useI18nScope('lti_registrations')
 
@@ -80,10 +74,6 @@
           </Flex.Item>
         ) : null}
       </Flex>
-<<<<<<< HEAD
-      <Tabs margin="medium auto" padding="medium" onRequestTabChange={onTabClick}>
-        {window.ENV.FEATURES.lti_registrations_discover_page && (
-=======
       <Text>
         {I18n.t(
           'Enhance your Canvas experience with apps that offer content libraries, collaboration tools, analytics, and more. This page is your hub for all app features! Use the Discover page to find and install new apps, and the Manage page to review and modify your installed apps.'
@@ -126,7 +116,6 @@
               <Outlet />
             </Tabs.Panel>
           )}
->>>>>>> 4f488e94
           <Tabs.Panel
             renderTitle={
               <Link style={{color: 'initial', textDecoration: 'initial'}} to="/manage">
@@ -140,26 +129,8 @@
           >
             <Outlet />
           </Tabs.Panel>
-<<<<<<< HEAD
-        )}
-        <Tabs.Panel
-          renderTitle={
-            <Link style={{color: 'initial', textDecoration: 'initial'}} to="/manage">
-              {I18n.t('Manage')}
-            </Link>
-          }
-          id="manage"
-          padding="large x-small"
-          isSelected={!!isManage}
-          active={!!isManage}
-        >
-          <Outlet />
-        </Tabs.Panel>
-      </Tabs>
-=======
         </Tabs>
       )}
->>>>>>> 4f488e94
     </>
   )
 })