--- conflicted
+++ resolved
@@ -754,15 +754,6 @@
     const consoleError = jest.spyOn(console, 'error').mockImplementation(() => {})
     const node = document.createElement('div')
 
-<<<<<<< HEAD
-    return mount(node)
-      .then(() => findByTestId(node, 'summary-statistics'))
-      .then(el => {
-        expect(el.textContent).toContain(
-          '11 students scored above or at the average, and 1 below. 1 student in percentile 50. 1 student in percentile 67.',
-        )
-      })
-=======
     await mount(node)
     const el = await findByTestId(node, 'summary-statistics')
 
@@ -774,6 +765,5 @@
     )
 
     consoleError.mockRestore()
->>>>>>> 0539a086
   })
 })