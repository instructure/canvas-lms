/*
 * Copyright (C) 2021 - present Instructure, Inc.
 *
 * This file is part of Canvas.
 *
 * Canvas is free software: you can redistribute it and/or modify it under
 * the terms of the GNU Affero General Public License as published by the Free
 * Software Foundation, version 3 of the License.
 *
 * Canvas is distributed in the hope that it will be useful, but WITHOUT ANY
 * WARRANTY; without even the implied warranty of MERCHANTABILITY or FITNESS FOR
 * A PARTICULAR PURPOSE. See the GNU Affero General Public License for more
 * details.
 *
 * You should have received a copy of the GNU Affero General Public License along
 * with this program. If not, see <http://www.gnu.org/licenses/>.
 */

import {render} from '@testing-library/react'
import React from 'react'
import Essay from '../essay'

describe('canvas_quizzes/statistics/views/questions/essay', () => {
  it('renders', () => {
    render(<Essay />)
  })

  it('renders a link to speedgrader', function () {
    const speedGraderUrl = 'http://localhost/courses/1/gradebook/speed_grader?assignment_id=10'
    const {getByText} = render(<Essay speedGraderUrl={speedGraderUrl} />)
    const link = getByText('View in SpeedGrader')

    expect(link.href).toBe(speedGraderUrl)
    expect(link.target).toBe('_blank')
  })

  it('does not render a link to speed grader when url is absent', () => {
    const {getByText} = render(<Essay />)

    try {
      getByText('View in SpeedGrader')
      expect(false).toBe(true)
<<<<<<< HEAD
    } catch (e) {}
=======
    } catch (e) {
      // no-op
    }
>>>>>>> 31fbffe1
  })
})<|MERGE_RESOLUTION|>--- conflicted
+++ resolved
@@ -40,12 +40,8 @@
     try {
       getByText('View in SpeedGrader')
       expect(false).toBe(true)
-<<<<<<< HEAD
-    } catch (e) {}
-=======
     } catch (e) {
       // no-op
     }
->>>>>>> 31fbffe1
   })
 })