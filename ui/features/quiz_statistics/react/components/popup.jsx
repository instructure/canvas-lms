--- conflicted
+++ resolved
@@ -20,19 +20,10 @@
 import ReactDOM from 'react-dom'
 import PropTypes from 'prop-types'
 import $ from 'jquery'
-<<<<<<< HEAD
-import _ from '@instructure/lodash-underscore'
-import {extend} from 'lodash'
-import 'jquery-qtip'
-import ScreenReaderContent from '@canvas/quiz-legacy-client-apps/react/components/screen_reader_content'
-
-const omit = _.omit
-=======
 import {extend, omit} from 'lodash'
 import 'jquery-qtip'
 import ScreenReaderContent from '@canvas/quiz-legacy-client-apps/react/components/screen_reader_content'
 
->>>>>>> cdbe51e4
 const POPUP_PROPS = [
   'content',
   'popupOptions',
