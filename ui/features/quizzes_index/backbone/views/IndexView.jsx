--- conflicted
+++ resolved
@@ -163,11 +163,7 @@
       returnFocusTo && returnFocusTo.focus()
     }
 
-<<<<<<< HEAD
-    // eslint-disable-next-line no-restricted-properties
-=======
-     
->>>>>>> 80d4da09
+     
     ReactDOM.render(
       <QuizEngineModal onDismiss={handleDismiss} setOpen={setOpen} />,
       $('#quiz-modal-mount-point')[0]
@@ -180,11 +176,7 @@
       .css('padding-left', '35rem')
       .css('display', 'block')
 
-<<<<<<< HEAD
-    // eslint-disable-next-line no-restricted-properties
-=======
-     
->>>>>>> 80d4da09
+     
     ReactDOM.render(
       <Alert variant="success" timeout={4000} transition="fade">
         <Text>{I18n.t(`Your quiz engine choice has been reset!`)}</Text>
@@ -198,11 +190,7 @@
       .css('width', '30rem')
       .css('padding-left', '35rem')
       .css('display', 'block')
-<<<<<<< HEAD
-    // eslint-disable-next-line no-restricted-properties
-=======
-     
->>>>>>> 80d4da09
+     
     ReactDOM.render(
       <Alert variant="error" timeout={4000} transition="fade">
         <Text>{I18n.t(`There was a problem resetting your quiz engine choice`)}</Text>
@@ -232,11 +220,7 @@
       }
     }
 
-<<<<<<< HEAD
-    // eslint-disable-next-line no-restricted-properties
-=======
-     
->>>>>>> 80d4da09
+     
     ReactDOM.render(
       <ContentTypeExternalToolTray
         tool={tool}
