//
// Copyright (C) 2013 - present Instructure, Inc.
//
// This file is part of Canvas.
//
// Canvas is free software: you can redistribute it and/or modify it under
// the terms of the GNU Affero General Public License as published by the Free
// Software Foundation, version 3 of the License.
//
// Canvas is distributed in the hope that it will be useful, but WITHOUT ANY
// WARRANTY; without even the implied warranty of MERCHANTABILITY or FITNESS FOR
// A PARTICULAR PURPOSE. See the GNU Affero General Public License for more
// details.
//
// You should have received a copy of the GNU Affero General Public License along
// with this program. If not, see <http://www.gnu.org/licenses/>.

import {useScope as createI18nScope} from '@canvas/i18n'
import $ from 'jquery'
import '@canvas/jquery/jquery.ajaxJSON'
import {debounce, reduce, forEach} from 'lodash'
import Backbone from '@canvas/backbone'
import template from '../../jst/IndexView.handlebars'
import '@canvas/rails-flash-notifications'
import React from 'react'
import ReactDOM from 'react-dom'
import {Alert} from '@instructure/ui-alerts'
import {Text} from '@instructure/ui-text'
import ContentTypeExternalToolTray from '@canvas/trays/react/ContentTypeExternalToolTray'
import QuizEngineModal from '../../react/QuizEngineModal'
import {ltiState} from '@canvas/lti/jquery/messages'
import getCookie from '@instructure/get-cookie'
import {getQuizTypes} from '@canvas/util/resourceTypeUtil'

const I18n = createI18nScope('quizzesIndexView')

export default class IndexView extends Backbone.View {
  static initClass() {
    this.prototype.template = template

    this.prototype.el = '#content'

    this.child('assignmentView', '[data-view=assignment]')
    this.child('openView', '[data-view=open]')
    this.child('noQuizzesView', '[data-view=no_quizzes]')
    this.child('surveyView', '[data-view=surveys]')

    this.prototype.events = {
      'keyup #searchTerm': 'keyUpSearch',
      'mouseup #searchTerm': 'keyUpSearch',
      'click .header-bar-right .menu_tool_link': 'openExternalTool',
      'click .choose-quiz-engine': 'createNewQuiz',
      'click .reset-quiz-engine': 'resetQuizEngine',
    }

    this.prototype.keyUpSearch = debounce(function () {
      this.filterResults()
      return this.announceCount()
    }, 200)
    // ie10 x-close workaround
  }

  initialize() {
    this.filterResults = this.filterResults.bind(this)
    this.announceCount = this.announceCount.bind(this)
    super.initialize(...arguments)
    this.options.hasNoQuizzes =
      this.assignmentView.collection.length + this.openView.collection.length === 0
    this.options.hasAssignmentQuizzes = this.assignmentView.collection.length > 0
    this.options.hasOpenQuizzes = this.openView.collection.length > 0
    this.quizIndexPlacements = ENV.quiz_index_menu_tools != null ? ENV.quiz_index_menu_tools : []
    return (this.options.hasSurveys = this.surveyView.collection.length > 0)
  }

  views() {
    return [this.options.assignmentView, this.options.openView, this.options.surveyView]
  }

  filterResults() {
    forEach(this.views(), view => {
      view.filterResults($('#searchTerm').val())
    })
  }

  announceCount() {
    const searchTerm = $('#searchTerm').val()
    if (searchTerm === '' || searchTerm === null) return

    const matchingQuizCount = reduce(
      this.views(),
      (runningCount, view) => {
        return runningCount + view.matchingCount(searchTerm)
      },
      0,
    )
    return this.announceMatchingQuizzes(matchingQuizCount)
  }

  announceMatchingQuizzes(numQuizzes) {
    const msg = I18n.t(
      {
        one: '1 quiz found.',
        other: '%{count} quizzes found.',
        zero: 'No matching quizzes found.',
      },
      {count: numQuizzes},
    )
    return $.screenReaderFlashMessageExclusive(msg)
  }

  toJSON() {
    const json = super.toJSON(...arguments)
    json.quizIndexPlacements = this.quizIndexPlacements
    return json
  }

  createNewQuiz() {
    const newQuizzesSelected = ENV.NEW_QUIZZES_SELECTED
    if (newQuizzesSelected === null) {
      this.chooseQuizEngine()
    } else if (newQuizzesSelected === 'true') {
      window.location.href = `${ENV.URLS.new_assignment_url}?quiz_lti`
    } else if (newQuizzesSelected === 'false') {
      const authenticity_token = () => getCookie('_csrf_token')
      $.ajaxJSON(
        ENV.URLS.new_quiz_url,
        'POST',
        {authenticity_token: authenticity_token()},
        data => {
          window.location.href = data.url
        },
      )
    } else {
      this.chooseQuizEngine()
    }
  }

  chooseQuizEngine() {
    this.renderQuizEngineModal(true, $('.choose-quiz-engine'))
  }

  resetQuizEngine() {
    const newquizzes_engine = null
    $.ajaxJSON(
      ENV.URLS.new_quizzes_selection,
      'PUT',
      {
        newquizzes_engine_selected: newquizzes_engine,
      },
      () => {
        window.location.reload()
        this.renderQuizEngineSelectionSuccessNotice()
      },
      () => {
        this.renderQuizEngineSelectionFailureNotice()
      },
    )
  }

  renderQuizEngineModal(setOpen, returnFocusTo) {
    const handleDismiss = () => {
      this.renderQuizEngineModal(false)
      returnFocusTo && returnFocusTo.focus()
    }

<<<<<<< HEAD
     
=======
>>>>>>> 4b8c5dea
    ReactDOM.render(
      <QuizEngineModal onDismiss={handleDismiss} setOpen={setOpen} />,
      $('#quiz-modal-mount-point')[0],
    )
  }

  renderQuizEngineSelectionSuccessNotice() {
    $('#flash_message_holder')
      .css('width', '30rem')
      .css('padding-left', '35rem')
      .css('display', 'block')

<<<<<<< HEAD
     
=======
>>>>>>> 4b8c5dea
    ReactDOM.render(
      <Alert variant="success" timeout={4000} transition="fade">
        <Text>{I18n.t(`Your quiz engine choice has been reset!`)}</Text>
      </Alert>,
      $('#flash_message_holder')[0],
    )
  }

  renderQuizEngineSelectionFailureNotice() {
    $('#flash_message_holder')
      .css('width', '30rem')
      .css('padding-left', '35rem')
      .css('display', 'block')
<<<<<<< HEAD
     
=======

>>>>>>> 4b8c5dea
    ReactDOM.render(
      <Alert variant="error" timeout={4000} transition="fade">
        <Text>{I18n.t(`There was a problem resetting your quiz engine choice`)}</Text>
      </Alert>,
      $('#flash_message_holder')[0],
    )
  }

  openExternalTool(ev) {
    if (ev != null) {
      ev.preventDefault()
    }
    const tool = this.quizIndexPlacements.find(t => t.id === ev.target.dataset.toolId)
    this.setExternalToolTray(tool, $('.al-trigger')[0])
  }

  reloadPage() {
    window.location.reload()
  }

  setExternalToolTray(tool, returnFocusTo) {
    const handleDismiss = () => {
      this.setExternalToolTray(null)
      returnFocusTo.focus()
      if (ltiState?.tray?.refreshOnClose) {
        this.reloadPage()
      }
    }

<<<<<<< HEAD
     
=======
>>>>>>> 4b8c5dea
    ReactDOM.render(
      <ContentTypeExternalToolTray
        tool={tool}
        placement="quiz_index_menu"
        acceptedResourceTypes={getQuizTypes()}
        targetResourceType="quiz"
        allowItemSelection={false}
        selectableItems={[]}
        onDismiss={handleDismiss}
        open={tool !== null}
      />,
      $('#external-tool-mount-point')[0],
    )
  }
}
IndexView.initClass()<|MERGE_RESOLUTION|>--- conflicted
+++ resolved
@@ -163,10 +163,6 @@
       returnFocusTo && returnFocusTo.focus()
     }
 
-<<<<<<< HEAD
-     
-=======
->>>>>>> 4b8c5dea
     ReactDOM.render(
       <QuizEngineModal onDismiss={handleDismiss} setOpen={setOpen} />,
       $('#quiz-modal-mount-point')[0],
@@ -179,10 +175,6 @@
       .css('padding-left', '35rem')
       .css('display', 'block')
 
-<<<<<<< HEAD
-     
-=======
->>>>>>> 4b8c5dea
     ReactDOM.render(
       <Alert variant="success" timeout={4000} transition="fade">
         <Text>{I18n.t(`Your quiz engine choice has been reset!`)}</Text>
@@ -196,11 +188,7 @@
       .css('width', '30rem')
       .css('padding-left', '35rem')
       .css('display', 'block')
-<<<<<<< HEAD
-     
-=======
-
->>>>>>> 4b8c5dea
+
     ReactDOM.render(
       <Alert variant="error" timeout={4000} transition="fade">
         <Text>{I18n.t(`There was a problem resetting your quiz engine choice`)}</Text>
@@ -230,10 +218,6 @@
       }
     }
 
-<<<<<<< HEAD
-     
-=======
->>>>>>> 4b8c5dea
     ReactDOM.render(
       <ContentTypeExternalToolTray
         tool={tool}
