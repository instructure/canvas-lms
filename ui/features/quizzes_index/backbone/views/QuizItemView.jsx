--- conflicted
+++ resolved
@@ -177,11 +177,7 @@
 
   renderItemAssignToTray(open, returnFocusTo, itemProps) {
     const quizItemType = this.model.get('quiz_type') !== 'quizzes.next' ? 'quiz' : 'assignment'
-<<<<<<< HEAD
-     
-=======
-
->>>>>>> 51db239a
+
     ReactDOM.render(
       <ItemAssignToManager
         open={open}
@@ -226,10 +222,6 @@
   onDelete(e) {
     e.preventDefault()
     if (this.canDelete()) {
-<<<<<<< HEAD
-       
-=======
->>>>>>> 51db239a
       if (window.confirm(this.messages.confirm)) return this.delete()
     }
   }
@@ -255,11 +247,7 @@
     const quizId = this.model.get('id')
     const isOldQuiz = this.model.get('quiz_type') !== 'quizzes.next'
     const contentSelection = isOldQuiz ? {quizzes: [quizId]} : {assignments: [quizId]}
-<<<<<<< HEAD
-     
-=======
-
->>>>>>> 51db239a
+
     ReactDOM.render(
       <DirectShareCourseTray
         open={open}
@@ -283,11 +271,7 @@
     const quizId = this.model.get('id')
     const isOldQuiz = this.model.get('quiz_type') !== 'quizzes.next'
     const contentType = isOldQuiz ? 'quiz' : 'assignment'
-<<<<<<< HEAD
-     
-=======
-
->>>>>>> 51db239a
+
     ReactDOM.render(
       <DirectShareUserModal
         open={open}
