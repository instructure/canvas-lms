//
// Copyright (C) 2013 - present Instructure, Inc.
//
// This file is part of Canvas.
//
// Canvas is free software: you can redistribute it and/or modify it under
// the terms of the GNU Affero General Public License as published by the Free
// Software Foundation, version 3 of the License.
//
// Canvas is distributed in the hope that it will be useful, but WITHOUT ANY
// WARRANTY; without even the implied warranty of MERCHANTABILITY or FITNESS FOR
// A PARTICULAR PURPOSE. See the GNU Affero General Public License for more
// details.
//
// You should have received a copy of the GNU Affero General Public License along
// with this program. If not, see <http://www.gnu.org/licenses/>.

import {useScope as useI18nScope} from '@canvas/i18n'

import $ from 'jquery'
import {each, extend} from 'lodash'
import Backbone from '@canvas/backbone'
import CyoeHelper from '@canvas/conditional-release-cyoe-helper'
import PublishIconView from '@canvas/publish-icon-view'
import LockIconView from '@canvas/lock-icon'
import DateDueColumnView from '@canvas/assignments/backbone/views/DateDueColumnView'
import DateAvailableColumnView from '@canvas/assignments/backbone/views/DateAvailableColumnView'
import SisButtonView from '@canvas/sis/backbone/views/SisButtonView'
import template from '../../jst/QuizItemView.handlebars'
import '@canvas/jquery/jquery.disableWhileLoading'
import Quiz from '@canvas/quizzes/backbone/models/Quiz'
import React from 'react'
import ReactDOM from 'react-dom'
import DirectShareCourseTray from '@canvas/direct-sharing/react/components/DirectShareCourseTray'
import DirectShareUserModal from '@canvas/direct-sharing/react/components/DirectShareUserModal'
import ItemAssignToTray from '@canvas/context-modules/differentiated-modules/react/Item/ItemAssignToTray'

const I18n = useI18nScope('quizzes.index')

export default class ItemView extends Backbone.View {
  static initClass() {
    this.prototype.template = template

    this.prototype.tagName = 'li'
    this.prototype.className = 'quiz'

    this.child('publishIconView', '[data-view=publish-icon]')
    this.child('lockIconView', '[data-view=lock-icon]')
    this.child('dateDueColumnView', '[data-view=date-due]')
    this.child('dateAvailableColumnView', '[data-view=date-available]')
    this.child('sisButtonView', '[data-view=sis-button]')

    this.prototype.events = {
      click: 'clickRow',
      'click .delete-item': 'onDelete',
      'click .migrate': 'migrateQuiz',
      'click .quiz-copy-to': 'copyQuizTo',
      'click .quiz-send-to': 'sendQuizTo',
      'click .duplicate_assignment': 'onDuplicate',
      'click .duplicate-failed-retry': 'onDuplicateFailedRetry',
      'click .migrate-failed-retry': 'onMigrateFailedRetry',
      'click .duplicate-failed-cancel': 'onDuplicateOrImportFailedCancel',
      'click .import-failed-cancel': 'onDuplicateOrImportFailedCancel',
      'click .migrate-failed-cancel': 'onDuplicateOrImportFailedCancel',
<<<<<<< HEAD
=======
      'click .alignment-clone-failed-retry': 'onAlignmentCloneFailedRetry',
      'click .alignment-clone-failed-cancel': 'onDuplicateOrImportFailedCancel',
>>>>>>> db6a4b12
      'click .assign-to-link': 'onAssign',
    }

    this.prototype.messages = {
      confirm: I18n.t('confirms.delete_quiz', 'Are you sure you want to delete this quiz?'),
      multipleDates: I18n.t('multiple_due_dates', 'Multiple Dates'),
      deleteSuccessful: I18n.t('flash.removed', 'Quiz successfully deleted.'),
      deleteFail: I18n.t('flash.fail', 'Quiz deletion failed.'),
    }

    this.prototype.els = {
      '.al-trigger': '$settingsButton',
    }
  }

  initialize(_options) {
    this.initializeChildViews()
    this.observeModel()
    this.model.pollUntilFinishedLoading(3000)
    return super.initialize(...arguments)
  }

  initializeChildViews() {
    this.publishIconView = false
    this.lockIconView = false
    this.sisButtonView = false
    const content_type = this.model.get('quiz_type') === 'quizzes.next' ? 'assignment' : 'quiz'

    if (this.canManage()) {
      this.publishIconView = new PublishIconView({
        model: this.model,
        title: this.model.get('title'),
      })
      this.lockIconView = new LockIconView({
        model: this.model,
        unlockedText: I18n.t('%{name} is unlocked. Click to lock.', {
          name: this.model.get('title'),
        }),
        lockedText: I18n.t('%{name} is locked. Click to unlock', {name: this.model.get('title')}),
        course_id: ENV.COURSE_ID,
        content_id: this.model.get('id'),
        content_type,
      })
      if (
        this.model.postToSISEnabled() &&
        this.model.postToSIS() !== null &&
        this.model.attributes.published
      ) {
        this.sisButtonView = new SisButtonView({
          model: this.model,
          sisName: this.model.postToSISName(),
          dueDateRequired: this.model.dueDateRequiredForAccount(),
          maxNameLengthRequired: this.model.maxNameLengthRequiredForAccount(),
        })
      }
    }

    this.dateDueColumnView = new DateDueColumnView({model: this.model})
    return (this.dateAvailableColumnView = new DateAvailableColumnView({model: this.model}))
  }

  afterRender() {
    return this.$el.toggleClass('quiz-loading-overrides', !!this.model.get('loadingOverrides'))
  }

  // make clicks follow through to url for entire row
  clickRow(e) {
    const target = $(e.target)
    if (target.parents('.ig-admin').length > 0 || target.hasClass('ig-title')) return

    const row = target.parents('li')
    const title = row.find('.ig-title')
    if (title.length > 0) return this.redirectTo(title.attr('href'))
  }

  redirectTo(path) {
    return (window.location.href = path)
  }

  migrateQuizEnabled() {
    const isOldQuiz = this.model.get('quiz_type') !== 'quizzes.next'
    return ENV.FLAGS && ENV.FLAGS.migrate_quiz_enabled && isOldQuiz
  }

  migrateQuiz(e) {
    e.preventDefault()
    const courseId = ENV.context_asset_string.split('_')[1]
    const quizId = this.options.model.id
    const url = `/api/v1/courses/${courseId}/content_exports?export_type=quizzes2&quiz_id=${quizId}&include[]=migrated_quiz`
    const dfd = $.ajaxJSON(url, 'POST')
    this.$el.disableWhileLoading(dfd)
    return $.when(dfd)
      .done(response => {
        this.addMigratedQuizToList(response)
        return $.flashMessage(I18n.t('Migration in progress'))
      })
      .fail(() => {
        return $.flashError(I18n.t('An error occurred while migrating.'))
      })
  }

  addMigratedQuizToList(response) {
    if (!response) return
    const quizzes = response.migrated_quiz
    if (quizzes) {
      this.addQuizToList(quizzes[0])
    }
  }

  renderItemAssignToTray(open, returnFocusTo, itemProps) {
    ReactDOM.render(
      <ItemAssignToTray
        open={open}
        onClose={() => {
          ReactDOM.unmountComponentAtNode(document.getElementById('assign-to-mount-point'))
        }}
        onDismiss={() => {
          this.renderItemAssignToTray(false, returnFocusTo, itemProps)
          returnFocusTo.focus()
        }}
        itemType="assignment"
        locale={ENV.LOCALE || 'en'}
        timezone={ENV.TIMEZONE || 'UTC'}
        {...itemProps}
      />,
      document.getElementById('assign-to-mount-point')
    )
  }

  onAssign(e) {
    e.preventDefault()
    const returnFocusTo = $(e.target).closest('ul').prev('.al-trigger')

    const courseId = e.target.getAttribute('data-quiz-context-id')
    const itemName = e.target.getAttribute('data-quiz-name')
    const itemContentId = e.target.getAttribute('data-quiz-id')
    const iconType = e.target.getAttribute('data-is-lti-quiz') ? 'lti-quiz' : 'quiz'
<<<<<<< HEAD
    const pointsPossible = parseFloat(e.target.getAttribute('data-quiz-points-possible')) + ' pts'
=======
    const pointsPossible = this.model.get('points_possible')
>>>>>>> db6a4b12
    this.renderItemAssignToTray(true, returnFocusTo, {
      courseId,
      itemName,
      itemContentId,
      pointsPossible,
      iconType,
    })
  }

  canDelete() {
    return this.model.get('permissions').delete
  }

  onDelete(e) {
    e.preventDefault()
    if (this.canDelete()) {
      // eslint-disable-next-line no-alert
      if (window.confirm(this.messages.confirm)) return this.delete()
    }
  }

  // delete quiz item
  delete(opts) {
    this.$el.hide()
    return this.model.destroy({
      success: () => {
        this.$el.remove()
        if (opts.silent !== true) {
          $.flashMessage(this.messages.deleteSuccessful)
        }
      },
      error: () => {
        this.$el.show()
        return $.flashError(this.messages.deleteFail)
      },
    })
  }

  renderCopyToTray(open) {
    const quizId = this.model.get('id')
    const isOldQuiz = this.model.get('quiz_type') !== 'quizzes.next'
    const contentSelection = isOldQuiz ? {quizzes: [quizId]} : {assignments: [quizId]}
    ReactDOM.render(
      <DirectShareCourseTray
        open={open}
        sourceCourseId={ENV.COURSE_ID}
        contentSelection={contentSelection}
        onDismiss={() => {
          this.renderCopyToTray(false)
          return setTimeout(() => this.$settingsButton.focus(), 100)
        }}
      />,
      document.getElementById('direct-share-mount-point')
    )
  }

  copyQuizTo(ev) {
    ev.preventDefault()
    this.renderCopyToTray(true)
  }

  renderSendToTray(open) {
    const quizId = this.model.get('id')
    const isOldQuiz = this.model.get('quiz_type') !== 'quizzes.next'
    const contentType = isOldQuiz ? 'quiz' : 'assignment'
    ReactDOM.render(
      <DirectShareUserModal
        open={open}
        sourceCourseId={ENV.COURSE_ID}
        contentShare={{content_type: contentType, content_id: quizId}}
        onDismiss={() => {
          this.renderSendToTray(false)
          return setTimeout(() => this.$settingsButton.focus(), 100)
        }}
      />,
      document.getElementById('direct-share-mount-point')
    )
  }

  sendQuizTo(ev) {
    ev.preventDefault()
    this.renderSendToTray(true)
  }

  observeModel() {
    this.model.on('change:published', this.updatePublishState, this)
    this.model.on('change:loadingOverrides', this.render, this)
    this.model.on('change:workflow_state', this.render, this)
  }

  updatePublishState() {
    this.$('.speed-grader-link-container')?.toggleClass('hidden', !this.model.get('published'))
    return this.$('.ig-row').toggleClass('ig-published', this.model.get('published'))
  }

  canManage() {
    return ENV.PERMISSIONS.manage
  }

  canCreate() {
    return ENV.PERMISSIONS.create
  }

  isStudent() {
    // must check canManage because current_user_roles will include roles from other enrolled courses
    return ENV.current_user_roles?.includes('student') && !this.canManage()
  }

  canDuplicate() {
    const userIsAdmin = ENV.current_user_is_admin
    const canDuplicate = this.model.get('can_duplicate')
    return (userIsAdmin || this.canCreate()) && canDuplicate
  }

  onDuplicate(e) {
    if (!this.canDuplicate()) return
    e.preventDefault()
    this.model.duplicate(this.addQuizToList.bind(this))
  }

  addQuizToList(response) {
    if (!response) return
    const quiz = new Quiz(response)
    if (ENV.PERMISSIONS.by_assignment_id) {
      ENV.PERMISSIONS.by_assignment_id[quiz.id] =
        ENV.PERMISSIONS.by_assignment_id[quiz.originalAssignmentID()]
    }
    this.model.collection.add(quiz)
    this.focusOnQuiz(response)
  }

  focusOnQuiz(quiz) {
    $(`#assignment_${quiz.id}`).attr('tabindex', -1).focus()
  }

  onDuplicateOrImportFailedCancel(e) {
    e.preventDefault()
    this.delete({silent: true})
  }

  onDuplicateFailedRetry(e) {
    e.preventDefault()
    const button = $(e.target)
    button.prop('disabled', true)
    this.model
      .duplicate_failed(response => {
        this.addQuizToList(response)
        this.delete({silent: true})
      })
      .always(() => {
        button.prop('disabled', false)
      })
  }

  onAlignmentCloneFailedRetry(e) {
    e.preventDefault()
    const button = $(e.target)
    button.prop('disabled', true)
    this.model
      .alignment_clone_failed(response => {
        this.addQuizToList(response)
        this.delete({silent: true})
      })
      .always(() => {
        button.prop('disabled', false)
      })
  }

  onMigrateFailedRetry(e) {
    e.preventDefault()
    const button = $(e.target)
    button.prop('disabled', true)
    this.model
      .retry_migration(response => {
        this.addMigratedQuizToList(response)
        this.delete({silent: true})
      })
      .always(() => {
        button.prop('disabled', false)
      })
  }

  toJSON() {
    const base = extend(this.model.toJSON(), this.options)
    base.quiz_menu_tools = ENV.quiz_menu_tools
    each(base.quiz_menu_tools, tool => {
      tool.url = tool.base_url + `&quizzes[]=${this.model.get('id')}`
    })

    base.cyoe = CyoeHelper.getItemData(base.assignment_id, base.quiz_type === 'assignment')
    base.return_to = encodeURIComponent(window.location.pathname)

    if (this.model.get('multiple_due_dates')) {
      base.selector = this.model.get('id')
      base.link_text = this.messages.multipleDates
      base.link_href = this.model.get('url')
    }

    base.migrateQuizEnabled = this.migrateQuizEnabled()
    base.canDuplicate = this.canDuplicate()
    base.isDuplicating = this.model.get('workflow_state') === 'duplicating'
    base.failedToDuplicate = this.model.get('workflow_state') === 'failed_to_duplicate'
    base.isMigrating = this.model.get('workflow_state') === 'migrating'
    base.isImporting = this.model.get('workflow_state') === 'importing'
    base.failedToImport = this.model.get('workflow_state') === 'fail_to_import'
    base.isMasterCourseChildContent = this.model.isMasterCourseChildContent()
    base.failedToMigrate = this.model.get('workflow_state') === 'failed_to_migrate'
    base.showAvailability =
      !(this.model.get('in_paced_course') && this.canManage()) &&
      (this.model.multipleDueDates() || !this.model.defaultDates().available())
    base.showDueDate =
      !(this.model.get('in_paced_course') && this.canManage()) &&
      (this.model.multipleDueDates() || this.model.singleSectionDueDate())
    base.name = this.model.name()
    base.isQuizzesNext = this.model.isQuizzesNext()
    base.useQuizzesNextIcon = this.model.isQuizzesNext() || this.isStudent()
    base.isQuizzesNextAndNotStudent = this.model.isQuizzesNext() && !this.isStudent()
    base.canShowQuizBuildShortCut =
      this.model.isQuizzesNext() &&
      this.model.get('can_update') &&
      !this.isStudent() &&
      ENV.FLAGS &&
      ENV.FLAGS.quiz_lti_enabled
    base.quizzesRespondusEnabled =
      this.isStudent() &&
      this.model.get('require_lockdown_browser') &&
      this.model.get('quiz_type') === 'quizzes.next'

    base.is_locked =
      this.model.get('is_master_course_child_content') &&
      this.model.get('restricted_by_master_course')

    base.courseId = ENV.context_asset_string.split('_')[1]
    base.differentiatedModulesFlag = ENV.FEATURES?.differentiated_modules
    base.showSpeedGraderLinkFlag = ENV.FLAGS?.show_additional_speed_grader_link
    base.showSpeedGraderLink = ENV.SHOW_SPEED_GRADER_LINK

    // publishing and unpublishing the underlying model does not rerender this view.
    // this sets initial value, then it keeps up with class toggling behavior on updatePublishState()
    base.initialUnpublishedState = !this.model.get('published')

    base.DIRECT_SHARE_ENABLED = ENV.FLAGS && ENV.FLAGS.DIRECT_SHARE_ENABLED
    base.canOpenManageOptions =
      this.canManage() || this.canDuplicate() || this.canDelete() || base.DIRECT_SHARE_ENABLED
    return base
  }
}
ItemView.initClass()<|MERGE_RESOLUTION|>--- conflicted
+++ resolved
@@ -62,11 +62,8 @@
       'click .duplicate-failed-cancel': 'onDuplicateOrImportFailedCancel',
       'click .import-failed-cancel': 'onDuplicateOrImportFailedCancel',
       'click .migrate-failed-cancel': 'onDuplicateOrImportFailedCancel',
-<<<<<<< HEAD
-=======
       'click .alignment-clone-failed-retry': 'onAlignmentCloneFailedRetry',
       'click .alignment-clone-failed-cancel': 'onDuplicateOrImportFailedCancel',
->>>>>>> db6a4b12
       'click .assign-to-link': 'onAssign',
     }
 
@@ -204,11 +201,7 @@
     const itemName = e.target.getAttribute('data-quiz-name')
     const itemContentId = e.target.getAttribute('data-quiz-id')
     const iconType = e.target.getAttribute('data-is-lti-quiz') ? 'lti-quiz' : 'quiz'
-<<<<<<< HEAD
-    const pointsPossible = parseFloat(e.target.getAttribute('data-quiz-points-possible')) + ' pts'
-=======
     const pointsPossible = this.model.get('points_possible')
->>>>>>> db6a4b12
     this.renderItemAssignToTray(true, returnFocusTo, {
       courseId,
       itemName,
