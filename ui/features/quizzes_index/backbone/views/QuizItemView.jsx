--- conflicted
+++ resolved
@@ -175,11 +175,7 @@
 
   renderItemAssignToTray(open, returnFocusTo, itemProps) {
     const quizItemType = this.model.get('quiz_type') !== 'quizzes.next' ? 'quiz' : 'assignment'
-<<<<<<< HEAD
-    // eslint-disable-next-line no-restricted-properties
-=======
      
->>>>>>> 80d4da09
     ReactDOM.render(
       <ItemAssignToManager
         open={open}
@@ -250,11 +246,7 @@
     const quizId = this.model.get('id')
     const isOldQuiz = this.model.get('quiz_type') !== 'quizzes.next'
     const contentSelection = isOldQuiz ? {quizzes: [quizId]} : {assignments: [quizId]}
-<<<<<<< HEAD
-    // eslint-disable-next-line no-restricted-properties
-=======
      
->>>>>>> 80d4da09
     ReactDOM.render(
       <DirectShareCourseTray
         open={open}
@@ -278,11 +270,7 @@
     const quizId = this.model.get('id')
     const isOldQuiz = this.model.get('quiz_type') !== 'quizzes.next'
     const contentType = isOldQuiz ? 'quiz' : 'assignment'
-<<<<<<< HEAD
-    // eslint-disable-next-line no-restricted-properties
-=======
      
->>>>>>> 80d4da09
     ReactDOM.render(
       <DirectShareUserModal
         open={open}
