--- conflicted
+++ resolved
@@ -109,22 +109,14 @@
       data.password_confirmation = ''
       $form.fillFormData(
         {
-<<<<<<< HEAD
-          unique_id: data.unique_id
-=======
           unique_id: data.unique_id,
->>>>>>> c4055bd5
         },
         {object_name: 'pseudonym'}
       )
       window.canvas_pseudonyms.jqInterface.onEdit({
         canEditSisUserId: data.can_edit_sis_user_id === 'true',
         integrationId: data.integration_id,
-<<<<<<< HEAD
-        sisUserId: data.sis_user_id
-=======
         sisUserId: data.sis_user_id,
->>>>>>> c4055bd5
       })
       const passwordable = $(this).parents('.links').hasClass('passwordable')
       const delegated = passwordable && $(this).parents('.links').hasClass('delegated-auth')
@@ -147,11 +139,7 @@
             $form.data('unique_id_text').parents('.login').remove()
           }
           window.canvas_pseudonyms.jqInterface.onCancel()
-<<<<<<< HEAD
-        }
-=======
         },
->>>>>>> c4055bd5
       })
       $form
         .dialog('option', 'title', I18n.t('titles.update_login', 'Update Login'))
