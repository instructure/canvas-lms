/*
 * Copyright (C) 2011 - present Instructure, Inc.
 *
 * This file is part of Canvas.
 *
 * Canvas is free software: you can redistribute it and/or modify it under
 * the terms of the GNU Affero General Public License as published by the Free
 * Software Foundation, version 3 of the License.
 *
 * Canvas is distributed in the hope that it will be useful, but WITHOUT ANY
 * WARRANTY; without even the implied warranty of MERCHANTABILITY or FITNESS FOR
 * A PARTICULAR PURPOSE. See the GNU Affero General Public License for more
 * details.
 *
 * You should have received a copy of the GNU Affero General Public License along
 * with this program. If not, see <http://www.gnu.org/licenses/>.
 */

import {useScope as createI18nScope} from '@canvas/i18n'
import React from 'react'
import ReactDOM from 'react-dom'
import SuspendedIcon from '../react/SuspendedIcon'
import $ from 'jquery'
import Pseudonym from '@canvas/pseudonyms/backbone/models/Pseudonym'
import '@canvas/jquery/jquery.instructure_forms' /* formSubmit, fillFormData, formErrors */
import 'jqueryui/dialog'
import '@canvas/util/jquery/fixDialogButtons'
import '@canvas/jquery/jquery.instructure_misc_plugins' /* confirmDelete, showIf */
import '@canvas/util/templateData'
import '../react/externalIdFields'

const I18n = createI18nScope('user_logins')

const savedSSOIcons = {}

$(function () {
  const $form = $('#edit_pseudonym_form')
  $form.formSubmit({
    disableWhileLoading: true,
    formErrors: false,
    processData(data) {
      if (
        !$(this).hasClass('passwordable') ||
        (!data['pseudonym[password]'] && !data['pseudonym[password_confirmation]'])
      ) {
        delete data['pseudonym[password]']
        delete data['pseudonym[password_confirmation]']
      }
    },
    beforeSubmit() {
      const select = $(this).find('.account_id select')[0]
      const idx = select && select.selectedIndex
      $(this).data('account_name', null)
      $(this).data('account_name', select && select.options[idx] && select.options[idx].innerHTML)
    },
    success(data) {
      let $login
      $(this).dialog('close')
      if ($(this).data('unique_id_text')) {
        $login = $(this).data('unique_id_text').parents('.login')
      } else {
        $login = $('#login_information .login.blank').clone(true)
        $('#login_information .add_holder').before($login)
        $login.removeClass('blank')
        $login.show()
        data.account_name = $(this).data('account_name')
      }
      $login.fillTemplateData({
        data,
        hrefValues: ['id', 'account_id'],
      })
      const $logins = $('#login_information .login')
      $('.delete_pseudonym_link', $logins)[
        $logins.filter(':visible').length < 2 ? 'hide' : 'show'
      ]()
      $.flashMessage(I18n.t('save_succeeded', 'Save successful'))
    },
    error(errors, jqXHR, response) {
      if (response.status === 401)
        return $.flashError(
          I18n.t(
            'error.unauthorized',
            'You do not have sufficient privileges to make the change requested',
          ),
        )
      const accountId = $(this).find('.account_id select').val()
      const policy =
        (ENV.PASSWORD_POLICIES && ENV.PASSWORD_POLICIES[accountId]) || ENV.PASSWORD_POLICY
      errors = Pseudonym.prototype.normalizeErrors(errors, policy)
      $(this).formErrors(errors)
    },
  })
  $('#edit_pseudonym_form .cancel_button').on('click', () => {
    $form.dialog('close')
  })
  $('.login_details_link').on('click', function (event) {
    event.preventDefault()
    $(this).parents('td').find('.login_details').show()
    $(this).hide()
  })
  $('#login_information')
    .on('click', '.edit_pseudonym_link', function (event) {
      event.preventDefault()
      $form.attr('action', $(this).attr('rel')).attr('method', 'PUT')
      const data = $(this)
        .parents('.login')
        .getTemplateData({
          textValues: ['unique_id', 'sis_user_id', 'integration_id', 'can_edit_sis_user_id'],
        })
      data.password = ''
      data.password_confirmation = ''
      $form.fillFormData(
        {
          unique_id: data.unique_id,
        },
        {object_name: 'pseudonym'},
      )
      window.canvas_pseudonyms.jqInterface.onEdit({
        canEditSisUserId: data.can_edit_sis_user_id === 'true',
        integrationId: data.integration_id,
        sisUserId: data.sis_user_id,
      })
      const passwordable = $(this).parents('.links').hasClass('passwordable')
      const delegated = passwordable && $(this).parents('.links').hasClass('delegated-auth')
      $form.toggleClass('passwordable', passwordable)
      $form.find('tr.password').showIf(passwordable)
      $form.find('tr.delegated').showIf(delegated)
      $form.find('.account_id').hide()
      const $account_select = $form.find('.account_id select')
      const accountId = $(this).data('accountId')
      if ($account_select && accountId) {
        $account_select.val(accountId)
      }
      $form.dialog({
        width: 'auto',
        close() {
          if (
            $form.data('unique_id_text') &&
            $form.data('unique_id_text').parents('.login').hasClass('blank')
          ) {
            $form.data('unique_id_text').parents('.login').remove()
          }
          window.canvas_pseudonyms.jqInterface.onCancel()
        },
        modal: true,
        zIndex: 1000,
      })
      $form
        .dialog('option', 'title', I18n.t('titles.update_login', 'Update Login'))
        .find('.submit_button')
        .text(I18n.t('buttons.update_login', 'Update Login'))
      $form.dialog('option', 'beforeClose', () => {
        $('.error_box:visible').trigger('click')
      })
      const $unique_id = $(this).parents('.login').find('.unique_id')
      $form.data('unique_id_text', $unique_id)
      $form.find(':input:visible:first').trigger('focus').trigger('select')
    })
    .on('click', '.delete_pseudonym_link', function (event) {
      event.preventDefault()
      if ($('#login_information .login:visible').length < 2) {
<<<<<<< HEAD
         
=======
>>>>>>> 4b8c5dea
        alert(
          I18n.t('notices.cant_delete_last_login', "You can't delete the last login for a user"),
        )
        return
      }
      const login = $(this).parents('.login').find('.unique_id').text()
      $(this)
        .parents('.login')
        .confirmDelete({
          message: I18n.t(
            'confirms.delete_login',
            'Are you sure you want to delete the login, "%{login}"?',
            {login},
          ),
          url: $(this).attr('rel'),
          success() {
            $(this).fadeOut(() => {
              // to get an accurate count, we must wait for this fade to complete
              const $logins = $('#login_information .login')
              if ($logins.filter(':visible').length < 2) {
                $('.delete_pseudonym_link', $logins).hide()
              }
            })
          },
        })
    })
    .on('click', '.add_pseudonym_link', function (event) {
      event.preventDefault()
      $('#login_information .login.blank .edit_pseudonym_link').click()
      window.canvas_pseudonyms.jqInterface.onAdd({canEditSisUserId: $(this).data('can-manage-sis')})
      $form.attr('action', $(this).attr('rel')).attr('method', 'POST')
      $form.fillFormData({'pseudonym[unique_id]': ''})
      $form
        .dialog('option', 'title', I18n.t('titles.add_login', 'Add Login'))
        .find('.submit_button')
        .text(I18n.t('buttons.add_login', 'Add Login'))
      $form.addClass('passwordable')
      $form.find('tr.password').show()
      $form.find('.account_id').show()
      $form.find('.account_id_select').change()
      $form.data('unique_id_text', null)
    })

  $('.reset_mfa_link').on('click', function (event) {
    event.preventDefault()
    const $disable_mfa_link = $(this)
    $.ajaxJSON($disable_mfa_link.attr('href'), 'DELETE', {}, () => {
      $.flashMessage(I18n.t('notices.mfa_reset', 'Multi-factor authentication reset'))
      $disable_mfa_link.parent().remove()
    })
  })

  // TODO: the user's pseudonyms are listed in this bundle (user_logins) but the
  // control of suspending/reactivating them is unfortunately in another bundle
  // (user_name), and the two bundles have no way of directly communicating with
  // each other. So for now we will just use a CustomEvent and use window as the
  // communication bus. For the other end of this communication channel, see
  // ui/features/user_name/react/UserSuspendLink.js
  //
  // Eventually both bundles should be rewritten into one larger tree of React
  // components, and then this can be redone in more standard ways.

  const pseuds = ENV.user_suspend_status?.pseudonyms

  function setSuspend(id) {
    const icon = document.querySelector(`.sso-icon[data-pseudonym-id="${id}"]`)
    const login = pseuds.find(p => p.id === id)?.unique_id
    if (typeof login === 'undefined') return
    if (typeof savedSSOIcons[id] === 'undefined') savedSSOIcons[id] = icon.cloneNode(true)
    const innerDiv = document.createElement('div')
    icon.replaceChildren(innerDiv)
<<<<<<< HEAD
     
=======

>>>>>>> 4b8c5dea
    ReactDOM.render(<SuspendedIcon login={login} />, innerDiv)
  }

  function unsetSuspend(id) {
    const icon = document.querySelector(`.sso-icon[data-pseudonym-id="${id}"]`)
    if (typeof savedSSOIcons[id] === 'undefined') return
    icon.replaceWith(savedSSOIcons[id].cloneNode(true))
    delete savedSSOIcons[id]
  }

  if (pseuds) {
    // Replace the icon for any suspended pseudonym with the "suspended" component
    pseuds
      .filter(p => p.workflow_state === 'suspended')
      .map(p => p.id)
      .forEach(id => setSuspend(id))

    // I don't THINK this ever has to be removed in this configuration
    window.addEventListener('username:pseudonymstatuschange', function (event) {
      const icons = document.querySelectorAll('.sso-icon[data-pseudonym-id]')
      const iconIdOf = elt => elt.attributes.getNamedItem('data-pseudonym-id').value
      const action = event.detail.action === 'suspend' ? setSuspend : unsetSuspend
      for (const icon of icons) {
        action(iconIdOf(icon))
      }
    })
  }
})<|MERGE_RESOLUTION|>--- conflicted
+++ resolved
@@ -159,10 +159,6 @@
     .on('click', '.delete_pseudonym_link', function (event) {
       event.preventDefault()
       if ($('#login_information .login:visible').length < 2) {
-<<<<<<< HEAD
-         
-=======
->>>>>>> 4b8c5dea
         alert(
           I18n.t('notices.cant_delete_last_login', "You can't delete the last login for a user"),
         )
@@ -234,11 +230,7 @@
     if (typeof savedSSOIcons[id] === 'undefined') savedSSOIcons[id] = icon.cloneNode(true)
     const innerDiv = document.createElement('div')
     icon.replaceChildren(innerDiv)
-<<<<<<< HEAD
-     
-=======
-
->>>>>>> 4b8c5dea
+
     ReactDOM.render(<SuspendedIcon login={login} />, innerDiv)
   }
 
