/*
 * Copyright (C) 2011 - present Instructure, Inc.
 *
 * This file is part of Canvas.
 *
 * Canvas is free software: you can redistribute it and/or modify it under
 * the terms of the GNU Affero General Public License as published by the Free
 * Software Foundation, version 3 of the License.
 *
 * Canvas is distributed in the hope that it will be useful, but WITHOUT ANY
 * WARRANTY; without even the implied warranty of MERCHANTABILITY or FITNESS FOR
 * A PARTICULAR PURPOSE. See the GNU Affero General Public License for more
 * details.
 *
 * You should have received a copy of the GNU Affero General Public License along
 * with this program. If not, see <http://www.gnu.org/licenses/>.
 */

import {useScope as createI18nScope} from '@canvas/i18n'
import {createRoot} from 'react-dom/client'
import SuspendedIcon from '../react/SuspendedIcon'
import $ from 'jquery'
import '@canvas/jquery/jquery.instructure_forms' /* formSubmit, fillFormData, formErrors */
import 'jqueryui/dialog'
import '@canvas/util/jquery/fixDialogButtons'
import '@canvas/jquery/jquery.instructure_misc_plugins' /* confirmDelete, showIf */
import '@canvas/util/templateData'
import AddEditPseudonym from '../react/AddEditPseudonym'

const I18n = createI18nScope('user_logins')

const savedSSOIcons = {}

function updateLoginList({isEdit, currentPseudonym, accountSelectOptions}) {
  let currentLoginElement

  if (isEdit) {
    currentLoginElement = $(
      `#login_information .login:has([data-pseudonym-id='${currentPseudonym.id}'])`,
    )
  } else {
    currentLoginElement = $('#login_information .login.blank').clone(true)
    currentLoginElement.removeClass('blank')
    currentLoginElement.show()
    const ssoIconElement = currentLoginElement.find('.sso-icon')
    ssoIconElement.attr('data-pseudonym-id', currentPseudonym.id)
    const overviewElement = currentLoginElement.find('.overview')
    overviewElement.append(
      $(
        `<div>${I18n.t('SIS ID')}: <span class="sis_user_id"></span></div>
         <div style="display:none" class="can_edit_sis_user_id">${$('.add_pseudonym_link').data('can-manage-sis')}</div>`,
      ),
    )
    overviewElement.append(
      $(`<div>${I18n.t('Integration ID')}: <span class="integration_id"></span></div>`),
    )
    $('#login_information .add_holder').before(currentLoginElement)
<<<<<<< HEAD
    currentPseudonym.account_name = accountSelectOptions.find(
      ({value}) => `${value}` === currentPseudonym.account_id,
    )?.label
=======
    const accountName =
      accountSelectOptions.find(({value}) => `${value}` === currentPseudonym.account_id)?.label ??
      ''
    currentPseudonym.account_name = accountName
>>>>>>> 21440366
  }
  currentLoginElement.fillTemplateData({
    data: currentPseudonym,
    hrefValues: ['id', 'account_id'],
  })

  const $logins = $('#login_information .login')
  $('.delete_pseudonym_link', $logins)[$logins.filter(':visible').length < 2 ? 'hide' : 'show']()
}

const renderAddEditPseudonym = ({
  nodeIdToMount,
  pseudonym,
  canManageSis,
  canChangePassword,
  isDelegatedAuth,
}) => {
  const mountPoint = document.getElementById(nodeIdToMount)

  if (!mountPoint) {
    return
  }

<<<<<<< HEAD
  const accountSelectOptions = ENV.ACCOUNT_SELECT_OPTIONS
=======
  const accountSelectOptions = ENV.ACCOUNT_SELECT_OPTIONS ?? []
>>>>>>> 21440366
  const accountIdPasswordPolicyMap = ENV.PASSWORD_POLICIES
  const defaultPolicy = ENV.PASSWORD_POLICY
  const userId = ENV.USER_ID
  const isEdit = Boolean(pseudonym)
  const root = createRoot(mountPoint)

  root.render(
    <AddEditPseudonym
      pseudonym={pseudonym}
      canManageSis={canManageSis}
      canChangePassword={canChangePassword}
      isDelegatedAuth={isDelegatedAuth}
      userId={userId}
      accountIdPasswordPolicyMap={accountIdPasswordPolicyMap}
      accountSelectOptions={accountSelectOptions}
      defaultPolicy={defaultPolicy}
      isEdit={isEdit}
      onSubmit={currentPseudonym => {
        root.unmount()

        updateLoginList({isEdit, currentPseudonym, accountSelectOptions})

        $.flashMessage(I18n.t('save_succeeded', 'Save successful.'))
      }}
      onClose={() => {
        root.unmount()
      }}
    />,
  )
}

$(function () {
  $('.login_details_link').on('click', function (event) {
    event.preventDefault()
    $(this).parents('td').find('.login_details').show()
    $(this).hide()
  })
  $('#login_information')
    .on('click', '.edit_pseudonym_link', function (event) {
      event.preventDefault()

      const loginElement = $(this).parents('.login')
      const {can_edit_sis_user_id, ...restOfTemplateData} = loginElement.getTemplateData({
        textValues: ['unique_id', 'sis_user_id', 'integration_id', 'can_edit_sis_user_id'],
      })
      const pseudonym = {
        id: loginElement.find('[data-pseudonym-id]').data('pseudonym-id'),
        ...restOfTemplateData,
      }
      const canManageSis = can_edit_sis_user_id === 'true'
      const canChangePassword = $(this).parents('.links').hasClass('passwordable')
      const isDelegatedAuth =
        canChangePassword && $(this).parents('.links').hasClass('delegated-auth')

      renderAddEditPseudonym({
        nodeIdToMount: 'edit_pseudonym_mount_point',
        pseudonym,
        canManageSis,
        canChangePassword,
        isDelegatedAuth,
      })
    })
    .on('click', '.delete_pseudonym_link', function (event) {
      event.preventDefault()
      if ($('#login_information .login:visible').length < 2) {
        alert(
          I18n.t('notices.cant_delete_last_login', "You can't delete the last login for a user"),
        )
        return
      }
      const login = $(this).parents('.login').find('.unique_id').text()
      $(this)
        .parents('.login')
        .confirmDelete({
          message: I18n.t(
            'confirms.delete_login',
            'Are you sure you want to delete the login, "%{login}"?',
            {login},
          ),
          url: $(this).attr('rel'),
          success() {
            $(this).fadeOut(() => {
              // to get an accurate count, we must wait for this fade to complete
              const $logins = $('#login_information .login')
              if ($logins.filter(':visible').length < 2) {
                $('.delete_pseudonym_link', $logins).hide()
              }
            })
          },
        })
    })
    .on('click', '.add_pseudonym_link', function (event) {
      event.preventDefault()

      const canManageSis = $(this).data('can-manage-sis')

      renderAddEditPseudonym({
        nodeIdToMount: 'add_pseudonym_mount_point',
        canManageSis,
        isDelegatedAuth: false,
        canChangePassword: true,
      })
    })

  $('.reset_mfa_link').on('click', function (event) {
    event.preventDefault()
    const $disable_mfa_link = $(this)
    $.ajaxJSON($disable_mfa_link.attr('href'), 'DELETE', {}, () => {
      $.flashMessage(I18n.t('notices.mfa_reset', 'Multi-factor authentication reset'))
      $disable_mfa_link.parent().remove()
    })
  })

  // TODO: the user's pseudonyms are listed in this bundle (user_logins) but the
  // control of suspending/reactivating them is unfortunately in another bundle
  // (user_name), and the two bundles have no way of directly communicating with
  // each other. So for now we will just use a CustomEvent and use window as the
  // communication bus. For the other end of this communication channel, see
  // ui/features/user_name/react/UserSuspendLink.js
  //
  // Eventually both bundles should be rewritten into one larger tree of React
  // components, and then this can be redone in more standard ways.

  const pseuds = ENV.user_suspend_status?.pseudonyms

  function setSuspend(id) {
    const icon = document.querySelector(`.sso-icon[data-pseudonym-id="${id}"]`)
    const login = pseuds.find(p => p.id === id)?.unique_id
    if (typeof login === 'undefined') return
    if (typeof savedSSOIcons[id] === 'undefined') savedSSOIcons[id] = icon.cloneNode(true)
    const innerDiv = document.createElement('div')
    icon.replaceChildren(innerDiv)

    const root = createRoot(innerDiv)
    root.render(<SuspendedIcon login={login} />)
  }

  function unsetSuspend(id) {
    const icon = document.querySelector(`.sso-icon[data-pseudonym-id="${id}"]`)
    if (typeof savedSSOIcons[id] === 'undefined') return
    icon.replaceWith(savedSSOIcons[id].cloneNode(true))
    delete savedSSOIcons[id]
  }

  if (pseuds) {
    // Replace the icon for any suspended pseudonym with the "suspended" component
    pseuds
      .filter(p => p.workflow_state === 'suspended')
      .map(p => p.id)
      .forEach(id => setSuspend(id))

    // I don't THINK this ever has to be removed in this configuration
    window.addEventListener('username:pseudonymstatuschange', function (event) {
      const icons = document.querySelectorAll('.sso-icon[data-pseudonym-id]')
      const iconIdOf = elt => elt.attributes.getNamedItem('data-pseudonym-id').value
      const action = event.detail.action === 'suspend' ? setSuspend : unsetSuspend
      for (const icon of icons) {
        action(iconIdOf(icon))
      }
    })
  }
})<|MERGE_RESOLUTION|>--- conflicted
+++ resolved
@@ -55,16 +55,10 @@
       $(`<div>${I18n.t('Integration ID')}: <span class="integration_id"></span></div>`),
     )
     $('#login_information .add_holder').before(currentLoginElement)
-<<<<<<< HEAD
-    currentPseudonym.account_name = accountSelectOptions.find(
-      ({value}) => `${value}` === currentPseudonym.account_id,
-    )?.label
-=======
     const accountName =
       accountSelectOptions.find(({value}) => `${value}` === currentPseudonym.account_id)?.label ??
       ''
     currentPseudonym.account_name = accountName
->>>>>>> 21440366
   }
   currentLoginElement.fillTemplateData({
     data: currentPseudonym,
@@ -88,11 +82,7 @@
     return
   }
 
-<<<<<<< HEAD
-  const accountSelectOptions = ENV.ACCOUNT_SELECT_OPTIONS
-=======
   const accountSelectOptions = ENV.ACCOUNT_SELECT_OPTIONS ?? []
->>>>>>> 21440366
   const accountIdPasswordPolicyMap = ENV.PASSWORD_POLICIES
   const defaultPolicy = ENV.PASSWORD_POLICY
   const userId = ENV.USER_ID
