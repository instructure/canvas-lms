--- conflicted
+++ resolved
@@ -231,11 +231,7 @@
     if (typeof savedSSOIcons[id] === 'undefined') savedSSOIcons[id] = icon.cloneNode(true)
     const innerDiv = document.createElement('div')
     icon.replaceChildren(innerDiv)
-<<<<<<< HEAD
-    // eslint-disable-next-line no-restricted-properties
-=======
      
->>>>>>> 1c55606d
     ReactDOM.render(<SuspendedIcon login={login} />, innerDiv)
   }
 
