/*
 * Copyright (C) 2025 - present Instructure, Inc.
 *
 * This file is part of Canvas.
 *
 * Canvas is free software: you can redistribute it and/or modify it under
 * the terms of the GNU Affero General Public License as published by the Free
 * Software Foundation, version 3 of the License.
 *
 * Canvas is distributed in the hope that it will be useful, but WITHOUT ANY
 * WARRANTY; without even the implied warranty of MERCHANTABILITY or FITNESS FOR
 * A PARTICULAR PURPOSE. See the GNU Affero General Public License for more
 * details.
 *
 * You should have received a copy of the GNU Affero General Public License along
 * with this program. If not, see <http://www.gnu.org/licenses/>.
 */

import {gql} from 'graphql-tag'
import {executeQuery} from '@canvas/graphql'
import {showFlashError} from '@canvas/alerts/react/FlashAlert'
import {useScope as createI18nScope} from '@canvas/i18n'
import {
  MODULE_ITEM_TITLES,
  MODULE_ITEMS,
<<<<<<< HEAD
  MODULE_ITEMS_QUERY_MAP,
  MODULES,
  PAGE_SIZE,
=======
  MODULE_ITEMS_ALL,
  MODULE_ITEMS_QUERY_MAP,
  MODULES,
  PAGE_SIZE,
  SHOW_ALL_PAGE_SIZE,
  TEACHER,
>>>>>>> 34de21f6
} from '../utils/constants'
import {
  GraphQLResult,
  ModuleActionEventDetail,
  ModuleItem,
  ModulesResponse,
  PaginatedNavigationResponse,
} from '../utils/types'
import {queryClient} from '@canvas/query'
import {handleOpeningModuleUpdateTray, handleOpeningEditItemModal} from './modulePageActionHandlers'
import {handleDelete} from './moduleActionHandlers'
import {InfiniteData} from '@tanstack/react-query'
import {updateIndent, handleRemove} from './moduleItemActionHandlers'

const I18n = createI18nScope('context_modules_v2')

const getModuleItemTitles = async ({queryKey}: {queryKey: any}): Promise<Partial<ModuleItem>[]> => {
  const [_key, moduleId] = queryKey
  const persistedQuery = MODULE_ITEMS_QUERY_MAP[MODULE_ITEM_TITLES]
  const itemsQuery = gql`${persistedQuery}`
  try {
    const result = await executeQuery<GraphQLResult>(itemsQuery, {
      moduleId,
    })
    if (result.errors) {
      throw new Error(result.errors.map((err: {message: string}) => err.message).join(', '))
    }
    //@ts-expect-error
    return result.legacyNode?.moduleItemsConnection?.edges.map((edge: any) => edge.node) || []
  } catch (error: any) {
    const errorMessage = error instanceof Error ? error.message : String(error)
    showFlashError(I18n.t('Failed to load module items: %{error}', {error: errorMessage}))
    throw error
  }
}

class ModulePageCommandEventHandlers {
  // --------------- Modules ---------------

  handleEditModule = async (courseId: string, moduleId: string) => {
    if (!(courseId && moduleId)) return

    const moduleData = queryClient.getQueryData([MODULES, courseId]) as
      | InfiniteData<ModulesResponse, unknown>
      | undefined

    const modules = moduleData?.pages[0]?.modules
    if (!modules) return

    const module = modules.find(module => module._id === moduleId)

    if (!module) return

    // In "show all" mode, prioritize the complete data over paginated data
    const allModuleData = queryClient.getQueryData([
      MODULE_ITEMS_ALL,
      moduleId || '',
      TEACHER,
      SHOW_ALL_PAGE_SIZE,
    ]) as {
      moduleItems: ModuleItem[]
    }

    let itemData = allModuleData?.moduleItems

    // Fallback to paginated cache if show all not available
    if (!allModuleData) {
      itemData = await queryClient.ensureQueryData({
        queryKey: [MODULE_ITEM_TITLES, moduleId],
        queryFn: getModuleItemTitles,
      })
    }

    handleOpeningModuleUpdateTray(
      moduleData,
      courseId,
      moduleId,
      module.name,
      'settings',
      itemData || [],
    )
  }

  handleDeleteModule = (courseId: string, moduleId: string) => {
    const module = document.querySelector(`[data-module-id="${moduleId}"]`) as HTMLElement
    if (!module) return
    const moduleName = module?.getAttribute('data-module-name') || `module ${moduleId}`
    handleDelete(moduleId, moduleName, queryClient, courseId)
  }

  handleNewModule = () => {
    // I'm not crazy about clicking the button to get the job done,
    // but it's off in another component tree altogether and this
    // is the cleanest way to get it done
    const addModuleButton = document.querySelector(
      '#context-modules-header-add-module-button',
    ) as HTMLElement | null
    addModuleButton?.click()
  }

  // --------------- ModuleItems ---------------

  getModuleItemFromCache = (moduleId: string, moduleItemId: string) => {
    const queries = queryClient.getQueriesData<PaginatedNavigationResponse>({
      queryKey: [MODULE_ITEMS, moduleId],
      exact: false,
    })

    for (const [queryKey, queryData] of queries) {
      if (queryData) {
        const moduleItem = queryData.moduleItems.find((item: any) => item._id === moduleItemId)
        if (moduleItem) {
          return {moduleItem, queryKey}
        }
      }
    }

    return undefined
  }

  handleEditModuleItem = (courseId: string, moduleId: string, moduleItemId: string) => {
    handleOpeningEditItemModal(courseId, moduleId, moduleItemId)
  }

  handleRemoveModuleItem = (
    courseId: string,
    moduleId: string,
    moduleItemId: string,
    setIsMenuOpen?: (isOpen: boolean) => void,
    onAfterSuccess?: () => void,
  ) => {
    const result = this.getModuleItemFromCache(moduleId, moduleItemId)
    if (!result) return

    const {moduleItem, queryKey} = result
    const cursor = queryKey[2] as string | null
    const currentPageData = queryClient.getQueryData<PaginatedNavigationResponse>(queryKey)
    const isLastItemOnPage = currentPageData?.moduleItems.length === 1
    const isNotFirstPage = cursor !== null

    let currentPageNumber = 1
    if (cursor) {
      try {
        const offset = parseInt(atob(cursor), 10)
        currentPageNumber = Math.floor(offset / PAGE_SIZE) + 1
      } catch {
        currentPageNumber = 1
      }
    }

    const enhancedOnAfterSuccess = () => {
      if (isLastItemOnPage && isNotFirstPage && currentPageNumber > 1) {
        const newPageNumber = currentPageNumber - 1
        document.dispatchEvent(
          new CustomEvent('module-page-navigation', {
            detail: {
              moduleId,
              pageNumber: newPageNumber,
            },
          }),
        )
      }

      if (onAfterSuccess) {
        onAfterSuccess()
      }
    }

    handleRemove(
      moduleId,
      moduleItem._id,
      moduleItem.title,
      queryClient,
      courseId,
      setIsMenuOpen,
      enhancedOnAfterSuccess,
    )
  }

  handleIndentModuleItem = (courseId: string, moduleId: string, moduleItemId: string) => {
    const result = this.getModuleItemFromCache(moduleId, moduleItemId)
    if (!result) return
    const {moduleItem} = result
    const indent = moduleItem.indent
    if (indent < 5) {
      const newIndent = indent + 1
      updateIndent(moduleItemId, moduleId, newIndent, courseId, queryClient)
    }
  }

  handleOutdentModuleItem = (courseId: string, moduleId: string, moduleItemId: string) => {
    const result = this.getModuleItemFromCache(moduleId, moduleItemId)
    if (!result) return
    const {moduleItem} = result
    const indent = moduleItem.indent
    if (indent > 0) {
      const newIndent = indent - 1
      updateIndent(moduleItemId, moduleId, newIndent, courseId, queryClient)
    }
  }

  handleModuleAction = (event: CustomEvent<ModuleActionEventDetail>) => {
    const {action, courseId, moduleId, moduleItemId} = event.detail

    switch (action) {
      case 'edit':
        if (moduleId && moduleItemId) {
          this.handleEditModuleItem(courseId, moduleId, moduleItemId)
        } else if (moduleId) {
          this.handleEditModule(courseId, moduleId)
        }
        break
      case 'delete':
        if (moduleId) {
          this.handleDeleteModule(courseId, moduleId)
        }
        break
      case 'remove':
        if (moduleId && moduleItemId) {
          const setIsMenuOpen = event.detail.setIsMenuOpen as (isOpen: boolean) => void
          const onAfterSuccess = event.detail.onAfterSuccess as () => void
          this.handleRemoveModuleItem(
            courseId,
            moduleId,
            moduleItemId,
            setIsMenuOpen,
            onAfterSuccess,
          )
        }
        break
      case 'new':
        this.handleNewModule()
        break
      case 'indent':
        if (moduleId && moduleItemId) {
          this.handleIndentModuleItem(courseId, moduleId, moduleItemId)
        }
        break
      case 'outdent':
        if (moduleId && moduleItemId) {
          this.handleOutdentModuleItem(courseId, moduleId, moduleItemId)
        }
        break
      default:
        break
    }
  }
}

// the singleton
const modulePageCommandEventHandlers = new ModulePageCommandEventHandlers()

document.addEventListener('module-action', modulePageCommandEventHandlers.handleModuleAction)

export {modulePageCommandEventHandlers}
export default modulePageCommandEventHandlers<|MERGE_RESOLUTION|>--- conflicted
+++ resolved
@@ -23,18 +23,12 @@
 import {
   MODULE_ITEM_TITLES,
   MODULE_ITEMS,
-<<<<<<< HEAD
-  MODULE_ITEMS_QUERY_MAP,
-  MODULES,
-  PAGE_SIZE,
-=======
   MODULE_ITEMS_ALL,
   MODULE_ITEMS_QUERY_MAP,
   MODULES,
   PAGE_SIZE,
   SHOW_ALL_PAGE_SIZE,
   TEACHER,
->>>>>>> 34de21f6
 } from '../utils/constants'
 import {
   GraphQLResult,
