--- conflicted
+++ resolved
@@ -114,10 +114,7 @@
     unlockAt: null,
     moduleItems: [],
     requireSequentialProgress: false,
-<<<<<<< HEAD
-=======
     hasActiveOverrides: false,
->>>>>>> 1acb383e
   },
   {
     id: '1',
@@ -131,10 +128,7 @@
     unlockAt: null,
     moduleItems: [],
     requireSequentialProgress: false,
-<<<<<<< HEAD
-=======
     hasActiveOverrides: false,
->>>>>>> 1acb383e
   },
   {
     id: '2',
@@ -148,10 +142,7 @@
     unlockAt: null,
     moduleItems: [],
     requireSequentialProgress: false,
-<<<<<<< HEAD
-=======
     hasActiveOverrides: false,
->>>>>>> 1acb383e
   },
   {
     id: '3',
@@ -165,10 +156,7 @@
     unlockAt: null,
     moduleItems: [],
     requireSequentialProgress: false,
-<<<<<<< HEAD
-=======
     hasActiveOverrides: false,
->>>>>>> 1acb383e
   },
   {
     id: '4',
@@ -182,9 +170,6 @@
     unlockAt: null,
     moduleItems: [],
     requireSequentialProgress: false,
-<<<<<<< HEAD
-=======
     hasActiveOverrides: false,
->>>>>>> 1acb383e
   },
 ]