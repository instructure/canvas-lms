--- conflicted
+++ resolved
@@ -39,10 +39,6 @@
   moduleId: string,
   itemId: string,
   title: string,
-<<<<<<< HEAD
-  content: ModuleItemContent | null,
-=======
->>>>>>> feeb4546
   canBeUnpublished: boolean,
   queryClient: QueryClient,
   courseId: string,
