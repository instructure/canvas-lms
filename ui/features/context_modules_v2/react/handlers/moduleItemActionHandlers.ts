--- conflicted
+++ resolved
@@ -39,10 +39,6 @@
   moduleId: string,
   itemId: string,
   title: string,
-<<<<<<< HEAD
-  content: ModuleItemContent | null,
-=======
->>>>>>> 27a9ef75
   canBeUnpublished: boolean,
   queryClient: QueryClient,
   courseId: string,
