/*
 * Copyright (C) 2025 - present Instructure, Inc.
 *
 * This file is part of Canvas.
 *
 * Canvas is free software: you can redistribute it and/or modify it under
 * the terms of the GNU Affero General Public License as published by the Free
 * Software Foundation, version 3 of the License.
 *
 * Canvas is distributed in the hope that it will be useful, but WITHOUT ANY
 * WARRANTY; without even the implied warranty of MERCHANTABILITY or FITNESS FOR
 * A PARTICULAR PURPOSE. See the GNU Affero General Public License for more
 * details.
 *
 * You should have received a copy of the GNU Affero General Public License along
 * with this program. If not, see <http://www.gnu.org/licenses/>.
 */

import doFetchApi from '@canvas/do-fetch-api-effect'
import {showFlashSuccess, showFlashError} from '@canvas/alerts/react/FlashAlert'
import {useScope as createI18nScope} from '@canvas/i18n'
import {getItemType, renderItemAssignToManager} from '../utils/assignToUtils'
import type {GlobalEnv} from '@canvas/global/env/GlobalEnv'
import {QueryClient} from '@tanstack/react-query'
import type {ModuleItemContent, MasteryPathsData, ModuleAction} from '../utils/types'
import React from 'react'

const I18n = createI18nScope('context_modules_v2')

const ENV = window.ENV as GlobalEnv

export const handlePublishToggle = async (
  moduleId: string,
  itemId: string,
  content: ModuleItemContent | null,
  canBeUnpublished: boolean,
  queryClient: QueryClient,
  courseId: string,
) => {
  if (!canBeUnpublished) return

  const newPublishedState = !content?.published

  try {
    await doFetchApi({
      path: `/api/v1/courses/${courseId}/modules/${moduleId}/items/${itemId}`,
      method: 'PUT',
      body: {
        module_item: {published: newPublishedState},
      },
    })

    showFlashSuccess(
      I18n.t('%{title} has been %{publishState}', {
        title: content?.title,
        publishState: newPublishedState ? I18n.t('published') : I18n.t('unpublished'),
      }),
    )

    queryClient.invalidateQueries({queryKey: ['moduleItems', moduleId || '']})
  } catch (error) {
    showFlashError(
      I18n.t('Failed to change published state for %{title}', {
        title: content?.title,
      }),
    )
    console.error('Error updating published state:', error)
  }
}

<<<<<<< HEAD
export const handleEdit = (
  itemId: string,
  courseId: string,
  setIsMenuOpen?: (isOpen: boolean) => void,
) => {
  window.location.href = `/courses/${courseId}/modules/items/${itemId}`
  if (setIsMenuOpen) {
    setIsMenuOpen(false)
  }
=======
export const handleEdit = (setIsEditItemOpen: (isOpen: boolean) => void) => {
  setIsEditItemOpen(true)
>>>>>>> 9432ec57
}

export const handleSpeedGrader = (
  content: ModuleItemContent | null,
  courseId: string,
  setIsMenuOpen?: (isOpen: boolean) => void,
) => {
  if (
    content?.type?.toLowerCase().includes('assignment') ||
    content?.type?.toLowerCase().includes('quiz') ||
    content?.type?.toLowerCase().includes('discussion')
  ) {
    window.location.href = `/courses/${courseId}/gradebook/speed_grader?assignment_id=${content._id}`
  }
  if (setIsMenuOpen) {
    setIsMenuOpen(false)
  }
}

export const handleAssignTo = (
  content: ModuleItemContent | null,
  courseId: string,
  setIsMenuOpen?: (isOpen: boolean) => void,
) => {
  if (!courseId) {
    showFlashError(I18n.t('Course ID is required for assign to functionality'))
    return
  }

  renderItemAssignToManager(true, document.activeElement as HTMLElement, {
    courseId,
    moduleItemName: content?.title || 'Untitled Item',
    moduleItemType: getItemType(content?.type),
    moduleItemContentId: content?._id,
    pointsPossible: content?.pointsPossible,
  })
  if (setIsMenuOpen) {
    setIsMenuOpen(false)
  }
}

export const handleDuplicate = (
  id: string,
  itemId: string,
  queryClient: QueryClient,
  courseId: string,
  setIsMenuOpen?: (isOpen: boolean) => void,
) => {
  doFetchApi({
    path: `/api/v1/courses/${courseId}/modules/items/${itemId}/duplicate`,
    method: 'POST',
  })
    .then(() => {
      showFlashSuccess(I18n.t('Item duplicated successfully'))
      queryClient.invalidateQueries({queryKey: ['moduleItems', id]})
    })
    .catch(() => {
      showFlashError(I18n.t('Failed to duplicate item'))
    })
  if (setIsMenuOpen) {
    setIsMenuOpen(false)
  }
}

export const handleMoveTo = (
  moduleId: string,
  moduleTitle: string,
  itemId: string,
  content: ModuleItemContent | null,
  setModuleAction: React.Dispatch<React.SetStateAction<ModuleAction | null>>,
  setSelectedModuleItem: (item: {id: string; title: string} | null) => void,
  setIsManageModuleContentTrayOpen: (isOpen: boolean) => void,
  setIsMenuOpen?: (isOpen: boolean) => void,
  setSourceModule?: React.Dispatch<React.SetStateAction<{id: string; title: string} | null>>,
) => {
  if (setIsMenuOpen) {
    setIsMenuOpen(false)
  }

  setModuleAction('move_module_item')

  if (content && itemId) {
    setSelectedModuleItem({
      id: itemId,
      title: content.title || '',
    })
  }

  if (setSourceModule && moduleId) {
    setSourceModule({
      id: moduleId,
      title: moduleTitle,
    })
  }

  setIsManageModuleContentTrayOpen(true)
}

export const updateIndent = async (
  itemId: string,
  moduleId: string,
  newIndent: number,
  courseId: string,
  queryClient: QueryClient,
) => {
  try {
    const formData = new FormData()
    formData.append('content_tag[indent]', String(newIndent))
    formData.append('_method', 'PUT')
    formData.append('authenticity_token', 'asdkfjalsdjflaksjedf')

    await doFetchApi({
      path: `/courses/${courseId}/modules/items/${itemId}`,
      method: 'POST',
      body: formData,
      headers: {},
    })

    showFlashSuccess(I18n.t('Item indentation updated'))

    queryClient.invalidateQueries({queryKey: ['moduleItems', moduleId || '']})
  } catch (error) {
    showFlashError(I18n.t('Failed to update item indentation'))
    console.error('Error updating indent:', error)
  }
}

export const handleDecreaseIndent = async (
  itemId: string,
  moduleId: string,
  indent: number,
  courseId: string,
  queryClient: QueryClient,
  setIsMenuOpen?: (isOpen: boolean) => void,
) => {
  if (indent > 0) {
    const newIndent = Math.max(indent - 1, 0)
    await updateIndent(itemId, moduleId, newIndent, courseId, queryClient)
  }
  if (setIsMenuOpen) {
    setIsMenuOpen(false)
  }
}

export const handleIncreaseIndent = async (
  itemId: string,
  moduleId: string,
  indent: number,
  courseId: string,
  queryClient: QueryClient,
  setIsMenuOpen?: (isOpen: boolean) => void,
) => {
  if (indent < 5) {
    const newIndent = Math.min(indent + 1, 5)
    await updateIndent(itemId, moduleId, newIndent, courseId, queryClient)
  }
  if (setIsMenuOpen) {
    setIsMenuOpen(false)
  }
}

export const handleSendTo = (
  setIsDirectShareOpen: (isOpen: boolean) => void,
  setIsMenuOpen?: (isOpen: boolean) => void,
) => {
  setIsDirectShareOpen(true)
  if (setIsMenuOpen) {
    setIsMenuOpen(false)
  }
}

export const handleCopyTo = (
  setIsDirectShareCourseOpen: (isOpen: boolean) => void,
  setIsMenuOpen?: (isOpen: boolean) => void,
) => {
  setIsDirectShareCourseOpen(true)
  if (setIsMenuOpen) {
    setIsMenuOpen(false)
  }
}

export const handleRemove = (
  moduleId: string,
  itemId: string,
  content: ModuleItemContent | null,
  queryClient: QueryClient,
  courseId: string,
  setIsMenuOpen?: (isOpen: boolean) => void,
) => {
  if (window.confirm(I18n.t('Are you sure you want to remove this item from the module?'))) {
    doFetchApi({
      path: `/courses/${courseId}/modules/items/${itemId}`,
      method: 'DELETE',
    })
      .then(() => {
        showFlashSuccess(
          I18n.t('%{title} was successfully removed.', {
            title: content?.title,
          }),
        )
        queryClient.invalidateQueries({queryKey: ['moduleItems', moduleId || '']})
      })
      .catch(() => {
        showFlashError(I18n.t('Failed to remove item'))
      })
  }
  if (setIsMenuOpen) {
    setIsMenuOpen(false)
  }
}

export const handleMasteryPaths = (
  masteryPathsData: MasteryPathsData | null,
  _id: string,
  setIsMenuOpen?: (isOpen: boolean) => void,
) => {
  if (masteryPathsData?.isTrigger && _id) {
    window.location.href = `${ENV.CONTEXT_URL_ROOT}/modules/items/${_id}/edit_mastery_paths`
  }
  if (setIsMenuOpen) {
    setIsMenuOpen(false)
  }
}<|MERGE_RESOLUTION|>--- conflicted
+++ resolved
@@ -68,20 +68,8 @@
   }
 }
 
-<<<<<<< HEAD
-export const handleEdit = (
-  itemId: string,
-  courseId: string,
-  setIsMenuOpen?: (isOpen: boolean) => void,
-) => {
-  window.location.href = `/courses/${courseId}/modules/items/${itemId}`
-  if (setIsMenuOpen) {
-    setIsMenuOpen(false)
-  }
-=======
 export const handleEdit = (setIsEditItemOpen: (isOpen: boolean) => void) => {
   setIsEditItemOpen(true)
->>>>>>> 9432ec57
 }
 
 export const handleSpeedGrader = (
