/*
 * Copyright (C) 2025 - present Instructure, Inc.
 *
 * This file is part of Canvas.
 *
 * Canvas is free software: you can redistribute it and/or modify it under
 * the terms of the GNU Affero General Public License as published by the Free
 * Software Foundation, version 3 of the License.
 *
 * Canvas is distributed in the hope that it will be useful, but WITHOUT ANY
 * WARRANTY; without even the implied warranty of MERCHANTABILITY or FITNESS FOR
 * A PARTICULAR PURPOSE. See the GNU Affero General Public License for more
 * details.
 *
 * You should have received a copy of the GNU Affero General Public License along
 * with this program. If not, see <http://www.gnu.org/licenses/>.
 */

import doFetchApi from '@canvas/do-fetch-api-effect'
import {showFlashSuccess, showFlashError} from '@canvas/alerts/react/FlashAlert'
import {useScope as createI18nScope} from '@canvas/i18n'
import {getItemType, renderItemAssignToManager} from '../utils/assignToUtils'
import type {GlobalEnv} from '@canvas/global/env/GlobalEnv'
import {QueryClient} from '@tanstack/react-query'
import type {
  ModuleItemContent,
  ModuleAction,
  PerModuleState,
  MenuItemActionState,
} from '../utils/types'
import React from 'react'
import {MODULE_ITEMS, MODULES, MOVE_MODULE_ITEM} from '../utils/constants'
<<<<<<< HEAD
=======
import {dispatchCommandEvent} from './dispatchCommandEvent'
>>>>>>> 2ec7b1b5

const I18n = createI18nScope('context_modules_v2')

const ENV = window.ENV as GlobalEnv

export const handlePublishToggle = async (
  moduleId: string,
  itemId: string,
  title: string,
  canBeUnpublished: boolean,
  queryClient: QueryClient,
  courseId: string,
  published?: boolean,
) => {
  if (!canBeUnpublished) return

  const newPublishedState = !published

  try {
    await doFetchApi({
      path: `/api/v1/courses/${courseId}/modules/${moduleId}/items/${itemId}`,
      method: 'PUT',
      body: {
        module_item: {published: newPublishedState},
      },
    })

    showFlashSuccess(
      I18n.t('%{title} has been %{publishState}', {
        title: title,
        publishState: newPublishedState ? I18n.t('published') : I18n.t('unpublished'),
      }),
    )()

    queryClient.invalidateQueries({queryKey: [MODULE_ITEMS, moduleId || '']})
    queryClient.invalidateQueries({queryKey: ['MODULE_ITEMS_ALL', moduleId || '']})
  } catch (error) {
    showFlashError(
      I18n.t('Failed to change published state for %{title}', {
        title: title,
      }),
    )()
    console.error('Error updating published state:', error)
  }
}

export const handleEdit = (courseId: string, itemId: string) => {
  dispatchCommandEvent({action: 'edit', courseId, moduleItemId: itemId})
}

export const handleSpeedGrader = (
  content: ModuleItemContent | null,
  courseId: string,
  setIsMenuOpen?: (isOpen: boolean) => void,
) => {
  if (
    content?.type?.toLowerCase().includes('assignment') ||
    content?.type?.toLowerCase().includes('quiz')
  ) {
    window.location.href = `/courses/${courseId}/gradebook/speed_grader?assignment_id=${content._id}`
  }
  if (setIsMenuOpen) {
    setIsMenuOpen(false)
  }
}

export const handleAssignTo = (
  content: ModuleItemContent | null,
  courseId: string,
  title: string,
  setIsMenuOpen?: (isOpen: boolean) => void,
  moduleId?: string,
) => {
  if (!courseId) {
    showFlashError(I18n.t('Course ID is required for assign to functionality'))
    return
  }

  const isCheckpointed = !!(
    content?.type === 'Discussion' &&
    content?.checkpoints &&
    content.checkpoints.length > 0
  )

  renderItemAssignToManager(true, document.activeElement as HTMLElement, {
    courseId,
    moduleItemName: title || 'Untitled Item',
    moduleItemType: getItemType(content?.type),
    moduleItemContentId: content?._id,
    pointsPossible: content?.pointsPossible,
    moduleId,
    isCheckpointed,
    isGraded: !!content?.graded,
  })
  if (setIsMenuOpen) {
    setIsMenuOpen(false)
  }
}

export const handleDuplicate = (
  id: string,
  itemId: string,
  queryClient: QueryClient,
  courseId: string,
  setMenuItemLoadingState: React.Dispatch<
    React.SetStateAction<PerModuleState<MenuItemActionState>>
  >,
  setIsMenuOpen?: (isOpen: boolean) => void,
) => {
  setMenuItemLoadingState(prev => ({...prev, [id]: {type: 'duplicate', state: true}}))

  doFetchApi({
    path: `/api/v1/courses/${courseId}/modules/items/${itemId}/duplicate`,
    method: 'POST',
  })
    .then(() => {
      showFlashSuccess(I18n.t('Item duplicated successfully'))
      queryClient.invalidateQueries({queryKey: [MODULE_ITEMS, id]})
      queryClient.invalidateQueries({queryKey: ['MODULE_ITEMS_ALL', id]})
      queryClient.invalidateQueries({queryKey: [MODULES, courseId]})
    })
    .catch(() => {
      showFlashError(I18n.t('Failed to duplicate item'))
    })
    .finally(() => setMenuItemLoadingState(({[id]: _, ...rest}) => rest))

  if (setIsMenuOpen) {
    setIsMenuOpen(false)
  }
}

export const handleMoveTo = (
  moduleId: string,
  moduleTitle: string,
  itemId: string,
  title: string,
  content: ModuleItemContent | null,
  setModuleAction: React.Dispatch<React.SetStateAction<ModuleAction | null>>,
  setSelectedModuleItem: (item: {id: string; title: string} | null) => void,
  setIsManageModuleContentTrayOpen: (isOpen: boolean) => void,
  setIsMenuOpen?: (isOpen: boolean) => void,
  setSourceModule?: React.Dispatch<React.SetStateAction<{id: string; title: string} | null>>,
) => {
  if (setIsMenuOpen) {
    setIsMenuOpen(false)
  }

  setModuleAction(MOVE_MODULE_ITEM)

  if (content && itemId) {
    setSelectedModuleItem({
      id: itemId,
      title: title || '',
    })
  }

  if (setSourceModule && moduleId) {
    setSourceModule({
      id: moduleId,
      title: moduleTitle,
    })
  }

  setIsManageModuleContentTrayOpen(true)
}

export const updateIndent = async (
  itemId: string,
  moduleId: string,
  newIndent: number,
  courseId: string,
  queryClient: QueryClient,
) => {
  try {
    const formData = new FormData()
    formData.append('content_tag[indent]', String(newIndent))
    formData.append('_method', 'PUT')
    formData.append('authenticity_token', 'asdkfjalsdjflaksjedf')

    await doFetchApi({
      path: `/courses/${courseId}/modules/items/${itemId}`,
      method: 'POST',
      body: formData,
      headers: {},
    })

    showFlashSuccess(I18n.t('Item indentation updated'))

    queryClient.invalidateQueries({queryKey: [MODULE_ITEMS, moduleId || '']})
    queryClient.invalidateQueries({queryKey: ['MODULE_ITEMS_ALL', moduleId || '']})
  } catch (error) {
    showFlashError(I18n.t('Failed to update item indentation'))
    console.error('Error updating indent:', error)
  }
}

export const handleDecreaseIndent = async (
  itemId: string,
  moduleId: string,
  courseId: string,
  setIsMenuOpen?: (isOpen: boolean) => void,
) => {
  dispatchCommandEvent({action: 'outdent', courseId, moduleId, moduleItemId: itemId})
  if (setIsMenuOpen) {
    setIsMenuOpen(false)
  }
}

export const handleIncreaseIndent = async (
  itemId: string,
  moduleId: string,
  courseId: string,
  setIsMenuOpen?: (isOpen: boolean) => void,
) => {
  dispatchCommandEvent({action: 'indent', courseId, moduleId, moduleItemId: itemId})
  if (setIsMenuOpen) {
    setIsMenuOpen(false)
  }
}

export const handleSendTo = (
  setIsDirectShareOpen: (isOpen: boolean) => void,
  setIsMenuOpen?: (isOpen: boolean) => void,
) => {
  setIsDirectShareOpen(true)
  if (setIsMenuOpen) {
    setIsMenuOpen(false)
  }
}

export const handleCopyTo = (
  setIsDirectShareCourseOpen: (isOpen: boolean) => void,
  setIsMenuOpen?: (isOpen: boolean) => void,
) => {
  setIsDirectShareCourseOpen(true)
  if (setIsMenuOpen) {
    setIsMenuOpen(false)
  }
}

export const handleRemove = (
  moduleId: string,
  itemId: string,
  title: string,
  queryClient: QueryClient,
  courseId: string,
  setIsMenuOpen?: (isOpen: boolean) => void,
  onAfterSuccess?: () => void,
) => {
  if (window.confirm(I18n.t('Are you sure you want to remove this item from the module?'))) {
    doFetchApi({
      path: `/courses/${courseId}/modules/items/${itemId}`,
      method: 'DELETE',
    })
      .then(() => {
        showFlashSuccess(
          I18n.t('%{title} was successfully removed.', {
            title: title,
          }),
        )
        queryClient.invalidateQueries({queryKey: [MODULE_ITEMS, moduleId || '']})
        queryClient.invalidateQueries({queryKey: ['MODULE_ITEMS_ALL', moduleId || '']})
        queryClient.invalidateQueries({queryKey: [MODULES, courseId]})
<<<<<<< HEAD
=======
      })
      .then(() => {
        if (onAfterSuccess) onAfterSuccess()
>>>>>>> 2ec7b1b5
      })
      .catch(() => {
        showFlashError(I18n.t('Failed to remove item'))
      })
  }
  if (setIsMenuOpen) {
    setIsMenuOpen(false)
  }
}

export const handleMasteryPaths = (_id: string, setIsMenuOpen?: (isOpen: boolean) => void) => {
  window.location.href = `${ENV.CONTEXT_URL_ROOT}/modules/items/${_id}/edit_mastery_paths`
  if (setIsMenuOpen) {
    setIsMenuOpen(false)
  }
}<|MERGE_RESOLUTION|>--- conflicted
+++ resolved
@@ -30,10 +30,7 @@
 } from '../utils/types'
 import React from 'react'
 import {MODULE_ITEMS, MODULES, MOVE_MODULE_ITEM} from '../utils/constants'
-<<<<<<< HEAD
-=======
 import {dispatchCommandEvent} from './dispatchCommandEvent'
->>>>>>> 2ec7b1b5
 
 const I18n = createI18nScope('context_modules_v2')
 
@@ -297,12 +294,9 @@
         queryClient.invalidateQueries({queryKey: [MODULE_ITEMS, moduleId || '']})
         queryClient.invalidateQueries({queryKey: ['MODULE_ITEMS_ALL', moduleId || '']})
         queryClient.invalidateQueries({queryKey: [MODULES, courseId]})
-<<<<<<< HEAD
-=======
       })
       .then(() => {
         if (onAfterSuccess) onAfterSuccess()
->>>>>>> 2ec7b1b5
       })
       .catch(() => {
         showFlashError(I18n.t('Failed to remove item'))
