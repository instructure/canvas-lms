/*
 * Copyright (C) 2025 - present Instructure, Inc.
 *
 * This file is part of Canvas.
 *
 * Canvas is free software: you can redistribute it and/or modify it under
 * the terms of the GNU Affero General Public License as published by the Free
 * Software Foundation, version 3 of the License.
 *
 * Canvas is distributed in the hope that it will be useful, but WITHOUT ANY
 * WARRANTY; without even the implied warranty of MERCHANTABILITY or FITNESS FOR
 * A PARTICULAR PURPOSE. See the GNU Affero General Public License for more
 * details.
 *
 * You should have received a copy of the GNU Affero General Public License along
 * with this program. If not, see <http://www.gnu.org/licenses/>.
 */

import doFetchApi from '@canvas/do-fetch-api-effect'
import {showFlashSuccess, showFlashError} from '@canvas/alerts/react/FlashAlert'
import {useScope as createI18nScope} from '@canvas/i18n'
import {getItemType, renderItemAssignToManager} from '../utils/assignToUtils'
import type {GlobalEnv} from '@canvas/global/env/GlobalEnv'
import {QueryClient} from '@tanstack/react-query'
import type {
  ModuleItemContent,
  ModuleAction,
  PerModuleState,
  MenuItemActionState,
} from '../utils/types'
import React from 'react'
import {MODULE_ITEMS, MODULES, MOVE_MODULE_ITEM} from '../utils/constants'
<<<<<<< HEAD
=======
import {dispatchCommandEvent} from './dispatchCommandEvent'
>>>>>>> 5b970e1a

const I18n = createI18nScope('context_modules_v2')

const ENV = window.ENV as GlobalEnv

export const handlePublishToggle = async (
  moduleId: string,
  itemId: string,
  title: string,
  canBeUnpublished: boolean,
  queryClient: QueryClient,
  courseId: string,
  published?: boolean,
) => {
  if (!canBeUnpublished) return

  const newPublishedState = !published

  try {
    await doFetchApi({
      path: `/api/v1/courses/${courseId}/modules/${moduleId}/items/${itemId}`,
      method: 'PUT',
      body: {
        module_item: {published: newPublishedState},
      },
    })

    showFlashSuccess(
      I18n.t('%{title} has been %{publishState}', {
        title: title,
        publishState: newPublishedState ? I18n.t('published') : I18n.t('unpublished'),
      }),
    )()

    queryClient.invalidateQueries({queryKey: [MODULE_ITEMS, moduleId || '']})
    queryClient.invalidateQueries({queryKey: ['MODULE_ITEMS_ALL', moduleId || '']})
  } catch (error) {
    showFlashError(
      I18n.t('Failed to change published state for %{title}', {
        title: title,
      }),
    )()
    console.error('Error updating published state:', error)
  }
}

export const handleEdit = (courseId: string, itemId: string) => {
  dispatchCommandEvent({action: 'edit', courseId, moduleItemId: itemId})
}

export const handleSpeedGrader = (
  content: ModuleItemContent | null,
  courseId: string,
  setIsMenuOpen?: (isOpen: boolean) => void,
) => {
  if (
    content?.type?.toLowerCase().includes('assignment') ||
    content?.type?.toLowerCase().includes('quiz')
  ) {
    window.location.href = `/courses/${courseId}/gradebook/speed_grader?assignment_id=${content._id}`
  }
  if (setIsMenuOpen) {
    setIsMenuOpen(false)
  }
}

export const handleAssignTo = (
  content: ModuleItemContent | null,
  courseId: string,
  title: string,
  setIsMenuOpen?: (isOpen: boolean) => void,
  moduleId?: string,
) => {
  if (!courseId) {
    showFlashError(I18n.t('Course ID is required for assign to functionality'))
    return
  }

  const isCheckpointed = !!(
    content?.type === 'Discussion' &&
    content?.checkpoints &&
    content.checkpoints.length > 0
  )

  renderItemAssignToManager(true, document.activeElement as HTMLElement, {
    courseId,
    moduleItemName: title || 'Untitled Item',
    moduleItemType: getItemType(content?.type),
    moduleItemContentId: content?._id,
    pointsPossible: content?.pointsPossible,
    moduleId,
    isCheckpointed,
    isGraded: !!content?.graded,
  })
  if (setIsMenuOpen) {
    setIsMenuOpen(false)
  }
}

export const handleDuplicate = (
  id: string,
  itemId: string,
  queryClient: QueryClient,
  courseId: string,
  setMenuItemLoadingState: React.Dispatch<
    React.SetStateAction<PerModuleState<MenuItemActionState>>
  >,
  setIsMenuOpen?: (isOpen: boolean) => void,
) => {
  setMenuItemLoadingState(prev => ({...prev, [id]: {type: 'duplicate', state: true}}))

  doFetchApi({
    path: `/api/v1/courses/${courseId}/modules/items/${itemId}/duplicate`,
    method: 'POST',
  })
    .then(() => {
      showFlashSuccess(I18n.t('Item duplicated successfully'))
      queryClient.invalidateQueries({queryKey: [MODULE_ITEMS, id]})
      queryClient.invalidateQueries({queryKey: ['MODULE_ITEMS_ALL', id]})
      queryClient.invalidateQueries({queryKey: [MODULES, courseId]})
    })
    .catch(() => {
      showFlashError(I18n.t('Failed to duplicate item'))
    })
    .finally(() => setMenuItemLoadingState(({[id]: _, ...rest}) => rest))

  if (setIsMenuOpen) {
    setIsMenuOpen(false)
  }
}

export const handleMoveTo = (
  moduleId: string,
  moduleTitle: string,
  itemId: string,
  title: string,
  content: ModuleItemContent | null,
  setModuleAction: React.Dispatch<React.SetStateAction<ModuleAction | null>>,
  setSelectedModuleItem: (item: {id: string; title: string} | null) => void,
  setIsManageModuleContentTrayOpen: (isOpen: boolean) => void,
  setIsMenuOpen?: (isOpen: boolean) => void,
  setSourceModule?: React.Dispatch<React.SetStateAction<{id: string; title: string} | null>>,
) => {
  if (setIsMenuOpen) {
    setIsMenuOpen(false)
  }

  setModuleAction(MOVE_MODULE_ITEM)

  if (content && itemId) {
    setSelectedModuleItem({
      id: itemId,
      title: title || '',
    })
  }

  if (setSourceModule && moduleId) {
    setSourceModule({
      id: moduleId,
      title: moduleTitle,
    })
  }

  setIsManageModuleContentTrayOpen(true)
}

export const updateIndent = async (
  itemId: string,
  moduleId: string,
  newIndent: number,
  courseId: string,
  queryClient: QueryClient,
) => {
  try {
    const formData = new FormData()
    formData.append('content_tag[indent]', String(newIndent))
    formData.append('_method', 'PUT')
    formData.append('authenticity_token', 'asdkfjalsdjflaksjedf')

    await doFetchApi({
      path: `/courses/${courseId}/modules/items/${itemId}`,
      method: 'POST',
      body: formData,
      headers: {},
    })

    showFlashSuccess(I18n.t('Item indentation updated'))

    queryClient.invalidateQueries({queryKey: [MODULE_ITEMS, moduleId || '']})
    queryClient.invalidateQueries({queryKey: ['MODULE_ITEMS_ALL', moduleId || '']})
  } catch (error) {
    showFlashError(I18n.t('Failed to update item indentation'))
    console.error('Error updating indent:', error)
  }
}

export const handleDecreaseIndent = async (
  itemId: string,
  moduleId: string,
  courseId: string,
  setIsMenuOpen?: (isOpen: boolean) => void,
) => {
  dispatchCommandEvent({action: 'outdent', courseId, moduleId, moduleItemId: itemId})
  if (setIsMenuOpen) {
    setIsMenuOpen(false)
  }
}

export const handleIncreaseIndent = async (
  itemId: string,
  moduleId: string,
  courseId: string,
  setIsMenuOpen?: (isOpen: boolean) => void,
) => {
  dispatchCommandEvent({action: 'indent', courseId, moduleId, moduleItemId: itemId})
  if (setIsMenuOpen) {
    setIsMenuOpen(false)
  }
}

export const handleSendTo = (
  setIsDirectShareOpen: (isOpen: boolean) => void,
  setIsMenuOpen?: (isOpen: boolean) => void,
) => {
  setIsDirectShareOpen(true)
  if (setIsMenuOpen) {
    setIsMenuOpen(false)
  }
}

export const handleCopyTo = (
  setIsDirectShareCourseOpen: (isOpen: boolean) => void,
  setIsMenuOpen?: (isOpen: boolean) => void,
) => {
  setIsDirectShareCourseOpen(true)
  if (setIsMenuOpen) {
    setIsMenuOpen(false)
  }
}

export const handleRemove = (
  moduleId: string,
  itemId: string,
  title: string,
  queryClient: QueryClient,
  courseId: string,
  setIsMenuOpen?: (isOpen: boolean) => void,
  onAfterSuccess?: () => void,
) => {
  if (window.confirm(I18n.t('Are you sure you want to remove this item from the module?'))) {
    doFetchApi({
      path: `/courses/${courseId}/modules/items/${itemId}`,
      method: 'DELETE',
    })
      .then(() => {
        showFlashSuccess(
          I18n.t('%{title} was successfully removed.', {
            title: title,
          }),
        )
        queryClient.invalidateQueries({queryKey: [MODULE_ITEMS, moduleId || '']})
        queryClient.invalidateQueries({queryKey: ['MODULE_ITEMS_ALL', moduleId || '']})
        queryClient.invalidateQueries({queryKey: [MODULES, courseId]})
<<<<<<< HEAD
=======
      })
      .then(() => {
        if (onAfterSuccess) onAfterSuccess()
>>>>>>> 5b970e1a
      })
      .catch(() => {
        showFlashError(I18n.t('Failed to remove item'))
      })
  }
  if (setIsMenuOpen) {
    setIsMenuOpen(false)
  }
}

export const handleMasteryPaths = (_id: string, setIsMenuOpen?: (isOpen: boolean) => void) => {
  window.location.href = `${ENV.CONTEXT_URL_ROOT}/modules/items/${_id}/edit_mastery_paths`
  if (setIsMenuOpen) {
    setIsMenuOpen(false)
  }
}<|MERGE_RESOLUTION|>--- conflicted
+++ resolved
@@ -30,10 +30,7 @@
 } from '../utils/types'
 import React from 'react'
 import {MODULE_ITEMS, MODULES, MOVE_MODULE_ITEM} from '../utils/constants'
-<<<<<<< HEAD
-=======
 import {dispatchCommandEvent} from './dispatchCommandEvent'
->>>>>>> 5b970e1a
 
 const I18n = createI18nScope('context_modules_v2')
 
@@ -297,12 +294,9 @@
         queryClient.invalidateQueries({queryKey: [MODULE_ITEMS, moduleId || '']})
         queryClient.invalidateQueries({queryKey: ['MODULE_ITEMS_ALL', moduleId || '']})
         queryClient.invalidateQueries({queryKey: [MODULES, courseId]})
-<<<<<<< HEAD
-=======
       })
       .then(() => {
         if (onAfterSuccess) onAfterSuccess()
->>>>>>> 5b970e1a
       })
       .catch(() => {
         showFlashError(I18n.t('Failed to remove item'))
