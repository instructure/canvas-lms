/*
 * Copyright (C) 2025 - present Instructure, Inc.
 *
 * This file is part of Canvas.
 *
 * Canvas is free software: you can redistribute it and/or modify it under
 * the terms of the GNU Affero General Public License as published by the Free
 * Software Foundation, version 3 of the License.
 *
 * Canvas is distributed in the hope that it will be useful, but WITHOUT ANY
 * WARRANTY; without even the implied warranty of MERCHANTABILITY or FITNESS FOR
 * A PARTICULAR PURPOSE. See the GNU Affero General Public License for more
 * details.
 *
 * You should have received a copy of the GNU Affero General Public License along
 * with this program. If not, see <http://www.gnu.org/licenses/>.
 */

import {useScope as createI18nScope} from '@canvas/i18n'
import doFetchApi from '@canvas/do-fetch-api-effect'
import BaseUploader from '@canvas/files/react/modules/BaseUploader'
import {QuizEngine} from '../utils/types'

const I18n = createI18nScope('context_modules_v2')

export interface NewItemType {
  page_id?: string
  name?: string
  type?: string
  id?: string
  title?: string
  display_name?: string
  url?: string
  newTab?: boolean
  graded?: boolean
  position?: number
  indent?: number
  [key: string]: any
}

export interface ModuleItemData {
  type: string
  itemCount: number
  indentation: number
  quizEngine?: QuizEngine
  selectedTabIndex?: number
  textHeaderValue?: string
  externalUrlName?: string
  externalUrlValue?: string
  externalUrlNewTab?: boolean
  selectedItem?: {
    id: string
    name: string
    quizType?: string
  } | null
  newItemName?: string
}

export const prepareModuleItemData = (
  _moduleId: string,
  itemData: ModuleItemData,
): Record<string, string | number | string[] | undefined | boolean> => {
  const {
    type,
    itemCount,
    indentation,
    quizEngine,
    textHeaderValue,
    externalUrlName,
    externalUrlValue,
    externalUrlNewTab,
    selectedItem,
    selectedTabIndex,
  } = itemData

  // Base item data that applies to all types
  const result: Record<string, string | number | string[] | undefined | boolean> = {
    'item[type]': type === 'file' ? 'attachment' : type,
    'item[position]': itemCount + 1,
    'item[indent]': indentation,
    quiz_lti: false,
    'content_details[]': 'items',
    type: type === 'file' ? 'attachment' : type,
    new_tab: 0,
    graded: 0,
    _method: 'POST',
  }

  // Helper function to apply LTI quiz configuration
  const applyLtiQuizConfig = (
    result: Record<string, string | number | string[] | undefined | boolean>,
  ) => {
    result['item[type]'] = 'assignment'
    result['type'] = 'assignment'
    result['quiz_lti'] = true
  }

  // Add type-specific data
  if (type === 'context_module_sub_header' && textHeaderValue) {
    result['item[id]'] = 'new'
    result['item[title]'] = textHeaderValue
    result['title'] = textHeaderValue
  } else if (
    (type === 'external_url' || type === 'external_tool') &&
    externalUrlName &&
    externalUrlValue
  ) {
    result['item[id]'] = type === 'external_tool' && selectedItem ? selectedItem.id : 'new'
    result['item[title]'] = externalUrlName
    result['title'] = externalUrlName
    result['item[url]'] = externalUrlValue
    result['url'] = externalUrlValue
    result['item[new_tab]'] = externalUrlNewTab ? '1' : '0'
    result['new_tab'] = externalUrlNewTab ? 1 : 0
  } else if (selectedItem && selectedTabIndex === 0) {
    if (type === 'quiz' && selectedItem.quizType && selectedItem.quizType === 'assignment') {
      applyLtiQuizConfig(result)
    }
    // Using an existing item
    result['item[id]'] = selectedItem.id
    result['item[title]'] = selectedItem.name
    result['title'] = selectedItem.name
  } else if (type === 'quiz' && quizEngine && quizEngine === 'new') {
<<<<<<< HEAD
    result['item[type]'] = 'assignment'
    result['type'] = 'assignment'
    result['quiz_lti'] = true
=======
    applyLtiQuizConfig(result)
>>>>>>> 53aa8385
  }

  return result
}

export const buildFormData = (
  type: string,
  newItemName: string,
  selectedAssignmentGroup: string,
  quizEngine: QuizEngine,
  DEFAULT_POST_TO_SIS: boolean,
) => {
  const formData = new FormData()

  formData.append('item[id]', 'new')
  formData.append('item[title]', newItemName)

  if (type === 'assignment') {
    formData.append('assignment[title]', newItemName)
    formData.append('assignment[post_to_sis]', String(DEFAULT_POST_TO_SIS ?? false))
  } else if (type === 'quiz') {
    if (quizEngine === 'new') {
      formData.append('assignment[title]', newItemName || I18n.t('New Quiz'))
      formData.append('quiz_lti', '1')
    } else {
      formData.append('quiz[title]', newItemName || I18n.t('New Quiz'))
    }
    formData.append('quiz[assignment_group_id]', selectedAssignmentGroup)
  } else if (type === 'discussion') {
    formData.append('title', newItemName || I18n.t('New Discussion'))
  } else if (type === 'page') {
    formData.append('wiki_page[title]', newItemName || I18n.t('New Page'))
  }

  return formData
}

export const createNewItemApiPath = (
  type: string,
  courseId: string,
  quizEngine: QuizEngine,
  folderId?: string,
) => {
  switch (type) {
    case 'assignment':
      return `/courses/${courseId}/assignments`
    case 'quiz':
      return quizEngine === 'new'
        ? `/courses/${courseId}/assignments`
        : `/courses/${courseId}/quizzes`
    case 'discussion':
      return `/api/v1/courses/${courseId}/discussion_topics`
    case 'page':
      return `/api/v1/courses/${courseId}/pages`
    case 'file':
      return folderId ? `/api/v1/folders/${folderId}/files` : `/api/v1/courses/${courseId}/files`
    default:
      console.error('Unsupported item type for creation:', type)
      return ''
  }
}

export const uploadFile = async (file: File, folderId?: string): Promise<NewItemType | null> => {
  if (!folderId) {
    console.error('No folder selected for file upload')
    return null
  }

  const folder = {id: parseInt(folderId, 10)}

  const fileOptions = {
    file,
    name: file.name,
    dup: 'rename',
  }

  const uploader = new BaseUploader(fileOptions, folder)

  let attachmentData: any = null
  uploader.onUploadPosted = (attachment: any) => {
    attachmentData = attachment
    return attachment
  }

  try {
    await uploader.upload()

    if (!attachmentData) {
      throw new Error('File upload completed but no attachment data was returned')
    }

    return {
      id: attachmentData.id,
      title: attachmentData.display_name || file.name,
      display_name: attachmentData.display_name || file.name,
      type: 'attachment',
    }
  } catch (err) {
    if (err === 'user_aborted_upload') {
      console.warn('File upload was aborted by the user')
    } else {
      console.error('Error uploading file:', err)
    }
    return null
  }
}

export const createNewItem = async (
  type: string,
  courseId: string,
  newItemName: string,
  selectedAssignmentGroup: string,
  quizEngine: QuizEngine,
  DEFAULT_POST_TO_SIS: boolean,
  selectedFile?: File | null,
  selectedFolder?: string,
): Promise<NewItemType | null> => {
  try {
    // Handle file uploads separately using BaseUploader
    if (type === 'file' && selectedFile) {
      return uploadFile(selectedFile, selectedFolder)
    }

    // For other types (non-file items)
    const response = await doFetchApi({
      path: createNewItemApiPath(type, courseId, quizEngine),
      method: 'POST',
      body: buildFormData(
        type,
        newItemName,
        selectedAssignmentGroup,
        quizEngine,
        DEFAULT_POST_TO_SIS,
      ),
    })

    // The response from doFetchApi already contains the parsed JSON data
    const responseData = response.json as Record<string, any>

    // Handle different response structures based on item type
    if (type === 'assignment' && responseData?.assignment) {
      return responseData.assignment as NewItemType
    } else if (type === 'quiz') {
      if (quizEngine === 'classic' && responseData?.quiz) {
        return responseData.quiz as NewItemType
      } else if (quizEngine === 'new' && responseData?.assignment) {
        return responseData.assignment as NewItemType
      }
    } else if (type === 'discussion') {
      return responseData as NewItemType
    } else if (type === 'page') {
      return responseData as NewItemType
    } else if (type === 'file') {
      return responseData as NewItemType
    }

    return responseData as NewItemType
  } catch (error) {
    console.error(`Error creating new ${type}:`, error)
    return null
  }
}

export const submitModuleItem = async (
  courseId: string,
  moduleId: string,
  itemData: Record<string, string | number | string[] | undefined | boolean>,
): Promise<Record<string, any> | null> => {
  try {
    const formData = new FormData()

    Object.entries(itemData).forEach(([key, value]) => {
      if (value !== undefined) {
        formData.append(key, String(value))
      }
    })

    const response = await doFetchApi({
      path: `/courses/${courseId}/modules/${moduleId}/items`,
      method: 'POST',
      body: formData,
    })

    return response.json as Record<string, any>
  } catch (error) {
    console.error('Error submitting module item:', error)
    return null
  }
}

export function sharedHandleFileDrop(
  accepted: ArrayLike<File | DataTransferItem>,
  {
    onChange,
    dispatch,
  }: {
    onChange: (field: string, value: any) => void
    dispatch?: React.Dispatch<{type: string; field?: string; value?: any}> | null
  },
) {
  const files: File[] = Array.from(accepted).flatMap(item => {
    if (item instanceof File) return [item]
    if (item instanceof DataTransferItem && item.kind === 'file') {
      const fileItem = item.getAsFile()
      return fileItem ? [fileItem] : []
    }
    return []
  })

  if (files.length === 0) return

  files.forEach(file => {
    onChange('file', file)
    dispatch?.({type: 'SET_NEW_ITEM', field: 'file', value: file})
  })
}<|MERGE_RESOLUTION|>--- conflicted
+++ resolved
@@ -121,13 +121,7 @@
     result['item[title]'] = selectedItem.name
     result['title'] = selectedItem.name
   } else if (type === 'quiz' && quizEngine && quizEngine === 'new') {
-<<<<<<< HEAD
-    result['item[type]'] = 'assignment'
-    result['type'] = 'assignment'
-    result['quiz_lti'] = true
-=======
     applyLtiQuizConfig(result)
->>>>>>> 53aa8385
   }
 
   return result
