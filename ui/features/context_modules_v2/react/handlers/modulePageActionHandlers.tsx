/*
 * Copyright (C) 2025 - present Instructure, Inc.
 *
 * This file is part of Canvas.
 *
 * Canvas is free software: you can redistribute it and/or modify it under
 * the terms of the GNU Affero General Public License as published by the Free
 * Software Foundation, version 3 of the License.
 *
 * Canvas is distributed in the hope that it will be useful, but WITHOUT ANY
 * WARRANTY; without even the implied warranty of MERCHANTABILITY or FITNESS FOR
 * A PARTICULAR PURPOSE. See the GNU Affero General Public License for more
 * details.
 *
 * You should have received a copy of the GNU Affero General Public License along
 * with this program. If not, see <http://www.gnu.org/licenses/>.
 */

import React from 'react'
import {createRoot} from 'react-dom/client'
import {Module as ModuleType} from '@canvas/context-modules/differentiated-modules/react/types'
import DifferentiatedModulesTray from '@canvas/context-modules/differentiated-modules/react/DifferentiatedModulesTray'
import {queryClient} from '@canvas/query'
import {InfiniteData} from '@tanstack/react-query'
import type {
  HTMLElementWithRoot,
  ModuleItem,
  ModulesResponse,
  PaginatedNavigationResponse,
} from '../utils/types'
import doFetchApi from '@canvas/do-fetch-api-effect'
import {showFlashError} from '@canvas/alerts/react/FlashAlert'
import {MODULE_ITEMS, MODULES} from '../utils/constants'
import EditItemModal from '../componentsTeacher/EditItemModal'

export const handleCollapseAll = (
  data: InfiniteData<ModulesResponse> | undefined,
  setExpandedModules: React.Dispatch<React.SetStateAction<Map<string, boolean>>>,
) => {
  if (data?.pages) {
    const allModules = data.pages.flatMap(page => page.modules)
    const newState = new Map<string, boolean>()
    allModules.forEach(module => {
      newState.set(module._id, false)
    })
    setExpandedModules(newState)
  }
}

export const handleExpandAll = (
  data: InfiniteData<ModulesResponse> | undefined,
  setExpandedModules: React.Dispatch<React.SetStateAction<Map<string, boolean>>>,
) => {
  if (data?.pages) {
    const allModules = data.pages.flatMap(page => page.modules)
    const newState = new Map<string, boolean>()
    allModules.forEach(module => {
      newState.set(module._id, true)
    })
    setExpandedModules(newState)
  }
}

export const handleToggleExpand = (
  moduleId: string,
  setExpandedModules: React.Dispatch<React.SetStateAction<Map<string, boolean>>>,
) => {
  setExpandedModules(prev => {
    const newState = new Map(prev)
    newState.set(moduleId, !prev.get(moduleId))
    return newState
  })
}

const getResourceType = (type?: string): string => {
  if (!type) return 'assignment'

  switch (type) {
    case 'quiz':
      return 'quiz'
    case 'discussion':
      return 'discussion'
    case 'attachment':
    case 'file':
      return 'file'
    case 'wiki_page':
    case 'page':
      return 'page'
    case 'externalurl':
      return 'externalUrl'
    case 'context_external_tool':
    case 'moduleexternaltool':
    case 'externaltool':
      return 'externalTool'
    default:
      return 'assignment'
  }
}

const requirementTypeMap: Record<string, string> = {
  must_submit: 'submit',
  must_view: 'view',
  must_mark_done: 'mark',
  must_contribute: 'contribute',
  min_score: 'score',
  min_percentage: 'percentage',
}

const getModuleItemsFromAvailableSources = (
  providedModuleItems: Partial<ModuleItem>[],
  currentModule?: any,
): any[] => {
  if (providedModuleItems.length > 0) {
    return providedModuleItems
  }

  if (
    currentModule &&
    Array.isArray(currentModule.moduleItems) &&
    currentModule.moduleItems.length > 0
  ) {
    return currentModule.moduleItems
  }

  return []
}

export const transformModuleItemsForTray = (rawModuleItems: any[]): any[] => {
  // Filter out SubHeader items as they shouldn't be selectable in the requirements selector
  return rawModuleItems
    .filter((item: any) => item.content?.type !== 'SubHeader')
    .map((item: any) => ({
      id: item._id || '',
      name: item.title || '',
      resource: item.content?.isNewQuiz
        ? 'quiz'
        : getResourceType(item.content?.type?.toLowerCase()),
      graded: item.content?.graded,
      pointsPossible: item.content?.pointsPossible ? String(item.content.pointsPossible) : '',
    }))
}

export const transformRequirementsForTray = (
  completionRequirements: any[] = [],
  moduleItems: any[],
  rawModuleItems: any[],
): any[] => {
  return completionRequirements.map(req => {
    const moduleItem = moduleItems.find((item: {id: string}) => item.id === req.id)

    const rawModuleItem = rawModuleItems.find(
      (item: {id?: string; _id?: string}) => item.id === req.id || item._id === req.id,
    )

    const mappedType = requirementTypeMap[req.type] || req.type

    return {
      id: req.id,
      name: moduleItem?.name || '',
      type: mappedType,
      resource:
        rawModuleItem?.content?.isNewQuiz || rawModuleItem?.content?.type == 'Quiz'
          ? 'quiz'
          : 'assignment',
      graded: rawModuleItem?.content?.graded,
      pointsPossible:
        moduleItem?.pointsPossible || String(rawModuleItem?.content?.pointsPossible || 0),
      minimumScore: req.minScore ? String(req.minScore) : '0',
    }
  })
}

const getDifferentiatedModulesMountPoint = (): HTMLElement => {
  let mountPoint = document.getElementById('differentiated-modules-mount-point')
  if (!mountPoint) {
    mountPoint = document.createElement('div')
    mountPoint.id = 'differentiated-modules-mount-point'
    document.body.appendChild(mountPoint)
  }
  return mountPoint
}

export const handleOpeningModuleUpdateTray = (
  data: InfiniteData<ModulesResponse> | undefined,
  courseId: string,
  moduleId?: string,
  moduleName?: string,
  openTab: 'settings' | 'assign-to' = 'settings',
  providedModuleItems: Partial<ModuleItem>[] = [],
) => {
  const moduleElement = document.createElement('div')
  moduleElement.id = moduleId ? `context_module_${moduleId}` : 'context_module_new'
  moduleElement.style.display = 'none'
  document.getElementById('context_modules_sortable_container')?.appendChild(moduleElement)

  const moduleList: ModuleType[] =
    data?.pages
      .flatMap(page => page.modules)
      .map(module => ({
        id: module._id,
        name: module.name,
      })) || []

  const currentModule = moduleId
    ? data?.pages.flatMap(page => page.modules).find(module => module._id === moduleId)
    : undefined

  const prerequisites = currentModule?.prerequisites || []
  const rawModuleItems = getModuleItemsFromAvailableSources(providedModuleItems, currentModule)
  const moduleItems = transformModuleItemsForTray(rawModuleItems)
  const requirementCount = currentModule?.requirementCount === 1 ? 'one' : 'all'
  const requirements = currentModule?.completionRequirements
    ? transformRequirementsForTray(
        currentModule.completionRequirements,
        moduleItems,
        rawModuleItems,
      )
    : []

  const mountPoint = getDifferentiatedModulesMountPoint()
  const root = createRoot(mountPoint)

  const onCompleteFunction = () =>
    queryClient.invalidateQueries({queryKey: [MODULES, courseId || '']})
  const trayProps = {
    onDismiss: () => {
      root.unmount()
      const addButton = document.querySelector('.add-module-button') as HTMLElement
      addButton?.focus()
    },
    initialTab: openTab,
    moduleElement,
    courseId,
    moduleList,
    moduleId,
    moduleName,
    prerequisites,
    onComplete: onCompleteFunction,
    onChangeAssignedTo: onCompleteFunction,
    // Additional props needed by SettingsPanel
    moduleItems,
    requirementCount,
    requirements,
    requireSequentialProgress: currentModule?.requireSequentialProgress || false,
    publishFinalGrade: false,
    unlockAt: currentModule?.unlockAt,
  }

  root.render(<DifferentiatedModulesTray {...(trayProps as any)} />)
}

export const handleOpeningEditItemModal = (
  courseId: string,
  moduleId: string,
  moduleItemId: string,
) => {
  const queryData = queryClient.getQueryData<PaginatedNavigationResponse>([
    MODULE_ITEMS,
    moduleId,
    null,
  ])
  if (!queryData) return
  const moduleItem = queryData.moduleItems.find((item: any) => item._id === moduleItemId)
  if (!moduleItem) return
  const itemProps = {
    courseId,
    itemName: moduleItem.title,
<<<<<<< HEAD
    itemURL: moduleItem.content?.url,
=======
    itemURL: moduleItem.moduleItemUrl ?? undefined,
>>>>>>> 53aa8385
    itemNewTab: moduleItem.newTab,
    itemIndent: moduleItem.indent,
    moduleId: moduleId,
    itemId: moduleItem._id,
    itemType: moduleItem.content?.type?.toLowerCase(),
    masterCourseRestrictions: moduleItem.masterCourseRestrictions,
  }

  const mountPoint = document.getElementById('module-item-mount-point') as HTMLElementWithRoot
  let root = mountPoint.reactRoot
  if (!root) {
    root = createRoot(mountPoint)
    mountPoint.reactRoot = root
  }

  const onRequestClose = () => {
    root.render(<EditItemModal {...itemProps} isOpen={false} onRequestClose={onRequestClose} />)
  }

  root.render(<EditItemModal {...itemProps} isOpen={true} onRequestClose={onRequestClose} />)
}

export const handleAddItem = (
  moduleId: string,
  data: InfiniteData<ModulesResponse> | undefined,
  setSelectedModuleId: React.Dispatch<React.SetStateAction<string>>,
  setSelectedModuleName: React.Dispatch<React.SetStateAction<string>>,
  setIsAddItemModalOpen: React.Dispatch<React.SetStateAction<boolean>>,
) => {
  const module = data?.pages.flatMap(page => page.modules).find(m => m._id === moduleId)
  if (module) {
    setSelectedModuleId(moduleId)
    setSelectedModuleName(module.name)
    setIsAddItemModalOpen(true)
  }
}

export const handleModuleViewChange = async (
  role: 'teacher' | 'student',
  setValue: React.Dispatch<React.SetStateAction<string>>,
  courseId: string,
  data: {id?: string},
) => {
  const {id} = data
  const moduleId = id ?? 'all'
  setValue(moduleId)

  try {
    await doFetchApi({
      path: `/api/v1/courses/${courseId}/settings`,
      method: 'PUT',
      body: {
        [`show_${role}_only_module_id`]: moduleId,
      },
    })
  } catch (err: any) {
    showFlashError(`Cannot set the ${role} view module: ${err.message}`)
  }
}<|MERGE_RESOLUTION|>--- conflicted
+++ resolved
@@ -265,11 +265,7 @@
   const itemProps = {
     courseId,
     itemName: moduleItem.title,
-<<<<<<< HEAD
-    itemURL: moduleItem.content?.url,
-=======
     itemURL: moduleItem.moduleItemUrl ?? undefined,
->>>>>>> 53aa8385
     itemNewTab: moduleItem.newTab,
     itemIndent: moduleItem.indent,
     moduleId: moduleId,
