/*
 * Copyright (C) 2025 - present Instructure, Inc.
 *
 * This file is part of Canvas.
 *
 * Canvas is free software: you can redistribute it and/or modify it under
 * the terms of the GNU Affero General Public License as published by the Free
 * Software Foundation, version 3 of the License.
 *
 * Canvas is distributed in the hope that it will be useful, but WITHOUT ANY
 * WARRANTY; without even the implied warranty of MERCHANTABILITY or FITNESS FOR
 * A PARTICULAR PURPOSE. See the GNU Affero General Public License for more
 * details.
 *
 * You should have received a copy of the GNU Affero General Public License along
 * with this program. If not, see <http://www.gnu.org/licenses/>.
 */

import React from 'react'
import {createRoot} from 'react-dom/client'
import {Module as ModuleType} from '@canvas/context-modules/differentiated-modules/react/types'
import DifferentiatedModulesTray from '@canvas/context-modules/differentiated-modules/react/DifferentiatedModulesTray'
import {queryClient} from '@canvas/query'
import {InfiniteData} from '@tanstack/react-query'
<<<<<<< HEAD
import type {ModulesResponse} from '../utils/types'
=======
import type {ModuleItem, ModulesResponse} from '../utils/types'
>>>>>>> 2bd5305a

export const handleCollapseAll = (
  data: InfiniteData<ModulesResponse> | undefined,
  setExpandedModules: React.Dispatch<React.SetStateAction<Map<string, boolean>>>,
) => {
  if (data?.pages) {
    const allModules = data.pages.flatMap(page => page.modules)
    const newState = new Map<string, boolean>()
    allModules.forEach(module => {
      newState.set(module._id, false)
    })
    setExpandedModules(newState)
  }
}

export const handleExpandAll = (
  data: InfiniteData<ModulesResponse> | undefined,
  setExpandedModules: React.Dispatch<React.SetStateAction<Map<string, boolean>>>,
) => {
  if (data?.pages) {
    const allModules = data.pages.flatMap(page => page.modules)
    const newState = new Map<string, boolean>()
    allModules.forEach(module => {
      newState.set(module._id, true)
    })
    setExpandedModules(newState)
  }
}

export const handleToggleExpand = (
  moduleId: string,
  setExpandedModules: React.Dispatch<React.SetStateAction<Map<string, boolean>>>,
) => {
  setExpandedModules(prev => {
    const newState = new Map(prev)
    newState.set(moduleId, !prev.get(moduleId))
    return newState
  })
}

const getResourceType = (type?: string): string => {
  if (!type) return 'assignment'

  switch (type) {
    case 'quiz':
      return 'quiz'
    case 'discussion':
      return 'discussion'
    case 'attachment':
    case 'file':
      return 'file'
    case 'wiki_page':
    case 'page':
      return 'page'
    case 'externalurl':
      return 'externalUrl'
    case 'context_external_tool':
    case 'moduleexternaltool':
      return 'externalTool'
    default:
      return 'assignment'
  }
}

const requirementTypeMap: Record<string, string> = {
  must_submit: 'submit',
  must_view: 'view',
  must_mark_done: 'mark',
  must_contribute: 'contribute',
  min_score: 'score',
  min_percentage: 'percentage',
}

const createSyntheticModuleItems = (completionRequirements: any[]): ModuleItem[] => {
  return completionRequirements.map(
    (req): ModuleItem => ({
      id: req.id,
      _id: req.id,
      url: '',
      indent: 0,
      content: {
        title: `Item ${req.id}`,
        type: 'assignment',
        pointsPossible: undefined,
      },
    }),
  )
}

const getModuleItemsFromAvailableSources = (
  providedModuleItems: ModuleItem[],
  currentModule?: any,
): any[] => {
  if (providedModuleItems.length > 0) {
    return providedModuleItems
  }

  if (
    currentModule &&
    Array.isArray(currentModule.moduleItems) &&
    currentModule.moduleItems.length > 0
  ) {
    return currentModule.moduleItems
  }

  if (currentModule) {
    const completionRequirements = currentModule.completionRequirements || []
    if (completionRequirements.length > 0) {
      return createSyntheticModuleItems(completionRequirements)
    }
  }

  return []
}

const transformModuleItemsForTray = (rawModuleItems: any[]): any[] => {
  // Filter out SubHeader items as they shouldn't be selectable in the requirements selector
  return rawModuleItems
    .filter((item: any) => item.content?.type !== 'SubHeader')
    .map((item: any) => ({
      id: item._id || '',
      name: item.content?.title || '',
      resource: getResourceType(item.content?.type.toLowerCase()),
      graded: !!item.content?.pointsPossible,
      pointsPossible: item.content?.pointsPossible ? String(item.content.pointsPossible) : '',
    }))
}

const transformRequirementsForTray = (
  completionRequirements: any[] = [],
  moduleItems: any[],
  rawModuleItems: any[],
): any[] => {
  return completionRequirements.map(req => {
    const moduleItem = moduleItems.find((item: {id: string}) => item.id === req.id)

    const rawModuleItem = rawModuleItems.find(
      (item: {id?: string; _id?: string}) => item.id === req.id || item._id === req.id,
    )

    const mappedType = requirementTypeMap[req.type] || req.type

    return {
      id: req.id,
      name: moduleItem?.name || '',
      type: mappedType,
      resource: moduleItem?.resource || 'assignment',
      graded: !!rawModuleItem?.content?.pointsPossible,
      pointsPossible:
        moduleItem?.pointsPossible || String(rawModuleItem?.content?.pointsPossible || 0),
      minimumScore: req.minScore ? String(req.minScore) : '0',
    }
  })
}

const getDifferentiatedModulesMountPoint = (): HTMLElement => {
  let mountPoint = document.getElementById('differentiated-modules-mount-point')
  if (!mountPoint) {
    mountPoint = document.createElement('div')
    mountPoint.id = 'differentiated-modules-mount-point'
    document.body.appendChild(mountPoint)
  }
  return mountPoint
}

export const handleOpeningModuleUpdateTray = (
  data: InfiniteData<ModulesResponse> | undefined,
  courseId: string,
  moduleId?: string,
  moduleName?: string,
  prerequisites?: {id: string; name: string; type: string}[],
  openTab: 'settings' | 'assign-to' = 'settings',
<<<<<<< HEAD
=======
  providedModuleItems: ModuleItem[] = [],
>>>>>>> 2bd5305a
) => {
  const moduleElement = document.createElement('div')
  moduleElement.id = moduleId ? `context_module_${moduleId}` : 'context_module_new'
  moduleElement.style.display = 'none'
  document.getElementById('context_modules_sortable_container')?.appendChild(moduleElement)

  const moduleList: ModuleType[] =
    data?.pages
      .flatMap(page => page.modules)
      .map(module => ({
        id: module._id,
        name: module.name,
      })) || []

<<<<<<< HEAD
  const onComplete = () => {
    queryClient.invalidateQueries({queryKey: ['modules', courseId || '']})
  }
=======
  const currentModule = moduleId
    ? data?.pages.flatMap(page => page.modules).find(module => module._id === moduleId)
    : undefined
>>>>>>> 2bd5305a

  const rawModuleItems = getModuleItemsFromAvailableSources(providedModuleItems, currentModule)
  const moduleItems = transformModuleItemsForTray(rawModuleItems)
  const requirementCount = currentModule?.requirementCount === 1 ? 'one' : 'all'
  const requirements = currentModule?.completionRequirements
    ? transformRequirementsForTray(
        currentModule.completionRequirements,
        moduleItems,
        rawModuleItems,
      )
    : []

  const mountPoint = getDifferentiatedModulesMountPoint()
  const root = createRoot(mountPoint)

<<<<<<< HEAD
  root.render(
    <DifferentiatedModulesTray
      onDismiss={() => {
        root.unmount()
        const addButton = document.querySelector('.add-module-button') as HTMLElement
        addButton?.focus()
      }}
      initialTab={openTab}
      moduleElement={moduleElement}
      courseId={courseId}
      moduleList={moduleList}
      moduleId={moduleId ?? undefined}
      moduleName={moduleName ?? undefined}
      prerequisites={prerequisites}
      onComplete={onComplete}
    />,
  )
=======
  const trayProps = {
    onDismiss: () => {
      root.unmount()
      const addButton = document.querySelector('.add-module-button') as HTMLElement
      addButton?.focus()
    },
    initialTab: openTab,
    moduleElement,
    courseId,
    moduleList,
    moduleId,
    moduleName,
    prerequisites,
    onComplete: () => queryClient.invalidateQueries({queryKey: ['modules', courseId || '']}),

    // Additional props needed by SettingsPanel
    moduleItems,
    requirementCount,
    requirements,
    requireSequentialProgress: currentModule?.requireSequentialProgress || false,
    publishFinalGrade: false,
    unlockAt: currentModule?.unlockAt,
  }

  root.render(<DifferentiatedModulesTray {...(trayProps as any)} />)
>>>>>>> 2bd5305a
}

export const handleAddItem = (
  moduleId: string,
  data: InfiniteData<ModulesResponse> | undefined,
  setSelectedModuleId: React.Dispatch<React.SetStateAction<string>>,
  setSelectedModuleName: React.Dispatch<React.SetStateAction<string>>,
  setIsAddItemModalOpen: React.Dispatch<React.SetStateAction<boolean>>,
) => {
  const module = data?.pages.flatMap(page => page.modules).find(m => m._id === moduleId)
  if (module) {
    setSelectedModuleId(moduleId)
    setSelectedModuleName(module.name)
    setIsAddItemModalOpen(true)
  }
}<|MERGE_RESOLUTION|>--- conflicted
+++ resolved
@@ -22,11 +22,7 @@
 import DifferentiatedModulesTray from '@canvas/context-modules/differentiated-modules/react/DifferentiatedModulesTray'
 import {queryClient} from '@canvas/query'
 import {InfiniteData} from '@tanstack/react-query'
-<<<<<<< HEAD
-import type {ModulesResponse} from '../utils/types'
-=======
 import type {ModuleItem, ModulesResponse} from '../utils/types'
->>>>>>> 2bd5305a
 
 export const handleCollapseAll = (
   data: InfiniteData<ModulesResponse> | undefined,
@@ -199,10 +195,7 @@
   moduleName?: string,
   prerequisites?: {id: string; name: string; type: string}[],
   openTab: 'settings' | 'assign-to' = 'settings',
-<<<<<<< HEAD
-=======
   providedModuleItems: ModuleItem[] = [],
->>>>>>> 2bd5305a
 ) => {
   const moduleElement = document.createElement('div')
   moduleElement.id = moduleId ? `context_module_${moduleId}` : 'context_module_new'
@@ -217,15 +210,9 @@
         name: module.name,
       })) || []
 
-<<<<<<< HEAD
-  const onComplete = () => {
-    queryClient.invalidateQueries({queryKey: ['modules', courseId || '']})
-  }
-=======
   const currentModule = moduleId
     ? data?.pages.flatMap(page => page.modules).find(module => module._id === moduleId)
     : undefined
->>>>>>> 2bd5305a
 
   const rawModuleItems = getModuleItemsFromAvailableSources(providedModuleItems, currentModule)
   const moduleItems = transformModuleItemsForTray(rawModuleItems)
@@ -241,25 +228,6 @@
   const mountPoint = getDifferentiatedModulesMountPoint()
   const root = createRoot(mountPoint)
 
-<<<<<<< HEAD
-  root.render(
-    <DifferentiatedModulesTray
-      onDismiss={() => {
-        root.unmount()
-        const addButton = document.querySelector('.add-module-button') as HTMLElement
-        addButton?.focus()
-      }}
-      initialTab={openTab}
-      moduleElement={moduleElement}
-      courseId={courseId}
-      moduleList={moduleList}
-      moduleId={moduleId ?? undefined}
-      moduleName={moduleName ?? undefined}
-      prerequisites={prerequisites}
-      onComplete={onComplete}
-    />,
-  )
-=======
   const trayProps = {
     onDismiss: () => {
       root.unmount()
@@ -285,7 +253,6 @@
   }
 
   root.render(<DifferentiatedModulesTray {...(trayProps as any)} />)
->>>>>>> 2bd5305a
 }
 
 export const handleAddItem = (
