/*
 * Copyright (C) 2025 - present Instructure, Inc.
 *
 * This file is part of Canvas.
 *
 * Canvas is free software: you can redistribute it and/or modify it under
 * the terms of the GNU Affero General Public License as published by the Free
 * Software Foundation, version 3 of the License.
 *
 * Canvas is distributed in the hope that it will be useful, but WITHOUT ANY
 * WARRANTY; without even the implied warranty of MERCHANTABILITY or FITNESS FOR
 * A PARTICULAR PURPOSE. See the GNU Affero General Public License for more
 * details.
 *
 * You should have received a copy of the GNU Affero General Public License along
 * with this program. If not, see <http://www.gnu.org/licenses/>.
 */

import {type Root} from 'react-dom/client'
<<<<<<< HEAD
=======
import {NEW_ITEM_FIELDS} from '../utils/constants'
>>>>>>> 53aa8385

export interface MasteryPathsData {
  isCyoeAble: boolean
  isTrigger: boolean
  isReleased: boolean
  releasedLabel: string | null
}

export interface Checkpoint {
  dueAt?: string
  name?: string
  tag?: string
  assignedToDates?: StandardizedDateHash[]
  assignmentOverrides?: AssignmentOverrideGraphQLResult
}

export interface StandardizedDateHash {
  id?: string
  dueAt?: string
  unlockAt?: string
  lockAt?: string
  title?: string
  base?: boolean
  set?: {
    id?: string
    type?: string
  }
}

export type ExternalUrl = {
  url: string
  name: string
  newTab: boolean
  isUrlValid?: boolean
}

export type ExternalToolUrl = {
  url: string
  name: string
  newTab: boolean
  selectedToolId?: string
  isUrlValid?: boolean
}

export type NewItem = {
  name: string
  assignmentGroup: string
  file: File | null
  folder: string
}

export type FormState = {
  indentation: number
  textHeader: string
  externalUrl: ExternalUrl
  externalTool: ExternalToolUrl
  newItem: NewItem
  selectedItemId: string
  tabIndex: number
  isLoading: boolean
}

// Add new menu actions here (e.g., 'delete', 'sendTo', 'copyTo')
type MenuAction = 'duplicate'

type PerModuleState<T> = Record<ModuleId, T>

type MenuItemActionState = {
  type: MenuAction
  state: boolean
}

export type ModuleItemContent = {
  id?: string
  _id?: string
  type?:
    | 'Assignment'
    | 'Quiz'
    | 'Discussion'
    | 'File'
    | 'Page'
    | 'ExternalUrl'
    | 'Attachment'
    | 'SubHeader'
    | 'ModuleExternalTool'
    | 'ExternalTool'
  pointsPossible?: number
  title?: string
  published?: boolean
  canUnpublish?: boolean
  canDuplicate?: boolean
  canManageAssignTo?: boolean
  dueAt?: string
  lockAt?: string
  unlockAt?: string
  cachedDueDate?: string
  todoDate?: string
  submissionsConnection?: {
    nodes: Array<{
      _id: string
      cachedDueDate?: string
      missing?: boolean
    }>
  }
  url?: string
  isLockedByMasterCourse?: boolean
  assignmentGroupId?: string
  submissionTypes?: string[]
  discussionType?: string
  replyToEntryRequiredCount?: number
  checkpoints?: Checkpoint[]
  displayName?: string
  contentType?: string
  size?: string
  thumbnailUrl?: string
  externalUrl?: string
  newTab?: boolean
  fileState?: string
  locked?: boolean
  graded?: boolean
  assignmentOverrides?: AssignmentOverrideGraphQLResult
  assignedToDates?: StandardizedDateHash[]
  assignment?: {
    _id: string
    dueAt?: string
    assignmentOverrides?: AssignmentOverrideGraphQLResult
    assignedToDates?: StandardizedDateHash[]
  }
  isNewQuiz?: boolean
} | null

interface AssignmentOverrideGraphQLResult {
  edges: Array<{
    cursor: string
    node: AssignmentOverride
  }>
}

export interface AssignmentOverride {
  dueAt?: string
  set: {
    students?: Array<{
      id: string
    }>
    sectionId?: string
    courseId?: string
    groupId?: string
  }
}

export interface CompletionRequirement {
  id: string
  type: string
  minScore?: number
  minPercentage?: number
  completed?: boolean
}

export interface ModuleRequirement {
  id: string | number
  type: string
  minScore?: number
  minPercentage?: number
  completed?: boolean
}

export interface ModuleProgression {
  id: string
  _id: string
  workflowState: string
  completedAt?: string
  currentPosition?: number
  collapsed?: boolean
  requirementsMet: ModuleRequirement[]
  incompleteRequirements?: ModuleRequirement[]
  current?: boolean
  evaluatedAt?: string
  completed: boolean
  locked: boolean
  unlocked: boolean
  started: boolean
}

export interface Prerequisite {
  id: string
  type: string
  name: string
}

export interface ModuleStatistics {
  latestDueAt: string | null
  missingAssignmentCount: number
}

export interface Module {
  moduleItemsTotalCount: number
  id: string
  _id: string
  name: string
  position: number
  published: boolean
  prerequisites: Prerequisite[]
  completionRequirements: CompletionRequirement[]
  requirementCount: number
  requireSequentialProgress: boolean
  unlockAt: string | null
  moduleItems: ModuleItem[]
  progression?: ModuleProgression
  hasActiveOverrides: boolean
  submissionStatistics?: ModuleStatistics
}

export interface ModulesResponse {
  modules: Module[]
  courseName?: string
  pageInfo: {
    hasNextPage: boolean
    endCursor: string | null
  }
}

interface CoursesubmissionStatistics {
  submissionsDueThisWeekCount: number
  missingSubmissionsCount: number
}

interface TeacherCourseSettings {
  showStudentOnlyModuleId: string
  showTeacherOnlyModuleId: string
}

interface StudentCourseSettings {
  showStudentOnlyModuleId?: string
}

interface CourseStudentResponse {
  name?: string
  submissionStatistics?: CoursesubmissionStatistics
  settings?: StudentCourseSettings
}

interface CourseStudentGraphQLResult {
  legacyNode?: {
    name?: string
    submissionStatistics?: CoursesubmissionStatistics
    settings?: StudentCourseSettings
  }
  errors?: {message: string}[]
}

interface CourseTeacherResponse {
  name?: string
  settings?: TeacherCourseSettings
}

interface CourseTeacherGraphQLResult {
  legacyNode?: {
    name?: string
    settings?: TeacherCourseSettings
  }
  errors?: {message: string}[]
}

interface GraphQLResult {
  legacyNode?: {
    modulesConnection?: {
      edges: Array<{
        cursor: string
        node: Module
      }>
      pageInfo: {
        hasNextPage: boolean
        endCursor: string | null
      }
    }
  }
  errors?: Array<{
    message: string
    [key: string]: any
  }>
}

export interface ModuleItem {
  id: string
  _id: string
  url: string
  moduleItemUrl: string | null
  title: string
  indent: number
  position: number
  content: ModuleItemContent
  masterCourseRestrictions: ModuleItemMasterCourseRestrictionType | null
  newTab?: boolean
  published?: boolean
  masteryPaths?: ModuleItemMasteryPath
}

export interface ModuleItemMasteryPath {
  awaitingChoice?: boolean
  chooseUrl?: string
  locked?: boolean
  stillProcessing?: boolean
  assignmentSetCount?: number
}

export type ModuleAction = 'move_module' | 'move_module_item' | 'move_module_contents'

export interface Folder {
  _id: string
  canUpload: boolean
  fullName: string
  id: string
  name: string
}

export type ExternalToolPlacementType =
  | 'module_group_menu'
  | 'module_menu_modal'
  | 'module_menu'
  | 'module_index_menu_modal'

export interface ExternalToolPlacement {
  message_type?: string
  url?: string
  title?: string
  selection_width?: number
  selection_height?: number
  launch_width?: number
  launch_height?: number
}

export interface ExternalToolTrayItem {
  id: string
  title: string
  base_url: string
  icon_url?: string | null
  canvas_icon_class?: string | null
}

export interface ExternalToolModalItem {
  definition_type: string
  definition_id: string | number
  url?: string
  name: string
  description?: string
  domain?: string | null
  placements: {
    assignmentSelection?: ExternalToolPlacement
    linkSelection?: ExternalToolPlacement
    moduleGroupMenu?: ExternalToolPlacement
    moduleMenuModal?: ExternalToolPlacement
    moduleMenu?: ExternalToolPlacement
    moduleIndexMenuModal?: ExternalToolPlacement
    [key: string]: ExternalToolPlacement | undefined
  }
}

export type ModuleCursorState = Record<string, string | null>

export type ExternalTool = ExternalToolTrayItem | ExternalToolModalItem

export interface ExternalToolLaunchOptions {
  moduleId: string
  placement: ExternalToolPlacementType
  display?: 'borderless' | 'full'
  contextModuleId?: string
}

export interface ModuleItemMasterCourseRestrictionType {
  all: boolean | null
  availabilityDates: boolean | null
  content: boolean | null
  dueDates: boolean | null
  points: boolean | null
  settings: boolean | null
}

export interface GraphQLError {
  message: string
  [key: string]: any
}

export interface PageInfo {
  hasNextPage: boolean
  endCursor: string | null
}

interface LegacyNodeModuleItemsConnection {
  moduleItemsTotalCount?: number
  moduleItemsConnection?: {
    edges: Array<{
      cursor: string
      node: ModuleItem
    }>
    pageInfo: PageInfo
  }
}

export interface PaginatedNavigationResponse {
  moduleItems: ModuleItem[]
  pageInfo: PageInfo
}

interface PaginatedNavigationGraphQLResult {
  legacyNode?: LegacyNodeModuleItemsConnection
  errors?: GraphQLError[]
}

export type QuizEngine = 'new' | 'classic'

export type ModuleKBActionEvent = 'module-action'
export type ModuleKBAction = 'edit' | 'delete' | 'new'
export type ModuleItemKBAction = 'edit' | 'remove' | 'indent' | 'outdent'
export interface ModuleActionEventDetail {
  action: ModuleKBAction | ModuleItemKBAction
  courseId: string
  moduleId?: string
  moduleItemId?: string
  [key: string]: unknown
}

<<<<<<< HEAD
=======
export type ModulePageNavigationEvent = 'module-page-navigation'
export interface ModulePageNavigationDetail {
  moduleId: string
  pageNumber: number
}

>>>>>>> 53aa8385
export interface HTMLElementWithRoot extends HTMLElement {
  reactRoot?: Root
}

export type DragStateChangeEvent = 'drag-state-change'
export interface DragStateChangeDetail {
  isDragging: boolean
}

declare global {
  interface Document {
    addEventListener(
      type: ModuleKBActionEvent,
      listener: (event: CustomEvent<ModuleActionEventDetail>) => void,
    ): void
    addEventListener(
<<<<<<< HEAD
=======
      type: ModulePageNavigationEvent,
      listener: (event: CustomEvent<ModulePageNavigationDetail>) => void,
    ): void
    addEventListener(
>>>>>>> 53aa8385
      type: DragStateChangeEvent,
      listener: (event: CustomEvent<DragStateChangeDetail>) => void,
    ): void
    removeEventListener(
      type: ModuleKBActionEvent,
      listener: (event: CustomEvent<ModuleActionEventDetail>) => void,
    ): void
    removeEventListener(
<<<<<<< HEAD
=======
      type: ModulePageNavigationEvent,
      listener: (event: CustomEvent<ModulePageNavigationDetail>) => void,
    ): void
    removeEventListener(
>>>>>>> 53aa8385
      type: DragStateChangeEvent,
      listener: (event: CustomEvent<DragStateChangeDetail>) => void,
    ): void
  }
}<|MERGE_RESOLUTION|>--- conflicted
+++ resolved
@@ -17,10 +17,7 @@
  */
 
 import {type Root} from 'react-dom/client'
-<<<<<<< HEAD
-=======
 import {NEW_ITEM_FIELDS} from '../utils/constants'
->>>>>>> 53aa8385
 
 export interface MasteryPathsData {
   isCyoeAble: boolean
@@ -442,15 +439,12 @@
   [key: string]: unknown
 }
 
-<<<<<<< HEAD
-=======
 export type ModulePageNavigationEvent = 'module-page-navigation'
 export interface ModulePageNavigationDetail {
   moduleId: string
   pageNumber: number
 }
 
->>>>>>> 53aa8385
 export interface HTMLElementWithRoot extends HTMLElement {
   reactRoot?: Root
 }
@@ -467,13 +461,10 @@
       listener: (event: CustomEvent<ModuleActionEventDetail>) => void,
     ): void
     addEventListener(
-<<<<<<< HEAD
-=======
       type: ModulePageNavigationEvent,
       listener: (event: CustomEvent<ModulePageNavigationDetail>) => void,
     ): void
     addEventListener(
->>>>>>> 53aa8385
       type: DragStateChangeEvent,
       listener: (event: CustomEvent<DragStateChangeDetail>) => void,
     ): void
@@ -482,13 +473,10 @@
       listener: (event: CustomEvent<ModuleActionEventDetail>) => void,
     ): void
     removeEventListener(
-<<<<<<< HEAD
-=======
       type: ModulePageNavigationEvent,
       listener: (event: CustomEvent<ModulePageNavigationDetail>) => void,
     ): void
     removeEventListener(
->>>>>>> 53aa8385
       type: DragStateChangeEvent,
       listener: (event: CustomEvent<DragStateChangeDetail>) => void,
     ): void
