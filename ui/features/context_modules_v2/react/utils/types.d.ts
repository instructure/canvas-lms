--- conflicted
+++ resolved
@@ -21,33 +21,6 @@
   isTrigger: boolean
   isReleased: boolean
   releasedLabel: string | null
-<<<<<<< HEAD
-}
-
-// Extend the global ENV object with conditional release properties
-declare global {
-  interface GlobalEnv {
-    CONDITIONAL_RELEASE_SERVICE_ENABLED?: boolean
-    CONDITIONAL_RELEASE_ENV?: {
-      active_rules: Array<{
-        trigger_assignment_id: string
-        trigger_assignment_model: {
-          points_possible: number
-        }
-        scoring_ranges: Array<{
-          upper_bound: number
-          lower_bound: number
-          assignment_sets: Array<{
-            assignment_set_associations: Array<{
-              assignment_id: string
-            }>
-          }>
-        }>
-      }>
-    }
-  }
-=======
->>>>>>> 2bd5305a
 }
 
 export type ModuleItemContent = {
@@ -156,9 +129,6 @@
   content: ModuleItemContent
 }
 
-<<<<<<< HEAD
-export type ModuleAction = 'move_module' | 'move_module_item' | 'move_module_contents'
-=======
 export type ModuleAction = 'move_module' | 'move_module_item' | 'move_module_contents'
 
 export interface Folder {
@@ -167,5 +137,4 @@
   fullName: string
   id: string
   name: string
-}
->>>>>>> 2bd5305a
+}