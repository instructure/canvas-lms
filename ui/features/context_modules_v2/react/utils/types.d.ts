--- conflicted
+++ resolved
@@ -77,11 +77,8 @@
   newItem: NewItem
   selectedItemId: string
   selectedItem: any | null
-<<<<<<< HEAD
-=======
   selectedItemIds: string[]
   selectedItems: any[]
->>>>>>> dd080656
   tabIndex: number
   isLoading: boolean
 }
