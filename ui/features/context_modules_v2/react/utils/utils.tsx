/*
 * Copyright (C) 2025 - present Instructure, Inc.
 *
 * This file is part of Canvas.
 *
 * Canvas is free software: you can redistribute it and/or modify it under
 * the terms of the GNU Affero General Public License as published by the Free
 * Software Foundation, version 3 of the License.
 *
 * Canvas is distributed in the hope that it will be useful, but WITHOUT ANY
 * WARRANTY; without even the implied warranty of MERCHANTABILITY or FITNESS FOR
 * A PARTICULAR PURPOSE. See the GNU Affero General Public License for more
 * details.
 *
 * You should have received a copy of the GNU Affero General Public License along
 * with this program. If not, see <http://www.gnu.org/licenses/>.
 */

import {
  IconDocumentLine,
  IconPaperclipLine,
  IconDiscussionLine,
  IconAssignmentLine,
  IconQuizLine,
  IconLinkLine,
} from '@instructure/ui-icons'
import {useScope as createI18nScope} from '@canvas/i18n'
import {CompletionRequirement, ModuleItemContent, ModuleRequirement} from './types'

const I18n = createI18nScope('context_modules_v2')
const pixelOffset = 20

export const INDENT_LOOKUP: Record<number, string> = {
  0: `${pixelOffset * 0}px`,
  1: `${pixelOffset * 1}px`,
  2: `${pixelOffset * 2}px`,
  3: `${pixelOffset * 3}px`,
  4: `${pixelOffset * 4}px`,
  5: `${pixelOffset * 5}px`,
}

export const getIconColor = (published: boolean | undefined, isStudentView = false) => {
  return published && !isStudentView ? 'success' : 'primary'
}

export const getItemIcon = (content: ModuleItemContent, isStudentView = false) => {
  if (!content?.type) return <IconDocumentLine />

  const type = content.type
  const color = getIconColor(content?.published, isStudentView)

  switch (type) {
    case 'Assignment':
      return content.isNewQuiz ? (
        <IconQuizLine color={color} data-testid="new-quiz-icon" />
      ) : (
        <IconAssignmentLine color={color} data-testid="assignment-icon" />
      )
    case 'Quiz':
      return <IconQuizLine color={color} data-testid="quiz-icon" />
    case 'Discussion':
      return <IconDiscussionLine color={color} data-testid="discussion-icon" />
    case 'File':
    case 'Attachment':
      return <IconPaperclipLine color={color} data-testid="attachment-icon" />
    case 'ExternalUrl':
      return <IconLinkLine color={color} data-testid="url-icon" />
    case 'Page':
      return <IconDocumentLine color={color} data-testid="page-icon" />
    default:
      return <IconDocumentLine color="primary" data-testid="document-icon" />
  }
}

export const getItemTypeText = (content: ModuleItemContent) => {
  if (!content?.type) return I18n.t('Unknown')

  switch (content.type) {
    case 'Assignment':
      return content.isNewQuiz ? I18n.t('New Quiz') : I18n.t('Assignment')
    case 'Quiz':
      return I18n.t('Quiz')
    case 'Discussion':
      return I18n.t('Discussion')
    case 'File':
    case 'Attachment':
      return I18n.t('File')
    case 'ExternalUrl':
      return I18n.t('External Url')
    case 'Page':
      return I18n.t('Page')
<<<<<<< HEAD
=======
    case 'ModuleExternalTool':
      return I18n.t('External Tool')
>>>>>>> 5493525b
    default:
      return I18n.t('Unknown')
  }
}

export const mapContentSelection = (id: string, contentType: string) => {
  // Cast the string to our supported content types
  const type = contentType as
    | 'assignment'
    | 'quiz'
    | 'discussion'
    | 'attachment'
    | 'file'
    | 'external'
    | 'url'
    | 'page'
    | 'link'

  if (type === 'assignment') return {assignments: [id]}
  if (type === 'quiz') return {quizzes: [id]}
  if (type === 'discussion') return {discussions: [id]}
  if (type === 'attachment' || type === 'file') return {files: [id]}
  if (type === 'external' || type === 'url') return {urls: [id]}
  if (type === 'page') return {pages: [id]}
  if (type === 'link') return {links: [id]}

  return {modules: [id]}
}

export const validateModuleStudentRenderRequirements = (prevProps: any, nextProps: any) => {
  return (
    prevProps.id === nextProps.id &&
    prevProps.expanded === nextProps.expanded &&
    prevProps.name === nextProps.name &&
    prevProps.completionRequirements === nextProps.completionRequirements
  )
}

export const validateModuleItemStudentRenderRequirements = (prevProps: any, nextProps: any) => {
  return (
    prevProps.id === nextProps.id &&
    prevProps.url === nextProps.url &&
    prevProps.indent === nextProps.indent &&
    prevProps.index === nextProps.index &&
    prevProps.content === nextProps.content
  )
}

export const filterRequirementsMet = (
  requirementsMet: ModuleRequirement[],
  completionRequirements: CompletionRequirement[],
) => {
  return requirementsMet.filter(req =>
    completionRequirements.some(cr => {
      const idMatch = String(req.id) === String(cr.id)

      const typeMatch = req?.type === cr?.type

      const scoreMatch = req?.minScore === cr?.minScore

      const percentageMatch = req?.minPercentage === cr?.minPercentage

      return idMatch && typeMatch && scoreMatch && percentageMatch
    }),
  )
}<|MERGE_RESOLUTION|>--- conflicted
+++ resolved
@@ -89,11 +89,8 @@
       return I18n.t('External Url')
     case 'Page':
       return I18n.t('Page')
-<<<<<<< HEAD
-=======
     case 'ModuleExternalTool':
       return I18n.t('External Tool')
->>>>>>> 5493525b
     default:
       return I18n.t('Unknown')
   }
