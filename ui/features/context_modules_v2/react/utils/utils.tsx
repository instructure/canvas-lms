/*
 * Copyright (C) 2025 - present Instructure, Inc.
 *
 * This file is part of Canvas.
 *
 * Canvas is free software: you can redistribute it and/or modify it under
 * the terms of the GNU Affero General Public License as published by the Free
 * Software Foundation, version 3 of the License.
 *
 * Canvas is distributed in the hope that it will be useful, but WITHOUT ANY
 * WARRANTY; without even the implied warranty of MERCHANTABILITY or FITNESS FOR
 * A PARTICULAR PURPOSE. See the GNU Affero General Public License for more
 * details.
 *
 * You should have received a copy of the GNU Affero General Public License along
 * with this program. If not, see <http://www.gnu.org/licenses/>.
 */

import {
  IconDocumentLine,
  IconPaperclipLine,
  IconDiscussionLine,
  IconAssignmentLine,
  IconQuizLine,
  IconQuizSolid,
  IconLinkLine,
} from '@instructure/ui-icons'
import {useScope as createI18nScope} from '@canvas/i18n'
import {CompletionRequirement, ModuleItemContent, ModuleRequirement} from './types'
import {DateTime} from '@instructure/ui-i18n'
import moment from 'moment'

const I18n = createI18nScope('context_modules_v2')
const pixelOffset = 20
export const ALL_MODULES = '0'

export const INDENT_LOOKUP: Record<number, string> = {
  0: `${pixelOffset * 0}px`,
  1: `${pixelOffset * 1}px`,
  2: `${pixelOffset * 2}px`,
  3: `${pixelOffset * 3}px`,
  4: `${pixelOffset * 4}px`,
  5: `${pixelOffset * 5}px`,
}

export const getIconColor = (published: boolean | undefined, isStudentView = false) => {
  return published && !isStudentView ? 'success' : 'primary'
}

export const getItemIcon = (content: ModuleItemContent, isStudentView = false) => {
  if (!content?.type) return <IconDocumentLine />

  const type = content.type
  const color = getIconColor(content?.published, isStudentView)

  switch (type) {
    case 'Assignment':
      return content.isNewQuiz ? (
        <IconQuizSolid color={color} data-testid="new-quiz-icon" />
      ) : (
        <IconAssignmentLine color={color} data-testid="assignment-icon" />
      )
    case 'Quiz':
      return <IconQuizLine color={color} data-testid="quiz-icon" />
    case 'Discussion':
      return <IconDiscussionLine color={color} data-testid="discussion-icon" />
    case 'File':
    case 'Attachment':
      return <IconPaperclipLine color={color} data-testid="attachment-icon" />
    case 'ExternalUrl':
    case 'ModuleExternalTool':
    case 'ExternalTool':
      return <IconLinkLine color={color} data-testid="url-icon" />
    case 'Page':
      return <IconDocumentLine color={color} data-testid="page-icon" />
    default:
      return <IconDocumentLine color="primary" data-testid="document-icon" />
  }
}

export const getItemTypeText = (content: ModuleItemContent) => {
  if (!content?.type) return I18n.t('Unknown')

  switch (content.type) {
    case 'Assignment':
      return content.isNewQuiz ? I18n.t('New Quiz') : I18n.t('Assignment')
    case 'Quiz':
      return I18n.t('Quiz')
    case 'Discussion':
      return I18n.t('Discussion')
    case 'File':
    case 'Attachment':
      return I18n.t('File')
    case 'ExternalUrl':
      return I18n.t('External Url')
    case 'Page':
      return I18n.t('Page')
    case 'ModuleExternalTool':
    case 'ExternalTool':
      return I18n.t('External Tool')
    default:
      return I18n.t('Unknown')
  }
}

export const mapContentSelection = (id: string, contentType: string) => {
  // Cast the string to our supported content types
  const type = contentType as
    | 'assignment'
    | 'quiz'
    | 'discussion'
    | 'attachment'
    | 'file'
    | 'external'
    | 'url'
    | 'page'
    | 'link'

  if (type === 'assignment') return {assignments: [id]}
  if (type === 'quiz') return {quizzes: [id]}
  if (type === 'discussion') return {discussion_topics: [id]}
  if (type === 'attachment' || type === 'file') return {files: [id]}
  if (type === 'external' || type === 'url') return {urls: [id]}
  if (type === 'page') return {pages: [id]}
  if (type === 'link') return {links: [id]}

  return {modules: [id]}
}

export const mapContentTypeForSharing = (contentType: string): string => {
  const lowerType = contentType.toLowerCase()

  const typeMap: Record<string, string> = {
    discussion: 'discussion_topic',
    file: 'attachment',
    page: 'wiki_page',
  }

  return typeMap[lowerType] || lowerType
}

export const validateModuleStudentRenderRequirements = (prevProps: any, nextProps: any) => {
  return (
    prevProps.id === nextProps.id &&
    prevProps.expanded === nextProps.expanded &&
    prevProps.name === nextProps.name &&
    prevProps.completionRequirements === nextProps.completionRequirements
  )
}

export const validateModuleItemStudentRenderRequirements = (prevProps: any, nextProps: any) => {
  const basicPropsEqual =
    prevProps.id === nextProps.id &&
    prevProps.url === nextProps.url &&
    prevProps.title === nextProps.title &&
    prevProps.indent === nextProps.indent &&
    prevProps.index === nextProps.index &&
    prevProps.smallScreen === nextProps.smallScreen

  if (!basicPropsEqual) return false

  // If content objects are the same reference, they're equal
  if (prevProps.content === nextProps.content) return true

  // If one is null/undefined and the other isn't, they're different
  if (!prevProps.content !== !nextProps.content) return false

  // If both are null/undefined, they're equal
  if (!prevProps.content && !nextProps.content) return true

  // Compare checkpoint data explicitly (deep comparison needed for nested arrays)
  const prevCheckpoints = prevProps.content?.checkpoints
  const nextCheckpoints = nextProps.content?.checkpoints

  // Handle exact null/undefined differences
  if (prevCheckpoints !== nextCheckpoints && (!prevCheckpoints || !nextCheckpoints)) return false

  if (prevCheckpoints && nextCheckpoints) {
    if (prevCheckpoints.length !== nextCheckpoints.length) return false

    // Use JSON.stringify for deep comparison of checkpoint arrays
    if (JSON.stringify(prevCheckpoints) !== JSON.stringify(nextCheckpoints)) return false
  }

  // If we reach here, checkpoint data is identical (or both are null/undefined)
  // But since content objects are different references, we need to check if
  // any other content properties that matter have changed
  const contentPropsEqual =
    prevProps.content?.id === nextProps.content?.id &&
    prevProps.content?.title === nextProps.content?.title &&
    prevProps.content?.type === nextProps.content?.type &&
    prevProps.content?.published === nextProps.content?.published &&
    prevProps.content?.pointsPossible === nextProps.content?.pointsPossible &&
    prevProps.content?.dueAt === nextProps.content?.dueAt &&
    prevProps.content?.lockAt === nextProps.content?.lockAt &&
    prevProps.content?.unlockAt === nextProps.content?.unlockAt

  return contentPropsEqual
}

<<<<<<< HEAD
// Performance thresholds for module rendering optimizations
export const LARGE_MODULE_THRESHOLD = 50

=======
>>>>>>> 27a9ef75
// Optimized shallow comparison for completion requirements
const compareCompletionRequirements = (prev: any[], next: any[]): boolean => {
  if (!prev && !next) return true
  if (!prev || !next) return false
  if (prev.length !== next.length) return false

  for (let i = 0; i < prev.length; i++) {
    const prevReq = prev[i]
    const nextReq = next[i]
    if (
      prevReq?.type !== nextReq?.type ||
      prevReq?.min_score !== nextReq?.min_score ||
      prevReq?.minScore !== nextReq?.minScore ||
      prevReq?.completed !== nextReq?.completed
    ) {
      return false
    }
  }
  return true
}

// Optimized checkpoint comparison
const compareCheckpoints = (prev: any[], next: any[]): boolean => {
  if (!prev && !next) return true
  if (!prev || !next) return false
  if (prev.length !== next.length) return false

  for (let i = 0; i < prev.length; i++) {
    const prevCP = prev[i]
    const nextCP = next[i]
    if (
      prevCP?.dueAt !== nextCP?.dueAt ||
      prevCP?.name !== nextCP?.name ||
      prevCP?.tag !== nextCP?.tag
    ) {
      return false
    }
  }
  return true
}

// Optimized assignment overrides comparison
const compareAssignmentOverrides = (prev: any, next: any): boolean => {
  if (!prev && !next) return true
  if (!prev || !next) return false

  const prevEdges = prev.edges || []
  const nextEdges = next.edges || []

  if (prevEdges.length !== nextEdges.length) return false
  if (prevEdges.length === 0) return true

  // For performance, only do deep comparison if edges count is reasonable
  if (prevEdges.length > 20) {
    // For very large override lists, fall back to JSON comparison but cache it
    return JSON.stringify(prev) === JSON.stringify(next)
  }

  for (let i = 0; i < prevEdges.length; i++) {
    const prevEdge = prevEdges[i]
    const nextEdge = nextEdges[i]
    const prevNode = prevEdge?.node
    const nextNode = nextEdge?.node

    if (
      prevNode?._id !== nextNode?._id ||
      prevNode?.dueAt !== nextNode?.dueAt ||
      prevNode?.lockAt !== nextNode?.lockAt ||
      prevNode?.unlockAt !== nextNode?.unlockAt
    ) {
      return false
    }
  }
  return true
}

export const validateModuleItemTeacherRenderRequirements = (prevProps: any, nextProps: any) => {
  // Basic props comparison (most likely to differ)
  const basicPropsEqual =
    prevProps.id === nextProps.id &&
    prevProps.moduleId === nextProps.moduleId &&
    prevProps.published === nextProps.published &&
    prevProps.index === nextProps.index &&
    prevProps.indent === nextProps.indent &&
    prevProps.title === nextProps.title &&
    prevProps?.content?.dueAt === nextProps?.content?.dueAt &&
    prevProps?.content?.lockAt === nextProps?.content?.lockAt &&
    prevProps?.content?.unlockAt === nextProps?.content?.unlockAt

  if (!basicPropsEqual) return false

  // Optimized completion requirements comparison
  if (
    !compareCompletionRequirements(
      prevProps.completionRequirements,
      nextProps.completionRequirements,
    )
  ) {
    return false
  }

  // Optimized checkpoint comparison
  const prevCheckpoints = prevProps.content?.checkpoints
  const nextCheckpoints = nextProps.content?.checkpoints
  if (!compareCheckpoints(prevCheckpoints, nextCheckpoints)) {
    return false
  }

  // Optimized assignment overrides comparison
  const prevOverrides = prevProps.content?.assignmentOverrides
  const nextOverrides = nextProps.content?.assignmentOverrides
  if (!compareAssignmentOverrides(prevOverrides, nextOverrides)) {
    return false
  }

  return true
}

export const validateModuleTeacherRenderRequirements = (prevProps: any, nextProps: any) => {
  return (
    prevProps.id === nextProps.id &&
    prevProps.expanded === nextProps.expanded &&
    prevProps.published === nextProps.published &&
    prevProps.name === nextProps.name &&
    prevProps.hasActiveOverrides === nextProps.hasActiveOverrides &&
    prevProps.prerequisites === nextProps.prerequisites &&
    prevProps.completionRequirements === nextProps.completionRequirements &&
    prevProps.unlockAt === nextProps.unlockAt &&
    prevProps.requirementCount === nextProps.requirementCount &&
    prevProps.lockAt === nextProps.lockAt
  )
}

export const filterRequirementsMet = (
  requirementsMet: ModuleRequirement[],
  completionRequirements: CompletionRequirement[],
) => {
  return requirementsMet.filter(req =>
    completionRequirements.some(cr => {
      const idMatch = String(req.id) === String(cr.id)

      const typeMatch = req?.type === cr?.type

      const scoreMatch = req?.minScore === cr?.minScore

      const percentageMatch = req?.minPercentage === cr?.minPercentage

      return idMatch && typeMatch && scoreMatch && percentageMatch
    }),
  )
}

export const isModuleUnlockAtDateInTheFuture = (unlockAtDate: string) => {
  const TIMEZONE = ENV?.TIMEZONE || DateTime.browserTimeZone()
  const unlockMoment = moment.tz(unlockAtDate, TIMEZONE)
  const now = moment.tz(TIMEZONE)

  return unlockMoment.isAfter(now)
}<|MERGE_RESOLUTION|>--- conflicted
+++ resolved
@@ -198,12 +198,6 @@
   return contentPropsEqual
 }
 
-<<<<<<< HEAD
-// Performance thresholds for module rendering optimizations
-export const LARGE_MODULE_THRESHOLD = 50
-
-=======
->>>>>>> 27a9ef75
 // Optimized shallow comparison for completion requirements
 const compareCompletionRequirements = (prev: any[], next: any[]): boolean => {
   if (!prev && !next) return true
