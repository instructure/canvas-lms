/*
 * Copyright (C) 2025 - present Instructure, Inc.
 *
 * This file is part of Canvas.
 *
 * Canvas is free software: you can redistribute it and/or modify it under
 * the terms of the GNU Affero General Public License as published by the Free
 * Software Foundation, version 3 of the License.
 *
 * Canvas is distributed in the hope that it will be useful, but WITHOUT ANY
 * WARRANTY; without even the implied warranty of MERCHANTABILITY or FITNESS FOR
 * A PARTICULAR PURPOSE. See the GNU Affero General Public License for more
 * details.
 *
 * You should have received a copy of the GNU Affero General Public License along
 * with this program. If not, see <http://www.gnu.org/licenses/>.
 */

import {
  IconDocumentLine,
  IconPaperclipLine,
  IconDiscussionLine,
  IconAssignmentLine,
  IconQuizLine,
  IconQuizSolid,
  IconLinkLine,
} from '@instructure/ui-icons'
import {useScope as createI18nScope} from '@canvas/i18n'
import {CompletionRequirement, ModuleItemContent, ModuleRequirement} from './types'
import {DateTime} from '@instructure/ui-i18n'
import moment from 'moment'
import {ModuleItemContentType} from '../hooks/queries/useModuleItemContent'
import {
  EXTERNAL_NEW_ITEM_FIELDS,
  EXTERNAL_TOOL_NEW_ITEM_FIELDS,
  ITEM_TYPE,
  ItemType,
  TYPES_WITH_CREATE_NAME,
  TYPES_WITH_URL,
} from './constants'
import {captureMessage} from '@sentry/react'

const I18n = createI18nScope('context_modules_v2')
const pixelOffset = 20
export const ALL_MODULES = '0'

export const INDENT_LOOKUP: Record<number, string> = {
  0: `${pixelOffset * 0}px`,
  1: `${pixelOffset * 1}px`,
  2: `${pixelOffset * 2}px`,
  3: `${pixelOffset * 3}px`,
  4: `${pixelOffset * 4}px`,
  5: `${pixelOffset * 5}px`,
}

export const getIconColor = (published: boolean | undefined, isStudentView = false) => {
  return published && !isStudentView ? 'success' : 'primary'
}

export const getItemIcon = (
  content: ModuleItemContent,
  published: boolean,
  isStudentView = false,
) => {
  if (!content?.type) return <IconDocumentLine />

  const type = content.type
  const color = getIconColor(published, isStudentView)

  switch (type) {
    case 'Assignment':
      return content.isNewQuiz ? (
        <IconQuizSolid color={color} data-testid="new-quiz-icon" />
      ) : (
        <IconAssignmentLine color={color} data-testid="assignment-icon" />
      )
    case 'Quiz':
      return <IconQuizLine color={color} data-testid="quiz-icon" />
    case 'Discussion':
      return <IconDiscussionLine color={color} data-testid="discussion-icon" />
    case 'File':
    case 'Attachment':
      return <IconPaperclipLine color={color} data-testid="attachment-icon" />
    case 'ExternalUrl':
    case 'ModuleExternalTool':
    case 'ExternalTool':
      return <IconLinkLine color={color} data-testid="url-icon" />
    case 'Page':
      return <IconDocumentLine color={color} data-testid="page-icon" />
    case 'SubHeader':
      return null
    default:
      return <IconDocumentLine color="primary" data-testid="document-icon" />
  }
}

export const getItemTypeText = (content: ModuleItemContent) => {
  if (!content?.type) return I18n.t('Unknown')

  switch (content.type) {
    case 'Assignment':
      return content.isNewQuiz ? I18n.t('New Quiz') : I18n.t('Assignment')
    case 'Quiz':
      return I18n.t('Quiz')
    case 'Discussion':
      return I18n.t('Discussion')
    case 'File':
    case 'Attachment':
      return I18n.t('File')
    case 'ExternalUrl':
      return I18n.t('External Url')
    case 'Page':
      return I18n.t('Page')
    case 'ModuleExternalTool':
    case 'ExternalTool':
      return I18n.t('External Tool')
    default:
      return I18n.t('Unknown')
  }
}

export const mapContentSelection = (id: string, contentType: string) => {
  // Cast the string to our supported content types
  const type = contentType as
    | 'assignment'
    | 'quiz'
    | 'discussion'
    | 'attachment'
    | 'file'
    | 'external'
    | 'url'
    | 'page'
    | 'link'

  if (type === 'assignment') return {assignments: [id]}
  if (type === 'quiz') return {quizzes: [id]}
  if (type === 'discussion') return {discussion_topics: [id]}
  if (type === 'attachment' || type === 'file') return {files: [id]}
  if (type === 'external' || type === 'url') return {urls: [id]}
  if (type === 'page') return {pages: [id]}
  if (type === 'link') return {links: [id]}

  return {modules: [id]}
}

export const mapContentTypeForSharing = (contentType: string): string => {
  const lowerType = contentType.toLowerCase()

  const typeMap: Record<string, string> = {
    discussion: 'discussion_topic',
    file: 'attachment',
    page: 'wiki_page',
  }

  return typeMap[lowerType] || lowerType
}

export const validateModuleStudentRenderRequirements = (prevProps: any, nextProps: any) => {
  return (
    prevProps.id === nextProps.id &&
    prevProps.expanded === nextProps.expanded &&
    prevProps.name === nextProps.name &&
    prevProps.completionRequirements === nextProps.completionRequirements &&
    prevProps.position === nextProps.position
  )
}

export const validateModuleItemStudentRenderRequirements = (prevProps: any, nextProps: any) => {
  const basicPropsEqual =
    prevProps.id === nextProps.id &&
    prevProps.url === nextProps.url &&
    prevProps.title === nextProps.title &&
    prevProps.indent === nextProps.indent &&
    prevProps.index === nextProps.index &&
    prevProps.smallScreen === nextProps.smallScreen

  if (!basicPropsEqual) return false

  // If content objects are the same reference, they're equal
  if (prevProps.content === nextProps.content) return true

  // If one is null/undefined and the other isn't, they're different
  if (!prevProps.content !== !nextProps.content) return false

  // If both are null/undefined, they're equal
  if (!prevProps.content && !nextProps.content) return true

  // Compare checkpoint data explicitly (deep comparison needed for nested arrays)
  const prevCheckpoints = prevProps.content?.checkpoints
  const nextCheckpoints = nextProps.content?.checkpoints

  // Handle exact null/undefined differences
  if (prevCheckpoints !== nextCheckpoints && (!prevCheckpoints || !nextCheckpoints)) return false

  if (prevCheckpoints && nextCheckpoints) {
    if (prevCheckpoints.length !== nextCheckpoints.length) return false

    // Use JSON.stringify for deep comparison of checkpoint arrays
    if (JSON.stringify(prevCheckpoints) !== JSON.stringify(nextCheckpoints)) return false
  }

  // If we reach here, checkpoint data is identical (or both are null/undefined)
  // But since content objects are different references, we need to check if
  // any other content properties that matter have changed
  const contentPropsEqual =
    prevProps.content?.id === nextProps.content?.id &&
    prevProps.content?.title === nextProps.content?.title &&
    prevProps.content?.type === nextProps.content?.type &&
    prevProps.content?.published === nextProps.content?.published &&
    prevProps.content?.pointsPossible === nextProps.content?.pointsPossible &&
    prevProps.content?.dueAt === nextProps.content?.dueAt &&
    prevProps.content?.lockAt === nextProps.content?.lockAt &&
    prevProps.content?.unlockAt === nextProps.content?.unlockAt

  return contentPropsEqual
}

// Optimized shallow comparison for completion requirements
const compareCompletionRequirements = (prev: any[], next: any[]): boolean => {
  if (!prev && !next) return true
  if (!prev || !next) return false
  if (prev.length !== next.length) return false

  for (let i = 0; i < prev.length; i++) {
    const prevReq = prev[i]
    const nextReq = next[i]
    if (
      prevReq?.type !== nextReq?.type ||
      prevReq?.min_score !== nextReq?.min_score ||
      prevReq?.minScore !== nextReq?.minScore ||
      prevReq?.completed !== nextReq?.completed
    ) {
      return false
    }
  }
  return true
}

// Optimized checkpoint comparison
const compareCheckpoints = (prev: any[], next: any[]): boolean => {
  if (!prev && !next) return true
  if (!prev || !next) return false
  if (prev.length !== next.length) return false

  for (let i = 0; i < prev.length; i++) {
    const prevCP = prev[i]
    const nextCP = next[i]
    if (
      prevCP?.dueAt !== nextCP?.dueAt ||
      prevCP?.name !== nextCP?.name ||
      prevCP?.tag !== nextCP?.tag
    ) {
      return false
    }
  }
  return true
}

// Optimized assignment overrides comparison
const compareAssignmentOverrides = (prev: any, next: any): boolean => {
  if (!prev && !next) return true
  if (!prev || !next) return false

  const prevEdges = prev.edges || []
  const nextEdges = next.edges || []

  if (prevEdges.length !== nextEdges.length) return false
  if (prevEdges.length === 0) return true

  // For performance, only do deep comparison if edges count is reasonable
  if (prevEdges.length > 20) {
    // For very large override lists, fall back to JSON comparison but cache it
    return JSON.stringify(prev) === JSON.stringify(next)
  }

  for (let i = 0; i < prevEdges.length; i++) {
    const prevEdge = prevEdges[i]
    const nextEdge = nextEdges[i]
    const prevNode = prevEdge?.node
    const nextNode = nextEdge?.node

    if (
      prevNode?._id !== nextNode?._id ||
      prevNode?.dueAt !== nextNode?.dueAt ||
      prevNode?.lockAt !== nextNode?.lockAt ||
      prevNode?.unlockAt !== nextNode?.unlockAt
    ) {
      return false
    }
  }
  return true
}

export const validateModuleItemTeacherRenderRequirements = (prevProps: any, nextProps: any) => {
  // Basic props comparison (most likely to differ)
  const basicPropsEqual =
    prevProps.id === nextProps.id &&
    prevProps.moduleId === nextProps.moduleId &&
    prevProps.published === nextProps.published &&
    prevProps.index === nextProps.index &&
    prevProps.indent === nextProps.indent &&
    prevProps.title === nextProps.title &&
    prevProps.focusTargetItemId === nextProps.focusTargetItemId &&
    prevProps?.content?.dueAt === nextProps?.content?.dueAt &&
    prevProps?.content?.lockAt === nextProps?.content?.lockAt &&
    prevProps?.content?.unlockAt === nextProps?.content?.unlockAt &&
    prevProps.position === nextProps.position

  if (!basicPropsEqual) return false

  // Optimized completion requirements comparison
  if (
    !compareCompletionRequirements(
      prevProps.completionRequirements,
      nextProps.completionRequirements,
    )
  ) {
    return false
  }

  // Optimized checkpoint comparison
  const prevCheckpoints = prevProps.content?.checkpoints
  const nextCheckpoints = nextProps.content?.checkpoints
  if (!compareCheckpoints(prevCheckpoints, nextCheckpoints)) {
    return false
  }

  // Optimized assignment overrides comparison
  const prevOverrides = prevProps.content?.assignmentOverrides
  const nextOverrides = nextProps.content?.assignmentOverrides
  if (!compareAssignmentOverrides(prevOverrides, nextOverrides)) {
    return false
  }

  return true
}

export const validateModuleTeacherRenderRequirements = (prevProps: any, nextProps: any) => {
  return (
    prevProps.id === nextProps.id &&
    prevProps.expanded === nextProps.expanded &&
    prevProps.published === nextProps.published &&
    prevProps.name === nextProps.name &&
    prevProps.hasActiveOverrides === nextProps.hasActiveOverrides &&
    prevProps.prerequisites === nextProps.prerequisites &&
    prevProps.completionRequirements === nextProps.completionRequirements &&
    prevProps.unlockAt === nextProps.unlockAt &&
    prevProps.requirementCount === nextProps.requirementCount &&
    prevProps.lockAt === nextProps.lockAt &&
    prevProps.position === nextProps.position
  )
}

export const filterRequirementsMet = (
  requirementsMet: ModuleRequirement[],
  completionRequirements: CompletionRequirement[],
) => {
  return requirementsMet.filter(req =>
    completionRequirements.some(cr => {
      const idMatch = String(req.id) === String(cr.id)

      const typeMatch = req?.type === cr?.type

      const scoreMatch = req?.minScore === cr?.minScore

      const percentageMatch = req?.minPercentage === cr?.minPercentage

      return idMatch && typeMatch && scoreMatch && percentageMatch
    }),
  )
}

export const isModuleUnlockAtDateInTheFuture = (unlockAtDate: string) => {
  const TIMEZONE = ENV?.TIMEZONE || DateTime.browserTimeZone()
  const unlockMoment = moment.tz(unlockAtDate, TIMEZONE)
  const now = moment.tz(TIMEZONE)

  return unlockMoment.isAfter(now)
}

export function focusModuleItemTitleLinkById(id?: string, preventScroll = false) {
  if (!id) return

  const selector = `[data-testid="module-item-title-link"][data-module-item-id="${id}"]`
  const el = document.querySelector<HTMLElement>(selector)

  if (el && typeof el.focus === 'function') {
    el.focus({preventScroll})
  }
<<<<<<< HEAD
=======
}

export function getItemTypeLabel(type: ModuleItemContentType): string {
  switch (type) {
    case ITEM_TYPE.ASSIGNMENT:
      return I18n.t('Assignment')
    case ITEM_TYPE.QUIZ:
      return I18n.t('Quiz')
    case ITEM_TYPE.DISCUSSION:
      return I18n.t('Discussion')
    case ITEM_TYPE.FILE:
      return I18n.t('File')
    case ITEM_TYPE.PAGE:
      return I18n.t('Page')
    case ITEM_TYPE.EXTERNAL_URL:
      return I18n.t('External URL')
    case ITEM_TYPE.EXTERNAL_TOOL:
      return I18n.t('External Tool')
    case ITEM_TYPE.CONTEXT_MODULE_SUB_HEADER:
      return I18n.t('Header')
    default: {
      captureMessage(`Unhandled ModuleItemContentType: ${String(type)}`, 'error')
      return I18n.t('Unknown')
    }
  }
}

export const getWarningLabel = (itemType: ItemType, state: {tabIndex: number}, type: string) => {
  const itemLabel = getItemTypeLabel(itemType)

  if (TYPES_WITH_CREATE_NAME.includes(itemType) && state.tabIndex == 1) {
    return I18n.t('%{itemLabel} name is required', {itemLabel})
  }

  if (itemType === ITEM_TYPE.CONTEXT_MODULE_SUB_HEADER) {
    return I18n.t('Header text is required')
  }

  if (TYPES_WITH_URL.includes(itemType) && type === 'name') {
    return I18n.t('Page name is required')
  }

  if (TYPES_WITH_URL.includes(itemType) && type === 'url') {
    return I18n.t('Url is required')
  }

  return I18n.t('%{itemLabel} is required', {itemLabel})
}

export const isExternalNewItemField = (
  field: string,
): field is (typeof EXTERNAL_NEW_ITEM_FIELDS)[number] => {
  return (EXTERNAL_NEW_ITEM_FIELDS as readonly string[]).includes(field)
}

export const isExternalToolNewItemField = (
  field: string,
): field is (typeof EXTERNAL_TOOL_NEW_ITEM_FIELDS)[number] => {
  return (EXTERNAL_TOOL_NEW_ITEM_FIELDS as readonly string[]).includes(field)
>>>>>>> 661629a0
}<|MERGE_RESOLUTION|>--- conflicted
+++ resolved
@@ -387,8 +387,6 @@
   if (el && typeof el.focus === 'function') {
     el.focus({preventScroll})
   }
-<<<<<<< HEAD
-=======
 }
 
 export function getItemTypeLabel(type: ModuleItemContentType): string {
@@ -448,5 +446,4 @@
   field: string,
 ): field is (typeof EXTERNAL_TOOL_NEW_ITEM_FIELDS)[number] => {
   return (EXTERNAL_TOOL_NEW_ITEM_FIELDS as readonly string[]).includes(field)
->>>>>>> 661629a0
 }