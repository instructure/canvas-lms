/*
 * Copyright (C) 2025 - present Instructure, Inc.
 *
 * This file is part of Canvas.
 *
 * Canvas is free software: you can redistribute it and/or modify it under
 * the terms of the GNU Affero General Public License as published by the Free
 * Software Foundation, version 3 of the License.
 *
 * Canvas is distributed in the hope that it will be useful, but WITHOUT ANY
 * WARRANTY; without even the implied warranty of MERCHANTABILITY or FITNESS FOR
 * A PARTICULAR PURPOSE. See the GNU Affero General Public License for more
 * details.
 *
 * You should have received a copy of the GNU Affero General Public License along
 * with this program. If not, see <http://www.gnu.org/licenses/>.
 */

import React from 'react'
import {View} from '@instructure/ui-view'
import {Flex} from '@instructure/ui-flex'
import {Text} from '@instructure/ui-text'
import {CompletionRequirement, ModuleProgression} from '../utils/types'
import {useScope as createI18nScope} from '@canvas/i18n'
import {ProgressBar} from '@instructure/ui-progress'
import {filterRequirementsMet} from '../utils/utils'

const I18n = createI18nScope('context_modules_v2')

interface ModuleProgressionStatusBarProps {
  requirementCount?: number
  completionRequirements: CompletionRequirement[]
  progression?: ModuleProgression
  smallScreen?: boolean
}

const ModuleProgressionStatusBar: React.FC<ModuleProgressionStatusBarProps> = ({
  requirementCount,
  completionRequirements,
  progression,
  smallScreen = false,
}) => {
  if (!progression || !completionRequirements.length) {
    return null
  }

  const totalCount = requirementCount ? 1 : completionRequirements?.length
  const completedCount =
    filterRequirementsMet(progression.requirementsMet, completionRequirements).length || 0

  const completionPercentage = Math.round((completedCount / totalCount) * 100)
  const isComplete = completionPercentage >= 100
  const completionText = I18n.t('%{completed} of %{total} Required Items', {
    completed: completedCount > totalCount ? totalCount : completedCount,
    total: totalCount,
  })

  const progressBarView = (
    <View
      as="div"
      width="100%"
      minWidth="100%"
      overflowX="hidden"
      overflowY="hidden"
      borderRadius="large"
      borderColor={isComplete ? 'success' : 'brand'}
      borderWidth="small"
    >
      <ProgressBar
        data-testid="module-progression-status-bar"
        screenReaderLabel={completionText}
        valueNow={completionPercentage}
        valueMax={100}
        size="small"
        meterColor={isComplete ? 'success' : 'brand'}
        height="0.5rem"
        width="100%"
        themeOverride={{
          borderRadius: 'small',
        }}
      />
    </View>
  )

  if (smallScreen) {
    return (
      <View as="div" margin="xx-small 0 0 0">
        <Flex alignItems="start" direction="column">
          <Flex.Item width="100%">
            <Flex width="100%">
              <Flex.Item overflowY="hidden" width="70%" margin="0 0 0 xxx-small">
                {progressBarView}
              </Flex.Item>
              <Flex.Item margin="0 0 0 xx-small" padding="xxx-small 0">
<<<<<<< HEAD
                <Text size="x-small" weight="normal">
=======
                <Text size="x-small" weight="normal" color="secondary">
>>>>>>> 142422de
                  {completionPercentage}%
                </Text>
              </Flex.Item>
            </Flex>
          </Flex.Item>
          <Flex.Item>
<<<<<<< HEAD
            <Text size="x-small" weight="normal">
=======
            <Text size="x-small" weight="normal" color="secondary">
>>>>>>> 142422de
              {completionText}
            </Text>
          </Flex.Item>
        </Flex>
      </View>
    )
  }

  return (
    <View as="div" margin="xx-small 0 0 0">
      <Flex alignItems="center">
        <Flex.Item overflowY="hidden" width="33%" margin="xxx-small 0 0 0">
          {progressBarView}
        </Flex.Item>
        <Flex.Item margin="0 0 0 x-small">
          <Text size="x-small" weight="normal" color="secondary">
            {completionPercentage}%
          </Text>
        </Flex.Item>
        <Flex.Item margin="0 0 0 small">
          <Text size="x-small" weight="normal" color="secondary">
            {completionText}
          </Text>
        </Flex.Item>
      </Flex>
    </View>
  )
}

export default ModuleProgressionStatusBar<|MERGE_RESOLUTION|>--- conflicted
+++ resolved
@@ -92,22 +92,14 @@
                 {progressBarView}
               </Flex.Item>
               <Flex.Item margin="0 0 0 xx-small" padding="xxx-small 0">
-<<<<<<< HEAD
-                <Text size="x-small" weight="normal">
-=======
                 <Text size="x-small" weight="normal" color="secondary">
->>>>>>> 142422de
                   {completionPercentage}%
                 </Text>
               </Flex.Item>
             </Flex>
           </Flex.Item>
           <Flex.Item>
-<<<<<<< HEAD
-            <Text size="x-small" weight="normal">
-=======
             <Text size="x-small" weight="normal" color="secondary">
->>>>>>> 142422de
               {completionText}
             </Text>
           </Flex.Item>
