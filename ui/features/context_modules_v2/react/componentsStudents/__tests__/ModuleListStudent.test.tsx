--- conflicted
+++ resolved
@@ -133,24 +133,6 @@
     })
   })
 
-<<<<<<< HEAD
-  it('renders a module if one exists', () => {
-    mockUseModulesStudent.mockReturnValue({
-      data: {
-        pages: [
-          {
-            modules: [
-              {
-                _id: 'module-1',
-                name: 'Intro Module',
-                completionRequirements: [],
-                prerequisites: [],
-                requireSequentialProgress: false,
-                progression: {collapsed: false},
-                requirementCount: 0,
-                unlockAt: null,
-                submissionStatistics: null,
-=======
   it('shows no modules message when modules array is empty', async () => {
     const courseId = 'test-course-id'
 
@@ -162,7 +144,6 @@
               modulesConnection: {
                 edges: [],
                 pageInfo: {hasNextPage: false, endCursor: null},
->>>>>>> b04c431f
               },
             },
           },
