/*
 * Copyright (C) 2025 - present Instructure, Inc.
 *
 * This file is part of Canvas.
 *
 * Canvas is free software: you can redistribute it and/or modify it under
 * the terms of the GNU Affero General Public License as published by the Free
 * Software Foundation, version 3 of the License.
 *
 * Canvas is distributed in the hope that it will be useful, but WITHOUT ANY
 * WARRANTY; without even the implied warranty of MERCHANTABILITY or FITNESS FOR
 * A PARTICULAR PURPOSE. See the GNU Affero General Public License for more
 * details.
 *
 * You should have received a copy of the GNU Affero General Public License along
 * with this program. If not, see <http://www.gnu.org/licenses/>.
 */

import React from 'react'
import {render} from '@testing-library/react'
import ModuleHeaderStudent, {ModuleHeaderStudentProps} from '../ModuleHeaderStudent'
import {QueryClient, QueryClientProvider} from '@tanstack/react-query'

const queryClient = new QueryClient({
  defaultOptions: {
    queries: {
      retry: false,
      gcTime: 0,
    },
  },
})

const setUp = (props: ModuleHeaderStudentProps) => {
  return render(
    <QueryClientProvider client={queryClient}>
      <ModuleHeaderStudent {...props} />
    </QueryClientProvider>,
  )
}

const buildDefaultProps = (overrides = {}) => {
  const defaultProps: ModuleHeaderStudentProps = {
    id: '1',
    name: 'Test Module',
    expanded: true,
    onToggleExpand: jest.fn(),
    progression: {
      id: '1',
      _id: '1',
      workflowState: 'unlocked',
      requirementsMet: [],
      completed: false,
      locked: false,
      unlocked: true,
      started: false,
    },
    completionRequirements: [],
    requirementCount: 0,
<<<<<<< HEAD
=======
    unlockAt: null,
>>>>>>> a5dbccb1
    submissionStatistics: undefined,
  }

  return {...defaultProps, ...overrides}
}

describe('ModuleHeaderStudent', () => {
  it('renders properly without progression', () => {
    const {container} = setUp(buildDefaultProps({progression: undefined}))
    expect(container).not.toBeEmptyDOMElement()
  })

  it('renders a module header', () => {
    const {container} = setUp(buildDefaultProps())
    expect(container).not.toBeEmptyDOMElement()
  })

  it('renders locked module icon when progression is locked and no completion requirements exist', () => {
    const progression = {
      id: '1',
      _id: '1',
      workflowState: 'locked',
      requirementsMet: [],
      completed: false,
      locked: true,
      unlocked: false,
      started: false,
    }
    const {getByTestId} = setUp(buildDefaultProps({progression, completionRequirements: []}))
    expect(getByTestId('module-header-status-icon-lock')).toBeInTheDocument()
  })

  it('renders ModuleHeaderCompletionRequirement when completionRequirements is not empty', () => {
    const {getByTestId} = setUp(
      buildDefaultProps({
        completionRequirements: [
          {
            id: '1',
            type: 'min_percentage',
            minPercentage: 85,
            completed: true,
          },
        ],
      }),
    )
    expect(getByTestId('module-completion-requirement')).toBeInTheDocument()
  })

  it('renders ModuleHeaderMissingCount when submissionStatistics is not empty', () => {
    const {getByTestId} = setUp(
      buildDefaultProps({
        submissionStatistics: {
          latestDueAt: '',
          missingAssignmentCount: 5,
        },
      }),
    )
    expect(getByTestId('module-header-missing-count')).toBeInTheDocument()
  })

  describe('prerequisites', () => {
    it('renders prerequisites when one exists', () => {
      const {getByText} = setUp(buildDefaultProps({prerequisites: [{name: 'Test Prerequisite'}]}))
      expect(getByText('Prerequisite: Test Prerequisite')).toBeInTheDocument()
    })

    it('renders prerequisites when multiple exist', () => {
      const {getByText} = setUp(
        buildDefaultProps({
          prerequisites: [{name: 'Test Prerequisite 1'}, {name: 'Test Prerequisite 2'}],
        }),
      )
      expect(
        getByText('Prerequisites: Test Prerequisite 1, Test Prerequisite 2'),
      ).toBeInTheDocument()
    })

    it('does not render prerequisites when none exist', () => {
      const container = setUp(buildDefaultProps({prerequisites: []}))
      expect(container.queryByTestId('module-header-prerequisites')).toBeNull()
    })
  })

  describe('Screen Reader Label is shown correctly', () => {
    it('Module items expanded', () => {
      const {getByTestId} = setUp(buildDefaultProps({expanded: true}))

      const toggleButton = getByTestId('module-header-expand-toggle')
      expect(toggleButton).toHaveAttribute('aria-expanded', 'true')
      expect(toggleButton).toHaveTextContent('Collapse "Test Module"')
    })

    it('Module items collapsed', () => {
      const {getByTestId} = setUp(buildDefaultProps({expanded: false}))

      const toggleButton = getByTestId('module-header-expand-toggle')
      expect(toggleButton).toHaveAttribute('aria-expanded', 'false')
      expect(toggleButton).toHaveTextContent('Expand "Test Module"')
    })
  })
})<|MERGE_RESOLUTION|>--- conflicted
+++ resolved
@@ -56,10 +56,7 @@
     },
     completionRequirements: [],
     requirementCount: 0,
-<<<<<<< HEAD
-=======
     unlockAt: null,
->>>>>>> a5dbccb1
     submissionStatistics: undefined,
   }
 
