--- conflicted
+++ resolved
@@ -88,8 +88,6 @@
     expect(getByTestId('module-header-status-icon-lock')).toBeInTheDocument()
   })
 
-<<<<<<< HEAD
-=======
   it('renders ModuleHeaderCompletionRequirement when completionRequirements is not empty', () => {
     const {getByTestId} = setUp(
       buildDefaultProps({
@@ -118,7 +116,6 @@
     expect(getByTestId('module-header-missing-count')).toBeInTheDocument()
   })
 
->>>>>>> 1593bcca
   describe('prerequisites', () => {
     it('renders prerequisites when one exists', () => {
       const {getByText} = setUp(buildDefaultProps({prerequisites: [{name: 'Test Prerequisite'}]}))
@@ -141,8 +138,6 @@
       expect(container.queryByTestId('module-header-prerequisites')).toBeNull()
     })
   })
-<<<<<<< HEAD
-=======
 
   describe('Screen Reader Label is shown correctly', () => {
     it('Module items expanded', () => {
@@ -161,5 +156,4 @@
       expect(toggleButton).toHaveTextContent('Expand "Test Module"')
     })
   })
->>>>>>> 1593bcca
 })