/*
 * Copyright (C) 2025 - present Instructure, Inc.
 *
 * This file is part of Canvas.
 *
 * Canvas is free software: you can redistribute it and/or modify it under
 * the terms of the GNU Affero General Public License as published by the Free
 * Software Foundation, version 3 of the License.
 *
 * Canvas is distributed in the hope that it will be useful, but WITHOUT ANY
 * WARRANTY; without even the implied warranty of MERCHANTABILITY or FITNESS FOR
 * A PARTICULAR PURPOSE. See the GNU Affero General Public License for more
 * details.
 *
 * You should have received a copy of the GNU Affero General Public License along
 * with this program. If not, see <http://www.gnu.org/licenses/>.
 */

import React from 'react'
import {render} from '@testing-library/react'
import ModuleHeaderStudent, {ModuleHeaderStudentProps} from '../ModuleHeaderStudent'
import {QueryClient, QueryClientProvider} from '@tanstack/react-query'

const queryClient = new QueryClient({
  defaultOptions: {
    queries: {
      retry: false,
      gcTime: 0,
    },
  },
})

const setUp = (props: ModuleHeaderStudentProps) => {
  return render(
    <QueryClientProvider client={queryClient}>
      <ModuleHeaderStudent {...props} />
    </QueryClientProvider>,
  )
}

const buildDefaultProps = (overrides = {}) => {
  const defaultProps: ModuleHeaderStudentProps = {
    id: '1',
    name: 'Test Module',
    expanded: true,
    onToggleExpand: jest.fn(),
    progression: {
      id: '1',
      _id: '1',
      workflowState: 'unlocked',
      requirementsMet: [],
      completed: false,
      locked: false,
      unlocked: true,
      started: false,
    },
    completionRequirements: [],
    requirementCount: 0,
<<<<<<< HEAD
=======
    unlockAt: null,
>>>>>>> 142422de
    submissionStatistics: undefined,
  }

  return {...defaultProps, ...overrides}
}

describe('ModuleHeaderStudent', () => {
  it('renders properly without progression', () => {
    const {container} = setUp(buildDefaultProps({progression: undefined}))
    expect(container).not.toBeEmptyDOMElement()
  })

  it('renders a module header', () => {
    const {container} = setUp(buildDefaultProps())
    expect(container).not.toBeEmptyDOMElement()
  })

  it('renders locked module icon when progression is locked and no completion requirements exist', () => {
    const progression = {
      id: '1',
      _id: '1',
      workflowState: 'locked',
      requirementsMet: [],
      completed: false,
      locked: true,
      unlocked: false,
      started: false,
    }
    const {getByTestId} = setUp(buildDefaultProps({progression, completionRequirements: []}))
    expect(getByTestId('module-header-status-icon-lock')).toBeInTheDocument()
  })

  it('renders ModuleHeaderCompletionRequirement when completionRequirements is not empty', () => {
    const {getByTestId} = setUp(
      buildDefaultProps({
        completionRequirements: [
          {
            id: '1',
            type: 'min_percentage',
            minPercentage: 85,
            completed: true,
          },
        ],
      }),
    )
    expect(getByTestId('module-completion-requirement')).toBeInTheDocument()
  })

  it('renders ModuleHeaderMissingCount when submissionStatistics is not empty', () => {
    const {getByTestId} = setUp(
      buildDefaultProps({
        submissionStatistics: {
          latestDueAt: '',
          missingAssignmentCount: 5,
        },
      }),
    )
    expect(getByTestId('module-header-missing-count')).toBeInTheDocument()
  })

  describe('prerequisites', () => {
    it('renders prerequisites when one exists', () => {
      const {getByText} = setUp(buildDefaultProps({prerequisites: [{name: 'Test Prerequisite'}]}))
      expect(getByText('Prerequisite: Test Prerequisite')).toBeInTheDocument()
    })

    it('renders prerequisites when multiple exist', () => {
      const {getByText} = setUp(
        buildDefaultProps({
          prerequisites: [{name: 'Test Prerequisite 1'}, {name: 'Test Prerequisite 2'}],
        }),
      )
      expect(
        getByText('Prerequisites: Test Prerequisite 1, Test Prerequisite 2'),
      ).toBeInTheDocument()
    })

    it('does not render prerequisites when none exist', () => {
      const container = setUp(buildDefaultProps({prerequisites: []}))
      expect(container.queryByTestId('module-header-prerequisites')).toBeNull()
    })
  })

  describe('Screen Reader Label is shown correctly', () => {
    it('Module items expanded', () => {
      const {getByTestId} = setUp(buildDefaultProps({expanded: true}))

      const toggleButton = getByTestId('module-header-expand-toggle')
      expect(toggleButton).toHaveAttribute('aria-expanded', 'true')
      expect(toggleButton).toHaveTextContent('Collapse "Test Module"')
    })

    it('Module items collapsed', () => {
      const {getByTestId} = setUp(buildDefaultProps({expanded: false}))

      const toggleButton = getByTestId('module-header-expand-toggle')
      expect(toggleButton).toHaveAttribute('aria-expanded', 'false')
      expect(toggleButton).toHaveTextContent('Expand "Test Module"')
    })
  })
})<|MERGE_RESOLUTION|>--- conflicted
+++ resolved
@@ -56,10 +56,7 @@
     },
     completionRequirements: [],
     requirementCount: 0,
-<<<<<<< HEAD
-=======
     unlockAt: null,
->>>>>>> 142422de
     submissionStatistics: undefined,
   }
 
