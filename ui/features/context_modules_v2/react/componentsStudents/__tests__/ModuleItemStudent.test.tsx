/*
 * Copyright (C) 2025 - present Instructure, Inc.
 *
 * This file is part of Canvas.
 *
 * Canvas is free software: you can redistribute it and/or modify it under
 * the terms of the GNU Affero General Public License as published by the Free
 * Software Foundation, version 3 of the License.
 *
 * Canvas is distributed in the hope that it will be useful, but WITHOUT ANY
 * WARRANTY; without even the implied warranty of MERCHANTABILITY or FITNESS FOR
 * A PARTICULAR PURPOSE. See the GNU Affero General Public License for more
 * details.
 *
 * You should have received a copy of the GNU Affero General Public License along
 * with this program. If not, see <http://www.gnu.org/licenses/>.
 */

import React from 'react'
import {render} from '@testing-library/react'
import ModuleItemStudent, {ModuleItemStudentProps} from '../ModuleItemStudent'

const setUp = (props: ModuleItemStudentProps) => {
  return render(<ModuleItemStudent {...props} />)
}

const buildDefaultProps = (overrides = {}) => {
  const defaultProps: ModuleItemStudentProps = {
    _id: '1',
    url: 'https://canvas.instructure.com/courses/1/assignments/1',
    indent: 0,
    position: 0,
    requireSequentialProgress: false,
    index: 0,
    content: {
      id: '1',
      _id: '1',
      title: 'Test Item',
      type: 'Assignment',
      url: 'https://canvas.instructure.com/courses/1/assignments/1',
    },
  }

  return {...defaultProps, ...overrides}
}

describe('ModuleItemStudent', () => {
  it('renders null if no content is provided', () => {
    const {container} = setUp(buildDefaultProps({content: null as any}))
    expect(container).toBeEmptyDOMElement()
  })

  it('renders a module item', () => {
    const {container} = setUp(buildDefaultProps())
    expect(container).not.toBeEmptyDOMElement()
  })

  it('renders locked styling when sequential progression is required and current position < item position', () => {
    const progression = {
      completedAt: null,
      currentPosition: 1,
      locked: false,
      requirementsMet: [],
      state: 'unlocked',
    }

    const container = setUp(
      buildDefaultProps({
        requireSequentialProgress: true,
        position: 2,
        progression,
      }),
    )

    const titleElement = container.getByTestId('module-item-title-locked')
    expect(titleElement).toBeInTheDocument()
  })

  it('renders normal styling when sequential progression is required but position is accessible', () => {
    const progression = {
      completedAt: null,
      currentPosition: 2,
      locked: false,
      requirementsMet: [],
      state: 'unlocked',
    }

    const container = setUp(
      buildDefaultProps({
        requireSequentialProgress: true,
        position: 1,
        progression,
      }),
    )

    const titleElement = container.getByTestId('module-item-title')
    expect(titleElement).toBeInTheDocument()
  })

  it('renders unlocked styling when sequential progression is required and current position = item position', () => {
    const progression = {
      completedAt: null,
      currentPosition: 1,
      locked: false,
      requirementsMet: [],
      state: 'unlocked',
    }

    const container = setUp(
      buildDefaultProps({
        requireSequentialProgress: true,
        position: 1,
        progression,
      }),
    )

    const titleElement = container.getByTestId('module-item-title')
    expect(titleElement).toBeInTheDocument()
  })

  it('renders subheader title without extra info', () => {
    const container = setUp(
      buildDefaultProps({
        content: {
          id: '1',
          _id: '1',
          title: 'Test Item',
          type: 'SubHeader',
          url: 'https://canvas.instructure.com/courses/1/assignments/1',
        },
      }),
    )

    const titleElement = container.getByTestId('subheader-title-text')
    expect(titleElement).toBeInTheDocument()
    expect(container.queryByTestId('module-item-supplemental-info')).toBeNull()
    expect(container.queryByTestId('module-item-status-icon')).toBeNull()
  })
<<<<<<< HEAD
=======

  // add a test here to check the presence of module-discussion-checkpoint
  it('renders module-discussion-checkpoint when content has checkpoints', () => {
    const container = setUp(
      buildDefaultProps({
        content: {
          id: '1',
          _id: '1',
          title: 'Test Item',
          type: 'Discussion',
          url: 'https://canvas.instructure.com/courses/1/assignments/1',
          checkpoints: [
            {
              id: 'checkpoint-1',
              name: 'Discussion Checkpoint',
              tag: 'reply_to_topic',
            },
          ],
        },
      }),
    )

    const titleElement = container.getByTestId('module-discussion-checkpoint')
    expect(titleElement).toBeInTheDocument()
  })
>>>>>>> e6b3b88b
})<|MERGE_RESOLUTION|>--- conflicted
+++ resolved
@@ -136,8 +136,6 @@
     expect(container.queryByTestId('module-item-supplemental-info')).toBeNull()
     expect(container.queryByTestId('module-item-status-icon')).toBeNull()
   })
-<<<<<<< HEAD
-=======
 
   // add a test here to check the presence of module-discussion-checkpoint
   it('renders module-discussion-checkpoint when content has checkpoints', () => {
@@ -163,5 +161,4 @@
     const titleElement = container.getByTestId('module-discussion-checkpoint')
     expect(titleElement).toBeInTheDocument()
   })
->>>>>>> e6b3b88b
 })