--- conflicted
+++ resolved
@@ -36,14 +36,6 @@
 }
 
 describe('ModuleItemListStudent', () => {
-<<<<<<< HEAD
-  it('displays loading spinner when isLoading is true', () => {
-    renderComponent({isLoading: true})
-    expect(screen.getByText('Loading module items...')).toBeInTheDocument()
-  })
-
-=======
->>>>>>> 27a9ef75
   it('displays error message when error is present', () => {
     renderComponent({error: {message: 'Failed to load'}})
     expect(screen.getByText('Error loading module items')).toBeInTheDocument()
