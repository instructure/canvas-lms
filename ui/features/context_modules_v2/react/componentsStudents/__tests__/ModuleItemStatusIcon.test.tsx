/*
 * Copyright (C) 2025 - present Instructure, Inc.
 *
 * This file is part of Canvas.
 *
 * Canvas is free software: you can redistribute it and/or modify it under
 * the terms of the GNU Affero General Public License as published by the Free
 * Software Foundation, version 3 of the License.
 *
 * Canvas is distributed in the hope that it will be useful, but WITHOUT ANY
 * WARRANTY; without even the implied warranty of MERCHANTABILITY or FITNESS FOR
 * A PARTICULAR PURPOSE. See the GNU Affero General Public License for more
 * details.
 *
 * You should have received a copy of the GNU Affero General Public License along
 * with this program. If not, see <http://www.gnu.org/licenses/>.
 */

import React from 'react'
import {render} from '@testing-library/react'
import ModuleItemStatusIcon from '../ModuleItemStatusIcon'
import {CompletionRequirement, ModuleItemContent, ModuleRequirement} from '../../utils/types'

interface TestPropsOverrides {
  itemId?: string
  moduleCompleted?: boolean
  completionRequirement?: Partial<CompletionRequirement>
  requirementsMet?: ModuleRequirement[]
  content?: Partial<ModuleItemContent>
  dueDateOffsetHours?: number
  isCompleted?: boolean
}

const buildDefaultProps = (overrides: TestPropsOverrides = {}) => {
  const itemId = overrides.itemId ?? 'item-1'

  // Create default completion requirement if not explicitly undefined
  let defaultCompletionRequirement = undefined
  if (!('completionRequirement' in overrides && overrides.completionRequirement === undefined)) {
    defaultCompletionRequirement = {
      id: itemId,
      type: 'min_score',
      minScore: 100,
      minPercentage: 100,
    }
  }

  // Set up due date
  const dueDateOffsetHours = overrides.dueDateOffsetHours ?? 72
  const dueDate = new Date(Date.now() + dueDateOffsetHours * 60 * 60 * 1000)

  // Create default content
  const defaultContent: ModuleItemContent = {
    _id: itemId,
    title: 'Test Item',
    submissionsConnection: {
      nodes: [
        {
          _id: `submission-${itemId}`,
          cachedDueDate: dueDate.toISOString(),
          missing: overrides.dueDateOffsetHours && overrides.dueDateOffsetHours < 0 ? true : false,
        },
      ],
    },
    ...overrides.content,
  }

  // Create requirements met array depending on isCompleted
  const isCompleted = overrides.isCompleted ?? false
  const defaultRequirementsMet: ModuleRequirement[] = isCompleted
    ? [
        {
          id: itemId,
          type: 'min_score',
          minScore: 100,
          minPercentage: 100,
        },
      ]
    : []

  return {
    itemId,
    moduleCompleted: overrides?.moduleCompleted ?? false,
    completionRequirements: defaultCompletionRequirement ? [defaultCompletionRequirement] : [],
    requirementsMet: overrides.requirementsMet ?? defaultRequirementsMet,
    content: defaultContent,
  }
}

const setUp = (overrides: TestPropsOverrides = {}) => {
  const {itemId, moduleCompleted, completionRequirements, requirementsMet, content} =
    buildDefaultProps(overrides)
  return render(
    <ModuleItemStatusIcon
      itemId={itemId}
      moduleCompleted={moduleCompleted}
      completionRequirements={completionRequirements}
      requirementsMet={requirementsMet}
      content={content}
    />,
  )
}

describe('ModuleItemStatusIcon', () => {
  it('should render "Complete" when requirements are met and completionRequirement exists', () => {
    const container = setUp({
      itemId: '1',
      isCompleted: true,
      dueDateOffsetHours: 72,
    })
    expect(container.container).toBeInTheDocument()
    expect(container.getByText('Complete')).toBeInTheDocument()
  })

  it('should render "Missing" when submission is marked as missing', () => {
    const container = setUp({
      itemId: '1',
      isCompleted: false,
      content: {
        submissionsConnection: {
          nodes: [
            {
              _id: 'submission-1',
              missing: true,
            },
          ],
        },
      },
    })
    expect(container.container).toBeInTheDocument()
    expect(container.getByText('Missing')).toBeInTheDocument()
  })

  it('should render assigned icon when completionRequirement exists but not completed', () => {
    const container = setUp({
      itemId: '1',
      isCompleted: false,
      dueDateOffsetHours: 72,
    })
    expect(container.container).toBeInTheDocument()
    expect(container.getByTestId('assigned-icon')).toBeInTheDocument()
  })

  it('should not render assigned icon when module is completed', () => {
    const container = setUp({
      itemId: '1',
      moduleCompleted: true,
      dueDateOffsetHours: 72,
    })
    expect(container.container).toBeInTheDocument()
    expect(container.queryByTestId('assigned-icon')).toBeNull()
  })

  it('should prioritize "Missing" over "Complete" status', () => {
    const container = setUp({
      itemId: '1',
      isCompleted: true,
      content: {
        submissionsConnection: {
          nodes: [
            {
              _id: 'submission-1',
              missing: true,
            },
          ],
        },
      },
    })
    expect(container.container).toBeInTheDocument()
    expect(container.getByText('Missing')).toBeInTheDocument()
    expect(container.queryByText('Complete')).not.toBeInTheDocument()
  })

  it('should not render "Missing" when module is completed', () => {
    const container = setUp({
      itemId: '1',
      moduleCompleted: true,
      isCompleted: false,
      content: {
        submissionsConnection: {
          nodes: [
            {
              _id: 'submission-1',
              missing: true,
            },
          ],
        },
      },
    })
    expect(container.container).toBeInTheDocument()
    expect(container.queryByText('Missing')).not.toBeInTheDocument()
  })

  it('should render nothing when no completionRequirement and submissions array is empty', () => {
    const container = setUp({
      itemId: '1',
      isCompleted: false,
      completionRequirement: undefined,
      content: {
        submissionsConnection: {
          nodes: [],
        },
      },
    })
    expect(container.container).toBeInTheDocument()
    expect(container.container).toBeEmptyDOMElement()
  })

  it('should render nothing when both completionRequirement and submissions are undefined', () => {
    const container = setUp({
      itemId: '1',
      isCompleted: false,
      completionRequirement: undefined,
      content: {
        submissionsConnection: undefined,
      },
    })
    expect(container.container).toBeInTheDocument()
    expect(container.container).toBeEmptyDOMElement()
  })

  it('should render assigned icon when a requirement is met but does not match a completion requirement', () => {
    const container = setUp({
      itemId: '1',
      isCompleted: false,
      completionRequirement: {
        id: '1',
        type: 'must_view',
      },
      requirementsMet: [
        {
          id: '1',
          type: 'must_mark_done',
        },
      ],
    })
    expect(container.container).toBeInTheDocument()
    expect(container.getByTestId('assigned-icon')).toBeInTheDocument()
  })
<<<<<<< HEAD
=======

  describe('In progress Module Items show Tooltips', () => {
    const completionRequirementList = [
      {
        id: '1',
        type: 'min_score',
        toolTipMessage: 'Must score at least a 100',
      },
      {
        id: '2',
        type: 'must_view',
        toolTipMessage: 'Must view the page',
      },
      {
        id: '3',
        type: 'must_mark_done',
        toolTipMessage: 'Must mark as done',
      },
      {
        id: '4',
        type: 'must_submit',
        toolTipMessage: 'Must submit the assignment',
      },
      {
        id: '5',
        type: 'must_contribute',
        toolTipMessage: 'Must contribute to the page',
      },
      {
        id: '6',
        type: 'min_percentage',
        toolTipMessage: 'Must score at least a 100%',
      },
      {
        id: '7',
        type: 'any_other_type',
        toolTipMessage: 'Not yet completed',
      },
    ]

    completionRequirementList.forEach(({id, type, toolTipMessage}) => {
      it(`should render tooltip "${toolTipMessage}" for in progress item with type "${type}"`, () => {
        const container = setUp({
          itemId: id,
          isCompleted: false,
          completionRequirement: {
            id,
            type,
          },
        })
        expect(container.getByTestId('assigned-icon')).toBeInTheDocument()
        const tooltipList = container.getAllByRole('tooltip')
        expect(tooltipList).toHaveLength(1)
        expect(tooltipList[0]).toBeInTheDocument()
      })
    })
  })
>>>>>>> e6b3b88b
})<|MERGE_RESOLUTION|>--- conflicted
+++ resolved
@@ -237,8 +237,6 @@
     expect(container.container).toBeInTheDocument()
     expect(container.getByTestId('assigned-icon')).toBeInTheDocument()
   })
-<<<<<<< HEAD
-=======
 
   describe('In progress Module Items show Tooltips', () => {
     const completionRequirementList = [
@@ -296,5 +294,4 @@
       })
     })
   })
->>>>>>> e6b3b88b
 })