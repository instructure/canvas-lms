--- conflicted
+++ resolved
@@ -25,10 +25,7 @@
 import ModuleHeaderStudent from './ModuleHeaderStudent'
 import ModuleItemListStudent from './ModuleItemListStudent'
 import {useModuleItemsStudent} from '../hooks/queriesStudent/useModuleItemsStudent'
-<<<<<<< HEAD
-=======
 import {useHowManyModulesAreFetchingItems} from '../hooks/queriesStudent/useHowManyModulesAreFetchingItems'
->>>>>>> ee12519a
 import {
   CompletionRequirement,
   ModuleProgression,
@@ -89,48 +86,6 @@
   }, [isLoading, maxFetchingCount, name])
 
   return (
-<<<<<<< HEAD
-    <View
-      as="div"
-      margin="0 0 large 0"
-      padding="0"
-      background="secondary"
-      borderRadius="medium"
-      shadow="resting"
-      overflowX="hidden"
-      data-module-id={id}
-      className={`context_module module_${id}`}
-      id={`context_module_${id}`}
-    >
-      <Flex direction="column">
-        <Flex.Item>
-          <ModuleHeaderStudent
-            id={id}
-            name={name}
-            expanded={isExpanded}
-            onToggleExpand={toggleExpanded}
-            progression={progression}
-            completionRequirements={completionRequirements}
-            prerequisites={prerequisites}
-            requirementCount={requirementCount}
-            submissionStatistics={submissionStatistics}
-          />
-        </Flex.Item>
-        {isExpanded && (
-          <Flex.Item>
-            <ModuleItemListStudent
-              moduleItems={data?.moduleItems || []}
-              requireSequentialProgress={requireSequentialProgress}
-              completionRequirements={completionRequirements}
-              progression={progression}
-              isLoading={isLoading}
-              error={error}
-            />
-          </Flex.Item>
-        )}
-      </Flex>
-    </View>
-=======
     <Responsive
       match="media"
       query={{
@@ -184,7 +139,6 @@
         )
       }}
     />
->>>>>>> ee12519a
   )
 }
 
