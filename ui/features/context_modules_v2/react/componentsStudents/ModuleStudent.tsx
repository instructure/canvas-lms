/*
 * Copyright (C) 2025 - present Instructure, Inc.
 *
 * This file is part of Canvas.
 *
 * Canvas is free software: you can redistribute it and/or modify it under
 * the terms of the GNU Affero General Public License as published by the Free
 * Software Foundation, version 3 of the License.
 *
 * Canvas is distributed in the hope that it will be useful, but WITHOUT ANY
 * WARRANTY; without even the implied warranty of MERCHANTABILITY or FITNESS FOR
 * A PARTICULAR PURPOSE. See the GNU Affero General Public License for more
 * details.
 *
 * You should have received a copy of the GNU Affero General Public License along
 * with this program. If not, see <http://www.gnu.org/licenses/>.
 */

<<<<<<< HEAD
import React, {useState, useEffect, useRef} from 'react'
import {View} from '@instructure/ui-view'
import {Flex} from '@instructure/ui-flex'
import {Responsive} from '@instructure/ui-responsive'
import {showFlashSuccess} from '@canvas/alerts/react/FlashAlert'
=======
import React, {useEffect, useState} from 'react'
import {View} from '@instructure/ui-view'
import {Flex} from '@instructure/ui-flex'
import {Responsive} from '@instructure/ui-responsive'
>>>>>>> a5dbccb1
import {useScope as createI18nScope} from '@canvas/i18n'
import ModuleHeaderStudent from './ModuleHeaderStudent'
import ModuleItemListStudent from './ModuleItemListStudent'
import {useModuleItemsStudent} from '../hooks/queriesStudent/useModuleItemsStudent'
import {useHowManyModulesAreFetchingItems} from '../hooks/queriesStudent/useHowManyModulesAreFetchingItems'
import {
  CompletionRequirement,
  ModuleProgression,
  ModuleStatistics,
  Prerequisite,
} from '../utils/types'

const I18n = createI18nScope('context_modules_v2')
export interface ModuleStudentProps {
  id: string
  name: string
  completionRequirements?: CompletionRequirement[]
  prerequisites?: Prerequisite[]
  expanded?: boolean
  onToggleExpand?: (id: string) => void
  requireSequentialProgress?: boolean
  progression?: ModuleProgression
  requirementCount?: number
  unlockAt: string | null
  submissionStatistics?: ModuleStatistics
}

const ModuleStudent: React.FC<ModuleStudentProps> = ({
  id,
  completionRequirements,
  prerequisites,
  expanded: propExpanded,
  onToggleExpand,
  name,
  requireSequentialProgress,
  progression,
  requirementCount,
  unlockAt,
  submissionStatistics,
}) => {
  const [isExpanded, setIsExpanded] = useState(propExpanded !== undefined ? propExpanded : false)
  const {data, isLoading, error} = useModuleItemsStudent(id, !!isExpanded)
  const {maxFetchingCount} = useHowManyModulesAreFetchingItems()
  const prevIsLoading = useRef(false)

  const toggleExpanded = (moduleId: string) => {
    const newExpandedState = !isExpanded
    setIsExpanded(newExpandedState)
    if (onToggleExpand) {
      onToggleExpand(moduleId)
    }
  }

  useEffect(() => {
    if (propExpanded !== undefined) {
      setIsExpanded(propExpanded)
    }
  }, [propExpanded])

  useEffect(() => {
    if (!isLoading && prevIsLoading.current && maxFetchingCount === 1) {
      showFlashSuccess(I18n.t('"%{moduleName}" items loaded', {moduleName: name}))()
    }
    prevIsLoading.current = isLoading
  }, [isLoading, maxFetchingCount, name])

  return (
    <Responsive
      match="media"
      query={{
        small: {maxWidth: '1000px'},
      }}
      render={(_, matches) => {
        const smallScreen = !!matches?.includes('small')
        return (
          <View
            as="div"
            margin="0 0 large 0"
            padding="0"
            background="secondary"
            borderRadius="medium"
            shadow="resting"
            overflowX="hidden"
            data-module-id={id}
            className={`context_module module_${id}`}
            id={`context_module_${id}`}
          >
            <Flex direction="column">
              <Flex.Item>
                <ModuleHeaderStudent
                  id={id}
                  name={name}
                  expanded={isExpanded}
                  onToggleExpand={toggleExpanded}
                  progression={progression}
                  completionRequirements={completionRequirements}
                  prerequisites={prerequisites}
                  requirementCount={requirementCount}
<<<<<<< HEAD
=======
                  unlockAt={unlockAt}
>>>>>>> a5dbccb1
                  submissionStatistics={submissionStatistics}
                  smallScreen={smallScreen}
                />
              </Flex.Item>
              {isExpanded && (
                <Flex.Item>
                  <ModuleItemListStudent
                    moduleItems={data?.moduleItems || []}
                    requireSequentialProgress={requireSequentialProgress}
                    completionRequirements={completionRequirements}
                    progression={progression}
                    isLoading={isLoading}
                    error={error}
                    smallScreen={smallScreen}
                  />
                </Flex.Item>
              )}
            </Flex>
          </View>
        )
      }}
    />
  )
}

export default ModuleStudent<|MERGE_RESOLUTION|>--- conflicted
+++ resolved
@@ -16,23 +16,14 @@
  * with this program. If not, see <http://www.gnu.org/licenses/>.
  */
 
-<<<<<<< HEAD
-import React, {useState, useEffect, useRef} from 'react'
-import {View} from '@instructure/ui-view'
-import {Flex} from '@instructure/ui-flex'
-import {Responsive} from '@instructure/ui-responsive'
-import {showFlashSuccess} from '@canvas/alerts/react/FlashAlert'
-=======
 import React, {useEffect, useState} from 'react'
 import {View} from '@instructure/ui-view'
 import {Flex} from '@instructure/ui-flex'
 import {Responsive} from '@instructure/ui-responsive'
->>>>>>> a5dbccb1
 import {useScope as createI18nScope} from '@canvas/i18n'
 import ModuleHeaderStudent from './ModuleHeaderStudent'
 import ModuleItemListStudent from './ModuleItemListStudent'
 import {useModuleItemsStudent} from '../hooks/queriesStudent/useModuleItemsStudent'
-import {useHowManyModulesAreFetchingItems} from '../hooks/queriesStudent/useHowManyModulesAreFetchingItems'
 import {
   CompletionRequirement,
   ModuleProgression,
@@ -70,8 +61,6 @@
 }) => {
   const [isExpanded, setIsExpanded] = useState(propExpanded !== undefined ? propExpanded : false)
   const {data, isLoading, error} = useModuleItemsStudent(id, !!isExpanded)
-  const {maxFetchingCount} = useHowManyModulesAreFetchingItems()
-  const prevIsLoading = useRef(false)
 
   const toggleExpanded = (moduleId: string) => {
     const newExpandedState = !isExpanded
@@ -86,13 +75,6 @@
       setIsExpanded(propExpanded)
     }
   }, [propExpanded])
-
-  useEffect(() => {
-    if (!isLoading && prevIsLoading.current && maxFetchingCount === 1) {
-      showFlashSuccess(I18n.t('"%{moduleName}" items loaded', {moduleName: name}))()
-    }
-    prevIsLoading.current = isLoading
-  }, [isLoading, maxFetchingCount, name])
 
   return (
     <Responsive
@@ -126,10 +108,7 @@
                   completionRequirements={completionRequirements}
                   prerequisites={prerequisites}
                   requirementCount={requirementCount}
-<<<<<<< HEAD
-=======
                   unlockAt={unlockAt}
->>>>>>> a5dbccb1
                   submissionStatistics={submissionStatistics}
                   smallScreen={smallScreen}
                 />
