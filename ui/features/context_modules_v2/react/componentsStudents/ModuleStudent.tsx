--- conflicted
+++ resolved
@@ -64,12 +64,9 @@
   const [showAll, setShowAll] = useShowAllState(id)
   const {modulesArePaginated} = useContextModule()
 
-  const moduleItems = data?.moduleItems || []
-
   const toggleExpanded = (moduleId: string) => {
     const newExpandedState = !isExpanded
     setIsExpanded(newExpandedState)
-
     if (onToggleExpand) {
       onToggleExpand(moduleId)
     }
@@ -126,16 +123,6 @@
               </Flex.Item>
               {isExpanded && (
                 <Flex.Item>
-<<<<<<< HEAD
-                  <ModuleItemListStudent
-                    moduleItems={moduleItems}
-                    requireSequentialProgress={requireSequentialProgress}
-                    completionRequirements={completionRequirements}
-                    progression={progression}
-                    isLoading={isLoading}
-                    error={error}
-                    smallScreen={smallScreen}
-=======
                   <ModuleItemListSmart
                     moduleId={id}
                     view={STUDENT}
@@ -152,7 +139,6 @@
                         isEmpty={isEmpty}
                       />
                     )}
->>>>>>> feeb4546
                   />
                 </Flex.Item>
               )}
