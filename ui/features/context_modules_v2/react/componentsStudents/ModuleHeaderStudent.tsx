--- conflicted
+++ resolved
@@ -29,17 +29,11 @@
 import {useScope as createI18nScope} from '@canvas/i18n'
 import ModuleProgressionStatusBar from './ModuleProgressionStatusBar'
 import {ModuleHeaderSupplementalInfoStudent} from './ModuleHeaderSupplementalInfoStudent'
-<<<<<<< HEAD
-
-const I18n = createI18nScope('context_modules_v2')
-
-=======
 import {ModuleHeaderCompletionRequirement} from './ModuleHeaderCompletionRequirement'
 import {ModuleHeaderMissingCount} from './ModuleHeaderMissingCount'
 
 const I18n = createI18nScope('context_modules_v2')
 
->>>>>>> 3b5eb382
 export interface ModuleHeaderStudentProps {
   id: string
   name: string
@@ -73,44 +67,6 @@
     missingCount > 0 && (!progression?.completed || !hasCompletionRequirements)
 
   return (
-<<<<<<< HEAD
-    <View
-      as="div"
-      background="secondary"
-      borderWidth="0 0 small 0"
-      borderRadius="small"
-      overflowX="hidden"
-    >
-      <Flex padding="small" justifyItems="space-between" direction="row" wrap="wrap">
-        <Flex.Item>
-          <IconButton
-            data-testid="module-header-expand-toggle"
-            size="small"
-            withBorder={false}
-            screenReaderLabel={expanded ? I18n.t('Collapse module') : I18n.t('Expand module')}
-            renderIcon={expanded ? IconArrowOpenUpLine : IconArrowOpenDownLine}
-            withBackground={false}
-            onClick={onToggleExpandRef}
-          />
-        </Flex.Item>
-        <Flex.Item shouldGrow overflowX="hidden" overflowY="hidden" margin="0 0 0 small">
-          <Flex justifyItems="space-between" direction="column">
-            <Flex.Item shouldGrow>
-              <Flex gap="small" alignItems="center">
-                <Flex.Item>
-                  <Heading level="h3">
-                    <Text size="medium">{name}</Text>
-                  </Heading>
-                </Flex.Item>
-              </Flex>
-            </Flex.Item>
-            <Flex.Item overflowX="hidden" overflowY="hidden">
-              <ModuleHeaderSupplementalInfoStudent
-                completionRequirements={completionRequirements || []}
-                requirementCount={requirementCount}
-                submissionStatistics={submissionStatistics}
-              />
-=======
     <View as="div" background="transparent">
       <Flex padding="small" justifyItems="space-between" direction="row">
         <Flex.Item>
@@ -147,15 +103,11 @@
             </Flex.Item>
             <Flex.Item overflowX="hidden" overflowY="hidden" margin="small 0 0 0">
               <ModuleHeaderSupplementalInfoStudent submissionStatistics={submissionStatistics} />
->>>>>>> 3b5eb382
             </Flex.Item>
             {completionRequirements?.length && (
               <Flex.Item>
                 <ModuleProgressionStatusBar
-<<<<<<< HEAD
-=======
                   requirementCount={requirementCount}
->>>>>>> 3b5eb382
                   completionRequirements={completionRequirements}
                   progression={progression}
                 />
@@ -163,12 +115,6 @@
             )}
           </Flex>
         </Flex.Item>
-<<<<<<< HEAD
-        <Flex.Item margin="0 0 0 medium">
-          {progression && (completionRequirements?.length || progression.locked) ? (
-            <ModuleHeaderStatusIcon progression={progression} />
-          ) : null}
-=======
         <Flex.Item>
           <IconButton
             data-testid="module-header-expand-toggle"
@@ -179,7 +125,6 @@
             withBackground={false}
             onClick={onToggleExpandRef}
           />
->>>>>>> 3b5eb382
         </Flex.Item>
       </Flex>
     </View>
