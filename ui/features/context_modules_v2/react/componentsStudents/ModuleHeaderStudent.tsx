/*
 * Copyright (C) 2025 - present Instructure, Inc.
 *
 * This file is part of Canvas.
 *
 * Canvas is free software: you can redistribute it and/or modify it under
 * the terms of the GNU Affero General Public License as published by the Free
 * Software Foundation, version 3 of the License.
 *
 * Canvas is distributed in the hope that it will be useful, but WITHOUT ANY
 * WARRANTY; without even the implied warranty of MERCHANTABILITY or FITNESS FOR
 * A PARTICULAR PURPOSE. See the GNU Affero General Public License for more
 * details.
 *
 * You should have received a copy of the GNU Affero General Public License along
 * with this program. If not, see <http://www.gnu.org/licenses/>.
 */

import React, {useCallback} from 'react'

import {Flex} from '@instructure/ui-flex'
import {Heading} from '@instructure/ui-heading'
import {IconButton} from '@instructure/ui-buttons'
import {IconArrowOpenDownLine, IconArrowOpenUpLine} from '@instructure/ui-icons'
import {View} from '@instructure/ui-view'
import {Text} from '@instructure/ui-text'
import ModuleHeaderStatusIcon from './ModuleHeaderStatusIcon'
import {
  ModuleProgression,
  CompletionRequirement,
  ModuleStatistics,
  Prerequisite,
} from '../utils/types'
import {useScope as createI18nScope} from '@canvas/i18n'
import ModuleProgressionStatusBar from './ModuleProgressionStatusBar'
import {ModuleHeaderSupplementalInfoStudent} from './ModuleHeaderSupplementalInfoStudent'
import {ModuleHeaderCompletionRequirement} from './ModuleHeaderCompletionRequirement'
import {ModuleHeaderMissingCount} from './ModuleHeaderMissingCount'

const I18n = createI18nScope('context_modules_v2')

export interface ModuleHeaderStudentProps {
  id: string
  name: string
  expanded: boolean
  onToggleExpand: (id: string) => void
  progression?: ModuleProgression
  completionRequirements?: CompletionRequirement[]
  prerequisites?: Prerequisite[]
  requirementCount?: number
  submissionStatistics?: ModuleStatistics
}

const ModuleHeaderStudent: React.FC<ModuleHeaderStudentProps> = ({
  id,
  name,
  expanded,
  onToggleExpand,
  progression,
  completionRequirements,
  prerequisites,
  requirementCount,
  submissionStatistics,
}) => {
  const onToggleExpandRef = useCallback(() => {
    onToggleExpand(id)
  }, [onToggleExpand, id])

  const missingCount = submissionStatistics?.missingAssignmentCount || 0

  const hasCompletionRequirements = completionRequirements && completionRequirements.length > 0

  const showMissingCount =
    missingCount > 0 && (!progression?.completed || !hasCompletionRequirements)

  return (
    <View as="div" background="transparent">
      <Flex padding="small" justifyItems="space-between" direction="row">
        <Flex.Item>
          {progression && (completionRequirements?.length || progression.locked) ? (
            <ModuleHeaderStatusIcon progression={progression} />
          ) : null}
        </Flex.Item>
        <Flex.Item shouldGrow shouldShrink margin="0 0 0 small">
          <Flex justifyItems="space-between" direction="column">
            <Flex.Item>
              <Flex gap="small" alignItems="center" justifyItems="end">
                <Flex.Item shouldShrink>
<<<<<<< HEAD
                  <Heading level="h3">
                    <Text size="large" wrap="break-word">
=======
                  <Heading level="h2">
                    <Text size="large" weight="bold" wrap="break-word">
>>>>>>> e6b3b88b
                      {name}
                    </Text>
                  </Heading>
                </Flex.Item>
                <Flex.Item shouldGrow margin="0 medium 0 0">
                  <Flex justifyItems="end" gap="small">
                    {showMissingCount && (
                      <Flex.Item>
                        <ModuleHeaderMissingCount submissionStatistics={submissionStatistics} />
                      </Flex.Item>
                    )}
                    {hasCompletionRequirements && (
                      <Flex.Item>
                        <ModuleHeaderCompletionRequirement requirementCount={requirementCount} />
                      </Flex.Item>
                    )}
                  </Flex>
                </Flex.Item>
              </Flex>
            </Flex.Item>
            <Flex.Item overflowX="hidden" overflowY="hidden" margin="small 0 0 0">
              <ModuleHeaderSupplementalInfoStudent submissionStatistics={submissionStatistics} />
            </Flex.Item>
            {prerequisites?.length && (
              <Flex.Item>
                <Text size="small" color="secondary" data-testid="module-header-prerequisites">
                  {I18n.t(
                    {
                      one: 'Prerequisite: %{prerequisiteName}',
                      other: 'Prerequisites: %{prerequisiteName}',
                    },
                    {
                      count: prerequisites?.length || 0,
                      prerequisiteName: prerequisites?.map?.(p => p.name).join(', ') || '',
                    },
                  )}
                </Text>
              </Flex.Item>
            )}
            {completionRequirements?.length && (
              <Flex.Item>
                <ModuleProgressionStatusBar
                  requirementCount={requirementCount}
                  completionRequirements={completionRequirements}
                  progression={progression}
                />
              </Flex.Item>
            )}
          </Flex>
        </Flex.Item>
        <Flex.Item>
          <IconButton
            data-testid="module-header-expand-toggle"
            size="small"
            withBorder={false}
            screenReaderLabel={expanded ? I18n.t('Collapse module') : I18n.t('Expand module')}
            renderIcon={expanded ? IconArrowOpenDownLine : IconArrowOpenUpLine}
            withBackground={false}
            onClick={onToggleExpandRef}
          />
        </Flex.Item>
      </Flex>
    </View>
  )
}

export default ModuleHeaderStudent<|MERGE_RESOLUTION|>--- conflicted
+++ resolved
@@ -86,13 +86,8 @@
             <Flex.Item>
               <Flex gap="small" alignItems="center" justifyItems="end">
                 <Flex.Item shouldShrink>
-<<<<<<< HEAD
-                  <Heading level="h3">
-                    <Text size="large" wrap="break-word">
-=======
                   <Heading level="h2">
                     <Text size="large" weight="bold" wrap="break-word">
->>>>>>> e6b3b88b
                       {name}
                     </Text>
                   </Heading>
