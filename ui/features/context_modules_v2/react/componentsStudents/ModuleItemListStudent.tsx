/*
 * Copyright (C) 2025 - present Instructure, Inc.
 *
 * This file is part of Canvas.
 *
 * Canvas is free software: you can redistribute it and/or modify it under
 * the terms of the GNU Affero General Public License as published by the Free
 * Software Foundation, version 3 of the License.
 *
 * Canvas is distributed in the hope that it will be useful, but WITHOUT ANY
 * WARRANTY; without even the implied warranty of MERCHANTABILITY or FITNESS FOR
 * A PARTICULAR PURPOSE. See the GNU Affero General Public License for more
 * details.
 *
 * You should have received a copy of the GNU Affero General Public License along
 * with this program. If not, see <http://www.gnu.org/licenses/>.
 */

import React, {memo} from 'react'
import {View} from '@instructure/ui-view'
import {Spinner} from '@instructure/ui-spinner'
import {Text} from '@instructure/ui-text'
import ModuleItemStudent from './ModuleItemStudent'
import {useScope as createI18nScope} from '@canvas/i18n'
import {validateModuleItemStudentRenderRequirements} from '../utils/utils'
import type {CompletionRequirement, ModuleItem, ModuleProgression} from '../utils/types'

const I18n = createI18nScope('context_modules_v2')

const MemoizedModuleItemStudent = memo(
  ModuleItemStudent,
  validateModuleItemStudentRenderRequirements,
)

export interface ModuleItemListStudentProps {
  moduleItems: ModuleItem[]
  completionRequirements?: CompletionRequirement[]
  requireSequentialProgress?: boolean
  progression?: ModuleProgression
  error: any
  isLoading?: boolean
  smallScreen?: boolean
  isEmpty?: boolean
}

const ModuleItemListStudent: React.FC<ModuleItemListStudentProps> = ({
  moduleItems,
  completionRequirements,
  requireSequentialProgress,
  progression,
  error,
  isLoading = false,
  smallScreen = false,
  isEmpty,
}) => {
<<<<<<< HEAD
  return (
    <View as="div" overflowX="hidden">
      {isLoading ? (
        <View as="div" textAlign="center" padding="medium">
          <Spinner
            renderTitle={I18n.t('Loading %{count} module items...', {
              count: moduleItems.length || 'module',
            })}
            size="small"
            margin="0 small 0 0"
          />
          <Text size="small" color="secondary">
            {I18n.t('Loading %{count} items...', {count: moduleItems.length})}
          </Text>
        </View>
      ) : error ? (
        <View as="div" textAlign="center" padding="medium">
          <Text color="danger">{I18n.t('Error loading module items')}</Text>
        </View>
      ) : moduleItems.length === 0 && isEmpty ? (
        <View as="div" textAlign="center" padding="medium">
          <Text>{I18n.t('No items in this module')}</Text>
=======
  if (isLoading) {
    return (
      <View as="div" textAlign="center" padding="medium">
        <Spinner
          renderTitle={I18n.t('Loading %{count} module items...', {
            count: moduleItems.length || 'module',
          })}
          size="small"
          margin="0 small 0 0"
        />
        <Text size="small" color="secondary">
          {I18n.t('Loading %{count} items...', {count: moduleItems.length})}
        </Text>
      </View>
    )
  }

  if (error) {
    return (
      <View as="div" textAlign="center" padding="medium">
        <Text color="danger">{I18n.t('Error loading module items')}</Text>
      </View>
    )
  }

  if (isEmpty) {
    return (
      <View as="div" textAlign="center" padding="medium">
        <Text>{I18n.t('No items in this module')}</Text>
      </View>
    )
  }

  return (
    <View as="div" overflowX="hidden">
      {moduleItems.map((item, index) => (
        <View as="div" key={item._id}>
          <MemoizedModuleItemStudent
            {...item}
            index={index}
            completionRequirements={completionRequirements}
            requireSequentialProgress={!!requireSequentialProgress}
            progression={progression}
            smallScreen={smallScreen}
          />
>>>>>>> 2ec7b1b5
        </View>
      ))}
    </View>
  )
}

export default ModuleItemListStudent<|MERGE_RESOLUTION|>--- conflicted
+++ resolved
@@ -53,30 +53,6 @@
   smallScreen = false,
   isEmpty,
 }) => {
-<<<<<<< HEAD
-  return (
-    <View as="div" overflowX="hidden">
-      {isLoading ? (
-        <View as="div" textAlign="center" padding="medium">
-          <Spinner
-            renderTitle={I18n.t('Loading %{count} module items...', {
-              count: moduleItems.length || 'module',
-            })}
-            size="small"
-            margin="0 small 0 0"
-          />
-          <Text size="small" color="secondary">
-            {I18n.t('Loading %{count} items...', {count: moduleItems.length})}
-          </Text>
-        </View>
-      ) : error ? (
-        <View as="div" textAlign="center" padding="medium">
-          <Text color="danger">{I18n.t('Error loading module items')}</Text>
-        </View>
-      ) : moduleItems.length === 0 && isEmpty ? (
-        <View as="div" textAlign="center" padding="medium">
-          <Text>{I18n.t('No items in this module')}</Text>
-=======
   if (isLoading) {
     return (
       <View as="div" textAlign="center" padding="medium">
@@ -122,7 +98,6 @@
             progression={progression}
             smallScreen={smallScreen}
           />
->>>>>>> 2ec7b1b5
         </View>
       ))}
     </View>
