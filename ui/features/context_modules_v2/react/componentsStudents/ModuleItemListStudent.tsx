/*
 * Copyright (C) 2025 - present Instructure, Inc.
 *
 * This file is part of Canvas.
 *
 * Canvas is free software: you can redistribute it and/or modify it under
 * the terms of the GNU Affero General Public License as published by the Free
 * Software Foundation, version 3 of the License.
 *
 * Canvas is distributed in the hope that it will be useful, but WITHOUT ANY
 * WARRANTY; without even the implied warranty of MERCHANTABILITY or FITNESS FOR
 * A PARTICULAR PURPOSE. See the GNU Affero General Public License for more
 * details.
 *
 * You should have received a copy of the GNU Affero General Public License along
 * with this program. If not, see <http://www.gnu.org/licenses/>.
 */

import React, {memo} from 'react'
import {View} from '@instructure/ui-view'
import {Spinner} from '@instructure/ui-spinner'
import {Text} from '@instructure/ui-text'
import ModuleItemStudent from './ModuleItemStudent'
import {useScope as createI18nScope} from '@canvas/i18n'
import {validateModuleItemStudentRenderRequirements} from '../utils/utils'
import type {CompletionRequirement, ModuleItem, ModuleProgression} from '../utils/types'

const I18n = createI18nScope('context_modules_v2')

const MemoizedModuleItemStudent = memo(
  ModuleItemStudent,
  validateModuleItemStudentRenderRequirements,
)

export interface ModuleItemListStudentProps {
  moduleItems: ModuleItem[]
  completionRequirements?: CompletionRequirement[]
  requireSequentialProgress?: boolean
  progression?: ModuleProgression
  isLoading: boolean
  error: any
}

const ModuleItemListStudent: React.FC<ModuleItemListStudentProps> = ({
  moduleItems,
  completionRequirements,
  requireSequentialProgress,
  progression,
  isLoading,
  error,
}) => {
  return (
    <View as="div" overflowX="hidden">
      {isLoading ? (
        <View as="div" textAlign="center" padding="medium">
          <Spinner renderTitle={I18n.t('Loading module items')} size="small" />
        </View>
      ) : error ? (
        <View as="div" textAlign="center" padding="medium">
          <Text color="danger">{I18n.t('Error loading module items')}</Text>
        </View>
      ) : moduleItems.length === 0 ? (
        <View as="div" textAlign="center" padding="medium">
          <Text>{I18n.t('No items in this module')}</Text>
        </View>
      ) : (
        moduleItems.map((item, index) => (
<<<<<<< HEAD
          <View
            as="div"
            borderWidth={`${index === 0 ? '0' : 'small'} 0 0 0`}
            borderRadius="small"
            key={item._id}
          >
=======
          <View as="div" key={item._id}>
>>>>>>> 3b5eb382
            <MemoizedModuleItemStudent
              {...item}
              index={index}
              completionRequirements={completionRequirements}
              requireSequentialProgress={!!requireSequentialProgress}
              progression={progression}
            />
          </View>
        ))
      )}
    </View>
  )
}

export default ModuleItemListStudent<|MERGE_RESOLUTION|>--- conflicted
+++ resolved
@@ -65,16 +65,7 @@
         </View>
       ) : (
         moduleItems.map((item, index) => (
-<<<<<<< HEAD
-          <View
-            as="div"
-            borderWidth={`${index === 0 ? '0' : 'small'} 0 0 0`}
-            borderRadius="small"
-            key={item._id}
-          >
-=======
           <View as="div" key={item._id}>
->>>>>>> 3b5eb382
             <MemoizedModuleItemStudent
               {...item}
               index={index}
