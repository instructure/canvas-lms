--- conflicted
+++ resolved
@@ -55,11 +55,7 @@
   const hasCompletionRequirement = !!completionRequirement
 
   return (
-<<<<<<< HEAD
-    <Flex wrap="wrap" data-testid="module-item-supplemental-info">
-=======
     <Flex wrap="wrap" data-testid="module-item-supplemental-info" padding="0 0 0 xx-small">
->>>>>>> ee12519a
       {itemIcon && (
         <>
           <Flex.Item margin="0 small 0 0" aria-hidden="true">
@@ -76,13 +72,9 @@
       {checkpoints && checkpoints.length > 0 ? (
         <>
           <Flex.Item padding="0 x-small">
-<<<<<<< HEAD
-            <Text size="x-small">|</Text>
-=======
             <Text size="x-small" aria-hidden="true">
               |
             </Text>
->>>>>>> ee12519a
           </Flex.Item>
           <Flex.Item>
             <ModuleDiscussionCheckpointStudent
@@ -97,13 +89,9 @@
         hasDueDate && (
           <>
             <Flex.Item padding="0 x-small">
-<<<<<<< HEAD
-              <Text size="x-small">|</Text>
-=======
               <Text size="x-small" aria-hidden="true">
                 |
               </Text>
->>>>>>> ee12519a
             </Flex.Item>
             <Flex.Item padding="0">
               <Text weight="normal" size="x-small">
@@ -123,13 +111,9 @@
       {hasPointsPossible && (
         <>
           <Flex.Item padding="0 x-small">
-<<<<<<< HEAD
-            <Text size="x-small">|</Text>
-=======
             <Text size="x-small" aria-hidden="true">
               |
             </Text>
->>>>>>> ee12519a
           </Flex.Item>
           <Flex.Item padding="0">
             <Text weight="normal" size="x-small">
@@ -142,13 +126,9 @@
       {hasCompletionRequirement && (
         <>
           <Flex.Item padding="0 x-small">
-<<<<<<< HEAD
-            <Text size="x-small">|</Text>
-=======
             <Text size="x-small" aria-hidden="true">
               |
             </Text>
->>>>>>> ee12519a
           </Flex.Item>
           <CompletionRequirementDisplay completionRequirement={completionRequirement} />
         </>
