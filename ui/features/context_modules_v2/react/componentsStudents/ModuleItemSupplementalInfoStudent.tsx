/*
 * Copyright (C) 2025 - present Instructure, Inc.
 *
 * This file is part of Canvas.
 *
 * Canvas is free software: you can redistribute it and/or modify it under
 * the terms of the GNU Affero General Public License as published by the Free
 * Software Foundation, version 3 of the License.
 *
 * Canvas is distributed in the hope that it will be useful, but WITHOUT ANY
 * WARRANTY; without even the implied warranty of MERCHANTABILITY or FITNESS FOR
 * A PARTICULAR PURPOSE. See the GNU Affero General Public License for more
 * details.
 *
 * You should have received a copy of the GNU Affero General Public License along
 * with this program. If not, see <http://www.gnu.org/licenses/>.
 */

import React from 'react'
import {Text} from '@instructure/ui-text'
import {Flex} from '@instructure/ui-flex'
import {View} from '@instructure/ui-view'
import FriendlyDatetime from '@canvas/datetime/react/components/FriendlyDatetime'
import {useScope as createI18nScope} from '@canvas/i18n'
import {ModuleItemContent, CompletionRequirement, Checkpoint} from '../utils/types'
import CompletionRequirementDisplay from '../components/CompletionRequirementDisplay'
import ModuleDiscussionCheckpointStudent from './ModuleDiscussionCheckpointStudent'
import {useContextModule} from '../hooks/useModuleContext'

const I18n = createI18nScope('context_modules_v2')

interface ModuleItemSupplementalInfoStudentProps {
  contentTagId?: string
  content?: ModuleItemContent
  completionRequirement?: CompletionRequirement
  itemIcon?: React.ReactNode
  itemTypeText?: string
  checkpoints?: Checkpoint[]
  replyToEntryRequiredCount?: number
}

const ModuleItemSupplementalInfoStudent: React.FC<ModuleItemSupplementalInfoStudentProps> = ({
  contentTagId,
  content,
  completionRequirement,
  itemIcon,
  itemTypeText,
  checkpoints,
  replyToEntryRequiredCount,
}) => {
  const {restrictQuantitativeData} = useContextModule()

  if (!content) return null

  const cachedDueDate = content.submissionsConnection?.nodes?.[0]?.cachedDueDate
  const todoDate = content.todoDate
  const isUngradedDiscussion = content.type === 'Discussion' && content.graded === false
  const hasDueDate = !!cachedDueDate
  const hasTodoDate = !!todoDate && isUngradedDiscussion
  const hasPointsPossible =
    content.pointsPossible !== undefined &&
    content.pointsPossible !== null &&
    !restrictQuantitativeData
  const hasCompletionRequirement = !!completionRequirement

  return (
    <Flex wrap="wrap" data-testid="module-item-supplemental-info" padding="0 0 0 xx-small">
      {itemIcon && (
        <>
          <Flex.Item margin="0 small 0 0" aria-hidden="true">
            <View as="div">{itemIcon}</View>
          </Flex.Item>
          <Flex.Item margin="0">
            <Text size="x-small" transform="capitalize">
              {itemTypeText}
            </Text>
          </Flex.Item>
        </>
      )}

      {checkpoints && checkpoints.length > 0 ? (
        <>
          <Flex.Item padding="0 x-small">
            <Text size="x-small" aria-hidden="true">
              |
            </Text>
          </Flex.Item>
          <Flex.Item>
            <ModuleDiscussionCheckpointStudent
              contentTagId={contentTagId}
              content={content}
              checkpoints={checkpoints}
              replyToEntryRequiredCount={replyToEntryRequiredCount}
            />
          </Flex.Item>
        </>
      ) : (
        (hasDueDate || hasTodoDate) && (
          <>
            <Flex.Item padding="0 x-small">
              <Text size="x-small" aria-hidden="true">
                |
              </Text>
            </Flex.Item>
            <Flex.Item padding="0">
              <Text weight="bold" size="x-small">
                {I18n.t('Due: ')}
              </Text>
              <Text weight="normal" size="x-small">
                <FriendlyDatetime
                  data-testid={hasTodoDate ? 'todo-date' : 'due-date'}
                  format={I18n.t('#date.formats.date_at_time')}
                  showTime={true}
<<<<<<< HEAD
                  dateTime={cachedDueDate || null}
=======
                  dateTime={(hasTodoDate ? todoDate : cachedDueDate) || null}
>>>>>>> dec807a2
                  alwaysUseSpecifiedFormat={true}
                />
              </Text>
            </Flex.Item>
          </>
        )
      )}

      {hasPointsPossible && (
        <>
          <Flex.Item padding="0 x-small">
            <Text size="x-small" aria-hidden="true">
              |
            </Text>
          </Flex.Item>
          <Flex.Item padding="0">
            <Text weight="normal" size="x-small">
              {I18n.t('%{points} pts', {points: content.pointsPossible})}
            </Text>
          </Flex.Item>
        </>
      )}

      {hasCompletionRequirement && (
        <>
          <Flex.Item padding="0 x-small">
            <Text size="x-small" aria-hidden="true">
              |
            </Text>
          </Flex.Item>
          <CompletionRequirementDisplay
            completionRequirement={completionRequirement}
            itemContent={content}
          />
        </>
      )}
    </Flex>
  )
}

export default ModuleItemSupplementalInfoStudent<|MERGE_RESOLUTION|>--- conflicted
+++ resolved
@@ -111,11 +111,7 @@
                   data-testid={hasTodoDate ? 'todo-date' : 'due-date'}
                   format={I18n.t('#date.formats.date_at_time')}
                   showTime={true}
-<<<<<<< HEAD
-                  dateTime={cachedDueDate || null}
-=======
                   dateTime={(hasTodoDate ? todoDate : cachedDueDate) || null}
->>>>>>> dec807a2
                   alwaysUseSpecifiedFormat={true}
                 />
               </Text>
