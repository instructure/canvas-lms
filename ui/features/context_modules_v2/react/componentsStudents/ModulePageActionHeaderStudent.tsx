/*
 * Copyright (C) 2025 - present Instructure, Inc.
 *
 * This file is part of Canvas.
 *
 * Canvas is free software: you can redistribute it and/or modify it under
 * the terms of the GNU Affero General Public License as published by the Free
 * Software Foundation, version 3 of the License.
 *
 * Canvas is distributed in the hope that it will be useful, but WITHOUT ANY
 * WARRANTY; without even the implied warranty of MERCHANTABILITY or FITNESS FOR
 * A PARTICULAR PURPOSE. See the GNU Affero General Public License for more
 * details.
 *
 * You should have received a copy of the GNU Affero General Public License along
 * with this program. If not, see <http://www.gnu.org/licenses/>.
 */

import React, {useCallback} from 'react'
import {View} from '@instructure/ui-view'
import {Button} from '@instructure/ui-buttons'
import {useScope as createI18nScope} from '@canvas/i18n'
import ContextModulesHeader from '@canvas/context-modules/react/ContextModulesHeader'
import {Heading} from '@instructure/ui-heading'
import {Text} from '@instructure/ui-text'
import {useCourseStudent} from '../hooks/queriesStudent/useCourseStudent'
import {useContextModule} from '../hooks/useModuleContext'
import {Flex} from '@instructure/ui-flex'
import {IconAssignmentLine, IconWarningLine} from '@instructure/ui-icons'

const I18n = createI18nScope('context_modules_v2')

declare const ENV: {
  CONTEXT_MODULES_HEADER_PROPS: any
}

interface ModulePageActionHeaderStudentProps {
  onCollapseAll: () => void
  onExpandAll: () => void
  anyModuleExpanded?: boolean
  disabled?: boolean
}

const ModulePageActionHeaderStudent: React.FC<ModulePageActionHeaderStudentProps> = ({
  onCollapseAll,
  onExpandAll,
  anyModuleExpanded = true,
  disabled = false,
}) => {
  const {courseId} = useContextModule()
  const {data, isLoading} = useCourseStudent(courseId)

  const handleCollapseExpandClick = useCallback(() => {
    if (anyModuleExpanded) {
      onCollapseAll()
    } else {
      onExpandAll()
    }
  }, [anyModuleExpanded, onCollapseAll, onExpandAll])

  return (
    !isLoading && (
      <View as="div">
        {data?.name && (
          <View as="div" margin="0 0 small 0">
            <Heading level="h1">{`${I18n.t('Welcome to ')} ${data.name}!`}</Heading>
          </View>
        )}
        <View as="div" margin="0 0 medium 0">
          <Text size="large">
            {I18n.t(
              'Your course content is organized into modules below. Explore each one to learn and complete activities.',
            )}
          </Text>
        </View>
        {data?.submissionStatistics?.submissionsDueThisWeekCount ||
        data?.submissionStatistics?.missingSubmissionsCount ? (
          <View as="div" margin="0 0 medium 0">
            <Flex gap="small" wrap="wrap">
              {data?.submissionStatistics?.submissionsDueThisWeekCount > 0 ? (
                <Flex.Item>
                  <Button
                    data-testid="assignment-due-this-week-button"
                    color="primary"
                    renderIcon={() => <IconAssignmentLine />}
                    withBackground={false}
                    href={`/courses/${courseId}/assignments`}
                  >
                    {I18n.t(
                      {
                        one: '1 Assignment Due This Week',
                        other: '%{count} Assignments Due This Week',
                      },
                      {
                        count: data?.submissionStatistics?.submissionsDueThisWeekCount || 0,
                      },
                    )}
                  </Button>
                </Flex.Item>
              ) : null}
              {data?.submissionStatistics?.missingSubmissionsCount > 0 ? (
                <Flex.Item>
                  <Button
                    data-testid="missing-assignment-button"
                    color="danger"
                    renderIcon={() => <IconWarningLine />}
                    withBackground={false}
                    href={`/courses/${courseId}/assignments`}
                  >
                    {I18n.t(
                      {
                        one: '1 Missing Assignment',
                        other: '%{count} Missing Assignments',
                      },
                      {
                        count: data?.submissionStatistics?.missingSubmissionsCount || 0,
                      },
                    )}
                  </Button>
                </Flex.Item>
              ) : null}
            </Flex>
          </View>
        ) : null}
        {ENV.CONTEXT_MODULES_HEADER_PROPS && (
          <ContextModulesHeader
<<<<<<< HEAD
            expandCollapseAll={{
              onExpandCollapseAll: handleCollapseExpandClick,
              anyModuleExpanded,
              disabled,
            }}
            // @ts-expect-error
            {...ENV.CONTEXT_MODULES_HEADER_PROPS}
            overrides={{
              hideTitle: true,
=======
            {...ENV.CONTEXT_MODULES_HEADER_PROPS}
            overrides={{
              hideTitle: true,
              expandCollapseAll: {
                onExpandCollapseAll: handleCollapseExpandClick,
                anyModuleExpanded,
                disabled,
              },
>>>>>>> a5dbccb1
            }}
          />
        )}
      </View>
    )
  )
}

export default ModulePageActionHeaderStudent<|MERGE_RESOLUTION|>--- conflicted
+++ resolved
@@ -124,17 +124,6 @@
         ) : null}
         {ENV.CONTEXT_MODULES_HEADER_PROPS && (
           <ContextModulesHeader
-<<<<<<< HEAD
-            expandCollapseAll={{
-              onExpandCollapseAll: handleCollapseExpandClick,
-              anyModuleExpanded,
-              disabled,
-            }}
-            // @ts-expect-error
-            {...ENV.CONTEXT_MODULES_HEADER_PROPS}
-            overrides={{
-              hideTitle: true,
-=======
             {...ENV.CONTEXT_MODULES_HEADER_PROPS}
             overrides={{
               hideTitle: true,
@@ -143,7 +132,6 @@
                 anyModuleExpanded,
                 disabled,
               },
->>>>>>> a5dbccb1
             }}
           />
         )}
