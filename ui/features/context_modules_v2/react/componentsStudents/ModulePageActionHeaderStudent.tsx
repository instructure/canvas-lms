/*
 * Copyright (C) 2025 - present Instructure, Inc.
 *
 * This file is part of Canvas.
 *
 * Canvas is free software: you can redistribute it and/or modify it under
 * the terms of the GNU Affero General Public License as published by the Free
 * Software Foundation, version 3 of the License.
 *
 * Canvas is distributed in the hope that it will be useful, but WITHOUT ANY
 * WARRANTY; without even the implied warranty of MERCHANTABILITY or FITNESS FOR
 * A PARTICULAR PURPOSE. See the GNU Affero General Public License for more
 * details.
 *
 * You should have received a copy of the GNU Affero General Public License along
 * with this program. If not, see <http://www.gnu.org/licenses/>.
 */

import React, {useCallback} from 'react'
import {View} from '@instructure/ui-view'
import {Button} from '@instructure/ui-buttons'
import {useScope as createI18nScope} from '@canvas/i18n'
import ContextModulesHeader from '@canvas/context-modules/react/ContextModulesHeader'
import {Heading} from '@instructure/ui-heading'
import {Text} from '@instructure/ui-text'
import {useCourseStudent} from '../hooks/queriesStudent/useCourseStudent'
import {useContextModule} from '../hooks/useModuleContext'
import {Flex} from '@instructure/ui-flex'
import {IconAssignmentLine, IconWarningLine} from '@instructure/ui-icons'

const I18n = createI18nScope('context_modules_v2')

interface ModulePageActionHeaderStudentProps {
  onCollapseAll: () => void
  onExpandAll: () => void
  anyModuleExpanded?: boolean
  disabled?: boolean
}

const ModulePageActionHeaderStudent: React.FC<ModulePageActionHeaderStudentProps> = ({
  onCollapseAll,
  onExpandAll,
  anyModuleExpanded = true,
  disabled = false,
}) => {
  const {courseId} = useContextModule()
<<<<<<< HEAD
  const {data} = useCourseStudent(courseId)
=======
  const {data, isLoading} = useCourseStudent(courseId)
>>>>>>> 3b5eb382

  const handleCollapseExpandClick = useCallback(() => {
    if (anyModuleExpanded) {
      onCollapseAll()
    } else {
      onExpandAll()
    }
  }, [anyModuleExpanded, onCollapseAll, onExpandAll])

<<<<<<< HEAD
  const renderExpandCollapseAll = useCallback(
    (displayOptions?: {
      display: 'block' | 'inline-block' | undefined
      ariaExpanded: boolean
      dataExpand: boolean
      ariaLabel: string
    }) => {
      return (
        <Button
          onClick={handleCollapseExpandClick}
          display={displayOptions?.display}
          aria-expanded={displayOptions?.ariaExpanded}
          data-expand={displayOptions?.dataExpand}
          aria-label={displayOptions?.ariaLabel}
        >
          {anyModuleExpanded ? I18n.t('Collapse All') : I18n.t('Expand All')}
        </Button>
      )
    },
    [anyModuleExpanded, handleCollapseExpandClick],
  )

  return (
    <View as="div">
      {data?.name && (
        <View as="div" margin="0 0 small 0">
          {data?.name ? (
            <Heading level="h1">{`${I18n.t('Welcome to ')} ${data?.name}!`}</Heading>
          ) : (
            <Heading level="h1">{`${I18n.t('Welcome!')}`}</Heading>
          )}
        </View>
      )}
      <View as="div" margin="0 0 medium 0">
        <Text size="large">
          {I18n.t(
            'Your course content is organized into modules below. Explore each one to learn and complete activities.',
          )}
        </Text>
      </View>
      {(data?.submissionStatistics?.submissionsDueThisWeekCount ||
        data?.submissionStatistics?.missingSubmissionsCount) && (
        <View as="div" margin="0 0 medium 0">
          <Flex gap="small">
            {data?.submissionStatistics?.submissionsDueThisWeekCount > 0 && (
              <Flex.Item>
                <Button
                  data-testid="assignment-due-this-week-button"
                  color="primary"
                  renderIcon={() => <IconAssignmentLine />}
                  withBackground={false}
                  href={`/courses/${courseId}/assignments`}
                >
                  {I18n.t(
                    {
                      one: '1 Assignment Due This Week',
                      other: '%{count} Assignments Due This Week',
                    },
                    {
                      count: data?.submissionStatistics?.submissionsDueThisWeekCount || 0,
                    },
                  )}
                </Button>
              </Flex.Item>
            )}
            {data?.submissionStatistics?.missingSubmissionsCount > 0 && (
              <Flex.Item>
                <Button
                  data-testid="missing-assignment-button"
                  color="danger"
                  renderIcon={() => <IconWarningLine />}
                  withBackground={false}
                  href={`/courses/${courseId}/assignments`}
                >
                  {I18n.t(
                    {
                      one: '1 Missing Assignment',
                      other: '%{count} Missing Assignments',
                    },
                    {
                      count: data?.submissionStatistics?.missingSubmissionsCount || 0,
                    },
                  )}
                </Button>
              </Flex.Item>
            )}
          </Flex>
        </View>
      )}
      {/* @ts-expect-error */}
      {ENV.CONTEXT_MODULES_HEADER_PROPS && (
        <ContextModulesHeader
          // @ts-expect-error
          {...ENV.CONTEXT_MODULES_HEADER_PROPS}
          overrides={{
            expandCollapseAll: {renderComponent: renderExpandCollapseAll},
            hideTitle: true,
          }}
        />
      )}
    </View>
=======
  const renderExpandCollapseAll = useCallback(() => {
    const labelText = anyModuleExpanded ? I18n.t('Collapse All') : I18n.t('Expand All')
    return (
      <Button
        onClick={handleCollapseExpandClick}
        disabled={disabled}
        display="block"
        aria-expanded={anyModuleExpanded}
        data-expand={anyModuleExpanded}
        aria-label={labelText}
      >
        {labelText}
      </Button>
    )
  }, [anyModuleExpanded, disabled, handleCollapseExpandClick])

  return (
    !isLoading && (
      <View as="div">
        {data?.name && (
          <View as="div" margin="0 0 small 0">
            <Heading level="h1">
              {data?.name ? `${I18n.t('Welcome to ')} ${data.name}!` : I18n.t('Welcome!')}
            </Heading>
          </View>
        )}
        <View as="div" margin="0 0 medium 0">
          <Text size="large">
            {I18n.t(
              'Your course content is organized into modules below. Explore each one to learn and complete activities.',
            )}
          </Text>
        </View>
        {data?.submissionStatistics?.submissionsDueThisWeekCount ||
        data?.submissionStatistics?.missingSubmissionsCount ? (
          <View as="div" margin="0 0 medium 0">
            <Flex gap="small" wrap="wrap">
              {data?.submissionStatistics?.submissionsDueThisWeekCount > 0 ? (
                <Flex.Item>
                  <Button
                    data-testid="assignment-due-this-week-button"
                    color="primary"
                    renderIcon={() => <IconAssignmentLine />}
                    withBackground={false}
                    href={`/courses/${courseId}/assignments`}
                  >
                    {I18n.t(
                      {
                        one: '1 Assignment Due This Week',
                        other: '%{count} Assignments Due This Week',
                      },
                      {
                        count: data?.submissionStatistics?.submissionsDueThisWeekCount || 0,
                      },
                    )}
                  </Button>
                </Flex.Item>
              ) : null}
              {data?.submissionStatistics?.missingSubmissionsCount > 0 ? (
                <Flex.Item>
                  <Button
                    data-testid="missing-assignment-button"
                    color="danger"
                    renderIcon={() => <IconWarningLine />}
                    withBackground={false}
                    href={`/courses/${courseId}/assignments`}
                  >
                    {I18n.t(
                      {
                        one: '1 Missing Assignment',
                        other: '%{count} Missing Assignments',
                      },
                      {
                        count: data?.submissionStatistics?.missingSubmissionsCount || 0,
                      },
                    )}
                  </Button>
                </Flex.Item>
              ) : null}
            </Flex>
          </View>
        ) : null}
        {/* @ts-expect-error */}
        {ENV.CONTEXT_MODULES_HEADER_PROPS && (
          <ContextModulesHeader
            // @ts-expect-error
            {...ENV.CONTEXT_MODULES_HEADER_PROPS}
            overrides={{
              expandCollapseAll: {
                renderComponent: renderExpandCollapseAll,
              },
              hideTitle: true,
            }}
          />
        )}
      </View>
    )
>>>>>>> 3b5eb382
  )
}

export default ModulePageActionHeaderStudent<|MERGE_RESOLUTION|>--- conflicted
+++ resolved
@@ -44,11 +44,7 @@
   disabled = false,
 }) => {
   const {courseId} = useContextModule()
-<<<<<<< HEAD
-  const {data} = useCourseStudent(courseId)
-=======
   const {data, isLoading} = useCourseStudent(courseId)
->>>>>>> 3b5eb382
 
   const handleCollapseExpandClick = useCallback(() => {
     if (anyModuleExpanded) {
@@ -58,109 +54,6 @@
     }
   }, [anyModuleExpanded, onCollapseAll, onExpandAll])
 
-<<<<<<< HEAD
-  const renderExpandCollapseAll = useCallback(
-    (displayOptions?: {
-      display: 'block' | 'inline-block' | undefined
-      ariaExpanded: boolean
-      dataExpand: boolean
-      ariaLabel: string
-    }) => {
-      return (
-        <Button
-          onClick={handleCollapseExpandClick}
-          display={displayOptions?.display}
-          aria-expanded={displayOptions?.ariaExpanded}
-          data-expand={displayOptions?.dataExpand}
-          aria-label={displayOptions?.ariaLabel}
-        >
-          {anyModuleExpanded ? I18n.t('Collapse All') : I18n.t('Expand All')}
-        </Button>
-      )
-    },
-    [anyModuleExpanded, handleCollapseExpandClick],
-  )
-
-  return (
-    <View as="div">
-      {data?.name && (
-        <View as="div" margin="0 0 small 0">
-          {data?.name ? (
-            <Heading level="h1">{`${I18n.t('Welcome to ')} ${data?.name}!`}</Heading>
-          ) : (
-            <Heading level="h1">{`${I18n.t('Welcome!')}`}</Heading>
-          )}
-        </View>
-      )}
-      <View as="div" margin="0 0 medium 0">
-        <Text size="large">
-          {I18n.t(
-            'Your course content is organized into modules below. Explore each one to learn and complete activities.',
-          )}
-        </Text>
-      </View>
-      {(data?.submissionStatistics?.submissionsDueThisWeekCount ||
-        data?.submissionStatistics?.missingSubmissionsCount) && (
-        <View as="div" margin="0 0 medium 0">
-          <Flex gap="small">
-            {data?.submissionStatistics?.submissionsDueThisWeekCount > 0 && (
-              <Flex.Item>
-                <Button
-                  data-testid="assignment-due-this-week-button"
-                  color="primary"
-                  renderIcon={() => <IconAssignmentLine />}
-                  withBackground={false}
-                  href={`/courses/${courseId}/assignments`}
-                >
-                  {I18n.t(
-                    {
-                      one: '1 Assignment Due This Week',
-                      other: '%{count} Assignments Due This Week',
-                    },
-                    {
-                      count: data?.submissionStatistics?.submissionsDueThisWeekCount || 0,
-                    },
-                  )}
-                </Button>
-              </Flex.Item>
-            )}
-            {data?.submissionStatistics?.missingSubmissionsCount > 0 && (
-              <Flex.Item>
-                <Button
-                  data-testid="missing-assignment-button"
-                  color="danger"
-                  renderIcon={() => <IconWarningLine />}
-                  withBackground={false}
-                  href={`/courses/${courseId}/assignments`}
-                >
-                  {I18n.t(
-                    {
-                      one: '1 Missing Assignment',
-                      other: '%{count} Missing Assignments',
-                    },
-                    {
-                      count: data?.submissionStatistics?.missingSubmissionsCount || 0,
-                    },
-                  )}
-                </Button>
-              </Flex.Item>
-            )}
-          </Flex>
-        </View>
-      )}
-      {/* @ts-expect-error */}
-      {ENV.CONTEXT_MODULES_HEADER_PROPS && (
-        <ContextModulesHeader
-          // @ts-expect-error
-          {...ENV.CONTEXT_MODULES_HEADER_PROPS}
-          overrides={{
-            expandCollapseAll: {renderComponent: renderExpandCollapseAll},
-            hideTitle: true,
-          }}
-        />
-      )}
-    </View>
-=======
   const renderExpandCollapseAll = useCallback(() => {
     const labelText = anyModuleExpanded ? I18n.t('Collapse All') : I18n.t('Expand All')
     return (
@@ -258,7 +151,6 @@
         )}
       </View>
     )
->>>>>>> 3b5eb382
   )
 }
 
