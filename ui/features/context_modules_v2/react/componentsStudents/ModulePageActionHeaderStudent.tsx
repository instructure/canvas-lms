--- conflicted
+++ resolved
@@ -126,17 +126,6 @@
         <FeedbackBlock />
         {ENV.CONTEXT_MODULES_HEADER_PROPS && (
           <ContextModulesHeader
-<<<<<<< HEAD
-            expandCollapseAll={{
-              onExpandCollapseAll: handleCollapseExpandClick,
-              anyModuleExpanded,
-              disabled,
-            }}
-            // @ts-expect-error
-            {...ENV.CONTEXT_MODULES_HEADER_PROPS}
-            overrides={{
-              hideTitle: true,
-=======
             {...ENV.CONTEXT_MODULES_HEADER_PROPS}
             overrides={{
               hideTitle: true,
@@ -145,7 +134,6 @@
                 anyModuleExpanded,
                 disabled,
               },
->>>>>>> 142422de
             }}
           />
         )}
