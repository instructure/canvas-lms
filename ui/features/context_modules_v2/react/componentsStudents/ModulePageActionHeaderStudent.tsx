/*
 * Copyright (C) 2025 - present Instructure, Inc.
 *
 * This file is part of Canvas.
 *
 * Canvas is free software: you can redistribute it and/or modify it under
 * the terms of the GNU Affero General Public License as published by the Free
 * Software Foundation, version 3 of the License.
 *
 * Canvas is distributed in the hope that it will be useful, but WITHOUT ANY
 * WARRANTY; without even the implied warranty of MERCHANTABILITY or FITNESS FOR
 * A PARTICULAR PURPOSE. See the GNU Affero General Public License for more
 * details.
 *
 * You should have received a copy of the GNU Affero General Public License along
 * with this program. If not, see <http://www.gnu.org/licenses/>.
 */

import React, {useCallback} from 'react'
import {View} from '@instructure/ui-view'
import {Button} from '@instructure/ui-buttons'
import {useScope as createI18nScope} from '@canvas/i18n'
import ContextModulesHeader from '@canvas/context-modules/react/ContextModulesHeader'
import {Heading} from '@instructure/ui-heading'
import {Text} from '@instructure/ui-text'
import {useCourseStudent} from '../hooks/queriesStudent/useCourseStudent'
import {useCourseObserver} from '../hooks/queriesStudent/useCourseObserver'
import {useContextModule} from '../hooks/useModuleContext'
import {Flex} from '@instructure/ui-flex'
import {IconAssignmentLine, IconWarningLine} from '@instructure/ui-icons'
import FeedbackBlock from './FeedbackBlock'

const I18n = createI18nScope('context_modules_v2')

interface ModulePageActionHeaderStudentProps {
  onCollapseAll: () => void
  onExpandAll: () => void
  anyModuleExpanded?: boolean
  disabled?: boolean
}

const ModulePageActionHeaderStudent: React.FC<ModulePageActionHeaderStudentProps> = ({
  onCollapseAll,
  onExpandAll,
  anyModuleExpanded = true,
  disabled = false,
}) => {
  const {courseId, isObserver, observedStudent} = useContextModule()

  // Only execute the appropriate query based on user type to avoid unnecessary API calls
  const studentQuery = useCourseStudent(courseId)
  const observerQuery = useCourseObserver(courseId, observedStudent)

  const handleCollapseExpandClick = useCallback(() => {
    if (anyModuleExpanded) {
      onCollapseAll()
    } else {
      onExpandAll()
    }
  }, [anyModuleExpanded, onCollapseAll, onExpandAll])

  const isLoading = isObserver ? observerQuery.isLoading : studentQuery.isLoading
  const courseName = isObserver ? observerQuery.courseData?.name : studentQuery.data?.name
  const dueThisWeekCount = isObserver
    ? 0
    : studentQuery.data?.submissionStatistics?.submissionsDueThisWeekCount || 0
  const missingCount = isObserver
    ? observerQuery.courseData?.submissionStatistics?.missingSubmissionsCount || 0
    : studentQuery.data?.submissionStatistics?.missingSubmissionsCount || 0

  return (
    !isLoading && (
      <View as="div">
        {courseName && (
          <View as="div" margin="0 0 small 0">
            <Heading level="h1">{`${I18n.t('Welcome to ')} ${courseName}!`}</Heading>
          </View>
        )}
        <View as="div" margin="0 0 medium 0">
          <Text size="large">
            {I18n.t(
              'Your course content is organized into modules below. Explore each one to learn and complete activities.',
            )}
          </Text>
        </View>
        {(dueThisWeekCount > 0 || missingCount > 0) && (
          <View as="div" margin="0 0 medium 0">
            <Flex gap="small" wrap="wrap">
              {dueThisWeekCount > 0 && (
                <Flex.Item>
                  <Button
                    data-testid="assignment-due-this-week-button"
                    color="primary"
                    renderIcon={() => <IconAssignmentLine />}
                    withBackground={false}
                    href={`/courses/${courseId}/assignments`}
                  >
                    {I18n.t(
                      {
                        one: '1 Assignment Due This Week',
                        other: '%{count} Assignments Due This Week',
                      },
                      {
                        count: dueThisWeekCount,
                      },
                    )}
                  </Button>
                </Flex.Item>
              )}
              {missingCount > 0 && (
                <Flex.Item>
                  <Button
                    data-testid="missing-assignment-button"
                    color="danger"
                    renderIcon={() => <IconWarningLine />}
                    withBackground={false}
                    href={`/courses/${courseId}/assignments`}
                  >
                    {I18n.t(
                      {
                        one: '1 Missing Assignment',
                        other: '%{count} Missing Assignments',
                      },
                      {
                        count: missingCount,
                      },
                    )}
                  </Button>
                </Flex.Item>
              )}
            </Flex>
          </View>
<<<<<<< HEAD
        ) : null}
=======
        )}
>>>>>>> 27a9ef75
        <FeedbackBlock />
        {ENV.CONTEXT_MODULES_HEADER_PROPS && (
          <ContextModulesHeader
            {...ENV.CONTEXT_MODULES_HEADER_PROPS}
            overrides={{
              hideTitle: true,
              expandCollapseAll: {
                onExpandCollapseAll: handleCollapseExpandClick,
                anyModuleExpanded,
                disabled,
              },
            }}
          />
        )}
      </View>
    )
  )
}

export default ModulePageActionHeaderStudent<|MERGE_RESOLUTION|>--- conflicted
+++ resolved
@@ -130,11 +130,7 @@
               )}
             </Flex>
           </View>
-<<<<<<< HEAD
-        ) : null}
-=======
         )}
->>>>>>> 27a9ef75
         <FeedbackBlock />
         {ENV.CONTEXT_MODULES_HEADER_PROPS && (
           <ContextModulesHeader
