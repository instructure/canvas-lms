--- conflicted
+++ resolved
@@ -17,10 +17,6 @@
  */
 
 import React, {useMemo} from 'react'
-<<<<<<< HEAD
-import {Text} from '@instructure/ui-text'
-=======
->>>>>>> 5493525b
 import {View} from '@instructure/ui-view'
 import {Flex} from '@instructure/ui-flex'
 import {getItemIcon, getItemTypeText, INDENT_LOOKUP} from '../utils/utils'
@@ -28,10 +24,7 @@
 import ModuleItemSupplementalInfoStudent from './ModuleItemSupplementalInfoStudent'
 import ModuleItemStatusIcon from './ModuleItemStatusIcon'
 import ModuleItemTitleStudent from './ModuleItemTitleStudent'
-<<<<<<< HEAD
-=======
 import ModuleDiscussionCheckpointStudent from './ModuleDiscussionCheckpointStudent'
->>>>>>> 5493525b
 
 export interface ModuleItemStudentProps {
   _id: string
@@ -101,37 +94,6 @@
               </Flex.Item>
               {/* Due Date and Points Possible */}
               {content.type !== 'SubHeader' && (
-<<<<<<< HEAD
-                <Flex.Item type="span">
-                  <div style={{lineHeight: '0.9375rem'}}>
-                    <Flex wrap="wrap">
-                      {/* Item Type Icon */}
-                      {itemIcon && (
-                        <>
-                          <Flex.Item margin="0 space4 0 0" aria-hidden="true">
-                            <View as="div" height="x-small">
-                              {itemIcon}
-                            </View>
-                          </Flex.Item>
-                          <Flex.Item margin="0 small 0 0" aria-hidden="true">
-                            <Text size="x-small" transform="capitalize">
-                              {itemTypeText}
-                            </Text>
-                          </Flex.Item>
-                        </>
-                      )}
-                      <Flex.Item>
-                        <ModuleItemSupplementalInfoStudent
-                          contentTagId={_id}
-                          content={content}
-                          completionRequirement={completionRequirements?.find(
-                            req => req.id === _id,
-                          )}
-                        />
-                      </Flex.Item>
-                    </Flex>
-                  </div>
-=======
                 <Flex.Item>
                   <Flex wrap="wrap" direction="column">
                     <Flex.Item>
@@ -146,7 +108,6 @@
                       />
                     </Flex.Item>
                   </Flex>
->>>>>>> 5493525b
                 </Flex.Item>
               )}
             </Flex>
