--- conflicted
+++ resolved
@@ -107,23 +107,12 @@
       borderWidth="0"
       borderRadius="large"
       overflowX="hidden"
-<<<<<<< HEAD
-      data-item-id={_id}
-      data-position={position}
-=======
->>>>>>> 661629a0
       margin="paddingCardMedium"
       minHeight="5.125rem"
       display="flex"
       {...otherProps}
     >
       <Flex wrap="wrap" width="100%" gap="x-small" direction={smallScreen ? 'column' : 'row'}>
-<<<<<<< HEAD
-        <Flex.Item margin={itemIcon ? '0' : `0 small 0 0`} shouldGrow>
-          <div style={{padding: `0 0 0 ${itemLeftMargin}`}}>
-            <Flex alignItems="start" justifyItems="start" wrap="no-wrap" direction="column">
-              {/* Item Title */}
-=======
         {content}
       </Flex>
     </View>
@@ -189,7 +178,6 @@
               gap="space8"
               direction="row"
             >
->>>>>>> 661629a0
               <Flex.Item shouldGrow={true}>
                 <IconUnlockLine></IconUnlockLine>
                 <Link href={masteryPaths.chooseUrl} variant="standalone" margin="0 0 0 small">
