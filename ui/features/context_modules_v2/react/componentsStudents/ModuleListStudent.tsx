/*
 * Copyright (C) 2025 - present Instructure, Inc.
 *
 * This file is part of Canvas.
 *
 * Canvas is free software: you can redistribute it and/or modify it under
 * the terms of the GNU Affero General Public License as published by the Free
 * Software Foundation, version 3 of the License.
 *
 * Canvas is distributed in the hope that it will be useful, but WITHOUT ANY
 * WARRANTY; without even the implied warranty of MERCHANTABILITY or FITNESS FOR
 * A PARTICULAR PURPOSE. See the GNU Affero General Public License for more
 * details.
 *
 * You should have received a copy of the GNU Affero General Public License along
 * with this program. If not, see <http://www.gnu.org/licenses/>.
 */

<<<<<<< HEAD
import React, {useState, useEffect, useCallback} from 'react'
=======
import React, {useState, useEffect, useCallback, memo} from 'react'
>>>>>>> 1acb383e
import {View} from '@instructure/ui-view'
import {Text} from '@instructure/ui-text'
import {Flex} from '@instructure/ui-flex'
import ModuleStudent from './ModuleStudent'
import ModulePageActionHeaderStudent from './ModulePageActionHeaderStudent'
import {handleCollapseAll, handleExpandAll} from '../handlers/modulePageActionHandlers'

import {validateModuleStudentRenderRequirements} from '../utils/utils'
import {useModulesStudent} from '../hooks/queriesStudent/useModulesStudent'
import {useToggleCollapse} from '../hooks/mutations/useToggleCollapse'
import {Spinner} from '@instructure/ui-spinner'
import {useScope as createI18nScope} from '@canvas/i18n'
import {useContextModule} from '../hooks/useModuleContext'

const I18n = createI18nScope('context_modules_v2')

const MemoizedModuleStudent = memo(ModuleStudent, validateModuleStudentRenderRequirements)

const ModulesListStudent: React.FC = () => {
  const {courseId} = useContextModule()
  const {data, isLoading, error, isFetchingNextPage, hasNextPage} = useModulesStudent(courseId)

  // Initialize with an empty Map - all modules will be collapsed by default
  const [expandedModules, setExpandedModules] = useState<Map<string, boolean>>(new Map())

  // Set initial expanded state for modules when data is loaded
  useEffect(() => {
    if (data?.pages) {
      const allModules = data.pages.flatMap(page => page.modules)

      // Create a Map for module expansion state
      const initialExpandedState = new Map<string, boolean>()
      allModules.forEach(module => {
        // Use collapsed state from progression if available
        if (module.progression && module.progression?.collapsed !== null) {
          // Note: we invert collapsed to get expanded state
          initialExpandedState.set(module._id, !module.progression.collapsed)
        } else {
          // Default all modules to collapsed
          initialExpandedState.set(module._id, false)
        }
      })

      setExpandedModules(prev => {
        if (prev.size > 0) {
          const newState = new Map(prev)
          allModules.forEach(module => {
            if (!newState.has(module._id)) {
              // For newly added modules, respect their progression collapsed state
              if (module.progression && module.progression.collapsed !== null) {
                newState.set(module._id, !module.progression.collapsed)
              } else {
                newState.set(module._id, false) // Default to collapsed
              }
            }
          })
          return newState
        }
        return initialExpandedState
      })
    }
  }, [data?.pages])

  const toggleCollapseMutation = useToggleCollapse(courseId)

  const handleToggleExpandRef = useCallback(
    (moduleId: string) => {
      const currentExpanded = expandedModules.get(moduleId) || false

      setExpandedModules(prev => {
        const newState = new Map(prev)
        newState.set(moduleId, !currentExpanded)
        return newState
      })

      // Call the API to persist the collapsed state
      // Note: the endpoint expects 'collapse' which is the opposite of 'expanded'
      toggleCollapseMutation.mutate({
        moduleId,
        collapse: currentExpanded, // If currently expanded, we're collapsing it
      })
    },
    [expandedModules, toggleCollapseMutation],
  )

  return (
    <View as="div" margin="medium">
      <ModulePageActionHeaderStudent
        onCollapseAll={() => handleCollapseAll(data, setExpandedModules)}
        onExpandAll={() => handleExpandAll(data, setExpandedModules)}
        anyModuleExpanded={Array.from(expandedModules.values()).some(expanded => expanded)}
      />
      {isLoading && !data ? (
        <View as="div" textAlign="center" padding="large">
          <Spinner renderTitle={I18n.t('Loading modules')} size="large" />
        </View>
      ) : error ? (
        <View as="div" textAlign="center" padding="large">
          <Text color="danger">{I18n.t('Error loading modules')}</Text>
        </View>
      ) : (
        <Flex direction="column" gap="small">
          {data?.pages[0]?.modules.length === 0 ? (
            <View as="div" textAlign="center" padding="large">
              <Text>{I18n.t('No modules found')}</Text>
            </View>
          ) : (
            data?.pages
              .flatMap(page => page.modules)
              .map(module => (
                <MemoizedModuleStudent
                  key={module._id}
                  id={module._id}
                  name={module.name}
                  completionRequirements={module.completionRequirements}
                  requireSequentialProgress={module.requireSequentialProgress}
                  progression={module.progression}
                  expanded={!!expandedModules.get(module._id)}
                  onToggleExpand={handleToggleExpandRef}
                  submissionStatistics={module.submissionStatistics}
                />
              ))
          )}
        </Flex>
      )}
      {hasNextPage && (
        <View as="div" padding="medium" textAlign="center">
          {isFetchingNextPage && (
            <Spinner renderTitle={I18n.t('Loading more modules')} size="small" margin="small" />
          )}
        </View>
      )}
    </View>
  )
}

export default ModulesListStudent<|MERGE_RESOLUTION|>--- conflicted
+++ resolved
@@ -16,11 +16,7 @@
  * with this program. If not, see <http://www.gnu.org/licenses/>.
  */
 
-<<<<<<< HEAD
-import React, {useState, useEffect, useCallback} from 'react'
-=======
 import React, {useState, useEffect, useCallback, memo} from 'react'
->>>>>>> 1acb383e
 import {View} from '@instructure/ui-view'
 import {Text} from '@instructure/ui-text'
 import {Flex} from '@instructure/ui-flex'
