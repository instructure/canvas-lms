/*
 * Copyright (C) 2025 - present Instructure, Inc.
 *
 * This file is part of Canvas.
 *
 * Canvas is free software: you can redistribute it and/or modify it under
 * the terms of the GNU Affero General Public License as published by the Free
 * Software Foundation, version 3 of the License.
 *
 * Canvas is distributed in the hope that it will be useful, but WITHOUT ANY
 * WARRANTY; without even the implied warranty of MERCHANTABILITY or FITNESS FOR
 * A PARTICULAR PURPOSE. See the GNU Affero General Public License for more
 * details.
 *
 * You should have received a copy of the GNU Affero General Public License along
 * with this program. If not, see <http://www.gnu.org/licenses/>.
 */

import React, {useState, useEffect, useCallback, useRef, memo} from 'react'
import {debounce} from '@instructure/debounce'
import {View} from '@instructure/ui-view'
import {Text} from '@instructure/ui-text'
import {Flex} from '@instructure/ui-flex'
import ModuleStudent from './ModuleStudent'
import ModulePageActionHeaderStudent from './ModulePageActionHeaderStudent'
import {handleCollapseAll, handleExpandAll} from '../handlers/modulePageActionHandlers'
import {useHowManyModulesAreFetchingItems} from '../hooks/queriesStudent/useHowManyModulesAreFetchingItems'

import {validateModuleStudentRenderRequirements} from '../utils/utils'
import {useModulesStudent} from '../hooks/queriesStudent/useModulesStudent'
import {useToggleCollapse, useToggleAllCollapse} from '../hooks/mutations/useToggleCollapse'
import {Spinner} from '@instructure/ui-spinner'
import {useScope as createI18nScope} from '@canvas/i18n'
import {useContextModule} from '../hooks/useModuleContext'
<<<<<<< HEAD
import {showFlashSuccess} from '@canvas/alerts/react/FlashAlert'
=======
import {showFlashAlert} from '@canvas/alerts/react/FlashAlert'
>>>>>>> a5dbccb1

const I18n = createI18nScope('context_modules_v2')

const MemoizedModuleStudent = memo(ModuleStudent, validateModuleStudentRenderRequirements)

const ModulesListStudent: React.FC = () => {
  const {courseId} = useContextModule()
  const {data, isLoading, error, isFetchingNextPage, hasNextPage} = useModulesStudent(courseId)
  const {moduleFetchingCount, maxFetchingCount, fetchComplete} = useHowManyModulesAreFetchingItems()
  const [expandCollapseButtonDisabled, setExpandCollapseButtonDisabled] = useState(false)

  // Initialize with an empty Map - all modules will be collapsed by default
  const [expandedModules, setExpandedModules] = useState<Map<string, boolean>>(new Map())

  const toggleAllCollapse = useToggleAllCollapse(courseId)

  // Set initial expanded state for modules when data is loaded
  useEffect(() => {
    if (data?.pages) {
      const allModules = data.pages.flatMap(page => page.modules)

      // Create a Map for module expansion state
      const initialExpandedState = new Map<string, boolean>()
      allModules.forEach(module => {
        // Use collapsed state from progression if available
        if (module.progression && module.progression?.collapsed !== null) {
          // Note: we invert collapsed to get expanded state
          initialExpandedState.set(module._id, !module.progression.collapsed)
        } else {
          // Default all modules to collapsed
          initialExpandedState.set(module._id, false)
        }
      })

      setExpandedModules(prev => {
        if (prev.size > 0) {
          const newState = new Map(prev)
          allModules.forEach(module => {
            if (!newState.has(module._id)) {
              // For newly added modules, respect their progression collapsed state
              if (module.progression && module.progression.collapsed !== null) {
                newState.set(module._id, !module.progression.collapsed)
              } else {
                newState.set(module._id, false) // Default to collapsed
              }
            }
          })
          return newState
        }
        return initialExpandedState
      })
    }
  }, [data?.pages])

  useEffect(() => {
<<<<<<< HEAD
    if (moduleFetchingCount > 0) {
      setExpandCollapseButtonDisabled(true)
    } else {
      setExpandCollapseButtonDisabled(false)
    }

    if (fetchComplete) {
      if (maxFetchingCount > 1) {
        showFlashSuccess('Module items loaded')()
      }
    }
  }, [moduleFetchingCount, isLoading, maxFetchingCount, fetchComplete])
=======
    setExpandCollapseButtonDisabled(moduleFetchingCount > 0)
  }, [moduleFetchingCount])
>>>>>>> a5dbccb1

  useEffect(() => {
    if (fetchComplete && maxFetchingCount > 1) {
      requestAnimationFrame(() => {
        showFlashAlert({
          message: 'All module items loaded',
          type: 'success',
          srOnly: true,
          politeness: 'assertive',
        })
      })
    }
  }, [moduleFetchingCount, maxFetchingCount, fetchComplete])

  const toggleCollapseMutation = useToggleCollapse(courseId)

  const debouncedToggleCollapse = useCallback(() => {
    const debouncedFn = debounce((params: {moduleId: string; collapse: boolean}) => {
      toggleCollapseMutation.mutate(params)
    }, 500)

    return debouncedFn
  }, [toggleCollapseMutation])() // Execute immediately to get the debounced function

  const handleToggleAllCollapse = useCallback(
    (collapse: boolean) => {
      // Set the button disabled state immediately
      setExpandCollapseButtonDisabled(true)

      toggleAllCollapse.mutate(collapse, {
        onSettled: () => {
          // Reset disabled state when complete, whether success or error
          setExpandCollapseButtonDisabled(false)
        },
      })
    },
    [toggleAllCollapse, setExpandCollapseButtonDisabled],
  )

  // Clean up debounced functions on unmount
  useEffect(() => {
    return () => {
      // Cancel any pending debounced calls
      debouncedToggleCollapse.cancel()
    }
  }, [debouncedToggleCollapse])

  const handleToggleExpandRef = useCallback(
    (moduleId: string) => {
      const currentExpanded = expandedModules.get(moduleId) || false

      // Update UI immediately for responsiveness
      setExpandedModules(prev => {
        const newState = new Map(prev)
        newState.set(moduleId, !currentExpanded)
        return newState
      })

      // Debounce the API call to persist the collapsed state
      // Note: the endpoint expects 'collapse' which is the opposite of 'expanded'
      debouncedToggleCollapse({
        moduleId,
        collapse: currentExpanded, // If currently expanded, we're collapsing it
      })
    },
    [expandedModules, debouncedToggleCollapse],
  )

  return (
    <View as="div" margin="medium">
      <ModulePageActionHeaderStudent
        onCollapseAll={() => {
          // Update UI immediately
          handleCollapseAll(data, setExpandedModules)

          // Debounce the API call to persist collapsed state for all modules
          handleToggleAllCollapse(true)
        }}
        onExpandAll={() => {
          // Update UI immediately
          handleExpandAll(data, setExpandedModules)

          // Debounce the API call to persist expanded state for all modules
          // This will automatically set button disabled state and reset it after completion
          handleToggleAllCollapse(false)
        }}
        anyModuleExpanded={Array.from(expandedModules.values()).some(expanded => expanded)}
        disabled={expandCollapseButtonDisabled}
      />
      {isLoading && !data ? (
        <View as="div" textAlign="center" padding="large">
          <Spinner renderTitle={I18n.t('Loading modules')} size="large" />
        </View>
      ) : error ? (
        <View as="div" textAlign="center" padding="large">
          <Text color="danger">{I18n.t('Error loading modules')}</Text>
        </View>
      ) : (
        <Flex direction="column" gap="small">
          {data?.pages[0]?.modules.length === 0 ? (
            <View as="div" textAlign="center" padding="large">
              <Text>{I18n.t('No modules found')}</Text>
            </View>
          ) : (
            data?.pages
              .flatMap(page => page.modules)
              .map(module => (
                <MemoizedModuleStudent
                  key={module._id}
                  id={module._id}
                  name={module.name}
                  completionRequirements={module.completionRequirements}
                  prerequisites={module.prerequisites}
                  requireSequentialProgress={module.requireSequentialProgress}
                  progression={module.progression}
                  expanded={!!expandedModules.get(module._id)}
                  onToggleExpand={handleToggleExpandRef}
                  requirementCount={module.requirementCount}
                  unlockAt={module.unlockAt}
                  submissionStatistics={module.submissionStatistics}
                />
              ))
          )}
        </Flex>
      )}
      {hasNextPage && (
        <View as="div" padding="medium" textAlign="center">
          {isFetchingNextPage && (
            <Spinner renderTitle={I18n.t('Loading more modules')} size="small" margin="small" />
          )}
        </View>
      )}
    </View>
  )
}

export default ModulesListStudent<|MERGE_RESOLUTION|>--- conflicted
+++ resolved
@@ -16,7 +16,7 @@
  * with this program. If not, see <http://www.gnu.org/licenses/>.
  */
 
-import React, {useState, useEffect, useCallback, useRef, memo} from 'react'
+import React, {useState, useEffect, useCallback, memo} from 'react'
 import {debounce} from '@instructure/debounce'
 import {View} from '@instructure/ui-view'
 import {Text} from '@instructure/ui-text'
@@ -32,11 +32,7 @@
 import {Spinner} from '@instructure/ui-spinner'
 import {useScope as createI18nScope} from '@canvas/i18n'
 import {useContextModule} from '../hooks/useModuleContext'
-<<<<<<< HEAD
-import {showFlashSuccess} from '@canvas/alerts/react/FlashAlert'
-=======
 import {showFlashAlert} from '@canvas/alerts/react/FlashAlert'
->>>>>>> a5dbccb1
 
 const I18n = createI18nScope('context_modules_v2')
 
@@ -92,23 +88,8 @@
   }, [data?.pages])
 
   useEffect(() => {
-<<<<<<< HEAD
-    if (moduleFetchingCount > 0) {
-      setExpandCollapseButtonDisabled(true)
-    } else {
-      setExpandCollapseButtonDisabled(false)
-    }
-
-    if (fetchComplete) {
-      if (maxFetchingCount > 1) {
-        showFlashSuccess('Module items loaded')()
-      }
-    }
-  }, [moduleFetchingCount, isLoading, maxFetchingCount, fetchComplete])
-=======
     setExpandCollapseButtonDisabled(moduleFetchingCount > 0)
   }, [moduleFetchingCount])
->>>>>>> a5dbccb1
 
   useEffect(() => {
     if (fetchComplete && maxFetchingCount > 1) {
