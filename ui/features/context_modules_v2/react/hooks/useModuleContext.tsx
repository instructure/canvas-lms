--- conflicted
+++ resolved
@@ -17,11 +17,7 @@
  */
 
 import {createContext, useContext, useState} from 'react'
-<<<<<<< HEAD
-import {ExternalTool} from '../componentsTeacher/AddItemModalComponents/ExternalToolSelector'
-=======
 import {ExternalTool} from '../utils/types'
->>>>>>> a5dbccb1
 
 const ContextModule = createContext<{
   courseId: string
@@ -33,13 +29,10 @@
   teacherViewEnabled: boolean
   studentViewEnabled: boolean
   externalTools: ExternalTool[]
-<<<<<<< HEAD
-=======
   moduleMenuModalTools: ExternalTool[]
   moduleGroupMenuTools: ExternalTool[]
   moduleMenuTools: ExternalTool[]
   moduleIndexMenuModalTools: ExternalTool[]
->>>>>>> a5dbccb1
   state: Record<string, any>
   setState: (state: Record<string, any>) => void
 }>(
@@ -53,13 +46,10 @@
     teacherViewEnabled: boolean
     studentViewEnabled: boolean
     externalTools: ExternalTool[]
-<<<<<<< HEAD
-=======
     moduleMenuModalTools: ExternalTool[]
     moduleGroupMenuTools: ExternalTool[]
     moduleMenuTools: ExternalTool[]
     moduleIndexMenuModalTools: ExternalTool[]
->>>>>>> a5dbccb1
     state: Record<string, any>
     setState: (state: Record<string, any>) => void
   },
@@ -75,14 +65,10 @@
   DEFAULT_POST_TO_SIS,
   teacherViewEnabled,
   studentViewEnabled,
-<<<<<<< HEAD
-  externalTools,
-=======
   moduleMenuModalTools,
   moduleGroupMenuTools,
   moduleMenuTools,
   moduleIndexMenuModalTools,
->>>>>>> a5dbccb1
 }: {
   children: React.ReactNode
   courseId: string
@@ -102,14 +88,10 @@
   DEFAULT_POST_TO_SIS: boolean | undefined
   teacherViewEnabled: boolean
   studentViewEnabled: boolean
-<<<<<<< HEAD
-  externalTools: ExternalTool[]
-=======
   moduleMenuModalTools: ExternalTool[]
   moduleGroupMenuTools: ExternalTool[]
   moduleMenuTools: ExternalTool[]
   moduleIndexMenuModalTools: ExternalTool[]
->>>>>>> a5dbccb1
 }) => {
   const [state, setState] = useState({})
 
@@ -124,15 +106,11 @@
         DEFAULT_POST_TO_SIS: DEFAULT_POST_TO_SIS ?? false,
         teacherViewEnabled,
         studentViewEnabled,
-<<<<<<< HEAD
-        externalTools,
-=======
         externalTools: moduleMenuModalTools,
         moduleMenuModalTools,
         moduleGroupMenuTools,
         moduleMenuTools,
         moduleIndexMenuModalTools,
->>>>>>> a5dbccb1
         state,
         setState,
       }}
@@ -163,13 +141,10 @@
   teacherViewEnabled: false,
   studentViewEnabled: false,
   externalTools: [],
-<<<<<<< HEAD
-=======
   moduleMenuModalTools: [],
   moduleGroupMenuTools: [],
   moduleMenuTools: [],
   moduleIndexMenuModalTools: [],
->>>>>>> a5dbccb1
   state: {},
   setState: () => {},
 }