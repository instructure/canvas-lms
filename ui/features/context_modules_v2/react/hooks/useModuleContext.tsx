--- conflicted
+++ resolved
@@ -53,11 +53,6 @@
   courseId: string
   isMasterCourse: boolean
   isChildCourse: boolean
-<<<<<<< HEAD
-  permissions: Record<string, boolean>
-  NEW_QUIZZES_BY_DEFAULT: boolean
-  DEFAULT_POST_TO_SIS: boolean
-=======
   permissions:
     | {
         readAsAdmin: boolean
@@ -70,7 +65,6 @@
     | undefined
   NEW_QUIZZES_BY_DEFAULT: boolean | undefined
   DEFAULT_POST_TO_SIS: boolean | undefined
->>>>>>> 2bd5305a
 }) => {
   const [state, setState] = useState({})
 
@@ -80,15 +74,9 @@
         courseId,
         isMasterCourse,
         isChildCourse,
-<<<<<<< HEAD
-        permissions,
-        NEW_QUIZZES_BY_DEFAULT,
-        DEFAULT_POST_TO_SIS,
-=======
         permissions: permissions ?? {},
         NEW_QUIZZES_BY_DEFAULT: NEW_QUIZZES_BY_DEFAULT ?? false,
         DEFAULT_POST_TO_SIS: DEFAULT_POST_TO_SIS ?? false,
->>>>>>> 2bd5305a
         state,
         setState,
       }}
@@ -111,12 +99,8 @@
     canEdit: true,
     canDelete: true,
     canViewUnpublished: true,
-<<<<<<< HEAD
-    canDirectShare: true
-=======
     canDirectShare: true,
     readAsAdmin: true,
->>>>>>> 2bd5305a
   },
   NEW_QUIZZES_BY_DEFAULT: false,
   DEFAULT_POST_TO_SIS: false,
