--- conflicted
+++ resolved
@@ -35,11 +35,8 @@
   teacherViewEnabled: boolean
   studentViewEnabled: boolean
   restrictQuantitativeData: boolean
-<<<<<<< HEAD
-=======
   isObserver: boolean
   observedStudent: {id: string; name: string} | null
->>>>>>> 27a9ef75
   externalTools: ExternalTool[]
   moduleMenuModalTools: ExternalTool[]
   moduleGroupMenuTools: ExternalTool[]
@@ -62,11 +59,8 @@
     teacherViewEnabled: boolean
     studentViewEnabled: boolean
     restrictQuantitativeData: boolean
-<<<<<<< HEAD
-=======
     isObserver: boolean
     observedStudent: {id: string; name: string} | null
->>>>>>> 27a9ef75
     externalTools: ExternalTool[]
     moduleMenuModalTools: ExternalTool[]
     moduleGroupMenuTools: ExternalTool[]
@@ -94,11 +88,8 @@
   teacherViewEnabled,
   studentViewEnabled,
   restrictQuantitativeData,
-<<<<<<< HEAD
-=======
   isObserver,
   observedStudent,
->>>>>>> 27a9ef75
   moduleMenuModalTools,
   moduleGroupMenuTools,
   moduleMenuTools,
@@ -125,11 +116,8 @@
   teacherViewEnabled: boolean
   studentViewEnabled: boolean
   restrictQuantitativeData: boolean | undefined
-<<<<<<< HEAD
-=======
   isObserver?: boolean
   observedStudent?: {id: string; name: string} | null
->>>>>>> 27a9ef75
   moduleMenuModalTools: ExternalTool[]
   moduleGroupMenuTools: ExternalTool[]
   moduleMenuTools: ExternalTool[]
@@ -154,11 +142,8 @@
         teacherViewEnabled,
         studentViewEnabled,
         restrictQuantitativeData: restrictQuantitativeData ?? false,
-<<<<<<< HEAD
-=======
         isObserver: isObserver ?? false,
         observedStudent: observedStudent ?? null,
->>>>>>> 27a9ef75
         externalTools: moduleMenuModalTools,
         moduleMenuModalTools,
         moduleGroupMenuTools,
@@ -199,11 +184,8 @@
   teacherViewEnabled: false,
   studentViewEnabled: false,
   restrictQuantitativeData: false,
-<<<<<<< HEAD
-=======
   isObserver: false,
   observedStudent: null,
->>>>>>> 27a9ef75
   externalTools: [],
   moduleMenuModalTools: [],
   moduleGroupMenuTools: [],
