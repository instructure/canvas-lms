/*
 * Copyright (C) 2025 - present Instructure, Inc.
 *
 * This file is part of Canvas.
 *
 * Canvas is free software: you can redistribute it and/or modify it under
 * the terms of the GNU Affero General Public License as published by the Free
 * Software Foundation, version 3 of the License.
 *
 * Canvas is distributed in the hope that it will be useful, but WITHOUT ANY
 * WARRANTY; without even the implied warranty of MERCHANTABILITY or FITNESS FOR
 * A PARTICULAR PURPOSE. See the GNU Affero General Public License for more
 * details.
 *
 * You should have received a copy of the GNU Affero General Public License along
 * with this program. If not, see <http://www.gnu.org/licenses/>.
 */

import {useAllPages} from '@canvas/query'
import {gql} from 'graphql-tag'
import {executeQuery} from '@canvas/query/graphql'
import {showFlashError} from '@canvas/alerts/react/FlashAlert'
import {useScope as createI18nScope} from '@canvas/i18n'
import {ModulesResponse, GraphQLResult} from '../../utils/types.d'
import {InfiniteData} from '@tanstack/react-query'

const I18n = createI18nScope('context_modules_v2')

const MODULES_QUERY = gql`
  query GetModulesQuery($courseId: ID!, $cursor: String) {
    legacyNode(_id: $courseId, type: Course) {
      ... on Course {
        modulesConnection(first: 100, after: $cursor) {
          edges {
            cursor
            node {
              id
              _id
              name
              position
              published
              unlockAt
              requirementCount
              requireSequentialProgress
              prerequisites {
                id
                name
                type
              }
              completionRequirements {
                id
                type
                minScore
                minPercentage
              }
            }
          }
          pageInfo {
            hasNextPage
            endCursor
          }
        }
      }
    }
  }
`

async function getModules({
  queryKey,
  pageParam,
<<<<<<< HEAD
}: {queryKey: any; pageParam?: string}): Promise<ModulesResponse> {
=======
}: {queryKey: any; pageParam?: unknown}): Promise<ModulesResponse> {
>>>>>>> 9432ec57
  const [_key, courseId] = queryKey
  const cursor = pageParam ? String(pageParam) : null
  try {
    const result = await executeQuery<GraphQLResult>(MODULES_QUERY, {
      courseId,
      cursor,
    })

    if (result.errors) {
      throw new Error(result.errors.map((err: {message: string}) => err.message).join(', '))
    }

    const edges = result.legacyNode?.modulesConnection?.edges || []
    const pageInfo = result.legacyNode?.modulesConnection?.pageInfo || {
      hasNextPage: false,
      endCursor: null,
    }

    const modules = edges.map(edge => {
      const node = edge.node
      return {
        ...node,
        moduleItems: [], // Initialize with empty items array
      }
    })

    return {
      modules,
      pageInfo,
    }
  } catch (error) {
    const errorMessage = error instanceof Error ? error.message : String(error)
    showFlashError(I18n.t('Failed to load modules: %{error}', {error: errorMessage}))
    throw error
  }
}

export function useModules(courseId: string) {
  return useAllPages<ModulesResponse, Error, InfiniteData<ModulesResponse>, [string, string]>({
    queryKey: ['modules', courseId],
    queryFn: getModules,
<<<<<<< HEAD
=======
    initialPageParam: undefined,
>>>>>>> 9432ec57
    getNextPageParam: (lastPage: ModulesResponse) =>
      lastPage.pageInfo.hasNextPage ? lastPage.pageInfo.endCursor : undefined,
  })
}<|MERGE_RESOLUTION|>--- conflicted
+++ resolved
@@ -68,11 +68,7 @@
 async function getModules({
   queryKey,
   pageParam,
-<<<<<<< HEAD
-}: {queryKey: any; pageParam?: string}): Promise<ModulesResponse> {
-=======
 }: {queryKey: any; pageParam?: unknown}): Promise<ModulesResponse> {
->>>>>>> 9432ec57
   const [_key, courseId] = queryKey
   const cursor = pageParam ? String(pageParam) : null
   try {
@@ -114,10 +110,7 @@
   return useAllPages<ModulesResponse, Error, InfiniteData<ModulesResponse>, [string, string]>({
     queryKey: ['modules', courseId],
     queryFn: getModules,
-<<<<<<< HEAD
-=======
     initialPageParam: undefined,
->>>>>>> 9432ec57
     getNextPageParam: (lastPage: ModulesResponse) =>
       lastPage.pageInfo.hasNextPage ? lastPage.pageInfo.endCursor : undefined,
   })
