/*
 * Copyright (C) 2025 - present Instructure, Inc.
 *
 * This file is part of Canvas.
 *
 * Canvas is free software: you can redistribute it and/or modify it under
 * the terms of the GNU Affero General Public License as published by the Free
 * Software Foundation, version 3 of the License.
 *
 * Canvas is distributed in the hope that it will be useful, but WITHOUT ANY
 * WARRANTY; without even the implied warranty of MERCHANTABILITY or FITNESS FOR
 * A PARTICULAR PURPOSE. See the GNU Affero General Public License for more
 * details.
 *
 * You should have received a copy of the GNU Affero General Public License along
 * with this program. If not, see <http://www.gnu.org/licenses/>.
 */

import {gql} from 'graphql-tag'
import {executeQuery} from '@canvas/graphql'
import {showFlashError} from '@canvas/alerts/react/FlashAlert'
import {ModuleItemsResponse, ModuleItemsGraphQLResult, ModuleItem} from '../../utils/types.d'
import {useScope as createI18nScope} from '@canvas/i18n'
import {useQuery} from '@tanstack/react-query'
import persistedQueries from '@canvas/graphql/persistedQueries'

const I18n = createI18nScope('context_modules_v2')

<<<<<<< HEAD
const MODULE_ITEMS_QUERY = gql`
  query GetModuleItemsQuery($moduleId: ID!) {
    legacyNode(_id: $moduleId, type: Module) {
      ... on Module {
        moduleItems {
          _id
          id
          url
          indent
          content {
            ... on Assignment {
              _id
              id
              title
              type: __typename
              pointsPossible
              graded
              dueAt(applyOverrides: false)
              lockAt(applyOverrides: false)
              unlockAt(applyOverrides: false)
              published
              canUnpublish
              isLockedByMasterCourse
              canDuplicate
              assignmentOverrides(first: 100) {
                edges {
                  cursor
                  node {
                    _id
                    dueAt
                    lockAt
                    unlockAt
                    set {
                      ... on AdhocStudents {
                        students {
                          id
                        }
                      }
                      ... on Course {
                        courseId: id
                      }
                      ... on Group {
                        groupId: id
                      }
                      ... on Section {
                        sectionId: id
                      }
                    }
                  }
                }
              }
            }
            ... on Discussion {
              _id
              id
              title
              type: __typename
              lockAt
              todoDate
              discussionType
              published
              canUnpublish
              isLockedByMasterCourse
              canDuplicate
              graded
            }
            ... on File {
              _id
              id
              title: displayName
              type: __typename
              contentType
              size
              thumbnailUrl
              url
              published
              canUnpublish
              isLockedByMasterCourse
              canDuplicate
              fileState
              locked
              lockAt
              unlockAt
              graded
            }
            ... on Page {
              _id
              id
              title
              published
              canUnpublish
              type: __typename
              isLockedByMasterCourse
              canDuplicate
              graded
            }
            ... on Quiz {
              _id
              id
              title
              type: __typename
              pointsPossible
              published
              canUnpublish
              isLockedByMasterCourse
              canDuplicate
              graded
            }
            ... on ExternalUrl {
              title
              type: __typename
              url
              published
              canUnpublish
              newTab
              graded
            }
            ... on ModuleExternalTool {
              title
              type: __typename
              url
              published
              canUnpublish
              graded
            }
            ... on SubHeader {
              title
              published
              type: __typename
            }
          }
        }
      }
    }
  }
`
=======
export const MODULE_ITEMS_QUERY = gql`${persistedQueries.GetModuleItemsQuery.query}`
>>>>>>> b04c431f

const transformItems = (items: ModuleItem[], moduleId: string) => {
  return items.map((item, index) => ({
    ...item,
    moduleId,
    index,
  }))
}

async function getModuleItems({queryKey}: {queryKey: any}): Promise<ModuleItemsResponse> {
  const [_key, moduleId] = queryKey
  try {
    const result = await executeQuery<ModuleItemsGraphQLResult>(MODULE_ITEMS_QUERY, {
      moduleId,
    })

    if (result.errors) {
      throw new Error(result.errors.map(err => err.message).join(', '))
    }

    const moduleItems = result.legacyNode?.moduleItems || []

    return {
      moduleItems: transformItems(moduleItems, moduleId),
    }
  } catch (error) {
    const errorMessage = error instanceof Error ? error.message : String(error)
    showFlashError(I18n.t('Failed to load module items: %{error}', {error: errorMessage}))
    throw error
  }
}

export function useModuleItems(moduleId: string, enabled: boolean = false) {
  return useQuery<ModuleItemsResponse, Error>({
    queryKey: ['moduleItems', moduleId],
    queryFn: getModuleItems,
    enabled,
    refetchOnWindowFocus: true,
    // 15 minutes, will reload on refresh because there is no persistence
    staleTime: 15 * 60 * 1000,
  })
}<|MERGE_RESOLUTION|>--- conflicted
+++ resolved
@@ -26,146 +26,7 @@
 
 const I18n = createI18nScope('context_modules_v2')
 
-<<<<<<< HEAD
-const MODULE_ITEMS_QUERY = gql`
-  query GetModuleItemsQuery($moduleId: ID!) {
-    legacyNode(_id: $moduleId, type: Module) {
-      ... on Module {
-        moduleItems {
-          _id
-          id
-          url
-          indent
-          content {
-            ... on Assignment {
-              _id
-              id
-              title
-              type: __typename
-              pointsPossible
-              graded
-              dueAt(applyOverrides: false)
-              lockAt(applyOverrides: false)
-              unlockAt(applyOverrides: false)
-              published
-              canUnpublish
-              isLockedByMasterCourse
-              canDuplicate
-              assignmentOverrides(first: 100) {
-                edges {
-                  cursor
-                  node {
-                    _id
-                    dueAt
-                    lockAt
-                    unlockAt
-                    set {
-                      ... on AdhocStudents {
-                        students {
-                          id
-                        }
-                      }
-                      ... on Course {
-                        courseId: id
-                      }
-                      ... on Group {
-                        groupId: id
-                      }
-                      ... on Section {
-                        sectionId: id
-                      }
-                    }
-                  }
-                }
-              }
-            }
-            ... on Discussion {
-              _id
-              id
-              title
-              type: __typename
-              lockAt
-              todoDate
-              discussionType
-              published
-              canUnpublish
-              isLockedByMasterCourse
-              canDuplicate
-              graded
-            }
-            ... on File {
-              _id
-              id
-              title: displayName
-              type: __typename
-              contentType
-              size
-              thumbnailUrl
-              url
-              published
-              canUnpublish
-              isLockedByMasterCourse
-              canDuplicate
-              fileState
-              locked
-              lockAt
-              unlockAt
-              graded
-            }
-            ... on Page {
-              _id
-              id
-              title
-              published
-              canUnpublish
-              type: __typename
-              isLockedByMasterCourse
-              canDuplicate
-              graded
-            }
-            ... on Quiz {
-              _id
-              id
-              title
-              type: __typename
-              pointsPossible
-              published
-              canUnpublish
-              isLockedByMasterCourse
-              canDuplicate
-              graded
-            }
-            ... on ExternalUrl {
-              title
-              type: __typename
-              url
-              published
-              canUnpublish
-              newTab
-              graded
-            }
-            ... on ModuleExternalTool {
-              title
-              type: __typename
-              url
-              published
-              canUnpublish
-              graded
-            }
-            ... on SubHeader {
-              title
-              published
-              type: __typename
-            }
-          }
-        }
-      }
-    }
-  }
-`
-=======
 export const MODULE_ITEMS_QUERY = gql`${persistedQueries.GetModuleItemsQuery.query}`
->>>>>>> b04c431f
 
 const transformItems = (items: ModuleItem[], moduleId: string) => {
   return items.map((item, index) => ({
