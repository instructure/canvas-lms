/*
 * Copyright (C) 2025 - present Instructure, Inc.
 *
 * This file is part of Canvas.
 *
 * Canvas is free software: you can redistribute it and/or modify it under
 * the terms of the GNU Affero General Public License as published by the Free
 * Software Foundation, version 3 of the License.
 *
 * Canvas is distributed in the hope that it will be useful, but WITHOUT ANY
 * WARRANTY; without even the implied warranty of MERCHANTABILITY or FITNESS FOR
 * A PARTICULAR PURPOSE. See the GNU Affero General Public License for more
 * details.
 *
 * You should have received a copy of the GNU Affero General Public License along
 * with this program. If not, see <http://www.gnu.org/licenses/>.
 */

import {gql} from 'graphql-tag'
import {executeQuery} from '@canvas/query/graphql'
import {showFlashError} from '@canvas/alerts/react/FlashAlert'
import {ModuleItemsResponse, ModuleItemsGraphQLResult, ModuleItem} from '../../utils/types.d'
import {useScope as createI18nScope} from '@canvas/i18n'
import {useQuery} from '@tanstack/react-query'

const I18n = createI18nScope('context_modules_v2')

const MODULE_ITEMS_QUERY = gql`
  query GetModuleItemsQuery($moduleId: ID!) {
    legacyNode(_id: $moduleId, type: Module) {
      ... on Module {
        moduleItems {
          _id
          id
          url
          indent
          content {
            ... on Assignment {
              _id
              id
              title
              type: __typename
              pointsPossible
              graded
              dueAt
              lockAt
              unlockAt
              published
              canUnpublish
              isLockedByMasterCourse
              canDuplicate
              assignmentOverrides(first: 100) {
                edges {
                  cursor
                  node {
                    _id
                    dueAt
                    lockAt
                    unlockAt
                    set {
                      ... on AdhocStudents {
                        students {
                          id
                        }
                      }
                      ... on Course {
                        courseId: id
                      }
                      ... on Group {
                        groupId: id
                      }
                      ... on Section {
                        sectionId: id
                      }
                    }
                  }
                }
              }
            }
            ... on Discussion {
              _id
              id
              title
              type: __typename
              lockAt
              todoDate
              discussionType
              published
              canUnpublish
              isLockedByMasterCourse
              canDuplicate
              graded
            }
            ... on File {
              _id
              id
              title: displayName
              type: __typename
              contentType
              size
              thumbnailUrl
              url
              published
              canUnpublish
              isLockedByMasterCourse
              canDuplicate
              fileState
              locked
              lockAt
              unlockAt
<<<<<<< HEAD
=======
              graded
>>>>>>> 1acb383e
            }
            ... on Page {
              _id
              id
              title
              published
              canUnpublish
              type: __typename
              isLockedByMasterCourse
              canDuplicate
              graded
            }
            ... on Quiz {
              _id
              id
              title
              type: __typename
              pointsPossible
              published
              canUnpublish
              isLockedByMasterCourse
              canDuplicate
              graded
            }
            ... on ExternalUrl {
              title
              type: __typename
              url
              published
              canUnpublish
              newTab
              graded
            }
            ... on ModuleExternalTool {
              title
              type: __typename
              url
              published
              canUnpublish
              graded
            }
            ... on SubHeader {
              title
              published
              type: __typename
            }
          }
        }
      }
    }
  }
`

const transformItems = (items: ModuleItem[], moduleId: string) => {
  return items.map((item, index) => ({
    ...item,
    moduleId,
    index,
  }))
}

async function getModuleItems({queryKey}: {queryKey: any}): Promise<ModuleItemsResponse> {
  const [_key, moduleId] = queryKey
  try {
    const result = await executeQuery<ModuleItemsGraphQLResult>(MODULE_ITEMS_QUERY, {
      moduleId,
    })

    if (result.errors) {
      throw new Error(result.errors.map(err => err.message).join(', '))
    }

    const moduleItems = result.legacyNode?.moduleItems || []

    return {
      moduleItems: transformItems(moduleItems, moduleId),
    }
  } catch (error) {
    const errorMessage = error instanceof Error ? error.message : String(error)
    showFlashError(I18n.t('Failed to load module items: %{error}', {error: errorMessage}))
    throw error
  }
}

export function useModuleItems(moduleId: string, enabled: boolean = false) {
  return useQuery<ModuleItemsResponse, Error>({
    queryKey: ['moduleItems', moduleId],
    queryFn: getModuleItems,
    enabled,
    // Don't refetch on window focus or reconnect if not enabled
    refetchOnWindowFocus: enabled,
    refetchOnReconnect: enabled,
    // Stale time of 5 minutes
    staleTime: 5 * 60 * 1000,
  })
}<|MERGE_RESOLUTION|>--- conflicted
+++ resolved
@@ -108,10 +108,7 @@
               locked
               lockAt
               unlockAt
-<<<<<<< HEAD
-=======
-              graded
->>>>>>> 1acb383e
+              graded
             }
             ... on Page {
               _id
