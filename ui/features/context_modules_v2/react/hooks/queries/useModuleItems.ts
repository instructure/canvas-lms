--- conflicted
+++ resolved
@@ -108,10 +108,7 @@
               locked
               lockAt
               unlockAt
-<<<<<<< HEAD
-=======
-              graded
->>>>>>> 66de4dda
+              graded
             }
             ... on Page {
               _id
