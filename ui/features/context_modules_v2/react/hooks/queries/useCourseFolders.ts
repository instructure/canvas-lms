/*
 * Copyright (C) 2025 - present Instructure, Inc.
 *
 * This file is part of Canvas.
 *
 * Canvas is free software: you can redistribute it and/or modify it under
 * the terms of the GNU Affero General Public License as published by the Free
 * Software Foundation, version 3 of the License.
 *
 * Canvas is distributed in the hope that it will be useful, but WITHOUT ANY
 * WARRANTY; without even the implied warranty of MERCHANTABILITY or FITNESS FOR
 * A PARTICULAR PURPOSE. See the GNU Affero General Public License for more
 * details.
 *
 * You should have received a copy of the GNU Affero General Public License along
 * with this program. If not, see <http://www.gnu.org/licenses/>.
 */

import {gql} from 'graphql-tag'
import {executeQuery} from '@canvas/graphql'
import {showFlashError} from '@canvas/alerts/react/FlashAlert'
import {Folder} from '../../utils/types'
import {useScope as createI18nScope} from '@canvas/i18n'
import {useQuery} from '@tanstack/react-query'
import {getRootFolder} from '@canvas/files/util/apiFileUtils'

const I18n = createI18nScope('context_modules_v2')

const FOLDER_QUERY = gql`
  query GetCourseFolders($courseId: ID!) {
    legacyNode(_id: $courseId, type: Course) {
      ... on Course {
        id
        name
        foldersConnection {
          nodes {
            _id
            canUpload
            fullName
            id
            name
          }
        }
      }
    }
  }
`

interface FolderQueryResult {
  legacyNode?: {
    foldersConnection?: {
      nodes: Folder[]
    }
  }
  errors?: Array<{
    message: string
    [key: string]: any
  }>
}

async function getFolders({queryKey}: {queryKey: [string, string]}): Promise<Folder[]> {
  try {
    const result = await executeQuery<FolderQueryResult>(FOLDER_QUERY, {
      courseId: queryKey[1],
    })

    if (result.errors) {
      throw new Error(result.errors.map(err => err.message).join(', '))
    }

    const folders = result.legacyNode?.foldersConnection?.nodes || []

    return folders
  } catch (error) {
    const errorMessage = error instanceof Error ? error.message : String(error)
    showFlashError(I18n.t('Failed to load module items: %{error}', {error: errorMessage}))
    throw error
  }
}

export const useRootFolderPrefetch = (courseId: string) => {
  return useQuery({
    queryKey: ['rootFolder', courseId],
    queryFn: () => getRootFolder('courses', courseId),
    enabled: !!courseId,
    staleTime: 5 * 60 * 1000,
  })
}

export const useCourseFolders = (courseId: string) => {
  const {data, isLoading, isError} = useQuery<Folder[], Error, Folder[], [string, string]>({
    queryKey: ['courseFolders', courseId],
    queryFn: getFolders,
    staleTime: 5 * 60 * 1000,
<<<<<<< HEAD
=======
    enabled: !!courseId,
>>>>>>> b04c431f
  })

  return {
    folders: data || [],
    foldersLoading: isLoading,
    foldersError: isError,
  }
}<|MERGE_RESOLUTION|>--- conflicted
+++ resolved
@@ -92,10 +92,7 @@
     queryKey: ['courseFolders', courseId],
     queryFn: getFolders,
     staleTime: 5 * 60 * 1000,
-<<<<<<< HEAD
-=======
     enabled: !!courseId,
->>>>>>> b04c431f
   })
 
   return {
