/*
 * Copyright (C) 2025 - present Instructure, Inc.
 *
 * This file is part of Canvas.
 *
 * Canvas is free software: you can redistribute it and/or modify it under
 * the terms of the GNU Affero General Public License as published by the Free
 * Software Foundation, version 3 of the License.
 *
 * Canvas is distributed in the hope that it will be useful, but WITHOUT ANY
 * WARRANTY; without even the implied warranty of MERCHANTABILITY or FITNESS FOR
 * A PARTICULAR PURPOSE. See the GNU Affero General Public License for more
 * details.
 *
 * You should have received a copy of the GNU Affero General Public License along
 * with this program. If not, see <http://www.gnu.org/licenses/>.
 */

import {gql} from 'graphql-tag'
import {executeQuery} from '@canvas/graphql'
import {ModuleItemsResponse, ModuleItemsGraphQLResult, ModuleItem} from '../../utils/types'
import {useQuery} from '@tanstack/react-query'
import persistedQueries from '@canvas/graphql/persistedQueries'

<<<<<<< HEAD
export const MODULE_ITEMS_STUDENT_QUERY = gql`
  query GetModuleItemsStudentQuery($moduleId: ID!) {
    legacyNode(_id: $moduleId, type: Module) {
      ... on Module {
        moduleItems {
          _id
          id
          url
          indent
          position
          content {
            ... on Assignment {
              _id
              id
              title
              type: __typename
              pointsPossible
              isNewQuiz
              published
              submissionsConnection(filter: {includeUnsubmitted: true}) {
                nodes {
                  _id
                  cachedDueDate
                  missing
                }
              }
            }
            ... on Discussion {
              _id
              id
              title
              type: __typename
              lockAt
              todoDate
              discussionType
              published
              replyToEntryRequiredCount
              submissionsConnection(filter: {includeUnsubmitted: true}) {
                nodes {
                  _id
                  cachedDueDate
                  missing
                }
              }
              checkpoints {
                dueAt(applyOverrides: true)
                name
                tag
              }
            }
            ... on File {
              _id
              id
              title: displayName
              type: __typename
              contentType
              size
              thumbnailUrl
              url
              published
            }
            ... on Page {
              _id
              id
              title
              published
              type: __typename
            }
            ... on Quiz {
              _id
              id
              title
              type: __typename
              pointsPossible
              published
              submissionsConnection(filter: {includeUnsubmitted: true}) {
                nodes {
                  _id
                  cachedDueDate
                  missing
                }
              }
            }
            ... on ExternalUrl {
              title
              type: __typename
              url
              published
              newTab
            }
            ... on ModuleExternalTool {
              title
              type: __typename
              url
              published
            }
            ... on SubHeader {
              title
              published
              type: __typename
            }
          }
        }
      }
    }
  }
`
=======
// use persistedQueries to make sure it loads without user session (public courses)
export const MODULE_ITEMS_STUDENT_QUERY = gql`${persistedQueries.GetModuleItemsStudentQuery.query}`
>>>>>>> ee12519a

const transformItems = (items: ModuleItem[], moduleId: string) => {
  return items.map((item, index) => ({
    ...item,
    moduleId,
    index,
  }))
}

async function getModuleItemsStudent({queryKey}: {queryKey: any}): Promise<ModuleItemsResponse> {
  const [_key, moduleId] = queryKey

  const result = await executeQuery<ModuleItemsGraphQLResult>(MODULE_ITEMS_STUDENT_QUERY, {
    moduleId,
  })

  if (result.errors) {
    throw new Error(result.errors.map(err => err.message).join(', '))
  }

  const moduleItems = result.legacyNode?.moduleItems || []

  return {
    moduleItems: transformItems(moduleItems, moduleId),
  }
}

export function useModuleItemsStudent(moduleId: string, enabled: boolean = false) {
  return useQuery<ModuleItemsResponse, Error>({
    queryKey: ['moduleItemsStudent', moduleId],
    queryFn: getModuleItemsStudent,
    enabled,
    refetchOnWindowFocus: true,
    // 15 minutes, will reload on refresh because there is no persistence
    staleTime: 15 * 60 * 1000,
  })
}<|MERGE_RESOLUTION|>--- conflicted
+++ resolved
@@ -22,118 +22,8 @@
 import {useQuery} from '@tanstack/react-query'
 import persistedQueries from '@canvas/graphql/persistedQueries'
 
-<<<<<<< HEAD
-export const MODULE_ITEMS_STUDENT_QUERY = gql`
-  query GetModuleItemsStudentQuery($moduleId: ID!) {
-    legacyNode(_id: $moduleId, type: Module) {
-      ... on Module {
-        moduleItems {
-          _id
-          id
-          url
-          indent
-          position
-          content {
-            ... on Assignment {
-              _id
-              id
-              title
-              type: __typename
-              pointsPossible
-              isNewQuiz
-              published
-              submissionsConnection(filter: {includeUnsubmitted: true}) {
-                nodes {
-                  _id
-                  cachedDueDate
-                  missing
-                }
-              }
-            }
-            ... on Discussion {
-              _id
-              id
-              title
-              type: __typename
-              lockAt
-              todoDate
-              discussionType
-              published
-              replyToEntryRequiredCount
-              submissionsConnection(filter: {includeUnsubmitted: true}) {
-                nodes {
-                  _id
-                  cachedDueDate
-                  missing
-                }
-              }
-              checkpoints {
-                dueAt(applyOverrides: true)
-                name
-                tag
-              }
-            }
-            ... on File {
-              _id
-              id
-              title: displayName
-              type: __typename
-              contentType
-              size
-              thumbnailUrl
-              url
-              published
-            }
-            ... on Page {
-              _id
-              id
-              title
-              published
-              type: __typename
-            }
-            ... on Quiz {
-              _id
-              id
-              title
-              type: __typename
-              pointsPossible
-              published
-              submissionsConnection(filter: {includeUnsubmitted: true}) {
-                nodes {
-                  _id
-                  cachedDueDate
-                  missing
-                }
-              }
-            }
-            ... on ExternalUrl {
-              title
-              type: __typename
-              url
-              published
-              newTab
-            }
-            ... on ModuleExternalTool {
-              title
-              type: __typename
-              url
-              published
-            }
-            ... on SubHeader {
-              title
-              published
-              type: __typename
-            }
-          }
-        }
-      }
-    }
-  }
-`
-=======
 // use persistedQueries to make sure it loads without user session (public courses)
 export const MODULE_ITEMS_STUDENT_QUERY = gql`${persistedQueries.GetModuleItemsStudentQuery.query}`
->>>>>>> ee12519a
 
 const transformItems = (items: ModuleItem[], moduleId: string) => {
   return items.map((item, index) => ({
