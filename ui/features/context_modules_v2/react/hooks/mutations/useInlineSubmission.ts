/*
 * Copyright (C) 2025 - present Instructure, Inc.
 *
 * This file is part of Canvas.
 *
 * Canvas is free software: you can redistribute it and/or modify it under
 * the terms of the GNU Affero General Public License as published by the Free
 * Software Foundation, version 3 of the License.
 *
 * Canvas is distributed in the hope that it will be useful, but WITHOUT ANY
 * WARRANTY; without even the implied warranty of MERCHANTABILITY or FITNESS FOR
 * A PARTICULAR PURPOSE. See the GNU Affero General Public License for more
 * details.
 *
 * You should have received a copy of the GNU Affero General Public License along
 * with this program. If not, see <http://www.gnu.org/licenses/>.
 */
import {submitModuleItem, createNewItem} from '../../handlers/addItemHandlers'
import {queryClient} from '@canvas/query'
import {useContextModule} from '../useModuleContext'
import {MODULE_ITEMS, MODULES} from '../../utils/constants'
<<<<<<< HEAD
=======
import {showFlashError} from '@canvas/alerts/react/FlashAlert'
import {useScope as createI18nScope} from '@canvas/i18n'

const I18n = createI18nScope('context_modules_v2')
>>>>>>> 5b970e1a

export const submitItemData = async (
  courseId: string,
  moduleId: string,
  itemData: Record<string, string | number | string[] | undefined | boolean>,
  onRequestClose?: () => void,
) => {
<<<<<<< HEAD
  try {
    const response = await submitModuleItem(courseId, moduleId, itemData)
    if (response) {
      queryClient.invalidateQueries({queryKey: [MODULE_ITEMS, moduleId || '']})
      queryClient.invalidateQueries({queryKey: ['MODULE_ITEMS_ALL', moduleId || '']})
      queryClient.invalidateQueries({queryKey: [MODULES, courseId]})
      onRequestClose?.()
    }
  } catch (error) {
    console.error('Error adding item to module:', error)
  }
=======
  const response = await submitModuleItem(courseId, moduleId, itemData)
  if (!response) showFlashError(I18n.t('Error adding item to module.'))()

  queryClient.invalidateQueries({queryKey: [MODULE_ITEMS, moduleId || '']})
  queryClient.invalidateQueries({queryKey: ['MODULE_ITEMS_ALL', moduleId || '']})
  queryClient.invalidateQueries({queryKey: [MODULES, courseId]})
  onRequestClose?.()
>>>>>>> 5b970e1a
}

export const useInlineSubmission = () => {
  const {courseId, quizEngine, DEFAULT_POST_TO_SIS} = useContextModule()

  return async function ({
    moduleId,
    itemType,
    newItemName = '',
    selectedAssignmentGroup = '',
    selectedFile,
    selectedFolder,
    itemData,
    onRequestClose,
  }: {
    moduleId: string
    itemType: string
    newItemName?: string
    selectedAssignmentGroup?: string
    selectedFile: File | null
    selectedFolder: string
    itemData: Record<string, string | number | string[] | undefined | boolean>
    onRequestClose?: () => void
  }): Promise<void> {
    try {
      const baseArgs = [
        itemType,
        courseId,
        newItemName,
        selectedAssignmentGroup,
        quizEngine,
        DEFAULT_POST_TO_SIS,
      ] as const

      const newItem =
        itemType === 'file'
          ? await createNewItem(...baseArgs, selectedFile, selectedFolder)
          : await createNewItem(...baseArgs)

      const itemId = newItem?.id || newItem?.page_id
      const title = newItem?.title || newItem?.display_name || ''

      await submitItemData(
        courseId,
        moduleId,
        {
          ...itemData,
          'item[id]': itemId,
          id: 'new',
          'item[title]': title,
          title,
        },
        onRequestClose,
      )
    } catch (error) {
      console.error('Error adding item to module:', error)
    } finally {
      onRequestClose?.()
    }
  }
}<|MERGE_RESOLUTION|>--- conflicted
+++ resolved
@@ -19,13 +19,10 @@
 import {queryClient} from '@canvas/query'
 import {useContextModule} from '../useModuleContext'
 import {MODULE_ITEMS, MODULES} from '../../utils/constants'
-<<<<<<< HEAD
-=======
 import {showFlashError} from '@canvas/alerts/react/FlashAlert'
 import {useScope as createI18nScope} from '@canvas/i18n'
 
 const I18n = createI18nScope('context_modules_v2')
->>>>>>> 5b970e1a
 
 export const submitItemData = async (
   courseId: string,
@@ -33,19 +30,6 @@
   itemData: Record<string, string | number | string[] | undefined | boolean>,
   onRequestClose?: () => void,
 ) => {
-<<<<<<< HEAD
-  try {
-    const response = await submitModuleItem(courseId, moduleId, itemData)
-    if (response) {
-      queryClient.invalidateQueries({queryKey: [MODULE_ITEMS, moduleId || '']})
-      queryClient.invalidateQueries({queryKey: ['MODULE_ITEMS_ALL', moduleId || '']})
-      queryClient.invalidateQueries({queryKey: [MODULES, courseId]})
-      onRequestClose?.()
-    }
-  } catch (error) {
-    console.error('Error adding item to module:', error)
-  }
-=======
   const response = await submitModuleItem(courseId, moduleId, itemData)
   if (!response) showFlashError(I18n.t('Error adding item to module.'))()
 
@@ -53,7 +37,6 @@
   queryClient.invalidateQueries({queryKey: ['MODULE_ITEMS_ALL', moduleId || '']})
   queryClient.invalidateQueries({queryKey: [MODULES, courseId]})
   onRequestClose?.()
->>>>>>> 5b970e1a
 }
 
 export const useInlineSubmission = () => {
