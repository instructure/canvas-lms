/*
 * Copyright (C) 2025 - present Instructure, Inc.
 *
 * This file is part of Canvas.
 *
 * Canvas is free software: you can redistribute it and/or modify it under
 * the terms of the GNU Affero General Public License as published by the Free
 * Software Foundation, version 3 of the License.
 *
 * Canvas is distributed in the hope that it will be useful, but WITHOUT ANY
 * WARRANTY; without even the implied warranty of MERCHANTABILITY or FITNESS FOR
 * A PARTICULAR PURPOSE. See the GNU Affero General Public License for more
 * details.
 *
 * You should have received a copy of the GNU Affero General Public License along
 * with this program. If not, see <http://www.gnu.org/licenses/>.
 */

import doFetchApi from '@canvas/do-fetch-api-effect'
import {useMutation} from '@tanstack/react-query'
import {ModuleItem} from '../../utils/types.d'
import {MODULES} from '../../utils/constants'

interface ToggleCollapseParams {
  moduleId: string
  collapse: boolean
}

type ToggleCollapseResponse = {collapsed: boolean} | ModuleItem[]

export const useToggleCollapse = (courseId: string) => {
  return useMutation<ToggleCollapseResponse, Error, ToggleCollapseParams>({
    mutationFn: async ({moduleId, collapse}: ToggleCollapseParams) => {
      const {json} = await doFetchApi({
        path: `/courses/${courseId}/modules/${moduleId}/collapse`,
        method: 'POST',
        body: {collapse},
      })
      return json as ToggleCollapseResponse
    },
<<<<<<< HEAD
=======
    onSuccess: () => {
      queryClient.invalidateQueries({queryKey: [MODULES, courseId]})
    },
>>>>>>> feeb4546
  })
}

export const useToggleAllCollapse = (courseId: string) => {
  return useMutation({
    mutationFn: async (collapse: boolean) => {
      const {json} = await doFetchApi({
        path: `/courses/${courseId}/collapse_all_modules`,
        method: 'POST',
        params: {
          collapse: collapse ? 1 : 0,
        },
      })
      return json
    },
<<<<<<< HEAD
=======
    onSuccess: () => {
      queryClient.invalidateQueries({queryKey: [MODULES, courseId]})
    },
>>>>>>> feeb4546
  })
}<|MERGE_RESOLUTION|>--- conflicted
+++ resolved
@@ -16,6 +16,7 @@
  * with this program. If not, see <http://www.gnu.org/licenses/>.
  */
 
+import {queryClient} from '@canvas/query'
 import doFetchApi from '@canvas/do-fetch-api-effect'
 import {useMutation} from '@tanstack/react-query'
 import {ModuleItem} from '../../utils/types.d'
@@ -38,12 +39,9 @@
       })
       return json as ToggleCollapseResponse
     },
-<<<<<<< HEAD
-=======
     onSuccess: () => {
       queryClient.invalidateQueries({queryKey: [MODULES, courseId]})
     },
->>>>>>> feeb4546
   })
 }
 
@@ -59,11 +57,8 @@
       })
       return json
     },
-<<<<<<< HEAD
-=======
     onSuccess: () => {
       queryClient.invalidateQueries({queryKey: [MODULES, courseId]})
     },
->>>>>>> feeb4546
   })
 }