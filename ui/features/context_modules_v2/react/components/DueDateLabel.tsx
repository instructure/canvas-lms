--- conflicted
+++ resolved
@@ -32,142 +32,9 @@
 }
 
 const DueDateLabel: React.FC<DueDateLabelProps> = ({contentTagId, content}) => {
-<<<<<<< HEAD
-  const isStandardizedFormattingEnabled = !!ENV.FEATURES?.standardize_assignment_date_formatting
-
-  const getAssignmentOverrides = (content: ModuleItemContent) => {
-    return content?.assignmentOverrides || content?.assignment?.assignmentOverrides
-  }
-
-  const getBaseDueDate = (content: ModuleItemContent) => {
-    // For discussions, the base due date might be on the assignment
-    if (content?.type === 'Discussion' && content?.assignment?.dueAt) {
-      return content.assignment.dueAt
-    }
-    // For other content types, use the direct dueAt
-    return content?.dueAt
-  }
-=======
   const assignedToDates = content?.assignedToDates
->>>>>>> 2ec7b1b5
-
-  const assignmentOverrides = getAssignmentOverrides(content)
-  const baseDueDate = getBaseDueDate(content)
-  const assignedToDates = isStandardizedFormattingEnabled ? content?.assignedToDates : null
-  const useStandardizedDates = assignedToDates && assignedToDates.length > 0
-  const isUngradedDiscussion = content?.type === 'Discussion' && content?.graded === false
 
   const tooltipContents = useMemo(() => {
-<<<<<<< HEAD
-    if (useStandardizedDates) {
-      return (
-        <span data-testid="override-details">
-          {assignedToDates.map((dateHash, index) => (
-            <Flex justifyItems="center" key={`${contentTagId}_${index}`}>
-              <Flex.Item margin="0 small">
-                <Text weight="bold">{dateHash.title || 'Unknown'}</Text>
-              </Flex.Item>
-              <Flex.Item>
-                <FriendlyDatetime
-                  data-testid="due-date"
-                  format={I18n.t('#date.formats.date_at_time')}
-                  dateTime={dateHash.dueAt || null}
-                  alwaysUseSpecifiedFormat={true}
-                />
-              </Flex.Item>
-            </Flex>
-          ))}
-        </span>
-      )
-    }
-
-    // Fallback to existing client-side logic
-    const contents: React.ReactNode[] = []
-    const dueAtCounts =
-      assignmentOverrides?.edges?.reduce((acc, edge) => {
-        const {node} = edge
-
-        if (node.dueAt) {
-          acc[node.dueAt] ||= {}
-          if (node.set.groupId) {
-            acc[node.dueAt].groups ||= 0
-            acc[node.dueAt].groups! += 1
-          }
-          if (node.set.sectionId) {
-            acc[node.dueAt].sections ||= 0
-            acc[node.dueAt].sections! += 1
-          }
-          if (node.set.students) {
-            acc[node.dueAt].students ||= 0
-            acc[node.dueAt].students! += node.set.students.length
-          }
-        }
-
-        return acc
-      }, {} as DueAtCounts) || {}
-
-    const overrideContents = Object.keys(dueAtCounts).map(dueAt => {
-      return (
-        <Flex justifyItems="center" key={`due_at_${contentTagId}_${dueAt}`}>
-          <Flex.Item margin="0 small">
-            <Text weight="bold">{aoSetDescriber(dueAtCounts[dueAt])}</Text>
-          </Flex.Item>
-          <Flex.Item>
-            <Text size="x-small">
-              <FriendlyDatetime
-                data-testid="due-date"
-                format={I18n.t('#date.formats.date_at_time')}
-                dateTime={dueAt}
-                alwaysUseSpecifiedFormat={true}
-              />
-            </Text>
-          </Flex.Item>
-        </Flex>
-      )
-    })
-
-    contents.push(...overrideContents)
-
-    if (baseDueDate) {
-      contents.push(
-        <Flex justifyItems="center" key={`due_at_${contentTagId}_default`}>
-          <Flex.Item margin="0 small">
-            <Text weight="bold">{I18n.t('Everyone else')}</Text>
-          </Flex.Item>
-          <Flex.Item>
-            <Text size="x-small">
-              <FriendlyDatetime
-                data-testid="due-date"
-                format={I18n.t('#date.formats.date_at_time')}
-                dateTime={baseDueDate}
-                alwaysUseSpecifiedFormat={true}
-              />
-            </Text>
-          </Flex.Item>
-        </Flex>,
-      )
-    }
-
-    return <span data-testid="override-details">{contents}</span>
-  }, [useStandardizedDates, assignedToDates, assignmentOverrides?.edges, baseDueDate, contentTagId])
-
-  // Handle standardized dates first
-  if (useStandardizedDates) {
-    if (assignedToDates.length === 1) {
-      const singleDate = assignedToDates[0]
-      return (
-        <Text size="x-small">
-          <FriendlyDatetime
-            data-testid="due-date"
-            format={I18n.t('#date.formats.medium')}
-            dateTime={singleDate.dueAt || null}
-            alwaysUseSpecifiedFormat={true}
-          />
-        </Text>
-      )
-    } else {
-      return (
-=======
     return (
       <span data-testid="override-details">
         {assignedToDates?.map((dateHash, index) => (
@@ -204,86 +71,12 @@
   } else if (assignedToDates && assignedToDates.length > 1) {
     return (
       <Tooltip renderTip={tooltipContents} on={['hover', 'focus']}>
->>>>>>> 2ec7b1b5
         <Link href={`/courses/${ENV.course_id}/modules/items/${contentTagId}`} isWithinText={false}>
           <Text weight="normal" size="x-small">
             {I18n.t('Multiple Due Dates')}
           </Text>
         </Link>
-<<<<<<< HEAD
-      )
-    }
-  }
-
-  // Handle legacy date logic
-  const hasDueDate = baseDueDate || assignmentOverrides?.edges?.some(({node}) => node.dueAt)
-
-  if (!hasDueDate) {
-    return null
-  }
-
-  // Collect all unique due dates
-  const allDueDates = new Set<string>()
-  const hasOverrides = assignmentOverrides?.edges?.length && assignmentOverrides?.edges?.length > 0
-
-  // Add override dates
-  assignmentOverrides?.edges?.forEach(({node}) => {
-    if (node.dueAt) {
-      allDueDates.add(node.dueAt)
-    }
-  })
-
-  // Add base due date if it exists and isn't already in overrides
-  if (baseDueDate) {
-    allDueDates.add(baseDueDate)
-  }
-
-  // Count total effective due dates (base due date + overrides with different dates)
-  const overridesWithDates = assignmentOverrides?.edges?.filter(({node}) => node.dueAt).length || 0
-  let totalDatesCount = overridesWithDates
-
-  // Add base due date if it exists and is different from override dates
-  if (baseDueDate && !assignmentOverrides?.edges?.some(({node}) => node.dueAt === baseDueDate)) {
-    totalDatesCount += 1
-  }
-
-  // Show "Multiple Due Dates" if there are multiple unique dates (Canvas requirement)
-  const hasMultipleDates = allDueDates.size > 1
-
-  if (allDueDates.size === 0) {
-    if (hasOverrides) {
-      // Has overrides but no dates - show "No Due Date"
-      return <Text size="x-small">{I18n.t('No Due Date')}</Text>
-    } else {
-      // No overrides and no dates - return null
-      return null
-    }
-  } else if (hasMultipleDates) {
-    // Multiple dates (base + overrides) - show "Multiple Due Dates"
-    return (
-      <Link href={`/courses/${ENV.course_id}/modules/items/${contentTagId}`} isWithinText={false}>
-        <Tooltip renderTip={tooltipContents}>
-          <Text weight="normal" size="x-small">
-            {I18n.t('Multiple Due Dates')}
-          </Text>
-        </Tooltip>
-      </Link>
-    )
-  } else {
-    // Single override or single date - get the actual date from the Set
-    const singleDate = Array.from(allDueDates)[0]
-    return (
-      <Text size="x-small">
-        <FriendlyDatetime
-          data-testid="due-date"
-          format={I18n.t('#date.formats.medium')}
-          alwaysUseSpecifiedFormat={true}
-          dateTime={singleDate || null}
-        />
-      </Text>
-=======
       </Tooltip>
->>>>>>> 2ec7b1b5
     )
   } else {
     return null
