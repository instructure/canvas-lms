/*
 * Copyright (C) 2025 - present Instructure, Inc.
 *
 * This file is part of Canvas.
 *
 * Canvas is free software: you can redistribute it and/or modify it under
 * the terms of the GNU Affero General Public License as published by the Free
 * Software Foundation, version 3 of the License.
 *
 * Canvas is distributed in the hope that it will be useful, but WITHOUT ANY
 * WARRANTY; without even the implied warranty of MERCHANTABILITY or FITNESS FOR
 * A PARTICULAR PURPOSE. See the GNU Affero General Public License for more
 * details.
 *
 * You should have received a copy of the GNU Affero General Public License along
 * with this program. If not, see <http://www.gnu.org/licenses/>.
 */

import React from 'react'
import {render, screen, waitFor, waitForElementToBeRemoved, fireEvent} from '@testing-library/react'
import userEvent from '@testing-library/user-event'
import {QueryClient, QueryClientProvider} from '@tanstack/react-query'
import {setupServer} from 'msw/node'
import {graphql, HttpResponse} from 'msw'
import ModuleItemListSmart, {ModuleItemListSmartProps} from '../ModuleItemListSmart'
import type {ModuleItem} from '../../utils/types'
import {
  PAGE_SIZE,
  MODULE_ITEMS,
  MODULES,
  SHOW_ALL_PAGE_SIZE,
  MODULE_ITEMS_ALL,
} from '../../utils/constants'
import {ContextModuleProvider, contextModuleDefaultProps} from '../../hooks/useModuleContext'

const generateItems = (count: number, start: number = 0): ModuleItem[] =>
  Array.from({length: count}, (_, i) => ({
    _id: `mod-item-${i + start}`,
    id: `item-${i + start}`,
    url: `/modules/items/${i + start}`,
    moduleItemUrl: 'https://example.com',
    indent: 0,
    position: i + 1,
    title: `Content ${i + start}`,
    content: {
      __typename: 'Assignment',
      id: `content-${i + start}`,
      title: `Content ${i + start}`,
    },
    masterCourseRestrictions: {
      all: false,
      availabilityDates: false,
      content: false,
      dueDates: false,
      lockDates: false,
      points: false,
      settings: false,
    },
  }))

const renderList = ({moduleItems}: {moduleItems: ModuleItem[]}) => (
  <ul data-testid="item-list">
    {moduleItems.map(item => (
      <li key={item.id}>{item.content?.title}</li>
    ))}
  </ul>
)

const defaultProps = (): Omit<ModuleItemListSmartProps, 'renderList'> => ({
  moduleId: 'mod123',
  isExpanded: true,
  view: 'teacher',
  isPaginated: true,
})

const createModulePage = (itemCount: number = 25) => ({
  pageInfo: {
    hasNextPage: false,
    endCursor: null,
  },
  modules: [
    {
      _id: 'mod123',
      moduleItemsTotalCount: itemCount,
    },
  ],
  getModuleItemsTotalCount: (moduleId: string) => (moduleId === 'mod123' ? itemCount : 0),
  isFetching: false,
})

const renderWithClient = (
  ui: React.ReactElement,
  itemCount: number = 25,
  cursor: string | null = null,
) => {
  const client = new QueryClient({
    defaultOptions: {
      queries: {
        retry: false,
        staleTime: Infinity,
      },
    },
  })

  client.setQueryData([MODULE_ITEMS, 'mod123', cursor], {
    moduleItems: generateItems(PAGE_SIZE),
  })

  const modulePage = createModulePage(itemCount)

  const modulesData = {
    pages: [modulePage],
    pageParams: [null],
    getModuleItemsTotalCount: modulePage.getModuleItemsTotalCount,
    isFetching: false,
  }

  client.setQueryData([MODULES, 'course123'], modulesData)

  return render(
    <QueryClientProvider client={client}>
      <ContextModuleProvider {...contextModuleDefaultProps} courseId="course123">
        {ui}
      </ContextModuleProvider>
    </QueryClientProvider>,
  )
}

describe('ModuleItemListSmart', () => {
  afterEach(() => {
    localStorage.clear()
  })

  describe('rendering', () => {
    it('renders paginated items and shows pagination UI when needed', async () => {
      const itemCount = 25 // PAGE_SIZE = 10, so this gives 3 pages
      renderWithClient(
        <ModuleItemListSmart {...defaultProps()} renderList={renderList} />,
        itemCount,
      )

      await screen.findByTestId('item-list')
      if (screen.queryByTestId('loading')) {
        await waitForElementToBeRemoved(() => screen.getByTestId('loading'))
      }

      const summary = await screen.findByTestId('pagination-info-text')
      expect(summary).toHaveTextContent(`Showing 1-10 of ${itemCount} items`)

      const alert = await screen.findByRole('alert')
      expect(alert).toHaveTextContent(/all module items loaded/i)
    })

    it('navigates to the next page and updates visible items', async () => {
      const itemCount = PAGE_SIZE * 2
      const firstPageItems = generateItems(PAGE_SIZE)
      const secondPageItems = generateItems(PAGE_SIZE, PAGE_SIZE)

      const client = new QueryClient({
        defaultOptions: {
          queries: {
            retry: false,
            staleTime: Infinity,
          },
        },
      })
      const user = userEvent.setup()

      // Set up module items for both pages
      client.setQueryData([MODULE_ITEMS, 'mod123', null], {
        moduleItems: firstPageItems,
      })
      client.setQueryData([MODULE_ITEMS, 'mod123', btoa(String(PAGE_SIZE))], {
        moduleItems: secondPageItems,
      })

      const modulePage = createModulePage(itemCount)

      client.setQueryData([MODULES, 'course123'], {
        pages: [modulePage],
        pageParams: [null],
        getModuleItemsTotalCount: modulePage.getModuleItemsTotalCount,
        isFetching: false,
      })

      render(
        <QueryClientProvider client={client}>
          <ContextModuleProvider {...contextModuleDefaultProps} courseId="course123">
            <ModuleItemListSmart {...defaultProps()} isPaginated={true} renderList={renderList} />
          </ContextModuleProvider>
        </QueryClientProvider>,
      )

      await waitFor(() => {
        expect(screen.getByText('Content 0')).toBeInTheDocument()
        expect(screen.getByText(`Showing 1-${PAGE_SIZE} of ${itemCount} items`)).toBeInTheDocument()
      })

      const pageTwoButton = screen.queryByText('2')?.closest('button')
      expect(pageTwoButton).toBeInTheDocument()
      await user.click(pageTwoButton!)

      await waitFor(() => {
        expect(screen.getByText(`Content ${PAGE_SIZE}`)).toBeInTheDocument()
        expect(
          screen.getByText(`Showing ${PAGE_SIZE + 1}-${PAGE_SIZE * 2} of ${itemCount} items`),
        ).toBeInTheDocument()
      })
    })

    it('renders all items when pagination is not needed', async () => {
      const client = new QueryClient({
        defaultOptions: {
          queries: {
            retry: false,
            staleTime: Infinity,
          },
        },
      })

      const items1 = generateItems(PAGE_SIZE)
      const items2 = generateItems(PAGE_SIZE, PAGE_SIZE)
      // Set up data for the non-paginated query
<<<<<<< HEAD
      client.setQueryData(['MODULE_ITEMS_ALL', 'mod123', 'teacher', SHOW_ALL_PAGE_SIZE], {
=======
      client.setQueryData([MODULE_ITEMS_ALL, 'mod123', 'teacher', SHOW_ALL_PAGE_SIZE], {
>>>>>>> 70ef2fec
        moduleItems: items1.concat(items2),
        pageInfo: {hasNextPage: false, endCursor: null},
      })
      client.setQueryData([MODULE_ITEMS, 'mod123', null], {
        moduleItems: items1,
      })
      client.setQueryData([MODULE_ITEMS, 'mod123', btoa(String(PAGE_SIZE))], {
        moduleItems: items2,
      })

      const modulePage = createModulePage(PAGE_SIZE * 2)

      const modulesData = {
        pages: [modulePage],
        pageParams: [null],
        getModuleItemsTotalCount: modulePage.getModuleItemsTotalCount,
        isFetching: false,
      }

      client.setQueryData([MODULES, 'course123'], modulesData)

      render(
        <QueryClientProvider client={client}>
          <ContextModuleProvider {...contextModuleDefaultProps} courseId="course123">
            <ModuleItemListSmart {...defaultProps()} isPaginated={false} renderList={renderList} />
          </ContextModuleProvider>
        </QueryClientProvider>,
      )

      const list = await screen.findByTestId('item-list')
      expect(list.children).toHaveLength(PAGE_SIZE * 2)
      expect(screen.queryByTestId('pagination-info-text')).not.toBeInTheDocument()
    })

    describe('loading', () => {
      let server: ReturnType<typeof setupServer>
      beforeAll(() => {
        server = setupServer(
          graphql.query('GetModuleItemsQuery', () => {
            return new Promise(resolve => {
              setTimeout(() => {
                resolve(
                  HttpResponse.json({
                    data: {
                      legacyNode: {
                        moduleItems: [],
                      },
                    },
                  }),
                )
              }, 50)
            })
          }),
        )
        server.listen()
      })

      afterAll(() => {
        server.close()
      })

      it('shows loading spinner when data is loading', async () => {
        // Set up modules data
        const client = new QueryClient({
          defaultOptions: {
            queries: {
              retry: false,
              staleTime: Infinity,
            },
          },
        })
        const modulePage = createModulePage(25)
        client.setQueryData([MODULES, 'course123'], {
          pages: [modulePage],
          pageParams: [null],
          getModuleItemsTotalCount: modulePage.getModuleItemsTotalCount,
          isFetching: false,
        })

        render(
          <QueryClientProvider client={client}>
            <ContextModuleProvider {...contextModuleDefaultProps} courseId="course123">
              <ModuleItemListSmart {...defaultProps()} renderList={renderList} />
            </ContextModuleProvider>
          </QueryClientProvider>,
        )

        await waitFor(() => {
          expect(screen.getByText(/Loading module items/i)).toBeInTheDocument()
        })
      })
    })
  })

  describe('Error handling', () => {
    // this supresses the error message React emits to the console when BadList throws the exception
    let errorListener: (event: ErrorEvent) => void
    let originalError: any
    beforeEach(() => {
      originalError = window.onerror
      window.onerror = () => {
        return true
      }

      errorListener = event => {
        event.preventDefault()
      }
      window.addEventListener('error', errorListener)
    })

    afterEach(() => {
      window.onerror = originalError
      window.removeEventListener('error', errorListener)
    })

    it('renders error fallback if renderList throws', async () => {
      const BadList: React.FC<{moduleItems: ModuleItem[]}> = () => {
        throw new Error('render failure')
      }
      const renderListThatThrows = ({moduleItems}: {moduleItems: ModuleItem[]}) => {
        return <BadList moduleItems={moduleItems} />
      }
      renderWithClient(
        <ModuleItemListSmart {...defaultProps()} renderList={renderListThatThrows} />,
        PAGE_SIZE,
      )
      const alertText = await screen.findByText('An unexpected error occurred.')
      expect(alertText).toBeInTheDocument()
    })
  })

  describe('Module page navigation events', () => {
    let client: QueryClient
    let itemCount: number

    beforeEach(() => {
      client = new QueryClient({
        defaultOptions: {
          queries: {
            retry: false,
            staleTime: Infinity,
          },
        },
      })

      // Build 2 pages of items
      itemCount = PAGE_SIZE * 2 - 2
      const firstPageItems = generateItems(PAGE_SIZE)
      client.setQueryData([MODULE_ITEMS, 'mod123', null], {
        moduleItems: firstPageItems,
      })

      const secondPageItems = generateItems(PAGE_SIZE, PAGE_SIZE)
      client.setQueryData([MODULE_ITEMS, 'mod123', btoa(String(PAGE_SIZE))], {
        moduleItems: secondPageItems,
      })

      const modulePage = createModulePage(itemCount)
      client.setQueryData([MODULES, 'course123'], {
        pages: [modulePage],
        pageParams: [null],
        getModuleItemsTotalCount: modulePage.getModuleItemsTotalCount,
        isFetching: false,
      })
    })

    it('navigates to page the page specified in the event', async () => {
      render(
        <QueryClientProvider client={client}>
          <ContextModuleProvider {...contextModuleDefaultProps} courseId="course123">
            <ModuleItemListSmart {...defaultProps()} isPaginated={true} renderList={renderList} />
          </ContextModuleProvider>
        </QueryClientProvider>,
      )

      // The first page is rendered
      await waitFor(() => {
        expect(screen.getByText('Content 0')).toBeInTheDocument()
        expect(screen.getByText(`Showing 1-${PAGE_SIZE} of ${itemCount} items`)).toBeInTheDocument()
      })

      // navigate to page 2
      fireEvent(
        document,
        new CustomEvent('module-page-navigation', {
          detail: {
            moduleId: 'mod123',
            pageNumber: 2,
          },
        }),
      )

      // Verify that we navigated to page 2
      await waitFor(() => {
        expect(screen.getByText(`Content ${PAGE_SIZE}`)).toBeInTheDocument()
        expect(
          screen.getByText(`Showing ${PAGE_SIZE + 1}-${itemCount} of ${itemCount} items`),
        ).toBeInTheDocument()
      })
    })

    it('ignores module-page-navigation events for different module IDs', async () => {
      render(
        <QueryClientProvider client={client}>
          <ContextModuleProvider {...contextModuleDefaultProps} courseId="course123">
            <ModuleItemListSmart {...defaultProps()} isPaginated={true} renderList={renderList} />
          </ContextModuleProvider>
        </QueryClientProvider>,
      )

      // Wait for the first page to render
      await waitFor(() => {
        expect(screen.getByText('Content 0')).toBeInTheDocument()
      })

      // Initial page should be page 1
      await waitFor(() => {
        expect(screen.getByText(`Showing 1-${PAGE_SIZE} of ${itemCount} items`)).toBeInTheDocument()
      })

      // Dispatch a custom event for a different module ID
      fireEvent(
        document,
        new CustomEvent('module-page-navigation', {
          detail: {
            moduleId: 'different-module-id',
            pageNumber: 2,
          },
        }),
      )

      // Wait a moment to ensure any async operations would have completed
      await new Promise(resolve => setTimeout(resolve, 50))

      // Verify we're still on page 1 (no change)
      expect(screen.getByText('Content 0')).toBeInTheDocument()
      expect(screen.getByText(`Showing 1-${PAGE_SIZE} of ${itemCount} items`)).toBeInTheDocument()
    })
  })
})<|MERGE_RESOLUTION|>--- conflicted
+++ resolved
@@ -221,11 +221,7 @@
       const items1 = generateItems(PAGE_SIZE)
       const items2 = generateItems(PAGE_SIZE, PAGE_SIZE)
       // Set up data for the non-paginated query
-<<<<<<< HEAD
-      client.setQueryData(['MODULE_ITEMS_ALL', 'mod123', 'teacher', SHOW_ALL_PAGE_SIZE], {
-=======
       client.setQueryData([MODULE_ITEMS_ALL, 'mod123', 'teacher', SHOW_ALL_PAGE_SIZE], {
->>>>>>> 70ef2fec
         moduleItems: items1.concat(items2),
         pageInfo: {hasNextPage: false, endCursor: null},
       })
