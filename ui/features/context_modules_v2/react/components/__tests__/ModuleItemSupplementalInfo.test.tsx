--- conflicted
+++ resolved
@@ -38,27 +38,11 @@
 
 const setUp = (
   content: ModuleItemContent = defaultContent,
-<<<<<<< HEAD
-  completionRequirement: CompletionRequirement | null = defaultCompletionRequirement
-) => {
-  return render(
-    <ContextModuleProvider
-      courseId="1"
-      isMasterCourse={true}
-      isChildCourse={false}
-      permissions={{
-        canEdit: true,
-        canDelete: true,
-        canAdd: true,
-        canDirectShare: true
-      }}
-=======
   completionRequirement: CompletionRequirement | null = defaultCompletionRequirement,
 ) => {
   return render(
     <ContextModuleProvider
       {...contextModuleDefaultProps}
->>>>>>> c345be2d
     >
       <ModuleItemSupplementalInfo
         content={content}
