/*
 * Copyright (C) 2025 - present Instructure, Inc.
 *
 * This file is part of Canvas.
 *
 * Canvas is free software: you can redistribute it and/or modify it under
 * the terms of the GNU Affero General Public License as published by the Free
 * Software Foundation, version 3 of the License.
 *
 * Canvas is distributed in the hope that it will be useful, but WITHOUT ANY
 * WARRANTY; without even the implied warranty of MERCHANTABILITY or FITNESS FOR
 * A PARTICULAR PURPOSE. See the GNU Affero General Public License for more
 * details.
 *
 * You should have received a copy of the GNU Affero General Public License along
 * with this program. If not, see <http://www.gnu.org/licenses/>.
 */

import React from 'react'
import {render} from '@testing-library/react'
import {ContextModuleProvider, contextModuleDefaultProps} from '../../hooks/useModuleContext'
import ModuleItemSupplementalInfo from '../ModuleItemSupplementalInfo'
import type {ModuleItemContent, CompletionRequirement} from '../../utils/types'

const defaultCompletionRequirement: CompletionRequirement = {
  id: '19',
  type: 'must_view',
  completed: false,
}

const currentDate = new Date().toISOString()
const defaultContent: ModuleItemContent = {
  id: '19',
  title: 'Test Module Item',
  dueAt: currentDate,
  pointsPossible: 100,
}

const setUp = (
  content: ModuleItemContent = defaultContent,
  completionRequirement: CompletionRequirement | null = defaultCompletionRequirement,
) => {
  return render(
<<<<<<< HEAD
    <ContextModuleProvider
      {...contextModuleDefaultProps}
    >
=======
    <ContextModuleProvider {...contextModuleDefaultProps}>
>>>>>>> 2bd5305a
      <ModuleItemSupplementalInfo
        content={content}
        completionRequirement={completionRequirement ?? undefined}
        contentTagId="19"
      />
    </ContextModuleProvider>,
  )
}

describe('ModuleItemSupplementalInfo', () => {
  it('renders', () => {
    const container = setUp()
    expect(container.container).toBeInTheDocument()
    expect(container.getAllByText('|')).toHaveLength(2)
  })

  it('does not render', () => {
    const container = setUp({...defaultContent, dueAt: undefined, pointsPossible: undefined}, null)
    expect(container.container).toBeInTheDocument()
    expect(
      container.queryByText(new Date(currentDate).toLocaleDateString()),
    ).not.toBeInTheDocument()
    expect(container.queryAllByText('|')).toHaveLength(0)
  })

  describe('due at', () => {
    it('renders', () => {
      const container = setUp(defaultContent, null)
      expect(container.container).toBeInTheDocument()
      expect(container.getByText(new Date(currentDate).toLocaleDateString())).toBeInTheDocument()
      expect(container.getAllByText('|')).toHaveLength(1)
    })

    it('does not render', () => {
      const container = setUp({...defaultContent, dueAt: undefined})
      expect(container.container).toBeInTheDocument()
      expect(
        container.queryByText(new Date(currentDate).toLocaleDateString()),
      ).not.toBeInTheDocument()
      expect(container.queryAllByText('|')).toHaveLength(1)
    })
  })

  describe('points possible', () => {
    it('renders', () => {
      const container = setUp()
      expect(container.container).toBeInTheDocument()
      expect(container.getByText('100 pts')).toBeInTheDocument()
    })

    it('does not render', () => {
      const container = setUp({...defaultContent, pointsPossible: undefined})
      expect(container.container).toBeInTheDocument()
      expect(container.queryByText('100 pts')).not.toBeInTheDocument()
    })
  })
})<|MERGE_RESOLUTION|>--- conflicted
+++ resolved
@@ -41,13 +41,7 @@
   completionRequirement: CompletionRequirement | null = defaultCompletionRequirement,
 ) => {
   return render(
-<<<<<<< HEAD
-    <ContextModuleProvider
-      {...contextModuleDefaultProps}
-    >
-=======
     <ContextModuleProvider {...contextModuleDefaultProps}>
->>>>>>> 2bd5305a
       <ModuleItemSupplementalInfo
         content={content}
         completionRequirement={completionRequirement ?? undefined}
