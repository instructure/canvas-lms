/*
 * Copyright (C) 2025 - present Instructure, Inc.
 *
 * This file is part of Canvas.
 *
 * Canvas is free software: you can redistribute it and/or modify it under
 * the terms of the GNU Affero General Public License as published by the Free
 * Software Foundation, version 3 of the License.
 *
 * Canvas is distributed in the hope that it will be useful, but WITHOUT ANY
 * WARRANTY; without even the implied warranty of MERCHANTABILITY or FITNESS FOR
 * A PARTICULAR PURPOSE. See the GNU Affero General Public License for more
 * details.
 *
 * You should have received a copy of the GNU Affero General Public License along
 * with this program. If not, see <http://www.gnu.org/licenses/>.
 */

import React from 'react'
import {render} from '@testing-library/react'
import {ContextModuleProvider, contextModuleDefaultProps} from '../../hooks/useModuleContext'
import CompletionRequirementInfo from '../CompletionRequirementInfo'

const setUp = (
  type: string = 'must_view',
  completed: boolean = false,
  options: {minScore?: number; minPercentage?: number} = {
    minScore: undefined,
    minPercentage: undefined,
  },
) => {
  return render(
<<<<<<< HEAD
    <ContextModuleProvider
      {...contextModuleDefaultProps}
    >
=======
    <ContextModuleProvider {...contextModuleDefaultProps}>
>>>>>>> 9432ec57
      <CompletionRequirementInfo
        id="19"
        type={type}
        minScore={options.minScore}
        minPercentage={options.minPercentage}
        completed={completed}
      />
    </ContextModuleProvider>,
  )
}

describe('CompletionRequirementInfo', () => {
  describe('must_view', () => {
    it('renders', () => {
      const container = setUp('must_view')
      expect(container.container).toBeInTheDocument()
      expect(container.getByText('View')).toBeInTheDocument()
    })

    it('renders completed', () => {
      const container = setUp('must_view', true)
      expect(container.container).toBeInTheDocument()
      expect(container.getByText('Viewed')).toBeInTheDocument()
    })
  })

  describe('must_mark_done', () => {
    it('renders', () => {
      const container = setUp('must_mark_done')
      expect(container.container).toBeInTheDocument()
      expect(container.getByText('Mark done')).toBeInTheDocument()
    })

    it('renders completed', () => {
      const container = setUp('must_mark_done', true)
      expect(container.container).toBeInTheDocument()
      expect(container.getByText('Marked done')).toBeInTheDocument()
    })
  })

  describe('min_score', () => {
    it('renders', () => {
      const container = setUp('min_score', false, {minScore: 80})
      expect(container.container).toBeInTheDocument()
      expect(container.getByText('Score at least 80.0')).toBeInTheDocument()
    })

    it('renders completed', () => {
      const container = setUp('min_score', true, {minScore: 80})
      expect(container.container).toBeInTheDocument()
      expect(container.getByText('Scored at least 80.0')).toBeInTheDocument()
    })
  })

  describe('min_percentage', () => {
    it('renders', () => {
      const container = setUp('min_percentage', false, {minPercentage: 80})
      expect(container.container).toBeInTheDocument()
      expect(container.getByText('Score at least 80%')).toBeInTheDocument()
    })

    it('renders completed', () => {
      const container = setUp('min_percentage', true, {minPercentage: 80})
      expect(container.container).toBeInTheDocument()
      expect(container.getByText('Scored at least 80%')).toBeInTheDocument()
    })
  })

  describe('must_contribute', () => {
    it('renders', () => {
      const container = setUp('must_contribute')
      expect(container.container).toBeInTheDocument()
      expect(container.getByText('Contribute')).toBeInTheDocument()
    })

    it('renders completed', () => {
      const container = setUp('must_contribute', true)
      expect(container.container).toBeInTheDocument()
      expect(container.getByText('Contributed')).toBeInTheDocument()
    })
  })

  describe('must_submit', () => {
    it('renders', () => {
      const container = setUp('must_submit')
      expect(container.container).toBeInTheDocument()
      expect(container.getByText('Submit')).toBeInTheDocument()
    })

    it('renders completed', () => {
      const container = setUp('must_submit', true)
      expect(container.container).toBeInTheDocument()
      expect(container.getByText('Submitted')).toBeInTheDocument()
    })
  })
})<|MERGE_RESOLUTION|>--- conflicted
+++ resolved
@@ -30,13 +30,7 @@
   },
 ) => {
   return render(
-<<<<<<< HEAD
-    <ContextModuleProvider
-      {...contextModuleDefaultProps}
-    >
-=======
     <ContextModuleProvider {...contextModuleDefaultProps}>
->>>>>>> 9432ec57
       <CompletionRequirementInfo
         id="19"
         type={type}
