--- conflicted
+++ resolved
@@ -43,21 +43,13 @@
 } from '../handlers/moduleActionHandlers'
 import {useScope as createI18nScope} from '@canvas/i18n'
 import {useContextModule} from '../hooks/useModuleContext'
-<<<<<<< HEAD
-import { useModuleItems } from '../hooks/queries/useModuleItems'
-=======
 import {useModuleItems} from '../hooks/queries/useModuleItems'
 import {ModuleAction} from '../utils/types'
->>>>>>> c345be2d
 
 const I18n = createI18nScope('context_modules_v2')
 
 export interface ModuleActionMenuProps {
-<<<<<<< HEAD
-  expanded?: boolean
-=======
   expanded: boolean
->>>>>>> c345be2d
   isMenuOpen: boolean
   setIsMenuOpen: React.Dispatch<React.SetStateAction<boolean>>
   id: string
@@ -159,12 +151,8 @@
     handleCopyTo(setIsDirectShareCourseOpen)
   }, [setIsDirectShareCourseOpen])
 
-<<<<<<< HEAD
-  const canDuplicate = moduleItems?.moduleItems.every((item) => item.content?.canDuplicate) && expanded
-=======
   const canDuplicate =
     moduleItems?.moduleItems.every(item => item.content?.canDuplicate) && expanded
->>>>>>> c345be2d
 
   return (
     <Menu
@@ -181,56 +169,6 @@
         />
       }
     >
-<<<<<<< HEAD
-      {permissions?.canEdit && <Menu.Item onClick={handleEditRef}>
-        <Flex>
-          <Flex.Item><IconEditLine /></Flex.Item>
-          <Flex.Item margin="0 0 0 x-small">{I18n.t('Edit')}</Flex.Item>
-        </Flex>
-      </Menu.Item>}
-      {permissions?.canEdit && <Menu.Item onClick={handleMoveContentsRef}>
-        <Flex>
-          <Flex.Item><IconMoveDownLine /></Flex.Item>
-          <Flex.Item margin="0 0 0 x-small">{I18n.t('Move Contents...')}</Flex.Item>
-        </Flex>
-      </Menu.Item>}
-      {permissions?.canEdit && <Menu.Item onClick={handleMoveModuleRef}>
-        <Flex>
-          <Flex.Item><IconUpdownLine /></Flex.Item>
-          <Flex.Item margin="0 0 0 x-small">{I18n.t('Move Module...')}</Flex.Item>
-        </Flex>
-      </Menu.Item>}
-      {permissions?.canEdit && <Menu.Item onClick={handleAssignToRef}>
-        <Flex>
-          <Flex.Item><IconPermissionsSolid /></Flex.Item>
-          <Flex.Item margin="0 0 0 x-small">{I18n.t('Assign To...')}</Flex.Item>
-        </Flex>
-      </Menu.Item>}
-      {permissions?.canDelete && <Menu.Item onClick={handleDeleteRef}>
-        <Flex>
-          <Flex.Item><IconTrashLine /></Flex.Item>
-          <Flex.Item margin="0 0 0 x-small">{I18n.t('Delete')}</Flex.Item>
-        </Flex>
-      </Menu.Item>}
-      {permissions?.canAdd && canDuplicate && <Menu.Item onClick={handleDuplicateRef}>
-        <Flex>
-          <Flex.Item><IconDuplicateLine /></Flex.Item>
-          <Flex.Item margin="0 0 0 x-small">{I18n.t('Duplicate')}</Flex.Item>
-        </Flex>
-      </Menu.Item>}
-      {permissions?.canDirectShare && <Menu.Item onClick={handleSendToRef}>
-        <Flex>
-          <Flex.Item><IconUserLine /></Flex.Item>
-          <Flex.Item margin="0 0 0 x-small">{I18n.t('Send To...')}</Flex.Item>
-        </Flex>
-      </Menu.Item>}
-      {permissions?.canDirectShare && <Menu.Item onClick={handleCopyToRef}>
-        <Flex>
-          <Flex.Item><IconCopySolid /></Flex.Item>
-          <Flex.Item margin="0 0 0 x-small">{I18n.t('Copy To...')}</Flex.Item>
-        </Flex>
-      </Menu.Item>}
-=======
       {permissions?.canEdit && (
         <Menu.Item onClick={handleEditRef}>
           <Flex>
@@ -311,7 +249,6 @@
           </Flex>
         </Menu.Item>
       )}
->>>>>>> c345be2d
     </Menu>
   )
 }
