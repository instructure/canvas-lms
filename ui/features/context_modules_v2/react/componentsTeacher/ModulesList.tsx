/*
 * Copyright (C) 2025 - present Instructure, Inc.
 *
 * This file is part of Canvas.
 *
 * Canvas is free software: you can redistribute it and/or modify it under
 * the terms of the GNU Affero General Public License as published by the Free
 * Software Foundation, version 3 of the License.
 *
 * Canvas is distributed in the hope that it will be useful, but WITHOUT ANY
 * WARRANTY; without even the implied warranty of MERCHANTABILITY or FITNESS FOR
 * A PARTICULAR PURPOSE. See the GNU Affero General Public License for more
 * details.
 *
 * You should have received a copy of the GNU Affero General Public License along
 * with this program. If not, see <http://www.gnu.org/licenses/>.
 */

import React, {useState, useEffect, useCallback, memo} from 'react'
import {View} from '@instructure/ui-view'
import {Text} from '@instructure/ui-text'
import {Flex} from '@instructure/ui-flex'
import ModulePageActionHeader from './ModulePageActionHeader'
import Module from './Module'
import {DragDropContext, Droppable, Draggable, DropResult} from 'react-beautiful-dnd'
import {
  handleCollapseAll,
  handleExpandAll,
  handleToggleExpand,
} from '../handlers/modulePageActionHandlers'
import ManageModuleContentTray from './ManageModuleContent/ManageModuleContentTray'
import {useModules} from '../hooks/queries/useModules'
import {useReorderModuleItems} from '../hooks/mutations/useReorderModuleItems'
import {useReorderModules} from '../hooks/mutations/useReorderModules'
import {useContextModule} from '../hooks/useModuleContext'
import {queryClient} from '@canvas/query'
import {Spinner} from '@instructure/ui-spinner'
import {useScope as createI18nScope} from '@canvas/i18n'
import {ModuleAction} from '../utils/types'
import {updateIndexes, getItemIds, handleDragEnd as dndHandleDragEnd} from '../utils/dndUtils'

const I18n = createI18nScope('context_modules_v2')

const MemoizedModule = memo(Module, (prevProps, nextProps) => {
  return (
    prevProps.id === nextProps.id &&
    prevProps.expanded === nextProps.expanded &&
    prevProps.published === nextProps.published &&
<<<<<<< HEAD
    prevProps.name === nextProps.name
=======
    prevProps.name === nextProps.name &&
    prevProps.hasActiveOverrides === nextProps.hasActiveOverrides
>>>>>>> 1acb383e
  )
})

const ModulesList: React.FC = () => {
  const {courseId} = useContextModule()
  const reorderItemsMutation = useReorderModuleItems()
  const reorderModulesMutation = useReorderModules()
  const {data, isLoading, error} = useModules(courseId || '')

  // Initialize with an empty Map - all modules will be collapsed by default
  const [expandedModules, setExpandedModules] = useState<Map<string, boolean>>(new Map())

  // State for managing the module content tray
  const [isManageModuleContentTrayOpen, setIsManageModuleContentTrayOpen] = useState(false)
  const [moduleAction, setModuleAction] = useState<ModuleAction | null>(null)
  const [selectedModuleItem, setSelectedModuleItem] = useState<{id: string; title: string} | null>(
    null,
  )
  const [sourceModule, setSourceModule] = useState<{id: string; title: string} | null>(null)

  // Set initial expanded state for modules when data is loaded
  useEffect(() => {
    if (data) {
      const allModules = data.pages?.flatMap(page => page.modules) || []

      // Create a Map with all modules collapsed by default
      const initialExpandedState = new Map<string, boolean>()
      allModules.forEach((module, index) => {
        // Expand the first 10 modules by default
        initialExpandedState.set(module._id, index < 10)
      })

      // Only set the initial state if we haven't set it before
      setExpandedModules(prev => {
        // If we already have state for any modules, don't override it
        if (prev.size > 0) {
          // Add any new modules that aren't in the previous state
          const newState = new Map(prev)
          allModules.forEach((module, index) => {
            if (!newState.has(module._id)) {
              // New modules default to collapsed unless they're in the first 10
              newState.set(module._id, index < 10)
            }
          })
          return newState
        }
        return initialExpandedState
      })
    }
  }, [data])

  const handleMoveItem = (
    dragIndex: number,
    hoverIndex: number,
    dragModuleId: string,
    hoverModuleId: string,
  ) => {
    // Get the current data for the source module
    const sourceModuleData = queryClient.getQueryData(['moduleItems', dragModuleId]) as any
    if (!sourceModuleData?.moduleItems?.length) return

    // Get the item being moved
    const movedItem = sourceModuleData.moduleItems[dragIndex]
    if (!movedItem) return

    // We're using the shared utility functions from dndUtils.ts

    // Helper to update cache and call the mutation
    const updateAndMutate = (moduleId: string, oldModuleId: string, updatedItems: any[]) => {
      // Update cache
      queryClient.setQueryData(['moduleItems', moduleId], {
        ...(moduleId === dragModuleId
          ? sourceModuleData
          : queryClient.getQueryData(['moduleItems', moduleId])),
        moduleItems: updatedItems,
      })

      // Get item IDs and call mutation if needed
      const itemIds = getItemIds(updatedItems)
      if (itemIds.length > 0) {
        reorderItemsMutation.mutate({
          courseId,
          moduleId,
          oldModuleId,
          order: itemIds,
        })
      }
    }

    // ---------- STEP 1: OPTIMISTIC UI UPDATE ----------
    // For same-module reordering
    if (dragModuleId === hoverModuleId) {
      // Clone and update the module items
      const updatedItems = [...sourceModuleData.moduleItems]
      updatedItems.splice(dragIndex, 1) // Remove from old position
      updatedItems.splice(hoverIndex, 0, movedItem) // Insert at new position

      // Update all indexes and update cache
      updateAndMutate(dragModuleId, dragModuleId, updateIndexes(updatedItems))
    }
    // For cross-module movement
    else {
      // Get destination module data
      const destModuleData = queryClient.getQueryData(['moduleItems', hoverModuleId]) as any
      if (!destModuleData?.moduleItems) return

      // Prepare source module update (remove the item)
      const updatedSourceItems = updateIndexes(
        sourceModuleData.moduleItems.filter((_: any, i: number) => i !== dragIndex),
      )

      // Prepare destination module update (add the item)
      const updatedItem = {
        ...movedItem,
        moduleId: hoverModuleId,
        index: hoverIndex,
      }
      const updatedDestItems = [...destModuleData.moduleItems]
      updatedDestItems.splice(hoverIndex, 0, updatedItem)
      const updatedDestWithIndexes = updateIndexes(updatedDestItems)

      // Update both caches and call mutations
      updateAndMutate(dragModuleId, dragModuleId, updatedSourceItems)
      updateAndMutate(hoverModuleId, dragModuleId, updatedDestWithIndexes)
    }
  }

  // Use the utility function from dndUtils.ts, passing our handleMoveItem as a callback
  const handleDragEnd = (result: DropResult) => {
    // Check for no destination or no movement first
    if (
      !result.destination ||
      (result.source.droppableId === result.destination.droppableId &&
        result.source.index === result.destination.index)
    ) {
      return
    }

    // Use the shared utility function
    dndHandleDragEnd(
      result,
      data,
      courseId || '',
      queryClient,
      reorderModulesMutation,
      handleMoveItem,
    )
  }

  const handleCollapseAllRef = useCallback(() => {
    handleCollapseAll(data, setExpandedModules)
  }, [data, setExpandedModules])

  const handleExpandAllRef = useCallback(() => {
    handleExpandAll(data, setExpandedModules)
  }, [data, setExpandedModules])

  const onToggleExpandRef = useCallback(
    (moduleId: string) => {
      handleToggleExpand(moduleId, setExpandedModules)
    },
    [setExpandedModules],
  )

  return (
    <DragDropContext onDragEnd={handleDragEnd}>
      <View as="div">
        <ModulePageActionHeader
          onCollapseAll={handleCollapseAllRef}
          onExpandAll={handleExpandAllRef}
          anyModuleExpanded={Array.from(expandedModules.values()).some(expanded => expanded)}
        />
        {isLoading && !data ? (
          <View as="div" textAlign="center" padding="large">
            <Spinner renderTitle={I18n.t('Loading modules')} size="large" />
          </View>
        ) : error ? (
          <View as="div" textAlign="center" padding="large">
            <Text color="danger">{I18n.t('Error loading modules')}</Text>
          </View>
        ) : (
          <Droppable droppableId="modules-list" type="MODULE">
            {provided => (
              <div
                ref={provided.innerRef}
                {...provided.droppableProps}
                style={{minHeight: '100px'}}
              >
                <Flex direction="column" gap="small">
                  {data?.pages[0]?.modules.length === 0 ? (
                    <View as="div" textAlign="center" padding="large">
                      <Text>{I18n.t('No modules found')}</Text>
                    </View>
                  ) : (
                    data?.pages
                      .flatMap(page => page.modules)
                      .map((module, index) => (
                        <Draggable key={module._id} draggableId={module._id} index={index}>
                          {(dragProvided, snapshot) => (
                            <div
                              ref={dragProvided.innerRef}
                              {...dragProvided.draggableProps}
                              style={{
                                ...dragProvided.draggableProps.style,
                                margin: '0 0 8px 0',
                                background: snapshot.isDragging ? '#F2F4F4' : 'transparent',
                                borderRadius: '4px',
                              }}
                            >
                              <MemoizedModule
                                id={module._id}
                                name={module.name}
                                published={module.published}
                                prerequisites={module.prerequisites}
                                completionRequirements={module.completionRequirements}
                                requirementCount={module.requirementCount}
                                expanded={!!expandedModules.get(module._id)}
                                hasActiveOverrides={module.hasActiveOverrides}
                                onToggleExpand={onToggleExpandRef}
                                dragHandleProps={dragProvided.dragHandleProps}
                                setModuleAction={setModuleAction}
                                setIsManageModuleContentTrayOpen={setIsManageModuleContentTrayOpen}
                                setSelectedModuleItem={setSelectedModuleItem}
                                setSourceModule={setSourceModule}
                              />
                            </div>
                          )}
                        </Draggable>
                      ))
                  )}
                </Flex>
                {provided.placeholder}
              </div>
            )}
          </Droppable>
        )}
        {isManageModuleContentTrayOpen && (
          <ManageModuleContentTray
            sourceModuleId={sourceModule?.id || ''}
            sourceModuleTitle={sourceModule?.title || ''}
            sourceModuleItemId={selectedModuleItem?.id}
            isOpen={isManageModuleContentTrayOpen}
            onClose={() => {
              setIsManageModuleContentTrayOpen(false)
              setModuleAction(null)
              setSelectedModuleItem(null)
            }}
            moduleAction={moduleAction}
            moduleItemId={selectedModuleItem?.id}
            moduleItemTitle={selectedModuleItem?.title}
          />
        )}
      </View>
    </DragDropContext>
  )
}

export default ModulesList<|MERGE_RESOLUTION|>--- conflicted
+++ resolved
@@ -46,12 +46,8 @@
     prevProps.id === nextProps.id &&
     prevProps.expanded === nextProps.expanded &&
     prevProps.published === nextProps.published &&
-<<<<<<< HEAD
-    prevProps.name === nextProps.name
-=======
     prevProps.name === nextProps.name &&
     prevProps.hasActiveOverrides === nextProps.hasActiveOverrides
->>>>>>> 1acb383e
   )
 })
 
