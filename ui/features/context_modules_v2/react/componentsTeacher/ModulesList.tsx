/*
 * Copyright (C) 2025 - present Instructure, Inc.
 *
 * This file is part of Canvas.
 *
 * Canvas is free software: you can redistribute it and/or modify it under
 * the terms of the GNU Affero General Public License as published by the Free
 * Software Foundation, version 3 of the License.
 *
 * Canvas is distributed in the hope that it will be useful, but WITHOUT ANY
 * WARRANTY; without even the implied warranty of MERCHANTABILITY or FITNESS FOR
 * A PARTICULAR PURPOSE. See the GNU Affero General Public License for more
 * details.
 *
 * You should have received a copy of the GNU Affero General Public License along
 * with this program. If not, see <http://www.gnu.org/licenses/>.
 */

import React, {useState, useEffect, useCallback, memo, useMemo} from 'react'
import {debounce} from '@instructure/debounce'
import {View} from '@instructure/ui-view'
import {Text} from '@instructure/ui-text'
import {Flex} from '@instructure/ui-flex'
import ModulePageActionHeader from './ModulePageActionHeader'
import Module from './Module'
import {DragDropContext, Droppable, Draggable, DropResult} from 'react-beautiful-dnd'
import {
  handleCollapseAll,
  handleExpandAll,
  handleModuleViewChange,
} from '../handlers/modulePageActionHandlers'
import ManageModuleContentTray from './ManageModuleContent/ManageModuleContentTray'
import {useModules} from '../hooks/queries/useModules'
import {useReorderModuleItems} from '../hooks/mutations/useReorderModuleItems'
import {useReorderModules} from '../hooks/mutations/useReorderModules'
import {useToggleCollapse, useToggleAllCollapse} from '../hooks/mutations/useToggleCollapse'
import {useContextModule} from '../hooks/useModuleContext'
import {queryClient} from '@canvas/query'
import {Spinner} from '@instructure/ui-spinner'
import {useScope as createI18nScope} from '@canvas/i18n'
import {ModuleAction} from '../utils/types'
import {updateIndexes, getItemIds, handleDragEnd as dndHandleDragEnd} from '../utils/dndUtils'
import ModuleFilterHeader from './ModuleFilterHeader'
import {useCourseTeacher} from '../hooks/queriesTeacher/useCourseTeacher'
<<<<<<< HEAD
import {validateModuleTeacherRenderRequirements} from '../utils/utils'
=======
import {validateModuleTeacherRenderRequirements, ALL_MODULES} from '../utils/utils'
import {showFlashAlert} from '@canvas/alerts/react/FlashAlert'
import {useHowManyModulesAreFetchingItems} from '../hooks/queriesStudent/useHowManyModulesAreFetchingItems'
>>>>>>> a5dbccb1

const I18n = createI18nScope('context_modules_v2')

const MemoizedModule = memo(Module, validateModuleTeacherRenderRequirements)

const ALL_MODULES = 'all'
const ModulesList: React.FC = () => {
  const {teacherViewEnabled, studentViewEnabled, courseId} = useContextModule()
  const reorderItemsMutation = useReorderModuleItems()
  const reorderModulesMutation = useReorderModules()
<<<<<<< HEAD
  const {data, isLoading, isFetching, error} = useModules(courseId || '')
=======
  const {data, isLoading, error} = useModules(courseId || '')
  const {moduleFetchingCount, maxFetchingCount, fetchComplete} =
    useHowManyModulesAreFetchingItems(true)

>>>>>>> a5dbccb1
  const toggleCollapseMutation = useToggleCollapse(courseId || '')
  const toggleAllCollapse = useToggleAllCollapse(courseId || '')

  // Initialize with an empty Map - all modules will be collapsed by default
  const [expandedModules, setExpandedModules] = useState<Map<string, boolean>>(new Map())

  // State for managing the module content tray
  const [isManageModuleContentTrayOpen, setIsManageModuleContentTrayOpen] = useState(false)
  const [moduleAction, setModuleAction] = useState<ModuleAction | null>(null)
  const [selectedModuleItem, setSelectedModuleItem] = useState<{id: string; title: string} | null>(
    null,
  )
  const [sourceModule, setSourceModule] = useState<{id: string; title: string} | null>(null)
  const [teacherViewValue, setTeacherViewValue] = useState(ALL_MODULES)
  const [studentViewValue, setStudentViewValue] = useState(ALL_MODULES)
  const {data: courseStudentData} = useCourseTeacher(courseId || '')
  const [isDisabled, setIsDisabled] = useState(true)

  useEffect(() => {
<<<<<<< HEAD
    setIsDisabled(isFetching)
  }, [isFetching])
=======
    setIsDisabled(moduleFetchingCount > 0)
  }, [moduleFetchingCount])
>>>>>>> a5dbccb1

  useEffect(() => {
    if ((!teacherViewEnabled && !studentViewEnabled) || !courseStudentData) return

    const studentId = courseStudentData.settings?.showStudentOnlyModuleId ?? ALL_MODULES
    const teacherId = courseStudentData.settings?.showTeacherOnlyModuleId ?? ALL_MODULES

    setStudentViewValue(studentId)
    setTeacherViewValue(teacherId)
  }, [courseId, teacherViewEnabled, studentViewEnabled, courseStudentData])

  const moduleOptions = useMemo(() => {
    if (!data) return {teacherView: [], studentView: []}

    const allModules = data.pages.flatMap(page =>
      page.modules.map(m => ({
        id: m._id,
        name: m.name,
        published: m.published,
      })),
    )

    return {
      teacherView: allModules,
      studentView: allModules.filter(m => m.published),
    }
  }, [data])

  const handleTeacherChange = (
    _e: React.SyntheticEvent<Element, Event>,
    data: {value?: string | number; id?: string},
  ) => handleModuleViewChange('teacher', setTeacherViewValue, courseId, data)

  const handleStudentChange = (
    _e: React.SyntheticEvent<Element, Event>,
    data: {value?: string | number; id?: string},
  ) => handleModuleViewChange('student', setStudentViewValue, courseId, data)

  // Set initial expanded state for modules when data is loaded
  useEffect(() => {
    if (data?.pages) {
      const allModules = data.pages.flatMap(page => page.modules)

      // Create a Map for module expansion state
      const initialExpandedState = new Map<string, boolean>()
      allModules.forEach(module => {
        // Use collapsed state from progression if available
        if (module.progression && module.progression?.collapsed !== null) {
          // Note: we invert collapsed to get expanded state
          initialExpandedState.set(module._id, !module.progression.collapsed)
        } else {
          // Default all modules to collapsed
          initialExpandedState.set(module._id, false)
        }
      })

      setExpandedModules(prev => {
        if (prev.size > 0) {
          const newState = new Map(prev)
          allModules.forEach(module => {
            if (!newState.has(module._id)) {
              // For newly added modules, respect their progression collapsed state
              if (module.progression && module.progression.collapsed !== null) {
                newState.set(module._id, !module.progression.collapsed)
              } else {
                newState.set(module._id, false) // Default to collapsed
              }
            }
          })
          return newState
        }
        return initialExpandedState
      })
    }
  }, [data?.pages])
<<<<<<< HEAD
=======

  useEffect(() => {
    if (fetchComplete && maxFetchingCount > 1) {
      requestAnimationFrame(() => {
        showFlashAlert({
          message: 'All module items loaded',
          type: 'success',
          srOnly: true,
          politeness: 'assertive',
        })
      })
    }
  }, [maxFetchingCount, fetchComplete])
>>>>>>> a5dbccb1

  const handleMoveItem = (
    dragIndex: number,
    hoverIndex: number,
    dragModuleId: string,
    hoverModuleId: string,
  ) => {
    // Get the current data for the source module
    const sourceModuleData = queryClient.getQueryData(['moduleItems', dragModuleId]) as any
    if (!sourceModuleData?.moduleItems?.length) return

    // Get the item being moved
    const movedItem = sourceModuleData.moduleItems[dragIndex]
    if (!movedItem) return

    // We're using the shared utility functions from dndUtils.ts

    // Helper to update cache and call the mutation
    const updateAndMutate = (moduleId: string, oldModuleId: string, updatedItems: any[]) => {
      // Update cache
      queryClient.setQueryData(['moduleItems', moduleId], {
        ...(moduleId === dragModuleId
          ? sourceModuleData
          : queryClient.getQueryData(['moduleItems', moduleId])),
        moduleItems: updatedItems,
      })

      // Get item IDs and call mutation if needed
      const itemIds = getItemIds(updatedItems)
      if (itemIds.length > 0) {
        reorderItemsMutation.mutate({
          courseId,
          moduleId,
          oldModuleId,
          order: itemIds,
        })
      }
    }

    // ---------- STEP 1: OPTIMISTIC UI UPDATE ----------
    // For same-module reordering
    if (dragModuleId === hoverModuleId) {
      // Clone and update the module items
      const updatedItems = [...sourceModuleData.moduleItems]
      updatedItems.splice(dragIndex, 1) // Remove from old position
      updatedItems.splice(hoverIndex, 0, movedItem) // Insert at new position

      // Update all indexes and update cache
      updateAndMutate(dragModuleId, dragModuleId, updateIndexes(updatedItems))
    }
    // For cross-module movement
    else {
      // Get destination module data
      const destModuleData = queryClient.getQueryData(['moduleItems', hoverModuleId]) as any
      if (!destModuleData?.moduleItems) return

      // Prepare source module update (remove the item)
      const updatedSourceItems = updateIndexes(
        sourceModuleData.moduleItems.filter((_: any, i: number) => i !== dragIndex),
      )

      // Prepare destination module update (add the item)
      const updatedItem = {
        ...movedItem,
        moduleId: hoverModuleId,
        index: hoverIndex,
      }
      const updatedDestItems = [...destModuleData.moduleItems]
      updatedDestItems.splice(hoverIndex, 0, updatedItem)
      const updatedDestWithIndexes = updateIndexes(updatedDestItems)

      // Update both caches and call mutations
      updateAndMutate(dragModuleId, dragModuleId, updatedSourceItems)
      updateAndMutate(hoverModuleId, dragModuleId, updatedDestWithIndexes)
    }
  }

  // Use the utility function from dndUtils.ts, passing our handleMoveItem as a callback
  const handleDragEnd = (result: DropResult) => {
    // Check for no destination or no movement first
    if (
      !result.destination ||
      (result.source.droppableId === result.destination.droppableId &&
        result.source.index === result.destination.index)
    ) {
      return
    }

    // Use the shared utility function
    dndHandleDragEnd(
      result,
      data,
      courseId || '',
      queryClient,
      reorderModulesMutation,
      handleMoveItem,
    )
  }

  // Create debounced function for individual module toggle
  const debouncedToggleCollapse = useCallback(() => {
    const debouncedFn = debounce((params: {moduleId: string; collapse: boolean}) => {
      toggleCollapseMutation.mutate(params)
    }, 500)

    return debouncedFn
  }, [toggleCollapseMutation])() // Execute immediately to get the debounced function

  // Clean up debounced functions on unmount
  useEffect(() => {
    return () => {
      // Cancel any pending debounced calls
      debouncedToggleCollapse.cancel()
    }
  }, [debouncedToggleCollapse])

  const handleToggleAllCollapse = useCallback(
    (collapse: boolean) => {
      toggleAllCollapse.mutate(collapse)
    },
    [toggleAllCollapse],
  )

  const handleCollapseAllRef = useCallback(() => {
    // Update UI immediately
    handleCollapseAll(data, setExpandedModules)
    // Persist to database
    handleToggleAllCollapse(true)
  }, [data, setExpandedModules, handleToggleAllCollapse])

  const handleExpandAllRef = useCallback(() => {
    // Update UI immediately
    handleExpandAll(data, setExpandedModules)
    // Persist to database
    handleToggleAllCollapse(false)
  }, [data, setExpandedModules, handleToggleAllCollapse])

  const onToggleExpandRef = useCallback(
    (moduleId: string) => {
      const currentExpanded = expandedModules.get(moduleId) || false

      // Update UI immediately for responsiveness
      setExpandedModules(prev => {
        const newState = new Map(prev)
        newState.set(moduleId, !currentExpanded)
        return newState
      })

      // Debounce the API call to persist the collapsed state
      // Note: the endpoint expects 'collapse' which is the opposite of 'expanded'
      debouncedToggleCollapse({
        moduleId,
        collapse: currentExpanded, // If currently expanded, we're collapsing it
      })
    },
    [expandedModules, debouncedToggleCollapse],
  )

  return (
    <DragDropContext onDragEnd={handleDragEnd}>
      <View as="div">
        <ModulePageActionHeader
          onCollapseAll={handleCollapseAllRef}
          onExpandAll={handleExpandAllRef}
          anyModuleExpanded={Array.from(expandedModules.values()).some(expanded => expanded)}
          disabled={isDisabled}
        />
        {isLoading && !data ? (
          <View as="div" textAlign="center" padding="large">
            <Spinner renderTitle={I18n.t('Loading modules')} size="large" />
          </View>
        ) : error ? (
          <View as="div" textAlign="center" padding="large">
            <Text color="danger">{I18n.t('Error loading modules')}</Text>
          </View>
        ) : (
          <Droppable droppableId="modules-list" type="MODULE">
            {provided => (
              <div
                ref={provided.innerRef}
                {...provided.droppableProps}
                style={{minHeight: '100px'}}
              >
                {(studentViewEnabled || teacherViewEnabled) && data?.pages ? (
                  <ModuleFilterHeader
                    moduleOptions={moduleOptions}
                    handleTeacherChange={handleTeacherChange}
                    teacherViewValue={teacherViewValue}
                    teacherViewEnabled={teacherViewEnabled}
                    handleStudentChange={handleStudentChange}
                    studentViewValue={studentViewValue}
                    studentViewEnabled={studentViewEnabled}
                    disabled={isDisabled}
                  />
                ) : null}
                <Flex direction="column" gap="small">
                  {data?.pages[0]?.modules.length === 0 ? (
                    <View as="div" textAlign="center" padding="large">
                      <Text>{I18n.t('No modules found')}</Text>
                    </View>
                  ) : (
                    data?.pages
                      .flatMap(page => page.modules)
                      .map((module, index) => (
                        <Draggable key={module._id} draggableId={module._id} index={index}>
                          {(dragProvided, snapshot) => (
                            <div
                              ref={dragProvided.innerRef}
                              {...dragProvided.draggableProps}
                              style={{
                                ...dragProvided.draggableProps.style,
                                margin: '0 0 8px 0',
                                background: snapshot.isDragging ? '#F2F4F4' : 'transparent',
                                borderRadius: '4px',
                                display:
                                  !teacherViewValue ||
                                  module._id === teacherViewValue ||
                                  teacherViewValue === ALL_MODULES
                                    ? 'block'
                                    : 'none',
                              }}
                            >
                              <MemoizedModule
                                id={module._id}
                                name={module.name}
                                published={module.published}
                                prerequisites={module.prerequisites}
                                completionRequirements={module.completionRequirements}
                                requirementCount={module.requirementCount}
                                unlockAt={module.unlockAt}
                                expanded={!!expandedModules.get(module._id)}
                                hasActiveOverrides={module.hasActiveOverrides}
                                onToggleExpand={onToggleExpandRef}
                                dragHandleProps={dragProvided.dragHandleProps}
                                setModuleAction={setModuleAction}
                                setIsManageModuleContentTrayOpen={setIsManageModuleContentTrayOpen}
                                setSelectedModuleItem={setSelectedModuleItem}
                                setSourceModule={setSourceModule}
                              />
                            </div>
                          )}
                        </Draggable>
                      ))
                  )}
                </Flex>
                {provided.placeholder}
              </div>
            )}
          </Droppable>
        )}
        {isManageModuleContentTrayOpen && (
          <ManageModuleContentTray
            sourceModuleId={sourceModule?.id || ''}
            sourceModuleTitle={sourceModule?.title || ''}
            sourceModuleItemId={selectedModuleItem?.id}
            isOpen={isManageModuleContentTrayOpen}
            onClose={() => {
              setIsManageModuleContentTrayOpen(false)
              setModuleAction(null)
              setSelectedModuleItem(null)
            }}
            moduleAction={moduleAction}
            moduleItemId={selectedModuleItem?.id}
            moduleItemTitle={selectedModuleItem?.title}
          />
        )}
      </View>
    </DragDropContext>
  )
}

export default ModulesList<|MERGE_RESOLUTION|>--- conflicted
+++ resolved
@@ -42,31 +42,22 @@
 import {updateIndexes, getItemIds, handleDragEnd as dndHandleDragEnd} from '../utils/dndUtils'
 import ModuleFilterHeader from './ModuleFilterHeader'
 import {useCourseTeacher} from '../hooks/queriesTeacher/useCourseTeacher'
-<<<<<<< HEAD
-import {validateModuleTeacherRenderRequirements} from '../utils/utils'
-=======
 import {validateModuleTeacherRenderRequirements, ALL_MODULES} from '../utils/utils'
 import {showFlashAlert} from '@canvas/alerts/react/FlashAlert'
 import {useHowManyModulesAreFetchingItems} from '../hooks/queriesStudent/useHowManyModulesAreFetchingItems'
->>>>>>> a5dbccb1
 
 const I18n = createI18nScope('context_modules_v2')
 
 const MemoizedModule = memo(Module, validateModuleTeacherRenderRequirements)
 
-const ALL_MODULES = 'all'
 const ModulesList: React.FC = () => {
   const {teacherViewEnabled, studentViewEnabled, courseId} = useContextModule()
   const reorderItemsMutation = useReorderModuleItems()
   const reorderModulesMutation = useReorderModules()
-<<<<<<< HEAD
-  const {data, isLoading, isFetching, error} = useModules(courseId || '')
-=======
   const {data, isLoading, error} = useModules(courseId || '')
   const {moduleFetchingCount, maxFetchingCount, fetchComplete} =
     useHowManyModulesAreFetchingItems(true)
 
->>>>>>> a5dbccb1
   const toggleCollapseMutation = useToggleCollapse(courseId || '')
   const toggleAllCollapse = useToggleAllCollapse(courseId || '')
 
@@ -86,13 +77,8 @@
   const [isDisabled, setIsDisabled] = useState(true)
 
   useEffect(() => {
-<<<<<<< HEAD
-    setIsDisabled(isFetching)
-  }, [isFetching])
-=======
     setIsDisabled(moduleFetchingCount > 0)
   }, [moduleFetchingCount])
->>>>>>> a5dbccb1
 
   useEffect(() => {
     if ((!teacherViewEnabled && !studentViewEnabled) || !courseStudentData) return
@@ -168,8 +154,6 @@
       })
     }
   }, [data?.pages])
-<<<<<<< HEAD
-=======
 
   useEffect(() => {
     if (fetchComplete && maxFetchingCount > 1) {
@@ -183,7 +167,6 @@
       })
     }
   }, [maxFetchingCount, fetchComplete])
->>>>>>> a5dbccb1
 
   const handleMoveItem = (
     dragIndex: number,
