--- conflicted
+++ resolved
@@ -44,14 +44,10 @@
 import {validateModuleTeacherRenderRequirements, ALL_MODULES} from '../utils/utils'
 import {showFlashAlert} from '@canvas/alerts/react/FlashAlert'
 import {useHowManyModulesAreFetchingItems} from '../hooks/queries/useHowManyModulesAreFetchingItems'
-<<<<<<< HEAD
-import {TEACHER, STUDENT, MODULE_ITEMS} from '../utils/constants'
-=======
 import {TEACHER, STUDENT, MODULE_ITEMS, PAGE_SIZE, SHOW_ALL_PAGE_SIZE} from '../utils/constants'
 import {IconModuleSolid} from '@instructure/ui-icons'
 import {handleAddModule} from '../handlers/moduleActionHandlers'
 import CreateNewModule from '../components/CreateNewModule'
->>>>>>> 2ec7b1b5
 
 const I18n = createI18nScope('context_modules_v2')
 
@@ -65,17 +61,10 @@
     moduleCursorState,
     setModuleCursorState,
   } = useContextModule()
-<<<<<<< HEAD
-  const reorderItemsMutation = useReorderModuleItems()
-  const reorderModulesMutation = useReorderModules()
-  const {data, isLoading, error} = useModules(courseId || '')
-  const {moduleFetchingCount, maxFetchingCount, fetchComplete} = useHowManyModulesAreFetchingItems()
-=======
   const reorderItemsMutation = useReorderModuleItemsGQL()
   const reorderModulesMutation = useReorderModules()
   const {data, isLoading, error} = useModules(courseId || '')
   const {maxFetchingCount, fetchComplete} = useHowManyModulesAreFetchingItems()
->>>>>>> 2ec7b1b5
   const toggleCollapseMutation = useToggleCollapse(courseId || '')
   const toggleAllCollapse = useToggleAllCollapse(courseId || '')
 
@@ -213,14 +202,6 @@
   ) => {
     const dragCursor = moduleCursorState[dragModuleId]
     const hoverCursor = moduleCursorState[hoverModuleId]
-<<<<<<< HEAD
-
-    const sourceModuleData = queryClient.getQueryData([MODULE_ITEMS, dragModuleId, dragCursor]) as {
-      moduleItems: ModuleItem[]
-    }
-
-    if (!sourceModuleData?.moduleItems?.length) return
-=======
     const view = TEACHER // Always use TEACHER view since DnD is only available in teacher view
 
     // In "show all" mode, prioritize the complete data over paginated data
@@ -239,25 +220,12 @@
         moduleItems: ModuleItem[]
       }
     }
->>>>>>> 2ec7b1b5
 
     // Get the item being moved
     const movedItem = sourceModuleData.moduleItems[dragIndex]
     if (!movedItem) return
 
     // Helper to update cache and call the mutation
-<<<<<<< HEAD
-    const updateAndMutate = (moduleId: string, oldModuleId: string, updatedItems: ModuleItem[]) => {
-      // Update cache
-      const cursor = moduleCursorState[moduleId]
-
-      queryClient.setQueryData([MODULE_ITEMS, moduleId, cursor], {
-        ...(moduleId === dragModuleId
-          ? sourceModuleData
-          : queryClient.getQueryData([MODULE_ITEMS, moduleId, cursor])),
-        moduleItems: updatedItems,
-      })
-=======
     const updateAndMutate = (
       moduleId: string,
       oldModuleId: string,
@@ -289,7 +257,6 @@
           moduleItems: updatedItems,
         })
       }
->>>>>>> 2ec7b1b5
 
       // Get item IDs and call mutation if needed
       const itemIds = getItemIds(updatedItems)
@@ -318,16 +285,6 @@
       updateAndMutate(dragModuleId, dragModuleId, updateIndexes(updatedItems))
       // For cross-module movement
     } else {
-<<<<<<< HEAD
-      const destModuleData = queryClient.getQueryData([
-        MODULE_ITEMS,
-        hoverModuleId,
-        hoverCursor,
-      ]) as {
-        moduleItems: ModuleItem[]
-      }
-
-=======
       // Try to get destination data from either paginated cache or "show all" cache
       let destModuleData = queryClient.getQueryData([MODULE_ITEMS, hoverModuleId, hoverCursor]) as {
         moduleItems: ModuleItem[]
@@ -345,7 +302,6 @@
         }
       }
 
->>>>>>> 2ec7b1b5
       if (!destModuleData?.moduleItems) return
 
       // Calculate absolute target position for cross-module moves
