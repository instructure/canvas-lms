--- conflicted
+++ resolved
@@ -122,11 +122,7 @@
                             ? '0 2px 8px rgba(0,0,0,0.15)'
                             : 'none',
                           overflowX: 'hidden',
-<<<<<<< HEAD
-                          borderWidth: item.content?.published ? '0 0 0 large' : '0',
-=======
                           borderWidth: item.published ? '0 0 0 large' : '0',
->>>>>>> 53aa8385
                           borderColor: 'success',
                         }}
                         data-item-id={item._id}
@@ -135,11 +131,7 @@
                           <View
                             as="div"
                             borderWidth="0 0 0 large"
-<<<<<<< HEAD
-                            borderColor={item.content?.published ? 'success' : 'transparent'}
-=======
                             borderColor={item.published ? 'success' : 'transparent'}
->>>>>>> 53aa8385
                           >
                             <MemoizedModuleItem
                               key={`memoized-module-item-${item._id}`}
