/*
 * Copyright (C) 2025 - present Instructure, Inc.
 *
 * This file is part of Canvas.
 *
 * Canvas is free software: you can redistribute it and/or modify it under
 * the terms of the GNU Affero General Public License as published by the Free
 * Software Foundation, version 3 of the License.
 *
 * Canvas is distributed in the hope that it will be useful, but WITHOUT ANY
 * WARRANTY; without even the implied warranty of MERCHANTABILITY or FITNESS FOR
 * A PARTICULAR PURPOSE. See the GNU Affero General Public License for more
 * details.
 *
 * You should have received a copy of the GNU Affero General Public License along
 * with this program. If not, see <http://www.gnu.org/licenses/>.
 */

import React, {memo} from 'react'
import {View} from '@instructure/ui-view'
import {Spinner} from '@instructure/ui-spinner'
import {Text} from '@instructure/ui-text'
import ModuleItem from './ModuleItem'
import AddItemInline from './AddItemModalComponents/AddItemInline'
import {Droppable, Draggable} from 'react-beautiful-dnd'
import {useScope as createI18nScope} from '@canvas/i18n'
import type {
  CompletionRequirement,
  ModuleItem as ModuleItemType,
  ModuleAction,
} from '../utils/types'
import {validateModuleItemTeacherRenderRequirements} from '../utils/utils'

const I18n = createI18nScope('context_modules_v2')

<<<<<<< HEAD
const MemoizedModuleItem = memo(ModuleItem, (prevProps, nextProps) => {
  const basicPropsEqual =
    prevProps.id === nextProps.id &&
    prevProps.moduleId === nextProps.moduleId &&
    prevProps.published === nextProps.published &&
    prevProps.index === nextProps.index &&
    prevProps.content?.title === nextProps.content?.title &&
    prevProps.indent === nextProps.indent

  if (!basicPropsEqual) return false

  const prevOverrides = prevProps.content?.assignmentOverrides
  const nextOverrides = nextProps.content?.assignmentOverrides

  if (!!prevOverrides !== !!nextOverrides) return false

  if (!prevOverrides && !nextOverrides) return true

  const prevEdgesCount = prevOverrides?.edges?.length ?? 0
  const nextEdgesCount = nextOverrides?.edges?.length ?? 0
  if (prevEdgesCount !== nextEdgesCount) return false

  if (prevEdgesCount > 0) {
    const prevOverridesStr = JSON.stringify(prevOverrides)
    const nextOverridesStr = JSON.stringify(nextOverrides)
    return prevOverridesStr === nextOverridesStr
  }

  return true
})
=======
const MemoizedModuleItem = memo(ModuleItem, validateModuleItemTeacherRenderRequirements)
>>>>>>> 1593bcca

export interface ModuleItemListProps {
  moduleId: string
  moduleTitle?: string
  moduleItems: ModuleItemType[]
  completionRequirements?: CompletionRequirement[]
  isLoading: boolean
  error: any
  setModuleAction?: React.Dispatch<React.SetStateAction<ModuleAction | null>>
  setSelectedModuleItem?: (item: {id: string; title: string} | null) => void
  setIsManageModuleContentTrayOpen?: React.Dispatch<React.SetStateAction<boolean>>
  setSourceModule?: React.Dispatch<React.SetStateAction<{id: string; title: string} | null>>
}

const ModuleItemList: React.FC<ModuleItemListProps> = ({
  moduleId,
  moduleTitle = '',
  moduleItems,
  completionRequirements,
  isLoading,
  error,
  setModuleAction,
  setSelectedModuleItem,
  setIsManageModuleContentTrayOpen,
  setSourceModule,
}) => {
  return (
    <View as="div" overflowX="hidden">
      <Droppable droppableId={moduleId} type="MODULE_ITEM">
        {(provided, snapshot) => (
          <div
            ref={provided.innerRef}
            {...provided.droppableProps}
            style={{
              minHeight: '50px',
              background: snapshot.isDraggingOver ? '#F2F4F4' : 'transparent',
              padding: '0',
              overflowX: 'hidden',
            }}
          >
            {isLoading ? (
              <View as="div" textAlign="center" padding="medium">
                <Spinner renderTitle={I18n.t('Loading module items')} size="small" />
              </View>
            ) : error ? (
              <View as="div" textAlign="center" padding="medium">
                <Text color="danger">{I18n.t('Error loading module items')}</Text>
              </View>
            ) : moduleItems.length === 0 ? (
              <View as="div" textAlign="center" padding="medium">
                <AddItemInline moduleId={moduleId} itemCount={0} />
              </View>
            ) : (
              moduleItems.map((item, index) => (
                <Draggable key={`${item.id}-${index}`} draggableId={item.id} index={index}>
                  {(dragProvided, dragSnapshot) => (
                    <div
                      ref={dragProvided.innerRef}
                      {...dragProvided.draggableProps}
                      style={{
                        ...dragProvided.draggableProps.style,
                        background: dragSnapshot.isDragging ? '#ffffff' : 'transparent',
                        boxShadow: dragSnapshot.isDragging ? '0 2px 8px rgba(0,0,0,0.15)' : 'none',
                        overflowX: 'hidden',
                        borderWidth: item.content?.published ? '0 0 0 large' : '0',
                        borderColor: 'success',
                      }}
                      data-item-id={item._id}
                    >
                      <View as="div" borderWidth={`${index === 0 ? '0' : 'small'} 0 0 0`}>
                        <View
                          as="div"
                          borderWidth="0 0 0 large"
                          borderColor={item.content?.published ? 'success' : 'transparent'}
                        >
                          <MemoizedModuleItem
                            {...item}
                            moduleId={moduleId}
                            moduleTitle={moduleTitle}
                            index={index}
                            id={item.id}
                            published={item.content?.published ?? false}
                            canUnpublish={item.content?.canUnpublish ?? true}
                            completionRequirements={completionRequirements}
                            dragHandleProps={dragProvided.dragHandleProps}
                            setModuleAction={setModuleAction}
                            setSelectedModuleItem={setSelectedModuleItem}
                            setIsManageModuleContentTrayOpen={setIsManageModuleContentTrayOpen}
                            setSourceModule={setSourceModule}
                          />
                        </View>
                      </View>
                    </div>
                  )}
                </Draggable>
              ))
            )}
            {provided.placeholder}
          </div>
        )}
      </Droppable>
    </View>
  )
}

export default ModuleItemList<|MERGE_RESOLUTION|>--- conflicted
+++ resolved
@@ -33,40 +33,7 @@
 
 const I18n = createI18nScope('context_modules_v2')
 
-<<<<<<< HEAD
-const MemoizedModuleItem = memo(ModuleItem, (prevProps, nextProps) => {
-  const basicPropsEqual =
-    prevProps.id === nextProps.id &&
-    prevProps.moduleId === nextProps.moduleId &&
-    prevProps.published === nextProps.published &&
-    prevProps.index === nextProps.index &&
-    prevProps.content?.title === nextProps.content?.title &&
-    prevProps.indent === nextProps.indent
-
-  if (!basicPropsEqual) return false
-
-  const prevOverrides = prevProps.content?.assignmentOverrides
-  const nextOverrides = nextProps.content?.assignmentOverrides
-
-  if (!!prevOverrides !== !!nextOverrides) return false
-
-  if (!prevOverrides && !nextOverrides) return true
-
-  const prevEdgesCount = prevOverrides?.edges?.length ?? 0
-  const nextEdgesCount = nextOverrides?.edges?.length ?? 0
-  if (prevEdgesCount !== nextEdgesCount) return false
-
-  if (prevEdgesCount > 0) {
-    const prevOverridesStr = JSON.stringify(prevOverrides)
-    const nextOverridesStr = JSON.stringify(nextOverrides)
-    return prevOverridesStr === nextOverridesStr
-  }
-
-  return true
-})
-=======
 const MemoizedModuleItem = memo(ModuleItem, validateModuleItemTeacherRenderRequirements)
->>>>>>> 1593bcca
 
 export interface ModuleItemListProps {
   moduleId: string
