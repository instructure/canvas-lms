/*
 * Copyright (C) 2025 - present Instructure, Inc.
 *
 * This file is part of Canvas.
 *
 * Canvas is free software: you can redistribute it and/or modify it under
 * the terms of the GNU Affero General Public License as published by the Free
 * Software Foundation, version 3 of the License.
 *
 * Canvas is distributed in the hope that it will be useful, but WITHOUT ANY
 * WARRANTY; without even the implied warranty of MERCHANTABILITY or FITNESS FOR
 * A PARTICULAR PURPOSE. See the GNU Affero General Public License for more
 * details.
 *
 * You should have received a copy of the GNU Affero General Public License along
 * with this program. If not, see <http://www.gnu.org/licenses/>.
 */

import React, {memo} from 'react'
import {View} from '@instructure/ui-view'
import {Spinner} from '@instructure/ui-spinner'
import {Text} from '@instructure/ui-text'
import ModuleItem from './ModuleItem'
import {Droppable, Draggable} from 'react-beautiful-dnd'
import {useScope as createI18nScope} from '@canvas/i18n'
import type {
  CompletionRequirement,
  ModuleItem as ModuleItemType,
  ModuleAction,
} from '../utils/types'

const I18n = createI18nScope('context_modules_v2')

const MemoizedModuleItem = memo(ModuleItem, (prevProps, nextProps) => {
  return (
    prevProps.id === nextProps.id &&
    prevProps.moduleId === nextProps.moduleId &&
    prevProps.published === nextProps.published &&
    prevProps.index === nextProps.index &&
    prevProps.content?.title === nextProps.content?.title &&
    prevProps.indent === nextProps.indent
  )
})

export interface ModuleItemListProps {
  moduleId: string
  moduleTitle?: string
  moduleItems: ModuleItemType[]
  completionRequirements?: CompletionRequirement[]
  isLoading: boolean
  error: any
  setModuleAction?: React.Dispatch<React.SetStateAction<ModuleAction | null>>
  setSelectedModuleItem?: (item: {id: string; title: string} | null) => void
  setIsManageModuleContentTrayOpen?: React.Dispatch<React.SetStateAction<boolean>>
  setSourceModule?: React.Dispatch<React.SetStateAction<{id: string; title: string} | null>>
}

const ModuleItemList: React.FC<ModuleItemListProps> = ({
  moduleId,
  moduleTitle = '',
  moduleItems,
  completionRequirements,
  isLoading,
  error,
  setModuleAction,
  setSelectedModuleItem,
  setIsManageModuleContentTrayOpen,
  setSourceModule,
}) => {
  return (
    <View as="div" overflowX="hidden">
      <Droppable droppableId={moduleId} type="MODULE_ITEM">
        {(provided, snapshot) => (
          <div
            ref={provided.innerRef}
            {...provided.droppableProps}
            style={{
              minHeight: '50px',
              background: snapshot.isDraggingOver ? '#F2F4F4' : 'transparent',
              padding: '0',
              overflowX: 'hidden',
            }}
          >
            {isLoading ? (
              <View as="div" textAlign="center" padding="medium">
                <Spinner renderTitle={I18n.t('Loading module items')} size="small" />
              </View>
            ) : error ? (
              <View as="div" textAlign="center" padding="medium">
                <Text color="danger">{I18n.t('Error loading module items')}</Text>
              </View>
            ) : moduleItems.length === 0 ? (
              <View as="div" textAlign="center" padding="medium">
                <Text>{I18n.t('No items in this module')}</Text>
              </View>
            ) : (
              moduleItems.map((item, index) => (
                <Draggable key={`${item.id}-${index}`} draggableId={item.id} index={index}>
                  {(dragProvided, dragSnapshot) => (
                    <div
                      ref={dragProvided.innerRef}
                      {...dragProvided.draggableProps}
                      style={{
                        ...dragProvided.draggableProps.style,
                        background: dragSnapshot.isDragging ? '#ffffff' : 'transparent',
                        boxShadow: dragSnapshot.isDragging ? '0 2px 8px rgba(0,0,0,0.15)' : 'none',
                        overflowX: 'hidden',
                        borderWidth: item.content?.published ? '0 0 0 large' : '0',
                        borderColor: 'success',
                      }}
                      data-item-id={item._id}
                    >
                      <View as="div" borderWidth={`${index === 0 ? '0' : 'small'} 0 0 0`}>
                        <View
                          as="div"
                          borderWidth="0 0 0 large"
                          borderColor={item.content?.published ? 'success' : 'transparent'}
                        >
<<<<<<< HEAD
                          <ModuleItem
=======
                          <MemoizedModuleItem
>>>>>>> 2bd5305a
                            {...item}
                            moduleId={moduleId}
                            moduleTitle={moduleTitle}
                            index={index}
                            id={item.id}
                            published={item.content?.published ?? false}
                            canUnpublish={item.content?.canUnpublish ?? true}
                            completionRequirements={completionRequirements}
                            dragHandleProps={dragProvided.dragHandleProps}
                            setModuleAction={setModuleAction}
                            setSelectedModuleItem={setSelectedModuleItem}
                            setIsManageModuleContentTrayOpen={setIsManageModuleContentTrayOpen}
                            setSourceModule={setSourceModule}
                          />
                        </View>
                      </View>
                    </div>
                  )}
                </Draggable>
              ))
            )}
            {provided.placeholder}
          </div>
        )}
      </Droppable>
    </View>
  )
}

export default ModuleItemList<|MERGE_RESOLUTION|>--- conflicted
+++ resolved
@@ -116,11 +116,7 @@
                           borderWidth="0 0 0 large"
                           borderColor={item.content?.published ? 'success' : 'transparent'}
                         >
-<<<<<<< HEAD
-                          <ModuleItem
-=======
                           <MemoizedModuleItem
->>>>>>> 2bd5305a
                             {...item}
                             moduleId={moduleId}
                             moduleTitle={moduleTitle}
