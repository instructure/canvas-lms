/*
 * Copyright (C) 2025 - present Instructure, Inc.
 *
 * This file is part of Canvas.
 *
 * Canvas is free software: you can redistribute it and/or modify it under
 * the terms of the GNU Affero General Public License as published by the Free
 * Software Foundation, version 3 of the License.
 *
 * Canvas is distributed in the hope that it will be useful, but WITHOUT ANY
 * WARRANTY; without even the implied warranty of MERCHANTABILITY or FITNESS FOR
 * A PARTICULAR PURPOSE. See the GNU Affero General Public License for more
 * details.
 *
 * You should have received a copy of the GNU Affero General Public License along
 * with this program. If not, see <http://www.gnu.org/licenses/>.
 */

import React, {useCallback} from 'react'
import {Flex} from '@instructure/ui-flex'
import {Heading} from '@instructure/ui-heading'
import {IconButton} from '@instructure/ui-buttons'
import {
  IconDragHandleLine,
  IconMiniArrowEndSolid,
  IconMiniArrowDownLine,
} from '@instructure/ui-icons'
import {View} from '@instructure/ui-view'
import {useScope as createI18nScope} from '@canvas/i18n'
import ModuleHeaderActionPanel from './ModuleHeaderActionPanel'
import {CompletionRequirement, Prerequisite, ModuleAction} from '../utils/types'
import {Text} from '@instructure/ui-text'
import ModuleHeaderUnlockAt from '../components/ModuleHeaderUnlockAt'
import {isModuleUnlockAtDateInTheFuture} from '../utils/utils'

const I18n = createI18nScope('context_modules_v2')

interface ModuleHeaderProps {
  id: string
  name: string
  expanded: boolean
  onToggleExpand: (id: string) => void
  published: boolean
  prerequisites?: Prerequisite[]
  completionRequirements?: CompletionRequirement[]
  requirementCount: number
  unlockAt: string | null
  dragHandleProps?: any // For react-beautiful-dnd drag handle
  hasActiveOverrides: boolean
  itemCount: number
  setModuleAction?: React.Dispatch<React.SetStateAction<ModuleAction | null>>
  setIsManageModuleContentTrayOpen?: React.Dispatch<React.SetStateAction<boolean>>
  setSourceModule?: React.Dispatch<React.SetStateAction<{id: string; title: string} | null>>
}

const ModuleHeader: React.FC<ModuleHeaderProps> = ({
  id,
  name,
  expanded,
  onToggleExpand,
  published,
  prerequisites,
  completionRequirements,
  requirementCount,
  unlockAt,
  dragHandleProps,
  itemCount,
  hasActiveOverrides,
  setModuleAction,
  setIsManageModuleContentTrayOpen,
  setSourceModule,
}) => {
  const onToggleExpandRef = useCallback(() => {
    onToggleExpand(id)
  }, [onToggleExpand, id])

  return (
    <View as="div" background="secondary" borderWidth="0 0 small 0">
      <Flex padding="small" justifyItems="space-between" alignItems="center" wrap="wrap">
        <Flex.Item>
          <Flex gap="small" alignItems="center">
            <Flex.Item>
              <div {...dragHandleProps}>
                <IconDragHandleLine />
              </div>
            </Flex.Item>
            <Flex.Item>
              <IconButton
                size="small"
                withBorder={false}
                screenReaderLabel={expanded ? I18n.t('Collapse module') : I18n.t('Expand module')}
                renderIcon={expanded ? IconMiniArrowDownLine : IconMiniArrowEndSolid}
                withBackground={false}
                onClick={onToggleExpandRef}
                data-testid="module-header-expand-toggle"
                aria-expanded={expanded}
              />
            </Flex.Item>
<<<<<<< HEAD
            <Flex.Item padding="0 0 x-small 0">
=======
            <Flex.Item padding="0 0 x-small 0" shouldGrow shouldShrink>
>>>>>>> dec807a2
              <Flex direction="column" as="div" margin="none">
                <Flex.Item margin="none">
                  <Heading level="h2">
                    <Text size="medium" weight="bold" wrap="break-word">
                      {name}
                    </Text>
                  </Heading>
                </Flex.Item>
                {(unlockAt && isModuleUnlockAtDateInTheFuture(unlockAt)) ||
                prerequisites?.length ? (
                  <Flex.Item margin="none">
<<<<<<< HEAD
                    <Flex gap="xx-small" alignItems="center">
=======
                    <Flex gap="xx-small" alignItems="center" wrap="wrap">
>>>>>>> dec807a2
                      {unlockAt && isModuleUnlockAtDateInTheFuture(unlockAt) && (
                        <Flex.Item>
                          <ModuleHeaderUnlockAt unlockAt={unlockAt} />
                        </Flex.Item>
                      )}
                      {unlockAt &&
                        isModuleUnlockAtDateInTheFuture(unlockAt) &&
                        prerequisites?.length && (
                          <Flex.Item>
                            <Text size="x-small" color="secondary" as="span">
                              |
                            </Text>
                          </Flex.Item>
                        )}
                      {prerequisites?.length && (
                        <Flex.Item>
                          <Text
                            size="x-small"
                            color="secondary"
                            data-testid="module-header-prerequisites"
                          >
                            {I18n.t(
                              {
                                one: 'Prerequisite: %{prerequisiteName}',
                                other: 'Prerequisites: %{prerequisiteName}',
                              },
                              {
                                count: prerequisites.length,
                                prerequisiteName: prerequisites.map(p => p.name).join(', '),
                              },
                            )}
                          </Text>
                        </Flex.Item>
                      )}
                    </Flex>
                  </Flex.Item>
                ) : null}
              </Flex>
            </Flex.Item>
          </Flex>
        </Flex.Item>
        <Flex.Item shouldGrow={true}>
          <ModuleHeaderActionPanel
            id={id}
            name={name}
            expanded={expanded}
            published={published}
            prerequisites={prerequisites}
            completionRequirements={completionRequirements}
            requirementCount={requirementCount || undefined}
            itemCount={itemCount}
            hasActiveOverrides={hasActiveOverrides}
            setModuleAction={setModuleAction}
            setIsManageModuleContentTrayOpen={setIsManageModuleContentTrayOpen}
            setSourceModule={setSourceModule}
          />
        </Flex.Item>
      </Flex>
    </View>
  )
}

export default ModuleHeader<|MERGE_RESOLUTION|>--- conflicted
+++ resolved
@@ -96,11 +96,7 @@
                 aria-expanded={expanded}
               />
             </Flex.Item>
-<<<<<<< HEAD
-            <Flex.Item padding="0 0 x-small 0">
-=======
             <Flex.Item padding="0 0 x-small 0" shouldGrow shouldShrink>
->>>>>>> dec807a2
               <Flex direction="column" as="div" margin="none">
                 <Flex.Item margin="none">
                   <Heading level="h2">
@@ -112,11 +108,7 @@
                 {(unlockAt && isModuleUnlockAtDateInTheFuture(unlockAt)) ||
                 prerequisites?.length ? (
                   <Flex.Item margin="none">
-<<<<<<< HEAD
-                    <Flex gap="xx-small" alignItems="center">
-=======
                     <Flex gap="xx-small" alignItems="center" wrap="wrap">
->>>>>>> dec807a2
                       {unlockAt && isModuleUnlockAtDateInTheFuture(unlockAt) && (
                         <Flex.Item>
                           <ModuleHeaderUnlockAt unlockAt={unlockAt} />
