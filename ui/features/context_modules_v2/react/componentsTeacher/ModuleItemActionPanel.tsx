--- conflicted
+++ resolved
@@ -46,15 +46,11 @@
   ModuleItemMasterCourseRestrictionType,
 } from '../utils/types'
 import {useContextModule} from '../hooks/useModuleContext'
-<<<<<<< HEAD
-import {mapContentSelection, mapContentTypeForSharing} from '../utils/utils'
-=======
 import {
   focusModuleItemTitleLinkById,
   mapContentSelection,
   mapContentTypeForSharing,
 } from '../utils/utils'
->>>>>>> 5b970e1a
 import BlueprintLockIcon from './BlueprintLockIcon'
 import PublishCloud from '@canvas/files/react/components/PublishCloud'
 import ModuleFile from '@canvas/files/backbone/models/ModuleFile'
@@ -148,11 +144,7 @@
 
   const handleDuplicateRef = useCallback(() => {
     handleDuplicate(moduleId, itemId, queryClient, courseId, setMenuItemLoadingState, setIsMenuOpen)
-<<<<<<< HEAD
-  }, [moduleId, itemId, courseId, setIsMenuOpen])
-=======
   }, [moduleId, itemId, courseId, setMenuItemLoadingState, setIsMenuOpen])
->>>>>>> 5b970e1a
 
   const handleMoveToRef = useCallback(() => {
     if (!setModuleAction || !setSelectedModuleItem || !setIsManageModuleContentTrayOpen) return
@@ -213,11 +205,6 @@
     handleMasteryPaths(itemId, setIsMenuOpen)
   }, [itemId, setIsMenuOpen])
 
-<<<<<<< HEAD
-  const publishIconOnClickRef = useCallback(() => {
-    handlePublishToggle(moduleId, itemId, title, canBeUnpublished, queryClient, courseId, published)
-  }, [moduleId, itemId, content, canBeUnpublished, courseId, published])
-=======
   const publishIconOnClickRef = useCallback(async () => {
     setIsPublishButtonEnabled(false)
     await handlePublishToggle(
@@ -231,7 +218,6 @@
     )
     setIsPublishButtonEnabled(true)
   }, [moduleId, itemId, title, canBeUnpublished, courseId, published])
->>>>>>> 5b970e1a
 
   const renderFilePublishButton = () => {
     const file = new ModuleFile({
