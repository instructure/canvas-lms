--- conflicted
+++ resolved
@@ -196,13 +196,8 @@
   }, [itemId, setIsMenuOpen])
 
   const publishIconOnClickRef = useCallback(() => {
-<<<<<<< HEAD
-    handlePublishToggle(moduleId, itemId, title, content, canBeUnpublished, queryClient, courseId)
-  }, [moduleId, itemId, content, canBeUnpublished, courseId])
-=======
     handlePublishToggle(moduleId, itemId, title, canBeUnpublished, queryClient, courseId, published)
   }, [moduleId, itemId, content, canBeUnpublished, courseId, published])
->>>>>>> 27a9ef75
 
   const renderFilePublishButton = () => {
     const file = new ModuleFile({
