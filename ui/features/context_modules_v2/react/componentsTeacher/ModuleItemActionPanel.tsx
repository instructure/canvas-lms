/*
 * Copyright (C) 2025 - present Instructure, Inc.
 *
 * This file is part of Canvas.
 *
 * Canvas is free software: you can redistribute it and/or modify it under
 * the terms of the GNU Affero General Public License as published by the Free
 * Software Foundation, version 3 of the License.
 *
 * Canvas is distributed in the hope that it will be useful, but WITHOUT ANY
 * WARRANTY; without even the implied warranty of MERCHANTABILITY or FITNESS FOR
 * A PARTICULAR PURPOSE. See the GNU Affero General Public License for more
 * details.
 *
 * You should have received a copy of the GNU Affero General Public License along
 * with this program. If not, see <http://www.gnu.org/licenses/>.
 */

import React, {useState, useCallback} from 'react'
import {Flex} from '@instructure/ui-flex'
import {IconButton} from '@instructure/ui-buttons'
import {IconPublishSolid, IconUnpublishedLine, IconMasteryPathsLine} from '@instructure/ui-icons'
import {
  handlePublishToggle,
  handleSpeedGrader,
  handleAssignTo,
  handleDuplicate,
  handleMoveTo,
  handleDecreaseIndent,
  handleIncreaseIndent,
  handleSendTo,
  handleCopyTo,
  handleMasteryPaths,
} from '../handlers/moduleItemActionHandlers'
import DirectShareUserModal from '@canvas/direct-sharing/react/components/DirectShareUserModal'
import DirectShareCourseTray from '@canvas/direct-sharing/react/components/DirectShareCourseTray'
import {queryClient} from '@canvas/query'
import {Pill} from '@instructure/ui-pill'
import {Link} from '@instructure/ui-link'
import {useScope as createI18nScope} from '@canvas/i18n'
import ModuleItemActionMenu from './ModuleItemActionMenu'
import {
  MasteryPathsData,
  ModuleItemContent,
  ModuleAction,
  ModuleItemMasterCourseRestrictionType,
} from '../utils/types'
import {useContextModule} from '../hooks/useModuleContext'
import {
  focusModuleItemTitleLinkById,
  mapContentSelection,
  mapContentTypeForSharing,
} from '../utils/utils'
import BlueprintLockIcon from './BlueprintLockIcon'
import PublishCloud from '@canvas/files/react/components/PublishCloud'
import ModuleFile from '@canvas/files/backbone/models/ModuleFile'
import {dispatchCommandEvent} from '../handlers/dispatchCommandEvent'
<<<<<<< HEAD
import {MODULE_ITEMS} from '../utils/constants'
=======
import {MODULE_ITEMS, MODULE_ITEMS_ALL} from '../utils/constants'
import {usePublishing} from '@canvas/context-modules/react/publishing/publishingContext'
>>>>>>> cb9e0c9a

const I18n = createI18nScope('context_modules_v2')

interface ModuleItemActionPanelProps {
  moduleId: string
  itemId: string
  id: string
  title: string
  indent: number
  content: ModuleItemContent
  masterCourseRestrictions: ModuleItemMasterCourseRestrictionType | null
  published: boolean
  canBeUnpublished: boolean
  masteryPathsData: MasteryPathsData | null
  focusTargetItemId?: string
  setModuleAction?: React.Dispatch<React.SetStateAction<ModuleAction | null>>
  setSelectedModuleItem?: (item: {id: string; title: string} | null) => void
  setIsManageModuleContentTrayOpen?: (isOpen: boolean) => void
  setSourceModule?: React.Dispatch<React.SetStateAction<{id: string; title: string} | null>>
  moduleTitle?: string
}

const ModuleItemActionPanel: React.FC<ModuleItemActionPanelProps> = ({
  moduleId,
  itemId,
  id: _id,
  title,
  indent,
  content,
  masterCourseRestrictions,
  published,
  canBeUnpublished,
  masteryPathsData,
  focusTargetItemId,
  setModuleAction,
  setSelectedModuleItem,
  setIsManageModuleContentTrayOpen,
  setSourceModule,
  moduleTitle = '',
}) => {
  const [isMenuOpen, setIsMenuOpen] = useState(false)
  const [isDirectShareOpen, setIsDirectShareOpen] = useState(false)
  const [isDirectShareCourseOpen, setIsDirectShareCourseOpen] = useState(false)
  const [isPublishButtonEnabled, setIsPublishButtonEnabled] = useState(true)

<<<<<<< HEAD
  const {courseId, isMasterCourse, isChildCourse, setMenuItemLoadingState, permissions} =
    useContextModule()
=======
  const {
    courseId,
    isMasterCourse,
    isChildCourse,
    setMenuItemLoadingState,
    permissions,
    moduleCursorState,
  } = useContextModule()

  const publishingContext = usePublishing()
  const publishingInProgress = !!publishingContext?.publishingInProgress
>>>>>>> cb9e0c9a

  const renderMasteryPathsInfo = () => {
    if (!masteryPathsData || (!masteryPathsData.isTrigger && !masteryPathsData.releasedLabel)) {
      return null
    }

    return (
      <Flex gap="small" data-testid={`mastery-paths-data-${itemId}`}>
        {masteryPathsData.isTrigger && itemId && (
          <Flex.Item>
            <Link
              isWithinText={false}
              href={`${ENV.CONTEXT_URL_ROOT}/modules/items/${itemId}/edit_mastery_paths`}
            >
              {I18n.t('Mastery Paths')}
            </Link>
          </Flex.Item>
        )}
        {masteryPathsData.releasedLabel && (
          <Flex.Item>
            <Pill data-testid={`${masteryPathsData.releasedLabel}-${itemId}`}>
              <IconMasteryPathsLine size="x-small" /> {masteryPathsData.releasedLabel}
            </Pill>
          </Flex.Item>
        )}
      </Flex>
    )
  }

  const handleEditRef = useCallback(() => {
    dispatchCommandEvent({action: 'edit', courseId, moduleId, moduleItemId: itemId})
  }, [courseId, moduleId, itemId])

  const handleSpeedGraderRef = useCallback(() => {
    handleSpeedGrader(content, courseId, setIsMenuOpen)
  }, [content, courseId, setIsMenuOpen])

  const handleAssignToRef = useCallback(() => {
    handleAssignTo(content, courseId, title, moduleCursorState[moduleId], setIsMenuOpen, moduleId)
  }, [content, courseId, title, moduleId])

  const handleDuplicateRef = useCallback(() => {
    handleDuplicate(moduleId, itemId, queryClient, courseId, setMenuItemLoadingState, setIsMenuOpen)
  }, [moduleId, itemId, courseId, setMenuItemLoadingState, setIsMenuOpen])

  const handleMoveToRef = useCallback(() => {
    if (!setModuleAction || !setSelectedModuleItem || !setIsManageModuleContentTrayOpen) return

    handleMoveTo(
      moduleId,
      moduleTitle,
      itemId,
      title,
      content,
      setModuleAction,
      setSelectedModuleItem,
      setIsManageModuleContentTrayOpen,
      setIsMenuOpen,
      setSourceModule,
    )
  }, [
    moduleId,
    moduleTitle,
    itemId,
    title,
    content,
    setModuleAction,
    setSelectedModuleItem,
    setIsManageModuleContentTrayOpen,
    setIsMenuOpen,
    setSourceModule,
  ])

  const handleDecreaseIndentRef = useCallback(() => {
    handleDecreaseIndent(itemId, moduleId, courseId, setIsMenuOpen)
  }, [itemId, moduleId, courseId, setIsMenuOpen])

  const handleIncreaseIndentRef = useCallback(() => {
    handleIncreaseIndent(itemId, moduleId, courseId, setIsMenuOpen)
  }, [itemId, moduleId, courseId, setIsMenuOpen])

  const handleSendToRef = useCallback(() => {
    handleSendTo(setIsDirectShareOpen, setIsMenuOpen)
  }, [setIsDirectShareOpen, setIsMenuOpen])

  const handleCopyToRef = useCallback(() => {
    handleCopyTo(setIsDirectShareCourseOpen, setIsMenuOpen)
  }, [setIsDirectShareCourseOpen, setIsMenuOpen])

  const handleRemoveRef = useCallback(() => {
    dispatchCommandEvent({
      action: 'remove',
      courseId,
      moduleId,
      moduleItemId: itemId,
      setIsMenuOpen,
      onAfterSuccess: () => focusModuleItemTitleLinkById(focusTargetItemId),
    })
  }, [moduleId, itemId, courseId, focusTargetItemId, setIsMenuOpen])

  const handleMasteryPathsRef = useCallback(() => {
    handleMasteryPaths(itemId, setIsMenuOpen)
  }, [itemId, setIsMenuOpen])

  const publishIconOnClickRef = useCallback(async () => {
    setIsPublishButtonEnabled(false)
    await handlePublishToggle(
      moduleId,
      itemId,
      title,
      canBeUnpublished,
      queryClient,
      courseId,
      published,
    )
    setIsPublishButtonEnabled(true)
  }, [moduleId, itemId, title, canBeUnpublished, courseId, published])

  const renderFilePublishButton = () => {
    const file = new ModuleFile({
      type: 'file',
      id: content?._id,
      locked: content?.locked,
      hidden: content?.fileState === 'hidden',
      unlock_at: content?.unlockAt,
      lock_at: content?.lockAt,
      display_name: title,
      thumbnail_url: content?.thumbnailUrl,
      module_item_id: parseInt(itemId),
      published: published,
    })

    const props = {
      userCanEditFilesForContext: ENV.MODULE_FILE_PERMISSIONS?.manage_files_edit ?? false,
      usageRightsRequiredForContext: ENV.MODULE_FILE_PERMISSIONS?.usage_rights_required,
      fileName: content?.displayName,
      onPublishChange: () => {
        queryClient.invalidateQueries({queryKey: [MODULE_ITEMS, moduleId || '']})
<<<<<<< HEAD
        queryClient.invalidateQueries({queryKey: ['MODULE_ITEMS_ALL', moduleId || '']})
=======
        queryClient.invalidateQueries({queryKey: [MODULE_ITEMS_ALL, moduleId || '']})
>>>>>>> cb9e0c9a
      },
    }

    return <PublishCloud {...props} model={file} disabled={publishingInProgress} />
  }

  const renderItemPublishButton = () => {
    return (
      <IconButton
        data-testid={`module-item-publish-button-${itemId}`}
        screenReaderLabel={published ? 'Published' : 'Unpublished'}
        renderIcon={published ? IconPublishSolid : IconUnpublishedLine}
        withBackground={false}
        withBorder={false}
        color={published ? 'success' : 'secondary'}
        size="small"
        interaction={
          canBeUnpublished && isPublishButtonEnabled && !publishingInProgress
            ? 'enabled'
            : 'disabled'
        }
        onClick={publishIconOnClickRef}
      />
    )
  }

  const renderPublishButton = (contentType?: string) => {
    if (contentType === 'File') {
      return renderFilePublishButton()
    }

    return renderItemPublishButton()
  }

  return (
    <>
      <Flex alignItems="center" gap="small" wrap="no-wrap" justifyItems="end">
        {/* Mastery Path Info */}
        {renderMasteryPathsInfo()}
        {/* BlueprintLockIcon */}
        {(isMasterCourse || isChildCourse) && !!masterCourseRestrictions && (
          <BlueprintLockIcon
            initialLockState={content?.isLockedByMasterCourse || false}
            contentId={content?._id}
            contentType={content?.type?.toLowerCase() || ''}
          />
        )}
        {/* Publish Icon */}
        {permissions.canEdit && <Flex.Item>{renderPublishButton(content?.type)}</Flex.Item>}
        {/* Kebab Menu */}
        {(permissions.canView || permissions.canDirectShare) && (
          <Flex.Item data-testid={`module-item-action-menu_${itemId}`}>
            <ModuleItemActionMenu
              moduleId={moduleId}
              itemType={content?.type || ''}
              content={content}
              published={published}
              canDuplicate={content?.canDuplicate || false}
              isMenuOpen={isMenuOpen}
              setIsMenuOpen={setIsMenuOpen}
              indent={indent}
              handleEdit={handleEditRef}
              handleSpeedGrader={handleSpeedGraderRef}
              handleAssignTo={handleAssignToRef}
              handleDuplicate={handleDuplicateRef}
              handleMoveTo={handleMoveToRef}
              handleDecreaseIndent={handleDecreaseIndentRef}
              handleIncreaseIndent={handleIncreaseIndentRef}
              handleSendTo={handleSendToRef}
              handleCopyTo={handleCopyToRef}
              handleRemove={handleRemoveRef}
              masteryPathsData={masteryPathsData}
              handleMasteryPaths={handleMasteryPathsRef}
            />
          </Flex.Item>
        )}
      </Flex>
      {[
        'assignment',
        'attachment',
        'discussion',
        'file',
        'page',
        'quiz',
        'module',
        'module_item',
      ].includes(content?.type?.toLowerCase() || '') && (
        <>
          <DirectShareUserModal
            id={moduleId}
            open={isDirectShareOpen}
            sourceCourseId={courseId}
            courseId={courseId}
            contentShare={{
              content_type: mapContentTypeForSharing(content?.type || ''),
              content_id: content?._id,
            }}
            onDismiss={() => {
              setIsDirectShareOpen(false)
            }}
          />
          {content?._id && (
            <DirectShareCourseTray
              open={isDirectShareCourseOpen}
              sourceCourseId={courseId}
              contentSelection={
                mapContentSelection(content?._id, content?.type?.toLowerCase() || '') || {}
              }
              onDismiss={() => {
                setIsDirectShareCourseOpen(false)
              }}
            />
          )}
        </>
      )}
    </>
  )
}

export default ModuleItemActionPanel<|MERGE_RESOLUTION|>--- conflicted
+++ resolved
@@ -55,12 +55,8 @@
 import PublishCloud from '@canvas/files/react/components/PublishCloud'
 import ModuleFile from '@canvas/files/backbone/models/ModuleFile'
 import {dispatchCommandEvent} from '../handlers/dispatchCommandEvent'
-<<<<<<< HEAD
-import {MODULE_ITEMS} from '../utils/constants'
-=======
 import {MODULE_ITEMS, MODULE_ITEMS_ALL} from '../utils/constants'
 import {usePublishing} from '@canvas/context-modules/react/publishing/publishingContext'
->>>>>>> cb9e0c9a
 
 const I18n = createI18nScope('context_modules_v2')
 
@@ -106,10 +102,6 @@
   const [isDirectShareCourseOpen, setIsDirectShareCourseOpen] = useState(false)
   const [isPublishButtonEnabled, setIsPublishButtonEnabled] = useState(true)
 
-<<<<<<< HEAD
-  const {courseId, isMasterCourse, isChildCourse, setMenuItemLoadingState, permissions} =
-    useContextModule()
-=======
   const {
     courseId,
     isMasterCourse,
@@ -121,7 +113,6 @@
 
   const publishingContext = usePublishing()
   const publishingInProgress = !!publishingContext?.publishingInProgress
->>>>>>> cb9e0c9a
 
   const renderMasteryPathsInfo = () => {
     if (!masteryPathsData || (!masteryPathsData.isTrigger && !masteryPathsData.releasedLabel)) {
@@ -260,11 +251,7 @@
       fileName: content?.displayName,
       onPublishChange: () => {
         queryClient.invalidateQueries({queryKey: [MODULE_ITEMS, moduleId || '']})
-<<<<<<< HEAD
-        queryClient.invalidateQueries({queryKey: ['MODULE_ITEMS_ALL', moduleId || '']})
-=======
         queryClient.invalidateQueries({queryKey: [MODULE_ITEMS_ALL, moduleId || '']})
->>>>>>> cb9e0c9a
       },
     }
 
