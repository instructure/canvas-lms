/*
 * Copyright (C) 2025 - present Instructure, Inc.
 *
 * This file is part of Canvas.
 *
 * Canvas is free software: you can redistribute it and/or modify it under
 * the terms of the GNU Affero General Public License as published by the Free
 * Software Foundation, version 3 of the License.
 *
 * Canvas is distributed in the hope that it will be useful, but WITHOUT ANY
 * WARRANTY; without even the implied warranty of MERCHANTABILITY or FITNESS FOR
 * A PARTICULAR PURPOSE. See the GNU Affero General Public License for more
 * details.
 *
 * You should have received a copy of the GNU Affero General Public License along
 * with this program. If not, see <http://www.gnu.org/licenses/>.
 */

import React from 'react'
import {render, screen, fireEvent} from '@testing-library/react'
import {setupServer} from 'msw/node'
import {graphql, HttpResponse} from 'msw'
import ViewAssignTo, {ViewAssignToProps} from '../ViewAssignTo'
import {MockedQueryClientProvider} from '@canvas/test-utils/query'
import {queryClient} from '@canvas/query'
import {ContextModuleProvider, contextModuleDefaultProps} from '../../../hooks/useModuleContext'
<<<<<<< HEAD
=======
import {MODULES} from '../../../utils/constants'
>>>>>>> feeb4546

const server = setupServer(
  graphql.query('GetModulesQuery', () => {
    return HttpResponse.json({
      data: {
        legacyNode: {
          modulesConnection: {
            edges: [
              {
                cursor: 'cursor',
                node: {
                  id: '456',
                  _id: '456',
                  name: 'Test Module',
                  position: 1,
                  published: true,
                  unlockAt: null,
                  requirementCount: 0,
                  requireSequentialProgress: false,
                  hasActiveOverrides: false,
                  prerequisites: [],
                  state: 'active',
                  itemsConnection: {
                    edges: [],
                  },
                },
              },
            ],
            pageInfo: {
              hasNextPage: false,
              endCursor: null,
            },
          },
        },
      },
    })
  }),
  graphql.query('GetModuleItemsQuery', () => {
    return HttpResponse.json({
      data: {
        legacyNode: {
          moduleItemsConnection: {
            edges: [],
          },
        },
      },
    })
  }),
)

// Setup DOM elements that the component may need
beforeEach(() => {
  // Create container for any dynamic content
  const container = document.createElement('div')
  container.id = 'context_modules_sortable_container'
  document.body.appendChild(container)

  // Add a mock button for focus management
  const addButton = document.createElement('button')
  addButton.className = 'add-module-button'
  document.body.appendChild(addButton)
})

afterEach(() => {
  // Clean up DOM elements
  const container = document.getElementById('context_modules_sortable_container')
  if (container) {
    container.remove()
  }
  const addButton = document.querySelector('.add-module-button')
  if (addButton) {
    addButton.remove()
  }
})

describe('ViewAssignTo', () => {
  beforeAll(() => server.listen())
  afterEach(() => {
    server.resetHandlers()
    queryClient.clear()
  })
  afterAll(() => server.close())

  const buildDefaultProps = (overrides: Partial<ViewAssignToProps> = {}): ViewAssignToProps => ({
    moduleId: '456',
    moduleName: 'Test Module',
    expanded: true,
    isMenuOpen: true,
    prerequisites: [],
    ...overrides,
  })

  const setUp = (props: ViewAssignToProps = buildDefaultProps()) => {
    const contextValue = {
      ...contextModuleDefaultProps,
      courseId: '123',
    }

    return render(
      <MockedQueryClientProvider client={queryClient}>
        <ContextModuleProvider {...contextValue}>
          <ViewAssignTo {...props} />
        </ContextModuleProvider>
      </MockedQueryClientProvider>,
    )
  }

  it('renders the link text', () => {
    setUp()

    expect(screen.getByText('View Assign To')).toBeInTheDocument()
  })

  it('renders a clickable link', () => {
    setUp()

    const link = screen.getByRole('button', {name: 'View Assign To'})
    expect(link).toBeInTheDocument()
    expect(link).toHaveAttribute('type', 'button')
  })

  it('can be clicked without errors', () => {
    setUp()

    const link = screen.getByRole('button', {name: 'View Assign To'})

    // This should not throw an error when clicked
    expect(() => {
      fireEvent.click(link)
    }).not.toThrow()
  })

  it('disables the link when module items are loading', () => {
    // Don't set module items data to simulate loading state
<<<<<<< HEAD
    queryClient.setQueryData(['modules', '123'], {
=======
    queryClient.setQueryData([MODULES, '123'], {
>>>>>>> feeb4546
      pages: [
        {
          modules: [
            {
              _id: '456',
              name: 'Test Module',
              items_count: 0,
              state: 'active',
              position: 1,
              unlock_at: null,
              require_sequential_progress: false,
              prerequisite_module_ids: [],
              items_url: '/api/v1/courses/123/modules/456/items',
              items: [],
            },
          ],
          pageInfo: {
            hasNextPage: false,
            endCursor: null,
          },
        },
      ],
      pageParams: [],
    })

    setUp()

    const link = screen.getByRole('button', {name: 'View Assign To'})
    expect(link).toHaveAttribute('aria-disabled', 'true')
  })
})<|MERGE_RESOLUTION|>--- conflicted
+++ resolved
@@ -24,10 +24,7 @@
 import {MockedQueryClientProvider} from '@canvas/test-utils/query'
 import {queryClient} from '@canvas/query'
 import {ContextModuleProvider, contextModuleDefaultProps} from '../../../hooks/useModuleContext'
-<<<<<<< HEAD
-=======
 import {MODULES} from '../../../utils/constants'
->>>>>>> feeb4546
 
 const server = setupServer(
   graphql.query('GetModulesQuery', () => {
@@ -162,11 +159,7 @@
 
   it('disables the link when module items are loading', () => {
     // Don't set module items data to simulate loading state
-<<<<<<< HEAD
-    queryClient.setQueryData(['modules', '123'], {
-=======
     queryClient.setQueryData([MODULES, '123'], {
->>>>>>> feeb4546
       pages: [
         {
           modules: [
