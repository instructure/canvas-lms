/*
 * Copyright (C) 2025 - present Instructure, Inc.
 *
 * This file is part of Canvas.
 *
 * Canvas is free software: you can redistribute it and/or modify it under
 * the terms of the GNU Affero General Public License as published by the Free
 * Software Foundation, version 3 of the License.
 *
 * Canvas is distributed in the hope that it will be useful, but WITHOUT ANY
 * WARRANTY; without even the implied warranty of MERCHANTABILITY or FITNESS FOR
 * A PARTICULAR PURPOSE. See the GNU Affero General Public License for more
 * details.
 *
 * You should have received a copy of the GNU Affero General Public License along
 * with this program. If not, see <http://www.gnu.org/licenses/>.
 */

import React, {useCallback} from 'react'
import {queryClient} from '@canvas/query'
import {handleOpeningModuleUpdateTray} from '../handlers/modulePageActionHandlers'
import ContextModulesHeader from '@canvas/context-modules/react/ContextModulesHeader'
import {useContextModule} from '../hooks/useModuleContext'
import {useModules} from '../hooks/queries/useModules'

<<<<<<< HEAD
=======
declare const ENV: {
  CONTEXT_MODULES_HEADER_PROPS: any
}

>>>>>>> 142422de
interface ModulePageActionHeaderProps {
  onCollapseAll: () => void
  onExpandAll: () => void
  anyModuleExpanded?: boolean
  disabled?: boolean
}

const ModulePageActionHeader: React.FC<ModulePageActionHeaderProps> = ({
  onCollapseAll,
  onExpandAll,
  anyModuleExpanded = true,
  disabled = false,
}) => {
  const {courseId} = useContextModule()
  const {data} = useModules(courseId)

  const handleCollapseExpandClick = useCallback(() => {
    if (anyModuleExpanded) {
      onCollapseAll()
    } else {
      onExpandAll()
    }
  }, [anyModuleExpanded, onCollapseAll, onExpandAll])

  const handlePublishComplete = useCallback(() => {
    queryClient.invalidateQueries({queryKey: ['modules', courseId]})
    // invalidate all queries that start with 'moduleItems' in their query key
    queryClient.invalidateQueries({queryKey: ['moduleItems']})
  }, [courseId])

  const handleAddModule = useCallback(() => {
    handleOpeningModuleUpdateTray(data, courseId, undefined)
  }, [data, courseId])

  return (
    <ContextModulesHeader
<<<<<<< HEAD
      expandCollapseAll={{
        onExpandCollapseAll: handleCollapseExpandClick,
        anyModuleExpanded,
      }}
      // @ts-expect-error
=======
>>>>>>> 142422de
      {...ENV.CONTEXT_MODULES_HEADER_PROPS}
      overrides={{
        publishMenu: {
          onPublishComplete: handlePublishComplete,
        },
        expandCollapseAll: {
          onExpandCollapseAll: handleCollapseExpandClick,
          anyModuleExpanded,
          disabled,
        },
        handleAddModule: handleAddModule,
      }}
    />
  )
}

export default ModulePageActionHeader<|MERGE_RESOLUTION|>--- conflicted
+++ resolved
@@ -23,13 +23,10 @@
 import {useContextModule} from '../hooks/useModuleContext'
 import {useModules} from '../hooks/queries/useModules'
 
-<<<<<<< HEAD
-=======
 declare const ENV: {
   CONTEXT_MODULES_HEADER_PROPS: any
 }
 
->>>>>>> 142422de
 interface ModulePageActionHeaderProps {
   onCollapseAll: () => void
   onExpandAll: () => void
@@ -66,14 +63,6 @@
 
   return (
     <ContextModulesHeader
-<<<<<<< HEAD
-      expandCollapseAll={{
-        onExpandCollapseAll: handleCollapseExpandClick,
-        anyModuleExpanded,
-      }}
-      // @ts-expect-error
-=======
->>>>>>> 142422de
       {...ENV.CONTEXT_MODULES_HEADER_PROPS}
       overrides={{
         publishMenu: {
