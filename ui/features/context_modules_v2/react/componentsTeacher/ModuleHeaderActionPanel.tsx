/*
 * Copyright (C) 2025 - present Instructure, Inc.
 *
 * This file is part of Canvas.
 *
 * Canvas is free software: you can redistribute it and/or modify it under
 * the terms of the GNU Affero General Public License as published by the Free
 * Software Foundation, version 3 of the License.
 *
 * Canvas is distributed in the hope that it will be useful, but WITHOUT ANY
 * WARRANTY; without even the implied warranty of MERCHANTABILITY or FITNESS FOR
 * A PARTICULAR PURPOSE. See the GNU Affero General Public License for more
 * details.
 *
 * You should have received a copy of the GNU Affero General Public License along
 * with this program. If not, see <http://www.gnu.org/licenses/>.
 */

import React, {useState, useCallback, useEffect} from 'react'
import {Flex} from '@instructure/ui-flex'
import {Text} from '@instructure/ui-text'
import {IconButton, Button} from '@instructure/ui-buttons'
import {IconPlusLine} from '@instructure/ui-icons'
import {useScope as createI18nScope} from '@canvas/i18n'
import ContextModulesPublishIcon from '@canvas/context-modules/react/ContextModulesPublishIcon'
import DirectShareUserModal from '@canvas/direct-sharing/react/components/DirectShareUserModal'
import DirectShareCourseTray from '@canvas/direct-sharing/react/components/DirectShareCourseTray'
import {queryClient} from '@canvas/query'
import ModuleActionMenu from '../componentsTeacher/ModuleActionMenu'
import {handlePublishComplete} from '../handlers/moduleActionHandlers'
import {Pill} from '@instructure/ui-pill'
import {CompletionRequirement, ModuleAction} from '../utils/types'
import {useContextModule} from '../hooks/useModuleContext'
import {useModules} from '../hooks/queries/useModules'
import AddItemModal from './AddItemModalComponents/AddItemModal'
import ViewAssignTo from './ViewAssignToTrayComponents/ViewAssignTo'
import {usePublishing} from '@canvas/context-modules/react/publishing/publishingContext'

const I18n = createI18nScope('context_modules_v2')

interface ModuleHeaderActionPanelProps {
  id: string
  name: string
  expanded?: boolean
  published?: boolean
  completionRequirements?: CompletionRequirement[]
  requirementCount?: number
  hasActiveOverrides: boolean
  showAll?: boolean
  onToggleShowAll?: (id: string) => void
  setModuleAction?: React.Dispatch<React.SetStateAction<ModuleAction | null>>
  setIsManageModuleContentTrayOpen?: React.Dispatch<React.SetStateAction<boolean>>
  setSourceModule?: React.Dispatch<React.SetStateAction<{id: string; title: string} | null>>
}

const ModuleHeaderActionPanel: React.FC<ModuleHeaderActionPanelProps> = ({
  id,
  name,
  expanded = false,
  published = false,

  completionRequirements,
  requirementCount = null,
  hasActiveOverrides,
  showAll = false,
  onToggleShowAll,
  setModuleAction,
  setIsManageModuleContentTrayOpen,
  setSourceModule,
}) => {
  const [isMenuOpen, setIsMenuOpen] = useState(false)
  const [isDirectShareOpen, setIsDirectShareOpen] = useState(false)
  const [isDirectShareCourseOpen, setIsDirectShareCourseOpen] = useState(false)
  const [isAddItemOpen, setIsAddItemOpen] = useState(false)
  const [isPublishing, setIsPublishing] = useState(false)
  const {courseId, modulesArePaginated, pageSize, permissions} = useContextModule()
  const {getModuleItemsTotalCount} = useModules(courseId, 'teacher')
  const totalCount = getModuleItemsTotalCount(id) || 0

  const publishingContext = usePublishing()

  useEffect(() => {
    setIsPublishing(false)
  }, [published])

  const onPublishCompleteRef = useCallback(() => {
    handlePublishComplete(queryClient, id, courseId)
  }, [id, courseId])

  const handleToggleShowAll = useCallback(() => {
    if (onToggleShowAll) {
      onToggleShowAll(id)
    }
  }, [id, onToggleShowAll])

  return (
    <>
      <Flex gap="small" alignItems="center" justifyItems="end" wrap="wrap">
        {completionRequirements?.length && (
          <Flex.Item>
            <Pill>
              <Text size="medium" weight="bold" data-testid="completion-requirement">
                {requirementCount ? I18n.t('Complete One Item') : I18n.t('Complete All Items')}
              </Text>
            </Pill>
          </Flex.Item>
        )}
        {expanded && modulesArePaginated && (totalCount || 0) > pageSize && (
          <Flex.Item>
            <Button
              size="small"
              display="inline-block"
              onClick={handleToggleShowAll}
              data-testid="show-all-toggle"
              color="secondary"
              themeOverride={{
                borderWidth: '0',
              }}
            >
              {showAll
                ? I18n.t('Show Less')
                : I18n.t('Show All (%{count})', {count: totalCount || 0})}
            </Button>
          </Flex.Item>
        )}
        {permissions.canEdit && (
          <Flex.Item data-testid="module-publish-button">
            <ContextModulesPublishIcon
              courseId={courseId}
              moduleId={id}
              moduleName={name}
              published={published}
<<<<<<< HEAD
              isPublishing={isPublishing}
=======
              isPublishing={isPublishing || !!publishingContext?.publishingInProgress}
>>>>>>> cb9e0c9a
              setIsPublishing={setIsPublishing}
              onPublishComplete={onPublishCompleteRef}
            />
          </Flex.Item>
        )}
        {permissions.canAdd && (
          <Flex.Item>
            <IconButton
              size="small"
              data-testid="add-item-button"
              screenReaderLabel={I18n.t('Add Item')}
              renderIcon={IconPlusLine}
              withBorder={false}
              withBackground={true}
              onClick={() => {
                setIsAddItemOpen(true)
              }}
            />
          </Flex.Item>
        )}
        {(permissions.canView || permissions.canDirectShare) && (
          <Flex.Item>
            <ModuleActionMenu
              expanded={expanded}
              isMenuOpen={isMenuOpen}
              setIsMenuOpen={setIsMenuOpen}
              id={id}
              name={name}
              setIsDirectShareOpen={setIsDirectShareOpen}
              setIsDirectShareCourseOpen={setIsDirectShareCourseOpen}
              setModuleAction={setModuleAction}
              setIsManageModuleContentTrayOpen={setIsManageModuleContentTrayOpen}
              setSourceModule={setSourceModule}
            />
          </Flex.Item>
        )}
      </Flex>
      <DirectShareUserModal
        id={id}
        open={isDirectShareOpen}
        sourceCourseId={courseId}
        courseId={courseId}
        contentShare={{content_type: 'module', content_id: id}}
        onDismiss={() => {
          setIsDirectShareOpen(false)
        }}
      />
      <DirectShareCourseTray
        open={isDirectShareCourseOpen}
        sourceCourseId={courseId}
        courseId={courseId}
        contentSelection={{modules: [id]}}
        onDismiss={() => {
          setIsDirectShareCourseOpen(false)
        }}
      />
      <AddItemModal
        isOpen={isAddItemOpen}
        onRequestClose={() => setIsAddItemOpen(false)}
        moduleName={name}
        moduleId={id}
      />
      {hasActiveOverrides && permissions.canEdit ? (
        <ViewAssignTo expanded={expanded} isMenuOpen={isMenuOpen} moduleId={id} moduleName={name} />
      ) : null}
    </>
  )
}

export default ModuleHeaderActionPanel<|MERGE_RESOLUTION|>--- conflicted
+++ resolved
@@ -130,11 +130,7 @@
               moduleId={id}
               moduleName={name}
               published={published}
-<<<<<<< HEAD
-              isPublishing={isPublishing}
-=======
               isPublishing={isPublishing || !!publishingContext?.publishingInProgress}
->>>>>>> cb9e0c9a
               setIsPublishing={setIsPublishing}
               onPublishComplete={onPublishCompleteRef}
             />
