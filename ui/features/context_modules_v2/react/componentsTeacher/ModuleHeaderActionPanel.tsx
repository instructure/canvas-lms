/*
 * Copyright (C) 2025 - present Instructure, Inc.
 *
 * This file is part of Canvas.
 *
 * Canvas is free software: you can redistribute it and/or modify it under
 * the terms of the GNU Affero General Public License as published by the Free
 * Software Foundation, version 3 of the License.
 *
 * Canvas is distributed in the hope that it will be useful, but WITHOUT ANY
 * WARRANTY; without even the implied warranty of MERCHANTABILITY or FITNESS FOR
 * A PARTICULAR PURPOSE. See the GNU Affero General Public License for more
 * details.
 *
 * You should have received a copy of the GNU Affero General Public License along
 * with this program. If not, see <http://www.gnu.org/licenses/>.
 */

import React, {useState, useCallback} from 'react'
import {Flex} from '@instructure/ui-flex'
import {Text} from '@instructure/ui-text'
import {IconButton} from '@instructure/ui-buttons'
import {IconPlusLine} from '@instructure/ui-icons'
import {useScope as createI18nScope} from '@canvas/i18n'
import ContextModulesPublishIcon from '@canvas/context-modules/react/ContextModulesPublishIcon'
import DirectShareUserModal from '@canvas/direct-sharing/react/components/DirectShareUserModal'
import DirectShareCourseTray from '@canvas/direct-sharing/react/components/DirectShareCourseTray'
import {queryClient} from '@canvas/query'
import ModuleActionMenu from '../componentsTeacher/ModuleActionMenu'
import {handlePublishComplete} from '../handlers/moduleActionHandlers'
import {Pill} from '@instructure/ui-pill'
import {Prerequisite, CompletionRequirement, ModuleAction} from '../utils/types'
import {useContextModule} from '../hooks/useModuleContext'
import AddItemModal from './AddItemModalComponents/AddItemModal'

const I18n = createI18nScope('context_modules_v2')

interface ModuleHeaderActionPanelProps {
  id: string
  name: string
  expanded?: boolean
  published?: boolean
  prerequisites?: Prerequisite[]
  completionRequirements?: CompletionRequirement[]
  requirementCount?: number
<<<<<<< HEAD
  handleOpeningModuleUpdateTray?: (
    moduleId?: string,
    moduleName?: string,
    prerequisites?: {id: string; name: string; type: string}[],
    openTab?: 'settings' | 'assign-to',
  ) => void
  itemCount?: number
  // Add props for managing module content tray
=======
  itemCount?: number
>>>>>>> 9432ec57
  setModuleAction?: React.Dispatch<React.SetStateAction<ModuleAction | null>>
  setIsManageModuleContentTrayOpen?: React.Dispatch<React.SetStateAction<boolean>>
  setSourceModule?: React.Dispatch<React.SetStateAction<{id: string; title: string} | null>>
}

const ModuleHeaderActionPanel: React.FC<ModuleHeaderActionPanelProps> = ({
  id,
  name,
  expanded = false,
  published = false,
  prerequisites,
  completionRequirements,
  requirementCount = null,
<<<<<<< HEAD
  handleOpeningModuleUpdateTray,
=======
>>>>>>> 9432ec57
  itemCount,
  setModuleAction,
  setIsManageModuleContentTrayOpen,
  setSourceModule,
}) => {
  const [isMenuOpen, setIsMenuOpen] = useState(false)
  const [isDirectShareOpen, setIsDirectShareOpen] = useState(false)
  const [isDirectShareCourseOpen, setIsDirectShareCourseOpen] = useState(false)
  const [isAddItemOpen, setIsAddItemOpen] = useState(false)
  const {courseId} = useContextModule()

  const onPublishCompleteRef = useCallback(() => {
    handlePublishComplete(queryClient, id, courseId)
  }, [id, courseId])

  return (
    <>
      <Flex gap="small" alignItems="center" justifyItems="end" wrap="wrap">
        {prerequisites?.length && (
          <Flex.Item>
            <Text size="small" color="secondary">
              {I18n.t('Prerequisites: %{prerequisiteModuleName}', {
                prerequisiteModuleName: prerequisites?.map?.(p => p.name).join(', ') || '',
              })}
            </Text>
          </Flex.Item>
        )}
        {completionRequirements?.length && (
          <Flex.Item>
            <Pill>
              <Text size="medium" weight="bold">
                {requirementCount ? I18n.t('Complete One Item') : I18n.t('Complete All Items')}
              </Text>
            </Pill>
          </Flex.Item>
        )}
        <Flex.Item>
          <ContextModulesPublishIcon
            courseId={courseId}
            moduleId={id}
            moduleName={name}
            published={published}
            isPublishing={false}
            onPublishComplete={onPublishCompleteRef}
          />
        </Flex.Item>
        <Flex.Item>
          <IconButton
            size="small"
            screenReaderLabel={I18n.t('Add Item')}
            renderIcon={IconPlusLine}
            withBorder={false}
            withBackground={true}
            onClick={() => setIsAddItemOpen(true)}
          />
        </Flex.Item>
        <Flex.Item>
          <ModuleActionMenu
            expanded={expanded}
            isMenuOpen={isMenuOpen}
            setIsMenuOpen={setIsMenuOpen}
            id={id}
            name={name}
            prerequisites={prerequisites}
            setIsDirectShareOpen={setIsDirectShareOpen}
            setIsDirectShareCourseOpen={setIsDirectShareCourseOpen}
            setModuleAction={setModuleAction}
            setIsManageModuleContentTrayOpen={setIsManageModuleContentTrayOpen}
            setSourceModule={setSourceModule}
          />
        </Flex.Item>
      </Flex>
      <DirectShareUserModal
        open={isDirectShareOpen}
        sourceCourseId={courseId}
        courseId={courseId}
        contentShare={{content_type: 'module', content_id: id}}
        onDismiss={() => {
          setIsDirectShareOpen(false)
        }}
      />
      <DirectShareCourseTray
        open={isDirectShareCourseOpen}
        sourceCourseId={courseId}
        courseId={courseId}
        contentSelection={{modules: [id]}}
        onDismiss={() => {
          setIsDirectShareCourseOpen(false)
        }}
      />
      <AddItemModal
        isOpen={isAddItemOpen}
        onRequestClose={() => setIsAddItemOpen(false)}
        moduleName={name}
        moduleId={id}
        itemCount={itemCount || 0}
      />
    </>
  )
}

export default ModuleHeaderActionPanel<|MERGE_RESOLUTION|>--- conflicted
+++ resolved
@@ -43,18 +43,7 @@
   prerequisites?: Prerequisite[]
   completionRequirements?: CompletionRequirement[]
   requirementCount?: number
-<<<<<<< HEAD
-  handleOpeningModuleUpdateTray?: (
-    moduleId?: string,
-    moduleName?: string,
-    prerequisites?: {id: string; name: string; type: string}[],
-    openTab?: 'settings' | 'assign-to',
-  ) => void
   itemCount?: number
-  // Add props for managing module content tray
-=======
-  itemCount?: number
->>>>>>> 9432ec57
   setModuleAction?: React.Dispatch<React.SetStateAction<ModuleAction | null>>
   setIsManageModuleContentTrayOpen?: React.Dispatch<React.SetStateAction<boolean>>
   setSourceModule?: React.Dispatch<React.SetStateAction<{id: string; title: string} | null>>
@@ -68,10 +57,6 @@
   prerequisites,
   completionRequirements,
   requirementCount = null,
-<<<<<<< HEAD
-  handleOpeningModuleUpdateTray,
-=======
->>>>>>> 9432ec57
   itemCount,
   setModuleAction,
   setIsManageModuleContentTrayOpen,
