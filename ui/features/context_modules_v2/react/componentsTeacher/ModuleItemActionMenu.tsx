/*
 * Copyright (C) 2025 - present Instructure, Inc.
 *
 * This file is part of Canvas.
 *
 * Canvas is free software: you can redistribute it and/or modify it under
 * the terms of the GNU Affero General Public License as published by the Free
 * Software Foundation, version 3 of the License.
 *
 * Canvas is distributed in the hope that it will be useful, but WITHOUT ANY
 * WARRANTY; without even the implied warranty of MERCHANTABILITY or FITNESS FOR
 * A PARTICULAR PURPOSE. See the GNU Affero General Public License for more
 * details.
 *
 * You should have received a copy of the GNU Affero General Public License along
 * with this program. If not, see <http://www.gnu.org/licenses/>.
 */

import React from 'react'
import {Flex} from '@instructure/ui-flex'
import {IconButton} from '@instructure/ui-buttons'
import {Menu} from '@instructure/ui-menu'
import {
  IconMoreLine,
  IconArrowEndLine,
  IconArrowStartLine,
  IconEditLine,
  IconSpeedGraderLine,
  IconPermissionsSolid,
  IconDuplicateLine,
  IconUpdownLine,
  IconUserLine,
  IconDuplicateSolid,
  IconTrashLine,
  IconMasteryPathsLine,
} from '@instructure/ui-icons'
import {useScope as createI18nScope} from '@canvas/i18n'
import {useContextModule} from '../hooks/useModuleContext'
import type {ModuleItemContent} from '../utils/types'
import {usePublishing} from '@canvas/context-modules/react/publishing/publishingContext'

const I18n = createI18nScope('context_modules_v2')

const basicContentTypes = ['SubHeader', 'ExternalUrl']

export interface ModuleItemActionMenuProps {
  moduleId: string
  itemType: string
  content: ModuleItemContent
  published: boolean
  canDuplicate: boolean
  isMenuOpen: boolean
  setIsMenuOpen: (isOpen: boolean) => void
  indent: number
  handleEdit: () => void
  handleSpeedGrader: () => void
  handleAssignTo: () => void
  handleDuplicate: () => void
  handleMoveTo: () => void
  handleDecreaseIndent: () => void
  handleIncreaseIndent: () => void
  handleSendTo: () => void
  handleCopyTo: () => void
  handleRemove: () => void
  masteryPathsData?: {
    isCyoeAble: boolean
    isTrigger: boolean
    isReleased: boolean
    releasedLabel: string | null
  } | null
  handleMasteryPaths?: () => void
}

const ModuleItemActionMenu: React.FC<ModuleItemActionMenuProps> = ({
  moduleId,
  itemType,
  content,
  published,
  canDuplicate,
  isMenuOpen,
  setIsMenuOpen,
  indent,
  handleEdit,
  handleSpeedGrader,
  handleAssignTo,
  handleDuplicate,
  handleMoveTo,
  handleDecreaseIndent,
  handleIncreaseIndent,
  handleSendTo,
  handleCopyTo,
  handleRemove,
  masteryPathsData,
  handleMasteryPaths = () => {},
}) => {
  const isBasic = basicContentTypes.includes(itemType)
  const isFile = itemType === 'File'
  const isExternalTool = itemType === 'ExternalTool'
  const {permissions, menuItemLoadingState} = useContextModule()
  const isModuleLoading = !!menuItemLoadingState?.[moduleId]?.state
  const canEdit = permissions?.canEdit
  const canAdd = permissions?.canAdd
  const canDelete = permissions?.canDelete
  const canManageSpeedGrader = permissions?.canManageSpeedGrader
  const canDirectShare = permissions?.canDirectShare

  const isNotSpecialType = !isBasic && !isFile && !isExternalTool
  const showSpeedGrader =
    canManageSpeedGrader &&
    (itemType === 'Assignment' ||
      itemType === 'Quiz' ||
      (content?.assignment && itemType === 'Discussion')) &&
    published
  const showAssignTo = !!content?.canManageAssignTo
  const showDirectShare = canDirectShare && !isBasic && !isExternalTool
<<<<<<< HEAD
=======

  const publishingContext = usePublishing()
  const publishingInProgress = !!publishingContext?.publishingInProgress
>>>>>>> 70ef2fec

  const renderMenuItem = (condition: boolean, handler: () => void, icon: any, label: string) => {
    if (!condition) return null
    return (
      <Menu.Item onClick={isModuleLoading ? undefined : handler} disabled={isModuleLoading}>
        <Flex>
          <Flex.Item>{icon}</Flex.Item>
          <Flex.Item margin="0 0 0 x-small">{label}</Flex.Item>
        </Flex>
      </Menu.Item>
    )
  }

  return (
    <Menu
      onToggle={isOpen => setIsMenuOpen(isOpen)}
      open={isMenuOpen}
      disabled={publishingInProgress}
      trigger={
        <IconButton
          screenReaderLabel={I18n.t('Module Item Options')}
          renderIcon={IconMoreLine}
          withBackground={false}
          withBorder={false}
          size="small"
          data-testid="module-item-action-menu-button"
        />
      }
      data-testid="module-item-action-menu"
    >
      {renderMenuItem(canEdit, handleEdit, <IconEditLine />, I18n.t('Edit'))}
      {renderMenuItem(
        !!showSpeedGrader,
        handleSpeedGrader,
        <IconSpeedGraderLine />,
        I18n.t('SpeedGrader'),
      )}
      {renderMenuItem(
        showAssignTo,
        handleAssignTo,
        <IconPermissionsSolid />,
        I18n.t('Assign To...'),
      )}
      {renderMenuItem(
        canAdd && canDuplicate && isNotSpecialType,
        handleDuplicate,
        <IconDuplicateLine />,
        I18n.t('Duplicate'),
      )}
      {renderMenuItem(canEdit, handleMoveTo, <IconUpdownLine />, I18n.t('Move to...'))}
      {renderMenuItem(
        canEdit && indent > 0,
        handleDecreaseIndent,
        <IconArrowStartLine />,
        I18n.t('Decrease indent'),
      )}
      {renderMenuItem(
        canEdit && indent < 5,
        handleIncreaseIndent,
        <IconArrowEndLine />,
        I18n.t('Increase indent'),
      )}
      {renderMenuItem(showDirectShare, handleSendTo, <IconUserLine />, I18n.t('Send To...'))}
      {renderMenuItem(showDirectShare, handleCopyTo, <IconDuplicateSolid />, I18n.t('Copy To...'))}
      {renderMenuItem(
        isNotSpecialType && !!masteryPathsData?.isCyoeAble,
        handleMasteryPaths,
        <IconMasteryPathsLine />,
        masteryPathsData?.isTrigger ? I18n.t('Edit Mastery Paths') : I18n.t('Add Mastery Paths'),
      )}
      {renderMenuItem(canDelete, handleRemove, <IconTrashLine />, I18n.t('Remove'))}
    </Menu>
  )
}

export default ModuleItemActionMenu<|MERGE_RESOLUTION|>--- conflicted
+++ resolved
@@ -113,12 +113,9 @@
     published
   const showAssignTo = !!content?.canManageAssignTo
   const showDirectShare = canDirectShare && !isBasic && !isExternalTool
-<<<<<<< HEAD
-=======
 
   const publishingContext = usePublishing()
   const publishingInProgress = !!publishingContext?.publishingInProgress
->>>>>>> 70ef2fec
 
   const renderMenuItem = (condition: boolean, handler: () => void, icon: any, label: string) => {
     if (!condition) return null
