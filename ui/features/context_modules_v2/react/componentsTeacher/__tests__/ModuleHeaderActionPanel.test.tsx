--- conflicted
+++ resolved
@@ -192,8 +192,6 @@
     expect(queryByText('View Assign To')).not.toBeInTheDocument()
   })
 
-<<<<<<< HEAD
-=======
   it('does not render ViewAssignTo when canEdit is false', () => {
     const {queryByText} = setUp(buildDefaultProps(), 'test-course-id', 15, {
       permissions: {
@@ -224,7 +222,6 @@
     expect(queryByTestId('module-publish-button')).not.toBeInTheDocument()
   })
 
->>>>>>> 661629a0
   it('does not show Show All button when module is not expanded', () => {
     const {queryByTestId} = setUp(buildDefaultProps({expanded: false}))
     expect(queryByTestId('show-all-toggle')).not.toBeInTheDocument()
