/*
 * Copyright (C) 2025 - present Instructure, Inc.
 *
 * This file is part of Canvas.
 *
 * Canvas is free software: you can redistribute it and/or modify it under
 * the terms of the GNU Affero General Public License as published by the Free
 * Software Foundation, version 3 of the License.
 *
 * Canvas is distributed in the hope that it will be useful, but WITHOUT ANY
 * WARRANTY; without even the implied warranty of MERCHANTABILITY or FITNESS FOR
 * A PARTICULAR PURPOSE. See the GNU Affero General Public License for more
 * details.
 *
 * You should have received a copy of the GNU Affero General Public License along
 * with this program. If not, see <http://www.gnu.org/licenses/>.
 */

import React from 'react'
import {render, screen} from '@testing-library/react'
<<<<<<< HEAD
=======
import userEvent from '@testing-library/user-event'
>>>>>>> 27a9ef75
import {setupServer} from 'msw/node'
import {http, HttpResponse, graphql} from 'msw'
import {QueryClient, QueryClientProvider} from '@tanstack/react-query'
import {ContextModuleProvider, contextModuleDefaultProps} from '../../hooks/useModuleContext'
import ModuleHeaderActionPanel from '../ModuleHeaderActionPanel'

type ComponentProps = React.ComponentProps<typeof ModuleHeaderActionPanel>

const server = setupServer(
  graphql.query('GetModulesQuery', () => {
    return HttpResponse.json({
      data: {
        legacyNode: {
          modulesConnection: {
<<<<<<< HEAD
            edges: [],
=======
            edges: [
              {
                node: {
                  _id: 'mod_1',
                  name: 'Module 1',
                  moduleItemsTotalCount: 15,
                },
              },
            ],
>>>>>>> 27a9ef75
            pageInfo: {
              hasNextPage: false,
              endCursor: null,
            },
          },
        },
      },
    })
  }),
  graphql.query('GetModuleItemsQuery', () => {
    return HttpResponse.json({
      data: {
        legacyNode: {
          moduleItems: [],
        },
      },
    })
  }),
  graphql.query('GetCourseFolders', () => {
    return HttpResponse.json({
      data: {
        legacyNode: {
          id: 'test-course-id',
          name: 'Test Course',
          foldersConnection: {
            nodes: [],
          },
        },
      },
    })
  }),
  http.get('/api/v1/courses/test-course-id/folders/root', () => {
    return HttpResponse.json({
      id: 'root',
      name: 'course files',
      full_name: 'course files',
      folders_url: '/api/v1/folders/root/folders',
      files_url: '/api/v1/folders/root/files',
    })
  }),
)

const createQueryClient = () =>
  new QueryClient({
    defaultOptions: {
      queries: {
        retry: false,
        gcTime: 0,
      },
    },
  })
<<<<<<< HEAD

const buildDefaultProps = (overrides: Partial<ComponentProps> = {}): ComponentProps => ({
  id: 'mod_1',
  name: 'Module 1',
  prerequisites: [],
  completionRequirements: [],
  requirementCount: 0,
  itemCount: 5,
  published: true,
  expanded: true,
  hasActiveOverrides: false,
  setModuleAction: jest.fn(),
  setIsManageModuleContentTrayOpen: jest.fn(),
  setSourceModule: jest.fn(),
  ...overrides,
})

const setUp = (props: ComponentProps, courseId = 'test-course-id') => {
  const queryClient = createQueryClient()

  const contextProps = {
    ...contextModuleDefaultProps,
    courseId,
    moduleGroupMenuTools: [],
    moduleMenuModalTools: [],
    moduleMenuTools: [],
    moduleIndexMenuModalTools: [],
  }

  return render(
    <QueryClientProvider client={queryClient}>
      <ContextModuleProvider {...contextProps}>
        <ModuleHeaderActionPanel {...props} />
      </ContextModuleProvider>
    </QueryClientProvider>,
  )
}

beforeAll(() => {
  server.listen({onUnhandledRequest: 'warn'})
})

beforeEach(() => {
  // @ts-expect-error
  window.ENV = {
    TIMEZONE: 'UTC',
=======

const buildDefaultProps = (overrides: Partial<ComponentProps> = {}): ComponentProps => ({
  id: 'mod_1',
  name: 'Module 1',
  prerequisites: [],
  completionRequirements: [],
  requirementCount: 0,
  published: true,
  expanded: true,
  hasActiveOverrides: false,
  setModuleAction: jest.fn(),
  setIsManageModuleContentTrayOpen: jest.fn(),
  setSourceModule: jest.fn(),
  ...overrides,
})

const setUp = (
  props: ComponentProps,
  courseId = 'test-course-id',
  itemCount = 15,
  contextOverrides: Partial<typeof contextModuleDefaultProps> = {},
) => {
  const queryClient = createQueryClient()

  // Mock the modules data in the query client
  queryClient.setQueryData(['modules', courseId], {
    pages: [
      {
        modules: [
          {
            _id: 'mod_1',
            id: 'mod_1',
            name: 'Module 1',
            moduleItemsTotalCount: itemCount,
          },
        ],
        pageInfo: {
          hasNextPage: false,
          endCursor: null,
        },
      },
    ],
    pageParams: [undefined],
  })

  const contextProps = {
    ...contextModuleDefaultProps,
    courseId,
    moduleGroupMenuTools: [],
    moduleMenuModalTools: [],
    moduleMenuTools: [],
    moduleIndexMenuModalTools: [],
    modulesArePaginated: true,
    pageSize: 10,
    ...contextOverrides,
>>>>>>> 27a9ef75
  }
})

<<<<<<< HEAD
=======
  return render(
    <QueryClientProvider client={queryClient}>
      <ContextModuleProvider {...contextProps}>
        <ModuleHeaderActionPanel {...props} />
      </ContextModuleProvider>
    </QueryClientProvider>,
  )
}

beforeAll(() => {
  server.listen({onUnhandledRequest: 'warn'})
})

>>>>>>> 27a9ef75
afterEach(() => {
  server.resetHandlers()
})

afterAll(() => {
  server.close()
})

describe('ModuleHeaderActionPanel', () => {
  it('renders ViewAssignTo when hasActiveOverrides is true', () => {
    const {getByText} = setUp(buildDefaultProps({hasActiveOverrides: true}))
    expect(getByText('View Assign To')).toBeInTheDocument()
  })

  it('does not render ViewAssignTo when hasActiveOverrides is false', () => {
    const {queryByText} = setUp(buildDefaultProps({hasActiveOverrides: false}))
    expect(queryByText('View Assign To')).not.toBeInTheDocument()
  })

  it('does not display prerequisites (moved to ModuleHeader)', () => {
    const prerequisiteProps = buildDefaultProps({
      prerequisites: [
        {id: 'prereq_1', name: 'Prerequisite Module 1', type: 'context_module'},
        {id: 'prereq_2', name: 'Prerequisite Module 2', type: 'context_module'},
      ],
      hasActiveOverrides: false,
    })
    const {queryByText} = setUp(prerequisiteProps)
<<<<<<< HEAD

    expect(queryByText(/Prerequisite/)).not.toBeInTheDocument()
    expect(queryByText('Prerequisite Module 1')).not.toBeInTheDocument()
=======

    expect(queryByText(/Prerequisite/)).not.toBeInTheDocument()
    expect(queryByText('Prerequisite Module 1')).not.toBeInTheDocument()
  })

  it('does not show Show All button when module is not expanded', () => {
    const {queryByTestId} = setUp(buildDefaultProps({expanded: false}))
    expect(queryByTestId('show-all-toggle')).not.toBeInTheDocument()
  })

  it('shows Show All button with item count when expanded', () => {
    setUp(buildDefaultProps({expanded: true}))

    const button = screen.getByTestId('show-all-toggle')
    expect(button).toBeInTheDocument()
    expect(button).toHaveTextContent('Show All (15)')
  })

  it('calls onToggleShowAll when Show All button is clicked', async () => {
    const user = userEvent.setup()
    const mockToggleShowAll = jest.fn()

    setUp(
      buildDefaultProps({
        expanded: true,
        onToggleShowAll: mockToggleShowAll,
      }),
    )

    const button = screen.getByTestId('show-all-toggle')
    await user.click(button)

    expect(mockToggleShowAll).toHaveBeenCalledWith('mod_1')
  })

  it('shows Show Less text when showAll is true', () => {
    setUp(
      buildDefaultProps({
        expanded: true,
        showAll: true,
      }),
    )

    const button = screen.getByTestId('show-all-toggle')
    expect(button).toHaveTextContent('Show Less')
  })

  it('does not show Show All button when pagination is disabled', () => {
    const {queryByTestId} = setUp(buildDefaultProps({expanded: true}), 'test-course-id', 15, {
      modulesArePaginated: false,
    })
    expect(queryByTestId('show-all-toggle')).not.toBeInTheDocument()
  })

  it('does not show Show All button when total count is less than page size', async () => {
    const {queryByTestId} = setUp(buildDefaultProps({expanded: true}), 'test-course-id', 5)
    expect(queryByTestId('show-all-toggle')).not.toBeInTheDocument()
  })

  it('shows Show All button with different page size', () => {
    // Use itemCount of 15 which exceeds page size of 5
    setUp(buildDefaultProps({expanded: true}), 'test-course-id', 15, {pageSize: 5})

    const button = screen.getByTestId('show-all-toggle')
    expect(button).toBeInTheDocument()
    expect(button).toHaveTextContent('Show All (15)')
  })

  it('does not show Show All button when count equals page size', () => {
    // Test edge case where count equals page size exactly
    const {queryByTestId} = setUp(buildDefaultProps({expanded: true}), 'test-course-id', 10)
    expect(queryByTestId('show-all-toggle')).not.toBeInTheDocument()
>>>>>>> 27a9ef75
  })
})<|MERGE_RESOLUTION|>--- conflicted
+++ resolved
@@ -18,10 +18,7 @@
 
 import React from 'react'
 import {render, screen} from '@testing-library/react'
-<<<<<<< HEAD
-=======
 import userEvent from '@testing-library/user-event'
->>>>>>> 27a9ef75
 import {setupServer} from 'msw/node'
 import {http, HttpResponse, graphql} from 'msw'
 import {QueryClient, QueryClientProvider} from '@tanstack/react-query'
@@ -36,9 +33,6 @@
       data: {
         legacyNode: {
           modulesConnection: {
-<<<<<<< HEAD
-            edges: [],
-=======
             edges: [
               {
                 node: {
@@ -48,7 +42,6 @@
                 },
               },
             ],
->>>>>>> 27a9ef75
             pageInfo: {
               hasNextPage: false,
               endCursor: null,
@@ -100,54 +93,6 @@
       },
     },
   })
-<<<<<<< HEAD
-
-const buildDefaultProps = (overrides: Partial<ComponentProps> = {}): ComponentProps => ({
-  id: 'mod_1',
-  name: 'Module 1',
-  prerequisites: [],
-  completionRequirements: [],
-  requirementCount: 0,
-  itemCount: 5,
-  published: true,
-  expanded: true,
-  hasActiveOverrides: false,
-  setModuleAction: jest.fn(),
-  setIsManageModuleContentTrayOpen: jest.fn(),
-  setSourceModule: jest.fn(),
-  ...overrides,
-})
-
-const setUp = (props: ComponentProps, courseId = 'test-course-id') => {
-  const queryClient = createQueryClient()
-
-  const contextProps = {
-    ...contextModuleDefaultProps,
-    courseId,
-    moduleGroupMenuTools: [],
-    moduleMenuModalTools: [],
-    moduleMenuTools: [],
-    moduleIndexMenuModalTools: [],
-  }
-
-  return render(
-    <QueryClientProvider client={queryClient}>
-      <ContextModuleProvider {...contextProps}>
-        <ModuleHeaderActionPanel {...props} />
-      </ContextModuleProvider>
-    </QueryClientProvider>,
-  )
-}
-
-beforeAll(() => {
-  server.listen({onUnhandledRequest: 'warn'})
-})
-
-beforeEach(() => {
-  // @ts-expect-error
-  window.ENV = {
-    TIMEZONE: 'UTC',
-=======
 
 const buildDefaultProps = (overrides: Partial<ComponentProps> = {}): ComponentProps => ({
   id: 'mod_1',
@@ -203,12 +148,8 @@
     modulesArePaginated: true,
     pageSize: 10,
     ...contextOverrides,
->>>>>>> 27a9ef75
   }
-})
-
-<<<<<<< HEAD
-=======
+
   return render(
     <QueryClientProvider client={queryClient}>
       <ContextModuleProvider {...contextProps}>
@@ -222,7 +163,6 @@
   server.listen({onUnhandledRequest: 'warn'})
 })
 
->>>>>>> 27a9ef75
 afterEach(() => {
   server.resetHandlers()
 })
@@ -251,11 +191,6 @@
       hasActiveOverrides: false,
     })
     const {queryByText} = setUp(prerequisiteProps)
-<<<<<<< HEAD
-
-    expect(queryByText(/Prerequisite/)).not.toBeInTheDocument()
-    expect(queryByText('Prerequisite Module 1')).not.toBeInTheDocument()
-=======
 
     expect(queryByText(/Prerequisite/)).not.toBeInTheDocument()
     expect(queryByText('Prerequisite Module 1')).not.toBeInTheDocument()
@@ -328,6 +263,5 @@
     // Test edge case where count equals page size exactly
     const {queryByTestId} = setUp(buildDefaultProps({expanded: true}), 'test-course-id', 10)
     expect(queryByTestId('show-all-toggle')).not.toBeInTheDocument()
->>>>>>> 27a9ef75
   })
 })