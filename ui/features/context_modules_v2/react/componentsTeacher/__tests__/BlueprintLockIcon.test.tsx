--- conflicted
+++ resolved
@@ -24,43 +24,19 @@
 const setUpMasterCourse = (initialLockState: boolean = false) => {
   return render(
     <ContextModuleProvider
-<<<<<<< HEAD
-      courseId="1"
-      isMasterCourse={true}
-      isChildCourse={false}
-      permissions={{
-        canEdit: true,
-        canDelete: true,
-        canAdd: true,
-        canDirectShare: true
-      }}
-    >
-      <BlueprintLockIcon
-        isChildCourse={false}
-=======
       {...contextModuleDefaultProps} isMasterCourse={true}
     >
       <BlueprintLockIcon
->>>>>>> c345be2d
         initialLockState={initialLockState}
         contentId=""
         contentType=""
       />
-<<<<<<< HEAD
-    </ContextModuleProvider>
-=======
     </ContextModuleProvider>,
->>>>>>> c345be2d
   )
 }
 
 const setUpChildCourse = (initialLockState: boolean = false) => {
   return render(
-<<<<<<< HEAD
-    <ContextModuleProvider courseId="1" isMasterCourse={false} isChildCourse={true} permissions={{canEdit: true, canDelete: true, canAdd: true, canDirectShare: true}}>
-      <BlueprintLockIcon isChildCourse={true} initialLockState={initialLockState} contentId="" contentType="" />
-    </ContextModuleProvider>
-=======
     <ContextModuleProvider
       {...contextModuleDefaultProps} isChildCourse={true}
     >
@@ -70,7 +46,6 @@
         contentType=""
       />
     </ContextModuleProvider>,
->>>>>>> c345be2d
   )
 }
 
