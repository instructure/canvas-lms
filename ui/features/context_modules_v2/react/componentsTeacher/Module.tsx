--- conflicted
+++ resolved
@@ -65,12 +65,9 @@
   const [showAll, setShowAll] = useShowAllState(id)
   const {modulesArePaginated} = useContextModule()
 
-  const moduleItems = data?.moduleItems || []
-
   const toggleExpanded = () => {
     const newExpandedState = !isExpanded
     setIsExpanded(newExpandedState)
-
     if (onToggleExpand) {
       onToggleExpand(id)
     }
@@ -114,10 +111,6 @@
             requirementCount={requirementCount || 0}
             unlockAt={unlockAt}
             dragHandleProps={dragHandleProps}
-<<<<<<< HEAD
-            itemCount={moduleItems.length}
-=======
->>>>>>> 27a9ef75
             hasActiveOverrides={hasActiveOverrides}
             showAll={showAll}
             onToggleShowAll={handleToggleShowAll}
@@ -130,17 +123,6 @@
           <Flex.Item>
             <ModuleItemListSmart
               moduleId={id}
-<<<<<<< HEAD
-              moduleTitle={name}
-              moduleItems={moduleItems}
-              completionRequirements={completionRequirements}
-              isLoading={isLoading}
-              error={error}
-              setModuleAction={setModuleAction}
-              setSelectedModuleItem={setSelectedModuleItem}
-              setIsManageModuleContentTrayOpen={setIsManageModuleContentTrayOpen}
-              setSourceModule={setSourceModule}
-=======
               view={TEACHER}
               isExpanded={isExpanded}
               isPaginated={modulesArePaginated && !showAll}
@@ -158,7 +140,6 @@
                   isEmpty={isEmpty}
                 />
               )}
->>>>>>> 27a9ef75
             />
           </Flex.Item>
         )}
