--- conflicted
+++ resolved
@@ -22,11 +22,7 @@
 import ModuleHeader from '../componentsTeacher/ModuleHeader'
 import ModuleItemList from '../componentsTeacher/ModuleItemList'
 import {useModuleItems} from '../hooks/queries/useModuleItems'
-<<<<<<< HEAD
-import {ModuleItem, Prerequisite, CompletionRequirement, ModuleAction} from '../utils/types'
-=======
 import {Prerequisite, CompletionRequirement, ModuleAction} from '../utils/types'
->>>>>>> 9432ec57
 
 export interface ModuleProps {
   id: string
@@ -103,12 +99,7 @@
             completionRequirements={completionRequirements}
             requirementCount={requirementCount || 0}
             dragHandleProps={dragHandleProps}
-<<<<<<< HEAD
-            handleOpeningModuleUpdateTray={handleOpeningModuleUpdateTray}
-            itemCount={moduleItems?.length || 0}
-=======
             itemCount={data?.moduleItems?.length || 0}
->>>>>>> 9432ec57
             setModuleAction={setModuleAction}
             setIsManageModuleContentTrayOpen={setIsManageModuleContentTrayOpen}
             setSourceModule={setSourceModule}
@@ -119,11 +110,7 @@
             <ModuleItemList
               moduleId={id}
               moduleTitle={name}
-<<<<<<< HEAD
-              moduleItems={moduleItems}
-=======
               moduleItems={data?.moduleItems || []}
->>>>>>> 9432ec57
               completionRequirements={completionRequirements}
               isLoading={isLoading}
               error={error}
