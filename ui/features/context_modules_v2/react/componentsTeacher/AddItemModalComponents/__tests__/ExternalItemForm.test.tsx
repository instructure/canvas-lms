--- conflicted
+++ resolved
@@ -51,12 +51,9 @@
   itemType: 'external_url' as const,
   contentItems: mockContentItems,
   formErrors: {},
-<<<<<<< HEAD
-=======
   indentValue: 0,
   onIndentChange: () => {},
   moduleName: 'Test Module',
->>>>>>> cb9e0c9a
   ...overrides,
 })
 
