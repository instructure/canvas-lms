/*
 * Copyright (C) 2025 - present Instructure, Inc.
 *
 * This file is part of Canvas.
 *
 * Canvas is free software: you can redistribute it and/or modify it under
 * the terms of the GNU Affero General Public License as published by the Free
 * Software Foundation, version 3 of the License.
 *
 * Canvas is distributed in the hope that it will be useful, but WITHOUT ANY
 * WARRANTY; without even the implied warranty of MERCHANTABILITY or FITNESS FOR
 * A PARTICULAR PURPOSE. See the GNU Affero General Public License for more
 * details.
 *
 * You should have received a copy of the GNU Affero General Public License along
 * with this program. If not, see <http://www.gnu.org/licenses/>.
 */

import {render, screen, waitFor} from '@testing-library/react'
import userEvent from '@testing-library/user-event'
import ExternalItemForm from '../ExternalItemForm'
import {ContextModuleProvider, contextModuleDefaultProps} from '../../../hooks/useModuleContext'
import {ContentItem} from '../../../hooks/queries/useModuleItemContent'

const mockContentItems: ContentItem[] = [
  {
    id: '1',
    name: 'Google Docs',
    description: 'Create and edit documents online',
    domain: 'docs.google.com',
    url: 'https://docs.google.com/launch',
    placements: {},
  },
  {
    id: '2',
    name: 'Youtube',
    description: 'Watch and share videos',
    domain: 'youtube.com',
    url: 'https://youtube.com/video',
    placements: {
      assignmentSelection: {
        url: 'https://youtube.com/video/assignment_selection',
        title: 'Youtube Assignment',
      },
    },
  },
]

const buildProps = (overrides = {}) => ({
  onChange: jest.fn(),
  itemType: 'external_url' as const,
  contentItems: mockContentItems,
  formErrors: {},
<<<<<<< HEAD
=======
  indentValue: 0,
  onIndentChange: () => {},
  moduleName: 'Test Module',
>>>>>>> 70ef2fec
  ...overrides,
})

const setUp = (props = {}) => {
  const finalProps = buildProps(props)
  return {
    ...render(
      <ContextModuleProvider {...contextModuleDefaultProps}>
        <ExternalItemForm {...finalProps} />
      </ContextModuleProvider>,
    ),
    props: finalProps,
  }
}

describe('ExternalItemForm', () => {
  describe('when itemType is external_url', () => {
    it('renders URL and Page Name inputs without tool selector', () => {
      const {container} = setUp({itemType: 'external_url'})

      expect(screen.getByLabelText('URL')).toBeInTheDocument()
      expect(screen.getByLabelText('Page Name')).toBeInTheDocument()
      expect(screen.getByLabelText('Load in a new tab')).toBeInTheDocument()
      expect(screen.queryByText('Select External Tool')).not.toBeInTheDocument()
      expect(container).toBeInTheDocument()
    })

    it('allows editing URL and Page Name inputs', async () => {
      const user = userEvent.setup()
      setUp({itemType: 'external_url'})

      const urlInput = screen.getByLabelText('URL')
      const nameInput = screen.getByLabelText('Page Name')

      await user.type(urlInput, 'https://example.com')
      await user.type(nameInput, 'Test Page')

      expect(urlInput).not.toBeDisabled()
      expect(nameInput).not.toBeDisabled()
    })
  })

  describe('when itemType is external_tool', () => {
    it('renders tool selector with URL and Page Name inputs', () => {
      const {container} = setUp({itemType: 'external_tool'})

      expect(screen.getByText('Select External Tool')).toBeInTheDocument()
      expect(screen.getByLabelText('URL')).toBeInTheDocument()
      expect(screen.getByLabelText('Page Name')).toBeInTheDocument()
      expect(screen.getByLabelText('Load in a new tab')).toBeInTheDocument()
      expect(container).toBeInTheDocument()
    })

    describe('tool selection', () => {
      const prepareExternalToolSelector = async () => {
        const user = userEvent.setup()
        const {props} = setUp({itemType: 'external_tool'})
        const selectInput = screen.getByRole('combobox', {name: /select external tool/i})
        await user.click(selectInput)
        return {user, props, selectInput}
      }

      it('shows all available tools', async () => {
        await prepareExternalToolSelector()

        await waitFor(() => {
          expect(screen.getByText('Google Docs')).toBeInTheDocument()
          expect(screen.getByText('Youtube')).toBeInTheDocument()
        })
      })

      it('calls onChange with selected tool data', async () => {
        const {user, props} = await prepareExternalToolSelector()

        await user.click(screen.getByText('Google Docs'))

        expect(props.onChange).toHaveBeenCalledWith('url', 'https://docs.google.com/launch')
        expect(props.onChange).toHaveBeenCalledWith('name', 'Google Docs')
        expect(props.onChange).toHaveBeenCalledWith('selectedToolId', '1')
      })

      it('Assignment selection placement url and title are shown', async () => {
        const {user} = await prepareExternalToolSelector()

        await user.click(screen.getByText('Youtube'))

        expect(screen.getByLabelText('URL')).toHaveValue(
          'https://youtube.com/video/assignment_selection',
        )
        expect(screen.getByLabelText('Page Name')).toHaveValue('Youtube Assignment')
      })
    })
  })

  it('handles checkbox changes', async () => {
    const user = userEvent.setup()
    const {props} = setUp({itemType: 'external_url'})

    const checkbox = screen.getByLabelText('Load in a new tab')
    await user.click(checkbox)

    expect(props.onChange).toHaveBeenCalledWith('newTab', true)
  })

  it('uses provided initial values', () => {
    setUp({
      itemType: 'external_url',
      externalUrlValue: 'https://initial.com',
      externalUrlName: 'Initial Name',
      newTab: true,
    })

    const urlInput = screen.getByLabelText('URL') as HTMLInputElement
    const nameInput = screen.getByLabelText('Page Name') as HTMLInputElement
    const checkbox = screen.getByLabelText('Load in a new tab') as HTMLInputElement

    expect(urlInput.value).toBe('https://initial.com')
    expect(nameInput.value).toBe('Initial Name')
    expect(checkbox.checked).toBe(true)
  })

  it('validates URL format and shows error for invalid URLs', async () => {
    const user = userEvent.setup()
    const {props} = setUp({itemType: 'external_url'})

    const urlInput = screen.getByLabelText('URL')

    // Type invalid URL that URL.canParse will reject
    await user.type(urlInput, 'not a valid url')

    await waitFor(() => {
      expect(screen.getByText('Please enter a valid URL')).toBeInTheDocument()
    })

    // Check that isUrlValid is false
    expect(props.onChange).toHaveBeenCalledWith('isUrlValid', false)
  })

  it('validates URL format and shows no error for valid URLs', async () => {
    const user = userEvent.setup()
    const {props} = setUp({itemType: 'external_url'})

    const urlInput = screen.getByLabelText('URL')

    await user.type(urlInput, 'https://example.com')

    await waitFor(() => {
      expect(screen.queryByText('Please enter a valid URL')).not.toBeInTheDocument()
    })

    expect(props.onChange).toHaveBeenCalledWith('isUrlValid', true)
  })
})<|MERGE_RESOLUTION|>--- conflicted
+++ resolved
@@ -51,12 +51,9 @@
   itemType: 'external_url' as const,
   contentItems: mockContentItems,
   formErrors: {},
-<<<<<<< HEAD
-=======
   indentValue: 0,
   onIndentChange: () => {},
   moduleName: 'Test Module',
->>>>>>> 70ef2fec
   ...overrides,
 })
 
