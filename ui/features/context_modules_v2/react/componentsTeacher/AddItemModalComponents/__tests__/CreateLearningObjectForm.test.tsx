--- conflicted
+++ resolved
@@ -41,12 +41,9 @@
   dispatch: jest.fn(),
   state: makeState(),
   ...overrides,
-<<<<<<< HEAD
-=======
   indentValue: 0,
   onIndentChange: () => {},
   moduleName: 'Test Module',
->>>>>>> 70ef2fec
 })
 
 const renderWithContext = (
