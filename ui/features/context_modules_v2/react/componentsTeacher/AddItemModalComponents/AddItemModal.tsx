/*
 * Copyright (C) 2025 - present Instructure, Inc.
 *
 * This file is part of Canvas.
 *
 * Canvas is free software: you can redistribute it and/or modify it under
 * the terms of the GNU Affero General Public License as published by the Free
 * Software Foundation, version 3 of the License.
 *
 * Canvas is distributed in the hope that it will be useful, but WITHOUT ANY
 * WARRANTY; without even the implied warranty of MERCHANTABILITY or FITNESS FOR
 * A PARTICULAR PURPOSE. See the GNU Affero General Public License for more
 * details.
 *
 * You should have received a copy of the GNU Affero General Public License along
 * with this program. If not, see <http://www.gnu.org/licenses/>.
 */

import React, {useState, useEffect, useMemo, useRef} from 'react'
import CanvasModal from '@canvas/instui-bindings/react/Modal'
import {useScope as createI18nScope} from '@canvas/i18n'
import {Button} from '@instructure/ui-buttons'
import {View} from '@instructure/ui-view'
import {SimpleSelect} from '@instructure/ui-simple-select'
import {TextInput} from '@instructure/ui-text-input'
import {Text} from '@instructure/ui-text'
import {FormFieldGroup} from '@instructure/ui-form-field'
import {useAssignmentGroups} from '../../hooks/queries/useAssignmentGroups'
import {useModuleItemContent, ModuleItemContentType} from '../../hooks/queries/useModuleItemContent'
import {useContextModule} from '../../hooks/useModuleContext'
import {queryClient} from '../../../../../shared/query'
import AddItemTypeSelector from './AddItemTypeSelector'
import {ScreenReaderContent} from '@instructure/ui-a11y-content'
import IndentSelector from './IndentSelector'
import {Tabs} from '@instructure/ui-tabs'
import CreateLearningObjectForm from './CreateLearningObjectForm'
import ExternalItemForm from './ExternalItemForm'
import {Spinner} from '@instructure/ui-spinner'
import {
  createNewItem,
  prepareModuleItemData,
  submitModuleItem,
} from '../../handlers/addItemHandlers'

const I18n = createI18nScope('context_modules_v2')

interface AddItemModalProps {
  isOpen: boolean
  onRequestClose: () => void
  moduleName: string
  moduleId: string
  itemCount: number
}

const AddItemModal: React.FC<AddItemModalProps> = ({
  isOpen,
  onRequestClose,
  moduleName,
  moduleId,
  itemCount,
}) => {
  const [itemType, setItemType] = useState<ModuleItemContentType>('assignment')
  const [isLoading, setIsLoading] = useState<boolean>(false)
  const [indentation, setIndentation] = useState<number>(0)
  const [textHeaderValue, setTextHeaderValue] = useState<string>('')
  const [externalUrlValue, setExternalUrlValue] = useState<string>('')
  const [externalUrlName, setExternalUrlName] = useState<string>('')
  const [externalUrlNewTab, setExternalUrlNewTab] = useState<boolean>(false)
  const [selectedTabIndex, setSelectedTabIndex] = useState(0)
  const [newItemName, setNewItemName] = useState<string>('')
  const [selectedAssignmentGroup, setSelectedAssignmentGroup] = useState<string>('')
<<<<<<< HEAD
=======
  const [selectedFile, setSelectedFile] = useState<File | null>(null)
  const [selectedFolder, setSelectedFolder] = useState<string>('')
>>>>>>> 2bd5305a

  const [inputValue, setInputValue] = useState('')
  const [searchText, setSearchText] = useState<string>('')
  const [debouncedSearchText, setDebouncedSearchText] = useState<string>('')

  const {courseId, NEW_QUIZZES_BY_DEFAULT, DEFAULT_POST_TO_SIS} = useContextModule()

  const {
    data,
    isLoading: isLoadingContent,
    isError,
  } = useModuleItemContent(
    itemType,
    courseId,
    debouncedSearchText,
    isOpen && itemType !== 'context_module_sub_header' && itemType !== 'external_url',
  )

  const timeoutRef = useRef<NodeJS.Timeout | null>(null)

  const {data: assignmentGroups, isLoading: isLoadingAssignmentGroups} =
    useAssignmentGroups(courseId)

  useEffect(() => {
    if (timeoutRef.current) {
      clearTimeout(timeoutRef.current)
    }

    timeoutRef.current = setTimeout(() => {
      setDebouncedSearchText(searchText)
    }, 500)

    return () => {
      if (timeoutRef.current) {
        clearTimeout(timeoutRef.current)
      }
    }
  }, [searchText])

  useEffect(() => {
    setInputValue(data?.items?.[0]?.id || '')
  }, [data?.items])

  const handleSubmit = () => {
    setIsLoading(true)

    if (itemType === 'external_url') {
      if (!externalUrlValue || !externalUrlName) {
<<<<<<< HEAD
=======
        setIsLoading(false)
        return
      }
    }

    const selectedItem = contentItems.find(item => item.id === inputValue)

    const itemData = prepareModuleItemData(moduleId, {
      type: itemType,
      itemCount,
      indentation,
      selectedTabIndex,
      textHeaderValue,
      externalUrlName,
      externalUrlValue,
      externalUrlNewTab,
      selectedItem: selectedItem || null,
    })

    if (itemType === 'context_module_sub_header' || itemType === 'external_url') {
      // For subheaders and external URLs, we can directly submit without creating a new item first
      submitItemData(itemData)
    } else if (selectedTabIndex === 1) {
      // For file uploads, validate required fields
      if (itemType === 'file' && !selectedFile) {
>>>>>>> 2bd5305a
        setIsLoading(false)
        // Could add an error message here if needed
        return
      }
<<<<<<< HEAD
    }

    const selectedItem = contentItems.find(item => item.id === inputValue)

    const itemData = prepareModuleItemData(moduleId, {
      type: itemType,
      itemCount,
      indentation,
      selectedTabIndex,
      textHeaderValue,
      externalUrlName,
      externalUrlValue,
      externalUrlNewTab,
      selectedItem: selectedItem || null,
    })

    if (itemType === 'context_module_sub_header' || itemType === 'external_url') {
      // For subheaders and external URLs, we can directly submit without creating a new item first
      submitItemData(itemData)
    } else if (selectedTabIndex === 1) {
      // We need to create a new item
      handleCreateNewItem(itemType).then(newItem => {
        if (newItem) {
          // Update the itemData with the newly created item's ID
          itemData['item[id]'] = newItem.id || newItem.page_id
          itemData['id'] = 'new'
          itemData['item[title]'] = newItem.title || newItem.display_name || ''
          itemData['title'] = newItem.title || newItem.display_name || ''
          submitItemData(itemData)
        } else {
          setIsLoading(false)
          console.error('Failed to create new item')
        }
      })
    } else if (selectedItem) {
      // Using an existing item
      submitItemData(itemData)
    } else {
      setIsLoading(false)
=======

      // We need to create a new item
      handleCreateNewItem(itemType).then(newItem => {
        if (newItem) {
          // Update the itemData with the newly created item's ID
          itemData['item[id]'] = newItem.id || newItem.page_id
          itemData['id'] = 'new'
          itemData['item[title]'] = newItem.title || newItem.display_name || ''
          itemData['title'] = newItem.title || newItem.display_name || ''
          submitItemData(itemData)
        } else {
          setIsLoading(false)
          console.error('Failed to create new item')
        }
      })
    } else if (selectedItem) {
      // Using an existing item
      submitItemData(itemData)
    } else {
      setIsLoading(false)
    }
  }

  const handleCreateNewItem = async (type: string) => {
    // For file types, include the file and folder
    if (type === 'file') {
      return await createNewItem(
        type,
        courseId,
        newItemName,
        selectedAssignmentGroup,
        NEW_QUIZZES_BY_DEFAULT,
        DEFAULT_POST_TO_SIS,
        selectedFile,
        selectedFolder,
      )
>>>>>>> 2bd5305a
    }
  }

<<<<<<< HEAD
  const handleCreateNewItem = async (type: string) => {
=======
    // For other types (quizzes, pages, etc.)
>>>>>>> 2bd5305a
    return await createNewItem(
      type,
      courseId,
      newItemName,
      selectedAssignmentGroup,
      NEW_QUIZZES_BY_DEFAULT,
      DEFAULT_POST_TO_SIS,
    )
  }

  const submitItemData = (
    itemData: Record<string, string | number | string[] | undefined | boolean>,
  ) => {
    submitModuleItem(courseId, moduleId, itemData)
      .then(response => {
        if (response) {
          queryClient.invalidateQueries({queryKey: ['moduleItems', moduleId], exact: false})

          onRequestClose()
        }

        setIsLoading(false)
      })
      .catch(error => {
        console.error('Error adding item to module:', error)
        setIsLoading(false)
      })
  }

  const handleExited = () => {
    setItemType('assignment')
    setIndentation(0)
    setSearchText('')
    setTextHeaderValue('')
    setExternalUrlValue('')
    setExternalUrlName('')
    setExternalUrlNewTab(false)
    setIsLoading(false)

    setInputValue('')
  }

  const itemTypeLabel = useMemo(() => {
    switch (itemType) {
      case 'assignment':
        return I18n.t('Assignment')
      case 'quiz':
        return I18n.t('Quiz')
      case 'file':
        return I18n.t('File')
      case 'page':
        return I18n.t('Page')
      case 'discussion':
        return I18n.t('Discussion')
      case 'context_module_sub_header':
        return I18n.t('Text Header')
      case 'external_url':
        return I18n.t('External URL')
      case 'external_tool':
        return I18n.t('External Tool')
      default:
        return I18n.t('Item')
    }
  }, [itemType])

  const contentItems = useMemo(() => {
    if (itemType === 'context_module_sub_header') {
      return [{id: 'new_header', name: I18n.t('Create a new header')}]
    } else if (itemType === 'external_url') {
      return [{id: 'new_url', name: I18n.t('Create a new URL')}]
    } else {
      return [...(data?.items || [])]
    }
  }, [itemType, data?.items])

  const renderContentItems = () => {
    if (isError) {
      return (
        <View as="div" padding="medium" textAlign="center">
          <Text color="danger">{I18n.t('Error loading content')}</Text>
        </View>
      )
    }

    return (
      <SimpleSelect
        renderLabel={I18n.t('Select %{itemType}', {itemType: itemTypeLabel})}
        assistiveText={I18n.t('Type or use arrow keys to navigate options.')}
        value={inputValue}
        onChange={(_e, {value}) => setInputValue(value as string)}
        renderAfterInput={
          isLoadingContent && <Spinner renderTitle={I18n.t('Loading')} size="x-small" />
        }
      >
        {contentItems
          .sort((a, b) => a.name.localeCompare(b.name))
          .map(option => (
            <SimpleSelect.Option id={option.id} key={option.id} value={option.id}>
              {option.name}
            </SimpleSelect.Option>
          ))}
      </SimpleSelect>
    )
  }

  return (
    <CanvasModal
      as="form"
      open={isOpen}
      onDismiss={onRequestClose}
      onSubmit={(e: React.FormEvent) => {
        e.preventDefault()
        handleSubmit()
      }}
      onExited={handleExited}
      label={I18n.t('Add Item to Module')}
      shouldCloseOnDocumentClick
      size="medium"
      title={I18n.t('Add an item to %{module}', {module: moduleName})}
      footer={
        <>
          <Button onClick={onRequestClose} disabled={isLoading} margin="0 x-small 0 0">
            {I18n.t('Cancel')}
          </Button>
          <Button color="primary" type="submit" disabled={isLoading}>
            {I18n.t('Add Item')}
          </Button>
        </>
      }
    >
      <View as="div" margin="0 0 medium 0">
        <AddItemTypeSelector itemType={itemType} onChange={value => setItemType(value)} />
      </View>
      <FormFieldGroup
        description={
          <ScreenReaderContent>
            {I18n.t('Add an item to %{module}', {module: moduleName})}
          </ScreenReaderContent>
        }
      >
        {['assignment', 'quiz', 'file', 'page', 'discussion'].includes(itemType) && (
          <Tabs onRequestTabChange={(_event, tabData) => setSelectedTabIndex(tabData.index)}>
            <Tabs.Panel
              id="add-item-form"
              renderTitle={I18n.t('Add Item')}
              isSelected={selectedTabIndex === 0}
            >
              {renderContentItems()}
            </Tabs.Panel>
            <Tabs.Panel
              id="create-item-form"
              renderTitle={I18n.t('Create Item')}
              isSelected={selectedTabIndex === 1}
            >
              <CreateLearningObjectForm
                itemType={itemType}
<<<<<<< HEAD
                onChange={(e, value) => {
                  if (e === 'name') setNewItemName(value)
                  else if (e === 'assignmentGroup') setSelectedAssignmentGroup(value)
                }}
                assignmentGroups={assignmentGroups?.assignmentGroups || []}
=======
                onChange={(field, value) => {
                  if (field === 'name') setNewItemName(value)
                  else if (field === 'assignmentGroup') setSelectedAssignmentGroup(value)
                  else if (field === 'file') setSelectedFile(value)
                  else if (field === 'folder') setSelectedFolder(value)
                }}
>>>>>>> 2bd5305a
              />
            </Tabs.Panel>
          </Tabs>
        )}
        {itemType === 'context_module_sub_header' && (
          <View as="div" margin="medium 0">
            <TextInput
              renderLabel={I18n.t('Header text')}
              placeholder={I18n.t('Enter header text')}
              value={textHeaderValue}
              onChange={(_e, value) => setTextHeaderValue(value)}
            />
          </View>
        )}
        {['external_url', 'external_tool'].includes(itemType) && (
          <ExternalItemForm
            onChange={(field, value) => {
              if (field === 'url') setExternalUrlValue(value)
              if (field === 'name') setExternalUrlName(value)
              if (field === 'newTab') setExternalUrlNewTab(value)
            }}
            externalUrlValue={externalUrlValue}
            externalUrlName={externalUrlName}
            newTab={externalUrlNewTab}
          />
        )}
        <IndentSelector value={indentation} onChange={setIndentation} />
      </FormFieldGroup>
    </CanvasModal>
  )
}

export default AddItemModal<|MERGE_RESOLUTION|>--- conflicted
+++ resolved
@@ -25,7 +25,6 @@
 import {TextInput} from '@instructure/ui-text-input'
 import {Text} from '@instructure/ui-text'
 import {FormFieldGroup} from '@instructure/ui-form-field'
-import {useAssignmentGroups} from '../../hooks/queries/useAssignmentGroups'
 import {useModuleItemContent, ModuleItemContentType} from '../../hooks/queries/useModuleItemContent'
 import {useContextModule} from '../../hooks/useModuleContext'
 import {queryClient} from '../../../../../shared/query'
@@ -69,11 +68,8 @@
   const [selectedTabIndex, setSelectedTabIndex] = useState(0)
   const [newItemName, setNewItemName] = useState<string>('')
   const [selectedAssignmentGroup, setSelectedAssignmentGroup] = useState<string>('')
-<<<<<<< HEAD
-=======
   const [selectedFile, setSelectedFile] = useState<File | null>(null)
   const [selectedFolder, setSelectedFolder] = useState<string>('')
->>>>>>> 2bd5305a
 
   const [inputValue, setInputValue] = useState('')
   const [searchText, setSearchText] = useState<string>('')
@@ -94,9 +90,6 @@
 
   const timeoutRef = useRef<NodeJS.Timeout | null>(null)
 
-  const {data: assignmentGroups, isLoading: isLoadingAssignmentGroups} =
-    useAssignmentGroups(courseId)
-
   useEffect(() => {
     if (timeoutRef.current) {
       clearTimeout(timeoutRef.current)
@@ -122,8 +115,6 @@
 
     if (itemType === 'external_url') {
       if (!externalUrlValue || !externalUrlName) {
-<<<<<<< HEAD
-=======
         setIsLoading(false)
         return
       }
@@ -149,32 +140,11 @@
     } else if (selectedTabIndex === 1) {
       // For file uploads, validate required fields
       if (itemType === 'file' && !selectedFile) {
->>>>>>> 2bd5305a
         setIsLoading(false)
         // Could add an error message here if needed
         return
       }
-<<<<<<< HEAD
-    }
-
-    const selectedItem = contentItems.find(item => item.id === inputValue)
-
-    const itemData = prepareModuleItemData(moduleId, {
-      type: itemType,
-      itemCount,
-      indentation,
-      selectedTabIndex,
-      textHeaderValue,
-      externalUrlName,
-      externalUrlValue,
-      externalUrlNewTab,
-      selectedItem: selectedItem || null,
-    })
-
-    if (itemType === 'context_module_sub_header' || itemType === 'external_url') {
-      // For subheaders and external URLs, we can directly submit without creating a new item first
-      submitItemData(itemData)
-    } else if (selectedTabIndex === 1) {
+
       // We need to create a new item
       handleCreateNewItem(itemType).then(newItem => {
         if (newItem) {
@@ -194,27 +164,6 @@
       submitItemData(itemData)
     } else {
       setIsLoading(false)
-=======
-
-      // We need to create a new item
-      handleCreateNewItem(itemType).then(newItem => {
-        if (newItem) {
-          // Update the itemData with the newly created item's ID
-          itemData['item[id]'] = newItem.id || newItem.page_id
-          itemData['id'] = 'new'
-          itemData['item[title]'] = newItem.title || newItem.display_name || ''
-          itemData['title'] = newItem.title || newItem.display_name || ''
-          submitItemData(itemData)
-        } else {
-          setIsLoading(false)
-          console.error('Failed to create new item')
-        }
-      })
-    } else if (selectedItem) {
-      // Using an existing item
-      submitItemData(itemData)
-    } else {
-      setIsLoading(false)
     }
   }
 
@@ -231,15 +180,9 @@
         selectedFile,
         selectedFolder,
       )
->>>>>>> 2bd5305a
-    }
-  }
-
-<<<<<<< HEAD
-  const handleCreateNewItem = async (type: string) => {
-=======
+    }
+
     // For other types (quizzes, pages, etc.)
->>>>>>> 2bd5305a
     return await createNewItem(
       type,
       courseId,
@@ -396,20 +339,12 @@
             >
               <CreateLearningObjectForm
                 itemType={itemType}
-<<<<<<< HEAD
-                onChange={(e, value) => {
-                  if (e === 'name') setNewItemName(value)
-                  else if (e === 'assignmentGroup') setSelectedAssignmentGroup(value)
-                }}
-                assignmentGroups={assignmentGroups?.assignmentGroups || []}
-=======
                 onChange={(field, value) => {
                   if (field === 'name') setNewItemName(value)
                   else if (field === 'assignmentGroup') setSelectedAssignmentGroup(value)
                   else if (field === 'file') setSelectedFile(value)
                   else if (field === 'folder') setSelectedFolder(value)
                 }}
->>>>>>> 2bd5305a
               />
             </Tabs.Panel>
           </Tabs>
