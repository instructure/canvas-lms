--- conflicted
+++ resolved
@@ -47,10 +47,7 @@
   isExternalNewItemField,
   isExternalToolNewItemField,
 } from '../../utils/utils'
-<<<<<<< HEAD
-=======
 import AddItemFormFieldGroup from './AddItemFormFieldGroup'
->>>>>>> cb9e0c9a
 
 const I18n = createI18nScope('context_modules_v2')
 
@@ -125,7 +122,6 @@
     reset()
     dispatch({type: 'SET_SELECTED_ITEM_ID', value: ''})
   }, [isOpen, itemType, state.tabIndex])
-<<<<<<< HEAD
 
   useEffect(() => {
     if (!isOpen || !contentItems.length || state.tabIndex !== 0) return
@@ -154,36 +150,6 @@
     if (itemType === ITEM_TYPE.FILE) {
       dispatch({type: 'SET_NEW_ITEM', field: 'file', value: firstSelection?.name ?? ''})
     }
-=======
-
-  useEffect(() => {
-    if (!isOpen || !contentItems.length || state.tabIndex !== 0) return
-
-    const firstSelection = contentItems[0]
-    if (!state.selectedItemId) {
-      dispatch({type: 'SET_SELECTED_ITEM_ID', value: firstSelection?.id ?? ''})
-      dispatch({type: 'SET_NEW_ITEM', field: 'name', value: firstSelection?.name ?? ''})
-
-      if (itemType === ITEM_TYPE.FILE) {
-        dispatch({type: 'SET_NEW_ITEM', field: 'file', value: firstSelection?.name ?? ''})
-      }
-    }
-  }, [isOpen, state.tabIndex, state.selectedItemId, contentItems, itemType])
-
-  useEffect(() => {
-    setFormErrors({})
-    reset()
-
-    if (!contentItems.length || state.tabIndex === 1) return
-
-    const firstSelection = contentItems[0]
-    dispatch({type: 'SET_SELECTED_ITEM_ID', value: firstSelection?.id ?? ''})
-    dispatch({type: 'SET_NEW_ITEM', field: 'name', value: firstSelection?.name ?? ''})
-
-    if (itemType === ITEM_TYPE.FILE) {
-      dispatch({type: 'SET_NEW_ITEM', field: 'file', value: firstSelection?.name ?? ''})
-    }
->>>>>>> cb9e0c9a
   }, [isOpen, itemType, contentItems.length, state.tabIndex, dispatch, setFormErrors])
 
   const isNameRequiredAndMissing = (
@@ -281,11 +247,7 @@
   )
 
   const handleCreateChange = useCallback(
-<<<<<<< HEAD
-    (field: string, value: 'string | File | null') => {
-=======
     (field: string, value: string | File | null) => {
->>>>>>> cb9e0c9a
       if ((NEW_ITEM_FIELDS as readonly string[]).includes(field)) {
         dispatch({type: 'SET_NEW_ITEM', field: field as NewItemField, value})
         setFormErrors(prev => (prev.name ? {...prev, name: undefined} : prev))
@@ -294,14 +256,11 @@
     [dispatch],
   )
 
-<<<<<<< HEAD
-=======
   const onIndentChange = useCallback(
     (value: number) => dispatch({type: 'SET_INDENTATION', value}),
     [dispatch],
   )
 
->>>>>>> cb9e0c9a
   useEffect(() => {
     if (state.tabIndex === 0 && addPanelRef.current) {
       addPanelRef.current.focus()
@@ -373,23 +332,10 @@
       <ScreenReaderContent aria-live="polite" aria-atomic="true">
         {screenReaderMessage}
       </ScreenReaderContent>
-<<<<<<< HEAD
-      <View as="div" margin="0 0 medium 0">
-        <AddItemTypeSelector itemType={itemType} onChange={value => setItemType(value)} />
-      </View>
-      <FormFieldGroup
-        description={
-          <ScreenReaderContent>
-            {I18n.t('Add an item to %{module}', {module: moduleName})}
-          </ScreenReaderContent>
-        }
-      >
-=======
       <View as="div" margin="small small">
         <AddItemTypeSelector itemType={itemType} onChange={value => setItemType(value)} />
       </View>
       <View padding="small">
->>>>>>> cb9e0c9a
         {TYPES_WITH_TABS.includes(itemType) && (
           <Tabs
             onRequestTabChange={(_event, tabData) => {
@@ -405,10 +351,7 @@
                 addPanelRef.current = el
                 if (el) el.setAttribute('tabindex', '-1')
               }}
-<<<<<<< HEAD
-=======
               padding="medium none"
->>>>>>> cb9e0c9a
             >
               <AddItemFormFieldGroup
                 indentValue={state.indentation}
@@ -426,10 +369,7 @@
                 createPanelRef.current = el
                 if (el) el.setAttribute('tabindex', '-1')
               }}
-<<<<<<< HEAD
-=======
               padding="medium none"
->>>>>>> cb9e0c9a
             >
               <CreateLearningObjectForm
                 itemType={itemType}
@@ -437,26 +377,19 @@
                 state={state}
                 onChange={handleCreateChange}
                 nameError={formErrors.name || ''}
-<<<<<<< HEAD
-=======
                 moduleName={moduleName}
                 indentValue={state.indentation}
                 onIndentChange={onIndentChange}
->>>>>>> cb9e0c9a
               />
             </Tabs.Panel>
           </Tabs>
         )}
         {itemType === ITEM_TYPE.CONTEXT_MODULE_SUB_HEADER && (
-<<<<<<< HEAD
-          <View as="div" margin="medium 0">
-=======
           <AddItemFormFieldGroup
             indentValue={state.indentation}
             onIndentChange={onIndentChange}
             moduleName={moduleName}
           >
->>>>>>> cb9e0c9a
             <TextInput
               renderLabel={I18n.t('Header text')}
               placeholder={I18n.t('Enter header text')}
@@ -467,38 +400,6 @@
           </AddItemFormFieldGroup>
         )}
         {itemType === ITEM_TYPE.EXTERNAL_URL && (
-<<<<<<< HEAD
-          <ExternalItemForm
-            onChange={(field, value) => {
-              if (isExternalNewItemField(field)) {
-                externalUrlChangeHandler(field, value)
-              }
-              handleSetFormErrors(field, value, state.externalUrl)
-            }}
-            externalUrlValue={state.externalUrl.url}
-            externalUrlName={state.externalUrl.name}
-            newTab={state.externalUrl.newTab}
-            itemType={itemType}
-            contentItems={contentItems}
-            formErrors={formErrors}
-          />
-        )}
-
-        {itemType === ITEM_TYPE.EXTERNAL_TOOL && (
-          <ExternalItemForm
-            onChange={(field, value) => {
-              if (isExternalToolNewItemField(field)) {
-                externalToolChangeHandler(field, value)
-              }
-              handleSetFormErrors(field, value, state.externalTool)
-            }}
-            externalUrlValue={state.externalTool.url}
-            externalUrlName={state.externalTool.name}
-            newTab={state.externalTool.newTab}
-            itemType={itemType}
-            contentItems={contentItems}
-            formErrors={formErrors}
-=======
           <ExternalItemForm
             onChange={(field, value) => {
               if (isExternalNewItemField(field)) {
@@ -515,7 +416,6 @@
             moduleName={moduleName}
             indentValue={state.indentation}
             onIndentChange={onIndentChange}
->>>>>>> cb9e0c9a
           />
         )}
 
