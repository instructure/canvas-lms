/*
 * Copyright (C) 2025 - present Instructure, Inc.
 *
 * This file is part of Canvas.
 *
 * Canvas is free software: you can redistribute it and/or modify it under
 * the terms of the GNU Affero General Public License as published by the Free
 * Software Foundation, version 3 of the License.
 *
 * Canvas is distributed in the hope that it will be useful, but WITHOUT ANY
 * WARRANTY; without even the implied warranty of MERCHANTABILITY or FITNESS FOR
 * A PARTICULAR PURPOSE. See the GNU Affero General Public License for more
 * details.
 *
 * You should have received a copy of the GNU Affero General Public License along
 * with this program. If not, see <http://www.gnu.org/licenses/>.
 */

import React, {useState, useCallback} from 'react'
import {View} from '@instructure/ui-view'
import {TextInput} from '@instructure/ui-text-input'
import {SimpleSelect} from '@instructure/ui-simple-select'
import {useScope as createI18nScope} from '@canvas/i18n'
import {Text} from '@instructure/ui-text'
import {useCourseFolders} from '../../hooks/queries/useCourseFolders'
import {useContextModule} from '../../hooks/useModuleContext'
import {useAssignmentGroups} from '../../hooks/queries/useAssignmentGroups'
import ModuleFileDrop from '../AddItemModalComponents/ModuleFileDrop'
import {QuizEngine} from '../../utils/types'

const I18n = createI18nScope('context_modules_v2')

// Types for props
export type CreateLearningObjectFormProps = {
  itemType: 'page' | 'quiz' | 'file' | 'external_url' | string
  onChange: (field: string, value: any) => void
  nameError: string | null
  setName: (name: string) => void
  name: string
}

export const CreateLearningObjectForm: React.FC<CreateLearningObjectFormProps> = ({
  itemType,
  onChange,
  nameError,
  setName,
  name,
<<<<<<< HEAD
}) => {
=======
}: CreateLearningObjectFormProps) => {
>>>>>>> 5b970e1a
  const [assignmentGroup, setAssignmentGroup] = useState<string | undefined>(undefined)
  const [folder, setFolder] = useState<string | undefined>(undefined)
  const [file, setFile] = useState<File | null>(null)

  const {courseId, showQuizzesEngineSelection, quizEngine, setQuizEngine} = useContextModule()
  const {folders} = useCourseFolders(courseId)
  const {data: assignmentGroups} = useAssignmentGroups(courseId)

  const handleFolderChange = useCallback(
    (_e: React.SyntheticEvent, data: {value?: string | number}) => {
      if (data.value === undefined) return
      const selectedFolder = String(data.value)
      setFolder(selectedFolder)
      onChange('folder', selectedFolder)
    },
    [onChange],
  )

<<<<<<< HEAD
  return (
    <View as="form" padding="small" display="block">
      {itemType !== 'file' && (
        <TextInput
          renderLabel="Name"
          value={name}
          onChange={(_e, val) => {
            setName(val)
            onChange('name', val)
          }}
          margin="0 0 medium 0"
          required
          isRequired={true}
          messages={nameError ? [{text: nameError, type: 'newError'}] : []}
        />
      )}
      {itemType === 'quiz' && (
=======
  const renderQuizFormFields = () => {
    return (
      <View as="div">
        {showQuizzesEngineSelection && (
          <SimpleSelect
            data-testid="create-item-quiz-engine-select"
            renderLabel={I18n.t('Select quiz type')}
            assistiveText={I18n.t('Type or use arrow keys to navigate options.')}
            value={quizEngine}
            onChange={(_e, {value}) => setQuizEngine(value as QuizEngine)}
          >
            <SimpleSelect.Option id="classic" key="classic" value="classic">
              {I18n.t('Quiz Classic')}
            </SimpleSelect.Option>
            <SimpleSelect.Option id="new" key="new" value="new">
              {I18n.t('Quiz New')}
            </SimpleSelect.Option>
          </SimpleSelect>
        )}

>>>>>>> 5b970e1a
        <SimpleSelect
          renderLabel="Assignment Group"
          value={assignmentGroup}
          onChange={(_e, {value}) => {
            setAssignmentGroup(String(value))
            onChange('assignmentGroup', value)
          }}
          placeholder="Select assignment group"
        >
          {assignmentGroups?.assignmentGroups?.map(group => (
            <SimpleSelect.Option id={group._id} key={group._id} value={group._id}>
              {group.name}
            </SimpleSelect.Option>
          ))}
        </SimpleSelect>
      </View>
    )
  }

  return (
    <View as="form" padding="small" display="block">
      {itemType !== 'file' && (
        <TextInput
          renderLabel="Name"
          value={name}
          onChange={(_e, val) => {
            setName(val)
            onChange('name', val)
          }}
          required
          isRequired={true}
          messages={nameError ? [{text: nameError, type: 'newError'}] : []}
          data-testid="create-learning-object-name-input"
        />
      )}

      {itemType === 'quiz' && renderQuizFormFields()}

      <ModuleFileDrop
        itemType={itemType}
        onChange={onChange}
        setFile={setFile}
        shouldAllowMultiple={false}
      />
      {itemType === 'file' && (
        <View as="div" margin="medium 0 0 0">
          <SimpleSelect
            renderLabel="Folder"
            value={folder}
            onChange={handleFolderChange}
            placeholder="Select folder"
          >
            {folders?.map(f => (
              <SimpleSelect.Option id={f._id} key={f._id} value={f._id}>
                {f.name}
              </SimpleSelect.Option>
            ))}
            {folders?.length === 0 && (
              <SimpleSelect.Option id="no-folders" value="">
                {I18n.t('No folders available')}
              </SimpleSelect.Option>
            )}
          </SimpleSelect>
        </View>
      )}
      {file && (
        <View as="div" margin="small 0 0 0">
          <Text weight="bold">{I18n.t('Selected file:')}</Text>
          <Text> {file.name}</Text>
        </View>
      )}
    </View>
  )
}

export default CreateLearningObjectForm<|MERGE_RESOLUTION|>--- conflicted
+++ resolved
@@ -45,11 +45,7 @@
   nameError,
   setName,
   name,
-<<<<<<< HEAD
-}) => {
-=======
 }: CreateLearningObjectFormProps) => {
->>>>>>> 5b970e1a
   const [assignmentGroup, setAssignmentGroup] = useState<string | undefined>(undefined)
   const [folder, setFolder] = useState<string | undefined>(undefined)
   const [file, setFile] = useState<File | null>(null)
@@ -68,25 +64,6 @@
     [onChange],
   )
 
-<<<<<<< HEAD
-  return (
-    <View as="form" padding="small" display="block">
-      {itemType !== 'file' && (
-        <TextInput
-          renderLabel="Name"
-          value={name}
-          onChange={(_e, val) => {
-            setName(val)
-            onChange('name', val)
-          }}
-          margin="0 0 medium 0"
-          required
-          isRequired={true}
-          messages={nameError ? [{text: nameError, type: 'newError'}] : []}
-        />
-      )}
-      {itemType === 'quiz' && (
-=======
   const renderQuizFormFields = () => {
     return (
       <View as="div">
@@ -107,7 +84,6 @@
           </SimpleSelect>
         )}
 
->>>>>>> 5b970e1a
         <SimpleSelect
           renderLabel="Assignment Group"
           value={assignmentGroup}
