/*
 * Copyright (C) 2025 - present Instructure, Inc.
 *
 * This file is part of Canvas.
 *
 * Canvas is free software: you can redistribute it and/or modify it under
 * the terms of the GNU Affero General Public License as published by the Free
 * Software Foundation, version 3 of the License.
 *
 * Canvas is distributed in the hope that it will be useful, but WITHOUT ANY
 * WARRANTY; without even the implied warranty of MERCHANTABILITY or FITNESS FOR
 * A PARTICULAR PURPOSE. See the GNU Affero General Public License for more
 * details.
 *
 * You should have received a copy of the GNU Affero General Public License along
 * with this program. If not, see <http://www.gnu.org/licenses/>.
 */

import React, {useCallback} from 'react'
import {View} from '@instructure/ui-view'
import {useScope as createI18nScope} from '@canvas/i18n'
import {FileDrop} from '@instructure/ui-file-drop'
import {Billboard} from '@instructure/ui-billboard'
import {Text} from '@instructure/ui-text'
import {Flex} from '@instructure/ui-flex'
import {sharedHandleFileDrop} from '../../handlers/addItemHandlers'
import {RocketSVG} from '@instructure/canvas-media'
import {Action} from 'redux'

const I18n = createI18nScope('context_modules_v2')

const FILE_DROP_HEIGHT = '350px'

export interface ModuleFileDropProps {
  itemType: 'file' | 'folder' | string
  onChange: (field: string, value: any) => void
  dispatch?: React.Dispatch<Action>
  nameError?: string | null
  shouldAllowMultiple?: boolean
}

export const ModuleFileDrop: React.FC<ModuleFileDropProps> = ({
  itemType,
  onChange,
  dispatch,
  nameError,
  shouldAllowMultiple = true,
}) => {
  const handleDrop = useCallback(
    (
      accepted: ArrayLike<File | DataTransferItem>,
      _rejected: ArrayLike<File | DataTransferItem>,
      _e: React.DragEvent,
    ) => {
      sharedHandleFileDrop(accepted, {onChange, dispatch})
    },
    [onChange, dispatch],
  )

  if (itemType !== 'file') {
    return null
  }

  return (
    <View as="div" padding="small" display="block">
<<<<<<< HEAD
      {itemType === 'file' && (
        <form data-testid="module-file-drop">
          <FileDrop
            height={FILE_DROP_HEIGHT}
            shouldAllowMultiple={shouldAllowMultiple}
            onDrop={handleDrop}
            messages={nameError ? [{text: nameError, type: 'newError'}] : []}
            renderLabel={
              <Flex direction="column" height="100%" alignItems="center" justifyItems="center">
                <Billboard
                  size="small"
                  hero={<RocketSVG width="3em" height="3em" />}
                  as="div"
                  headingAs="span"
                  headingLevel="h2"
                  heading={I18n.t('Drop files here to upload')}
                  message={<Text color="brand">{I18n.t('or choose files')}</Text>}
                />
              </Flex>
            }
          />
        </form>
      )}
=======
      <form data-testid="module-file-drop">
        <FileDrop
          height={FILE_DROP_HEIGHT}
          shouldAllowMultiple={shouldAllowMultiple}
          onDrop={handleDrop}
          messages={nameError ? [{text: nameError, type: 'newError'}] : []}
          renderLabel={
            <Flex direction="column" height="100%" alignItems="center" justifyItems="center">
              <Billboard
                size="small"
                hero={<RocketSVG width="3em" height="3em" />}
                as="div"
                headingAs="span"
                headingLevel="h2"
                heading={I18n.t('Drop files here to upload')}
                message={<Text color="brand">{I18n.t('or choose files')}</Text>}
              />
            </Flex>
          }
        />
      </form>
>>>>>>> cb9e0c9a
    </View>
  )
}

export default ModuleFileDrop<|MERGE_RESOLUTION|>--- conflicted
+++ resolved
@@ -63,31 +63,6 @@
 
   return (
     <View as="div" padding="small" display="block">
-<<<<<<< HEAD
-      {itemType === 'file' && (
-        <form data-testid="module-file-drop">
-          <FileDrop
-            height={FILE_DROP_HEIGHT}
-            shouldAllowMultiple={shouldAllowMultiple}
-            onDrop={handleDrop}
-            messages={nameError ? [{text: nameError, type: 'newError'}] : []}
-            renderLabel={
-              <Flex direction="column" height="100%" alignItems="center" justifyItems="center">
-                <Billboard
-                  size="small"
-                  hero={<RocketSVG width="3em" height="3em" />}
-                  as="div"
-                  headingAs="span"
-                  headingLevel="h2"
-                  heading={I18n.t('Drop files here to upload')}
-                  message={<Text color="brand">{I18n.t('or choose files')}</Text>}
-                />
-              </Flex>
-            }
-          />
-        </form>
-      )}
-=======
       <form data-testid="module-file-drop">
         <FileDrop
           height={FILE_DROP_HEIGHT}
@@ -109,7 +84,6 @@
           }
         />
       </form>
->>>>>>> cb9e0c9a
     </View>
   )
 }
