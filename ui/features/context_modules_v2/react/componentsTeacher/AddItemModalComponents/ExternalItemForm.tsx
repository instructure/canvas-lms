/*
 * Copyright (C) 2025 - present Instructure, Inc.
 *
 * This file is part of Canvas.
 *
 * Canvas is free software: you can redistribute it and/or modify it under
 * the terms of the GNU Affero General Public License as published by the Free
 * Software Foundation, version 3 of the License.
 *
 * Canvas is distributed in the hope that it will be useful, but WITHOUT ANY
 * WARRANTY; without even the implied warranty of MERCHANTABILITY or FITNESS FOR
 * A PARTICULAR PURPOSE. See the GNU Affero General Public License for more
 * details.
 *
 * You should have received a copy of the GNU Affero General Public License along
 * with this program. If not, see <http://www.gnu.org/licenses/>.
 */

import React, {useState, useEffect, useMemo} from 'react'
import {TextInput} from '@instructure/ui-text-input'
import {Checkbox} from '@instructure/ui-checkbox'
import {View} from '@instructure/ui-view'
import {useScope as createI18nScope} from '@canvas/i18n'
import ExternalToolSelector from './ExternalToolSelector'
import {ContentItem, ModuleItemContentType} from '../../hooks/queries/useModuleItemContent'
import {ExternalToolModalItem} from '../../utils/types'
import {ITEM_TYPE} from '../../utils/constants'

const I18n = createI18nScope('context_modules_v2')

const validateUrl = (url: string, shouldValidateEmpty: boolean = false): string => {
  if (!url.trim()) {
    return shouldValidateEmpty ? I18n.t('URL is required') : ''
  }

  if (!URL.canParse(url)) {
    return I18n.t('Please enter a valid URL')
  }

  return ''
}

interface ExternalItemFormProps {
  onChange: (field: string, value: any) => void
  externalUrlValue?: string
  externalUrlName?: string
  newTab?: boolean
  itemType?: ModuleItemContentType
<<<<<<< HEAD
  contentItems?: ExternalToolModalItem[]
  urlError?: string
=======
  contentItems?: ContentItem[]
  formErrors: {name?: string; url?: string}
>>>>>>> 53aa8385
}

export const ExternalItemForm: React.FC<ExternalItemFormProps> = ({
  onChange,
  externalUrlValue = '',
  externalUrlName = '',
  newTab = false,
  itemType = 'external_url',
  contentItems = [],
<<<<<<< HEAD
  urlError = '',
=======
  formErrors = {},
>>>>>>> 53aa8385
}) => {
  const [url, setUrl] = useState(externalUrlValue)
  const [pageName, setPageName] = useState(externalUrlName)
  const [loadInNewTab, setLoadInNewTab] = useState(newTab)
  const [selectedToolId, setSelectedToolId] = useState<string | undefined>(undefined)
<<<<<<< HEAD
  const [localUrlError, setLocalUrlError] = useState('')
  const [hasUserInteracted, setHasUserInteracted] = useState(false)
=======
  const [localUrlError, setLocalUrlError] = useState(formErrors.url || '')
  const [hasUserInteracted, setHasUserInteracted] = useState(false)

  const externalToolItems = useMemo(
    () =>
      contentItems.map((item: ContentItem) => ({
        definition_id: item.id,
        definition_type: ITEM_TYPE.EXTERNAL_TOOL,
        name: item.name,
        url: item.url,
        domain: item.domain,
        description: item.description,
        placements: item.placements,
      })) as ExternalToolModalItem[],
    [contentItems],
  )
>>>>>>> 53aa8385

  // Handle tool selection and auto-populate URL/name
  const handleToolSelect = (tool: ExternalToolModalItem | null) => {
    if (tool) {
      const toolId =
        typeof tool.definition_id === 'number' ? String(tool.definition_id) : tool.definition_id

      setSelectedToolId(toolId)

      // Get the appropriate placement URL and name
      // Try to find any available placement, preferring assignment_selection
      const placement =
        tool?.placements?.assignmentSelection ||
        tool?.placements?.linkSelection ||
        (tool?.placements ? Object.values(tool.placements)[0] : undefined)
      const toolUrl = placement?.url || tool?.url || ''
      const toolTitle = placement?.title || tool?.name || ''

      setUrl(toolUrl)
      setPageName(toolTitle)

      // Notify parent component
      onChange('url', toolUrl)
      onChange('name', toolTitle)
      onChange('selectedToolId', toolId)
    } else {
      setSelectedToolId(undefined)
      onChange('selectedToolId', undefined)
    }
  }

  useEffect(() => {
    // Update parent component when values change
    onChange('url', url)
    onChange('name', pageName)
    onChange('newTab', loadInNewTab)

    const validationError = validateUrl(url, hasUserInteracted)
    setLocalUrlError(validationError)
    onChange('isUrlValid', !validationError && url.trim() !== '')
  }, [url, pageName, loadInNewTab, onChange, hasUserInteracted])

  const isExternalTool = itemType === 'external_tool'

  return (
    <View as="form" padding="small" display="block">
      {isExternalTool && (
        <View margin="0 0 medium 0">
          <ExternalToolSelector
            selectedToolId={selectedToolId}
            onToolSelect={handleToolSelect}
            contentItems={externalToolItems}
          />
        </View>
      )}

      <TextInput
        renderLabel={I18n.t('URL')}
        placeholder="https://example.com"
        value={url}
        onChange={(_e, val) => {
          setUrl(val)
          onChange('url', val)
          if (!hasUserInteracted) {
            setHasUserInteracted(true)
          }
        }}
        onBlur={() => {
          if (!hasUserInteracted) {
            setHasUserInteracted(true)
          }
        }}
        margin="0 0 medium 0"
        required
        messages={
<<<<<<< HEAD
          localUrlError || urlError ? [{text: localUrlError || urlError, type: 'error'}] : undefined
=======
          localUrlError || formErrors.url
            ? [{text: localUrlError || formErrors.url, type: 'newError'}]
            : []
>>>>>>> 53aa8385
        }
      />
      <TextInput
        data-testid="external_item_page_name"
        renderLabel={I18n.t('Page Name')}
        placeholder={I18n.t('Enter page name')}
        value={pageName}
        onChange={(_e, val) => {
          setPageName(val)
          onChange('name', val)
        }}
        margin="0 0 medium 0"
        messages={formErrors.name ? [{text: formErrors.name, type: 'newError'}] : []}
        required
      />
      <Checkbox
        label={I18n.t('Load in a new tab')}
        checked={loadInNewTab}
        onChange={e => {
          setLoadInNewTab(e.target.checked)
          onChange('newTab', e.target.checked)
        }}
        onKeyDown={e => {
          if (e.key === 'Enter') {
            setLoadInNewTab(prev => {
              const newVal = !prev
              onChange('newTab', newVal)
              return newVal
            })
          }
        }}
      />
    </View>
  )
}

export default ExternalItemForm<|MERGE_RESOLUTION|>--- conflicted
+++ resolved
@@ -46,13 +46,8 @@
   externalUrlName?: string
   newTab?: boolean
   itemType?: ModuleItemContentType
-<<<<<<< HEAD
-  contentItems?: ExternalToolModalItem[]
-  urlError?: string
-=======
   contentItems?: ContentItem[]
   formErrors: {name?: string; url?: string}
->>>>>>> 53aa8385
 }
 
 export const ExternalItemForm: React.FC<ExternalItemFormProps> = ({
@@ -62,20 +57,12 @@
   newTab = false,
   itemType = 'external_url',
   contentItems = [],
-<<<<<<< HEAD
-  urlError = '',
-=======
   formErrors = {},
->>>>>>> 53aa8385
 }) => {
   const [url, setUrl] = useState(externalUrlValue)
   const [pageName, setPageName] = useState(externalUrlName)
   const [loadInNewTab, setLoadInNewTab] = useState(newTab)
   const [selectedToolId, setSelectedToolId] = useState<string | undefined>(undefined)
-<<<<<<< HEAD
-  const [localUrlError, setLocalUrlError] = useState('')
-  const [hasUserInteracted, setHasUserInteracted] = useState(false)
-=======
   const [localUrlError, setLocalUrlError] = useState(formErrors.url || '')
   const [hasUserInteracted, setHasUserInteracted] = useState(false)
 
@@ -92,7 +79,6 @@
       })) as ExternalToolModalItem[],
     [contentItems],
   )
->>>>>>> 53aa8385
 
   // Handle tool selection and auto-populate URL/name
   const handleToolSelect = (tool: ExternalToolModalItem | null) => {
@@ -168,13 +154,9 @@
         margin="0 0 medium 0"
         required
         messages={
-<<<<<<< HEAD
-          localUrlError || urlError ? [{text: localUrlError || urlError, type: 'error'}] : undefined
-=======
           localUrlError || formErrors.url
             ? [{text: localUrlError || formErrors.url, type: 'newError'}]
             : []
->>>>>>> 53aa8385
         }
       />
       <TextInput
