--- conflicted
+++ resolved
@@ -25,10 +25,7 @@
 import {ContentItem, ModuleItemContentType} from '../../hooks/queries/useModuleItemContent'
 import {ExternalToolModalItem} from '../../utils/types'
 import {ITEM_TYPE} from '../../utils/constants'
-<<<<<<< HEAD
-=======
 import AddItemFormFieldGroup, {AddItemFormFieldGroupData} from './AddItemFormFieldGroup'
->>>>>>> 70ef2fec
 
 const I18n = createI18nScope('context_modules_v2')
 
@@ -62,14 +59,10 @@
   itemType = 'external_url',
   contentItems = [],
   formErrors = {},
-<<<<<<< HEAD
-}) => {
-=======
   indentValue,
   onIndentChange,
   moduleName,
 }: ExternalItemFormProps) => {
->>>>>>> 70ef2fec
   const [url, setUrl] = useState(externalUrlValue)
   const [pageName, setPageName] = useState(externalUrlName)
   const [loadInNewTab, setLoadInNewTab] = useState(newTab)
