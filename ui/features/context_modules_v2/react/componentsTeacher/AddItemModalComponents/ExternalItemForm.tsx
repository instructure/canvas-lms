/*
 * Copyright (C) 2025 - present Instructure, Inc.
 *
 * This file is part of Canvas.
 *
 * Canvas is free software: you can redistribute it and/or modify it under
 * the terms of the GNU Affero General Public License as published by the Free
 * Software Foundation, version 3 of the License.
 *
 * Canvas is distributed in the hope that it will be useful, but WITHOUT ANY
 * WARRANTY; without even the implied warranty of MERCHANTABILITY or FITNESS FOR
 * A PARTICULAR PURPOSE. See the GNU Affero General Public License for more
 * details.
 *
 * You should have received a copy of the GNU Affero General Public License along
 * with this program. If not, see <http://www.gnu.org/licenses/>.
 */

import React, {useState, useEffect} from 'react'
import {TextInput} from '@instructure/ui-text-input'
import {Checkbox} from '@instructure/ui-checkbox'
import {View} from '@instructure/ui-view'
import {useScope as createI18nScope} from '@canvas/i18n'
import ExternalToolSelector, {ExternalTool} from './ExternalToolSelector'
import {ModuleItemContentType} from '../../hooks/queries/useModuleItemContent'
import {ExternalToolModalItem} from '../../utils/types'

const I18n = createI18nScope('context_modules_v2')

const validateUrl = (url: string, shouldValidateEmpty: boolean = false): string => {
  if (!url.trim()) {
    return shouldValidateEmpty ? I18n.t('URL is required') : ''
  }

  if (!URL.canParse(url)) {
    return I18n.t('Please enter a valid URL')
  }

  return ''
}

interface ExternalItemFormProps {
  onChange: (field: string, value: any) => void
  externalUrlValue?: string
  externalUrlName?: string
  newTab?: boolean
  itemType?: ModuleItemContentType
  contentItems?: ExternalToolModalItem[]
<<<<<<< HEAD
=======
  urlError?: string
>>>>>>> 2ec7b1b5
}

export const ExternalItemForm: React.FC<ExternalItemFormProps> = ({
  onChange,
  externalUrlValue = '',
  externalUrlName = '',
  newTab = false,
  itemType = 'external_url',
  contentItems = [],
<<<<<<< HEAD
=======
  urlError = '',
>>>>>>> 2ec7b1b5
}) => {
  const [url, setUrl] = useState(externalUrlValue)
  const [pageName, setPageName] = useState(externalUrlName)
  const [loadInNewTab, setLoadInNewTab] = useState(newTab)
  const [selectedToolId, setSelectedToolId] = useState<string | undefined>(undefined)
<<<<<<< HEAD
=======
  const [localUrlError, setLocalUrlError] = useState('')
  const [hasUserInteracted, setHasUserInteracted] = useState(false)
>>>>>>> 2ec7b1b5

  // Handle tool selection and auto-populate URL/name
  const handleToolSelect = (tool: ExternalToolModalItem | null) => {
    if (tool) {
      const toolId =
        typeof tool.definition_id === 'number' ? String(tool.definition_id) : tool.definition_id
<<<<<<< HEAD

      setSelectedToolId(toolId)

=======

      setSelectedToolId(toolId)

>>>>>>> 2ec7b1b5
      // Get the appropriate placement URL and name
      // Try to find any available placement, preferring assignment_selection
      const placement =
        tool?.placements?.assignmentSelection ||
        tool?.placements?.linkSelection ||
        (tool?.placements ? Object.values(tool.placements)[0] : undefined)
      const toolUrl = placement?.url || tool?.url || ''
      const toolTitle = placement?.title || tool?.name || ''

      setUrl(toolUrl)
      setPageName(toolTitle)

      // Notify parent component
      onChange('url', toolUrl)
      onChange('name', toolTitle)
      onChange('selectedToolId', toolId)
    } else {
      setSelectedToolId(undefined)
      onChange('selectedToolId', undefined)
    }
  }

  useEffect(() => {
    // Update parent component when values change
    onChange('url', url)
    onChange('name', pageName)
    onChange('newTab', loadInNewTab)

    const validationError = validateUrl(url, hasUserInteracted)
    setLocalUrlError(validationError)
    onChange('isUrlValid', !validationError && url.trim() !== '')
  }, [url, pageName, loadInNewTab, onChange, hasUserInteracted])

  const isExternalTool = itemType === 'external_tool'

  return (
    <View as="form" padding="small" display="block">
      {isExternalTool && (
        <View margin="0 0 medium 0">
          <ExternalToolSelector
            selectedToolId={selectedToolId}
            onToolSelect={handleToolSelect}
            contentItems={contentItems}
          />
        </View>
      )}

      <TextInput
        renderLabel={I18n.t('URL')}
        placeholder="https://example.com"
        value={url}
        onChange={(_e, val) => {
          setUrl(val)
          onChange('url', val)
          if (!hasUserInteracted) {
            setHasUserInteracted(true)
          }
        }}
        onBlur={() => {
          if (!hasUserInteracted) {
            setHasUserInteracted(true)
          }
        }}
        margin="0 0 medium 0"
        required
        messages={
          localUrlError || urlError ? [{text: localUrlError || urlError, type: 'error'}] : undefined
        }
      />
      <TextInput
        data-testid="external_item_page_name"
        renderLabel={I18n.t('Page Name')}
        placeholder={I18n.t('Enter page name')}
        value={pageName}
        onChange={(_e, val) => {
          setPageName(val)
          onChange('name', val)
        }}
        margin="0 0 medium 0"
        required
      />
      <Checkbox
        label={I18n.t('Load in a new tab')}
        checked={loadInNewTab}
        onChange={e => {
          setLoadInNewTab(e.target.checked)
          onChange('newTab', e.target.checked)
        }}
      />
    </View>
  )
}

export default ExternalItemForm<|MERGE_RESOLUTION|>--- conflicted
+++ resolved
@@ -46,10 +46,7 @@
   newTab?: boolean
   itemType?: ModuleItemContentType
   contentItems?: ExternalToolModalItem[]
-<<<<<<< HEAD
-=======
   urlError?: string
->>>>>>> 2ec7b1b5
 }
 
 export const ExternalItemForm: React.FC<ExternalItemFormProps> = ({
@@ -59,35 +56,23 @@
   newTab = false,
   itemType = 'external_url',
   contentItems = [],
-<<<<<<< HEAD
-=======
   urlError = '',
->>>>>>> 2ec7b1b5
 }) => {
   const [url, setUrl] = useState(externalUrlValue)
   const [pageName, setPageName] = useState(externalUrlName)
   const [loadInNewTab, setLoadInNewTab] = useState(newTab)
   const [selectedToolId, setSelectedToolId] = useState<string | undefined>(undefined)
-<<<<<<< HEAD
-=======
   const [localUrlError, setLocalUrlError] = useState('')
   const [hasUserInteracted, setHasUserInteracted] = useState(false)
->>>>>>> 2ec7b1b5
 
   // Handle tool selection and auto-populate URL/name
   const handleToolSelect = (tool: ExternalToolModalItem | null) => {
     if (tool) {
       const toolId =
         typeof tool.definition_id === 'number' ? String(tool.definition_id) : tool.definition_id
-<<<<<<< HEAD
 
       setSelectedToolId(toolId)
 
-=======
-
-      setSelectedToolId(toolId)
-
->>>>>>> 2ec7b1b5
       // Get the appropriate placement URL and name
       // Try to find any available placement, preferring assignment_selection
       const placement =
