/*
 * Copyright (C) 2025 - present Instructure, Inc.
 *
 * This file is part of Canvas.
 *
 * Canvas is free software: you can redistribute it and/or modify it under
 * the terms of the GNU Affero General Public License as published by the Free
 * Software Foundation, version 3 of the License.
 *
 * Canvas is distributed in the hope that it will be useful, but WITHOUT ANY
 * WARRANTY; without even the implied warranty of MERCHANTABILITY or FITNESS FOR
 * A PARTICULAR PURPOSE. See the GNU Affero General Public License for more
 * details.
 *
 * You should have received a copy of the GNU Affero General Public License along
 * with this program. If not, see <http://www.gnu.org/licenses/>.
 */

import React, {useEffect, useState} from 'react'
import CanvasModal from '@canvas/instui-bindings/react/Modal'
import {Button} from '@instructure/ui-buttons'
import {TextInput} from '@instructure/ui-text-input'
import {useScope as createI18nScope} from '@canvas/i18n'
import {Text} from '@instructure/ui-text'
import {Checkbox} from '@instructure/ui-checkbox'
import {Grid} from '@instructure/ui-grid'
import {View} from '@instructure/ui-view'
import IndentSelector from './AddItemModalComponents/IndentSelector'
import {ScreenReaderContent} from '@instructure/ui-a11y-content'
import {submiEditItem, prepareItemData} from '../handlers/editItemHandlers'
import {queryClient} from '@canvas/query'
import {ModuleItemMasterCourseRestrictionType} from '../utils/types'
import {MODULE_ITEMS} from '../utils/constants'

const I18n = createI18nScope('context_modules_v2')

export interface EditItemModalProps {
  isOpen: boolean
  onRequestClose: () => void
  itemName: string
  itemURL?: string
  itemNewTab?: boolean
  itemIndent: number
  courseId: string
  moduleId: string
  itemId: string
  itemType?: string
  masterCourseRestrictions?: ModuleItemMasterCourseRestrictionType | null
}

const EditItemModal = (props: EditItemModalProps) => {
  const {
    isOpen,
    onRequestClose,
    itemName,
    itemURL,
    itemNewTab,
    itemIndent,
    itemId,
    courseId,
    moduleId,
    itemType,
    masterCourseRestrictions,
  } = props

  const [title, setTitle] = useState(itemName)
  const [url, setUrl] = useState(itemURL)
  const [newTab, setNewTab] = useState(itemNewTab || false)
  const [indent, setIndent] = useState(itemIndent)
  const [isLoading, setIsLoading] = useState<boolean>(false)
  const [nameError, setNameError] = useState<string | null>(null)
<<<<<<< HEAD
=======

  useEffect(() => {
    setTitle(itemName)
    setUrl(itemURL)
    setNewTab(itemNewTab || false)
    setIndent(itemIndent)
  }, [itemIndent, itemName, itemNewTab, itemURL])
>>>>>>> 2ec7b1b5

  const showExternalUrlFields =
    itemType &&
    [
      'external',
      'externalurl',
      'externaltool',
      'contextexternaltool',
      'moduleexternaltool',
    ].includes(itemType)

  const handleSubmit = () => {
    if (title.trim() === '') {
      setNameError(I18n.t('Name is required'))
      return
    }

    setIsLoading(true)

    const itemData = prepareItemData({
      title,
      indentation: indent,
      url,
      newTab,
    })

    submiEditItem(courseId, itemId, itemData)
      .then(response => {
        if (response) {
          queryClient.invalidateQueries({queryKey: [MODULE_ITEMS, moduleId], exact: false})
          queryClient.invalidateQueries({queryKey: ['MODULE_ITEMS_ALL', moduleId], exact: false})
        }
      })
      .catch(_error => {
        console.error('Error editing item:')
      })
      .finally(() => {
        onRequestClose()
        setNameError(null)
        setIsLoading(false)
      })
  }

  const footer = (
    <>
      <Button
        onClick={() => {
          onRequestClose()
          setNameError(null)
          setTitle(itemName)
        }}
        margin="0 x-small 0 0"
      >
        {I18n.t('Cancel')}{' '}
      </Button>
      <Button color="primary" type="submit" disabled={isLoading}>
        {I18n.t('Update')}
      </Button>
    </>
  )

  return (
    <CanvasModal
      as="form"
      open={isOpen}
      size="small"
      padding="xxx-small"
      closeButtonSize="medium"
      label={I18n.t('Edit Item Details')}
      footer={footer}
      onDismiss={() => {
        onRequestClose()
        setNameError(null)
        setTitle(itemName)
      }}
      themeOverride={{
        smallMaxWidth: '20rem',
      }}
      onSubmit={(e: React.FormEvent) => {
        e.preventDefault()
        handleSubmit()
      }}
      data-testid="edit-item-modal"
    >
      <View as="div" padding="small small small medium">
        <Grid>
          <Grid.Row>
            <Grid.Col width={3} vAlign="middle">
              <Text>{I18n.t('Title')}:</Text>
            </Grid.Col>
            <Grid.Col>
              <TextInput
                id="title"
                name="title"
                renderLabel={<ScreenReaderContent>{I18n.t('Title')}</ScreenReaderContent>}
                value={title}
                onChange={e => {
                  const title = e.target.value
                  if (nameError && title.trim()) {
                    setNameError(null)
                  }
                  setTitle(title)
                }}
                required
                display="inline-block"
                width="12.5rem"
                data-testid="edit-modal-title"
                interaction={
                  masterCourseRestrictions?.all || masterCourseRestrictions?.content
                    ? 'disabled'
                    : 'enabled'
                }
                messages={nameError ? [{text: I18n.t('Name is required'), type: 'newError'}] : []}
              />
            </Grid.Col>
          </Grid.Row>
          {showExternalUrlFields && (
            <Grid.Row>
              <Grid.Col width={3} vAlign="middle">
                <Text>{I18n.t('URL')}:</Text>
              </Grid.Col>
              <Grid.Col>
                <TextInput
                  id="url"
                  name="url"
                  renderLabel={<ScreenReaderContent>{I18n.t('URL')}</ScreenReaderContent>}
                  value={url}
                  onChange={e => setUrl(e.target.value)}
                  display="inline-block"
                  width="12.5rem"
                  data-testid="edit-modal-url"
                />
              </Grid.Col>
            </Grid.Row>
          )}
          <Grid.Row>
            <Grid.Col width={3} vAlign="middle">
              <Text>{I18n.t('Indent')}:</Text>
            </Grid.Col>
            <Grid.Col>
              <IndentSelector
                value={indent}
                onChange={setIndent}
                label={<ScreenReaderContent>{I18n.t('Indent')}</ScreenReaderContent>}
              />
            </Grid.Col>
          </Grid.Row>
          {showExternalUrlFields && (
            <Grid.Row>
              <Grid.Col vAlign="middle">
                <Checkbox
                  label={I18n.t('Load in a new tab')}
                  checked={newTab}
                  onChange={e => {
                    setNewTab(e.target.checked)
                  }}
                  data-testid="edit-modal-new-tab"
                />
              </Grid.Col>
            </Grid.Row>
          )}
        </Grid>
      </View>
    </CanvasModal>
  )
}

export default EditItemModal<|MERGE_RESOLUTION|>--- conflicted
+++ resolved
@@ -69,8 +69,6 @@
   const [indent, setIndent] = useState(itemIndent)
   const [isLoading, setIsLoading] = useState<boolean>(false)
   const [nameError, setNameError] = useState<string | null>(null)
-<<<<<<< HEAD
-=======
 
   useEffect(() => {
     setTitle(itemName)
@@ -78,7 +76,6 @@
     setNewTab(itemNewTab || false)
     setIndent(itemIndent)
   }, [itemIndent, itemName, itemNewTab, itemURL])
->>>>>>> 2ec7b1b5
 
   const showExternalUrlFields =
     itemType &&
