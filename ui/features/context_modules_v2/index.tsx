/*
 * Copyright (C) 2025 - present Instructure, Inc.
 *
 * This file is part of Canvas.
 *
 * Canvas is free software: you can redistribute it and/or modify it under
 * the terms of the GNU Affero General Public License as published by the Free
 * Software Foundation, version 3 of the License.
 *
 * Canvas is distributed in the hope that it will be useful, but WITHOUT ANY
 * WARRANTY; without even the implied warranty of MERCHANTABILITY or FITNESS FOR
 * A PARTICULAR PURPOSE. See the GNU Affero General Public License for more
 * details.
 *
 * You should have received a copy of the GNU Affero General Public License along
 * with this program. If not, see <http://www.gnu.org/licenses/>.
 */

import React from 'react'
import {createRoot} from 'react-dom/client'
import ModulesContainer from './react/ModulesContainer'
import ModulesStudentContainer from './react/ModulesStudentContainer'
import ready from '@instructure/ready'
import {useScope as createI18nScope} from '@canvas/i18n'
import type {GlobalEnv} from '@canvas/global/env/GlobalEnv'
import ErrorBoundary from '@canvas/error-boundary'
import GenericErrorPage from '@canvas/generic-error-page/react'
import errorShipUrl from '@canvas/images/ErrorShip.svg'
import {QueryProvider} from '@canvas/query'
import {ContextModuleProvider} from './react/hooks/useModuleContext'

const I18n = createI18nScope('context_modules_v2')

const ENV = window.ENV as GlobalEnv

ready(() => {
  const container = document.getElementById('content')

  if (!ENV.course_id) {
    console.error(I18n.t('Course ID is required'))
    return
  }

  if (container) {
    const root = createRoot(container)
    root.render(
      <ErrorBoundary
        errorComponent={
          <GenericErrorPage
            imageUrl={errorShipUrl}
            errorCategory={I18n.t('Context Modules Error Page')}
          />
        }
      >
        <QueryProvider>
          <ContextModuleProvider
            courseId={ENV.course_id}
            isMasterCourse={ENV.MASTER_COURSE_SETTINGS?.IS_MASTER_COURSE ?? false}
            isChildCourse={ENV.MASTER_COURSE_SETTINGS?.IS_CHILD_COURSE ?? false}
            // @ts-expect-error
            permissions={ENV.MODULES_PERMISSIONS}
<<<<<<< HEAD
=======
            // @ts-expect-error
            NEW_QUIZZES_BY_DEFAULT={ENV.NEW_QUIZZES_BY_DEFAULT}
            // @ts-expect-error
            DEFAULT_POST_TO_SIS={ENV.DEFAULT_POST_TO_SIS}
>>>>>>> 005bce2c
          >
            {ENV.current_user_is_student ? <ModulesStudentContainer /> : <ModulesContainer />}
          </ContextModuleProvider>
        </QueryProvider>
      </ErrorBoundary>,
    )
  }
})<|MERGE_RESOLUTION|>--- conflicted
+++ resolved
@@ -59,13 +59,10 @@
             isChildCourse={ENV.MASTER_COURSE_SETTINGS?.IS_CHILD_COURSE ?? false}
             // @ts-expect-error
             permissions={ENV.MODULES_PERMISSIONS}
-<<<<<<< HEAD
-=======
             // @ts-expect-error
             NEW_QUIZZES_BY_DEFAULT={ENV.NEW_QUIZZES_BY_DEFAULT}
             // @ts-expect-error
             DEFAULT_POST_TO_SIS={ENV.DEFAULT_POST_TO_SIS}
->>>>>>> 005bce2c
           >
             {ENV.current_user_is_student ? <ModulesStudentContainer /> : <ModulesContainer />}
           </ContextModuleProvider>
