/*
 * Copyright (C) 2025 - present Instructure, Inc.
 *
 * This file is part of Canvas.
 *
 * Canvas is free software: you can redistribute it and/or modify it under
 * the terms of the GNU Affero General Public License as published by the Free
 * Software Foundation, version 3 of the License.
 *
 * Canvas is distributed in the hope that it will be useful, but WITHOUT ANY
 * WARRANTY; without even the implied warranty of MERCHANTABILITY or FITNESS FOR
 * A PARTICULAR PURPOSE. See the GNU Affero General Public License for more
 * details.
 *
 * You should have received a copy of the GNU Affero General Public License along
 * with this program. If not, see <http://www.gnu.org/licenses/>.
 */

import React from 'react'
import {createRoot} from 'react-dom/client'
import ModulesContainer from './react/ModulesContainer'
import ModulesStudentContainer from './react/ModulesStudentContainer'
import ready from '@instructure/ready'
import {useScope as createI18nScope} from '@canvas/i18n'
import type {GlobalEnv} from '@canvas/global/env/GlobalEnv'
import ErrorBoundary from '@canvas/error-boundary'
import GenericErrorPage from '@canvas/generic-error-page/react'
import errorShipUrl from '@canvas/images/ErrorShip.svg'
import {QueryClientProvider} from '@tanstack/react-query'
import {queryClient} from '@canvas/query'
import {ContextModuleProvider} from './react/hooks/useModuleContext'

const I18n = createI18nScope('context_modules_v2')

const ENV = window.ENV as GlobalEnv

ready(() => {
  const container = document.getElementById('content')

  if (!ENV.course_id) {
    console.error(I18n.t('Course ID is required'))
    return
  }

  if (container) {
    const root = createRoot(container)
    root.render(
      <ErrorBoundary
        errorComponent={
          <GenericErrorPage
            imageUrl={errorShipUrl}
            errorCategory={I18n.t('Context Modules Error Page')}
          />
        }
      >
<<<<<<< HEAD
        <QueryProvider>
=======
        <QueryClientProvider client={queryClient}>
>>>>>>> 9432ec57
          <ContextModuleProvider
            courseId={ENV.course_id}
            isMasterCourse={ENV.MASTER_COURSE_SETTINGS?.IS_MASTER_COURSE ?? false}
            isChildCourse={ENV.MASTER_COURSE_SETTINGS?.IS_CHILD_COURSE ?? false}
            permissions={ENV.MODULES_PERMISSIONS}
<<<<<<< HEAD
            // @ts-expect-error
            NEW_QUIZZES_BY_DEFAULT={ENV.NEW_QUIZZES_BY_DEFAULT}
            // @ts-expect-error
            DEFAULT_POST_TO_SIS={ENV.DEFAULT_POST_TO_SIS}
          >
            {ENV.current_user_is_student ? <ModulesStudentContainer /> : <ModulesContainer />}
          </ContextModuleProvider>
        </QueryProvider>
=======
            NEW_QUIZZES_BY_DEFAULT={ENV.NEW_QUIZZES_BY_DEFAULT}
            DEFAULT_POST_TO_SIS={ENV.DEFAULT_POST_TO_SIS}
          >
            {ENV.MODULES_PERMISSIONS?.readAsAdmin ? (
              <ModulesContainer />
            ) : (
              <ModulesStudentContainer />
            )}
          </ContextModuleProvider>
        </QueryClientProvider>
>>>>>>> 9432ec57
      </ErrorBoundary>,
    )
  }
})<|MERGE_RESOLUTION|>--- conflicted
+++ resolved
@@ -53,26 +53,12 @@
           />
         }
       >
-<<<<<<< HEAD
-        <QueryProvider>
-=======
         <QueryClientProvider client={queryClient}>
->>>>>>> 9432ec57
           <ContextModuleProvider
             courseId={ENV.course_id}
             isMasterCourse={ENV.MASTER_COURSE_SETTINGS?.IS_MASTER_COURSE ?? false}
             isChildCourse={ENV.MASTER_COURSE_SETTINGS?.IS_CHILD_COURSE ?? false}
             permissions={ENV.MODULES_PERMISSIONS}
-<<<<<<< HEAD
-            // @ts-expect-error
-            NEW_QUIZZES_BY_DEFAULT={ENV.NEW_QUIZZES_BY_DEFAULT}
-            // @ts-expect-error
-            DEFAULT_POST_TO_SIS={ENV.DEFAULT_POST_TO_SIS}
-          >
-            {ENV.current_user_is_student ? <ModulesStudentContainer /> : <ModulesContainer />}
-          </ContextModuleProvider>
-        </QueryProvider>
-=======
             NEW_QUIZZES_BY_DEFAULT={ENV.NEW_QUIZZES_BY_DEFAULT}
             DEFAULT_POST_TO_SIS={ENV.DEFAULT_POST_TO_SIS}
           >
@@ -83,7 +69,6 @@
             )}
           </ContextModuleProvider>
         </QueryClientProvider>
->>>>>>> 9432ec57
       </ErrorBoundary>,
     )
   }
