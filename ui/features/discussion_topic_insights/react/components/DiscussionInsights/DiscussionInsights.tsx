/*
 * Copyright (C) 2025 - present Instructure, Inc.
 *
 * This file is part of Canvas.
 *
 * Canvas is free software: you can redistribute it and/or modify it under
 * the terms of the GNU Affero General Public License as published by the Free
 * Software Foundation, version 3 of the License.
 *
 * Canvas is distributed in the hope that it will be useful, but WITHOUT ANY
 * WARRANTY; without even the implied warranty of MERCHANTABILITY or FITNESS FOR
 * A PARTICULAR PURPOSE. See the GNU Affero General Public License for more
 * details.
 *
 * You should have received a copy of the GNU Affero General Public License along
 * with this program. If not, see <http://www.gnu.org/licenses/>.
 */

import React, {useState, useMemo} from 'react'
import {Text} from '@instructure/ui-text'
import InsightsTable from '../InsightsTable/InsightsTable'
import {View} from '@instructure/ui-view'
import {Header, Row} from '../InsightsTable/SimpleTable'
import Placeholder from './Placeholder'
import InsightsHeader from '../InsightsHeader/InsightsHeader'
import InsightsActionBar from '../InsightsActionBar/InsightsActionBar'
import {useScope as createI18nScope} from '@canvas/i18n'
import {InsightEntry, useInsight} from '../../hooks/useFetchInsights'
import {formatDate} from '../../utils'
import useInsightStore from '../../hooks/useInsightStore'
import {IconButton} from '@instructure/ui-buttons'
import NewActivityInfo from '../NewActivityInfo/NewActivityInfo'
import {IconEyeLine, IconMoveDownBottomLine, IconSpeedGraderLine} from '@instructure/ui-icons'
import {Flex} from '@instructure/ui-flex'
<<<<<<< HEAD
=======
import {Tooltip} from '@instructure/ui-tooltip'
>>>>>>> 53aa8385

const I18n = createI18nScope('discussion_insights')

const headers: Header[] = [
  {
    id: 'relevance',
    text: I18n.t('Relevance'),
    width: 'fit-content',
    alignment: 'center',
    sortAble: true,
  },
  {
    id: 'name',
    text: I18n.t('Student Name'),
    width: 'fit-content',
    alignment: 'start',
    sortAble: true,
  },
  {
    id: 'notes',
    text: I18n.t('Evaluation Notes'),
    width: '45%',
    alignment: 'start',
    sortAble: false,
  },
  {
    id: 'date',
    text: I18n.t('Time Posted'),
    width: 'fit-content',
    alignment: 'center',
    sortAble: true,
  },
  {
    id: 'actions',
    text: I18n.t('Actions'),
    width: 'fit-content',
    alignment: 'center',
    sortAble: false,
  },
]

const filterEntriesbyRelevance = (relevanceFilterType: string, entries: InsightEntry[]) => {
  if (relevanceFilterType === 'all') {
    return entries
  }
  return entries.filter(entry => entry.relevance_ai_classification === relevanceFilterType)
}

const DiscussionInsights: React.FC = () => {
  const [query, setQuery] = useState('')

  const context = useInsightStore(state => state.context)
  const contextId = useInsightStore(state => state.contextId)
  const discussionId = useInsightStore(state => state.discussionId)
  const SPEEDGRADER_URL_TEMPLATE = useInsightStore(state => state.SPEEDGRADER_URL_TEMPLATE)

  const setEntries = useInsightStore(state => state.setEntries)
  const openEvaluationModal = useInsightStore(state => state.openEvaluationModal)
  const relevanceFilterType = useInsightStore(state => state.filterType)

  const setIsFilteredTable = useInsightStore(state => state.setIsFilteredTable)

  const {
    loading,
    insight,
    insightError,
    generateError,
    generateInsight,
    entries,
    entryCount,
    refetchInsight,
  } = useInsight(context, contextId, discussionId)

  let placeholderContent = null

  const handleGenerateInsights = async () => {
    generateInsight()
  }

  if (insightError) {
    placeholderContent = <Placeholder type="error" errorType="loading" onClick={refetchInsight} />
  }

  if (!placeholderContent && !loading && entryCount === 0) {
    placeholderContent = <Placeholder type="no-reply" />
  }

  if (!placeholderContent && (insight?.workflow_state === 'failed' || generateError)) {
    placeholderContent = (
      <Placeholder type="error" errorType="generating" onClick={handleGenerateInsights} />
    )
  }

  if (!placeholderContent && loading && !insight) {
    placeholderContent = <Placeholder type="loading" />
  }

  if (!loading && ['in_progress', 'created'].includes(insight?.workflow_state || '')) {
    placeholderContent = <Placeholder type="loading" />
  }

  if (!placeholderContent && !loading && insight && !insight.workflow_state && !entries) {
    placeholderContent = <Placeholder type="no-data" onClick={handleGenerateInsights} />
  }

  const handleSearch = (query: string) => {
    setQuery(query)
  }

  const handleSeeReply = (entry: InsightEntry) => {
    openEvaluationModal(entry.id, entry.relevance_human_feedback_notes)
  }

  const handleSpeedGrader = (entry: InsightEntry) => {
    const speedGraderUrl = SPEEDGRADER_URL_TEMPLATE?.replace(
      /%3Astudent_id/,
      String(entry.student_id),
    ).concat(`&entry_id=${entry.id}`)
    window.open(speedGraderUrl, '_blank')
  }

  const handleGoToOriginalReply = (entry: InsightEntry) => {
    const replyUrl = `/courses/${contextId}/discussion_topics/${discussionId}?entry_id=${entry.entry_id}`
    window.open(replyUrl, '_blank')
  }

  const filteredEntries = useMemo(() => {
    if (!entries) return []

    const relevanceFilteredValues = filterEntriesbyRelevance(relevanceFilterType, entries)
    if (relevanceFilteredValues != entries) {
      setIsFilteredTable(true)
    }
    if (!query) {
      setEntries(relevanceFilteredValues)
      return relevanceFilteredValues
    }
    const filteredValues = relevanceFilteredValues.filter(row =>
      row.student_name.toLowerCase().includes(query.toLowerCase()),
    )
    setIsFilteredTable(true)
    setEntries(filteredValues)
    return filteredValues
  }, [entries, query, setEntries, relevanceFilterType, setIsFilteredTable])

  const searchResultsText = I18n.t(
    {
      one: '1 Result',
      other: '%{count} Results',
    },
    {count: filteredEntries.length},
  )

  const tableRows: Row[] = filteredEntries.map(item => ({
    relevance: item.relevance_ai_classification,
    name: item.student_name,
    notes: item.relevance_ai_evaluation_notes,
    date: formatDate(new Date(item.entry_updated_at)),
    actions: (
      <Flex gap="x-small" justifyItems="center">
<<<<<<< HEAD
        <IconButton
          size="small"
          data-testid="viewOriginalReply"
          screenReaderLabel="See reply"
          onClick={() => handleSeeReply(item)}
          withBackground={false}
          withBorder={false}
          color="primary"
        >
          <IconEyeLine />
        </IconButton>
        {SPEEDGRADER_URL_TEMPLATE != null && (
          <IconButton
            size="small"
            data-testid="viewSpeedGraderReply"
            screenReaderLabel="See in SpeedGrader"
            onClick={() => handleSpeedGrader(item)}
=======
        <Tooltip renderTip={I18n.t('See reply')}>
          <IconButton
            size="small"
            data-testid="viewOriginalReply"
            screenReaderLabel={I18n.t('See reply from %{user} on %{date}', {
              user: item.student_name,
              date: formatDate(new Date(item.entry_updated_at)),
            })}
            onClick={() => handleSeeReply(item)}
>>>>>>> 53aa8385
            withBackground={false}
            withBorder={false}
            color="primary"
          >
<<<<<<< HEAD
            <IconSpeedGraderLine />
          </IconButton>
        )}
        <IconButton
          size="small"
          data-testid="goToOriginalReply"
          screenReaderLabel="Go to original reply"
          onClick={() => handleGoToOriginalReply(item)}
          withBackground={false}
          withBorder={false}
          color="primary"
        >
          <IconMoveDownBottomLine />
        </IconButton>
=======
            <IconEyeLine />
          </IconButton>
        </Tooltip>
        {SPEEDGRADER_URL_TEMPLATE != null && (
          <Tooltip renderTip={I18n.t('See in SpeedGrader')}>
            <IconButton
              size="small"
              data-testid="viewSpeedGraderReply"
              screenReaderLabel={I18n.t('See reply in SpeedGrader from %{user} on %{date}', {
                user: item.student_name,
                date: formatDate(new Date(item.entry_updated_at)),
              })}
              onClick={() => handleSpeedGrader(item)}
              withBackground={false}
              withBorder={false}
              color="primary"
            >
              <IconSpeedGraderLine />
            </IconButton>
          </Tooltip>
        )}
        <Tooltip renderTip={I18n.t('See reply in context')}>
          <IconButton
            size="small"
            data-testid="goToOriginalReply"
            screenReaderLabel={I18n.t('See reply in context from %{user} on %{date}', {
              user: item.student_name,
              date: formatDate(new Date(item.entry_updated_at)),
            })}
            onClick={() => handleGoToOriginalReply(item)}
            withBackground={false}
            withBorder={false}
            color="primary"
          >
            <IconMoveDownBottomLine />
          </IconButton>
        </Tooltip>
>>>>>>> 53aa8385
      </Flex>
    ),
  }))

  if (!placeholderContent && !loading && filteredEntries.length === 0) {
    placeholderContent = <Placeholder type="no-results" />
  }

  return (
    <>
      <InsightsHeader />
      {insight?.needs_processing && <NewActivityInfo />}
      <InsightsActionBar
        loading={loading || ['created', 'in_progress'].includes(insight?.workflow_state || '')}
        entryCount={entryCount}
        onSearch={handleSearch}
        onGenerateInsights={handleGenerateInsights}
      />
      {!loading &&
        !['created', 'in_progress'].includes(insight?.workflow_state || '') &&
        !!entryCount &&
        !!filteredEntries.length && (
          <View as="div" margin="0 0 medium 0">
            <Text color="secondary" data-testid="insight-result-counter">
              {searchResultsText}
            </Text>
          </View>
        )}
      {placeholderContent}
      {!loading && !placeholderContent && !filteredEntries.length && (
        <Placeholder type="no-results" />
      )}
      {!loading && !placeholderContent && !!entryCount && filteredEntries?.length > 0 && (
        <InsightsTable
          caption="Discussion Insights"
          rows={tableRows}
          headers={headers}
          perPage={20}
        />
      )}
    </>
  )
}

export default DiscussionInsights<|MERGE_RESOLUTION|>--- conflicted
+++ resolved
@@ -32,10 +32,7 @@
 import NewActivityInfo from '../NewActivityInfo/NewActivityInfo'
 import {IconEyeLine, IconMoveDownBottomLine, IconSpeedGraderLine} from '@instructure/ui-icons'
 import {Flex} from '@instructure/ui-flex'
-<<<<<<< HEAD
-=======
 import {Tooltip} from '@instructure/ui-tooltip'
->>>>>>> 53aa8385
 
 const I18n = createI18nScope('discussion_insights')
 
@@ -196,25 +193,6 @@
     date: formatDate(new Date(item.entry_updated_at)),
     actions: (
       <Flex gap="x-small" justifyItems="center">
-<<<<<<< HEAD
-        <IconButton
-          size="small"
-          data-testid="viewOriginalReply"
-          screenReaderLabel="See reply"
-          onClick={() => handleSeeReply(item)}
-          withBackground={false}
-          withBorder={false}
-          color="primary"
-        >
-          <IconEyeLine />
-        </IconButton>
-        {SPEEDGRADER_URL_TEMPLATE != null && (
-          <IconButton
-            size="small"
-            data-testid="viewSpeedGraderReply"
-            screenReaderLabel="See in SpeedGrader"
-            onClick={() => handleSpeedGrader(item)}
-=======
         <Tooltip renderTip={I18n.t('See reply')}>
           <IconButton
             size="small"
@@ -224,27 +202,10 @@
               date: formatDate(new Date(item.entry_updated_at)),
             })}
             onClick={() => handleSeeReply(item)}
->>>>>>> 53aa8385
             withBackground={false}
             withBorder={false}
             color="primary"
           >
-<<<<<<< HEAD
-            <IconSpeedGraderLine />
-          </IconButton>
-        )}
-        <IconButton
-          size="small"
-          data-testid="goToOriginalReply"
-          screenReaderLabel="Go to original reply"
-          onClick={() => handleGoToOriginalReply(item)}
-          withBackground={false}
-          withBorder={false}
-          color="primary"
-        >
-          <IconMoveDownBottomLine />
-        </IconButton>
-=======
             <IconEyeLine />
           </IconButton>
         </Tooltip>
@@ -282,7 +243,6 @@
             <IconMoveDownBottomLine />
           </IconButton>
         </Tooltip>
->>>>>>> 53aa8385
       </Flex>
     ),
   }))
