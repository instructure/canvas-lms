/*
 * Copyright (C) 2014 - present Instructure, Inc.
 *
 * This file is part of Canvas.
 *
 * Canvas is free software: you can redistribute it and/or modify it under
 * the terms of the GNU Affero General Public License as published by the Free
 * Software Foundation, version 3 of the License.
 *
 * Canvas is distributed in the hope that it will be useful, but WITHOUT ANY
 * WARRANTY; without even the implied warranty of MERCHANTABILITY or FITNESS FOR
 * A PARTICULAR PURPOSE. See the GNU Affero General Public License for more
 * details.
 *
 * You should have received a copy of the GNU Affero General Public License along
 * with this program. If not, see <http://www.gnu.org/licenses/>.
 */

import {useScope as createI18nScope} from '@canvas/i18n'
import $ from 'jquery'
import React from 'react'
import PropTypes from 'prop-types'

const I18n = createI18nScope('external_tools')

export default class ConfigurationTypeSelector extends React.Component {
  static propTypes = {
    handleChange: PropTypes.func.isRequired,
    configurationType: PropTypes.string.isRequired,
  }

  componentDidMount() {
    const configSelector = $('#configuration_type_selector')
    if (configSelector && configSelector.length >= 0) {
      configSelector.change(this.props.handleChange)
    }
  }

  render() {
    return (
      <div className="ConfigurationsTypeSelector">
        <div className="form-group">
<<<<<<< HEAD
          { }
=======
          {}
>>>>>>> 4b8c5dea
          <label>
            {I18n.t('Configuration Type')}
            <select
              id="configuration_type_selector"
              ref="configurationType"
              defaultValue={this.props.configurationType}
              className="input-block-level show-tick"
            >
              <option value="manual">{I18n.t('Manual Entry')}</option>
              <option value="url">{I18n.t('By URL')}</option>
              <option value="xml">{I18n.t('Paste XML')}</option>
              <option value="byClientId">{I18n.t('By Client ID')}</option>
              <option value="lti2">{I18n.t('By LTI 2 Registration URL')}</option>
            </select>
          </label>
        </div>
      </div>
    )
  }
}<|MERGE_RESOLUTION|>--- conflicted
+++ resolved
@@ -40,11 +40,7 @@
     return (
       <div className="ConfigurationsTypeSelector">
         <div className="form-group">
-<<<<<<< HEAD
-          { }
-=======
           {}
->>>>>>> 4b8c5dea
           <label>
             {I18n.t('Configuration Type')}
             <select
