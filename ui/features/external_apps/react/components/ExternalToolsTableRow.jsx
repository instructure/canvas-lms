/*
 * Copyright (C) 2014 - present Instructure, Inc.
 *
 * This file is part of Canvas.
 *
 * Canvas is free software: you can redistribute it and/or modify it under
 * the terms of the GNU Affero General Public License as published by the Free
 * Software Foundation, version 3 of the License.
 *
 * Canvas is distributed in the hope that it will be useful, but WITHOUT ANY
 * WARRANTY; without even the implied warranty of MERCHANTABILITY or FITNESS FOR
 * A PARTICULAR PURPOSE. See the GNU Affero General Public License for more
 * details.
 *
 * You should have received a copy of the GNU Affero General Public License along
 * with this program. If not, see <http://www.gnu.org/licenses/>.
 */

import {useScope as useI18nScope} from '@canvas/i18n'
import React from 'react'
import {bool, func, number, object} from 'prop-types'
import {Checkbox} from '@instructure/ui-checkbox'
import {ScreenReaderContent} from '@instructure/ui-a11y-content'

import EditExternalToolButton from './EditExternalToolButton'
import ManageUpdateExternalToolButton from './ManageUpdateExternalToolButton'
import ExternalToolPlacementButton from './ExternalToolPlacementButton'
import DeleteExternalToolButton from './DeleteExternalToolButton'
import DeploymentIdButton from './DeploymentIdButton'
import ConfigureExternalToolButton from './ConfigureExternalToolButton'
import ReregisterExternalToolButton from './ReregisterExternalToolButton'
import store from '../lib/ExternalAppsStore'
import classMunger from '../lib/classMunger'
import {showFlashAlert} from '@canvas/alerts/react/FlashAlert'
import '@canvas/jquery/jquery.instructure_misc_helpers'
import ExternalToolMigrationInfo from './ExternalToolMigrationInfo'

const I18n = useI18nScope('external_tools')

const MAX_FAVS = 2 // RCE and Top Navigation share this value
export default class ExternalToolsTableRow extends React.Component {
  static propTypes = {
    tool: object.isRequired,
    canAdd: bool.isRequired,
    canEdit: bool.isRequired,
    canDelete: bool.isRequired,
    canAddEdit: bool.isRequired,
    setFocusAbove: func.isRequired,
    rceFavoriteCount: number.isRequired,
    topNavFavoriteCount: number.isRequired,
    showLTIFavoriteToggles: bool,
  }

  get is13Tool() {
    return this.props.tool.lti_version === '1.3'
  }

  nameClassNames = () => classMunger('external_tool', {muted: this.props.tool.enabled === false})

  disabledFlag = () => {
    if (this.props.tool.enabled === false) {
      return I18n.t('(disabled)')
    }
  }

  locked = () => {
    if (!this.props.tool.installed_locally) {
      return (
        <span className="text-muted">
          <i
            className="icon-lock"
            data-tooltip="top"
            title={I18n.t('%{app} was installed by Admin and is locked', {
              app: this.props.tool.name,
            })}
          />
        </span>
      )
    } else if (this.props.tool.is_master_course_child_content) {
      if (this.props.tool.restricted_by_master_course) {
        return (
          <span className="master-course-cell">
            <i
              className="icon-blueprint-lock"
              data-tooltip="top"
              title={I18n.t('%{app} was installed by the master course and is locked', {
                app: this.props.tool.name,
              })}
            />
          </span>
        )
      } else {
        return (
          <span className="master-course-cell">
            <i
              className="icon-blueprint"
              data-tooltip="top"
              title={I18n.t('%{app} was installed by the master course', {
                app: this.props.tool.name,
              })}
            />
          </span>
        )
      }
    }
  }

  returnFocus = (opts = {}) => {
    if (opts.passFocusUp) {
      this.props.setFocusAbove()
    } else {
      this.focus()
    }
  }

  focus() {
    if (this.button) {
      this.button.focus()
    }
  }

  handleFavoriteChange = type => event => {
    const checked = event.target.checked
    this.changeFavoriteLTI(checked, type)
  }

  changeFavoriteLTI = (checked, type) => {
    const success = _res => {
      const externalTools = store.getState().externalTools
      const tool = externalTools.find(t => t.app_id === this.props.tool.app_id)
      switch (type) {
        case 'top_nav':
          tool.is_top_nav_favorite = checked
          break
        case 'rce':
          tool.is_rce_favorite = checked
          break
      }
      store.setState({externalTools})
    }

    const error = err => {
      showFlashAlert({
        message: I18n.t('We were unable to update the app.'),
        err,
        type: 'error',
      })
    }

    store.setAsFavorite(this.props.tool, checked, type, success, error)
  }

  updateTool = tool => {
    const externalTools = store.getState().externalTools
    const toolRef = externalTools.find(t => String(t.app_id) === tool.id)
    if (toolRef) {
      toolRef.editor_button_settings = tool.editor_button
      store.setState({externalTools})
    }
  }

  validateTool = (r, placement) => {
    if (placement === 'editor_button') {
      if (r && !r.editor_button.enabled && this.props.tool.is_rce_favorite) {
        this.changeFavoriteLTI(false)
      }
      store.fetchWithDetails(this.props.tool).then(data => {
        this.updateTool(data)
      })
    }
  }

  renderButtons = () => {
    const permsToRenderSettingsCog =
      this.props.canEdit || this.props.canDelete || this.props.canAddEdit
    const {tool} = this.props
    if (tool.installed_locally && !tool.restricted_by_master_course && permsToRenderSettingsCog) {
      let configureButton = null
      let updateBadge = null

      if (tool.tool_configuration) {
        configureButton = <ConfigureExternalToolButton tool={tool} returnFocus={this.returnFocus} />
      }

      if (tool.has_update) {
        const badgeAriaLabel = I18n.t('An update is available for %{toolName}', {
          toolName: tool.name,
        })
        updateBadge = <i className="icon-upload tool-update-badge" aria-label={badgeAriaLabel} />
      }

      return (
        <td className="links text-right" nowrap="nowrap">
          {updateBadge}
          <div className="al-dropdown__container">
            <button
              className="al-trigger btn"
              type="button"
              ref={c => {
                this.button = c
              }}
            >
              <i className="icon-settings" />
              <i className="icon-mini-arrow-down" />
              <span className="screenreader-only">{`${tool.name} ${I18n.t('Settings')}`}</span>
            </button>
            {/* eslint-disable-next-line jsx-a11y/role-supports-aria-props */}
            <ul
              className="al-options"
              role="menu"
              tabIndex="0"
              aria-hidden="true"
              aria-expanded="false"
            >
              {configureButton}
              <ManageUpdateExternalToolButton tool={tool} returnFocus={this.returnFocus} />
              <EditExternalToolButton
                tool={tool}
                canEdit={this.props.canEdit && !this.is13Tool}
                canAddEdit={this.props.canAddEdit && !this.is13Tool}
                returnFocus={this.returnFocus}
              />
              <ExternalToolPlacementButton
                tool={tool}
                returnFocus={this.returnFocus}
                onToggleSuccess={this.validateTool}
              />
              <ReregisterExternalToolButton
                tool={tool}
                canAdd={this.props.canAdd}
                canAddEdit={this.props.canAddEdit}
                returnFocus={this.returnFocus}
              />
              {this.is13Tool ? (
                <DeploymentIdButton tool={tool} returnFocus={this.returnFocus} />
              ) : null}
              <DeleteExternalToolButton
                tool={tool}
                canDelete={this.props.canDelete}
                canAddEdit={this.props.canAddEdit}
                returnFocus={this.returnFocus}
              />
            </ul>
          </div>
        </td>
      )
    } else {
      return (
        <td className="links text-right e-tool-table-data" nowrap="nowrap">
          <ExternalToolPlacementButton
            tool={tool}
            type="button"
            returnFocus={this.returnFocus}
            onToggleSuccess={this.validateTool}
          />
        </td>
      )
    }
  }

  render() {
    const {tool} = this.props
    const show_top_nav_toggles = !!ENV.FEATURES?.top_navigation_placement
<<<<<<< HEAD
=======

>>>>>>> 5c259ed4

    return (
      <tr className="ExternalToolsTableRow external_tool_item">
        <td className="e-tool-table-data center-text">{this.locked()}</td>
        <td
          nowrap="nowrap"
          className={`${this.nameClassNames()} e-tool-table-data`}
          title={tool.name}
        >
        <div style={{ display: 'flex', alignItems: 'center' }}>
          {tool.name} {this.disabledFlag()}
           {(ENV.FEATURES.lti_migration_info && tool.migration_running) ? (

              <ExternalToolMigrationInfo 
              tool={tool}
              canAddEdit={this.props.canAddEdit}/>
                
              ) : null}
        </div>
         
        </td>
        {this.props.showLTIFavoriteToggles && show_top_nav_toggles && (
          <td>
            {canBeTopNavFavorite(tool) ? (
              <Checkbox
                variant="toggle"
                label={<ScreenReaderContent>{I18n.t('Top Navigation Favorite')}</ScreenReaderContent>}
                value={tool.app_id}
                onChange={this.handleFavoriteChange('top_nav')}
                checked={tool.is_top_nav_favorite}
                disabled={!tool.is_top_nav_favorite && this.props.topNavFavoriteCount >= MAX_FAVS}
              />
            ) : (
              I18n.t('NA')
            )}
          </td>
        )}
        {this.props.showLTIFavoriteToggles && (
          <td>
            {canBeRCEFavorite(tool) ? (
              <Checkbox
                variant="toggle"
                label={<ScreenReaderContent>{I18n.t('RCE Favorite')}</ScreenReaderContent>}
                value={tool.app_id}
                onChange={this.handleFavoriteChange('rce')}
                checked={tool.is_rce_favorite}
                disabled={!tool.is_rce_favorite && this.props.rceFavoriteCount >= MAX_FAVS}
              />
            ) : (
              I18n.t('NA')
            )}
          </td>
        )}
        {this.renderButtons()}
      </tr>
    )
  }
}

// tool.is_rce_favorite only exists on the tool if
// it can be an RCE favorite
// see lib/lti/app_collator.rb#external_tool_definition
function canBeRCEFavorite(tool) {
  return (
    'is_rce_favorite' in tool && tool.editor_button_settings && tool.editor_button_settings.enabled
  )
}
// Similarly, tool.is_top_nav_favorite only exists
// on the tool if it can be a top nav favorite
// see lib/lti/app_collator.rb#external_tool_definition
function canBeTopNavFavorite(tool) {
  return (
    'is_top_nav_favorite' in tool &&
    tool.top_navigation_settings &&
    tool.top_navigation_settings.enabled
  )
}<|MERGE_RESOLUTION|>--- conflicted
+++ resolved
@@ -261,10 +261,7 @@
   render() {
     const {tool} = this.props
     const show_top_nav_toggles = !!ENV.FEATURES?.top_navigation_placement
-<<<<<<< HEAD
-=======
-
->>>>>>> 5c259ed4
+
 
     return (
       <tr className="ExternalToolsTableRow external_tool_item">
