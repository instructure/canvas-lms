/*
 * Copyright (C) 2014 - present Instructure, Inc.
 *
 * This file is part of Canvas.
 *
 * Canvas is free software: you can redistribute it and/or modify it under
 * the terms of the GNU Affero General Public License as published by the Free
 * Software Foundation, version 3 of the License.
 *
 * Canvas is distributed in the hope that it will be useful, but WITHOUT ANY
 * WARRANTY; without even the implied warranty of MERCHANTABILITY or FITNESS FOR
 * A PARTICULAR PURPOSE. See the GNU Affero General Public License for more
 * details.
 *
 * You should have received a copy of the GNU Affero General Public License along
 * with this program. If not, see <http://www.gnu.org/licenses/>.
 */

import {waitFor} from '@testing-library/react'
import React from 'react'
import {createRoot} from 'react-dom/client'
import Lti2Edit from '../Lti2Edit'

const wrapper = document.getElementById('fixtures') || document.createElement('div') // Ensure the element exists
if (!document.getElementById('fixtures')) {
  wrapper.id = 'fixtures'
  document.body.appendChild(wrapper) // Append the div to body if it does not exist
}

const createElement = data => (
  <Lti2Edit
    tool={data.tool}
    handleActivateLti2={data.handleActivateLti2}
    handleDeactivateLti2={data.handleDeactivateLti2}
    handleCancel={data.handleCancel}
  />
)

let root = null

const renderComponent = data => {
  root = createRoot(wrapper)
  root.render(createElement(data))
  return wrapper.firstChild
}

describe('ExternalApps.Lti2Edit', () => {
  afterEach(() => {
    if (root) {
      root.unmount()
      root = null
    }
  })

  test('renders', async () => {
    const data = {
      tool: {
        app_id: 3,
        app_type: 'Lti::ToolProxy',
        description: null,
        enabled: false,
        installed_locally: true,
        name: 'SomeTool',
      },
      handleActivateLti2() {},
      handleDeactivateLti2() {},
      handleCancel() {},
    }
<<<<<<< HEAD
    const component = renderComponent(data)
    expect(component).toBeTruthy() // Checks if component has rendered
    expect(component).toBeInstanceOf(HTMLElement) // Check if component is rendered to DOM
=======
    renderComponent(data)
    await waitFor(() => {
      expect(document.getElementById('fixtures')).toBeTruthy() // Checks if component has rendered
      expect(document.getElementById('fixtures')).toBeInstanceOf(HTMLElement) // Check if component is rendered to DOM
    })
>>>>>>> 72b96909
  })
})<|MERGE_RESOLUTION|>--- conflicted
+++ resolved
@@ -66,16 +66,10 @@
       handleDeactivateLti2() {},
       handleCancel() {},
     }
-<<<<<<< HEAD
-    const component = renderComponent(data)
-    expect(component).toBeTruthy() // Checks if component has rendered
-    expect(component).toBeInstanceOf(HTMLElement) // Check if component is rendered to DOM
-=======
     renderComponent(data)
     await waitFor(() => {
       expect(document.getElementById('fixtures')).toBeTruthy() // Checks if component has rendered
       expect(document.getElementById('fixtures')).toBeInstanceOf(HTMLElement) // Check if component is rendered to DOM
     })
->>>>>>> 72b96909
   })
 })