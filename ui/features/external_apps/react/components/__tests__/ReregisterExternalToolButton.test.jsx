--- conflicted
+++ resolved
@@ -38,10 +38,6 @@
   <ReregisterExternalToolButton
     tool={data.tool}
     canAdd={true}
-<<<<<<< HEAD
-    canAddEdit={true}
-=======
->>>>>>> 1c55606d
     returnFocus={() => {}}
   />
 )
