--- conflicted
+++ resolved
@@ -58,19 +58,12 @@
 
   describe('top nav favorites toggle', function () {
     it('shows if admin has permission', () => {
-<<<<<<< HEAD
-      const {queryByText} = renderTable()
-=======
       const {queryByText} = renderTable(true, true, true, true, {top_navigation_placement: true})
->>>>>>> 4f488e94
       expect(queryByText('Name')).toBeInTheDocument()
       expect(queryByText('Pin to Top Navigation')).toBeInTheDocument()
     })
 
     it('does not show if admin does not have permission', () => {
-<<<<<<< HEAD
-      const {queryByText} = renderTable(false, false, false, false)
-=======
       const {queryByText} = renderTable(false, false, false, false, {top_navigation_placement: true})
       expect(queryByText('Name')).toBeInTheDocument()
       expect(queryByText('Pin to Top Navigation')).not.toBeInTheDocument()
@@ -78,7 +71,6 @@
 
     it('does not show if feature flag is off', () => {
       const {queryByText} = renderTable(true, true, true, true, {top_navigation_placement: false})
->>>>>>> 4f488e94
       expect(queryByText('Name')).toBeInTheDocument()
       expect(queryByText('Pin to Top Navigation')).not.toBeInTheDocument()
     })
