/*
 * Copyright (C) 2020 - present Instructure, Inc.
 *
 * This file is part of Canvas.
 *
 * Canvas is free software: you can redistribute it and/or modify it under
 * the terms of the GNU Affero General Public License as published by the Free
 * Software Foundation, version 3 of the License.
 *
 * Canvas is distributed in the hope that it will be useful, but WITHOUT ANY
 * WARRANTY; without even the implied warranty of MERCHANTABILITY or FITNESS FOR
 * A PARTICULAR PURPOSE. See the GNU Affero General Public License for more
 * details.
 *
 * You should have received a copy of the GNU Affero General Public License along
 * with this program. If not, see <http://www.gnu.org/licenses/>.
 */

import React from 'react'
import {render} from '@testing-library/react'
import {ExternalToolsTable, countFavorites} from '../ExternalToolsTable'

<<<<<<< HEAD
function renderTable(
  canAdd = true,
  canEdit = true,
  canDelete = true,
  FEATURES = {}
) {
=======
function renderTable(canAdd = true, canEdit = true, canDelete = true, FEATURES = {}) {
>>>>>>> 51db239a
  window.ENV = {
    context_asset_string: 'account_1',
    ACCOUNT: {
      site_admin: false,
    },
    FEATURES,
  }

  const setFocusAbove = jest.fn()
  return render(
    <ExternalToolsTable
      canAdd={canAdd}
      canEdit={canEdit}
      canDelete={canDelete}
      setFocusAbove={setFocusAbove}
    />,
  )
}

describe('ExternalToolsTable', () => {
  describe('rce favorites toggle', function () {
    it('shows if admin has permission', () => {
      const {queryByText} = renderTable()
      expect(queryByText('Name')).toBeInTheDocument()
      expect(queryByText('Add to RCE toolbar')).toBeInTheDocument()
    })

    it('does not show if admin does not have permission', () => {
      const {queryByText} = renderTable(false, false, false)
      expect(queryByText('Name')).toBeInTheDocument()
      expect(queryByText('Add to RCE toolbar')).not.toBeInTheDocument()
    })
  })

  describe('top nav favorites toggle', function () {
    it('shows if admin has permission', () => {
      const {queryByText} = renderTable(true, true, true, {top_navigation_placement: true})
      expect(queryByText('Name')).toBeInTheDocument()
      expect(queryByText('Pin to Top Navigation')).toBeInTheDocument()
    })

    it('does not show if admin does not have permission', () => {
      const {queryByText} = renderTable(false, false, false, {
        top_navigation_placement: true,
      })
      expect(queryByText('Name')).toBeInTheDocument()
      expect(queryByText('Pin to Top Navigation')).not.toBeInTheDocument()
    })

    it('does not show if feature flag is off', () => {
      const {queryByText} = renderTable(true, true, true, {top_navigation_placement: false})
      expect(queryByText('Name')).toBeInTheDocument()
      expect(queryByText('Pin to Top Navigation')).not.toBeInTheDocument()
    })
  })

  describe('calculateFavorites', () => {
    window.INST = {
      editorButtons: [],
    }
    it('returns 0 if externalTools array is empty', () => {
      const externalTools = []
      const rceFavCount = countFavorites(externalTools)
      expect(rceFavCount).toEqual(0)
    })

    it('returns 3 if externalTools contains 3 favorites and some not favorites', () => {
      const externalTools = [
        {is_rce_favorite: true},
        {is_rce_favorite: true},
        {is_rce_favorite: true},
        {is_rce_favorite: false},
      ]
      const rceFavCount = countFavorites(externalTools)
      expect(rceFavCount).toEqual(3)
    })

    it('returns 2 if externalTools contains 3 favorites but one of them is on_by_default', () => {
      window.INST = {
        editorButtons: [
          {id: 2, on_by_default: true},
          {id: 42, on_by_default: true},
        ],
      }
      const externalTools = [
        {app_id: 1, is_rce_favorite: true},
        {app_id: 2, is_rce_favorite: true},
        {app_id: 3, is_rce_favorite: true},
        {app_id: 4, is_rce_favorite: false},
      ]
      const rceFavCount = countFavorites(externalTools)
      expect(rceFavCount).toEqual(2)
    })
  })
})<|MERGE_RESOLUTION|>--- conflicted
+++ resolved
@@ -20,16 +20,7 @@
 import {render} from '@testing-library/react'
 import {ExternalToolsTable, countFavorites} from '../ExternalToolsTable'
 
-<<<<<<< HEAD
-function renderTable(
-  canAdd = true,
-  canEdit = true,
-  canDelete = true,
-  FEATURES = {}
-) {
-=======
 function renderTable(canAdd = true, canEdit = true, canDelete = true, FEATURES = {}) {
->>>>>>> 51db239a
   window.ENV = {
     context_asset_string: 'account_1',
     ACCOUNT: {
