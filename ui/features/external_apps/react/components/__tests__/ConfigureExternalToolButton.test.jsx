/*
 * Copyright (C) 2017 - present Instructure, Inc.
 *
 * This file is part of Canvas.
 *
 * Canvas is free software: you can redistribute it and/or modify it under
 * the terms of the GNU Affero General Public License as published by the Free
 * Software Foundation, version 3 of the License.
 *
 * Canvas is distributed in the hope that it will be useful, but WITHOUT ANY
 * WARRANTY; without even the implied warranty of MERCHANTABILITY or FITNESS FOR
 * A PARTICULAR PURPOSE. See the GNU Affero General Public License for more
 * details.
 *
 * You should have received a copy of the GNU Affero General Public License along
 * with this program. If not, see <http://www.gnu.org/licenses/>.
 */

import React from 'react'
import {fireEvent, render, screen, waitFor} from '@testing-library/react'
import userEvent from '@testing-library/user-event'
import ConfigureExternalToolButton from '../ConfigureExternalToolButton'
import {monitorLtiMessages} from '@canvas/lti/jquery/messages'

let tool
let event
let ref
let returnFocus

beforeEach(() => {
  ENV.LTI_LAUNCH_FRAME_ALLOWANCES = ['midi', 'media']
  ENV.CONTEXT_BASE_URL = 'https://advantage.tool.com'
  tool = {
    name: 'test tool',
    app_id: '1',
    tool_configuration: {
      url: 'https://advantage.tool.com',
    },
  }
  event = {
    preventDefault() {},
  }
  ref = React.createRef()
  returnFocus = jest.fn()
  userEvent.setup()
})

function renderComponent(modalIsOpen = false) {
  return render(<ConfigureExternalToolButton {...{tool, modalIsOpen, returnFocus, ref}} />)
}

function renderComponentOpen() {
  renderComponent(true)
}

test('uses the tool id to launch', () => {
  renderComponentOpen()
  expect(screen.getByTitle(/Tool Configuration/i).getAttribute('src')).toContain(
    '/external_tools/1',
  )
})

test('includes the tool_configuration placement', () => {
  renderComponentOpen()
  expect(screen.getByTitle(/Tool Configuration/i).getAttribute('src')).toContain(
    'placement=tool_configuration',
  )
})

<<<<<<< HEAD
test('shows beginning info alert and adds styles to iframe', () => {
  renderComponentOpen()
  ref.current.handleAlertFocus({target: {className: 'before'}})
  expect(ref.current.state.beforeExternalContentAlertClass).toEqual('')
  // Note: The width here is normally 300px, but because these are older JS files, the CSS isn't included,
  // so the offsetWidth is 0.
  expect(ref.current.iframeStyle()).toEqual({
    border: '2px solid #2B7ABC',
    padding: '0px',
    width: '100%',
    height: undefined,
    minHeight: undefined,
  })
})

=======
>>>>>>> 1acb383e
test('adds iframe width/height when it is in the tool configuration', () => {
  tool.tool_configuration.selection_width = 500
  tool.tool_configuration.selection_height = 600
  renderComponentOpen()
  expect(ref.current.iframeStyle()).toEqual({
    border: 'none',
    padding: '2px',
    width: 500,
    height: 600,
    minHeight: 600,
<<<<<<< HEAD
  })
})

test('shows ending info alert and adds styles to iframe', () => {
  renderComponentOpen()
  ref.current.handleAlertFocus({target: {className: 'after'}})
  expect(ref.current.state.afterExternalContentAlertClass).toEqual('')
  // Note: The width here is normally 300px, but because these are older JS files, the CSS isn't included,
  // so the offsetWidth is 0.
  expect(ref.current.iframeStyle()).toEqual({
    border: '2px solid #2B7ABC',
    padding: '0px',
    width: '100%',
    height: undefined,
    minHeight: undefined,
  })
})

test('hides beginning info alert and adds styles to iframe', async () => {
  renderComponent()
  ref.current.openModal(event)
  ref.current.handleAlertBlur({target: {className: 'before'}})
  expect(ref.current.state.afterExternalContentAlertClass).toEqual('screenreader-only')
  expect(ref.current.iframeStyle()).toEqual({
    border: 'none',
    padding: '2px',
    width: '100%',
    height: undefined,
    minHeight: undefined,
  })
})

test('hides ending info alert and adds styles to iframe', () => {
  renderComponent()
  ref.current.openModal(event)
  ref.current.handleAlertBlur({target: {className: 'after'}})
  expect(ref.current.state.afterExternalContentAlertClass).toEqual('screenreader-only')
  expect(ref.current.iframeStyle()).toEqual({
    border: 'none',
    padding: '2px',
    width: '100%',
    height: undefined,
    minHeight: undefined,
  })
})

test("doesn't show alerts or add border to iframe by default", () => {
  renderComponent()
  ref.current.openModal(event)
  const iframe = screen.getByTitle(/Tool Configuration/i)
  expect(iframe).toHaveClass('tool_launch')
  expect(iframe).not.toHaveStyle('border: 2px solid #2B7ABC;')
})

=======
  })
})

>>>>>>> 1acb383e
test('sets the iframe allowances', () => {
  renderComponentOpen()
  const iframe = screen.getByTitle(/Tool Configuration/i)
  expect(iframe).toHaveAttribute('allow', 'midi; media')
})

test("sets the 'data-lti-launch' attribute on the iframe", () => {
  renderComponentOpen()
  const iframe = screen.getByTitle(/Tool Configuration/i)
  expect(iframe).toHaveAttribute('data-lti-launch', 'true')
})

test('opens and closes the modal', async () => {
  renderComponent()
  expect(screen.queryByRole('dialog')).not.toBeInTheDocument()

  await userEvent.click(screen.getByText(/configure/i))

  expect(screen.getByRole('dialog')).toBeInTheDocument()

  await userEvent.click(screen.getByTestId('close-modal-button'))

  await waitFor(() => {
    expect(screen.queryByRole('dialog')).not.toBeInTheDocument()
  })
  expect(returnFocus).toHaveBeenCalled()
})

test('closes the modal when tool sends lti.close message', async () => {
  renderComponentOpen()
  monitorLtiMessages()

  fireEvent(
    window,
    new MessageEvent('message', {
      data: {subject: 'lti.close'},
      origin: 'https://advantage.tool.com',
      source: window,
    }),
  )

  await waitFor(() => {
    expect(screen.queryByRole('dialog')).not.toBeInTheDocument()
  })
})<|MERGE_RESOLUTION|>--- conflicted
+++ resolved
@@ -67,24 +67,6 @@
   )
 })
 
-<<<<<<< HEAD
-test('shows beginning info alert and adds styles to iframe', () => {
-  renderComponentOpen()
-  ref.current.handleAlertFocus({target: {className: 'before'}})
-  expect(ref.current.state.beforeExternalContentAlertClass).toEqual('')
-  // Note: The width here is normally 300px, but because these are older JS files, the CSS isn't included,
-  // so the offsetWidth is 0.
-  expect(ref.current.iframeStyle()).toEqual({
-    border: '2px solid #2B7ABC',
-    padding: '0px',
-    width: '100%',
-    height: undefined,
-    minHeight: undefined,
-  })
-})
-
-=======
->>>>>>> 1acb383e
 test('adds iframe width/height when it is in the tool configuration', () => {
   tool.tool_configuration.selection_width = 500
   tool.tool_configuration.selection_height = 600
@@ -95,66 +77,9 @@
     width: 500,
     height: 600,
     minHeight: 600,
-<<<<<<< HEAD
   })
 })
 
-test('shows ending info alert and adds styles to iframe', () => {
-  renderComponentOpen()
-  ref.current.handleAlertFocus({target: {className: 'after'}})
-  expect(ref.current.state.afterExternalContentAlertClass).toEqual('')
-  // Note: The width here is normally 300px, but because these are older JS files, the CSS isn't included,
-  // so the offsetWidth is 0.
-  expect(ref.current.iframeStyle()).toEqual({
-    border: '2px solid #2B7ABC',
-    padding: '0px',
-    width: '100%',
-    height: undefined,
-    minHeight: undefined,
-  })
-})
-
-test('hides beginning info alert and adds styles to iframe', async () => {
-  renderComponent()
-  ref.current.openModal(event)
-  ref.current.handleAlertBlur({target: {className: 'before'}})
-  expect(ref.current.state.afterExternalContentAlertClass).toEqual('screenreader-only')
-  expect(ref.current.iframeStyle()).toEqual({
-    border: 'none',
-    padding: '2px',
-    width: '100%',
-    height: undefined,
-    minHeight: undefined,
-  })
-})
-
-test('hides ending info alert and adds styles to iframe', () => {
-  renderComponent()
-  ref.current.openModal(event)
-  ref.current.handleAlertBlur({target: {className: 'after'}})
-  expect(ref.current.state.afterExternalContentAlertClass).toEqual('screenreader-only')
-  expect(ref.current.iframeStyle()).toEqual({
-    border: 'none',
-    padding: '2px',
-    width: '100%',
-    height: undefined,
-    minHeight: undefined,
-  })
-})
-
-test("doesn't show alerts or add border to iframe by default", () => {
-  renderComponent()
-  ref.current.openModal(event)
-  const iframe = screen.getByTitle(/Tool Configuration/i)
-  expect(iframe).toHaveClass('tool_launch')
-  expect(iframe).not.toHaveStyle('border: 2px solid #2B7ABC;')
-})
-
-=======
-  })
-})
-
->>>>>>> 1acb383e
 test('sets the iframe allowances', () => {
   renderComponentOpen()
   const iframe = screen.getByTitle(/Tool Configuration/i)
