--- conflicted
+++ resolved
@@ -46,28 +46,6 @@
 })
 
 function renderComponent(modalIsOpen = false) {
-<<<<<<< HEAD
-  return render(
-    <ConfigureExternalToolButton {...{tool, modalIsOpen, returnFocus, ref}} />
-  )
-}
-
-function renderComponentOpen() {
-  renderComponent(true)
-}
-
-test('uses the tool configuration "url" when present', () => {
-  renderComponentOpen()
-  expect(screen.getByTitle(/Tool Configuration/i).getAttribute('src')).toContain(
-    'url=https%3A%2F%2Fadvantage.tool.com',
-  )
-})
-
-test('uses the tool configuration "target_link_uri" when "url" is not present', () => {
-  tool.tool_configuration = {
-    target_link_uri: 'https://advantage.tool.com',
-  }
-=======
   return render(<ConfigureExternalToolButton {...{tool, modalIsOpen, returnFocus, ref}} />)
 }
 
@@ -76,7 +54,6 @@
 }
 
 test('uses the tool id to launch', () => {
->>>>>>> 9432ec57
   renderComponentOpen()
   expect(screen.getByTitle(/Tool Configuration/i).getAttribute('src')).toContain(
     '/external_tools/1',
@@ -98,15 +75,10 @@
   // so the offsetWidth is 0.
   expect(ref.current.iframeStyle()).toEqual({
     border: '2px solid #2B7ABC',
-<<<<<<< HEAD
-    padding: "0px",
-    width: "100%", height: undefined, minHeight: undefined,
-=======
     padding: '0px',
     width: '100%',
     height: undefined,
     minHeight: undefined,
->>>>>>> 9432ec57
   })
 })
 
@@ -115,16 +87,11 @@
   tool.tool_configuration.selection_height = 600
   renderComponentOpen()
   expect(ref.current.iframeStyle()).toEqual({
-<<<<<<< HEAD
-    border: 'none', padding: "2px",
-    width: 500, height: 600, minHeight: 600,
-=======
     border: 'none',
     padding: '2px',
     width: 500,
     height: 600,
     minHeight: 600,
->>>>>>> 9432ec57
   })
 })
 
@@ -135,16 +102,11 @@
   // Note: The width here is normally 300px, but because these are older JS files, the CSS isn't included,
   // so the offsetWidth is 0.
   expect(ref.current.iframeStyle()).toEqual({
-<<<<<<< HEAD
-    border: '2px solid #2B7ABC', padding: "0px",
-    width: '100%', height: undefined, minHeight: undefined
-=======
     border: '2px solid #2B7ABC',
     padding: '0px',
     width: '100%',
     height: undefined,
     minHeight: undefined,
->>>>>>> 9432ec57
   })
 })
 
@@ -154,16 +116,11 @@
   ref.current.handleAlertBlur({target: {className: 'before'}})
   expect(ref.current.state.afterExternalContentAlertClass).toEqual('screenreader-only')
   expect(ref.current.iframeStyle()).toEqual({
-<<<<<<< HEAD
-    border: 'none', padding: "2px",
-    width: '100%', height: undefined, minHeight: undefined,
-=======
     border: 'none',
     padding: '2px',
     width: '100%',
     height: undefined,
     minHeight: undefined,
->>>>>>> 9432ec57
   })
 })
 
@@ -173,16 +130,11 @@
   ref.current.handleAlertBlur({target: {className: 'after'}})
   expect(ref.current.state.afterExternalContentAlertClass).toEqual('screenreader-only')
   expect(ref.current.iframeStyle()).toEqual({
-<<<<<<< HEAD
-    border: 'none', padding: "2px",
-    width: '100%', height: undefined, minHeight: undefined,
-=======
     border: 'none',
     padding: '2px',
     width: '100%',
     height: undefined,
     minHeight: undefined,
->>>>>>> 9432ec57
   })
 })
 
