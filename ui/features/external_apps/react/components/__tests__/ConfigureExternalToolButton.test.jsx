--- conflicted
+++ resolved
@@ -83,15 +83,11 @@
   expect(ref.current.state.beforeExternalContentAlertClass).toEqual('')
   // Note: The width here is normally 300px, but because these are older JS files, the CSS isn't included,
   // so the offsetWidth is 0.
-<<<<<<< HEAD
-  expect(ref.current.state.iframeStyle).toEqual({border: '2px solid #2B7ABC', width: '-4px'})
-=======
   expect(ref.current.iframeStyle()).toEqual({
     border: '2px solid #2B7ABC',
     padding: "0px",
     width: "100%", height: undefined, minHeight: undefined,
   })
->>>>>>> c345be2d
 })
 
 test('adds iframe width/height when it is in the tool configuration', () => {
@@ -110,14 +106,10 @@
   expect(ref.current.state.afterExternalContentAlertClass).toEqual('')
   // Note: The width here is normally 300px, but because these are older JS files, the CSS isn't included,
   // so the offsetWidth is 0.
-<<<<<<< HEAD
-  expect(ref.current.state.iframeStyle).toEqual({border: '2px solid #2B7ABC', width: '-4px'})
-=======
   expect(ref.current.iframeStyle()).toEqual({
     border: '2px solid #2B7ABC', padding: "0px",
     width: '100%', height: undefined, minHeight: undefined
   })
->>>>>>> c345be2d
 })
 
 test('hides beginning info alert and adds styles to iframe', async () => {
