--- conflicted
+++ resolved
@@ -30,14 +30,6 @@
     expect(container).toBeInTheDocument()
   })
 
-<<<<<<< HEAD
-  test('canAdd', () => {
-    const component = renderComponent({
-      env: {
-        PERMISSIONS: {add_tool_manually: true},
-        APP_CENTER: {enabled: true},
-      },
-=======
   describe('permissions', () => {
     it('shows add button when add_tool_manually permission is true', () => {
       const {getByRole} = renderComponent({
@@ -67,7 +59,6 @@
         },
       })
       expect(getByTestId('dev-key-admin-table')).toBeInTheDocument()
->>>>>>> 4b8c5dea
     })
 
     it('shows external tools table when edit_tool_manually permission is false', () => {
