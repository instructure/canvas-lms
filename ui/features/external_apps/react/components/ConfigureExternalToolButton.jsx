/*
 * Copyright (C) 2014 - present Instructure, Inc.
 *
 * This file is part of Canvas.
 *
 * Canvas is free software: you can redistribute it and/or modify it under
 * the terms of the GNU Affero General Public License as published by the Free
 * Software Foundation, version 3 of the License.
 *
 * Canvas is distributed in the hope that it will be useful, but WITHOUT ANY
 * WARRANTY; without even the implied warranty of MERCHANTABILITY or FITNESS FOR
 * A PARTICULAR PURPOSE. See the GNU Affero General Public License for more
 * details.
 *
 * You should have received a copy of the GNU Affero General Public License along
 * with this program. If not, see <http://www.gnu.org/licenses/>.
 */

import {useScope as createI18nScope} from '@canvas/i18n'
import React from 'react'
import {shape, func} from 'prop-types'
import {Button, CloseButton} from '@instructure/ui-buttons'
import {Modal} from '@instructure/ui-modal'
import {Heading} from '@instructure/ui-heading'
import iframeAllowances from '@canvas/external-apps/iframeAllowances'
import ToolLaunchIframe from '@canvas/external-tools/react/components/ToolLaunchIframe'
import {onLtiClosePostMessage} from '@canvas/lti/jquery/messages'

const I18n = createI18nScope('external_tools')

export default class ConfigureExternalToolButton extends React.Component {
  removeCloseListener

  static propTypes = {
    tool: shape({}).isRequired,
    returnFocus: func.isRequired,
  }

  constructor(props) {
    super(props)
    this.state = {
      modalIsOpen: props.modalIsOpen,
    }
  }

  componentDidMount() {
    this.removeCloseListener = onLtiClosePostMessage('tool_configuration', this.closeModal)
  }

  componentWillUnmount() {
    this.removeCloseListener?.()
  }

  getLaunchUrl = tool => {
    return `${ENV.CONTEXT_BASE_URL}/external_tools/${tool.app_id}?display=borderless&placement=tool_configuration`
  }

  openModal = e => {
    e.preventDefault()
    this.setState({modalIsOpen: true})
  }

  closeModal = cb => {
    if (typeof cb === 'function') {
      this.setState({modalIsOpen: false}, cb)
    } else {
      this.setState({modalIsOpen: false})
    }
    this.props.returnFocus()
  }

<<<<<<< HEAD
  handleAlertFocus = event => {
    const newState = {alertFocused: true}
    if (event.target.className.search('before') > -1) {
      newState.beforeExternalContentAlertClass = ''
    } else if (event.target.className.search('after') > -1) {
      newState.afterExternalContentAlertClass = ''
    }
    this.setState(newState)
  }

=======
>>>>>>> 66de4dda
  iframeStyle = () => {
    return {
      width: this.iframeWidth() || '100%',
      height: this.iframeHeight(),
      minHeight: this.iframeHeight(),
      border: 'none',
      padding: '2px',
    }
  }

<<<<<<< HEAD
  handleAlertBlur = event => {
    const newState = {alertFocused: false}
    if (event.target.className.search('before') > -1) {
      newState.beforeExternalContentAlertClass = 'screenreader-only'
    } else if (event.target.className.search('after') > -1) {
      newState.afterExternalContentAlertClass = 'screenreader-only'
    }
    this.setState(newState)
  }

=======
>>>>>>> 66de4dda
  renderIframe = () => {
    return (
      <div>
        <ToolLaunchIframe
          src={this.getLaunchUrl(this.props.tool)}
          title={I18n.t('Tool Configuration')}
          style={this.iframeStyle()}
          ref={e => {
            this.iframe = e
          }}
        />
      </div>
    )
  }

  onAfterOpen = () => {
    if (this.iframe) {
      this.iframe.setAttribute('allow', iframeAllowances())
    }
  }

  iframeWidth = () => this.props.tool?.tool_configuration.selection_width || undefined
  iframeHeight = () => this.props.tool?.tool_configuration.selection_height || undefined
  modalSize = () => (this.iframeWidth() ? undefined : 'large')
  // If we don't explicitly set header width, long tool names will cause header
  // to be wider than iframe (plus 40 pixels for close button / padding) and
  // make dialog be too wide.
  headingWidth = () => ((this.iframeWidth() || 0) > 50 ? this.iframeWidth() - 40 : undefined)

  render() {
    const title = I18n.t('Configure %{toolName} App', {toolName: this.props.tool.name})

    return (
      <li role="presentation" className="ConfigureExternalToolButton">
        {/* TODO: use InstUI button */}
        {/* eslint-disable-next-line jsx-a11y/anchor-is-valid */}
        <a
          href="#"
          tabIndex="-1"
          ref="btnTriggerModal"
          role="menuitem"
          aria-label={I18n.t('Configure %{toolName} App', {toolName: this.props.tool.name})}
          className="icon-settings-2"
          onClick={this.openModal}
        >
          {I18n.t('Configure')}
        </a>
        <Modal
          open={this.state.modalIsOpen}
          onDismiss={this.closeModal}
          onEnter={this.onAfterOpen}
          label={title}
          size={this.modalSize()}
        >
          <Modal.Header style={{width: this.headingWidth()}} width={this.headingWidth()}>
            <CloseButton
              onClick={this.closeModal}
              offset="medium"
              placement="end"
              screenReaderLabel={I18n.t('Close')}
            />
            <Heading width={this.headingWidth()} style={{width: this.headingWidth()}}>
              {title}
            </Heading>
          </Modal.Header>
          <Modal.Body>{this.renderIframe()}</Modal.Body>
          <Modal.Footer>
            <Button onClick={this.closeModal} data-testid="close-modal-button">
              {I18n.t('Close')}
            </Button>
          </Modal.Footer>
        </Modal>
      </li>
    )
  }
}<|MERGE_RESOLUTION|>--- conflicted
+++ resolved
@@ -69,19 +69,6 @@
     this.props.returnFocus()
   }
 
-<<<<<<< HEAD
-  handleAlertFocus = event => {
-    const newState = {alertFocused: true}
-    if (event.target.className.search('before') > -1) {
-      newState.beforeExternalContentAlertClass = ''
-    } else if (event.target.className.search('after') > -1) {
-      newState.afterExternalContentAlertClass = ''
-    }
-    this.setState(newState)
-  }
-
-=======
->>>>>>> 66de4dda
   iframeStyle = () => {
     return {
       width: this.iframeWidth() || '100%',
@@ -92,19 +79,6 @@
     }
   }
 
-<<<<<<< HEAD
-  handleAlertBlur = event => {
-    const newState = {alertFocused: false}
-    if (event.target.className.search('before') > -1) {
-      newState.beforeExternalContentAlertClass = 'screenreader-only'
-    } else if (event.target.className.search('after') > -1) {
-      newState.afterExternalContentAlertClass = 'screenreader-only'
-    }
-    this.setState(newState)
-  }
-
-=======
->>>>>>> 66de4dda
   renderIframe = () => {
     return (
       <div>
