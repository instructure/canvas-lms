--- conflicted
+++ resolved
@@ -19,15 +19,9 @@
 import {useScope as createI18nScope} from '@canvas/i18n'
 import React from 'react'
 import {shape, func} from 'prop-types'
-<<<<<<< HEAD
-import {Button, CloseButton} from "@instructure/ui-buttons"
-import {Modal} from "@instructure/ui-modal"
-import {Heading} from "@instructure/ui-heading"
-=======
 import {Button, CloseButton} from '@instructure/ui-buttons'
 import {Modal} from '@instructure/ui-modal'
 import {Heading} from '@instructure/ui-heading'
->>>>>>> 9432ec57
 import iframeAllowances from '@canvas/external-apps/iframeAllowances'
 import ToolLaunchIframe from '@canvas/external-tools/react/components/ToolLaunchIframe'
 import {onLtiClosePostMessage} from '@canvas/lti/jquery/messages'
@@ -79,11 +73,7 @@
   }
 
   handleAlertFocus = event => {
-<<<<<<< HEAD
-    const newState = { alertFocused: true }
-=======
     const newState = {alertFocused: true}
->>>>>>> 9432ec57
     if (event.target.className.search('before') > -1) {
       newState.beforeExternalContentAlertClass = ''
     } else if (event.target.className.search('after') > -1) {
@@ -104,11 +94,7 @@
   }
 
   handleAlertBlur = event => {
-<<<<<<< HEAD
-    const newState = { alertFocused: false }
-=======
     const newState = {alertFocused: false}
->>>>>>> 9432ec57
     if (event.target.className.search('before') > -1) {
       newState.beforeExternalContentAlertClass = 'screenreader-only'
     } else if (event.target.className.search('after') > -1) {
@@ -171,19 +157,11 @@
 
   iframeWidth = () => this.props.tool?.tool_configuration.selection_width || undefined
   iframeHeight = () => this.props.tool?.tool_configuration.selection_height || undefined
-<<<<<<< HEAD
-  modalSize = () => this.iframeWidth() ? undefined : "large"
-  // If we don't explicitly set header width, long tool names will cause header
-  // to be wider than iframe (plus 40 pixels for close button / padding) and
-  // make dialog be too wide.
-  headingWidth = () => ((this.iframeWidth() || 0) > 50) ? (this.iframeWidth() - 40) : undefined
-=======
   modalSize = () => (this.iframeWidth() ? undefined : 'large')
   // If we don't explicitly set header width, long tool names will cause header
   // to be wider than iframe (plus 40 pixels for close button / padding) and
   // make dialog be too wide.
   headingWidth = () => ((this.iframeWidth() || 0) > 50 ? this.iframeWidth() - 40 : undefined)
->>>>>>> 9432ec57
 
   render() {
     const title = I18n.t('Configure %{toolName} App', {toolName: this.props.tool.name})
@@ -207,15 +185,9 @@
           open={this.state.modalIsOpen}
           onDismiss={this.closeModal}
           onEnter={this.onAfterOpen}
-<<<<<<< HEAD
-          label={"label why"}
-          size={this.modalSize()}
-         >
-=======
           label={title}
           size={this.modalSize()}
         >
->>>>>>> 9432ec57
           <Modal.Header style={{width: this.headingWidth()}} width={this.headingWidth()}>
             <CloseButton
               onClick={this.closeModal}
@@ -223,13 +195,9 @@
               placement="end"
               screenReaderLabel={I18n.t('Close')}
             />
-<<<<<<< HEAD
-            <Heading width={this.headingWidth()} style={{width: this.headingWidth()}}>{I18n.t('Configure %{tool} App?', {tool: this.props.tool.name})}</Heading>
-=======
             <Heading width={this.headingWidth()} style={{width: this.headingWidth()}}>
               {title}
             </Heading>
->>>>>>> 9432ec57
           </Modal.Header>
           <Modal.Body>{this.renderIframe()}</Modal.Body>
           <Modal.Footer>
