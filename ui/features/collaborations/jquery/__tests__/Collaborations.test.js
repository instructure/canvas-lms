--- conflicted
+++ resolved
@@ -20,23 +20,15 @@
 import $ from 'jquery'
 import 'jquery-migrate' // required
 import '@canvas/jquery/jquery.ajaxJSON'
-<<<<<<< HEAD
-=======
 import {http, HttpResponse} from 'msw'
 import {setupServer} from 'msw/node'
 import fakeENV from '@canvas/test-utils/fakeENV'
->>>>>>> 5493525b
 
 const container = document.createElement('div')
 container.setAttribute('id', 'fixtures')
 document.body.appendChild(container)
 
-<<<<<<< HEAD
-let oldAjaxJSON = null
-let oldScreenReaderFlashMessage = null
-=======
 const server = setupServer()
->>>>>>> 5493525b
 
 describe('Collaborations', () => {
   let originalRemoveCollaboration
@@ -61,14 +53,9 @@
   })
 
   beforeEach(() => {
-<<<<<<< HEAD
-    oldAjaxJSON = $.ajaxJSON
-    oldScreenReaderFlashMessage = $.screenReaderFlashMessage
-=======
     $.screenReaderFlashMessage = jest.fn()
     const collaboration = $('<div class="collaboration">')
     collaboration.dim = jest.fn()
->>>>>>> 5493525b
     const link = $('<a></a>')
     link.addClass('delete_collaboration_link')
     link.attr('href', 'http://test.com')
@@ -91,17 +78,6 @@
     $('#fixtures').append(dom)
   })
 
-<<<<<<< HEAD
-  afterEach(() => {
-    $('#delete_collaboration_dialog').remove()
-    $('#fixtures').empty()
-    $.ajaxJSON = oldAjaxJSON
-    $.screenReaderFlashMessage = oldScreenReaderFlashMessage
-  })
-
-  test('shows a flash message when deletion is complete', () => {
-    $.screenReaderFlashMessage = jest.fn()
-=======
   test('shows a flash message when deletion is complete', async () => {
     server.use(
       http.post('http://test.com', () => {
@@ -110,21 +86,10 @@
     )
 
     const button = $('<button class="delete_button"></button>')
->>>>>>> 5493525b
     const e = {
       originalEvent: MouseEvent,
       type: 'click',
       timeStamp: 1433863761376,
-<<<<<<< HEAD
-      jQuery17209791898143012077: true,
-    }
-    $.ajaxJSON = function (_url, _method, _data, callback) {
-      const responseData = {}
-      return callback.call(responseData)
-    }
-    collaborations.Events.onDelete(e)
-    expect($.screenReaderFlashMessage).toHaveBeenCalledTimes(1)
-=======
       currentTarget: button[0],
     }
 
@@ -135,6 +100,5 @@
 
     expect($.screenReaderFlashMessage).toHaveBeenCalledTimes(1)
     expect($.screenReaderFlashMessage).toHaveBeenCalledWith('Collaboration was deleted')
->>>>>>> 5493525b
   })
 })