/*
 * Copyright (C) 2025 - present Instructure, Inc.
 *
 * This file is part of Canvas.
 *
 * Canvas is free software: you can redistribute it and/or modify it under
 * the terms of the GNU Affero General Public License as published by the Free
 * Software Foundation, version 3 of the License.
 *
 * Canvas is distributed in the hope that it will be useful, but WITHOUT ANY
 * WARRANTY; without even the implied warranty of MERCHANTABILITY or FITNESS FOR
 * A PARTICULAR PURPOSE. See the GNU Affero General Public License for more
 * details.
 *
 * You should have received a copy of the GNU Affero General Public License along
 * with this program. If not, see <http://www.gnu.org/licenses/>.
 */

import React from 'react'
import {View} from '@instructure/ui-view'
import {Flex} from '@instructure/ui-flex'
import {Button} from '@instructure/ui-buttons'
import {useScope as createI18nScope} from '@canvas/i18n'

const I18n = createI18nScope('accessibility_checker')

interface Props {
  nextButtonName: string
  onSkip: () => void
  onSaveAndNext: () => void
  onBack?: () => void
  isBackDisabled?: boolean
  isSkipDisabled?: boolean
  isSaveAndNextDisabled?: boolean
}

const Footer: React.FC<Props> = ({
  nextButtonName,
  onSkip,
  onSaveAndNext,
  onBack,
  isBackDisabled,
  isSkipDisabled,
  isSaveAndNextDisabled,
}: Props) => {
  return (
    <View as="footer" background="secondary">
      <Flex justifyItems="space-between" alignItems="center" padding="small">
        <Flex.Item>
          <Flex gap="small">
<<<<<<< HEAD
            <Button data-testid="back-button" onClick={onBack} disabled={isBackDisabled}>
              {I18n.t('Back')}
            </Button>
            <Button data-testid="skip-button" onClick={onSkip} disabled={isSkipDisabled}>
=======
            <Button
              data-testid="back-button"
              onClick={onBack}
              disabled={isBackDisabled}
              aria-label={I18n.t('Back to previous issue')}
            >
              {I18n.t('Back')}
            </Button>
            <Button
              data-testid="skip-button"
              onClick={onSkip}
              disabled={isSkipDisabled}
              aria-label={I18n.t('Skip issue')}
            >
>>>>>>> 40dcc2b7
              {I18n.t('Skip')}
            </Button>
          </Flex>
        </Flex.Item>

        <Flex.Item>
          <Button
            data-testid="save-and-next-button"
            onClick={onSaveAndNext}
            aria-label={I18n.t('Save and Next issue')}
            color="primary"
            disabled={isSaveAndNextDisabled}
          >
            {nextButtonName}
          </Button>
        </Flex.Item>
      </Flex>
    </View>
  )
}

export default Footer<|MERGE_RESOLUTION|>--- conflicted
+++ resolved
@@ -48,12 +48,6 @@
       <Flex justifyItems="space-between" alignItems="center" padding="small">
         <Flex.Item>
           <Flex gap="small">
-<<<<<<< HEAD
-            <Button data-testid="back-button" onClick={onBack} disabled={isBackDisabled}>
-              {I18n.t('Back')}
-            </Button>
-            <Button data-testid="skip-button" onClick={onSkip} disabled={isSkipDisabled}>
-=======
             <Button
               data-testid="back-button"
               onClick={onBack}
@@ -68,7 +62,6 @@
               disabled={isSkipDisabled}
               aria-label={I18n.t('Skip issue')}
             >
->>>>>>> 40dcc2b7
               {I18n.t('Skip')}
             </Button>
           </Flex>
