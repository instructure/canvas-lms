/*
 * Copyright (C) 2025 - present Instructure, Inc.
 *
 * This file is part of Canvas.
 *
 * Canvas is free software: you can redistribute it and/or modify it under
 * the terms of the GNU Affero General Public License as published by the Free
 * Software Foundation, version 3 of the License.
 *
 * Canvas is distributed in the hope that it will be useful, but WITHOUT ANY
 * WARRANTY; without even the implied warranty of MERCHANTABILITY or FITNESS FOR
 * A PARTICULAR PURPOSE. See the GNU Affero General Public License for more
 * details.
 *
 * You should have received a copy of the GNU Affero General Public License along
 * with this program. If not, see <http://www.gnu.org/licenses/>.
 */
import React, {
  useState,
  forwardRef,
  useRef,
  useImperativeHandle,
  useCallback,
  useEffect,
<<<<<<< HEAD
=======
  useId,
>>>>>>> 40dcc2b7
} from 'react'
import {useScope as createI18nScope} from '@canvas/i18n'
import {TextArea} from '@instructure/ui-text-area'
import {Checkbox} from '@instructure/ui-checkbox'
import {Text} from '@instructure/ui-text'
import {View} from '@instructure/ui-view'
import {Flex} from '@instructure/ui-flex'
import {Button} from '@instructure/ui-buttons'
import {IconAiSolid} from '@instructure/ui-icons'
import doFetchApi from '@canvas/do-fetch-api-effect'
import {Spinner} from '@instructure/ui-spinner'
import {Alert} from '@instructure/ui-alerts'
<<<<<<< HEAD

=======
import getLiveRegion from '@canvas/instui-bindings/react/liveRegion'
>>>>>>> 40dcc2b7
import {useAccessibilityCheckerContext} from '../../../hooks/useAccessibilityCheckerContext'
import {GenerateResponse} from '../../../types'
import {getAsContentItemType} from '../../../utils/apiData'
import {stripQueryString} from '../../../utils/query'
import {FormComponentHandle, FormComponentProps} from './index'
import {useAccessibilityScansStore} from '../../../stores/AccessibilityScansStore'
import {useShallow} from 'zustand/react/shallow'

const I18n = createI18nScope('accessibility_checker')

const CheckboxTextInput: React.FC<FormComponentProps & React.RefAttributes<FormComponentHandle>> =
  forwardRef<FormComponentHandle, FormComponentProps>(
    (
      {
        issue,
        value,
        error,
        onChangeValue,
        onValidationChange,
        actionButtons,
        isDisabled,
      }: FormComponentProps,
      ref,
    ) => {
<<<<<<< HEAD
=======
      const [alertMessage, setAlertMessage] = useState<string | null>(null)
>>>>>>> 40dcc2b7
      const checkboxRef = useRef<HTMLInputElement | null>(null)
      const textAreaRef = useRef<HTMLTextAreaElement | null>(null)
      const [isChecked, setChecked] = useState(false)
      const [generateLoading, setGenerateLoading] = useState(false)
      const [generationError, setGenerationError] = useState<string | null>(null)
      const {selectedItem} = useAccessibilityCheckerContext()
      const isAiGenerationEnabled = useAccessibilityScansStore(
        useShallow(state => state.aiGenerationEnabled),
      )
<<<<<<< HEAD

      const validateValue = useCallback(
        (currentValue: string | null, checked: boolean) => {
          if (checked) {
            return {isValid: true, errorMessage: undefined}
          }
          if (currentValue && currentValue.trim()) {
            if (
              !issue.form.inputMaxLength ||
              currentValue.trim().length <= issue.form.inputMaxLength
            ) {
              return {isValid: true, errorMessage: undefined}
            }
            return {
              isValid: false,
              errorMessage: I18n.t('Keep alt text under %{maxLength} characters.', {
                maxLength: issue.form.inputMaxLength,
              }),
            }
          }
          return {isValid: false, errorMessage: I18n.t('Alt text is required.')}
        },
        [issue.form.inputMaxLength],
      )

=======
      const charCountId = useId()

      const validateValue = useCallback(
        (currentValue: string | null, checked: boolean) => {
          if (checked) {
            return {isValid: true, errorMessage: undefined}
          }
          if (currentValue && currentValue.trim()) {
            if (
              !issue.form.inputMaxLength ||
              currentValue.trim().length <= issue.form.inputMaxLength
            ) {
              return {isValid: true, errorMessage: undefined}
            }
            return {
              isValid: false,
              errorMessage: I18n.t('Keep alt text under %{maxLength} characters.', {
                maxLength: issue.form.inputMaxLength,
              }),
            }
          }
          return {isValid: false, errorMessage: I18n.t('Alt text is required.')}
        },
        [issue.form.inputMaxLength],
      )

>>>>>>> 40dcc2b7
      // Trigger validation on value or checkbox changes
      useEffect(() => {
        const {isValid, errorMessage} = validateValue(value, isChecked)
        onValidationChange?.(isValid, errorMessage)
<<<<<<< HEAD
      }, [value, isChecked, onValidationChange, validateValue])
=======

        const timeout = setTimeout(() => {
          const inputLength = value?.length ?? 0

          const msg = I18n.t(
            {
              one: '%{count} / %{maxLength} characters entered.',
              other: '%{count} / %{maxLength} characters entered.',
            },
            {count: inputLength, maxLength: issue.form.inputMaxLength},
          )

          setAlertMessage(msg)
        }, 3000)

        return () => clearTimeout(timeout)
      }, [
        value,
        isChecked,
        issue.form.inputMaxLength,
        onValidationChange,
        validateValue,
        setAlertMessage,
      ])

      useEffect(() => {
        const timeout = setTimeout(() => {
          if (alertMessage) {
            setAlertMessage(null)
          }
        }, 3000)

        return () => clearTimeout(timeout)
      }, [alertMessage, setAlertMessage])
>>>>>>> 40dcc2b7

      const handleCheckboxValueChange = useCallback(
        (e: React.ChangeEvent<HTMLInputElement>) => {
          setChecked(e.target.checked)
          if (e.target.checked) {
            onChangeValue('')
          }
        },
        [onChangeValue],
      )

      const handleTextAreaChange = useCallback(
        (e: React.ChangeEvent<HTMLTextAreaElement>) => {
          onChangeValue(e.target.value)
        },
        [onChangeValue],
      )

      const shouldShowError = error && !isChecked

      useImperativeHandle(
        ref,
        () => ({
          focus: () => {
            if (isChecked) {
              checkboxRef.current?.focus()
            } else {
              textAreaRef.current?.focus()
            }
          },
          getValue: () => {
            if (isChecked) {
              return null
            }
            return value || ''
          },
        }),
        [isChecked, value],
      )

      const handleGenerateClick = () => {
        setGenerateLoading(true)
        setGenerationError(null)
        doFetchApi<GenerateResponse>({
          path: `${stripQueryString(window.location.href)}/generate`,
          method: 'POST',
          headers: {'Content-Type': 'application/json'},
          body: JSON.stringify({
            rule: issue.ruleId,
            path: issue.path,
            value: value,
            content_id: selectedItem?.resourceId,
            content_type: getAsContentItemType(selectedItem?.resourceType),
          }),
        })
          .then(result => {
            return result.json
          })
          .then(resultJson => {
            onChangeValue(resultJson?.value)
          })
          .catch(error => {
            console.error('Error generating text input:', error)
            const statusCode = error?.response?.status || 0

            if (statusCode == 429) {
              setGenerationError(
                I18n.t(
                  'You have exceeded your daily limit for alt text generation. (You can generate alt text for 300 images per day.) Please try again after a day, or enter alt text manually.',
                ),
              )
            } else {
              setGenerationError(
                I18n.t(
                  'There was an error generating alt text. Please try again, or enter it manually.',
                ),
              )
            }
          })
          .finally(() => setGenerateLoading(false))
      }

      return (
        <>
          <View as="div">
            <Checkbox
              inputRef={el => (checkboxRef.current = el)}
              label={issue.form.checkboxLabel}
              checked={isChecked}
              disabled={isDisabled}
              messages={[
                {
                  text: (
                    <View as="div" margin="0 0 0 medium" themeOverride={{marginMedium: '1.8rem'}}>
                      <Text size="small" color="secondary">
                        {issue.form.checkboxSubtext}
                      </Text>
                    </View>
                  ),
                  type: 'hint',
                },
              ]}
              onChange={handleCheckboxValueChange}
            />
          </View>
          <View as="div" margin="small 0">
            <TextArea
              data-testid="checkbox-text-input-form"
              textareaRef={el => (textAreaRef.current = el)}
              label={issue.form.label}
              disabled={isChecked || isDisabled}
              value={isChecked ? '' : value || ''}
              onChange={handleTextAreaChange}
              messages={shouldShowError ? [{text: error, type: 'newError'}] : []}
<<<<<<< HEAD
=======
              aria-describedby={charCountId}
>>>>>>> 40dcc2b7
            />
          </View>
          <Flex as="div" justifyItems="space-between" margin="small 0">
            <Flex.Item>
              <Text size="small" color="secondary">
                {issue.form.inputDescription}
              </Text>
            </Flex.Item>
            <Flex.Item>
<<<<<<< HEAD
              <Text size="small" color="secondary">
=======
              <Text size="small" color="secondary" id={charCountId}>
>>>>>>> 40dcc2b7
                {value?.length || 0}/{issue.form.inputMaxLength} {I18n.t('characters')}
              </Text>
            </Flex.Item>
          </Flex>
          <Flex as="div" margin="medium 0" gap="small">
            {isAiGenerationEnabled && issue.form.canGenerateFix && !isDisabled && (
              <Flex.Item>
                <Button
                  color="ai-primary"
                  renderIcon={() => <IconAiSolid />}
                  onClick={handleGenerateClick}
                  disabled={generateLoading || isDisabled}
                >
                  {issue.form.generateButtonLabel}
                </Button>
              </Flex.Item>
            )}
            {actionButtons && <Flex.Item>{actionButtons}</Flex.Item>}
            {generateLoading ? (
              <Flex.Item>
                <Spinner
                  size="x-small"
                  renderTitle={I18n.t('Generating...')}
                  margin="0 small 0 0"
                />
              </Flex.Item>
            ) : (
              <></>
            )}
          </Flex>
          {generationError && (
            <Flex>
              <Flex.Item>
                <Alert variant="error" renderCloseButtonLabel="Close" timeout={5000}>
                  {generationError}
                </Alert>
              </Flex.Item>
            </Flex>
          )}
          {alertMessage && (
            <Alert
              liveRegion={getLiveRegion}
              liveRegionPoliteness="assertive"
              isLiveRegionAtomic
              screenReaderOnly
            >
              {alertMessage}
            </Alert>
          )}
        </>
      )
    },
  )

export default CheckboxTextInput<|MERGE_RESOLUTION|>--- conflicted
+++ resolved
@@ -22,10 +22,7 @@
   useImperativeHandle,
   useCallback,
   useEffect,
-<<<<<<< HEAD
-=======
   useId,
->>>>>>> 40dcc2b7
 } from 'react'
 import {useScope as createI18nScope} from '@canvas/i18n'
 import {TextArea} from '@instructure/ui-text-area'
@@ -38,11 +35,7 @@
 import doFetchApi from '@canvas/do-fetch-api-effect'
 import {Spinner} from '@instructure/ui-spinner'
 import {Alert} from '@instructure/ui-alerts'
-<<<<<<< HEAD
-
-=======
 import getLiveRegion from '@canvas/instui-bindings/react/liveRegion'
->>>>>>> 40dcc2b7
 import {useAccessibilityCheckerContext} from '../../../hooks/useAccessibilityCheckerContext'
 import {GenerateResponse} from '../../../types'
 import {getAsContentItemType} from '../../../utils/apiData'
@@ -67,10 +60,7 @@
       }: FormComponentProps,
       ref,
     ) => {
-<<<<<<< HEAD
-=======
       const [alertMessage, setAlertMessage] = useState<string | null>(null)
->>>>>>> 40dcc2b7
       const checkboxRef = useRef<HTMLInputElement | null>(null)
       const textAreaRef = useRef<HTMLTextAreaElement | null>(null)
       const [isChecked, setChecked] = useState(false)
@@ -80,7 +70,7 @@
       const isAiGenerationEnabled = useAccessibilityScansStore(
         useShallow(state => state.aiGenerationEnabled),
       )
-<<<<<<< HEAD
+      const charCountId = useId()
 
       const validateValue = useCallback(
         (currentValue: string | null, checked: boolean) => {
@@ -106,41 +96,10 @@
         [issue.form.inputMaxLength],
       )
 
-=======
-      const charCountId = useId()
-
-      const validateValue = useCallback(
-        (currentValue: string | null, checked: boolean) => {
-          if (checked) {
-            return {isValid: true, errorMessage: undefined}
-          }
-          if (currentValue && currentValue.trim()) {
-            if (
-              !issue.form.inputMaxLength ||
-              currentValue.trim().length <= issue.form.inputMaxLength
-            ) {
-              return {isValid: true, errorMessage: undefined}
-            }
-            return {
-              isValid: false,
-              errorMessage: I18n.t('Keep alt text under %{maxLength} characters.', {
-                maxLength: issue.form.inputMaxLength,
-              }),
-            }
-          }
-          return {isValid: false, errorMessage: I18n.t('Alt text is required.')}
-        },
-        [issue.form.inputMaxLength],
-      )
-
->>>>>>> 40dcc2b7
       // Trigger validation on value or checkbox changes
       useEffect(() => {
         const {isValid, errorMessage} = validateValue(value, isChecked)
         onValidationChange?.(isValid, errorMessage)
-<<<<<<< HEAD
-      }, [value, isChecked, onValidationChange, validateValue])
-=======
 
         const timeout = setTimeout(() => {
           const inputLength = value?.length ?? 0
@@ -175,7 +134,6 @@
 
         return () => clearTimeout(timeout)
       }, [alertMessage, setAlertMessage])
->>>>>>> 40dcc2b7
 
       const handleCheckboxValueChange = useCallback(
         (e: React.ChangeEvent<HTMLInputElement>) => {
@@ -290,10 +248,7 @@
               value={isChecked ? '' : value || ''}
               onChange={handleTextAreaChange}
               messages={shouldShowError ? [{text: error, type: 'newError'}] : []}
-<<<<<<< HEAD
-=======
               aria-describedby={charCountId}
->>>>>>> 40dcc2b7
             />
           </View>
           <Flex as="div" justifyItems="space-between" margin="small 0">
@@ -303,11 +258,7 @@
               </Text>
             </Flex.Item>
             <Flex.Item>
-<<<<<<< HEAD
-              <Text size="small" color="secondary">
-=======
               <Text size="small" color="secondary" id={charCountId}>
->>>>>>> 40dcc2b7
                 {value?.length || 0}/{issue.form.inputMaxLength} {I18n.t('characters')}
               </Text>
             </Flex.Item>
