--- conflicted
+++ resolved
@@ -21,42 +21,7 @@
 
 const rootElement = document.getElementById('content')
 
-<<<<<<< HEAD
-ready(() => {
-  const drawerLayoutMountPoint = document.getElementById('a11y-checker-drawer-layout-mount-point')
-  const topNavToolsDrawerLayoutMountPoint = document.getElementById('drawer-layout-mount-point')
-  const canvasApplicationBody = document.getElementById('application')
-  const container = document.getElementById('accessibility-checker-container')
-
-  if (!drawerLayoutMountPoint || !canvasApplicationBody || !container) {
-    return
-  }
-
-  const courseId = window.ENV.current_context?.id
-  if (!courseId) {
-    return
-  }
-
-  const scanDisabled = !!window.ENV.SCAN_DISABLED
-
-  // Hides the old React root container from ui/features/top_navigation_tools/index.tsx
-  if (topNavToolsDrawerLayoutMountPoint) {
-    topNavToolsDrawerLayoutMountPoint.style.display = 'none'
-  }
-
-  const root = ReactDOM.createRoot(drawerLayoutMountPoint)
-  root.render(
-    <AccessibilityCheckerDrawer
-      pageContent={canvasApplicationBody}
-      container={container}
-      courseId={courseId}
-      scanDisabled={scanDisabled}
-    />,
-  )
-})
-=======
 if (rootElement) {
   const root = ReactDOM.createRoot(rootElement)
   root.render(<App />)
-}
->>>>>>> 10b1d53a
+}