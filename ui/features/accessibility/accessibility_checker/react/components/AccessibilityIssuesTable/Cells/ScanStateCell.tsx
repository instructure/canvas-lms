/*
 * Copyright (C) 2025 - present Instructure, Inc.
 *
 * This file is part of Canvas.
 *
 * Canvas is free software: you can redistribute it and/or modify it under
 * the terms of the GNU Affero General Public License as published by the Free
 * Software Foundation, version 3 of the License.
 *
 * Canvas is distributed in the hope that it will be useful, but WITHOUT ANY
 * WARRANTY; without even the implied warranty of MERCHANTABILITY or FITNESS FOR
 * A PARTICULAR PURPOSE. See the GNU Affero General Public License for more
 * details.
 *
 * You should have received a copy of the GNU Affero General Public License along
 * with this program. If not, see <http://www.gnu.org/licenses/>.
 */

import {useCallback} from 'react'

import {useScope as createI18nScope} from '@canvas/i18n'
import {theme} from '@instructure/canvas-theme'
import {
  AccessibleContent,
  PresentationContent,
  ScreenReaderContent,
} from '@instructure/ui-a11y-content'
import {Button} from '@instructure/ui-buttons'
import {Flex, FlexItemProps} from '@instructure/ui-flex'
import {IconEditLine, IconPublishSolid, IconQuestionLine} from '@instructure/ui-icons'
import {Spinner} from '@instructure/ui-spinner'
import {Text} from '@instructure/ui-text'
import {Link} from '@instructure/ui-link'
import {Tooltip} from '@instructure/ui-tooltip'

import {
  AccessibilityResourceScan,
  ResourceType,
  ScanWorkflowState,
} from '../../../../../shared/react/types'
import {IssueCountBadge} from '../../../../../shared/react/components/IssueCountBadge/IssueCountBadge'
import {useAccessibilityIssueSelect} from '../../../../../shared/react/hooks/useAccessibilityIssueSelect'
const I18n = createI18nScope('accessibility_checker')

interface ScanStateCellProps {
  item: AccessibilityResourceScan
<<<<<<< HEAD
=======
  isMobile: boolean
>>>>>>> 40dcc2b7
}

const ISSUES_COUNT_OFFSET = '2.75rem'
const getDesktopProps = (isMobile: boolean) => {
  if (isMobile) {
    return {}
  }
  return {size: ISSUES_COUNT_OFFSET, textAlign: 'end'} as FlexItemProps
}

const FixOrReviewAction = ({item}: ScanStateCellProps) => {
  const {selectIssue} = useAccessibilityIssueSelect()

<<<<<<< HEAD
const FixOrReviewAction = ({item}: ScanStateCellProps) => {
  const {selectIssue} = useAccessibilityIssueSelect()

=======
>>>>>>> 40dcc2b7
  const canFix = item.resourceType !== ResourceType.Attachment
  const dataTestId = canFix ? 'issue-remediation-button' : 'issue-review-button'
  const text = canFix ? I18n.t('Fix') : I18n.t('Review')
  const altText = canFix
    ? I18n.t('Fix issues for %{name}', {name: item.resourceName})
    : I18n.t('Review issues for %{name}', {name: item.resourceName})

  const renderIcon = canFix ? <IconEditLine /> : null
  const courseId = window.ENV.current_context?.id ?? null

  const handleClick = useCallback(() => selectIssue(item), [item, selectIssue])

  return (
    <Flex.Item textAlign="start">
      {window.ENV.FEATURES?.accessibility_issues_in_full_page && courseId ? (
        <Link
          href={`/courses/${courseId}/accessibility_issues/${item.id}`}
          variant="standalone"
          data-testid={dataTestId}
        >
          <Button data-testid={dataTestId} size="small" renderIcon={renderIcon} onClick={() => {}}>
            <AccessibleContent alt={altText}>{text}</AccessibleContent>
          </Button>
        </Link>
      ) : (
        <Button data-testid={dataTestId} size="small" renderIcon={renderIcon} onClick={handleClick}>
          <AccessibleContent alt={altText}>{text}</AccessibleContent>
        </Button>
      )}
    </Flex.Item>
  )
}

<<<<<<< HEAD
const IssueCountAndAction = ({item}: ScanStateCellProps) => (
  <Flex gap="x-small">
    <Flex.Item textAlign="end" size={ISSUES_COUNT_OFFSET}>
      <IssueCountBadge issueCount={item.issueCount} />
    </Flex.Item>
    <FixOrReviewAction item={item} />
=======
const IssueCountAndAction = ({item, isMobile}: ScanStateCellProps) => (
  <Flex gap="x-small">
    <Flex.Item {...getDesktopProps(isMobile)}>
      <IssueCountBadge issueCount={item.issueCount} />
    </Flex.Item>
    <FixOrReviewAction item={item} isMobile={isMobile} />
>>>>>>> 40dcc2b7
  </Flex>
)

interface ScanStateWithIconProps {
  icon: React.ReactNode
  text: any
  isMobile: boolean
}

const ScanStateWithIcon = ({icon, text, isMobile}: ScanStateWithIconProps) => (
  <Flex gap="x-small">
    <Flex.Item {...getDesktopProps(isMobile)}>
      <PresentationContent>{icon}</PresentationContent>
    </Flex.Item>
    <Flex.Item textAlign="start">
      <Text>{text}</Text>
    </Flex.Item>
  </Flex>
)

interface ExplanationProps {
  icon: React.ReactNode
  tooltipText: string
}

const Explanation = ({icon, tooltipText}: ExplanationProps) => (
  <Tooltip
    renderTip={tooltipText}
    placement="top"
    on={['hover', 'focus']}
    color="primary"
    data-testid="scan-state-explanation"
  >
    <span
      style={{display: 'inline-block', marginLeft: theme.spacing.xxSmall}}
      data-testid="scan-state-explanation-trigger"
      // eslint-disable-next-line jsx-a11y/no-noninteractive-tabindex
      tabIndex={0}
    >
      {icon}
      <ScreenReaderContent>{tooltipText}</ScreenReaderContent>
    </span>
  </Tooltip>
)

interface ScanStateWithExplanationProps {
  icon: React.ReactNode
  text: string
  tooltipText: string
  isMobile: boolean
}

const ScanStateWithExplanation = ({
  icon,
  text,
  tooltipText,
  isMobile,
}: ScanStateWithExplanationProps) => (
  <Flex gap="x-small">
    <Flex.Item {...getDesktopProps(isMobile)}>
      <Explanation icon={icon} tooltipText={tooltipText} />
    </Flex.Item>
    <Flex.Item textAlign="start">
      <Text>{text}</Text>
    </Flex.Item>
  </Flex>
)

const NoIssuesText = ({isMobile}: {isMobile: boolean}) => (
  <ScanStateWithIcon
    icon={<IconPublishSolid color="success" />}
    text={I18n.t('No issues')}
    isMobile={isMobile}
  />
)

const ScanInProgress = ({item, isMobile}: {item: AccessibilityResourceScan; isMobile: boolean}) => (
  <ScanStateWithIcon
    icon={
      <Spinner
        size="x-small"
        renderTitle={I18n.t('Scan in progress for %{name}', {name: item.resourceName})}
      />
    }
    text={I18n.t('Checking...')}
    isMobile={isMobile}
  />
)

// Should not happen, as a scan either completes or fails, but just in case...
const UnknownIssuesText = ({isMobile}: {isMobile: boolean}) => (
  <ScanStateWithIcon
    icon={<IconQuestionLine color="secondary" />}
    text={I18n.t('Unknown')}
    isMobile={isMobile}
  />
)

const ScanWithError = ({item, isMobile}: {item: AccessibilityResourceScan; isMobile: boolean}) => (
  <ScanStateWithExplanation
    icon={<IconQuestionLine color="secondary" />}
    text={I18n.t('Failed')}
    tooltipText={I18n.t('Scan error:') + ` ${item.errorMessage || I18n.t('Unknown error')}`}
    isMobile={isMobile}
  />
)

<<<<<<< HEAD
export const ScanStateCell: React.FC<ScanStateCellProps> = ({item}: ScanStateCellProps) => {
=======
export const ScanStateCell: React.FC<ScanStateCellProps> = ({
  item,
  isMobile,
}: ScanStateCellProps) => {
>>>>>>> 40dcc2b7
  switch (item.workflowState) {
    case ScanWorkflowState.Queued:
    case ScanWorkflowState.InProgress: {
      return <ScanInProgress item={item} isMobile={isMobile} />
    }
    case ScanWorkflowState.Completed: {
      if (item.issueCount > 0) {
<<<<<<< HEAD
        return <IssueCountAndAction item={item} />
=======
        return <IssueCountAndAction item={item} isMobile={isMobile} />
>>>>>>> 40dcc2b7
      } else if (item.issueCount === 0) {
        return <NoIssuesText isMobile={isMobile} />
      }
      break
    }
    case ScanWorkflowState.Failed: {
      return <ScanWithError item={item} isMobile={isMobile} />
    }
    default: {
      return <UnknownIssuesText isMobile={isMobile} />
    }
  }
}<|MERGE_RESOLUTION|>--- conflicted
+++ resolved
@@ -44,10 +44,7 @@
 
 interface ScanStateCellProps {
   item: AccessibilityResourceScan
-<<<<<<< HEAD
-=======
   isMobile: boolean
->>>>>>> 40dcc2b7
 }
 
 const ISSUES_COUNT_OFFSET = '2.75rem'
@@ -61,12 +58,6 @@
 const FixOrReviewAction = ({item}: ScanStateCellProps) => {
   const {selectIssue} = useAccessibilityIssueSelect()
 
-<<<<<<< HEAD
-const FixOrReviewAction = ({item}: ScanStateCellProps) => {
-  const {selectIssue} = useAccessibilityIssueSelect()
-
-=======
->>>>>>> 40dcc2b7
   const canFix = item.resourceType !== ResourceType.Attachment
   const dataTestId = canFix ? 'issue-remediation-button' : 'issue-review-button'
   const text = canFix ? I18n.t('Fix') : I18n.t('Review')
@@ -100,21 +91,12 @@
   )
 }
 
-<<<<<<< HEAD
-const IssueCountAndAction = ({item}: ScanStateCellProps) => (
-  <Flex gap="x-small">
-    <Flex.Item textAlign="end" size={ISSUES_COUNT_OFFSET}>
-      <IssueCountBadge issueCount={item.issueCount} />
-    </Flex.Item>
-    <FixOrReviewAction item={item} />
-=======
 const IssueCountAndAction = ({item, isMobile}: ScanStateCellProps) => (
   <Flex gap="x-small">
     <Flex.Item {...getDesktopProps(isMobile)}>
       <IssueCountBadge issueCount={item.issueCount} />
     </Flex.Item>
     <FixOrReviewAction item={item} isMobile={isMobile} />
->>>>>>> 40dcc2b7
   </Flex>
 )
 
@@ -222,14 +204,10 @@
   />
 )
 
-<<<<<<< HEAD
-export const ScanStateCell: React.FC<ScanStateCellProps> = ({item}: ScanStateCellProps) => {
-=======
 export const ScanStateCell: React.FC<ScanStateCellProps> = ({
   item,
   isMobile,
 }: ScanStateCellProps) => {
->>>>>>> 40dcc2b7
   switch (item.workflowState) {
     case ScanWorkflowState.Queued:
     case ScanWorkflowState.InProgress: {
@@ -237,11 +215,7 @@
     }
     case ScanWorkflowState.Completed: {
       if (item.issueCount > 0) {
-<<<<<<< HEAD
-        return <IssueCountAndAction item={item} />
-=======
         return <IssueCountAndAction item={item} isMobile={isMobile} />
->>>>>>> 40dcc2b7
       } else if (item.issueCount === 0) {
         return <NoIssuesText isMobile={isMobile} />
       }
