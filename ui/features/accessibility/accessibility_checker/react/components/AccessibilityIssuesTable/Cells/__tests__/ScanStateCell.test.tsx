--- conflicted
+++ resolved
@@ -67,29 +67,17 @@
       } as AccessibilityResourceScan
 
       it('renders the correct number of issues', () => {
-<<<<<<< HEAD
-        render(<ScanStateCell item={baseItem} />)
-=======
         render(<ScanStateCell item={baseItem} isMobile={false} />)
->>>>>>> 40dcc2b7
         expect(screen.getByTestId('issue-count-badge')).toHaveTextContent('5')
       })
 
       it('renders the correct overflow number if issueCount exceeds the visual limit', () => {
-<<<<<<< HEAD
-        render(<ScanStateCell item={{...baseItem, issueCount: 2000}} />)
-=======
         render(<ScanStateCell item={{...baseItem, issueCount: 2000}} isMobile={false} />)
->>>>>>> 40dcc2b7
         expect(screen.getByTestId('issue-count-badge')).toHaveTextContent('99+')
       })
 
       it('renders a working fix button', () => {
-<<<<<<< HEAD
-        render(<ScanStateCell item={baseItem} />)
-=======
         render(<ScanStateCell item={baseItem} isMobile={false} />)
->>>>>>> 40dcc2b7
         expect(screen.getByTestId('issue-remediation-button')).toBeInTheDocument()
         screen.getByTestId('issue-remediation-button').click()
         expect(mockSelectIssue).toHaveBeenCalledWith(expect.objectContaining(baseItem))
@@ -104,11 +92,7 @@
       } as AccessibilityResourceScan
 
       it('renders a working review button', () => {
-<<<<<<< HEAD
-        render(<ScanStateCell item={baseItem} />)
-=======
         render(<ScanStateCell item={baseItem} isMobile={false} />)
->>>>>>> 40dcc2b7
         expect(screen.getByTestId('issue-review-button')).toBeInTheDocument()
         screen.getByTestId('issue-review-button').click()
         expect(mockSelectIssue).toHaveBeenCalledWith(expect.objectContaining(baseItem))
