--- conflicted
+++ resolved
@@ -21,26 +21,16 @@
 import {Flex} from '@instructure/ui-flex'
 import {IconXLine} from '@instructure/ui-icons'
 import {View} from '@instructure/ui-view'
-<<<<<<< HEAD
-import {Heading} from '@instructure/ui-heading'
-import {Responsive} from '@instructure/ui-responsive'
-
-=======
 import {Responsive} from '@instructure/ui-responsive'
 import {Heading} from '@instructure/ui-heading'
->>>>>>> 40dcc2b7
 import CanvasDateInput2 from '@canvas/datetime/react/components/DateInput2'
 import {useScope as createI18nScope} from '@canvas/i18n'
 import useDateTimeFormat from '@canvas/use-date-time-format-hook'
 
 import {artifactTypeOptions, issueTypeOptions, stateOptions} from '../../../constants'
 import {AppliedFilter, FilterOption, Filters} from '../../../../../shared/react/types'
-<<<<<<< HEAD
-import {getFilters} from '../../../utils'
-=======
 import {useDateFormatPattern} from '../../../../../shared/react/hooks/useDateFormatPattern'
 import {getAppliedFilters, getFilters} from '../../../utils'
->>>>>>> 40dcc2b7
 import {responsiveQuerySizes} from '@canvas/breakpoints'
 import FilterCheckboxGroup from './FilterCheckboxGroup'
 import AppliedFilters from './AppliedFilters'
@@ -173,11 +163,7 @@
         summary={
           <Flex gap="small">
             <Flex.Item shouldGrow={false} shouldShrink={false}>
-<<<<<<< HEAD
-              <Heading level="h2" variant="label">
-=======
               <Heading level="h2" variant="label" margin="small 0">
->>>>>>> 40dcc2b7
                 {I18n.t('Filter resources')}
               </Heading>
             </Flex.Item>
@@ -238,15 +224,12 @@
                     <Flex.Item overflowY="visible" height="auto">
                       <CanvasDateInput2
                         placeholder={I18n.t('From')}
-<<<<<<< HEAD
-=======
                         messages={[
                           {
                             type: 'hint',
                             text: I18n.t('Expected format: %{format}', {format: dateFormatHint}),
                           },
                         ]}
->>>>>>> 40dcc2b7
                         width="100%"
                         selectedDate={fromDate?.value ?? null}
                         formatDate={dateFormatter}
@@ -261,15 +244,12 @@
                     <Flex.Item overflowY="visible" height="auto">
                       <CanvasDateInput2
                         placeholder={I18n.t('To')}
-<<<<<<< HEAD
-=======
                         messages={[
                           {
                             type: 'hint',
                             text: I18n.t('Expected format: %{format}', {format: dateFormatHint}),
                           },
                         ]}
->>>>>>> 40dcc2b7
                         width="100%"
                         selectedDate={toDate?.value ?? null}
                         interaction="enabled"
