/*
 * Copyright (C) 2025 - present Instructure, Inc.
 *
 * This file is part of Canvas.
 *
 * Canvas is free software: you can redistribute it and/or modify it under
 * the terms of the GNU Affero General Public License as published by the Free
 * Software Foundation, version 3 of the License.
 *
 * Canvas is distributed in the hope that it will be useful, but WITHOUT ANY
 * WARRANTY; without even the implied warranty of MERCHANTABILITY or FITNESS FOR
 * A PARTICULAR PURPOSE. See the GNU Affero General Public License for more
 * details.
 *
 * You should have received a copy of the GNU Affero General Public License along
 * with this program. If not, see <http://www.gnu.org/licenses/>.
 */

import {useCallback, useMemo, useEffect, useRef} from 'react'
import {useShallow} from 'zustand/react/shallow'
import {View} from '@instructure/ui-view'

import {useAccessibilityScansFetchUtils} from '../../../../shared/react/hooks/useAccessibilityScansFetchUtils'
import {useAccessibilityScansStore} from '../../../../shared/react/stores/AccessibilityScansStore'
<<<<<<< HEAD
import {AccessibilityResourceScan, Filters} from '../../../../shared/react/types'
=======
import {Filters} from '../../../../shared/react/types'
>>>>>>> 40dcc2b7
import {parseFetchParams} from '../../../../shared/react/utils/query'
import {AccessibilityIssuesSummary} from '../AccessibilityIssuesSummary/AccessibilityIssuesSummary'
import {AccessibilityIssuesTable} from '../AccessibilityIssuesTable/AccessibilityIssuesTable'
import {SearchIssue} from './Search/SearchIssue'
import {useDeepCompareEffect} from './useDeepCompareEffect'
import {AccessibilityCheckerHeader} from './AccessibilityCheckerHeader'
import {FiltersPanel} from './Filter'
import {getAppliedFilters} from '../../utils/filter'

export const AccessibilityCheckerApp: React.FC = () => {
  const {doFetchAccessibilityScanData, doFetchAccessibilityIssuesSummary} =
    useAccessibilityScansFetchUtils()

  const [filters] = useAccessibilityScansStore(useShallow(state => [state.filters]))

  const [setFilters, setLoading, setSearch] = useAccessibilityScansStore(
    useShallow(state => [state.setFilters, state.setLoading, state.setSearch]),
  )

  const appliedFilters = useMemo(() => getAppliedFilters(filters || {}), [filters])

  const accessibilityScanDisabled = window.ENV.SCAN_DISABLED
  const hasInitializedFilters = useRef(false)

  useEffect(() => {
    const parsedFetchParams = parseFetchParams()
    if (parsedFetchParams.filters && !filters) {
      setFilters(parsedFetchParams.filters as Filters)
    } else {
      hasInitializedFilters.current = true
    }
  }, [])

  useDeepCompareEffect(() => {
    const fetchParams = parseFetchParams()
    if (fetchParams.filters && !filters && !hasInitializedFilters.current) {
      return // wait for filters to be set from query params on initial load
    }

    hasInitializedFilters.current = true

    if (!accessibilityScanDisabled) {
      const parsedFetchParams = {...fetchParams, filters, page: 1}
      doFetchAccessibilityScanData(parsedFetchParams)
      doFetchAccessibilityIssuesSummary(parsedFetchParams)
    } else {
      setLoading(false)
    }
  }, [accessibilityScanDisabled, setLoading, filters])

  const handleSearchChange = useCallback(
    async (value: string): Promise<boolean> => {
      const newSearch = value
      setSearch(newSearch)
      if (newSearch.length >= 0) {
        const params = {...parseFetchParams(), search: newSearch, filters, page: 1}
<<<<<<< HEAD
        await Promise.all([
=======

        const results = await Promise.allSettled([
>>>>>>> 40dcc2b7
          doFetchAccessibilityIssuesSummary(params),
          doFetchAccessibilityScanData(params),
        ])

        return results.every(result => result.status === 'fulfilled')
      }

      return false
    },
    [setSearch, doFetchAccessibilityScanData, doFetchAccessibilityIssuesSummary, filters],
  )

  return (
    <View as="div" data-testid="accessibility-checker-app">
      <AccessibilityCheckerHeader />
      <SearchIssue onSearchChange={handleSearchChange} />
      <FiltersPanel appliedFilters={appliedFilters} onFilterChange={setFilters} />
      <View as="div" margin={appliedFilters.length === 0 ? 'medium 0' : 'small 0'}>
        <AccessibilityIssuesSummary />
      </View>
      <AccessibilityIssuesTable />
    </View>
  )
}<|MERGE_RESOLUTION|>--- conflicted
+++ resolved
@@ -22,11 +22,7 @@
 
 import {useAccessibilityScansFetchUtils} from '../../../../shared/react/hooks/useAccessibilityScansFetchUtils'
 import {useAccessibilityScansStore} from '../../../../shared/react/stores/AccessibilityScansStore'
-<<<<<<< HEAD
-import {AccessibilityResourceScan, Filters} from '../../../../shared/react/types'
-=======
 import {Filters} from '../../../../shared/react/types'
->>>>>>> 40dcc2b7
 import {parseFetchParams} from '../../../../shared/react/utils/query'
 import {AccessibilityIssuesSummary} from '../AccessibilityIssuesSummary/AccessibilityIssuesSummary'
 import {AccessibilityIssuesTable} from '../AccessibilityIssuesTable/AccessibilityIssuesTable'
@@ -83,12 +79,8 @@
       setSearch(newSearch)
       if (newSearch.length >= 0) {
         const params = {...parseFetchParams(), search: newSearch, filters, page: 1}
-<<<<<<< HEAD
-        await Promise.all([
-=======
 
         const results = await Promise.allSettled([
->>>>>>> 40dcc2b7
           doFetchAccessibilityIssuesSummary(params),
           doFetchAccessibilityScanData(params),
         ])
