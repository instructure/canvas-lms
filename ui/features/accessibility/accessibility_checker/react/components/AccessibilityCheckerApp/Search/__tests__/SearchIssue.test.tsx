/*
 * Copyright (C) 2025 - present Instructure, Inc.
 *
 * This file is part of Canvas.
 *
 * Canvas is free software: you can redistribute it and/or modify it under
 * the terms of the GNU Affero General Public License as published by the Free
 * Software Foundation, version 3 of the License.
 *
 * Canvas is distributed in the hope that it will be useful, but WITHOUT ANY
 * WARRANTY; without even the implied warranty of MERCHANTABILITY or FITNESS FOR
 * A PARTICULAR PURPOSE. See the GNU Affero General Public License for more
 * details.
 *
 * You should have received a copy of the GNU Affero General Public License along
 * with this program. If not, see <http://www.gnu.org/licenses/>.
 */

// tests/SearchIssue.test.js
import {render, screen, fireEvent, waitFor} from '@testing-library/react'
import '@testing-library/jest-dom'
import {SearchIssue} from '../SearchIssue'

describe('SearchIssue Component', () => {
  beforeEach(() => {
    // Update window.location.search without mocking
    const url = new URL('http://localhost/?page=1&search=test')
    window.history.pushState({}, '', url)
  })

  it('should initialize the search input with the value from the URL', () => {
    const mockOnSearchChange = jest.fn()
    render(<SearchIssue onSearchChange={mockOnSearchChange} />)

    const input = screen.getByTestId('issue-search-input')
    expect(input).toHaveValue('test')
  })

  it('should call onSearchChange when the input value changes', async () => {
    const mockOnSearchChange = jest.fn().mockResolvedValue(true)
    render(<SearchIssue onSearchChange={mockOnSearchChange} />)

    const input = screen.getByTestId('issue-search-input')
    fireEvent.change(input, {target: {value: 'new search'}})

    await waitFor(() => {
      expect(mockOnSearchChange).toHaveBeenCalledWith('new search')
    })
    expect(input).toHaveValue('new search')
  })

  it('should not call onSearchChange when input has 1 character', async () => {
    const mockOnSearchChange = jest.fn()
    render(<SearchIssue onSearchChange={mockOnSearchChange} />)
    const input = screen.getByTestId('issue-search-input')

    fireEvent.change(input, {target: {value: 'a'}})

    jest.advanceTimersByTime(300)

    await waitFor(() => {
      expect(mockOnSearchChange).not.toHaveBeenCalled()
    })
    expect(input).toHaveValue('a')
  })

  it('should call onSearchChange when input has 3 or more characters', async () => {
<<<<<<< HEAD
    const mockOnSearchChange = jest.fn()
=======
    const mockOnSearchChange = jest.fn().mockResolvedValue(true)
>>>>>>> 40dcc2b7
    render(<SearchIssue onSearchChange={mockOnSearchChange} />)
    const input = screen.getByTestId('issue-search-input')

    fireEvent.change(input, {target: {value: 'testing'}})

    await waitFor(() => {
      expect(mockOnSearchChange).toHaveBeenCalledWith('testing')
    })
    expect(input).toHaveValue('testing')
  })

  it('should call onSearchChange when input is cleared to empty string', async () => {
<<<<<<< HEAD
    const mockOnSearchChange = jest.fn()
=======
    const mockOnSearchChange = jest.fn().mockResolvedValue(true)
>>>>>>> 40dcc2b7
    render(<SearchIssue onSearchChange={mockOnSearchChange} />)
    const input = screen.getByTestId('issue-search-input')

    fireEvent.change(input, {target: {value: 'testing'}})
    await waitFor(() => {
      expect(mockOnSearchChange).toHaveBeenCalledWith('testing')
    })
    expect(input).toHaveValue('testing')

    mockOnSearchChange.mockClear()

    fireEvent.change(input, {target: {value: ''}})

    await waitFor(() => {
      expect(mockOnSearchChange).toHaveBeenCalledWith('')
    })
    expect(input).toHaveValue('')
  })

  it('should not show clear button when search is empty', () => {
    const mockOnSearchChange = jest.fn()
    render(<SearchIssue onSearchChange={mockOnSearchChange} />)

    const input = screen.getByTestId('issue-search-input')
    fireEvent.change(input, {target: {value: ''}})

    const clearButton = screen.queryByTestId('clear-search-button')
    expect(clearButton).not.toBeInTheDocument()
  })

  it('should show clear button when search has value', () => {
    const mockOnSearchChange = jest.fn()
    render(<SearchIssue onSearchChange={mockOnSearchChange} />)

    const input = screen.getByTestId('issue-search-input')
    fireEvent.change(input, {target: {value: 'test search'}})

    const clearButton = screen.getByTestId('clear-search-button')
    expect(clearButton).toBeInTheDocument()
  })

  it('should clear search input when clear button is clicked', async () => {
<<<<<<< HEAD
    const mockOnSearchChange = jest.fn()
=======
    const mockOnSearchChange = jest.fn().mockResolvedValue(true)
>>>>>>> 40dcc2b7
    render(<SearchIssue onSearchChange={mockOnSearchChange} />)

    const input = screen.getByTestId('issue-search-input')
    fireEvent.change(input, {target: {value: 'test search'}})

    const clearButton = screen.getByTestId('clear-search-button')
    fireEvent.click(clearButton)

    expect(input).toHaveValue('')
    await waitFor(() => {
      expect(mockOnSearchChange).toHaveBeenCalledWith('')
    })
  })

  it('should hide clear button after clearing search', () => {
    const mockOnSearchChange = jest.fn()
    render(<SearchIssue onSearchChange={mockOnSearchChange} />)

    const input = screen.getByPlaceholderText('Search resource titles...')
    fireEvent.change(input, {target: {value: 'test search'}})

    const clearButton = screen.getByTestId('clear-search-button')
    fireEvent.click(clearButton)

    expect(screen.queryByTestId('clear-search-button')).not.toBeInTheDocument()
  })
})<|MERGE_RESOLUTION|>--- conflicted
+++ resolved
@@ -65,11 +65,7 @@
   })
 
   it('should call onSearchChange when input has 3 or more characters', async () => {
-<<<<<<< HEAD
-    const mockOnSearchChange = jest.fn()
-=======
     const mockOnSearchChange = jest.fn().mockResolvedValue(true)
->>>>>>> 40dcc2b7
     render(<SearchIssue onSearchChange={mockOnSearchChange} />)
     const input = screen.getByTestId('issue-search-input')
 
@@ -82,11 +78,7 @@
   })
 
   it('should call onSearchChange when input is cleared to empty string', async () => {
-<<<<<<< HEAD
-    const mockOnSearchChange = jest.fn()
-=======
     const mockOnSearchChange = jest.fn().mockResolvedValue(true)
->>>>>>> 40dcc2b7
     render(<SearchIssue onSearchChange={mockOnSearchChange} />)
     const input = screen.getByTestId('issue-search-input')
 
@@ -129,11 +121,7 @@
   })
 
   it('should clear search input when clear button is clicked', async () => {
-<<<<<<< HEAD
-    const mockOnSearchChange = jest.fn()
-=======
     const mockOnSearchChange = jest.fn().mockResolvedValue(true)
->>>>>>> 40dcc2b7
     render(<SearchIssue onSearchChange={mockOnSearchChange} />)
 
     const input = screen.getByTestId('issue-search-input')
