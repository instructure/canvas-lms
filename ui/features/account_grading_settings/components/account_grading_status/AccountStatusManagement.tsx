/*
 * Copyright (C) 2023 - present Instructure, Inc.
 *
 * This file is part of Canvas.
 *
 * Canvas is free software: you can redistribute it and/or modify it under
 * the terms of the GNU Affero General Public License as published by the Free
 * Software Foundation, version 3 of the License.
 *
 * Canvas is distributed in the hope that it will be useful, but WITHOUT ANY
 * WARRANTY; without even the implied warranty of MERCHANTABILITY or FITNESS FOR
 * A PARTICULAR PURPOSE. See the GNU Affero General Public License for more
 * details.
 *
 * You should have received a copy of the GNU Affero General Public License along
 * with this program. If not, see <http://www.gnu.org/licenses/>.
 */

import React, {useEffect, useState} from 'react'
import {showFlashError} from '@canvas/alerts/react/FlashAlert'
import type {GradeStatus, GradeStatusType} from '@canvas/grading/accountGradingStatus'
import {useScope as createI18nScope} from '@canvas/i18n'
import getLiveRegion from '@canvas/instui-bindings/react/liveRegion'
import LoadingIndicator from '@canvas/loading-indicator'
import {Alert} from '@instructure/ui-alerts'
import {Grid} from '@instructure/ui-grid'
import {Heading} from '@instructure/ui-heading'
import {View} from '@instructure/ui-view'
import {Text} from '@instructure/ui-text'
import {CustomStatusItem} from './CustomStatusItem'
import {StandardStatusItem} from './StandardStatusItem'
import {CustomStatusNewItem} from './CustomStatusNewItem'
import {useAccountGradingStatuses} from '../../hooks/useAccountGradingStatuses'

const I18n = createI18nScope('account_grading_status')

const {Row: GridRow, Col: GridCol} = Grid as any

const TOTAL_ALLOWED_CUSTOM_STATUSES = 3

export type AccountStatusManagementProps = {
  isRootAccount: boolean
  rootAccountId: string
  isExtendedStatusEnabled?: boolean
}
export const AccountStatusManagement = ({
  isRootAccount,
  rootAccountId,
  isExtendedStatusEnabled,
}: AccountStatusManagementProps) => {
  const {
    customStatuses,
    hasDeleteCustomStatusError,
    hasSaveCustomStatusError,
    hasSaveStandardStatusError,
    isLoadingStatusError,
    loadingStatuses,
    standardStatuses,
    successMessage,
    removeCustomStatus,
    saveCustomStatus,
    saveStandardStatus,
  } = useAccountGradingStatuses(rootAccountId, isExtendedStatusEnabled)
  const [openEditStatusId, setEditStatusId] = useState<string | undefined>(undefined)

  useEffect(() => {
    if (isLoadingStatusError) {
      showFlashError(I18n.t('Error loading grading statuses'))(new Error())
    }
  }, [isLoadingStatusError])

  useEffect(() => {
    if (hasSaveCustomStatusError || hasSaveStandardStatusError) {
      const statusType = hasSaveCustomStatusError ? I18n.t('custom') : I18n.t('standard')
      const flashText = I18n.t('Error saving %{statusType} status', {statusType})
      showFlashError(flashText)(new Error())
    }
  }, [hasSaveCustomStatusError, hasSaveStandardStatusError])

  useEffect(() => {
    if (hasDeleteCustomStatusError) {
      showFlashError(I18n.t('Error deleting custom status'))(new Error())
    }
  }, [hasDeleteCustomStatusError])

  const handleSaveStandardStatus = (updatedStatus: GradeStatus) => {
    saveStandardStatus(updatedStatus)
    setEditStatusId(undefined)
  }

  const remove = (statusId: string) => {
    setEditStatusId(undefined)
    removeCustomStatus(statusId)
  }

  const handleSaveCustomStatus = (color: string, name: string, id?: string) => {
    saveCustomStatus(color, name, id)
    setEditStatusId(undefined)
  }

  const handleEditStatusToggle = (editStatusId: string) => {
    if (openEditStatusId === editStatusId) {
      setEditStatusId(undefined)
      return
    }

    setEditStatusId(editStatusId)
  }

  const getEditStatusId = (statusId: string, type: GradeStatusType) => {
    return `${type}-${statusId}`
  }

  const allowedCustomStatusAdditions = TOTAL_ALLOWED_CUSTOM_STATUSES - customStatuses.length

  if (loadingStatuses || isLoadingStatusError) {
    return <LoadingIndicator />
  }

  return (
    <View margin="small 0">
      {successMessage && (
        <Alert
          variant="success"
          screenReaderOnly={true}
          liveRegionPoliteness="polite"
          isLiveRegionAtomic={true}
          liveRegion={getLiveRegion}
        >
          {successMessage}
        </Alert>
      )}
      <Grid startAt="large">
        <GridRow>
          <GridCol width={{large: 4}}>
            <Heading level="h2">
              <Text size="large">{I18n.t('Standard Statuses')}</Text>
            </Heading>
            {standardStatuses.map(gradeStatus => {
              const editStatusId = getEditStatusId(gradeStatus.id, 'standard')
              return (
                <StandardStatusItem
                  key={`standard-status-${gradeStatus.id}`}
                  editable={isRootAccount}
                  gradeStatus={gradeStatus}
                  handleEditSave={(newColor: string) => {
                    handleSaveStandardStatus({...gradeStatus, color: newColor})
                  }}
                  isEditOpen={openEditStatusId === editStatusId}
                  handleEditStatusToggle={() => handleEditStatusToggle(editStatusId)}
                />
              )
            })}
          </GridCol>
          <GridCol>
            <Heading level="h2">
              <Text size="large">{I18n.t('Custom Statuses')}</Text>
            </Heading>
            {customStatuses.map(gradeStatus => {
              const editStatusId = getEditStatusId(gradeStatus.id, 'custom')
              return (
                <CustomStatusItem
                  key={`custom-status-${gradeStatus.id}`}
                  editable={isRootAccount}
                  gradeStatus={gradeStatus}
                  handleEditSave={(newColor: string, name: string) => {
                    handleSaveCustomStatus(newColor, name, gradeStatus.id)
                  }}
                  handleStatusDelete={remove}
                  isEditOpen={openEditStatusId === editStatusId}
                  handleEditStatusToggle={() => handleEditStatusToggle(editStatusId)}
                />
              )
            })}
            {isRootAccount &&
              [...Array(allowedCustomStatusAdditions)].map((_, index) => {
                const editStatusId = getEditStatusId(index.toString(), 'new')
                return (
                  <CustomStatusNewItem
<<<<<<< HEAD
                     
=======
>>>>>>> 51db239a
                    key={`custom-status-new-${index}-${allowedCustomStatusAdditions}`}
                    handleSave={handleSaveCustomStatus}
                    index={index}
                    isEditOpen={openEditStatusId === editStatusId}
                    handleEditStatusToggle={() => handleEditStatusToggle(editStatusId)}
                  />
                )
              })}
          </GridCol>
        </GridRow>
      </Grid>
    </View>
  )
}<|MERGE_RESOLUTION|>--- conflicted
+++ resolved
@@ -177,10 +177,6 @@
                 const editStatusId = getEditStatusId(index.toString(), 'new')
                 return (
                   <CustomStatusNewItem
-<<<<<<< HEAD
-                     
-=======
->>>>>>> 51db239a
                     key={`custom-status-new-${index}-${allowedCustomStatusAdditions}`}
                     handleSave={handleSaveCustomStatus}
                     index={index}
