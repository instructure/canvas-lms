--- conflicted
+++ resolved
@@ -33,11 +33,7 @@
 const I18n = useI18nScope('GradingPeriodSet')
 
 const sortPeriods = function (periods) {
-<<<<<<< HEAD
-  return  sortBy(periods, 'startDate')
-=======
   return sortBy(periods, 'startDate')
->>>>>>> bc086b28
 }
 
 const anyPeriodsOverlap = function (periods) {
@@ -263,15 +259,9 @@
   }
 
   updatePeriod = period => {
-<<<<<<< HEAD
-    const periods = reject(this.state.gradingPeriods, _period => period.id === _period.id).concat(
-      [period]
-    )
-=======
     const periods = reject(this.state.gradingPeriods, _period => period.id === _period.id).concat([
       period,
     ])
->>>>>>> bc086b28
     const validations = validatePeriods(periods, this.state.weighted)
     if (isEmpty(validations)) {
       this.setEditPeriod({saving: true})
