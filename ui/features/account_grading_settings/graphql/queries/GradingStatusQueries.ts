/*
 * Copyright (C) 2023 - present Instructure, Inc.
 *
 * This file is part of Canvas.
 *
 * Canvas is free software: you can redistribute it and/or modify it under
 * the terms of the GNU Affero General Public License as published by the Free
 * Software Foundation, version 3 of the License.
 *
 * Canvas is distributed in the hope that it will be useful, but WITHOUT ANY
 * WARRANTY; without even the implied warranty of MERCHANTABILITY or FITNESS FOR
 * A PARTICULAR PURPOSE. See the GNU Affero General Public License for more
 * details.
 *
 * You should have received a copy of the GNU Affero General Public License along
 * with this program. If not, see <http://www.gnu.org/licenses/>.
 */

import {gql} from '@apollo/client'
<<<<<<< HEAD
=======

const MAX_CUSTOM_GRADE_STATUSES_PER_ACCOUNT = 3
const MAX_STANDARD_GRADE_STATUSES_PER_ACCOUNT = 6
>>>>>>> 51db239a

export const ACCOUNT_GRADING_STATUS_QUERY = gql`
  query AccountGradingStatusQuery($accountId: ID!) {
    account(id: $accountId) {
      customGradeStatusesConnection(first: ${MAX_CUSTOM_GRADE_STATUSES_PER_ACCOUNT}) {
        nodes {
          color
          id: _id
          name
        }
      }
      standardGradeStatusesConnection(first: ${MAX_STANDARD_GRADE_STATUSES_PER_ACCOUNT}) {
        nodes {
          color
          id: _id
          name
        }
      }
    }
  }
`<|MERGE_RESOLUTION|>--- conflicted
+++ resolved
@@ -17,12 +17,9 @@
  */
 
 import {gql} from '@apollo/client'
-<<<<<<< HEAD
-=======
 
 const MAX_CUSTOM_GRADE_STATUSES_PER_ACCOUNT = 3
 const MAX_STANDARD_GRADE_STATUSES_PER_ACCOUNT = 6
->>>>>>> 51db239a
 
 export const ACCOUNT_GRADING_STATUS_QUERY = gql`
   query AccountGradingStatusQuery($accountId: ID!) {
