/*
 * Copyright (C) 2016 - present Instructure, Inc.
 *
 * This file is part of Canvas.
 *
 * Canvas is free software: you can redistribute it and/or modify it under
 * the terms of the GNU Affero General Public License as published by the Free
 * Software Foundation, version 3 of the License.
 *
 * Canvas is distributed in the hope that it will be useful, but WITHOUT ANY
 * WARRANTY; without even the implied warranty of MERCHANTABILITY or FITNESS FOR
 * A PARTICULAR PURPOSE. See the GNU Affero General Public License for more
 * details.
 *
 * You should have received a copy of the GNU Affero General Public License along
 * with this program. If not, see <http://www.gnu.org/licenses/>.
 */

import React from 'react'
import PropTypes from 'prop-types'
import {useScope as createI18nScope} from '@canvas/i18n'
import ExportListItem from './ExportListItem'

const I18n = createI18nScope('webzip_exports')

class ExportList extends React.Component {
  static propTypes = {
    exports: PropTypes.arrayOf(
      PropTypes.shape({
        date: PropTypes.string.isRequired,
        link: PropTypes.string,
        workflowState: PropTypes.string.isRequired,
        newExport: PropTypes.bool.isRequired,
      }),
    ).isRequired,
  }

  renderExportListItems() {
    return this.props.exports.map((webzip, key) => (
      <ExportListItem
<<<<<<< HEAD
         
=======
>>>>>>> 4b8c5dea
        key={key}
        link={webzip.link}
        date={webzip.date}
        workflowState={webzip.workflowState}
        newExport={webzip.newExport}
      />
    ))
  }

  render() {
    if (this.props.exports.length === 0) {
      return <p className="webzipexport__list">{I18n.t('No exports to display')}</p>
    }
    return <ul className="webzipexport__list">{this.renderExportListItems()}</ul>
  }
}

export default ExportList<|MERGE_RESOLUTION|>--- conflicted
+++ resolved
@@ -38,10 +38,6 @@
   renderExportListItems() {
     return this.props.exports.map((webzip, key) => (
       <ExportListItem
-<<<<<<< HEAD
-         
-=======
->>>>>>> 4b8c5dea
         key={key}
         link={webzip.link}
         date={webzip.date}
