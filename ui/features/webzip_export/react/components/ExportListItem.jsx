/*
 * Copyright (C) 2016 - present Instructure, Inc.
 *
 * This file is part of Canvas.
 *
 * Canvas is free software: you can redistribute it and/or modify it under
 * the terms of the GNU Affero General Public License as published by the Free
 * Software Foundation, version 3 of the License.
 *
 * Canvas is distributed in the hope that it will be useful, but WITHOUT ANY
 * WARRANTY; without even the implied warranty of MERCHANTABILITY or FITNESS FOR
 * A PARTICULAR PURPOSE. See the GNU Affero General Public License for more
 * details.
 *
 * You should have received a copy of the GNU Affero General Public License along
 * with this program. If not, see <http://www.gnu.org/licenses/>.
 */

import React from 'react'
import PropTypes from 'prop-types'
import {useScope as createI18nScope} from '@canvas/i18n'
import $ from 'jquery'
import {datetimeString} from '@canvas/datetime/date-functions'

const I18n = createI18nScope('webzip_exports')

<<<<<<< HEAD
 
=======
>>>>>>> 4b8c5dea
class ExportListItem extends React.Component {
  static propTypes = {
    date: PropTypes.string.isRequired,
    link: PropTypes.string.isRequired,
    workflowState: PropTypes.string.isRequired,
    newExport: PropTypes.bool.isRequired,
  }

  render() {
    let text = <span>{I18n.t('Package export from')}</span>
    let body = <a href={this.props.link}>{datetimeString(this.props.date)}</a>
    if (this.props.workflowState === 'failed') {
      text = <span className="text-error">{I18n.t('Export failed')}</span>
      body = datetimeString(this.props.date)
    } else if (this.props.newExport) {
      text = <span>{I18n.t('Most recent export')}</span>
    }
    return (
      <li className="webzipexport__list__item">
        {text}
        <span>: {body}</span>
      </li>
    )
  }
}

export default ExportListItem<|MERGE_RESOLUTION|>--- conflicted
+++ resolved
@@ -24,10 +24,6 @@
 
 const I18n = createI18nScope('webzip_exports')
 
-<<<<<<< HEAD
- 
-=======
->>>>>>> 4b8c5dea
 class ExportListItem extends React.Component {
   static propTypes = {
     date: PropTypes.string.isRequired,
