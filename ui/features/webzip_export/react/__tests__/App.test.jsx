/*
 * Copyright (C) 2016 - present Instructure, Inc.
 *
 * This file is part of Canvas.
 *
 * Canvas is free software: you can redistribute it and/or modify it under
 * the terms of the GNU Affero General Public License as published by the Free
 * Software Foundation, version 3 of the License.
 *
 * Canvas is distributed in the hope that it will be useful, but WITHOUT ANY
 * WARRANTY; without even the implied warranty of MERCHANTABILITY or FITNESS FOR
 * A PARTICULAR PURPOSE. See the GNU Affero General Public License for more
 * details.
 *
 * You should have received a copy of the GNU Affero General Public License along
 * with this program. If not, see <http://www.gnu.org/licenses/>.
 */

import React from 'react'
import {http, HttpResponse} from 'msw'
import {setupServer} from 'msw/node'
import WebZipExportApp from '../App'
import {act, render, waitFor} from '@testing-library/react'
import {assignLocation} from '@canvas/util/globalUtils'
<<<<<<< HEAD

// Mock the assignLocation function
jest.mock('@canvas/util/globalUtils', () => ({
  assignLocation: jest.fn(),
}))

describe('Webzip export app', () => {
  beforeEach(() => {
    moxios.install()
    jest.clearAllMocks()
  })
=======

// Mock the assignLocation function
jest.mock('@canvas/util/globalUtils', () => ({
  assignLocation: jest.fn(),
}))
>>>>>>> 5493525b

const server = setupServer()

describe('Webzip export app', () => {
  beforeAll(() => server.listen())
  afterEach(() => {
    server.resetHandlers()
    jest.clearAllMocks()
  })
  afterAll(() => server.close())

  test('renders a spinner before API call', () => {
    ENV.context_asset_string = 'courses_2'
    const wrapper = render(<WebZipExportApp />)
    expect(wrapper.getByText('Loading')).toBeInTheDocument()
  })

  test('renders a list of webzip exports', async () => {
    const data = [
      {
        created_at: '1776-12-25T22:00:00Z',
        zip_attachment: {url: 'http://example.com/washingtoncrossingdelaware'},
        workflow_state: 'generated',
      },
    ]
    server.use(http.get('/api/v1/courses/2/web_zip_exports', () => HttpResponse.json(data)))
    ENV.context_asset_string = 'courses_2'
    const ref = React.createRef()
    const wrapper = render(<WebZipExportApp ref={ref} />)
    ref.current.componentDidMount()
    await waitFor(() => {
      expect(wrapper.getByText('Package export from')).toBeInTheDocument()
    })
  })

  test('renders failed exports as well as generated exports', async () => {
    const data = [
      {
        created_at: '1776-12-25T22:00:00Z',
        zip_attachment: {url: null},
        workflow_state: 'failed',
      },
    ]
    server.use(http.get('/api/v1/courses/2/web_zip_exports', () => HttpResponse.json(data)))
    ENV.context_asset_string = 'courses_2'
    const ref = React.createRef()
    const wrapper = render(<WebZipExportApp ref={ref} />)
    ref.current.componentDidMount()
    await waitFor(() => {
      expect(wrapper.queryByText('Loading')).toBeInTheDocument()
    })
  })

  test('renders empty webzip list text if there are no exports from API', async () => {
    const data = []
    server.use(http.get('/api/v1/courses/2/web_zip_exports', () => HttpResponse.json(data)))
    ENV.context_asset_string = 'courses_2'
    const ref = React.createRef()
    const wrapper = render(<WebZipExportApp ref={ref} />)
    ref.current.componentDidMount()
    await waitFor(() => {
      expect(wrapper.queryByText('No exports to display')).toBeInTheDocument()
    })
  })

  test('does not render empty webzip text if there is an export in progress', async () => {
    const data = [
      {
        created_at: '1776-12-25T22:00:00Z',
        zip_attachment: null,
        workflow_state: 'generating',
        progress_id: '123',
      },
    ]
    server.use(http.get('/api/v1/courses/2/web_zip_exports', () => HttpResponse.json(data)))
    ENV.context_asset_string = 'courses_2'
    const ref = React.createRef()
    const wrapper = render(<WebZipExportApp ref={ref} />)
    ref.current.componentDidMount()
    await waitFor(() => {
      expect(wrapper.queryByText('Loading')).toBeNull()
      expect(wrapper.queryByText('No exports to display')).toBeNull()
      expect(wrapper.queryByText('An error occurred. Please try again later.')).toBeNull()
      expect(wrapper.getByText('Processing')).toBeInTheDocument()
    })
  })

  test('render exports and progress bar if both exist', async () => {
    const data = [
      {
        created_at: '2017-01-03T15:55:00Z',
        zip_attachment: {url: 'http://example.com/stuff'},
        workflow_state: 'generating',
        progress_id: '124',
      },
      {
        created_at: '1776-12-25T22:00:00Z',
        zip_attachment: {url: 'http://example.com/washingtoncrossingdelaware'},
        workflow_state: 'generated',
        progress_id: '123',
      },
    ]
    server.use(http.get('/api/v1/courses/2/web_zip_exports', () => HttpResponse.json(data)))
    ENV.context_asset_string = 'courses_2'
    const ref = React.createRef()
    const wrapper = render(<WebZipExportApp ref={ref} />)
    ref.current.componentDidMount()
    await waitFor(() => {
      expect(wrapper.queryByText('Loading')).toBeNull()
      expect(wrapper.getByText('Package export from')).toBeInTheDocument()
      expect(wrapper.getByText('Processing')).toBeInTheDocument()
    })
  })

  test('renders errors', async () => {
    server.use(
      http.get('/api/v1/courses/2/web_zip_exports', () =>
        HttpResponse.text('Demons!', {status: 666}),
      ),
    )
    ENV.context_asset_string = 'courses_2'
    const ref = React.createRef()
    const wrapper = render(<WebZipExportApp ref={ref} />)
    ref.current.componentDidMount()
    await waitFor(() => {
      expect(wrapper.queryByText('Loading')).toBeNull()
      expect(wrapper.getByText('An error occurred. Please try again later.')).toBeInTheDocument()
    })
  })

  test('renders progress bar', async () => {
    const data = [
      {
        created_at: '2017-01-03T15:55:00Z',
        zip_attachment: {url: 'http://example.com/stuff'},
        workflow_state: 'generating',
        progress_id: '124',
      },
    ]
    server.use(http.get('/api/v1/courses/2/web_zip_exports', () => HttpResponse.json(data)))
    ENV.context_asset_string = 'courses_2'
    const ref = React.createRef()
    const wrapper = render(<WebZipExportApp ref={ref} />)
    ref.current.componentDidMount()
    await waitFor(() => {
      expect(wrapper.queryByText('Loading')).toBeNull()
      expect(wrapper.getByText('Processing')).toBeInTheDocument()
    })
  })

  test('renders different text for newly completed exports', async () => {
    const data = [
      {
        created_at: '2017-01-13T12:41:00Z',
        zip_attachment: {url: 'http://example.com/thing'},
        workflow_state: 'generated',
        progress_id: '126',
      },
    ]
    server.use(http.get('/api/v1/courses/2/web_zip_exports', () => HttpResponse.json(data)))
    ENV.context_asset_string = 'courses_2'
    const ref = React.createRef()
    const wrapper = render(<WebZipExportApp ref={ref} />)
    act(() => {
      ref.current.getExports('126')
    })
    await waitFor(() => {
      expect(wrapper.queryByText('Loading')).toBeNull()
      expect(wrapper.getByText('Most recent export')).toBeInTheDocument()
    })
  })

  test('should download a successful export', async () => {
    const data = [
      {
        created_at: '2017-01-13T12:41:00Z',
        zip_attachment: {url: 'http://example.com/thing'},
        workflow_state: 'generated',
        progress_id: '126',
      },
    ]
    server.use(http.get('/api/v1/courses/2/web_zip_exports', () => HttpResponse.json(data)))
    ENV.context_asset_string = 'courses_2'
    const ref = React.createRef()
    const wrapper = render(<WebZipExportApp ref={ref} />)
    act(() => {
      ref.current.getExports('126')
    })
    await waitFor(() => {
      expect(wrapper.queryByText('Loading')).toBeNull()
      expect(assignLocation).toHaveBeenCalledWith('http://example.com/thing')
    })
  })
})<|MERGE_RESOLUTION|>--- conflicted
+++ resolved
@@ -22,25 +22,11 @@
 import WebZipExportApp from '../App'
 import {act, render, waitFor} from '@testing-library/react'
 import {assignLocation} from '@canvas/util/globalUtils'
-<<<<<<< HEAD
 
 // Mock the assignLocation function
 jest.mock('@canvas/util/globalUtils', () => ({
   assignLocation: jest.fn(),
 }))
-
-describe('Webzip export app', () => {
-  beforeEach(() => {
-    moxios.install()
-    jest.clearAllMocks()
-  })
-=======
-
-// Mock the assignLocation function
-jest.mock('@canvas/util/globalUtils', () => ({
-  assignLocation: jest.fn(),
-}))
->>>>>>> 5493525b
 
 const server = setupServer()
 
