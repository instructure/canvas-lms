--- conflicted
+++ resolved
@@ -44,10 +44,7 @@
 import FormattedErrorMessage from '@canvas/assignments/react/FormattedErrorMessage'
 import theme from '@instructure/canvas-theme'
 import ready from '@instructure/ready'
-<<<<<<< HEAD
-=======
 import TextEntryAssetReportStatusLink from '../react/TextEntryAssetReportStatusLink'
->>>>>>> ee12519a
 
 const I18n = createI18nScope('submissions')
 /* global rubricAssessment */
@@ -749,8 +746,6 @@
     const root = createRoot(mountPoint)
     root.render(<StudentAssetReportModalWrapper />)
   }
-<<<<<<< HEAD
-=======
 })
 
 ready(() => {
@@ -776,5 +771,4 @@
       />,
     )
   }
->>>>>>> ee12519a
 })