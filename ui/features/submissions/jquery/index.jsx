/*
 * Copyright (C) 2012 - present Instructure, Inc.
 *
 * This file is part of Canvas.
 *
 * Canvas is free software: you can redistribute it and/or modify it under
 * the terms of the GNU Affero General Public License as published by the Free
 * Software Foundation, version 3 of the License.
 *
 * Canvas is distributed in the hope that it will be useful, but WITHOUT ANY
 * WARRANTY; without even the implied warranty of MERCHANTABILITY or FITNESS FOR
 * A PARTICULAR PURPOSE. See the GNU Affero General Public License for more
 * details.
 *
 * You should have received a copy of the GNU Affero General Public License along
 * with this program. If not, see <http://www.gnu.org/licenses/>.
 */

import React from 'react'
import ReactDOM from 'react-dom'
import round from '@canvas/round'
import {useScope as createI18nScope} from '@canvas/i18n'
import $ from 'jquery'
import isNumber from 'lodash/isNumber'
import GradeFormatHelper from '@canvas/grading/GradeFormatHelper'
import {EmojiPicker, EmojiQuickPicker} from '@canvas/emoji'
import '@canvas/jquery/jquery.ajaxJSON'
import '@canvas/jquery/jquery.instructure_forms' /* ajaxJSONFiles */
import {datetimeString} from '@canvas/datetime/date-functions'
import '@canvas/jquery/jquery.instructure_misc_plugins' /* fragmentChange, showIf */
import '@canvas/loading-image'
import '@canvas/util/templateData'
import '@canvas/media-comments'
import '@canvas/media-comments/jquery/mediaCommentThumbnail'
import 'jquery-scroll-to-visible/jquery.scrollTo'
import '@canvas/rubrics/jquery/rubric_assessment'
import sanitizeHtml from 'sanitize-html-with-tinymce'
import {containsHtmlTags, formatMessage} from '@canvas/util/TextHelper'

const I18n = createI18nScope('submissions')
/* global rubricAssessment */

const rubricAssessments = ENV.rubricAssessments

$('#content').addClass('padless')
let fileIndex = 1
function submissionLoaded(data) {
  if (data.submission) {
    const d = []
    d.push(data)
    data = d
  }
  for (const jdx in data) {
    const submission = data[jdx].submission
    const comments = submission.visible_submission_comments || submission.submission_comments
    const anonymizableId = ENV.SUBMISSION.user_id ? 'user_id' : 'anonymous_id'
    // Be sure not to compare numeric and stringified user IDs
    if (submission[anonymizableId].toString() !== ENV.SUBMISSION[anonymizableId]) {
      continue
    }

    for (const idx in comments) {
      const comment = comments[idx].submission_comment || comments[idx]
      if ($('#submission_comment_' + comment.id).length > 0) {
        continue
      }
      const $comment = $('#comment_blank').clone(true).removeAttr('id')
      comment.posted_at = datetimeString(comment.created_at)
      $comment.fillTemplateData({
        data: comment,
        id: 'submission_comment_' + comment.id,
      })
      if (comment.media_comment_id) {
        const $media_comment_link = $('#comment_media_blank').clone(true).removeAttr('id')
        $media_comment_link.fillTemplateData({
          data: comment,
        })
        $comment.find('.comment').empty().append($media_comment_link.show())
      } else {
        for (const jdx_ in comment.attachments) {
          const attachment = comment.attachments[jdx_].attachment
          const $attachment = $('#comment_attachment_blank').clone(true).removeAttr('id')
          attachment.comment_id = comment.id
          $attachment.fillTemplateData({
            data: attachment,
            hrefValues: ['comment_id', 'id'],
          })
          $comment.find('.comment_attachments').append($attachment.show())
        }
      }
      $('.comments .comment_list').append($comment.show()).scrollTop(10000)
      if ($('.grading_comment').val() === comment.comment) {
        $('.grading_comment').val('')
      }
    }
    $('.comments .comment_list .play_comment_link').mediaCommentThumbnail('small')
    $('.save_comment_button').prop('disabled', false)
    if (submission) {
      showGrade(submission)
      $('.submission_details').fillTemplateData({
        data: submission,
      })
      $('#add_comment_form .comment_attachments').empty()
    }
  }
  $('.submission_header').loadingImage('remove')
}
function callIfSet(value, fn, ...additionalArgs) {
  return value == null ? '' : fn.call(this, value, ...additionalArgs)
}
function roundAndFormat(value) {
  return I18n.n(round(value, round.DEFAULT))
}
function formatGradeOptions() {
  if (ENV.GRADING_TYPE === 'letter_grade') {
    return {gradingType: ENV.GRADING_TYPE}
  }

  return {}
}
function showGrade(submission) {
  if (['pass', 'fail', 'complete', 'incomplete'].indexOf(submission.entered_grade) > -1) {
    $('.grading_box').val(submission.entered_grade)
  } else {
    $('.grading_box').val(
      callIfSet(submission.entered_grade, GradeFormatHelper.formatGrade, formatGradeOptions())
    )
  }
  $('.late_penalty').text(callIfSet(-submission.points_deducted, roundAndFormat))
  $('.published_grade').text(callIfSet(submission.published_grade, GradeFormatHelper.formatGrade))
  $('.grade').text(callIfSet(submission.grade, GradeFormatHelper.formatGrade))

  if (submission.excused) {
    $('.entered_grade').text(I18n.t('Excused'))
  } else {
    const formattedGrade = callIfSet(
      submission.entered_grade,
      GradeFormatHelper.formatGrade,
      formatGradeOptions()
    )
    $('.entered_grade').text(formattedGrade)
  }

  if (!submission.excused && submission.points_deducted) {
    $('.late-penalty-display').show()
  } else {
    $('.late-penalty-display').hide()
  }
}
function makeRubricAccessible($rubric) {
  $rubric.show()
  const $tabs = $rubric.find(':tabbable')
  const tabBounds = [$tabs.first()[0], $tabs.last()[0]]
  const keyCodes = {
    9: 'tab',
    13: 'enter',
    27: 'esc',
  }
  $('.hide_rubric_link').keydown(function (e) {
    if (keyCodes[e.which] === 'enter') {
      e.preventDefault()
      $(this).click()
    }
  })
  $tabs.each(function () {
    $(this).bind('keydown', e => {
      if (keyCodes[e.which] === 'esc') $('.hide_rubric_link').click()
    })
  })
  $(tabBounds).each(function (_e) {
    $(this).bind('keydown', function (e) {
      if (keyCodes[e.which] === 'tab') {
        const isLeavingHolder = $(this).is($(tabBounds).first()) ? e.shiftKey : !e.shiftKey
        if (isLeavingHolder) {
          e.preventDefault()
          const thisEl = this
          const target = $.grep(tabBounds, el => el != thisEl)
          $(target).focus()
        }
      }
    })
  })
  $rubric
    .siblings()
    .attr('data-hide_from_rubric', true)
    .end()
    .parentsUntil('#application')
    .siblings()
    .not('#aria_alerts')
    .attr('data-hide_from_rubric', true)
  $rubric.hide()
}
function toggleRubric($rubric) {
  const ariaSetting = $rubric.is(':visible')
  $('#application').find('[data-hide_from_rubric]').attr('aria-hidden', ariaSetting)
}
function closeRubric() {
  $('#rubric_holder').fadeOut(function () {
    toggleRubric($(this))
    $('.assess_submission_link').focus()
  })
}
function openRubric() {
  $('#rubric_holder').fadeIn(function () {
    toggleRubric($(this))
    toggleSaveCommentButton($(this))
    $(this).find('.hide_rubric_link').focus()
  })
}
function toggleSaveCommentButton($rubricHolder) {
  const $rubric = $rubricHolder.find('.rubric')
  const rubricData = rubricAssessment.assessmentData($rubric)
  const complete = isRubricComplete(rubricData)

  $('.save_rubric_button').prop('disabled', !complete)
}
function isRubricComplete(rubricData) {
  return Object.keys(rubricData).some(key => {
    return hasPoints(key, rubricData) || hasComments(key, rubricData)
  })
}
function hasComments(key, data) {
  return key.indexOf('[comments]') !== -1 && data[key].trim() !== ''
}
function hasPoints(key, data) {
  return key.indexOf('[points]') !== -1 && isNumber(data[key])
}
function windowResize() {
  const $frame = $('#preview_frame')
  const margin_top = 20
  const height = window.screen.height - margin_top
  $frame.height(height)
  $('#rubric_holder').css({maxHeight: height - 50, overflow: 'auto', zIndex: 5})
  $('.comments').css({maxHeight: height})
}

function insertEmoji(emoji) {
  const $textarea = $('.grading_comment')
  $textarea.val((_i, text) => text + emoji.native)
  $textarea.focus()
}

// This `setup` function allows us to control when the setup is triggered.
// submissions.js requires this file and then immediately triggers it,
// while submissionsSpec.jsx triggers it after setup is complete.
export function setup() {
  $(document).ready(function () {
    if (ENV.EMOJIS_ENABLED) {
<<<<<<< HEAD
      // eslint-disable-next-line no-restricted-properties
=======
       
>>>>>>> 80d4da09
      ReactDOM.render(
        <EmojiPicker insertEmoji={insertEmoji} />,
        document.getElementById('emoji-picker-container')
      )
<<<<<<< HEAD
      // eslint-disable-next-line no-restricted-properties
=======
       
>>>>>>> 80d4da09
      ReactDOM.render(
        <EmojiQuickPicker insertEmoji={insertEmoji} />,
        document.getElementById('emoji-quick-picker-container')
      )
    }
    const comments = document.getElementsByClassName('comment_content')
    Array.from(comments).forEach(comment => {
      const content = comment.dataset.content
      const formattedComment = containsHtmlTags(content)
        ? sanitizeHtml(content)
        : formatMessage(content)
      comment.innerHTML = formattedComment
    })
    $('.comments .comment_list .play_comment_link').mediaCommentThumbnail('small')
    $(window).bind('resize', windowResize).triggerHandler('resize')
    $('.comments_link').click(event => {
      event.preventDefault()
      $('.comments').slideToggle(() => {
        $('.comments .media_comment_content').empty()
        $('.comments textarea:visible').focus().select()
      })
    })
    $('.save_comment_button').click(_event => {
      $(document).triggerHandler('comment_change')
    })
    // post new comment but no grade
    $(document).bind('comment_change', _event => {
      $('.save_comment_button').prop('disabled', true)
      $('.submission_header').loadingImage()
      const url = $('.update_submission_url').attr('href')
      const method = $('.update_submission_url').attr('title')
      const formData = {
        'submission[assignment_id]': ENV.SUBMISSION.assignment_id,
        'submission[group_comment]': $('#submission_group_comment').prop('checked') ? '1' : '0',
      }

      const anonymizableIdKey = ENV.SUBMISSION.user_id ? 'user_id' : 'anonymous_id'
      formData[`submission[${anonymizableIdKey}]`] = ENV.SUBMISSION[anonymizableIdKey]

      if ($('#media_media_recording:visible').length > 0) {
        const comment_id = $('#media_media_recording').data('comment_id')
        const comment_type = $('#media_media_recording').data('comment_type')
        formData['submission[media_comment_type]'] = comment_type || 'video'
        formData['submission[media_comment_id]'] = comment_id
        formData['submission[comment]'] = ''
      } else {
        if ($('.grading_comment').val() && $('.grading_comment').val != '') {
          formData['submission[comment]'] = $('.grading_comment').val()
        }
        if (
          !formData['submission[comment]'] &&
          $("#add_comment_form input[type='file']").length > 0
        ) {
          formData['submission[comment]'] = I18n.t(
            'see_attached_files',
            'Please see attached files'
          )
        }
      }
      if (!formData['submission[comment]'] && !formData['submission[media_comment_id]']) {
        $('.submission_header').loadingImage('remove')
        $('.save_comment_button').prop('disabled', false)
        return
      }
      if ($("#add_comment_form input[type='file']").length > 0) {
        $.ajaxJSONFiles(
          url + '.text',
          method,
          formData,
          $("#add_comment_form input[type='file']"),
          submissionLoaded
        )
      } else {
        $.ajaxJSON(url, method, formData, submissionLoaded)
      }
    })
    $('.cancel_comment_button').click(_event => {
      $('.grading_comment').val('')
      $('.comments_link').click()
    })
    $('.grading_value').change(_event => {
      $(document).triggerHandler('grading_change')
    })
    // post new grade but no comments
    $(document).bind('grading_change', _event => {
      $('.save_comment_button').prop('disabled', true)
      $('.submission_header').loadingImage()
      const url = $('.update_submission_url').attr('href')
      const method = $('.update_submission_url').attr('title')
      const formData = {
        'submission[assignment_id]': ENV.SUBMISSION.assignment_id,
        'submission[user_id]': ENV.SUBMISSION.user_id,
        'submission[group_comment]': $('#submission_group_comment').prop('checked') ? '1' : '0',
      }
      if ($('.grading_value:visible').length > 0) {
        formData['submission[grade]'] = GradeFormatHelper.delocalizeGrade($('.grading_value').val())
        $.ajaxJSON(url, method, formData, submissionLoaded)
      } else {
        $('.submission_header').loadingImage('remove')
        $('.save_comment_button').prop('disabled', false)
      }
    })
    $('.attach_comment_file_link').click(event => {
      event.preventDefault()
      const $attachment = $('#comment_attachment_input_blank').clone(true).removeAttr('id')
      $attachment.find('input').attr('name', 'attachments[' + fileIndex++ + '][uploaded_data]')
      $('#add_comment_form .comment_attachments').append($attachment.slideDown())
    })
    $('.delete_comment_attachment_link').click(function (event) {
      event.preventDefault()
      $(this)
        .parents('.comment_attachment_input')
        .slideUp(function () {
          $(this).remove()
        })
    })
    $('.save_rubric_button').click(function () {
      const $rubric = $(this).parents('#rubric_holder').find('.rubric')
      const submitted_data = rubricAssessment.assessmentData($rubric)

      if (!isRubricComplete(submitted_data)) {
        $('.save_rubric_button').prop('disabled', true)
        return false
      }

      const url = $('.update_rubric_assessment_url').attr('href')
      const method = 'POST'
      $rubric.loadingImage()
      $.ajaxJSON(url, method, submitted_data, data => {
        $rubric.loadingImage('remove')
        const assessment = data
        let found = false
        if (assessment.rubric_association) {
          rubricAssessment.updateRubricAssociation($rubric, data.rubric_association)
          delete assessment.rubric_association
        }
        for (const idx in rubricAssessments) {
          const a = rubricAssessments[idx].rubric_assessment
          if (a && assessment && assessment.id == a.id) {
            rubricAssessments[idx].rubric_assessment = assessment
            found = true
          }
        }
        if (!found) {
          if (!data.rubric_assessment) {
            data = {rubric_assessment: data}
          }
          rubricAssessments.push(data)
          const $option = $(document.createElement('option'))
          $option
            .val(assessment.id)
            .text(assessment.assessor_name)
            .attr('id', 'rubric_assessment_option_' + assessment.id)
          $('#rubric_assessments_select').prepend($option).val(assessment.id)
        }
        $('#rubric_assessment_option_' + assessment.id).text(assessment.assessor_name)
        $('#new_rubric_assessment_option').remove()
        $('#rubric_assessments_list').show()

        if (assessment.assessment_type === 'peer_review') {
          $('.save_rubric_button').remove()
        }

        /* the 500 timeout is due to the fadeOut in the closeRubric function, which defaults to 400.
          We need to ensure any warning messages are read out after the fadeOut manages the page focus
          so that any messages are not interrupted in voiceover utilities */
        setTimeout(() => {
          rubricAssessment.populateRubric($rubric, assessment, submitted_data)
          const submission = assessment.artifact
          if (submission) {
            showGrade(submission)
          }
        }, 500)
        closeRubric()
      })
    })
    $('#rubric_holder .rubric').css({width: 'auto', marginTop: 0})
    makeRubricAccessible($('#rubric_holder'))
    $('.hide_rubric_link').click(event => {
      event.preventDefault()
      closeRubric()
    })
    $('.assess_submission_link').click(event => {
      event.preventDefault()
      $('#rubric_assessments_select').change()
      if (ENV.mark_rubric_comments_read_url) {
        $.ajaxJSON(ENV.mark_rubric_comments_read_url, 'PUT', {}, () => {})
        $('.rubric_comment.unread_indicator').hide()
        $('.submission-details-header__rubric .assess_submission_link').attr('title', '')
      }
      openRubric()
    })
    $('#rubric_assessments_select')
      .change(function () {
        const id = $(this).val()
        let found = null
        for (const idx in rubricAssessments) {
          const assessment = rubricAssessments[idx].rubric_assessment
          if (assessment.id == id) {
            found = assessment
          }
        }

        const container = $('#rubric_holder .rubric')
        rubricAssessment.populateNewRubric(container, found, ENV.rubricAssociation)

        const current_user = !found || found.assessor_id == ENV.RUBRIC_ASSESSMENT.assessor_id
        $('#rubric_holder .save_rubric_button').showIf(current_user)
      })
      .change()
    $('#rubric_holder .rubric tbody input').on('change', () => {
      const $rubricHolder = $('#rubric_holder')
      toggleSaveCommentButton($rubricHolder)
    })
    // uses event delegation since the text area isn't on the DOM until you click on the comment icon
    $('#rubric_holder .rubric tbody').on('change', 'textarea', () => {
      const $rubricHolder = $('#rubric_holder')
      toggleSaveCommentButton($rubricHolder)
    })
    $('#rubric_holder .rubric .rating-tier').on('click', () => {
      // wait for next tick so that rubric data is populated with latest change
      setTimeout(() => {
        const $rubricHolder = $('#rubric_holder')
        toggleSaveCommentButton($rubricHolder)
      }, 0)
    })
    $('.media_comment_link').click(event => {
      event.preventDefault()
      $('#media_media_recording').show()
      const $recording = $('#media_media_recording').find('.media_recording')
      $recording.mediaComment(
        'create',
        'any',
        (id, type) => {
          $('#media_media_recording').data('comment_id', id).data('comment_type', type)
          $(document).triggerHandler('comment_change')
          $('#add_comment_form').show()
          $('#media_media_recording').hide()
          $recording.empty()
        },
        () => {
          $('#add_comment_form').show()
          $('#media_media_recording').hide()
        }
      )
    })
    $(document).on('click', '#media_recorder_container a', _event => {
      $('#add_comment_form').show()
      $('#media_media_recording').hide()
    })
    $('.comments .comment_list')
      .delegate('.play_comment_link', 'click', function (event) {
        event.preventDefault()
        const comment_id = $(this)
          .parents('.comment_media')
          .getTemplateData({textValues: ['media_comment_id']}).media_comment_id
        if (comment_id) {
          $(this)
            .parents('.comment_media')
            .find('.media_comment_content')
            .mediaComment('show', comment_id, 'video', this)
        }
      })

      // this is to prevent the default behavior of loading the video inline from happening
      // the .delegate(".play_comment_link"... and the .delegate('a.instructure_inline_media_comment'...
      // are actually selecting the same links I just wanted to use the different selectors because
      // instructure.js uses 'a.instructure_inline_media_comment' as the selector for its .live handler
      // to show things inline.
      .delegate('a.instructure_inline_media_comment', 'click', e => {
        // dont let it bubble past this so it doesnt get to the .live handler to show the video inline
        e.preventDefault()
        e.stopPropagation()
      })

    showGrade(ENV.SUBMISSION.submission)
  })
}
// necessary for tests
export function teardown() {
  $(window).unbind('resize', windowResize)
  $(document).unbind('comment_change')
  $(document).unbind('grading_change')
}
$(document).fragmentChange((event, hash) => {
  if (hash === '#rubric') {
    $('.assess_submission_link:visible:first').click()
  } else if (hash.match(/^#comment/)) {
    let params = null
    try {
      params = JSON.parse(hash.substring(8))
    } catch (e) {
      // no-op
    }
    if (params && params.comment) {
      $('.grading_comment').val(params.comment)
    }
    $('.grading_comment').focus().select()
  }
})
INST.refreshGrades = function () {
  const url = $('.submission_data_url').attr('href')
  setTimeout(() => {
    $.ajaxJSON(url, 'GET', {}, submissionLoaded)
  }, 500)
}

$(document).ready(() => {
  window.addEventListener(
    'message',
    event => {
      if (event.data === 'refreshGrades') {
        INST.refreshGrades()
      }
    },
    false
  )
})<|MERGE_RESOLUTION|>--- conflicted
+++ resolved
@@ -246,20 +246,12 @@
 export function setup() {
   $(document).ready(function () {
     if (ENV.EMOJIS_ENABLED) {
-<<<<<<< HEAD
-      // eslint-disable-next-line no-restricted-properties
-=======
        
->>>>>>> 80d4da09
       ReactDOM.render(
         <EmojiPicker insertEmoji={insertEmoji} />,
         document.getElementById('emoji-picker-container')
       )
-<<<<<<< HEAD
-      // eslint-disable-next-line no-restricted-properties
-=======
        
->>>>>>> 80d4da09
       ReactDOM.render(
         <EmojiQuickPicker insertEmoji={insertEmoji} />,
         document.getElementById('emoji-quick-picker-container')
