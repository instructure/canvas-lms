--- conflicted
+++ resolved
@@ -750,11 +750,7 @@
 
 ready(() =>
   renderAPComponent(
-<<<<<<< HEAD
-    '#asset_report_text_entry_status_container',
-=======
     '#asset_report_status_container',
->>>>>>> 99838eca
     TextEntryAssetReportStatusLink,
     ZTextEntryAssetReportStatusLinkProps,
   ),
