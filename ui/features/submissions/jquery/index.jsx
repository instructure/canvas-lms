--- conflicted
+++ resolved
@@ -246,19 +246,11 @@
 export function setup() {
   $(document).ready(function () {
     if (ENV.EMOJIS_ENABLED) {
-<<<<<<< HEAD
-       
-=======
->>>>>>> 4b8c5dea
       ReactDOM.render(
         <EmojiPicker insertEmoji={insertEmoji} />,
         document.getElementById('emoji-picker-container'),
       )
-<<<<<<< HEAD
-       
-=======
-
->>>>>>> 4b8c5dea
+
       ReactDOM.render(
         <EmojiQuickPicker insertEmoji={insertEmoji} />,
         document.getElementById('emoji-quick-picker-container'),
