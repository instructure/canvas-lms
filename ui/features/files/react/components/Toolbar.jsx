--- conflicted
+++ resolved
@@ -239,18 +239,6 @@
     if (canManage) {
       return (
         <div className="ef-actions">
-<<<<<<< HEAD
-          {ENV.FEATURES?.files_a11y_rewrite_toggle && ENV.FEATURES?.files_a11y_rewrite && (
-            <button
-              type="button"
-              className="btn btn-switch-to-new-files-page"
-              aria-label={I18n.t('Switch to New Files Page')}
-              onClick={() => this.handleSwitchToNewFiles()}
-            >
-              <span className={phoneHiddenSet}>{I18n.t('Switch to New Files Page')}</span>
-            </button>
-          )}
-=======
           {ENV.FEATURES?.files_a11y_rewrite_toggle &&
             ENV.FEATURES?.files_a11y_rewrite &&
             ENV.current_user_id && (
@@ -263,7 +251,6 @@
                 <span className={phoneHiddenSet}>{I18n.t('Switch to New Files Page')}</span>
               </button>
             )}
->>>>>>> f6e5b4e8
           <button
             type="button"
             onClick={() => this.addFolder()}
