--- conflicted
+++ resolved
@@ -104,10 +104,6 @@
       zIndex: 1000,
     })
 
-<<<<<<< HEAD
-     
-=======
->>>>>>> 4b8c5dea
     ReactDOM.render(
       <RestrictedDialogForm
         models={this.props.selectedItems}
@@ -200,11 +196,7 @@
         window.location.reload()
       }
     }
-<<<<<<< HEAD
-     
-=======
-
->>>>>>> 4b8c5dea
+
     ReactDOM.render(
       <ContentTypeExternalToolTray
         tool={tool}
