--- conflicted
+++ resolved
@@ -220,11 +220,7 @@
   return (
     <div {...this.getAttributesForRootNode()}>
       <div className="ef-select-col" role="gridcell">
-<<<<<<< HEAD
-        { }
-=======
         {}
->>>>>>> 4b8c5dea
         <label className={keyboardCheckboxClass}>
           <input
             type="checkbox"
