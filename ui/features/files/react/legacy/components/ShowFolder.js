--- conflicted
+++ resolved
@@ -33,10 +33,7 @@
   displayName: 'ShowFolder',
 
   debouncedForceUpdate: _.debounce(function () {
-<<<<<<< HEAD
-=======
     // eslint-disable-next-line react/no-is-mounted
->>>>>>> 31fbffe1
     if (this.isMounted()) this.forceUpdate()
   }, 0),
 
