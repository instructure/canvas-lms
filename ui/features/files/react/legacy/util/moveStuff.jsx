/*
 * Copyright (C) 2014 - present Instructure, Inc.
 *
 * This file is part of Canvas.
 *
 * Canvas is free software: you can redistribute it and/or modify it under
 * the terms of the GNU Affero General Public License as published by the Free
 * Software Foundation, version 3 of the License.
 *
 * Canvas is distributed in the hope that it will be useful, but WITHOUT ANY
 * WARRANTY; without even the implied warranty of MERCHANTABILITY or FITNESS FOR
 * A PARTICULAR PURPOSE. See the GNU Affero General Public License for more
 * details.
 *
 * You should have received a copy of the GNU Affero General Public License along
 * with this program. If not, see <http://www.gnu.org/licenses/>.
 */

import {useScope as createI18nScope} from '@canvas/i18n'
import $ from 'jquery'
import FileRenameForm from '@canvas/files/react/components/FileRenameForm'
import React from 'react'
import ReactDOM from 'react-dom'

const I18n = createI18nScope('react_files')

function moveItem(item, destinationFolder, options = {}) {
  const dfd = $.Deferred()
  item.moveTo(destinationFolder, options).then(
    // success
    data => dfd.resolve(data),
    // failure
    (jqXHR, _textStatus, _errorThrown) => {
      if (jqXHR.status === 409) {
        // file already exists: prompt and retry
<<<<<<< HEAD
        // eslint-disable-next-line no-restricted-properties
=======
         
>>>>>>> 80d4da09
        ReactDOM.render(
          React.createFactory(FileRenameForm)({
            onClose() {},
            closeWithX() {
              return dfd.reject()
            },
            closeOnResolve: true,
            fileOptions: {name: item.attributes.display_name},
            onNameConflictResolved: opts =>
              moveItem(item, destinationFolder, opts).then(
                data => dfd.resolve(data),
                () => dfd.reject()
              ),
          }),
          $('<div>').appendTo('body')[0]
        )
      } else {
        // some other error: fail
        return dfd.reject()
      }
    }
  )
  return dfd
}

export default function moveStuff(filesAndFolders, destinationFolder) {
  const promises = filesAndFolders.map(item => moveItem(item, destinationFolder))
  return $.when(...promises).then(() => {
    $.flashMessage(
      I18n.t(
        'move_success',
        {
          one: '%{item} moved to %{destinationFolder}',
          other: '%{count} items moved to %{destinationFolder}',
        },
        {
          count: filesAndFolders.length,
          item: filesAndFolders[0] && filesAndFolders[0].displayName(),
          destinationFolder: destinationFolder.displayName(),
        }
      )
    )
  })
}<|MERGE_RESOLUTION|>--- conflicted
+++ resolved
@@ -33,11 +33,7 @@
     (jqXHR, _textStatus, _errorThrown) => {
       if (jqXHR.status === 409) {
         // file already exists: prompt and retry
-<<<<<<< HEAD
-        // eslint-disable-next-line no-restricted-properties
-=======
          
->>>>>>> 80d4da09
         ReactDOM.render(
           React.createFactory(FileRenameForm)({
             onClose() {},
