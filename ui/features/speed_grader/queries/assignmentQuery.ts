--- conflicted
+++ resolved
@@ -32,22 +32,6 @@
       pointsPossible
       rubric {
         _id
-<<<<<<< HEAD
-        pointsPossible
-        criteria {
-          description
-          longDescription
-          points
-          ratings {
-            description
-            longDescription
-            points
-            _id
-            rubricId
-          }
-        }
-      }
-=======
         freeFormCriterionComments
         pointsPossible
         criteria {
@@ -70,7 +54,6 @@
         hideScoreTotal
         useForGrading
       }
->>>>>>> 2017494a
     }
   }
 `
