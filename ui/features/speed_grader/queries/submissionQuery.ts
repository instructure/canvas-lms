/*
 * Copyright (C) 2024 - present Instructure, Inc.
 *
 * This file is part of Canvas.
 *
 * Canvas is free software: you can redistribute it and/or modify it under
 * the terms of the GNU Affero General Public License as published by the Free
 * Software Foundation, version 3 of the License.
 *
 * Canvas is distributed in the hope that it will be useful, but WITHOUT ANY
 * WARRANTY; without even the implied warranty of MERCHANTABILITY or FITNESS FOR
 * A PARTICULAR PURPOSE. See the GNU Affero General Public License for more
 * details.
 *
 * You should have received a copy of the GNU Affero General Public License along
 * with this program. If not, see <http://www.gnu.org/licenses/>.
 */

import {z} from 'zod'
import {executeQuery} from '@canvas/query/graphql'
import gql from 'graphql-tag'
import {omit} from 'lodash'
import speedGraderHelpers from '../jquery/speed_grader_helpers'
import doFetchApi from '@canvas/do-fetch-api-effect'

export const SUBMISSION_FRAGMENT = gql`
  fragment SubmissionInterfaceFragment on SubmissionInterface {
    cachedDueDate
    gradingStatus
    user {
      _id
      avatarUrl
      name
    }
    gradeMatchesCurrentSubmission
    submissionCommentDownloadUrl
    score
    grade
    excused
    postedAt
    previewUrl
    proxySubmitter
    wordCount
    late
    missing
    submissionStatus
    customGradeStatus
    submittedAt
    submissionType
    secondsLate
    commentsConnection(includeDraftComments: true) {
      nodes {
        id
<<<<<<< HEAD
=======
        _id
>>>>>>> fb326791
        comment
        attempt
        createdAt
        draft
        author {
          name
          updatedAt
          avatarUrl
        }
      }
    }
    attachments {
      _id
      displayName
      wordCount
      submissionPreviewUrl
      url
    }
    rubricAssessmentsConnection {
      nodes {
        _id
        assessmentType
        artifactAttempt
        score
        assessmentRatings {
          ratingTag: _id
          comments
          points
        }
      }
    }
  }
`

const SUBMISSION_QUERY = gql`
  query SubmissionQuery($assignmentId: ID!, $userId: ID!) {
    assignment(id: $assignmentId) {
      id
      _id
      name
      gradingType
      pointsPossible
      courseId
      submissionsConnection(
        filter: {
          applyGradebookEnrollmentFilters: true
          includeUnsubmitted: true
          representativesOnly: true
          userId: $userId
        }
      ) {
        nodes {
          id
          _id
          ...SubmissionInterfaceFragment
          submissionHistoriesConnection {
            nodes {
              ...SubmissionInterfaceFragment
            }
          }
        }
      }
    }
  }
  ${SUBMISSION_FRAGMENT}
`

function transform(result: any) {
  const submission = result.assignment?.submissionsConnection?.nodes?.[0]
  if (submission) {
    submission.attachments.forEach((attachment: any) => {
      attachment.delete = () =>
        doFetchApi({
          path: `/api/v1/files/${attachment._id}?replace=1`,
          method: 'DELETE',
        })
    })
    submission.submissionHistoriesConnection?.nodes.forEach(
      (submissionHistory: any, index: number) => {
        submissionHistory.attachments.forEach((attachment: any) => {
          attachment.delete = () =>
            doFetchApi({
              path: `/api/v1/files/${attachment._id}?replace=1`,
              method: 'DELETE',
            })
        })
        submissionHistory.comments = submissionHistory.commentsConnection?.nodes
        submissionHistory.rubricAssessments = submissionHistory.rubricAssessmentsConnection?.nodes
        delete submissionHistory.commentsConnection
        delete submissionHistory.rubricAssessmentsConnection
      }
    )
    return {
      ...omit(submission, [
        'commentsConnection',
        'rubricAssessmentsConnection',
        'submissionHistoriesConnection',
      ]),
      comments: submission?.commentsConnection?.nodes,
      rubricAssessments: submission.rubricAssessmentsConnection?.nodes,
      submissionHistory: submission.submissionHistoriesConnection?.nodes,
      submissionState: speedGraderHelpers.submissionState(submission, ENV.grading_role ?? ''),
    }
  }
  return null
}

export const ZGetSubmissionParams = z.object({
  assignmentId: z.string(),
  userId: z.string(),
})

type GetSubmissionParams = z.infer<typeof ZGetSubmissionParams>

export async function getSubmission<T extends GetSubmissionParams>({
  queryKey,
}: {
  queryKey: [string, T]
}): Promise<any> {
  ZGetSubmissionParams.parse(queryKey[1])
  const {assignmentId, userId} = queryKey[1]

  const result = await executeQuery<any>(SUBMISSION_QUERY, {
    assignmentId,
    userId,
  })

  return transform(result)
}<|MERGE_RESOLUTION|>--- conflicted
+++ resolved
@@ -51,10 +51,7 @@
     commentsConnection(includeDraftComments: true) {
       nodes {
         id
-<<<<<<< HEAD
-=======
         _id
->>>>>>> fb326791
         comment
         attempt
         createdAt
