/*
 * Copyright (C) 2024 - present Instructure, Inc.
 *
 * This file is part of Canvas.
 *
 * Canvas is free software: you can redistribute it and/or modify it under
 * the terms of the GNU Affero General Public License as published by the Free
 * Software Foundation, version 3 of the License.
 *
 * Canvas is distributed in the hope that it will be useful, but WITHOUT ANY
 * WARRANTY; without even the implied warranty of MERCHANTABILITY or FITNESS FOR
 * A PARTICULAR PURPOSE. See the GNU Affero General Public License for more
 * details.
 *
 * You should have received a copy of the GNU Affero General Public License along
 * with this program. If not, see <http://www.gnu.org/licenses/>.
 */

import {z} from 'zod'
import {executeQuery} from '@canvas/query/graphql'
import gql from 'graphql-tag'
import {omit} from 'lodash'
import speedGraderHelpers from '../jquery/speed_grader_helpers'
import doFetchApi from '@canvas/do-fetch-api-effect'

export const SUBMISSION_FRAGMENT = gql`
  fragment SubmissionInterfaceFragment on SubmissionInterface {
    cachedDueDate
    gradingStatus
    user {
      _id
      avatarUrl
      name
    }
    gradeMatchesCurrentSubmission
    submissionCommentDownloadUrl
    score
    grade
    excused
    postedAt
    previewUrl
    proxySubmitter
    wordCount
    late
    missing
    submissionStatus
    customGradeStatus
    submittedAt
    submissionType
    secondsLate
    commentsConnection(includeDraftComments: true) {
      nodes {
        id
<<<<<<< HEAD
=======
        _id
>>>>>>> c0c653e9
        comment
        attempt
        createdAt
        draft
        author {
          name
          updatedAt
          avatarUrl
        }
      }
    }
    attachments {
      _id
      displayName
      wordCount
      submissionPreviewUrl
      url
    }
    rubricAssessmentsConnection {
      nodes {
        _id
        assessmentType
        artifactAttempt
        score
        assessmentRatings {
          ratingTag: _id
          comments
          points
        }
      }
    }
  }
`

const SUBMISSION_QUERY = gql`
  query SubmissionQuery($assignmentId: ID!, $userId: ID!) {
    assignment(id: $assignmentId) {
      id
      _id
      name
      gradingType
      pointsPossible
      courseId
      submissionsConnection(
        filter: {
          applyGradebookEnrollmentFilters: true
          includeUnsubmitted: true
          representativesOnly: true
          userId: $userId
        }
      ) {
        nodes {
          id
          _id
          ...SubmissionInterfaceFragment
          submissionHistoriesConnection {
            nodes {
              ...SubmissionInterfaceFragment
            }
          }
        }
      }
    }
  }
  ${SUBMISSION_FRAGMENT}
`

function transform(result: any) {
  const submission = result.assignment?.submissionsConnection?.nodes?.[0]
  if (submission) {
    submission.attachments.forEach((attachment: any) => {
      attachment.delete = () =>
        doFetchApi({
          path: `/api/v1/files/${attachment._id}?replace=1`,
          method: 'DELETE',
        })
    })
    submission.submissionHistoriesConnection?.nodes.forEach(
      (submissionHistory: any, index: number) => {
        submissionHistory.attachments.forEach((attachment: any) => {
          attachment.delete = () =>
            doFetchApi({
              path: `/api/v1/files/${attachment._id}?replace=1`,
              method: 'DELETE',
            })
        })
        submissionHistory.comments = submissionHistory.commentsConnection?.nodes
        submissionHistory.rubricAssessments = submissionHistory.rubricAssessmentsConnection?.nodes
        delete submissionHistory.commentsConnection
        delete submissionHistory.rubricAssessmentsConnection
      }
    )
    return {
      ...omit(submission, [
        'commentsConnection',
        'rubricAssessmentsConnection',
        'submissionHistoriesConnection',
      ]),
      comments: submission?.commentsConnection?.nodes,
      rubricAssessments: submission.rubricAssessmentsConnection?.nodes,
      submissionHistory: submission.submissionHistoriesConnection?.nodes,
      submissionState: speedGraderHelpers.submissionState(submission, ENV.grading_role ?? ''),
    }
  }
  return null
}

export const ZGetSubmissionParams = z.object({
  assignmentId: z.string(),
  userId: z.string(),
})

type GetSubmissionParams = z.infer<typeof ZGetSubmissionParams>

export async function getSubmission<T extends GetSubmissionParams>({
  queryKey,
}: {
  queryKey: [string, T]
}): Promise<any> {
  ZGetSubmissionParams.parse(queryKey[1])
  const {assignmentId, userId} = queryKey[1]

  const result = await executeQuery<any>(SUBMISSION_QUERY, {
    assignmentId,
    userId,
  })

  return transform(result)
}<|MERGE_RESOLUTION|>--- conflicted
+++ resolved
@@ -51,10 +51,7 @@
     commentsConnection(includeDraftComments: true) {
       nodes {
         id
-<<<<<<< HEAD
-=======
         _id
->>>>>>> c0c653e9
         comment
         attempt
         createdAt
