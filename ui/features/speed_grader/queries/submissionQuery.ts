/*
 * Copyright (C) 2024 - present Instructure, Inc.
 *
 * This file is part of Canvas.
 *
 * Canvas is free software: you can redistribute it and/or modify it under
 * the terms of the GNU Affero General Public License as published by the Free
 * Software Foundation, version 3 of the License.
 *
 * Canvas is distributed in the hope that it will be useful, but WITHOUT ANY
 * WARRANTY; without even the implied warranty of MERCHANTABILITY or FITNESS FOR
 * A PARTICULAR PURPOSE. See the GNU Affero General Public License for more
 * details.
 *
 * You should have received a copy of the GNU Affero General Public License along
 * with this program. If not, see <http://www.gnu.org/licenses/>.
 */

import {z} from 'zod'
import {executeQuery} from '@canvas/query/graphql'
import gql from 'graphql-tag'
import {omit} from 'lodash'
import speedGraderHelpers from '../jquery/speed_grader_helpers'
import doFetchApi from '@canvas/do-fetch-api-effect'

export const SUBMISSION_FRAGMENT = gql`
  fragment SubmissionInterfaceFragment on SubmissionInterface {
    cachedDueDate
    gradingStatus
    user {
      _id
      avatarUrl
      name
    }
    gradeMatchesCurrentSubmission
    submissionCommentDownloadUrl
    score
    grade
    excused
    postedAt
    previewUrl
    proxySubmitter
    wordCount
    late
    missing
    submissionStatus
    customGradeStatus
    submittedAt
    submissionType
    secondsLate
    commentsConnection(includeDraftComments: true) {
      nodes {
        id
        comment
        attempt
        createdAt
        draft
        author {
          name
          updatedAt
          avatarUrl
        }
      }
    }
    attachments {
      _id
      displayName
      wordCount
      submissionPreviewUrl
      url
    }
    rubricAssessmentsConnection {
      nodes {
        _id
        assessmentType
        artifactAttempt
        score
        assessmentRatings {
          ratingTag: _id
          comments
          points
        }
      }
    }
  }
`

const SUBMISSION_QUERY = gql`
  query SubmissionQuery($assignmentId: ID!, $userId: ID!) {
    assignment(id: $assignmentId) {
      id
      _id
      name
      gradingType
      pointsPossible
      courseId
      submissionsConnection(
        filter: {
          applyGradebookEnrollmentFilters: true
          includeUnsubmitted: true
          representativesOnly: true
          userId: $userId
        }
      ) {
        nodes {
          id
          _id
          ...SubmissionInterfaceFragment
          submissionHistoriesConnection {
            nodes {
<<<<<<< HEAD
              id
              comment
              attempt
              createdAt
              author {
                name
                updatedAt
                avatarUrl
              }
            }
          }
          attachments {
            _id
            displayName
            wordCount
            submissionPreviewUrl
          }
          rubricAssessmentsConnection {
            nodes {
              _id
              assessmentType
              artifactAttempt
              score
              assessmentRatings {
                ratingTag: _id
                comments
                points
              }
=======
              ...SubmissionInterfaceFragment
>>>>>>> 6d644d6a
            }
          }
        }
      }
    }
  }
  ${SUBMISSION_FRAGMENT}
`

function transform(result: any) {
  const submission = result.assignment?.submissionsConnection?.nodes?.[0]
  if (submission) {
    submission.attachments.forEach((attachment: any) => {
      attachment.delete = () =>
        doFetchApi({
          path: `/api/v1/files/${attachment._id}?replace=1`,
          method: 'DELETE',
        })
    })
    submission.submissionHistoriesConnection?.nodes.forEach(
      (submissionHistory: any, index: number) => {
        submissionHistory.attachments.forEach((attachment: any) => {
          attachment.delete = () =>
            doFetchApi({
              path: `/api/v1/files/${attachment._id}?replace=1`,
              method: 'DELETE',
            })
        })
        submissionHistory.comments = submissionHistory.commentsConnection?.nodes
        submissionHistory.rubricAssessments = submissionHistory.rubricAssessmentsConnection?.nodes
        delete submissionHistory.commentsConnection
        delete submissionHistory.rubricAssessmentsConnection
      }
    )
    return {
      ...omit(submission, [
        'commentsConnection',
        'rubricAssessmentsConnection',
        'submissionHistoriesConnection',
      ]),
      comments: submission?.commentsConnection?.nodes,
      rubricAssessments: submission.rubricAssessmentsConnection?.nodes,
      submissionHistory: submission.submissionHistoriesConnection?.nodes,
      submissionState: speedGraderHelpers.submissionState(submission, ENV.grading_role ?? ''),
    }
  }
  return null
}

export const ZGetSubmissionParams = z.object({
  assignmentId: z.string(),
  userId: z.string(),
})

type GetSubmissionParams = z.infer<typeof ZGetSubmissionParams>

export async function getSubmission<T extends GetSubmissionParams>({
  queryKey,
}: {
  queryKey: [string, T]
}): Promise<any> {
  ZGetSubmissionParams.parse(queryKey[1])
  const {assignmentId, userId} = queryKey[1]

  const result = await executeQuery<any>(SUBMISSION_QUERY, {
    assignmentId,
    userId,
  })

  return transform(result)
}<|MERGE_RESOLUTION|>--- conflicted
+++ resolved
@@ -108,38 +108,7 @@
           ...SubmissionInterfaceFragment
           submissionHistoriesConnection {
             nodes {
-<<<<<<< HEAD
-              id
-              comment
-              attempt
-              createdAt
-              author {
-                name
-                updatedAt
-                avatarUrl
-              }
-            }
-          }
-          attachments {
-            _id
-            displayName
-            wordCount
-            submissionPreviewUrl
-          }
-          rubricAssessmentsConnection {
-            nodes {
-              _id
-              assessmentType
-              artifactAttempt
-              score
-              assessmentRatings {
-                ratingTag: _id
-                comments
-                points
-              }
-=======
               ...SubmissionInterfaceFragment
->>>>>>> 6d644d6a
             }
           }
         }
