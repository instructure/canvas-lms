--- conflicted
+++ resolved
@@ -39,12 +39,7 @@
           postedAt
           score
           submissionStatus
-<<<<<<< HEAD
-          customGradeStatus
-          excused
-=======
           submittedAt
->>>>>>> b0031674
           user {
             _id
             id
