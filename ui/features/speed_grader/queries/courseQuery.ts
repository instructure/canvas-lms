--- conflicted
+++ resolved
@@ -38,25 +38,6 @@
 const defaultStandardStatusesMap: Record<string, Pick<GradeStatus, 'id' | 'name'>> = {
   late: {
     id: '-1',
-<<<<<<< HEAD
-    name: 'late',
-  },
-  missing: {
-    id: '-2',
-    name: 'missing',
-  },
-  excused: {
-    id: '-5',
-    name: 'excused',
-  },
-  extended: {
-    id: '-6',
-    name: 'extended',
-  },
-  none: {
-    id: '-7',
-    name: 'none',
-=======
     name: 'Late',
   },
   missing: {
@@ -74,7 +55,6 @@
   none: {
     id: '-7',
     name: 'None',
->>>>>>> a8262229
   },
 }
 
