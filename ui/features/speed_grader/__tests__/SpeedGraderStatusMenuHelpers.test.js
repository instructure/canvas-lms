/*
 * Copyright (C) 2021 - present Instructure, Inc.
 *
 * This file is part of Canvas.
 *
 * Canvas is free software: you can redistribute it and/or modify it under
 * the terms of the GNU Affero General Public License as published by the Free
 * Software Foundation, version 3 of the License.
 *
 * Canvas is distributed in the hope that it will be useful, but WITHOUT ANY
 * WARRANTY; without even the implied warranty of MERCHANTABILITY or FITNESS FOR
 * A PARTICULAR PURPOSE. See the GNU Affero General Public License for more
 * details.
 *
 * You should have received a copy of the GNU Affero General Public License along
 * with this program. If not, see <http://www.gnu.org/licenses/>.
 */

import {
  determineSubmissionSelection,
  makeSubmissionUpdateRequest,
} from '../SpeedGraderStatusMenuHelpers'
import {http, HttpResponse} from 'msw'
<<<<<<< HEAD
import {mswServer} from '../../../shared/msw/mswServer'
=======
import {setupServer} from 'msw/node'
>>>>>>> ee12519a

describe('determineSubmissionSelection', () => {
  let submission

  beforeEach(() => {
    submission = {
      excused: false,
      late: false,
      missing: false,
    }
  })

  it('returns none if no status attributes are "true"', () => {
    expect(determineSubmissionSelection(submission)).toEqual('none')
  })

  it('returns late if late attribute is "true" and excused attribute is "false', () => {
    submission.late = true
    expect(determineSubmissionSelection(submission)).toEqual('late')
  })

  it('returns missing if missing attribute is "true" and all other status attributes are "false"', () => {
    submission.missing = true
    expect(determineSubmissionSelection(submission)).toEqual('missing')
  })

  it('returns excused if excused attribute is true regardless of other status attribute values', () => {
    submission.late = true
    submission.missing = true
    submission.excused = true
    expect(determineSubmissionSelection(submission)).toEqual('excused')
  })
})

<<<<<<< HEAD
const server = mswServer([])
=======
const server = setupServer()
>>>>>>> ee12519a

describe('makeSubmissionUpdateRequest', () => {
  let data
  let isAnonymous
  let courseId
  let submission

  beforeAll(() => {
    server.listen()
  })

  beforeEach(() => {
    data = {latePolicyStatus: 'none'}
    isAnonymous = false
    courseId = 1
    submission = {
      assignment_id: 2,
      user_id: 3,
    }
  })

  afterEach(() => {
    server.resetHandlers()
  })

  afterAll(() => {
    server.close()
  })

  it('makes a request to the proper endpoint', async () => {
    let capturedUrl
    server.use(
      http.put('*/api/v1/courses/1/assignments/2/submissions/3', ({request}) => {
        capturedUrl = request.url
        return new HttpResponse(JSON.stringify({}), {
          status: 200,
          headers: {'Content-Type': 'application/json'},
        })
      }),
    )

    await makeSubmissionUpdateRequest(submission, isAnonymous, courseId, data)
    const url = new URL(capturedUrl)
    expect(url.pathname).toEqual('/api/v1/courses/1/assignments/2/submissions/3')
  })

  it('makes a request to the "anonymous" endpoint if the assignment is anonymous', async () => {
    isAnonymous = true
    submission.anonymous_id = 'i9Z1a'
    let capturedUrl
    server.use(
      http.put('*/api/v1/courses/1/assignments/2/anonymous_submissions/i9Z1a', ({request}) => {
        capturedUrl = request.url
        return new HttpResponse(JSON.stringify({}), {
          status: 200,
          headers: {'Content-Type': 'application/json'},
        })
      }),
    )

    await makeSubmissionUpdateRequest(submission, isAnonymous, courseId, data)
    const url = new URL(capturedUrl)
    expect(url.pathname).toEqual(
      `/api/v1/courses/1/assignments/2/anonymous_submissions/${submission.anonymous_id}`,
    )
  })

  it('makes a request with the expected params underscored properly when submission status is "none"', async () => {
    const expectedData = {
      submission: {
        assignment_id: 2,
        late_policy_status: 'none',
        user_id: 3,
      },
    }

    let capturedBody
    server.use(
      http.put('*/api/v1/courses/1/assignments/2/submissions/3', async ({request}) => {
        capturedBody = await request.json()
        return new HttpResponse(JSON.stringify({}), {
          status: 200,
          headers: {'Content-Type': 'application/json'},
        })
      }),
    )

    await makeSubmissionUpdateRequest(submission, isAnonymous, courseId, data)
    expect(capturedBody).toEqual(expectedData)
  })

  it('makes a request with the expected params underscored properly when submission status is "missing"', async () => {
    data = {latePolicyStatus: 'missing'}

    const expectedData = {
      submission: {
        assignment_id: 2,
        late_policy_status: 'missing',
        user_id: 3,
      },
    }

    let capturedBody
    server.use(
      http.put('*/api/v1/courses/1/assignments/2/submissions/3', async ({request}) => {
        capturedBody = await request.json()
        return new HttpResponse(JSON.stringify({}), {
          status: 200,
          headers: {'Content-Type': 'application/json'},
        })
      }),
    )

    await makeSubmissionUpdateRequest(submission, isAnonymous, courseId, data)
    expect(capturedBody).toEqual(expectedData)
  })

  it('makes a request with the expected params underscored properly when submission status is "late"', async () => {
    data = {latePolicyStatus: 'late', secondsLateOverride: 100}

    const expectedData = {
      submission: {
        assignment_id: 2,
        late_policy_status: 'late',
        seconds_late_override: 100,
        user_id: 3,
      },
    }

    let capturedBody
    server.use(
      http.put('*/api/v1/courses/1/assignments/2/submissions/3', async ({request}) => {
        capturedBody = await request.json()
        return new HttpResponse(JSON.stringify({}), {
          status: 200,
          headers: {'Content-Type': 'application/json'},
        })
      }),
    )

    await makeSubmissionUpdateRequest(submission, isAnonymous, courseId, data)
    expect(capturedBody).toEqual(expectedData)
  })

  it('makes a request with the expected params underscored properly when submission status is "excused"', async () => {
    data = {excuse: true}

    const expectedData = {
      submission: {
        assignment_id: 2,
        excuse: true,
        user_id: 3,
      },
    }

    let capturedBody
    server.use(
      http.put('*/api/v1/courses/1/assignments/2/submissions/3', async ({request}) => {
        capturedBody = await request.json()
        return new HttpResponse(JSON.stringify({}), {
          status: 200,
          headers: {'Content-Type': 'application/json'},
        })
      }),
    )

    await makeSubmissionUpdateRequest(submission, isAnonymous, courseId, data)
    expect(capturedBody).toEqual(expectedData)
  })
})<|MERGE_RESOLUTION|>--- conflicted
+++ resolved
@@ -21,11 +21,7 @@
   makeSubmissionUpdateRequest,
 } from '../SpeedGraderStatusMenuHelpers'
 import {http, HttpResponse} from 'msw'
-<<<<<<< HEAD
-import {mswServer} from '../../../shared/msw/mswServer'
-=======
 import {setupServer} from 'msw/node'
->>>>>>> ee12519a
 
 describe('determineSubmissionSelection', () => {
   let submission
@@ -60,11 +56,7 @@
   })
 })
 
-<<<<<<< HEAD
-const server = mswServer([])
-=======
 const server = setupServer()
->>>>>>> ee12519a
 
 describe('makeSubmissionUpdateRequest', () => {
   let data
