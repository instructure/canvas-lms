--- conflicted
+++ resolved
@@ -21,11 +21,7 @@
   makeSubmissionUpdateRequest,
 } from '../SpeedGraderStatusMenuHelpers'
 import {http, HttpResponse} from 'msw'
-<<<<<<< HEAD
-import {mswServer} from '../../../shared/msw/mswServer'
-=======
 import {setupServer} from 'msw/node'
->>>>>>> 1593bcca
 
 describe('determineSubmissionSelection', () => {
   let submission
@@ -60,11 +56,7 @@
   })
 })
 
-<<<<<<< HEAD
-const server = mswServer([])
-=======
 const server = setupServer()
->>>>>>> 1593bcca
 
 describe('makeSubmissionUpdateRequest', () => {
   let data
