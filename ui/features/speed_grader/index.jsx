--- conflicted
+++ resolved
@@ -171,11 +171,8 @@
           gradeByStudentEnabled: window.ENV.GRADE_BY_STUDENT_ENABLED ?? false,
           discussionCheckpointsEnabled: window.ENV.FEATURES.discussion_checkpoints ?? false,
           stickersEnabled: window.ENV.STICKERS_ENABLED_FOR_ASSIGNMENT ?? false,
-<<<<<<< HEAD
-=======
           filterSpeedGraderByStudentGroupEnabled:
             window.ENV.FILTER_SPEEDGRADER_BY_STUDENT_GROUP_ENABLED ?? false,
->>>>>>> 442bbfc6
         },
       })
     })
