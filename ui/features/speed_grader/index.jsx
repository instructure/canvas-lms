--- conflicted
+++ resolved
@@ -49,36 +49,8 @@
       'quizzesNext.submissionUpdate': 'tool.submissionUpdate',
     }
 
-<<<<<<< HEAD
-    const sgUploader = window.INST.kalturaSettings
-      ? new SGUploader('any', {defaultTitle: 'Upload Media'})
-      : null
-
     return {
       executeQuery,
-      mutationFns: {
-        updateSubmissionGrade,
-        createSubmissionComment,
-        deleteSubmissionComment,
-        deleteAttachment,
-        hideAssignmentGradesForSections,
-        postAssignmentGradesForSections,
-        postDraftSubmissionComment,
-        updateSubmissionGradeStatus,
-        updateSubmissionSecondsLate,
-        createCommentBankItem,
-        deleteCommentBankItem,
-        updateCommentBankItem,
-        updateCommentSuggestionsEnabled,
-        updateSpeedGraderSettings,
-        postSubmissionCommentMedia: sgUploader?.doUploadByFile,
-        saveRubricAssessment,
-        reassignAssignment,
-      },
-=======
-    return {
-      executeQuery,
->>>>>>> b04c431f
       platform: 'canvas',
       postMessageAliases,
       context: {
