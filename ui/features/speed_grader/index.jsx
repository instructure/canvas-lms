/*
 * Copyright (C) 2011 - present Instructure, Inc.
 *
 * This file is part of Canvas.
 *
 * Canvas is free software: you can redistribute it and/or modify it under
 * the terms of the GNU Affero General Public License as published by the Free
 * Software Foundation, version 3 of the License.
 *
 * Canvas is distributed in the hope that it will be useful, but WITHOUT ANY
 * WARRANTY; without even the implied warranty of MERCHANTABILITY or FITNESS FOR
 * A PARTICULAR PURPOSE. See the GNU Affero General Public License for more
 * details.
 *
 * You should have received a copy of the GNU Affero General Public License along
 * with this program. If not, see <http://www.gnu.org/licenses/>.
 */

import React from 'react'
import ReactDOM from 'react-dom'

import {captureException} from '@sentry/browser'
import {Spinner} from '@instructure/ui-spinner'
import ready from '@instructure/ready'

import {updateSpeedGraderSettings} from './mutations/updateSpeedGraderSettingsMutation'
import {updateSubmissionGrade} from './mutations/updateSubmissionGradeMutation'
import {createSubmissionComment} from './mutations/createSubmissionCommentMutation'
import {hideAssignmentGradesForSections} from './mutations/hideAssignmentGradesForSectionsMutation'
import {postDraftSubmissionComment} from './mutations/postDraftSubmissionCommentMutation'
import {updateSubmissionGradeStatus} from './mutations/updateSubmissionGradeStatusMutation'
import {deleteSubmissionComment} from './mutations/deleteSubmissionCommentMutation'
import {postAssignmentGradesForSections} from './mutations/postAssignmentGradesForSectionsMutation'
import {createCommentBankItem} from './mutations/comment_bank/createCommentBankItemMutation'
import {deleteCommentBankItem} from './mutations/comment_bank/deleteCommentBankItemMutation'
import {updateCommentBankItem} from './mutations/comment_bank/updateCommentBankItemMutation'
import {updateCommentSuggestionsEnabled} from './mutations/comment_bank/updateCommentSuggestionsEnabled'
import {saveRubricAssessment} from './mutations/saveRubricAssessmentMutation'
import {updateSubmissionSecondsLate} from './mutations/updateSubmissionSecondsLateMutation'
import {reassignAssignment} from './mutations/reassignAssignmentMutation'

import {useScope as createI18nScope} from '@canvas/i18n'
import GenericErrorPage from '@canvas/generic-error-page'
import errorShipUrl from '@canvas/images/ErrorShip.svg'
import {executeQuery} from '@canvas/query/graphql'
import speedGrader from './jquery/speed_grader'
import SGUploader from './sg_uploader'

const I18n = createI18nScope('speed_grader')

ready(() => {
  const classicContainer = document.querySelector('#classic_speedgrader_container')

  if (classicContainer instanceof HTMLElement) {
    // touch punch simulates mouse events for touch devices
<<<<<<< HEAD
     
=======

>>>>>>> 51db239a
    require('./touch_punch.js')

    const mountPoint = document.getElementById('speed_grader_loading')

<<<<<<< HEAD
     
=======
>>>>>>> 51db239a
    ReactDOM.render(
      <div
        style={{
          position: 'fixed',
          left: 0,
          top: 0,
          right: 0,
          bottom: 0,
          display: 'flex',
          alignItems: 'center',
          justifyContent: 'center',
        }}
      >
        <Spinner renderTitle={I18n.t('Loading')} margin="large auto 0 auto" />
      </div>,
      mountPoint,
    )
    speedGrader.setup()
    return
  }

  const mountPoint = document.querySelector('#react-router-portals')

  // The feature must be enabled AND we must be handed the speedgrader platform URL
  if (!window.ENV.PLATFORM_SERVICE_SPEEDGRADER_ENABLED || !window.REMOTES?.speedgrader) {
<<<<<<< HEAD
     
=======
>>>>>>> 51db239a
    ReactDOM.render(
      <GenericErrorPage
        imageUrl={errorShipUrl}
        errorMessage={
          <>
            {window.ENV.PLATFORM_SERVICE_SPEEDGRADER_ENABLED ||
              I18n.t('SpeedGrader Platform is not enabled')}
            {window.REMOTES?.speedgrader || 'window.REMOTES?.speedgrader is missing'}
          </>
        }
        errorSubject={I18n.t('SpeedGrader loading error')}
        errorCategory={I18n.t('SpeedGrader Error Page')}
      />,
      mountPoint,
    )
    return
  }

  const params = new URLSearchParams(window.location.search)
  const postMessageAliases = {
    'quizzesNext.register': 'tool.register',
    'quizzesNext.nextStudent': 'tool.nextStudent',
    'quizzesNext.previousStudent': 'tool.previousStudent',
    'quizzesNext.submissionUpdate': 'tool.submissionUpdate',
  }

  const sgUploader = window.INST.kalturaSettings
    ? new SGUploader('any', {defaultTitle: 'Upload Media'})
    : null

  import('speedgrader/appInjector')
    .then(module => {
      module.render(mountPoint, {
        executeQuery,
        mutationFns: {
          updateSubmissionGrade,
          createSubmissionComment,
          deleteSubmissionComment,
          hideAssignmentGradesForSections,
          postAssignmentGradesForSections,
          postDraftSubmissionComment,
          updateSubmissionGradeStatus,
          updateSubmissionSecondsLate,
          createCommentBankItem,
          deleteCommentBankItem,
          updateCommentBankItem,
          updateCommentSuggestionsEnabled,
          updateSpeedGraderSettings,
          postSubmissionCommentMedia: sgUploader?.doUploadByFile,
          saveRubricAssessment,
          reassignAssignment,
        },
        platform: 'canvas',
        postMessageAliases,
        context: {
          userId: window.ENV.current_user_id,
          grading_role: window.ENV.grading_role,
          assignmentId: params.get('assignment_id'),
          studentId: params.get('student_id'),
          hrefs: {
            heroIcon: `/courses/${window.ENV.course_id}/gradebook`,
          },
          emojisDenyList: window.ENV.EMOJI_DENY_LIST ? window.ENV.EMOJI_DENY_LIST.split(',') : [],
          mediaSettings: window.INST.kalturaSettings,
          lang: ENV.LOCALE || ENV.BIGEASY_LOCALE || window.navigator.language,
          currentUserIsAdmin: ENV.current_user_is_admin ?? false,
          themeOverrides: window.CANVAS_ACTIVE_BRAND_VARIABLES ?? null,
          useHighContrast: window.ENV.use_high_contrast ?? false,
          commentLibrarySuggestionsEnabled: window.ENV.comment_library_suggestions_enabled ?? false,
          lateSubmissionInterval: window.ENV.late_policy?.late_submission_interval || 'day',
        },
        features: {
          extendedSubmissionState: window.ENV.FEATURES.extended_submission_state ?? false,
          emojisEnabled: !!window.ENV.EMOJIS_ENABLED,
          enhancedRubricsEnabled: window.ENV.ENHANCED_RUBRICS_ENABLED ?? false,
          commentLibraryEnabled: window.ENV.COMMENT_LIBRARY_FEATURE_ENABLED ?? false,
          restrictQuantitativeDataEnabled: window.ENV.RESTRICT_QUANTITATIVE_DATA_ENABLED ?? false,
          gradeByStudentEnabled: window.ENV.GRADE_BY_STUDENT_ENABLED ?? false,
        },
      })
    })
    .catch(error => {
<<<<<<< HEAD
       
      console.error('Failed to load SpeedGrader', error)
      captureException(error)
       
=======
      console.error('Failed to load SpeedGrader', error)
      captureException(error)

>>>>>>> 51db239a
      ReactDOM.render(
        <GenericErrorPage
          imageUrl={errorShipUrl}
          errorMessage={error.message}
          errorSubject={I18n.t('SpeedGrader loading error')}
          errorCategory={I18n.t('SpeedGrader Error Page')}
        />,
        mountPoint,
      )
    })
})<|MERGE_RESOLUTION|>--- conflicted
+++ resolved
@@ -53,19 +53,11 @@
 
   if (classicContainer instanceof HTMLElement) {
     // touch punch simulates mouse events for touch devices
-<<<<<<< HEAD
-     
-=======
 
->>>>>>> 51db239a
     require('./touch_punch.js')
 
     const mountPoint = document.getElementById('speed_grader_loading')
 
-<<<<<<< HEAD
-     
-=======
->>>>>>> 51db239a
     ReactDOM.render(
       <div
         style={{
@@ -91,10 +83,6 @@
 
   // The feature must be enabled AND we must be handed the speedgrader platform URL
   if (!window.ENV.PLATFORM_SERVICE_SPEEDGRADER_ENABLED || !window.REMOTES?.speedgrader) {
-<<<<<<< HEAD
-     
-=======
->>>>>>> 51db239a
     ReactDOM.render(
       <GenericErrorPage
         imageUrl={errorShipUrl}
@@ -177,16 +165,9 @@
       })
     })
     .catch(error => {
-<<<<<<< HEAD
-       
-      console.error('Failed to load SpeedGrader', error)
-      captureException(error)
-       
-=======
       console.error('Failed to load SpeedGrader', error)
       captureException(error)
 
->>>>>>> 51db239a
       ReactDOM.render(
         <GenericErrorPage
           imageUrl={errorShipUrl}
