/*
 * Copyright (C) 2011 - present Instructure, Inc.
 *
 * This file is part of Canvas.
 *
 * Canvas is free software: you can redistribute it and/or modify it under
 * the terms of the GNU Affero General Public License as published by the Free
 * Software Foundation, version 3 of the License.
 *
 * Canvas is distributed in the hope that it will be useful, but WITHOUT ANY
 * WARRANTY; without even the implied warranty of MERCHANTABILITY or FITNESS FOR
 * A PARTICULAR PURPOSE. See the GNU Affero General Public License for more
 * details.
 *
 * You should have received a copy of the GNU Affero General Public License along
 * with this program. If not, see <http://www.gnu.org/licenses/>.
 */

import React from 'react'
import ReactDOM from 'react-dom'

import {captureException} from '@sentry/browser'
import {Spinner} from '@instructure/ui-spinner'
import ready from '@instructure/ready'

import {updateSpeedGraderSettings} from './mutations/updateSpeedGraderSettingsMutation'
import {updateSubmissionGrade} from './mutations/updateSubmissionGradeMutation'
import {createSubmissionComment} from './mutations/createSubmissionCommentMutation'
import {hideAssignmentGradesForSections} from './mutations/hideAssignmentGradesForSectionsMutation'
import {postDraftSubmissionComment} from './mutations/postDraftSubmissionCommentMutation'
import {updateSubmissionGradeStatus} from './mutations/updateSubmissionGradeStatusMutation'
import {deleteSubmissionComment} from './mutations/deleteSubmissionCommentMutation'
import {postAssignmentGradesForSections} from './mutations/postAssignmentGradesForSectionsMutation'
import {createCommentBankItem} from './mutations/comment_bank/createCommentBankItemMutation'
import {deleteCommentBankItem} from './mutations/comment_bank/deleteCommentBankItemMutation'
import {updateCommentBankItem} from './mutations/comment_bank/updateCommentBankItemMutation'
import {updateCommentSuggestionsEnabled} from './mutations/comment_bank/updateCommentSuggestionsEnabled'
import {saveRubricAssessment} from './mutations/saveRubricAssessmentMutation'
import {updateSubmissionSecondsLate} from './mutations/updateSubmissionSecondsLateMutation'
import {reassignAssignment} from './mutations/reassignAssignmentMutation'
import {deleteAttachment} from './mutations/deleteAttachmentMutation'
import iframeAllowances from '@canvas/external-apps/iframeAllowances'

import {useScope as createI18nScope} from '@canvas/i18n'
import GenericErrorPage from '@canvas/generic-error-page'
import errorShipUrl from '@canvas/images/ErrorShip.svg'
import {executeQuery} from '@canvas/query/graphql'
import speedGrader from './jquery/speed_grader'
import SGUploader from './sg_uploader'

const I18n = createI18nScope('speed_grader')

ready(() => {
  const classicContainer = document.querySelector('#classic_speedgrader_container')

  if (classicContainer instanceof HTMLElement) {
    // touch punch simulates mouse events for touch devices

    require('./touch_punch.js')

    const mountPoint = document.getElementById('speed_grader_loading')

    ReactDOM.render(
      <div
        style={{
          position: 'fixed',
          left: 0,
          top: 0,
          right: 0,
          bottom: 0,
          display: 'flex',
          alignItems: 'center',
          justifyContent: 'center',
        }}
      >
        <Spinner renderTitle={I18n.t('Loading')} margin="large auto 0 auto" />
      </div>,
      mountPoint,
    )
    speedGrader.setup()
    return
  }

  speedGrader.setupForSG2()

  const mountPoint = document.querySelector('#react-router-portals')

  // The feature must be enabled AND we must be handed the speedgrader platform URL
  if (!window.ENV.PLATFORM_SERVICE_SPEEDGRADER_ENABLED || !window.REMOTES?.speedgrader) {
    ReactDOM.render(
      <GenericErrorPage
        imageUrl={errorShipUrl}
        errorMessage={
          <>
            {window.ENV.PLATFORM_SERVICE_SPEEDGRADER_ENABLED ||
              I18n.t('SpeedGrader Platform is not enabled')}
            {window.REMOTES?.speedgrader || 'window.REMOTES?.speedgrader is missing'}
          </>
        }
        errorSubject={I18n.t('SpeedGrader loading error')}
        errorCategory={I18n.t('SpeedGrader Error Page')}
      />,
      mountPoint,
    )
    return
  }

  const params = new URLSearchParams(window.location.search)
  const postMessageAliases = {
    'quizzesNext.register': 'tool.register',
    'quizzesNext.nextStudent': 'tool.nextStudent',
    'quizzesNext.previousStudent': 'tool.previousStudent',
    'quizzesNext.submissionUpdate': 'tool.submissionUpdate',
  }

  const sgUploader = window.INST.kalturaSettings
    ? new SGUploader('any', {defaultTitle: 'Upload Media'})
    : null

  import('speedgrader/appInjector')
    .then(module => {
      module.render(mountPoint, {
        executeQuery,
        mutationFns: {
          updateSubmissionGrade,
          createSubmissionComment,
          deleteSubmissionComment,
          deleteAttachment,
          hideAssignmentGradesForSections,
          postAssignmentGradesForSections,
          postDraftSubmissionComment,
          updateSubmissionGradeStatus,
          updateSubmissionSecondsLate,
          createCommentBankItem,
          deleteCommentBankItem,
          updateCommentBankItem,
          updateCommentSuggestionsEnabled,
          updateSpeedGraderSettings,
          postSubmissionCommentMedia: sgUploader?.doUploadByFile,
          saveRubricAssessment,
          reassignAssignment,
        },
        platform: 'canvas',
        postMessageAliases,
        context: {
          userId: window.ENV.current_user_id,
          grading_role: window.ENV.grading_role,
          assignmentId: params.get('assignment_id'),
          studentId: params.get('student_id'),
          hrefs: {
            heroIcon: `/courses/${window.ENV.course_id}/gradebook`,
          },
          emojisDenyList: window.ENV.EMOJI_DENY_LIST ? window.ENV.EMOJI_DENY_LIST.split(',') : [],
          mediaSettings: window.INST.kalturaSettings,
          lang: ENV.LOCALE || ENV.BIGEASY_LOCALE || window.navigator.language,
          currentUserIsAdmin: ENV.current_user_is_admin ?? false,
          themeOverrides: window.CANVAS_ACTIVE_BRAND_VARIABLES ?? null,
          useHighContrast: window.ENV.use_high_contrast ?? false,
          commentLibrarySuggestionsEnabled: window.ENV.comment_library_suggestions_enabled ?? false,
          lateSubmissionInterval: window.ENV.late_policy?.late_submission_interval || 'day',
          ltiIframeAllowances: iframeAllowances(),
<<<<<<< HEAD
=======
          permissions: { canViewAuditTrail: window.ENV.can_view_audit_trail ?? false },
>>>>>>> e54868b5
          gradebookGroupFilterId: window.ENV.gradebook_group_filter_id ?? null,
        },
        features: {
          a2StudentEnabled: window.ENV.A2_STUDENT_ENABLED ?? false,
          extendedSubmissionState: window.ENV.FEATURES.extended_submission_state ?? false,
          emojisEnabled: !!window.ENV.EMOJIS_ENABLED,
          enhancedRubricsEnabled: window.ENV.ENHANCED_RUBRICS_ENABLED ?? false,
          commentLibraryEnabled: window.ENV.COMMENT_LIBRARY_FEATURE_ENABLED ?? false,
          consolidatedMediaPlayerEnabled: window.ENV.FEATURES.consolidated_media_player ?? false,
          restrictQuantitativeDataEnabled: window.ENV.RESTRICT_QUANTITATIVE_DATA_ENABLED ?? false,
          gradeByStudentEnabled: window.ENV.GRADE_BY_STUDENT_ENABLED ?? false,
          discussionCheckpointsEnabled: window.ENV.FEATURES.discussion_checkpoints ?? false,
          stickersEnabled: window.ENV.STICKERS_ENABLED_FOR_ASSIGNMENT ?? false,
          filterSpeedGraderByStudentGroupEnabled:
            window.ENV.FILTER_SPEEDGRADER_BY_STUDENT_GROUP_ENABLED ?? false,
<<<<<<< HEAD
=======
          projectLhotseEnabled: window.ENV.PROJECT_LHOTSE_ENABLED ?? false,
>>>>>>> e54868b5
        },
      })
    })
    .catch(error => {
      console.error('Failed to load SpeedGrader', error)
      captureException(error)

      ReactDOM.render(
        <GenericErrorPage
          imageUrl={errorShipUrl}
          errorMessage={error.message}
          errorSubject={I18n.t('SpeedGrader loading error')}
          errorCategory={I18n.t('SpeedGrader Error Page')}
        />,
        mountPoint,
      )
    })
})<|MERGE_RESOLUTION|>--- conflicted
+++ resolved
@@ -159,10 +159,7 @@
           commentLibrarySuggestionsEnabled: window.ENV.comment_library_suggestions_enabled ?? false,
           lateSubmissionInterval: window.ENV.late_policy?.late_submission_interval || 'day',
           ltiIframeAllowances: iframeAllowances(),
-<<<<<<< HEAD
-=======
           permissions: { canViewAuditTrail: window.ENV.can_view_audit_trail ?? false },
->>>>>>> e54868b5
           gradebookGroupFilterId: window.ENV.gradebook_group_filter_id ?? null,
         },
         features: {
@@ -178,10 +175,7 @@
           stickersEnabled: window.ENV.STICKERS_ENABLED_FOR_ASSIGNMENT ?? false,
           filterSpeedGraderByStudentGroupEnabled:
             window.ENV.FILTER_SPEEDGRADER_BY_STUDENT_GROUP_ENABLED ?? false,
-<<<<<<< HEAD
-=======
           projectLhotseEnabled: window.ENV.PROJECT_LHOTSE_ENABLED ?? false,
->>>>>>> e54868b5
         },
       })
     })
