--- conflicted
+++ resolved
@@ -30,11 +30,8 @@
 import {getSubmissionsByAssignment} from './queries/submissionsByAssignmentQuery'
 import {updateSubmissionGrade} from './mutations/updateSubmissionGradeMutation'
 import {createSubmissionComment} from './mutations/createSubmissionCommentMutation'
-<<<<<<< HEAD
-=======
 import GenericErrorPage from '@canvas/generic-error-page'
 import errorShipUrl from '@canvas/images/ErrorShip.svg'
->>>>>>> 28150b7e
 
 const I18n = useI18nScope('speed_grader')
 
@@ -59,15 +56,12 @@
             updateSubmissionGrade,
             createSubmissionComment,
           },
-<<<<<<< HEAD
-=======
           context: {
             courseId: window.ENV.course_id,
             assignmentId: params.get('assignment_id'),
             studentId: params.get('student_id'),
             gradeBookIconHref: `/courses/${window.ENV.course_id}/gradebook`,
           },
->>>>>>> 28150b7e
         })
       })
       .catch(error => {
