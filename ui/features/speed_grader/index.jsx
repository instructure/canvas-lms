/*
 * Copyright (C) 2011 - present Instructure, Inc.
 *
 * This file is part of Canvas.
 *
 * Canvas is free software: you can redistribute it and/or modify it under
 * the terms of the GNU Affero General Public License as published by the Free
 * Software Foundation, version 3 of the License.
 *
 * Canvas is distributed in the hope that it will be useful, but WITHOUT ANY
 * WARRANTY; without even the implied warranty of MERCHANTABILITY or FITNESS FOR
 * A PARTICULAR PURPOSE. See the GNU Affero General Public License for more
 * details.
 *
 * You should have received a copy of the GNU Affero General Public License along
 * with this program. If not, see <http://www.gnu.org/licenses/>.
 */

import React from 'react'
import ReactDOM from 'react-dom'

import {captureException} from '@sentry/browser'
import {Spinner} from '@instructure/ui-spinner'
import ready from '@instructure/ready'
import {getCurrentTheme} from '@instructure/theme-registry'

import {getAssignment} from './queries/assignmentQuery'
import {getCourse} from './queries/courseQuery'
import {getSectionsByAssignment} from './queries/sectionsByAssignmentQuery'
import {getSubmission} from './queries/submissionQuery'
import {getSubmissionsByAssignment} from './queries/submissionsByAssignmentQuery'
import {getSubmissionsByStudentIds} from './queries/submissionsByStudentsIdsQuery'
<<<<<<< HEAD
=======
import {getAssignmentsByCourseId} from './queries/assignmentsByCourseIdQuery'
>>>>>>> 72fa6639

import {
  updateSubmissionGrade,
  updateCheckpointedSubmissionGrade,
} from './mutations/updateSubmissionGradeMutation'
import {createSubmissionComment} from './mutations/createSubmissionCommentMutation'
import {hideAssignmentGradesForSections} from './mutations/hideAssignmentGradesForSectionsMutation'
import {postDraftSubmissionComment} from './mutations/postDraftSubmissionCommentMutation'
import {updateSubmissionGradeStatus} from './mutations/updateSubmissionGradeStatusMutation'
import {deleteSubmissionComment} from './mutations/deleteSubmissionCommentMutation'
import {
  postAssignmentGradesForSections,
  resolvePostAssignmentGradesStatus,
} from './mutations/postAssignmentGradesForSectionsMutation'

import {useScope as useI18nScope} from '@canvas/i18n'
import GenericErrorPage from '@canvas/generic-error-page'
import errorShipUrl from '@canvas/images/ErrorShip.svg'
import speedGrader from './jquery/speed_grader'

const I18n = useI18nScope('speed_grader')

ready(() => {
  // The feature must be enabled AND we must be handed the speedgrader platform URL
  if (window.ENV.FEATURES.platform_service_speedgrader && window.REMOTES?.speedgrader) {
    const theme = getCurrentTheme()
    const mountPoint = document.querySelector('#react-router-portals')
    const params = new URLSearchParams(window.location.search)
    const postMessageAliases = {
      'quizzesNext.register': 'tool.register',
      'quizzesNext.nextStudent': 'tool.nextStudent',
      'quizzesNext.previousStudent': 'tool.previousStudent',
      'quizzesNext.submissionUpdate': 'tool.submissionUpdate',
    }

    import('speedgrader/appInjector')
      .then(module => {
        module.render(mountPoint, {
          theme,
          queryFns: {
            getAssignment,
<<<<<<< HEAD
=======
            getAssignmentsByCourseId,
>>>>>>> 72fa6639
            getCourse,
            getSectionsByAssignment,
            getSubmission,
            getSubmissionsByAssignment,
            getSubmissionsByStudentIds,
            resolvePostAssignmentGradesStatus,
          },
          mutationFns: {
            updateSubmissionGrade,
            createSubmissionComment,
            deleteSubmissionComment,
            hideAssignmentGradesForSections,
            postAssignmentGradesForSections,
            postDraftSubmissionComment,
            updateSubmissionGradeStatus,
          },
          postMessageAliases,
          context: {
            courseId: window.ENV.course_id,
            userId: window.ENV.current_user_id,
            assignmentId: params.get('assignment_id'),
            studentId: params.get('student_id'),
            hrefs: {
              heroIcon: `/courses/${window.ENV.course_id}/gradebook`,
            },
            emojisDenyList: window.ENV.EMOJI_DENY_LIST?.split(','),
            mediaSettings: window.INST.kalturaSettings,
            lang: window.navigator.language || ENV.LOCALE || ENV.BIGEASY_LOCALE,
          },
          features: {
            extendedSubmissionState: window.ENV.FEATURES.extended_submission_state,
            gradeByQuestion: {
              supported: window.ENV.GRADE_BY_QUESTION_SUPPORTED,
              enabled: window.ENV.GRADE_BY_QUESTION,
            },
            emojisEnabled: !!window.ENV.EMOJIS_ENABLED,
          },
        })
      })
      .catch(error => {
        // eslint-disable-next-line no-console
        console.error('Failed to load SpeedGrader', error)
        captureException(error)
        ReactDOM.render(
          <GenericErrorPage
            imageUrl={errorShipUrl}
            errorSubject={I18n.t('SpeedGrader loading error')}
            errorCategory={I18n.t('SpeedGrader Error Page')}
          />,
          mountPoint
        )
      })
  } else {
    // touch punch simulates mouse events for touch devices
    // eslint-disable-next-line import/extensions
    require('./touch_punch.js')

    const mountPoint = document.getElementById('speed_grader_loading')

    ReactDOM.render(
      <div
        style={{
          position: 'fixed',
          left: 0,
          top: 0,
          right: 0,
          bottom: 0,
          display: 'flex',
          alignItems: 'center',
          justifyContent: 'center',
        }}
      >
        <Spinner renderTitle={I18n.t('Loading')} margin="large auto 0 auto" />
      </div>,
      mountPoint
    )
    speedGrader.setup()
  }
})<|MERGE_RESOLUTION|>--- conflicted
+++ resolved
@@ -30,10 +30,7 @@
 import {getSubmission} from './queries/submissionQuery'
 import {getSubmissionsByAssignment} from './queries/submissionsByAssignmentQuery'
 import {getSubmissionsByStudentIds} from './queries/submissionsByStudentsIdsQuery'
-<<<<<<< HEAD
-=======
 import {getAssignmentsByCourseId} from './queries/assignmentsByCourseIdQuery'
->>>>>>> 72fa6639
 
 import {
   updateSubmissionGrade,
@@ -75,10 +72,7 @@
           theme,
           queryFns: {
             getAssignment,
-<<<<<<< HEAD
-=======
             getAssignmentsByCourseId,
->>>>>>> 72fa6639
             getCourse,
             getSectionsByAssignment,
             getSubmission,
