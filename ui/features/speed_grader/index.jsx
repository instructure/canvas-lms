--- conflicted
+++ resolved
@@ -169,10 +169,7 @@
           restrictQuantitativeDataEnabled: window.ENV.RESTRICT_QUANTITATIVE_DATA_ENABLED ?? false,
           gradeByStudentEnabled: window.ENV.GRADE_BY_STUDENT_ENABLED ?? false,
           discussionCheckpointsEnabled: window.ENV.FEATURES.discussion_checkpoints ?? false,
-<<<<<<< HEAD
-=======
           stickersEnabled: window.ENV.STICKERS_ENABLED_FOR_ASSIGNMENT ?? false,
->>>>>>> 21440366
         },
       })
     })
