/*
 * Copyright (C) 2011 - present Instructure, Inc.
 *
 * This file is part of Canvas.
 *
 * Canvas is free software: you can redistribute it and/or modify it under
 * the terms of the GNU Affero General Public License as published by the Free
 * Software Foundation, version 3 of the License.
 *
 * Canvas is distributed in the hope that it will be useful, but WITHOUT ANY
 * WARRANTY; without even the implied warranty of MERCHANTABILITY or FITNESS FOR
 * A PARTICULAR PURPOSE. See the GNU Affero General Public License for more
 * details.
 *
 * You should have received a copy of the GNU Affero General Public License along
 * with this program. If not, see <http://www.gnu.org/licenses/>.
 */

import React from 'react'
import ReactDOM from 'react-dom'

import {captureException} from '@sentry/browser'
import {Spinner} from '@instructure/ui-spinner'
import ready from '@instructure/ready'
import {getCurrentTheme} from '@instructure/theme-registry'

import {getAssignment} from './queries/assignmentQuery'
import {getCourse} from './queries/courseQuery'
import {getSectionsByAssignment} from './queries/sectionsByAssignmentQuery'
import {getSubmission} from './queries/submissionQuery'
import {getSubmissionsByAssignment} from './queries/submissionsByAssignmentQuery'
import {getSubmissionsByStudentIds} from './queries/submissionsByStudentsIdsQuery'
<<<<<<< HEAD
=======
import {getAssignmentsByCourseId} from './queries/assignmentsByCourseIdQuery'
>>>>>>> a8262229

import {
  updateSubmissionGrade,
  updateCheckpointedSubmissionGrade,
} from './mutations/updateSubmissionGradeMutation'
import {createSubmissionComment} from './mutations/createSubmissionCommentMutation'
import {hideAssignmentGradesForSections} from './mutations/hideAssignmentGradesForSectionsMutation'
import {postDraftSubmissionComment} from './mutations/postDraftSubmissionCommentMutation'
import {updateSubmissionGradeStatus} from './mutations/updateSubmissionGradeStatusMutation'
import {deleteSubmissionComment} from './mutations/deleteSubmissionCommentMutation'
import {
  postAssignmentGradesForSections,
  resolvePostAssignmentGradesStatus,
} from './mutations/postAssignmentGradesForSectionsMutation'

import {useScope as useI18nScope} from '@canvas/i18n'
import GenericErrorPage from '@canvas/generic-error-page'
import errorShipUrl from '@canvas/images/ErrorShip.svg'
import speedGrader from './jquery/speed_grader'

const I18n = useI18nScope('speed_grader')

ready(() => {
  // The feature must be enabled AND we must be handed the speedgrader platform URL
  if (window.ENV.FEATURES.platform_service_speedgrader && window.REMOTES?.speedgrader) {
    const theme = getCurrentTheme()
    const mountPoint = document.querySelector('#react-router-portals')
    const params = new URLSearchParams(window.location.search)
    const postMessageAliases = {
      'quizzesNext.register': 'tool.register',
      'quizzesNext.nextStudent': 'tool.nextStudent',
      'quizzesNext.previousStudent': 'tool.previousStudent',
      'quizzesNext.submissionUpdate': 'tool.submissionUpdate',
    }

    import('speedgrader/appInjector')
      .then(module => {
        module.render(mountPoint, {
          theme,
          queryFns: {
            getAssignment,
<<<<<<< HEAD
=======
            getAssignmentsByCourseId,
>>>>>>> a8262229
            getCourse,
            getSectionsByAssignment,
            getSubmission,
            getSubmissionsByAssignment,
            getSubmissionsByStudentIds,
            resolvePostAssignmentGradesStatus,
          },
          mutationFns: {
            updateSubmissionGrade,
            createSubmissionComment,
            deleteSubmissionComment,
            hideAssignmentGradesForSections,
            postAssignmentGradesForSections,
            postDraftSubmissionComment,
            updateSubmissionGradeStatus,
          },
          postMessageAliases,
          context: {
            courseId: window.ENV.course_id,
            userId: window.ENV.current_user_id,
            assignmentId: params.get('assignment_id'),
            studentId: params.get('student_id'),
            hrefs: {
              heroIcon: `/courses/${window.ENV.course_id}/gradebook`,
            },
            emojisDenyList: window.ENV.EMOJI_DENY_LIST?.split(','),
            mediaSettings: window.INST.kalturaSettings,
            lang: window.navigator.language || ENV.LOCALE || ENV.BIGEASY_LOCALE,
          },
          features: {
            extendedSubmissionState: window.ENV.FEATURES.extended_submission_state,
            gradeByQuestion: {
              supported: window.ENV.GRADE_BY_QUESTION_SUPPORTED,
              enabled: window.ENV.GRADE_BY_QUESTION,
            },
            emojisEnabled: !!window.ENV.EMOJIS_ENABLED,
          },
        })
      })
      .catch(error => {
        // eslint-disable-next-line no-console
        console.error('Failed to load SpeedGrader', error)
        captureException(error)
        ReactDOM.render(
          <GenericErrorPage
            imageUrl={errorShipUrl}
            errorSubject={I18n.t('SpeedGrader loading error')}
            errorCategory={I18n.t('SpeedGrader Error Page')}
          />,
          mountPoint
        )
      })
  } else {
    // touch punch simulates mouse events for touch devices
    // eslint-disable-next-line import/extensions
    require('./touch_punch.js')

    const mountPoint = document.getElementById('speed_grader_loading')

    ReactDOM.render(
      <div
        style={{
          position: 'fixed',
          left: 0,
          top: 0,
          right: 0,
          bottom: 0,
          display: 'flex',
          alignItems: 'center',
          justifyContent: 'center',
        }}
      >
        <Spinner renderTitle={I18n.t('Loading')} margin="large auto 0 auto" />
      </div>,
      mountPoint
    )
    speedGrader.setup()
  }
})<|MERGE_RESOLUTION|>--- conflicted
+++ resolved
@@ -30,10 +30,7 @@
 import {getSubmission} from './queries/submissionQuery'
 import {getSubmissionsByAssignment} from './queries/submissionsByAssignmentQuery'
 import {getSubmissionsByStudentIds} from './queries/submissionsByStudentsIdsQuery'
-<<<<<<< HEAD
-=======
 import {getAssignmentsByCourseId} from './queries/assignmentsByCourseIdQuery'
->>>>>>> a8262229
 
 import {
   updateSubmissionGrade,
@@ -75,10 +72,7 @@
           theme,
           queryFns: {
             getAssignment,
-<<<<<<< HEAD
-=======
             getAssignmentsByCourseId,
->>>>>>> a8262229
             getCourse,
             getSectionsByAssignment,
             getSubmission,
