// @ts-nocheck
/*
 * Copyright (C) 2022 - present Instructure, Inc.
 *
 * This file is part of Canvas.
 *
 * Canvas is free software: you can redistribute it and/or modify it under
 * the terms of the GNU Affero General Public License as published by the Free
 * Software Foundation, version 3 of the License.
 *
 * Canvas is distributed in the hope that it will be useful, but WITHOUT ANY
 * WARRANTY; without even the implied warranty of MERCHANTABILITY or FITNESS FOR
 * A PARTICULAR PURPOSE. See the GNU Affero General Public License for more
 * details.
 *
 * You should have received a copy of the GNU Affero General Public License along
 * with this program. If not, see <http://www.gnu.org/licenses/>.
 */

import type JQuery from 'jquery'
import React from 'react'
import ReactDOM from 'react-dom'
import $ from 'jquery'
import {useScope as createI18nScope} from '@canvas/i18n'
import SpeedGraderSettingsMenu from '../react/SpeedGraderSettingsMenu'
import htmlEscape from '@instructure/html-escape'
import {Pill} from '@instructure/ui-pill'
import * as Alerts from '@instructure/ui-alerts'
import type {RubricAssessment} from '@canvas/grading/grading.d'
import type {
  Enrollment,
  GradingError,
  SpeedGrader,
  Submission,
  StudentWithSubmission,
} from './speed_grader.d'
import SpeedGraderPostGradesMenu from '../react/SpeedGraderPostGradesMenu'
import {isGraded, isPostable} from '@canvas/grading/SubmissionHelper'
import JQuerySelectorCache from '../JQuerySelectorCache'
import '@canvas/jquery-keycodes'

const selectors = new JQuerySelectorCache()

const I18n = createI18nScope('speed_grader_helpers')

const {Alert} = Alerts as any

export const SPEED_GRADER_COMMENT_TEXTAREA_MOUNT_POINT = 'speed_grader_comment_textarea_mount_point'
export const SPEED_GRADER_SUBMISSION_COMMENTS_DOWNLOAD_MOUNT_POINT =
  'speed_grader_submission_comments_download_mount_point'
export const SPEED_GRADER_POST_GRADES_MENU_MOUNT_POINT = 'speed_grader_post_grades_menu_mount_point'
export const SPEED_GRADER_SETTINGS_MOUNT_POINT = 'speed_grader_settings_mount_point'
export const SPEED_GRADER_HIDDEN_SUBMISSION_PILL_MOUNT_POINT =
  'speed_grader_hidden_submission_pill_mount_point'
export const SPEED_GRADER_EDIT_STATUS_MENU_MOUNT_POINT = 'speed_grader_edit_status_mount_point'
export const SPEED_GRADER_EDIT_STATUS_MENU_SECONDARY_MOUNT_POINT =
  'speed_grader_edit_status_secondary_mount_point'
export const ASSESSMENT_AUDIT_BUTTON_MOUNT_POINT =
  'speed_grader_assessment_audit_button_mount_point'
export const ASSESSMENT_AUDIT_TRAY_MOUNT_POINT = 'speed_grader_assessment_audit_tray_mount_point'

export function setupIsModerated({moderated_grading}: {moderated_grading: boolean}) {
  return moderated_grading
}

export function setupIsAnonymous({anonymize_students}: {anonymize_students: boolean}) {
  return Boolean(anonymize_students)
}

export function setupAnonymousGraders({anonymize_graders}: {anonymize_graders: boolean}) {
  return Boolean(anonymize_graders)
}

export function setupAnonymizableId(isAnonymous: boolean) {
  return isAnonymous ? 'anonymous_id' : 'id'
}

export function setupAnonymizableStudentId(isAnonymous: boolean) {
  return isAnonymous ? 'anonymous_id' : 'student_id'
}

export function setupAnonymizableUserId(isAnonymous: boolean) {
  return isAnonymous ? 'anonymous_id' : 'user_id'
}

export function setupAnonymizableAuthorId(isAnonymous: boolean) {
  return isAnonymous ? 'anonymous_id' : 'author_id'
}

export function extractStudentIdFromHash(hashString: string, anonymizableStudentId: string) {
  let studentId

  try {
    // The hash, if present, will be of the form '#{"student_id": "12"}';
    // remove the first character and parse the rest
    const hash = JSON.parse(decodeURIComponent(hashString.substr(1)))
    studentId = hash[anonymizableStudentId].toString()
  } catch (_error) {
    studentId = null
  }

  return studentId
}

export const configureRecognition = (
  recognition: {
    continuous: boolean
    interimResults: boolean
    lang: string
    onstart: () => void
    onresult: (event: {resultIndex: number; results: any[]}) => void
    onaudiostart: (event: any) => void
    onaudioend: (event: any) => void
    onend: (event: any) => void
    onerror: (event: {error: string}) => void
  },
  messages: {
    recording: string
    recording_expired: string
    mic_blocked: string
    no_speech: string
  }
) => {
  recognition.continuous = true
  recognition.interimResults = true
  const lang = window.navigator.language || ENV.LOCALE || ENV.BIGEASY_LOCALE
  if (lang) {
    recognition.lang = lang
  }
  let final_transcript = ''

  recognition.onstart = function () {
    $('#dialog_message').text(messages.recording)
    $('#record_button')
      .attr('recording', 'true')
      .attr('aria-label', I18n.t('dialog_button.aria_stop', 'Hit "Stop" to end recording.'))
  }

  recognition.onresult = function (event) {
    let interim_transcript = ''
    for (let i = event.resultIndex; i < event.results.length; i++) {
      if (event.results[i].isFinal) {
        final_transcript += event.results[i][0].transcript
        $('#final_results').html(linebreak(final_transcript))
      } else {
        interim_transcript += event.results[i][0].transcript
      }
      $('#interim_results').html(linebreak(interim_transcript))
    }
  }

  recognition.onaudiostart = function (_event) {
    // this call is required for onaudioend event to trigger
  }

  recognition.onaudioend = function (_event) {
    if ($('#final_results').text() !== '' || $('#interim_results').text() !== '') {
      $('#dialog_message').text(messages.recording_expired)
    }
  }

  recognition.onend = function (_event) {
    final_transcript = ''
  }

  recognition.onerror = function (event) {
    if (event.error === 'not-allowed') {
      $('#dialog_message').text(messages.mic_blocked)
    } else if (event.error === 'no-speech') {
      $('#dialog_message').text(messages.no_speech)
    }
    $('#record_button')
      .attr('recording', 'false')
      .attr('aria-label', I18n.t('dialog_button.aria_record_reset', 'Click to record'))
  }

  // xsslint safeString.function linebreak
  function linebreak(transcript: string) {
    return htmlEscape(transcript).replace(/\n\n/g, '<p></p>').replace(/\n/g, '<br>')
  }
}

export function buildAlertMessage() {
  let alertMessage
  if (
    ENV.filter_speed_grader_by_student_group_feature_enabled &&
    !ENV.filter_speed_grader_by_student_group
  ) {
    alertMessage = I18n.t(
      'Something went wrong. Please try refreshing the page. If the problem persists, you can try loading a single student group in SpeedGrader by using the *Large Course setting*.',
      {wrappers: [`<a href="/courses/${ENV.course_id}/settings#course_large_course">$1</a>`]}
    ).string
  } else {
    alertMessage = I18n.t('Something went wrong. Please try refreshing the page.')
  }
  return {__html: alertMessage}
}

export function initKeyCodes(
  $window: JQuery,
  $grade: JQuery,
  $add_a_comment_textarea: JQuery,
  EG: SpeedGrader
) {
  if (ENV.disable_keyboard_shortcuts) {
    return
  }
  const keycodeOptions = {
    keyCodes: 'j k p n c r g',
    ignore: 'input, textarea, embed, object',
  }
  $window.keycodes(keycodeOptions, event => {
    event.preventDefault()
    event.stopPropagation()
    const {keyString} = event

    if (keyString === 'k' || keyString === 'p') {
      EG.prev() // goto Previous Student
    } else if (keyString === 'j' || keyString === 'n') {
      EG.next() // goto Next Student
    } else if (keyString === 'c') {
      $add_a_comment_textarea.focus() // add comment
    } else if (keyString === 'g') {
      $grade.focus() // focus on grade
    } else if (keyString === 'r') {
      EG.toggleFullRubric() // focus rubric
    }
  })
}

export function renderStatusMenu(component: React.ReactElement | null, mountPoint: HTMLElement) {
  const unmountPoint =
    mountPoint.id === SPEED_GRADER_EDIT_STATUS_MENU_MOUNT_POINT
      ? SPEED_GRADER_EDIT_STATUS_MENU_SECONDARY_MOUNT_POINT
      : SPEED_GRADER_EDIT_STATUS_MENU_MOUNT_POINT

<<<<<<< HEAD
  // eslint-disable-next-line no-restricted-properties
  ReactDOM.render(<></>, document.getElementById(unmountPoint))
  // eslint-disable-next-line no-restricted-properties
=======
   
  ReactDOM.render(<></>, document.getElementById(unmountPoint))
   
>>>>>>> 80d4da09
  ReactDOM.render(component || <></>, mountPoint)
}

export function plagiarismResubmitButton(hasOriginalityScore: boolean, buttonContainer: JQuery) {
  if (hasOriginalityScore) {
    buttonContainer.hide()
  } else {
    buttonContainer.show()
  }
}

// anonymous_name is preferred and will be available for all anonymous
// assignments. Fall back to naming based on index for assignments that are not
// anonymous, but the teacher has selected to 'Hide Student Names' in SpeedGrader.
export function anonymousName(student: StudentWithSubmission): string {
  return student.anonymous_name || I18n.t('Student %{number}', {number: student.index + 1})
}

export function unmountCommentTextArea() {
  const node = document.getElementById(SPEED_GRADER_COMMENT_TEXTAREA_MOUNT_POINT)
  if (!node) throw new Error('comment textarea mount point not found')
  ReactDOM.unmountComponentAtNode(node)
}

export function teardownSettingsMenu() {
  const mountPoint = document.getElementById(SPEED_GRADER_SETTINGS_MOUNT_POINT)
  if (!mountPoint) throw new Error('could not find mount point for settings menu')
  ReactDOM.unmountComponentAtNode(mountPoint)
}

export function tearDownAssessmentAuditTray(EG: SpeedGrader) {
  const mount1 = document.getElementById(ASSESSMENT_AUDIT_TRAY_MOUNT_POINT)
  if (mount1) ReactDOM.unmountComponentAtNode(mount1)
  const mount2 = document.getElementById(ASSESSMENT_AUDIT_BUTTON_MOUNT_POINT)
  if (mount2) ReactDOM.unmountComponentAtNode(mount2)
  EG.assessmentAuditTray = null
}

export function unexcuseSubmission(grade: string, submission: Submission, assignment: unknown) {
  return grade === '' && submission.excused && assignment.grading_type === 'pass_fail'
}

export function renderPostGradesMenu(EG: SpeedGrader) {
  const {submissionsMap} = window.jsonData
  const submissions = window.jsonData.studentsWithSubmissions.map(
    (student: StudentWithSubmission) => student.submission
  )

  const hasGradesOrPostableComments = submissions.some(
    (submission: Submission) =>
      submission && (isGraded(submission) || submission.has_postable_comments)
  )
  const allowHidingGradesOrComments = submissions.some(
    (submission: Submission) => submission && submission.posted_at != null
  )
  const allowPostingGradesOrComments = submissions.some(
    (submission: Submission) => submission && isPostable(submission)
  )

  function onHideGrades() {
    EG.postPolicies?.showHideAssignmentGradesTray({submissionsMap, submissions})
  }

  function onPostGrades() {
    EG.postPolicies?.showPostAssignmentGradesTray({submissionsMap, submissions})
  }

  const props = {
    allowHidingGradesOrComments,
    allowPostingGradesOrComments,
    hasGradesOrPostableComments,
    onHideGrades,
    onPostGrades,
  }

<<<<<<< HEAD
  // eslint-disable-next-line no-restricted-properties
=======
   
>>>>>>> 80d4da09
  ReactDOM.render(
    <SpeedGraderPostGradesMenu {...props} />,
    document.getElementById(SPEED_GRADER_POST_GRADES_MENU_MOUNT_POINT)
  )
}

export function hideMediaRecorderContainer() {
  $('#media_media_recording').hide().removeData('comment_id').removeData('comment_type')
}

export function renderHiddenSubmissionPill(submission: Submission) {
  const mountPoint = document.getElementById(SPEED_GRADER_HIDDEN_SUBMISSION_PILL_MOUNT_POINT)
  if (!mountPoint) throw new Error('hidden submission pill mount point not found')

  if (isPostable(submission)) {
<<<<<<< HEAD
    // eslint-disable-next-line no-restricted-properties
=======
     
>>>>>>> 80d4da09
    ReactDOM.render(
      <Pill color="warning" margin="0 0 small">
        {I18n.t('Hidden')}
      </Pill>,
      mountPoint
    )
  } else {
    ReactDOM.unmountComponentAtNode(mountPoint)
  }
}

export function toggleGradeVisibility(show: boolean): void {
  const gradeInput = $('#grading')
  if (show) {
    gradeInput.show().height('auto')
  } else {
    gradeInput.hide()
  }
}

export function allowsReassignment(submission: Submission) {
  const reassignableTypes = [
    'media_recording',
    'online_text_entry',
    'online_upload',
    'online_url',
    'student_annotation',
  ]

  return (
    submission.cached_due_date != null &&
    reassignableTypes.includes(submission.submission_type as string)
  )
}

export function renderDeleteAttachmentLink(
  $submission_file: JQuery,
  attachment: {
    display_name: string
  }
) {
  const $full_width_container = $('#full_width_container')

  if (ENV.can_delete_attachments) {
    const $delete_link = $submission_file.find('a.submission-file-delete')
    $delete_link.click(function (this: HTMLElement, event: JQuery.ClickEvent) {
      event.preventDefault()
      const url = $(this).attr('href')
      if (!url) throw new Error('submission-file-delete href not found')
      if (
         
        window.confirm(
          I18n.t(
            'Deleting a submission file is typically done only when a student posts inappropriate or private material.\n\nThis action is irreversible. Are you sure you wish to delete %{file}?',
            {file: attachment.display_name}
          )
        )
      ) {
        $full_width_container.disableWhileLoading(
          $.ajaxJSON(
            url,
            'DELETE',
            {},
            (_data: unknown) => {
              // a more targeted refresh would be preferable but this works (and `EG.showSubmission()` doesn't)
              window.location.reload()
            },
            (data: {status: string}) => {
              if (data.status === 'unauthorized') {
                $.flashError(
                  I18n.t(
                    'You do not have permission to delete %{file}. Please contact your account administrator.',
                    {file: attachment.display_name}
                  )
                )
              } else {
                $.flashError(I18n.t('Error deleting %{file}', {file: attachment.display_name}))
              }
            }
          )
        )
      }
    })
    $delete_link.show()
  }
}

export function isAssessmentEditableByMe(assessment: {
  assessor_id: string
  assessment_type: string
}) {
  // if the assessment is mine or I can :manage_grades then it is editable
  if (
    !assessment ||
    assessment.assessor_id === ENV.RUBRIC_ASSESSMENT.assessor_id ||
    (ENV.RUBRIC_ASSESSMENT.assessment_type === 'grading' &&
      assessment.assessment_type === 'grading')
  ) {
    return true
  }
  return false
}

export function teardownHandleStatePopped(EG: SpeedGrader) {
  window.removeEventListener('popstate', EG.handleStatePopped)
}

export function renderSettingsMenu(header) {
  function showKeyboardShortcutsModal() {
    // need to place at end of execution queue to make focus work properly
    setTimeout(header.keyboardShortcutInfoModal.bind(header), 0)
  }

  function showOptionsModal() {
    // need to place at end of execution queue to make focus work properly
    setTimeout(header.showSettingsModal.bind(header), 0)
  }

  const props = {
    assignmentID: ENV.assignment_id,
    courseID: ENV.course_id,
    helpURL: ENV.help_url,
    openOptionsModal: showOptionsModal,
    openKeyboardShortcutsModal: showKeyboardShortcutsModal,
    showModerationMenuItem: ENV.grading_role === 'moderator',
    showHelpMenuItem: ENV.show_help_menu_item,
    showKeyboardShortcutsMenuItem: !ENV.disable_keyboard_shortcuts,
  }

  const mountPoint = document.getElementById(SPEED_GRADER_SETTINGS_MOUNT_POINT)
<<<<<<< HEAD
  // eslint-disable-next-line no-restricted-properties
=======
   
>>>>>>> 80d4da09
  ReactDOM.render(<SpeedGraderSettingsMenu {...props} />, mountPoint)
}

export function speedGraderJSONErrorFn(
  _data: GradingError,
  xhr: XMLHttpRequest,
  _textStatus: string,
  _errorThrown: Error
) {
  if (xhr.status === 504) {
    const alertProps = {
      variant: 'error',
      dismissible: false,
    }

<<<<<<< HEAD
    // eslint-disable-next-line no-restricted-properties
=======
     
>>>>>>> 80d4da09
    ReactDOM.render(
      <Alert {...alertProps}>
        <span dangerouslySetInnerHTML={buildAlertMessage()} />
      </Alert>,
      document.getElementById('speed_grader_timeout_alert')
    )
  }
}

export function getSelectedAssessment(EG) {
  const selectMenu = selectors.get('#rubric_assessments_select')

  return $.grep(
    EG.currentStudent.rubric_assessments,
    (n: RubricAssessment) => n.id === selectMenu.val()
  )[0]
}

export function rubricAssessmentToPopulate(EG) {
  const assessment = getSelectedAssessment(EG)
  const userIsNotAssessor = !!assessment && assessment.assessor_id !== ENV.current_user_id
  const userCanAssess = isAssessmentEditableByMe(assessment)

  if (userIsNotAssessor && !userCanAssess) {
    return {}
  }

  return assessment
}

export function isStudentConcluded(studentMap: any, student: string, sectionId: string | null) {
  if (!studentMap) {
    return false
  }

  // If we're in a section specific mode, we'll look to see if there are any concluded enrollments in this section. If
  // we're in the all sections mode, we only look concluded when ALL enrollments are concluded.
  if (sectionId) {
    return studentMap[student].enrollments.some(
      (enrollment: Enrollment) =>
        enrollment.workflow_state === 'completed' && enrollment.course_section_id === sectionId
    )
  } else {
    return studentMap[student].enrollments.every(
      (enrollment: Enrollment) => enrollment.workflow_state === 'completed'
    )
  }
}<|MERGE_RESOLUTION|>--- conflicted
+++ resolved
@@ -234,15 +234,9 @@
       ? SPEED_GRADER_EDIT_STATUS_MENU_SECONDARY_MOUNT_POINT
       : SPEED_GRADER_EDIT_STATUS_MENU_MOUNT_POINT
 
-<<<<<<< HEAD
-  // eslint-disable-next-line no-restricted-properties
-  ReactDOM.render(<></>, document.getElementById(unmountPoint))
-  // eslint-disable-next-line no-restricted-properties
-=======
    
   ReactDOM.render(<></>, document.getElementById(unmountPoint))
    
->>>>>>> 80d4da09
   ReactDOM.render(component || <></>, mountPoint)
 }
 
@@ -318,11 +312,7 @@
     onPostGrades,
   }
 
-<<<<<<< HEAD
-  // eslint-disable-next-line no-restricted-properties
-=======
    
->>>>>>> 80d4da09
   ReactDOM.render(
     <SpeedGraderPostGradesMenu {...props} />,
     document.getElementById(SPEED_GRADER_POST_GRADES_MENU_MOUNT_POINT)
@@ -338,11 +328,7 @@
   if (!mountPoint) throw new Error('hidden submission pill mount point not found')
 
   if (isPostable(submission)) {
-<<<<<<< HEAD
-    // eslint-disable-next-line no-restricted-properties
-=======
      
->>>>>>> 80d4da09
     ReactDOM.render(
       <Pill color="warning" margin="0 0 small">
         {I18n.t('Hidden')}
@@ -473,11 +459,7 @@
   }
 
   const mountPoint = document.getElementById(SPEED_GRADER_SETTINGS_MOUNT_POINT)
-<<<<<<< HEAD
-  // eslint-disable-next-line no-restricted-properties
-=======
    
->>>>>>> 80d4da09
   ReactDOM.render(<SpeedGraderSettingsMenu {...props} />, mountPoint)
 }
 
@@ -493,11 +475,7 @@
       dismissible: false,
     }
 
-<<<<<<< HEAD
-    // eslint-disable-next-line no-restricted-properties
-=======
      
->>>>>>> 80d4da09
     ReactDOM.render(
       <Alert {...alertProps}>
         <span dangerouslySetInnerHTML={buildAlertMessage()} />
