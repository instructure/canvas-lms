/*
 * Copyright (C) 2024 - present Instructure, Inc.
 *
 * This file is part of Canvas.
 *
 * Canvas is free software: you can redistribute it and/or modify it under
 * the terms of the GNU Affero General Public License as published by the Free
 * Software Foundation, version 3 of the License.
 *
 * Canvas is distributed in the hope that it will be useful, but WITHOUT ANY
 * WARRANTY; without even the implied warranty of MERCHANTABILITY or FITNESS FOR
 * A PARTICULAR PURPOSE. See the GNU Affero General Public License for more
 * details.
 *
 * You should have received a copy of the GNU Affero General Public License along
 * with this program. If not, see <http://www.gnu.org/licenses/>.
 */

import $ from 'jquery'
import 'jquery-migrate'
import fakeENV from '@canvas/test-utils/fakeENV'
import {unescape} from '@instructure/html-escape'
import SpeedGrader from '../speed_grader'
import SpeedGraderHelpers from '../speed_grader_helpers'
import '@canvas/jquery/jquery.ajaxJSON'
import {setupServer} from 'msw/node'
import {http, HttpResponse} from 'msw'

// Mock SpeedGraderSettingsMenu
jest.mock('../../react/SpeedGraderSettingsMenu', () => ({
  __esModule: true,
  default: () => null,
}))

const server = setupServer()

describe('SpeedGrader', () => {
  let fixtures

  beforeAll(() => server.listen())
  afterEach(() => server.resetHandlers())
  afterAll(() => server.close())

  const requiredDOMFixtures = `
    <div id="hide-assignment-grades-tray"></div>
    <div id="post-assignment-grades-tray"></div>
    <div id="speed_grader_assessment_audit_tray_mount_point"></div>
    <span id="speed_grader_post_grades_menu_mount_point"></span>
    <span id="speed_grader_settings_mount_point"></span>
    <div id="speed_grader_rubric_assessment_tray_wrapper"><div>
    <div id="speed_grader_assessment_audit_button_mount_point"></div>
    <div id="speed_grader_submission_comments_download_mount_point"></div>
    <div id="speed_grader_hidden_submission_pill_mount_point"></div>
    <div id="grades-loading-spinner"></div>
    <div id="grading"></div>
    <div id="settings_form">
      <select id="eg_sort_by" name="eg_sort_by">
        <option value="alphabetically"></option>
        <option value="submitted_at"></option>
        <option value="submission_status"></option>
        <option value="randomize"></option>
      </select>
      <input id="hide_student_names" type="checkbox" name="hide_student_names">
      <input id="enable_speedgrader_grade_by_question" type="checkbox" name="enable_speedgrader_grade_by_question">
      <button type="submit" class="submit_button"></button>
    </div>
  `

  beforeAll(() => {
    fixtures = document.createElement('div')
    fixtures.id = 'fixtures'
    document.body.appendChild(fixtures)
  })

  afterAll(() => {
    fixtures.remove()
  })

  describe('LTI Launch', () => {
    let $div
    let history

    beforeEach(() => {
      history = {
        back: jest.fn(),
        length: 1,
        popState: jest.fn(),
        pushState: jest.fn(),
        replaceState: jest.fn(),
      }

      jest.spyOn(SpeedGraderHelpers, 'getHistory').mockReturnValue(history)
      jest.spyOn(SpeedGraderHelpers, 'setLocation').mockImplementation(_url => {})
      jest.spyOn(SpeedGraderHelpers, 'getLocation').mockImplementation(() => '')
      jest.spyOn(SpeedGraderHelpers, 'setLocationHash').mockImplementation(_hash => {})
      jest.spyOn(SpeedGraderHelpers, 'getLocationHash').mockImplementation(() => '')
      jest.spyOn(SpeedGraderHelpers, 'reloadPage').mockImplementation(() => {})

      fakeENV.setup({
        assignment_id: '17',
        course_id: '29',
        grading_role: 'moderator',
        help_url: 'example.com/support',
        show_help_menu_item: false,
        SINGLE_NQ_SESSION_ENABLED: true,
      })

      fixtures.innerHTML = requiredDOMFixtures + '<div id="iframe_holder">not empty</div>'
      $div = $(fixtures).find('#iframe_holder')

      server.use(
        http.get('/api/v1/courses/:courseId/grading_periods', () => {
          return HttpResponse.json({
            grading_periods: [],
          })
        }),
        http.get('*', () => {
          return HttpResponse.json({})
        }),
        http.post('*', () => {
          return HttpResponse.json({})
        }),
        http.put('*', () => {
          return HttpResponse.json({})
        }),
      )

<<<<<<< HEAD
      jest.spyOn($, 'getJSON')
=======
>>>>>>> ee12519a
      jest.spyOn(SpeedGrader.EG, 'domReady')

      // Mock $.ajaxJSON.storeRequest
      $.ajaxJSON.storeRequest = jest.fn()
      $.ajaxJSON.unhandledXHRs = []

      SpeedGrader.setup()
      ENV.LTI_LAUNCH_FRAME_ALLOWANCES = ['midi', 'media']
    })

    afterEach(() => {
      SpeedGrader.teardown()
      fakeENV.teardown()
      fixtures.innerHTML = ''
      jest.restoreAllMocks()
      ENV.LTI_LAUNCH_FRAME_ALLOWANCES = undefined
    })

    it('contains iframe with the escaped student submission url', () => {
      const retrieveUrl = '/course/1/external_tools/retrieve?display=borderless&assignment_id=22'
      const url = 'http://www.example.com/lti/launch/user/4'
      const buildIframeStub = jest.spyOn(SpeedGraderHelpers, 'buildIframe')
      const submission = {
        external_tool_url: url,
        resource_link_lookup_uuid: '0b8fbc86-fdd7-4950-852d-ffa789b37ff2',
      }

      SpeedGrader.EG.renderLtiLaunch($div, retrieveUrl, submission)

      const [srcUrl] = buildIframeStub.mock.calls[0]
      const fullRetrieveUrl =
        retrieveUrl + '&resource_link_lookup_uuid=0b8fbc86-fdd7-4950-852d-ffa789b37ff2'
      expect(unescape(srcUrl)).toContain(fullRetrieveUrl)
      expect(unescape(srcUrl)).toContain(encodeURIComponent(url))
    })

    it('includes grade_by_question param when quiz and flag + setting are enabled', () => {
      ENV.NQ_GRADE_BY_QUESTION_ENABLED = true
      ENV.GRADE_BY_QUESTION = true
      const originalJsonData = window.jsonData
      window.jsonData = {quiz_lti: true}

      const retrieveUrl = '/course/1/external_tools/retrieve?display=borderless&assignment_id=22'
      const url = 'http://www.example.com/lti/launch/user/4'
      const buildIframeStub = jest.spyOn(SpeedGraderHelpers, 'buildIframe')
      const submission = {
        external_tool_url: url,
        resource_link_lookup_uuid: '0b8fbc86-fdd7-4950-852d-ffa789b37ff2',
      }

      SpeedGrader.EG.renderLtiLaunch($div, retrieveUrl, submission)

      const [srcUrl] = buildIframeStub.mock.calls[0]
      const {searchParams} = new URL(decodeURIComponent(unescape(srcUrl).match(/http.*/)[0]))
      expect(searchParams.get('grade_by_question_enabled')).toBe('true')

      window.jsonData = originalJsonData
    })

    it('can be fullscreened', () => {
      const retrieveUrl =
        'canvas.com/course/1/external_tools/retrieve?display=borderless&assignment_id=22'
      const url = 'http://www.example.com/lti/launch/user/4'
      const buildIframeStub = jest.spyOn(SpeedGraderHelpers, 'buildIframe')
      const submission = {
        url,
        resource_link_lookup_uuid: '0b8fbc86-fdd7-4950-852d-ffa789b37ff2',
      }

      SpeedGrader.EG.renderLtiLaunch($div, retrieveUrl, submission)

      const [, {allowfullscreen}] = buildIframeStub.mock.calls[0]
      expect(allowfullscreen).toBe(true)
    })

    it('allows options defined in iframeAllowances()', () => {
      const retrieveUrl =
        'canvas.com/course/1/external_tools/retrieve?display=borderless&assignment_id=22'
      const url = 'http://www.example.com/lti/launch/user/4'
      const buildIframeStub = jest.spyOn(SpeedGraderHelpers, 'buildIframe')
      const submission = {
        url,
        resource_link_lookup_uuid: '0b8fbc86-fdd7-4950-852d-ffa789b37ff2',
      }

      SpeedGrader.EG.renderLtiLaunch($div, retrieveUrl, submission)

      const [, {allow}] = buildIframeStub.mock.calls[0]
      expect(allow).toBe(ENV.LTI_LAUNCH_FRAME_ALLOWANCES.join('; '))
    })
  })

  describe('Grade Display', () => {
    beforeEach(() => {
      fakeENV.setup()
      fixtures.innerHTML = requiredDOMFixtures

      server.use(
        http.get('/api/v1/courses/:courseId/grading_periods', () => {
          return HttpResponse.json({
            grading_periods: [],
          })
        }),
        http.get('*', () => {
          return HttpResponse.json({})
        }),
        http.post('*', () => {
          return HttpResponse.json({})
        }),
        http.put('*', () => {
          return HttpResponse.json({})
        }),
      )

      SpeedGrader.setup()
    })

    afterEach(() => {
      SpeedGrader.teardown()
      fakeENV.teardown()
      fixtures.innerHTML = ''
    })

    it('returns an empty string for "entered" if submission is null', () => {
      const grade = SpeedGrader.EG.getGradeToShow(null)
      expect(grade.entered).toBe('')
    })

    it('returns an empty string for "entered" if submission is undefined', () => {
      const grade = SpeedGrader.EG.getGradeToShow(undefined)
      expect(grade.entered).toBe('')
    })

    it('returns an empty string for "entered" if submission has no excused or grade', () => {
      const grade = SpeedGrader.EG.getGradeToShow({})
      expect(grade.entered).toBe('')
    })

    it('returns excused for "entered" if excused is true', () => {
      const grade = SpeedGrader.EG.getGradeToShow({excused: true})
      expect(grade.entered).toBe('EX')
    })

    it('returns negated points_deducted for "pointsDeducted"', () => {
      const grade = SpeedGrader.EG.getGradeToShow({
        points_deducted: 123,
      })
      expect(grade.pointsDeducted).toBe('-123')
    })

    it('returns values based on grades if submission has no excused and grade is not a float', () => {
      const grade = SpeedGrader.EG.getGradeToShow({
        grade: 'some_grade',
        entered_grade: 'entered_grade',
      })
      expect(grade.entered).toBe('entered_grade')
      expect(grade.adjusted).toBe('some_grade')
    })

    it('returns values based on grades', () => {
      const grade = SpeedGrader.EG.getGradeToShow({
        grade: 15,
        score: 25,
        entered_grade: 30,
        points_deducted: 15,
      })
      expect(grade.entered).toBe('30')
      expect(grade.adjusted).toBe('15')
      expect(grade.pointsDeducted).toBe('-15')
    })
  })
})<|MERGE_RESOLUTION|>--- conflicted
+++ resolved
@@ -125,10 +125,6 @@
         }),
       )
 
-<<<<<<< HEAD
-      jest.spyOn($, 'getJSON')
-=======
->>>>>>> ee12519a
       jest.spyOn(SpeedGrader.EG, 'domReady')
 
       // Mock $.ajaxJSON.storeRequest
