--- conflicted
+++ resolved
@@ -125,10 +125,6 @@
         }),
       )
 
-<<<<<<< HEAD
-      jest.spyOn($, 'getJSON')
-=======
->>>>>>> 1593bcca
       jest.spyOn(SpeedGrader.EG, 'domReady')
 
       // Mock $.ajaxJSON.storeRequest
