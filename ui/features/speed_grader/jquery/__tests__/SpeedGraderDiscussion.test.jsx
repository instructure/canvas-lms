--- conflicted
+++ resolved
@@ -88,11 +88,7 @@
         return HttpResponse.json({})
       }),
     )
-<<<<<<< HEAD
-    jest.spyOn(window.$, 'getJSON').mockImplementation(() => Promise.resolve({}))
-=======
     // No need to mock getJSON since we're already using MSW for all network requests
->>>>>>> ee12519a
     jest.spyOn(SpeedGrader.EG, 'domReady').mockImplementation(() => {})
     $appendSpy = jest.spyOn(window.$.fn, 'append')
 
