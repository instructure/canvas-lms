--- conflicted
+++ resolved
@@ -87,11 +87,7 @@
         return HttpResponse.json({})
       }),
     )
-<<<<<<< HEAD
-    jest.spyOn(window.$, 'getJSON').mockImplementation(() => ({always: () => {}}))
-=======
     // No need to mock getJSON since we're already using MSW for all network requests
->>>>>>> 1593bcca
     jest.spyOn(SpeedGrader.EG, 'domReady').mockImplementation(() => {})
 
     window.INST = {
