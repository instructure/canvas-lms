/*
 * Copyright (C) 2011 - present Instructure, Inc.
 *
 * This file is part of Canvas.
 *
 * Canvas is free software: you can redistribute it and/or modify it under
 * the terms of the GNU Affero General Public License as published by the Free
 * Software Foundation, version 3 of the License.
 *
 * Canvas is distributed in the hope that it will be useful, but WITHOUT ANY
 * WARRANTY; without even the implied warranty of MERCHANTABILITY or FITNESS FOR
 * A PARTICULAR PURPOSE. See the GNU Affero General Public License for more
 * details.
 *
 * You should have received a copy of the GNU Affero General Public License along
 * with this program. If not, see <http://www.gnu.org/licenses/>.
 */

import './speed_grader.d'
import $ from 'jquery'
import type {
  Attachment,
  Grade,
  GradingError,
  RubricAssessment,
  StudentWithSubmission,
  Submission,
  TurnitinAsset,
} from './speed_grader.d'
import React from 'react'
import ReactDOM from 'react-dom'
import * as Alerts from '@instructure/ui-alerts'
import {IconButton} from '@instructure/ui-buttons'
import iframeAllowances from '@canvas/external-apps/iframeAllowances'
import OutlierScoreHelper from '@canvas/grading/OutlierScoreHelper'
import quizzesNextSpeedGrading from '../quizzesNextSpeedGrading'
import StatusPill from '@canvas/grading-status-pill'
import JQuerySelectorCache from '../JQuerySelectorCache'
import numberHelper from '@canvas/i18n/numberHelper'
import GradeFormatHelper from '@canvas/grading/GradeFormatHelper'
import AssessmentAuditButton from '../react/AssessmentAuditTray/components/AssessmentAuditButton'
import AssessmentAuditTray from '../react/AssessmentAuditTray/index'
import CommentArea from '../react/CommentArea'
import GradeLoadingSpinner from '../react/GradeLoadingSpinner'
import {originalityReportSubmissionKey} from '@canvas/grading/originalityReportHelper'
import PostPolicies from '../react/PostPolicies/index'
import SpeedGraderProvisionalGradeSelector from '../react/SpeedGraderProvisionalGradeSelector'
import SpeedGraderPostGradesMenu from '../react/SpeedGraderPostGradesMenu'
import SpeedGraderSettingsMenu from '../react/SpeedGraderSettingsMenu'
import SpeedGraderStatusMenu from '../react/SpeedGraderStatusMenu'
import {isGraded, isPostable, similarityIcon} from '@canvas/grading/SubmissionHelper'
// @ts-ignore
import studentViewedAtTemplate from '../jst/student_viewed_at.handlebars'
// @ts-ignore
import submissionsDropdownTemplate from '../jst/submissions_dropdown.handlebars'
// @ts-ignore
import speechRecognitionTemplate from '../jst/speech_recognition.handlebars'
// @ts-ignore
import unsubmittedCommentsTemplate from '../jst/unsubmitted_comment.handlebars'
import useStore from '../stores/index'
import {Tooltip} from '@instructure/ui-tooltip'
import {
  IconUploadLine,
  IconWarningLine,
  IconCheckMarkIndeterminateLine,
} from '@instructure/ui-icons'
import {Pill} from '@instructure/ui-pill'
import {
  styleSubmissionStatusPills,
  determineSubmissionSelection,
  makeSubmissionUpdateRequest,
} from '../SpeedGraderStatusMenuHelpers'
import {showFlashError} from '@canvas/alerts/react/FlashAlert'
import round from 'round'
import _ from 'underscore'
import INST from 'browser-sniffer'
import {useScope as useI18nScope} from '@canvas/i18n'
import natcompare from '@canvas/util/natcompare'
import qs from 'qs'
import tz from '@canvas/timezone'
import userSettings from '@canvas/user-settings'
import htmlEscape from 'html-escape'
import rubricAssessment from '@canvas/rubrics/jquery/rubric_assessment'
import SpeedgraderSelectMenu from './speed_grader_select_menu'
import SpeedgraderHelpers from './speed_grader_helpers'
import {
  configureRecognition,
  setupAnonymizableAuthorId,
  setupAnonymizableId,
  setupAnonymizableStudentId,
  setupAnonymizableUserId,
  setupAnonymousGraders,
  setupIsAnonymous,
  setupIsModerated,
} from './speed_grader.utils'
import SpeedGraderAlerts from '../react/SpeedGraderAlerts'
// @ts-ignore
import turnitinInfoTemplate from '../jst/_turnitinInfo.handlebars'
// @ts-ignore
import turnitinScoreTemplate from '@canvas/grading/jst/_turnitinScore.handlebars'
// @ts-ignore
import vericiteInfoTemplate from '../jst/_vericiteInfo.handlebars'
// @ts-ignore
import vericiteScoreTemplate from '@canvas/grading/jst/_vericiteScore.handlebars'
import 'jqueryui/draggable'
import '@canvas/jquery/jquery.ajaxJSON' /* getJSON, ajaxJSON */
import '@canvas/forms/jquery/jquery.instructure_forms' /* ajaxJSONFiles */
import '@canvas/doc-previews' /* loadDocPreview */
import '@canvas/datetime' /* datetimeString */
import 'jqueryui/dialog'
import 'jqueryui/menu'
import '@canvas/jquery/jquery.instructure_misc_helpers' /* replaceTags */
import '@canvas/jquery/jquery.instructure_misc_plugins' /* confirmDelete, showIf, hasScrollbar */
import '@canvas/keycodes'
import '@canvas/loading-image'
import '@canvas/util/templateData'
import '@canvas/media-comments'
import '@canvas/media-comments/jquery/mediaCommentThumbnail'
import '@canvas/rails-flash-notifications'
import 'jquery-getscrollbarwidth'
import 'jquery-scroll-to-visible/jquery.scrollTo'
import 'jquery-selectmenu'
import '@canvas/jquery/jquery.disableWhileLoading'
import '@canvas/util/jquery/fixDialogButtons'

const I18n = useI18nScope('speed_grader')

const {Alert} = Alerts as any

const selectors = new JQuerySelectorCache()
const SPEED_GRADER_COMMENT_TEXTAREA_MOUNT_POINT = 'speed_grader_comment_textarea_mount_point'
const SPEED_GRADER_SUBMISSION_COMMENTS_DOWNLOAD_MOUNT_POINT =
  'speed_grader_submission_comments_download_mount_point'
const SPEED_GRADER_POST_GRADES_MENU_MOUNT_POINT = 'speed_grader_post_grades_menu_mount_point'
const SPEED_GRADER_SETTINGS_MOUNT_POINT = 'speed_grader_settings_mount_point'
const SPEED_GRADER_HIDDEN_SUBMISSION_PILL_MOUNT_POINT =
  'speed_grader_hidden_submission_pill_mount_point'
const SPEED_GRADER_EDIT_STATUS_MENU_MOUNT_POINT = 'speed_grader_edit_status_mount_point'
const SPEED_GRADER_EDIT_STATUS_MENU_SECONDARY_MOUNT_POINT =
  'speed_grader_edit_status_secondary_mount_point'
const ASSESSMENT_AUDIT_BUTTON_MOUNT_POINT = 'speed_grader_assessment_audit_button_mount_point'
const ASSESSMENT_AUDIT_TRAY_MOUNT_POINT = 'speed_grader_assessment_audit_tray_mount_point'

let isAnonymous
let anonymousGraders
let anonymizableId
let anonymizableUserId
let anonymizableStudentId
let anonymizableAuthorId
let isModerated

let commentSubmissionInProgress
let reassignAssignmentInProgress
let vericiteAsset
let turnitinAsset

let $window
let $full_width_container
let $vericiteScoreContainer
let $vericiteInfoContainer
let $turnitinInfoContainer
let $left_side
let $resize_overlay
let $right_side
let $width_resizer
let $gradebook_header
let $grading_box_selected_grader
let assignmentUrl
let $rightside_inner
let $not_gradeable_message
let $comments
let $comment_blank
let $comment_attachment_blank
let $add_a_comment
let $add_a_comment_submit_button
let $add_a_comment_textarea
let $comment_attachment_input_blank
let $reassign_assignment
let fileIndex
let $add_attachment
let $submissions_container
let $iframe_holder
let $avatar_image
let $x_of_x_students
let $grded_so_far
let $average_score
let $this_student_does_not_have_a_submission
let $this_student_has_a_submission
let $grade_container
let $grade
let $score
let $deduction_box
let $points_deducted
let $final_grade
let $average_score_wrapper
let $submission_details
let $multiple_submissions
let $submission_late_notice
let $submission_not_newest_notice
let $enrollment_inactive_notice
let $enrollment_concluded_notice
let $submission_files_container
let $submission_files_list
let $submission_attachment_viewed_at
let $submission_file_hidden
let $assignment_submission_turnitin_report_url
let $assignment_submission_originality_report_url
let $assignment_submission_vericite_report_url
let $assignment_submission_resubmit_to_vericite_url
let $rubric_holder
let $no_annotation_warning
let $comment_submitted
let $comment_submitted_message
let $comment_saved
let $comment_saved_message
let $reassignment_complete
let $selectmenu
let $word_count
let originalRubric
let browserableCssClasses
let snapshotCache
let sectionToShow
let header
let studentLabel
let groupLabel
let gradeeLabel
let sessionTimer
let isAdmin
let showSubmissionOverride
let externalToolLaunchOptions = {singleLtiLaunch: false}
let externalToolLoaded = false
let provisionalGraderDisplayNames
let EG
const customProvisionalGraderLabel = I18n.t('Custom')
const anonymousAssignmentDetailedReportTooltip = I18n.t(
  'Cannot view detailed reports for anonymous assignments until grades are posted.'
)

const HISTORY_PUSH = 'push'
const HISTORY_REPLACE = 'replace'

function setGradeLoading(studentId: string, loading: boolean) {
  useStore.setState(state => {
    const gradesLoading = {...state.gradesLoading, [studentId]: loading}
    return {...state, gradesLoading}
  })
}

function setupHandleStatePopped() {
  window.addEventListener('popstate', EG.handleStatePopped)
}

function teardownHandleStatePopped() {
  window.removeEventListener('popstate', EG.handleStatePopped)
}

function setupBeforeLeavingSpeedgrader() {
  window.addEventListener('beforeunload', EG.beforeLeavingSpeedgrader)
}

function teardownBeforeLeavingSpeedgrader() {
  externalToolLaunchOptions = {singleLtiLaunch: false}
  externalToolLoaded = false
  window.removeEventListener('beforeunload', EG.beforeLeavingSpeedgrader)
}

function unexcuseSubmission(grade, submission, assignment) {
  return grade === '' && submission.excused && assignment.grading_type === 'pass_fail'
}

function toggleGradeVisibility(show: boolean): void {
  const gradeInput = $('#grading')
  if (show) {
    gradeInput.show().height('auto')
  } else {
    gradeInput.hide()
  }
}

// anonymous_name is preferred and will be available for all anonymous
// assignments. Fall back to naming based on index for assignments that are not
// anonymous, but the teacher has selected to 'Hide Student Names' in SpeedGrader.
const anonymousName = student =>
  student.anonymous_name || I18n.t('Student %{number}', {number: student.index + 1})

const utils = {
  getParam(name) {
    const pathRegex = new RegExp(`${name}/([^/]+)`)
    const searchRegex = new RegExp(`${name}=([^&]+)`)
    const match =
      window.location.pathname.match(pathRegex) || window.location.search.match(searchRegex)

    if (!match) return false
    return match[1]
  },
  shouldHideStudentNames() {
    // this is for backwards compatability, we used to store the value as
    // strings "true" or "false", but now we store boolean true/false values.
    const settingVal = userSettings.get('eg_hide_student_names')
    return settingVal === true || settingVal === 'true' || ENV.force_anonymous_grading
  },
}

function sectionSelectionOptions(
  courseSections,
  groupGradingModeEnabled = false,
  selectedSectionId = null
) {
  if (courseSections.length <= 1 || groupGradingModeEnabled) {
    return []
  }

  let selectedSectionName = I18n.t('All Sections')
  const sectionOptions = [
    {
      [anonymizableId]: 'section_all',
      data: {
        'section-id': 'all',
      },
      name: I18n.t('Show all sections'),
      className: {
        raw: 'section_all',
      },
      anonymizableId,
    },
  ]

  courseSections.forEach(section => {
    if (section.id === selectedSectionId) {
      selectedSectionName = section.name
    }

    sectionOptions.push({
      [anonymizableId]: `section_${section.id}`,
      data: {
        'section-id': section.id,
      },
      name: I18n.t('Change section to %{sectionName}', {sectionName: section.name}),
      className: {
        raw: `section_${section.id} ${selectedSectionId === section.id ? 'selected' : ''}`,
      },
      anonymizableId,
    })
  })

  return [
    {
      name: `Showing: ${selectedSectionName}`,
      options: sectionOptions,
    },
  ]
}

function mergeStudentsAndSubmission() {
  const jsonData = window.jsonData

  jsonData.studentsWithSubmissions = jsonData.context.students
  jsonData.studentMap = {}
  jsonData.studentEnrollmentMap = {}
  jsonData.studentSectionIdsMap = {}
  jsonData.submissionsMap = {}

  jsonData.context.enrollments.forEach(enrollment => {
    const enrollmentAnonymizableUserId = enrollment[anonymizableUserId]
    jsonData.studentEnrollmentMap[enrollmentAnonymizableUserId] =
      jsonData.studentEnrollmentMap[enrollmentAnonymizableUserId] || []
    jsonData.studentSectionIdsMap[enrollmentAnonymizableUserId] =
      jsonData.studentSectionIdsMap[enrollmentAnonymizableUserId] || {}

    jsonData.studentEnrollmentMap[enrollmentAnonymizableUserId].push(enrollment)
    jsonData.studentSectionIdsMap[enrollmentAnonymizableUserId][enrollment.course_section_id] = true
  })

  jsonData.submissions.forEach(submission => {
    jsonData.submissionsMap[submission[anonymizableUserId]] = submission
  })

  window.jsonData.studentsWithSubmissions = window.jsonData.studentsWithSubmissions.reduce(
    (students, student, index) => {
      const submission = window.jsonData.submissionsMap[student[anonymizableId]]
      // Hide students that don't have a submission object. This is legacy support
      // for when we used to not create submission objects for assigned concluded students.
      // For all new assignments, every assigned student (regardless of concluded/inactive
      // status) should have a submission object.
      if (submission) {
        student.enrollments = window.jsonData.studentEnrollmentMap[student[anonymizableId]]
        student.section_ids = Object.keys(
          window.jsonData.studentSectionIdsMap[student[anonymizableId]]
        )
        student.submission = submission
        student.submission_state = SpeedgraderHelpers.submissionState(student, ENV.grading_role)
        student.index = index
        students.push(student)
      }

      return students
    },
    []
  )

  // need to presort by anonymous_id for anonymous assignments so that the index property can be consistent
  if (isAnonymous)
    jsonData.studentsWithSubmissions.sort((a, b) =>
      a.anonymous_name_position > b.anonymous_name_position ? 1 : -1
    )

  // handle showing students only in a certain section.
  if (!jsonData.GROUP_GRADING_MODE) {
    sectionToShow = ENV.selected_section_id
  }

  // We have already have done the filtering by section on the server, so this
  // is redundant (but not the worst thing in the world since we still need to
  // send the user away if there are no students in the section).
  if (sectionToShow) {
    sectionToShow = sectionToShow.toString()

    const studentsInSection = jsonData.studentsWithSubmissions.filter(student =>
      student.section_ids.includes(sectionToShow)
    )

    if (studentsInSection.length > 0) {
      jsonData.studentsWithSubmissions = studentsInSection
    } else {
      // eslint-disable-next-line no-alert
      alert(
        I18n.t(
          'alerts.no_students_in_section',
          'Could not find any students in that section, falling back to showing all sections.'
        )
      )
      EG.changeToSection('all')
    }
  }

  jsonData.studentMap = _.keyBy(jsonData.studentsWithSubmissions, anonymizableId)

  switch (userSettings.get('eg_sort_by')) {
    case 'submitted_at': {
      jsonData.studentsWithSubmissions.sort(
        EG.compareStudentsBy(student => {
          const submittedAt = student && student.submission && student.submission.submitted_at
          if (submittedAt) {
            return +tz.parse(submittedAt)
          } else {
            // puts the unsubmitted assignments at the bottom
            return Number.NaN
          }
        })
      )
      break
    }

    case 'submission_status': {
      const states = {
        not_graded: 1,
        resubmitted: 2,
        not_submitted: 3,
        graded: 4,
        not_gradeable: 5,
      }
      jsonData.studentsWithSubmissions.sort(
        EG.compareStudentsBy(
          student =>
            student && states[SpeedgraderHelpers.submissionState(student, ENV.grading_role)]
        )
      )
      break
    }

    // The list of students is sorted alphabetically on the server by student last name.
    default: {
      // sorting for isAnonymous occurred earlier before setting up studentMap
      if (!isAnonymous && utils.shouldHideStudentNames()) {
        window.jsonData.studentsWithSubmissions.sort(
          EG.compareStudentsBy(student => {
            const studentIndex = student.index || 0
            // adding 1 to avoid issues with index 0 being given 'falsey treatment' in compareStudentsBy
            return studentIndex + 1
          })
        )
      }
    }
  }
}

function handleStudentOrSectionSelected(
  newStudentOrSection,
  historyBehavior: null | string = null
) {
  if (newStudentOrSection && newStudentOrSection.match(/^section_(\d+|all)$/)) {
    const sectionId = newStudentOrSection.replace(/^section_/, '')
    EG.changeToSection(sectionId)
  } else {
    EG.handleStudentChanged(historyBehavior)
  }
}

function initDropdown() {
  const hideStudentNames = utils.shouldHideStudentNames()
  $('#hide_student_names').attr('checked', hideStudentNames)

  const optionsArray = window.jsonData.studentsWithSubmissions.map(student => {
    const {submission_state, submission} = student
    let {name} = student
    const className = SpeedgraderHelpers.classNameBasedOnStudent({submission_state, submission})
    if (hideStudentNames || isAnonymous) {
      name = anonymousName(student)
    }

    return {[anonymizableId]: student[anonymizableId], anonymizableId, name, className}
  })

  const sectionSelectionOptionList = sectionSelectionOptions(
    window.jsonData.context.active_course_sections,
    window.jsonData.GROUP_GRADING_MODE,
    sectionToShow
  )

  $selectmenu = new SpeedgraderSelectMenu(sectionSelectionOptionList.concat(optionsArray))
  $selectmenu.appendTo('#combo_box_container', event => {
    handleStudentOrSectionSelected($(event.target).val(), HISTORY_PUSH)
  })

  if (
    window.jsonData.context.active_course_sections.length &&
    window.jsonData.context.active_course_sections.length > 1 &&
    !window.jsonData.GROUP_GRADING_MODE
  ) {
    const $selectmenu_list = $selectmenu.data('selectmenu').list
    const $menu = $('#section-menu')

    $menu
      .find('ul')
      .append(
        $.raw(
          $.map(
            window.jsonData.context.active_course_sections,
            section =>
              `<li><a class="section_${section.id}" data-section-id="${
                section.id
              }" href="#">${htmlEscape(section.name)}</a></li>`
          ).join('')
        )
      )

    $menu
      .insertBefore($selectmenu_list)
      .bind('mouseenter mouseleave', function (event) {
        $(this)
          .toggleClass(
            'ui-selectmenu-item-selected ui-selectmenu-item-focus ui-state-hover',
            event.type === 'mouseenter'
          )
          .find('ul')
          .toggle(event.type === 'mouseenter')
      })
      .find('ul')
      .hide()
      .menu()
      .delegate('a', 'click mousedown', function (this: HTMLAnchorElement) {
        EG.changeToSection($(this).data('section-id'))
      })

    if (sectionToShow) {
      const text = $.map(window.jsonData.context.active_course_sections, section => {
        // eslint-disable-next-line eqeqeq
        if (section.id == sectionToShow) {
          return section.name
        }
      }).join(', ')

      $('#section_currently_showing').text(text)
      $menu
        .find('ul li a')
        .removeClass('selected')
        .filter(`[data-section-id=${sectionToShow}]`)
        .addClass('selected')
    }

    $selectmenu
      .selectmenu('option', 'open', () => {
        $selectmenu_list
          .find('li:first')
          .css('margin-top', `${$selectmenu_list.find('li').height()}px`)
        $menu.show().css({
          left: $selectmenu_list.css('left'),
          top: $selectmenu_list.css('top'),
          width:
            $selectmenu_list.width() - ($selectmenu_list.hasScrollbar() && $.getScrollbarWidth()),
          'z-index': Number($selectmenu_list.css('z-index')) + 1,
        })
      })
      .selectmenu('option', 'close', () => {
        $menu.hide()
      })
  }
}

function setupPostPolicies() {
  const gradesPublished =
    !window.jsonData.moderated_grading || window.jsonData.grades_published_at != null

  EG.postPolicies = new PostPolicies({
    assignment: {
      anonymousGrading: window.jsonData.anonymous_grading,
      gradesPublished,
      id: window.jsonData.id,
      name: window.jsonData.title,
    },
    sections: window.jsonData.context.active_course_sections,
    updateSubmission: EG.setOrUpdateSubmission,
    afterUpdateSubmission() {
      EG.showGrade()
    },
  })

  renderPostGradesMenu()
}

function setupHeader() {
  const elements = {
    nav: $gradebook_header.find('#prev-student-button, #next-student-button'),
    settings: {form: $('#settings_form')},
  }

  return {
    elements,
    courseId: utils.getParam('courses'),
    assignmentId: utils.getParam('assignment_id'),
    init() {
      this.addEvents()
      this.createModals()
      return this
    },
    addEvents() {
      this.elements.nav.click($.proxy(this.toAssignment, this))
      this.elements.settings.form.submit(this.submitSettingsForm.bind(this))
    },
    createModals() {
      this.elements.settings.form
        .dialog({
          autoOpen: false,
          modal: true,
          resizable: false,
          width: 400,
        })
        .fixDialogButtons()
      // FF hack - when reloading the page, firefox seems to "remember" the disabled state of this
      // button. So here we'll manually re-enable it.
      this.elements.settings.form.find('.submit_button').removeAttr('disabled')
    },

    toAssignment(e) {
      e.preventDefault()
      const classes = e.target.getAttribute('class').split(' ')
      if (classes.includes('prev')) {
        EG.prev()
      } else if (classes.includes('next')) {
        EG.next()
      }
    },

    keyboardShortcutInfoModal() {
      if (!ENV.disable_keyboard_shortcuts) {
        const questionMarkKeyDown = $.Event('keydown', {keyCode: 191, shiftKey: true})
        $(document).trigger(questionMarkKeyDown)
      }
    },

    submitSettingsForm(e) {
      e.preventDefault()

      userSettings.set('eg_sort_by', $('#eg_sort_by').val())
      if (!ENV.force_anonymous_grading) {
        userSettings.set('eg_hide_student_names', $('#hide_student_names').prop('checked'))
      }

      $(e.target)
        .find('.submit_button')
        .attr('disabled', 'true')
        .text(I18n.t('buttons.saving_settings', 'Saving Settings...'))
      const gradeByQuestion = $('#enable_speedgrader_grade_by_question').prop('checked')
      // eslint-disable-next-line promise/catch-or-return
      $.post(ENV.settings_url, {
        enable_speedgrader_grade_by_question: gradeByQuestion,
      }).then(() => {
        SpeedgraderHelpers.reloadPage()
      })
    },

    showSettingsModal(event) {
      if (event) {
        event.preventDefault()
      }
      this.elements.settings.form.dialog('open')
    },
  }
}

function unmountCommentTextArea() {
  const node = document.getElementById(SPEED_GRADER_COMMENT_TEXTAREA_MOUNT_POINT)
  if (!node) throw new Error('comment textarea mount point not found')
  ReactDOM.unmountComponentAtNode(node)
}

function renderProgressIcon(attachment) {
  const mountPoint = document.getElementById('react_pill_container')
  if (!mountPoint) throw new Error('Could not find mount point for react_pill_container')
  const iconAndTipMap = {
    pending: {
      icon: <IconUploadLine />,
      tip: I18n.t('Uploading Submission'),
    },
    failed: {
      icon: <IconWarningLine />,
      tip: I18n.t('Submission Failed to Submit'),
    },
    default: {
      icon: <IconCheckMarkIndeterminateLine />,
      tip: I18n.t('No File Submitted'),
    },
  }

  if (attachment.upload_status === 'success') {
    ReactDOM.unmountComponentAtNode(mountPoint)
  } else {
    const {icon, tip} = iconAndTipMap[attachment.upload_status] || iconAndTipMap.default
    const tooltip = (
      <Tooltip renderTip={tip} on={['click', 'hover', 'focus']}>
        <IconButton
          renderIcon={icon}
          withBorder={false}
          withBackground={false}
          screenReaderLabel={I18n.t('Toggle tooltip')}
        />
      </Tooltip>
    )
    ReactDOM.render(tooltip, mountPoint)
  }
}

function renderHiddenSubmissionPill(submission) {
  const mountPoint = document.getElementById(SPEED_GRADER_HIDDEN_SUBMISSION_PILL_MOUNT_POINT)
  if (!mountPoint) throw new Error('hidden submission pill mount point not found')

  if (isPostable(submission)) {
    ReactDOM.render(
      <Pill color="warning" margin="0 0 small">
        {I18n.t('Hidden')}
      </Pill>,
      mountPoint
    )
  } else {
    ReactDOM.unmountComponentAtNode(mountPoint)
  }
}

function renderCommentTextArea() {
  // unmounting is a temporary workaround for INSTUI-870 to allow
  // for textarea minheight to be reset
  unmountCommentTextArea()
  function getTextAreaRef(textarea) {
    $add_a_comment_textarea = $(textarea)
  }

  ReactDOM.render(
    <CommentArea
      getTextAreaRef={getTextAreaRef}
      courseId={ENV.course_id}
      userId={ENV.current_user_id}
    />,
    document.getElementById(SPEED_GRADER_COMMENT_TEXTAREA_MOUNT_POINT)
  )
}

function initCommentBox() {
  renderCommentTextArea()

  $('.media_comment_link').click(event => {
    event.preventDefault()
    if ($('.media_comment_link').hasClass('ui-state-disabled')) {
      return
    }
    $('#media_media_recording')
      .show()
      .find('.media_recording')
      .mediaComment(
        'create',
        'any',
        (id, type) => {
          $('#media_media_recording').data('comment_id', id).data('comment_type', type)
          EG.addSubmissionComment()
        },
        () => {
          EG.revertFromFormSubmit()
        },
        true
      )
  })

  $('#media_recorder_container a').live('click', hideMediaRecorderContainer)

  // handle speech to text for browsers that can (right now only chrome)
  function browserSupportsSpeech() {
    return 'webkitSpeechRecognition' in window
  }

  if (browserSupportsSpeech()) {
    // eslint-disable-next-line new-cap
    const recognition = new window.webkitSpeechRecognition()
    const messages = {
      begin: I18n.t('begin_record_prompt', 'Click the "Record" button to begin.'),
      allow: I18n.t('allow_message', 'Click the "Allow" button to begin recording.'),
      recording: I18n.t('recording_message', 'Recording...'),
      recording_expired: I18n.t(
        'recording_expired_message',
        'Speech recognition has expired due to inactivity. Click the "Stop" button to use current text for comment or "Cancel" to discard.'
      ),
      mic_blocked: I18n.t(
        'mic_blocked_message',
        'Permission to use microphone is blocked. To change, go to chrome://settings/content/microphone'
      ),
      no_speech: I18n.t(
        'nodetect_message',
        'No speech was detected. You may need to adjust your microphone settings.'
      ),
    }

    configureRecognition(recognition, messages)

    const processSpeech = function ($this) {
      if ($('#record_button').attr('recording') === 'true') {
        recognition.stop()
        const current_comment = $('#final_results').html() + $('#interim_results').html()
        $add_a_comment_textarea.val(formatComment(current_comment))
        $this.dialog('close').remove()
      } else {
        recognition.start()
        $('#dialog_message').text(messages.allow)
      }
    }

    const formatComment = function (current_comment) {
      return current_comment.replace(/<p><\/p>/g, '\n\n').replace(/<br>/g, '\n')
    }

    $('.speech_recognition_link').click(() => {
      if ($('.speech_recognition_link').hasClass('ui-state-disabled')) {
        return false
      }
      $(
        speechRecognitionTemplate({
          message: messages.begin,
        })
      ).dialog({
        title: I18n.t('titles.click_to_record', 'Speech to Text'),
        minWidth: 450,
        minHeight: 200,
        dialogClass: 'no-close',
        buttons: [
          {
            class: 'dialog_button',
            text: I18n.t('buttons.dialog_buttons', 'Cancel'),
            click() {
              recognition.stop()
              $(this).dialog('close').remove()
            },
          },
          {
            id: 'record_button',
            class: 'dialog_button',
            'aria-label': I18n.t('dialog_button.aria_record', 'Click to record'),
            recording: false,
            html: '<div></div>',
            click() {
              const $this = $(this)
              processSpeech($this)
            },
          },
        ],
        close() {
          recognition.stop()
          $(this).dialog('close').remove()
        },
      })
      return false
    })
    // show the div that contains the button because it is hidden from browsers that dont support speech
    $('.speech_recognition_link').closest('div.speech-recognition').show()
  }
}

function hideMediaRecorderContainer() {
  $('#media_media_recording').hide().removeData('comment_id').removeData('comment_type')
}

function isAssessmentEditableByMe(assessment) {
  // if the assessment is mine or I can :manage_grades then it is editable
  if (
    !assessment ||
    assessment.assessor_id === ENV.RUBRIC_ASSESSMENT.assessor_id ||
    (ENV.RUBRIC_ASSESSMENT.assessment_type === 'grading' &&
      assessment.assessment_type === 'grading')
  ) {
    return true
  }
  return false
}

function getSelectedAssessment() {
  const selectMenu = selectors.get('#rubric_assessments_select')

  return $.grep(
    EG.currentStudent.rubric_assessments,
    (n: RubricAssessment) => n.id === selectMenu.val()
  )[0]
}

function assessmentBelongsToCurrentUser(assessment) {
  if (!assessment) {
    return false
  }

  if (anonymousGraders) {
    return ENV.current_anonymous_id === assessment.anonymous_assessor_id
  } else {
    return ENV.current_user_id === assessment.assessor_id
  }
}

function handleSelectedRubricAssessmentChanged({validateEnteredData = true} = {}) {
  // This function is triggered both when we assess a student and when we switch
  // students. In the former case, we want populateNewRubricSummary to check the
  // data we entered and show an alert if the grader tried to assign more points
  // to an outcome than it allows (and the course does not allow extra credit).
  // In the latter case, because this function is called *before* the editing
  // data is switched over to the new student, we don't want to perform the
  // comparison since it could result in specious alerts being shown.
  const editingData = validateEnteredData
    ? rubricAssessment.assessmentData($('#rubric_full'))
    : null
  const selectedAssessment = getSelectedAssessment()
  rubricAssessment.populateNewRubricSummary(
    $('#rubric_summary_holder .rubric_summary'),
    selectedAssessment,
    window.jsonData.rubric_association,
    editingData
  )

  let showEditButton = true
  if (isModerated) {
    showEditButton = !selectedAssessment || assessmentBelongsToCurrentUser(selectedAssessment)
  }
  $('#rubric_assessments_list_and_edit_button_holder .edit').showIf(showEditButton)
}

function initRubricStuff() {
  $('#rubric_summary_container .button-container')
    .appendTo('#rubric_assessments_list_and_edit_button_holder')
    .find('.edit')
    .text(I18n.t('edit_view_rubric', 'View Rubric'))

  $('.toggle_full_rubric, .hide_rubric_link').click(e => {
    e.preventDefault()
    EG.toggleFullRubric()
  })

  selectors.get('#rubric_assessments_select').change(() => {
    handleSelectedRubricAssessmentChanged()
  })

  $('.save_rubric_button').click(function () {
    const $rubric = $(this).parents('#rubric_holder').find('.rubric')
    const data = rubricAssessment.assessmentData($rubric)
    if (ENV.grading_role === 'moderator' || ENV.grading_role === 'provisional_grader') {
      data.provisional = '1'
      if (ENV.grading_role === 'moderator' && EG.current_prov_grade_index === 'final') {
        data.final = '1'
      }
    }
    if (isAnonymous) {
      // FIXME: data['rubric_assessment[user_id]'] should not contain anonymous_id,
      // figure out how to fix the keys elsewhere
      data[`rubric_assessment[${anonymizableUserId}]`] = data['rubric_assessment[user_id]']
      delete data['rubric_assessment[user_id]']
      data.graded_anonymously = true
    } else {
      data.graded_anonymously = utils.shouldHideStudentNames()
    }
    const url = ENV.update_rubric_assessment_url
    const method = 'POST'
    EG.toggleFullRubric('close')

    const promise = $.ajaxJSON(url, method, data, response => {
      let found = false
      if (response && response.rubric_association) {
        rubricAssessment.updateRubricAssociation($rubric, response.rubric_association)
        delete response.rubric_association
      }

      // If the student has a submission, update it with the data returned,
      // otherwise we need to create a submission for them.
      const assessedStudent = EG.setOrUpdateSubmission(response.artifact)

      for (let i = 0; i < assessedStudent.rubric_assessments.length; i++) {
        if (response.id === assessedStudent.rubric_assessments[i].id) {
          $.extend(true, assessedStudent.rubric_assessments[i], response)
          found = true
          continue
        }
      }
      if (!found) {
        assessedStudent.rubric_assessments.push(response)
      }

      // this next part will take care of group submissions, so that when one member of the group gets assessesed then everyone in the group will get that same assessment.
      $.each(response.related_group_submissions_and_assessments, (i, submissionAndAssessment) => {
        // setOrUpdateSubmission returns the student. so we can set student.rubric_assesments
        // submissionAndAssessment comes back with :include_root => true, so we have to get rid of the root
        const student = EG.setOrUpdateSubmission(response.artifact)
        student.rubric_assessments = $.map(
          submissionAndAssessment.rubric_assessments,
          ra => ra.rubric_assessment
        )
        EG.updateSelectMenuStatus(student)
      })

      EG.showGrade()
      EG.showDiscussion()
      EG.showRubric()
      EG.updateStatsInHeader()
    })

    $rubric_holder.disableWhileLoading(promise, {
      buttons: {
        '.save_rubric_button': 'Saving...',
      },
    })
  })
}

function initKeyCodes() {
  if (ENV.disable_keyboard_shortcuts) {
    return
  }
  const keycodeOptions = {
    keyCodes: 'j k p n c r g',
    ignore: 'input, textarea, embed, object',
  }
  $window.keycodes(keycodeOptions, event => {
    event.preventDefault()
    event.stopPropagation()
    const {keyString} = event

    if (keyString === 'k' || keyString === 'p') {
      EG.prev() // goto Previous Student
    } else if (keyString === 'j' || keyString === 'n') {
      EG.next() // goto Next Student
    } else if (keyString === 'c') {
      $add_a_comment_textarea.focus() // add comment
    } else if (keyString === 'g') {
      $grade.focus() // focus on grade
    } else if (keyString === 'r') {
      EG.toggleFullRubric() // focus rubric
    }
  })
}

function initGroupAssignmentMode() {
  if (window.jsonData.GROUP_GRADING_MODE) {
    gradeeLabel = groupLabel
  }
}

function refreshGrades(
  callback: (submission: Submission) => void,
  retry?: (submission: Submission, originalSubmission: Submission, numRequests: number) => boolean,
  retryDelay?: number
) {
  const courseId = ENV.course_id
  const originalSubmission = {...EG.currentStudent.submission}
  const assignmentId = originalSubmission.assignment_id
  const studentId = originalSubmission[anonymizableUserId]
  const resourceSegment = isAnonymous ? 'anonymous_submissions' : 'submissions'
  const params = {'include[]': 'submission_history'}
  const url = `/api/v1/courses/${courseId}/assignments/${assignmentId}/${resourceSegment}/${studentId}.json`
  const currentStudentIDAsOfAjaxCall = EG.currentStudent[anonymizableId]
  const onSuccess = submission => {
    const studentToRefresh = window.jsonData.studentMap[currentStudentIDAsOfAjaxCall]
    EG.setOrUpdateSubmission(submission)

    EG.updateSelectMenuStatus(studentToRefresh)
    if (studentToRefresh === EG.currentStudent) {
      EG.showGrade()
    }

    if (callback) {
      callback(submission)
    }
  }

  let numRequests = 0
  const fetchSubmission = () => {
    numRequests += 1
    $.getJSON(url, params, submission => {
      if (retry?.(submission, originalSubmission, numRequests)) {
        setGradeLoading(currentStudentIDAsOfAjaxCall, true)
        retryDelay ? setTimeout(fetchSubmission, retryDelay) : fetchSubmission()
      } else {
        setGradeLoading(currentStudentIDAsOfAjaxCall, false)
        onSuccess(submission)
      }
    })
  }

  fetchSubmission()
}

$.extend(INST, {
  refreshGrades,
  refreshQuizSubmissionSnapshot(data) {
    snapshotCache[`${data.user_id}_${data.version_number}`] = data
    if (data.last_question_touched) {
      INST.lastQuestionTouched = data.last_question_touched
    }
  },
  clearQuizSubmissionSnapshot(data) {
    snapshotCache[`${data.user_id}_${data.version_number}`] = null
  },
  getQuizSubmissionSnapshot(user_id, version_number) {
    return snapshotCache[`${user_id}_${version_number}`]
  },
})

function rubricAssessmentToPopulate() {
  const assessment = getSelectedAssessment()
  const userIsNotAssessor = !!assessment && assessment.assessor_id !== ENV.current_user_id
  const userCanAssess = isAssessmentEditableByMe(assessment)

  if (userIsNotAssessor && !userCanAssess) {
    return {}
  }

  return assessment
}

function renderSubmissionCommentsDownloadLink(submission) {
  const mountPoint = document.getElementById(SPEED_GRADER_SUBMISSION_COMMENTS_DOWNLOAD_MOUNT_POINT)
  if (!mountPoint) throw new Error('SpeedGrader: mount point not found')
  if (isAnonymous) {
    mountPoint.innerHTML = ''
  } else {
    mountPoint.innerHTML = `<a href="/submissions/${htmlEscape(
      submission.id
    )}/comments.pdf" target="_blank">${htmlEscape(I18n.t('Download Submission Comments'))}</a>`
  }
  return mountPoint
}

function renderDeleteAttachmentLink($submission_file, attachment) {
  if (ENV.can_delete_attachments) {
    const $delete_link = $submission_file.find('a.submission-file-delete')
    $delete_link.click(function (this: HTMLAnchorElement, event) {
      event.preventDefault()
      const url = $(this).attr('href')
      if (!url) throw new Error('submission-file-delete href not found')
      if (
        // eslint-disable-next-line no-restricted-globals,no-alert
        confirm(
          I18n.t(
            'Deleting a submission file is typically done only when a student posts inappropriate or private material.\n\nThis action is irreversible. Are you sure you wish to delete %{file}?',
            {file: attachment.display_name}
          )
        )
      ) {
        $full_width_container.disableWhileLoading(
          $.ajaxJSON(
            url,
            'DELETE',
            {},
            _data => {
              // a more targeted refresh would be preferable but this works (and `EG.showSubmission()` doesn't)
              window.location.reload()
            },
            data => {
              if (data.status === 'unauthorized') {
                $.flashError(
                  I18n.t(
                    'You do not have permission to delete %{file}. Please contact your account administrator.',
                    {file: attachment.display_name}
                  )
                )
              } else {
                $.flashError(I18n.t('Error deleting %{file}', {file: attachment.display_name}))
              }
            }
          )
        )
      }
    })
    $delete_link.show()
  }
}

function allowsReassignment(submission) {
  const reassignableTypes = [
    'media_recording',
    'online_text_entry',
    'online_upload',
    'online_url',
    'student_annotation',
  ]

  return (
    submission.cached_due_date != null && reassignableTypes.includes(submission.submission_type)
  )
}

function availableMountPointForStatusMenu() {
  const elementId = $submission_details.is(':hidden')
    ? SPEED_GRADER_EDIT_STATUS_MENU_SECONDARY_MOUNT_POINT
    : SPEED_GRADER_EDIT_STATUS_MENU_MOUNT_POINT
  return document.getElementById(elementId)
}

function renderStatusMenu(component, mountPoint) {
  const unmountPoint =
    mountPoint.id === SPEED_GRADER_EDIT_STATUS_MENU_MOUNT_POINT
      ? SPEED_GRADER_EDIT_STATUS_MENU_SECONDARY_MOUNT_POINT
      : SPEED_GRADER_EDIT_STATUS_MENU_MOUNT_POINT
  ReactDOM.render(<></>, document.getElementById(unmountPoint))
  ReactDOM.render(component, mountPoint)
}

function statusMenuComponent(submission) {
  return (
    <SpeedGraderStatusMenu
      key={submission.id}
      lateSubmissionInterval={ENV.late_policy?.late_submission_interval || 'day'}
      locale={ENV.LOCALE}
      secondsLate={submission.seconds_late || 0}
      selection={determineSubmissionSelection(submission)}
      updateSubmission={updateSubmissionAndPageEffects}
    />
  )
}

function getLateMissingAndExcusedPills() {
  return document.querySelectorAll(
    '.submission-missing-pill, .submission-late-pill, .submission-excused-pill, .submission-extended-pill'
  )
}

function updateSubmissionAndPageEffects(data?: {
  excuse?: boolean
  latePolicyStatus?: string
  secondsLateOverride?: number
}) {
  const submission = EG.currentStudent.submission

  makeSubmissionUpdateRequest(submission, isAnonymous, ENV.course_id, data)
    .then(() => {
      refreshGrades(() => {
        EG.showSubmissionDetails()
        if (availableMountPointForStatusMenu()) {
          styleSubmissionStatusPills(getLateMissingAndExcusedPills())
          renderStatusMenu(statusMenuComponent(submission), availableMountPointForStatusMenu())
        }
      })
    })
    .catch(showFlashError())
}

// Public Variables and Methods
EG = {
  currentStudent: null,
  refreshGrades,

  domReady() {
    function makeFullWidth() {
      $full_width_container.addClass('full_width')
      $left_side.css('width', '')
      $right_side.css('width', '')
    }
    $(document).mouseup(_event => {
      $resize_overlay.hide()
    })
    // it should disappear before it's clickable, but just in case...
    $resize_overlay.click(function (this: HTMLElement, _event) {
      $(this).hide()
    })
    $width_resizer
      .mousedown(_event => {
        $resize_overlay.show()
      })
      .draggable({
        axis: 'x',
        cursor: 'crosshair',
        scroll: false,
        containment: '#full_width_container',
        snap: '#full_width_container',
        appendTo: '#full_width_container',
        helper() {
          return $width_resizer.clone().addClass('clone')
        },
        snapTolerance: 200,
        drag(event, ui) {
          const offset = ui.offset,
            windowWidth = $window.width()
          $left_side.width(`${(offset.left / windowWidth) * 100}%`)
          $right_side.width(`${100 - (offset.left / windowWidth) * 100}%`)
          $width_resizer.css('left', '0')
          if (windowWidth - offset.left < $(this).draggable('option', 'snapTolerance')) {
            makeFullWidth()
          } else {
            $full_width_container.removeClass('full_width')
          }
          if (offset.left < $(this).draggable('option', 'snapTolerance')) {
            $left_side.width('0%')
            $right_side.width('100%')
          }
        },
        stop(event, _ui) {
          event.stopImmediatePropagation()
          $resize_overlay.hide()
        },
      })
      .click(function (this: HTMLElement, event) {
        event.preventDefault()
        if ($full_width_container.hasClass('full_width')) {
          $full_width_container.removeClass('full_width')
        } else {
          makeFullWidth()
          $(this).addClass('highlight', 100, function (this: HTMLElement) {
            $(this).removeClass('highlight', 4000)
          })
        }
      })

    $grade.change(EG.handleGradeSubmit)

    $multiple_submissions.change(_e => {
      if (typeof EG.currentStudent.submission === 'undefined') EG.currentStudent.submission = {}
      const i =
        $('#submission_to_view').val() || EG.currentStudent.submission.submission_history.length - 1
      EG.currentStudent.submission.currentSelectedIndex = parseInt(String(i), 10)
      EG.handleSubmissionSelectionChange()
    })

    initRubricStuff()

    if (ENV.can_comment_on_submission) {
      initCommentBox()
    }

    EG.initComments()
    header.init()
    initKeyCodes()

    $('.dismiss_alert').click(function (e) {
      e.preventDefault()
      $(this).closest('.alert').hide()
    })

    $('#eg_sort_by').val(userSettings.get('eg_sort_by'))
    $('#submit_same_score').click(e => {
      // By passing true as the second argument, we're telling
      // handleGradeSubmit to use the existing previous submission score
      // for the current grade.
      EG.handleGradeSubmit(e, true)
      e.preventDefault()
    })

    setupBeforeLeavingSpeedgrader()
  },

  jsonReady() {
    isAnonymous = setupIsAnonymous(window.jsonData)
    isModerated = setupIsModerated(window.jsonData)
    anonymousGraders = setupAnonymousGraders(window.jsonData)
    anonymizableId = setupAnonymizableId(isAnonymous)
    anonymizableUserId = setupAnonymizableUserId(isAnonymous)
    anonymizableStudentId = setupAnonymizableStudentId(isAnonymous)
    anonymizableAuthorId = setupAnonymizableAuthorId(isAnonymous)

    mergeStudentsAndSubmission()

    if (window.jsonData.GROUP_GRADING_MODE && !window.jsonData.studentsWithSubmissions.length) {
      if (SpeedgraderHelpers.getHistory().length === 1) {
        // eslint-disable-next-line no-alert
        alert(
          I18n.t(
            'alerts.no_students_in_groups_close',
            "Sorry, submissions for this assignment cannot be graded in Speedgrader because there are no assigned users. Please assign users to this group set and try again. Click 'OK' to close this window."
          )
        )
        window.close()
      } else {
        // eslint-disable-next-line no-alert
        alert(
          I18n.t(
            'alerts.no_students_in_groups_back',
            "Sorry, submissions for this assignment cannot be graded in Speedgrader because there are no assigned users. Please assign users to this group set and try again. Click 'OK' to go back."
          )
        )
        SpeedgraderHelpers.getHistory().back()
      }
    } else if (!window.jsonData.studentsWithSubmissions.length) {
      // If we're trying to load a section with no students, we already showed
      // a "could not find any students in that section" alert and arranged
      // for a reload of the page, so don't show a second alert--but also don't
      // execute the else clause below this one since we don't want to set up
      // the rest of SpeedGrader
      if (sectionToShow == null) {
        // eslint-disable-next-line no-alert
        alert(
          I18n.t(
            'alerts.no_active_students',
            'Sorry, there are either no active students in the course or none are gradable by you.'
          )
        )
        SpeedgraderHelpers.getHistory().back()
      }
    } else {
      // unmount spinner
      const spinnerMount = document.getElementById('speed_grader_loading')
      if (spinnerMount) ReactDOM.unmountComponentAtNode(spinnerMount)
      $('#speed_grader_loading').hide()
      $('#gradebook_header, #full_width_container').show()
      initDropdown()
      initGroupAssignmentMode()
      setupHandleStatePopped()

      if (ENV.student_group_reason_for_change != null) {
        SpeedGraderAlerts.showStudentGroupChangeAlert({
          selectedStudentGroup: ENV.selected_student_group,
          reasonForChange: ENV.student_group_reason_for_change,
        })
      }
      setupPostPolicies()
    }
  },

  parseDocumentQuery() {
    return qs.parse(document.location.search, {ignoreQueryPrefix: true})
  },

  setInitiallyLoadedStudent() {
    let initialStudentId

    const queryParams = EG.parseDocumentQuery()
    if (queryParams && queryParams[anonymizableStudentId]) {
      initialStudentId = queryParams[anonymizableStudentId]
    } else if (SpeedgraderHelpers.getLocationHash() !== '') {
      initialStudentId = extractStudentIdFromHash(SpeedgraderHelpers.getLocationHash())
    }
    SpeedgraderHelpers.setLocationHash('')

    const attemptParam = utils.getParam('attempt')
    if (attemptParam) {
      EG.initialVersion = parseInt(attemptParam, 10) - 1
    }

    // Check if this student ID "resolves" to a different one (e.g., it's an
    // invalid ID, or is in a group with someone else as a representative).
    const resolvedId = EG.resolveStudentId(initialStudentId)

    EG.goToStudent(resolvedId, HISTORY_REPLACE)
  },

  setupGradeLoadingSpinner() {
    ReactDOM.render(
      <GradeLoadingSpinner onLoadingChange={loading => toggleGradeVisibility(!loading)} />,
      document.getElementById('grades-loading-spinner')
    )
  },

  // Exists for testing purposes only
  setState(state) {
    useStore.setState(state)
  },

  anyUnpostedComment() {
    return !!(
      $.trim($add_a_comment_textarea.val()).length ||
      $('#media_media_recording').data('comment_id') ||
      $add_a_comment.find("input[type='file']:visible").length
    )
  },

  skipRelativeToCurrentIndex(offset) {
    const nextStudent = offset_ => {
      const {length: students} = window.jsonData.studentsWithSubmissions
      const newIndex = (this.currentIndex() + offset_ + students) % students
      this.goToStudent(
        window.jsonData.studentsWithSubmissions[newIndex][anonymizableId],
        HISTORY_PUSH
      )
      const nextSubmission = window.jsonData.studentsWithSubmissions[newIndex].submission
      if (nextSubmission.missing && nextSubmission.grader_id) {
        updateSubmissionAndPageEffects()
      }
    }

    const doNotShowModalSetting = 'speedgrader.dont_show_unposted_comment_dialog.' + assignmentUrl

    if (!userSettings.get(doNotShowModalSetting) && this.anyUnpostedComment()) {
      const closeDialog = () => {
        if ($(document).find('.do-not-show-again input').is(':checked')) {
          userSettings.set(doNotShowModalSetting, true)
        }
        $dialog.dialog('close')
        $dialog.dialog('destroy').remove() // this actually removes it from DOM
      }

      const $dialog = $(
        unsubmittedCommentsTemplate({
          message: I18n.t(
            'You have created a comment that has not been posted. Do you want to proceed and save this comment as a draft? (You can post draft comments at any time.)'
          ),
        })
      ).dialog({
        title: I18n.t('Your comment is not posted'),
        minWidth: 500,
        minHeight: 200,
        resizable: false,
        dialogClass: 'no-close',
        modal: true,
        create(_e, _ui) {
          const pane = $(this).dialog('widget').find('.ui-dialog-buttonpane')
          $(
            `<label class='do-not-show-again'><input type='checkbox'/>&nbsp;${I18n.t(
              'Do not show again for this assignment'
            )}</label>`
          ).prependTo(pane)
        },
        buttons: [
          {
            id: 'unposted_comment_cancel',
            class: 'dialog_button',
            text: I18n.t('Cancel'),
            click: () => {
              closeDialog()
            },
          },
          {
            id: 'unposted_comment_proceed',
            class: 'dialog_button',
            text: I18n.t('Proceed'),
            click: () => {
              closeDialog()
              nextStudent(offset)
            },
          },
        ],
      })
    } else {
      nextStudent(offset)
    }
  },

  next() {
    this.skipRelativeToCurrentIndex(1)
    const studentInfo = this.getStudentNameAndGrade()
    $('#aria_name_alert').text(studentInfo)
  },

  prev() {
    this.skipRelativeToCurrentIndex(-1)
    const studentInfo = this.getStudentNameAndGrade()
    $('#aria_name_alert').text(studentInfo)
  },

  getStudentNameAndGrade: (student = EG.currentStudent) => {
    let studentName
    if (utils.shouldHideStudentNames()) {
      studentName = anonymousName(student)
    } else {
      studentName = student.name
    }

    const submissionStatus = SpeedgraderHelpers.classNameBasedOnStudent(student)
    return `${studentName} - ${submissionStatus.formatted}`
  },

  toggleFullRubric(force) {
    const rubricFull = selectors.get('#rubric_full')
    // if there is no rubric associated with this assignment, then the edit
    // rubric thing should never be shown.  the view should make sure that
    // the edit rubric html is not even there but we also want to make sure
    // that pressing "r" wont make it appear either
    if (!window.jsonData.rubric_association) {
      return false
    }

    if (rubricFull.filter(':visible').length || force === 'close') {
      toggleGradeVisibility(true)
      rubricFull.fadeOut()
      $('.toggle_full_rubric').focus()
    } else {
      rubricFull.fadeIn()
      toggleGradeVisibility(false)
      this.refreshFullRubric()
      originalRubric = EG.getOriginalRubricInfo()
      rubricFull.find('.rubric_title .title').focus()
    }
  },

  refreshFullRubric() {
    const rubricFull = selectors.get('#rubric_full')
    if (!window.jsonData.rubric_association) {
      return
    }
    if (!rubricFull.filter(':visible').length) {
      return
    }

    const container = rubricFull.find('.rubric')
    rubricAssessment.populateNewRubric(
      container,
      rubricAssessmentToPopulate(),
      window.jsonData.rubric_association
    )
    $('#grading').height(rubricFull.height())
  },

  getOriginalRubricInfo() {
    if (window.jsonData.rubric_association) {
      const $originalRubric = $('.save_rubric_button').parents('#rubric_holder').find('.rubric')
      return rubricAssessment.assessmentData($originalRubric)
    }
    return null
  },

  hasUnsubmittedRubric(originalRubric) {
    const $rubricFull = $('#rubric_full')
    if ($rubricFull.filter(':visible').length) {
      const $unSavedRubric = $('.save_rubric_button').parents('#rubric_holder').find('.rubric')
      const unSavedData = rubricAssessment.assessmentData($unSavedRubric)
      return !_.isEqual(unSavedData, originalRubric)
    }
    return false
  },

  handleStatePopped(event) {
    // On page load this will be called with a null state, ignore it
    if (!event.state) {
      return
    }

    const newStudentId = event.state[anonymizableStudentId]
    if (EG.currentStudent == null || newStudentId !== EG.currentStudent[anonymizableId]) {
      EG.goToStudent(EG.resolveStudentId(newStudentId))
    }
  },

  updateHistoryForCurrentStudent(behavior) {
    const studentId = this.currentStudent[anonymizableId]
    const stateHash = {[anonymizableStudentId]: studentId}
    const url = encodeURI(
      `?assignment_id=${ENV.assignment_id}&${anonymizableStudentId}=${studentId}`
    )

    if (behavior === HISTORY_PUSH) {
      SpeedgraderHelpers.getHistory().pushState(stateHash, '', url)
    } else {
      SpeedgraderHelpers.getHistory().replaceState(stateHash, '', url)
    }
  },

  resolveStudentId(studentId: string | null = null) {
    let representativeOrStudentId = studentId

    // If not anonymous, see if we need to use this student's representative instead
    if (
      !isAnonymous &&
      studentId != null &&
      window.jsonData.context.rep_for_student[studentId] != null
    ) {
      representativeOrStudentId = window.jsonData.context.rep_for_student[studentId]
    }

    // choose the first ungraded student if the requested one doesn't exist
    if (!window.jsonData.studentMap[String(representativeOrStudentId)]) {
      const ungradedStudent = _(window.jsonData.studentsWithSubmissions).find(
        s =>
          s.submission &&
          s.submission.workflow_state !== 'graded' &&
          s.submission.submission_type &&
          (!isModerated || s.submission.grade == null)
      )
      representativeOrStudentId = (ungradedStudent || window.jsonData.studentsWithSubmissions[0])[
        anonymizableId
      ]
    }

    return representativeOrStudentId?.toString()
  },

  goToStudent(studentIdentifier, historyBehavior = null) {
    const student = window.jsonData.studentMap[studentIdentifier]

    if (student) {
      $selectmenu.selectmenu('value', student[anonymizableId])
      if (!this.currentStudent || this.currentStudent[anonymizableId] !== student[anonymizableId]) {
        EG.handleStudentChanged(historyBehavior)
      }
    }
  },

  currentIndex() {
    return $.inArray(this.currentStudent, window.jsonData.studentsWithSubmissions)
  },

  handleStudentChanged(historyBehavior = null) {
    // Save any draft comments before loading the new student
    if ($add_a_comment_textarea.hasClass('ui-state-disabled')) {
      $add_a_comment_textarea.val('')
    } else {
      EG.addSubmissionComment(true)
    }

    const selectMenuValue = $selectmenu.val()
    // calling _.values on a large collection could be slow, that's why we're fetching from studentMap first
    this.currentStudent =
      window.jsonData.studentMap[selectMenuValue] ||
      _.values(window.jsonData.studentsWithSubmissions)[0]

    useStore.setState({currentStudentId: this.currentStudent[anonymizableId]})
    EG.resetReassignButton()

    if (historyBehavior) {
      EG.updateHistoryForCurrentStudent(historyBehavior)
    }

    // On the switch to a new student, clear the state of the last
    // question touched on the previous student.
    INST.lastQuestionTouched = null

    if (
      (ENV.grading_role === 'provisional_grader' &&
        this.currentStudent.submission_state === 'not_graded') ||
      ENV.grading_role === 'moderator'
    ) {
      $('.speedgrader_alert').hide()
      $submission_not_newest_notice.hide()
      $submission_late_notice.hide()
      $full_width_container.removeClass('with_enrollment_notice')
      $enrollment_inactive_notice.hide()
      $enrollment_concluded_notice.hide()
      selectors.get('#closed_gp_notice').hide()

      EG.setGradeReadOnly(true) // disabling now will keep it from getting undisabled unintentionally by disableWhileLoading
      if (
        ENV.grading_role === 'moderator' &&
        this.currentStudent.submission_state === 'not_graded'
      ) {
        this.currentStudent.submission.grade = null // otherwise it may be tricked into showing the wrong submission_state
      }

      // check whether we still can give a provisional grade
      $full_width_container.disableWhileLoading(this.fetchProvisionalGrades())
    } else {
      this.showStudent()
    }

    originalRubric = EG.getOriginalRubricInfo()
    this.setCurrentStudentAvatar()
  },

  resetReassignButton() {
    // Restore the tooltip text for the reassignment button
    // and enable the reassignment button if this user has
    // posted a comment since submission
    if ($reassign_assignment[0]) {
      const redoRequest = this.currentStudent?.submission?.redo_request
      let disableReassign = true
      let submittedAt = this.currentStudent?.submission?.submitted_at
      let maxAttempts = false
      let tooltipText = ''
      if (submittedAt) {
        const {allowed_attempts} = window.jsonData
        maxAttempts =
          allowed_attempts != null && allowed_attempts > 0
            ? (this.currentStudent.submission.attempt || 1) >= window.jsonData.allowed_attempts
            : false
        submittedAt = new Date(submittedAt)
        let submissionComments = this.currentStudent.submission.submission_comments
        if (submissionComments) {
          submissionComments = submissionComments.filter(
            comment => comment.author_id === ENV.current_user_id
          )
          const lastCommentByUser = submissionComments[submissionComments.length - 1]
          if (lastCommentByUser?.created_at) {
            const commentedAt = new Date(lastCommentByUser.created_at)
            disableReassign = redoRequest || commentedAt < submittedAt || maxAttempts
          }
        }
      }
      $reassign_assignment.attr('disabled', disableReassign)
      $reassign_assignment.text(redoRequest ? I18n.t('Reassigned') : I18n.t('Reassign Assignment'))
      if (disableReassign) {
        if (redoRequest) {
          tooltipText = I18n.t('Assignment is reassigned.')
        } else if (maxAttempts) {
          tooltipText = I18n.t('Student has met maximum allowed attempts.')
        } else {
          tooltipText = I18n.t('Student feedback required in comments above to reassign.')
        }
      }
      $reassign_assignment.parent().attr('title', tooltipText)
    }
  },

  setCurrentStudentAvatar() {
    if (utils.shouldHideStudentNames() || isAnonymous || !this.currentStudent.avatar_path) {
      $avatar_image.hide()
    } else {
      // If there's any kind of delay in loading the user's avatar, it's
      // better to show a blank image than the previous student's image.
      const $new_image = $avatar_image.clone().show()
      $avatar_image.after($new_image.attr('src', this.currentStudent.avatar_path)).remove()
      $avatar_image = $new_image
    }
  },

  setCurrentStudentRubricAssessments() {
    // currentStudent.rubric_assessments only includes assessments submitted
    // by the current user, so if the viewer is a moderator, get other
    // graders' assessments from their provisional grades.
    const provisionalAssessments: RubricAssessment[] = []

    // If the moderator has just saved a new assessment, this array will have
    // entries not present elsewhere, so don't clobber them.
    const currentAssessmentsById = {}
    if (this.currentStudent.rubric_assessments) {
      this.currentStudent.rubric_assessments.forEach(assessment => {
        currentAssessmentsById[assessment.id] = true
      })
    }

    currentStudentProvisionalGrades().forEach(grade => {
      // TODO: decide what to do if a provisional grade contains multiple
      // assessments (currently we're not sure if this can actually happen
      // for a moderated assignment).
      if (grade.rubric_assessments && grade.rubric_assessments.length > 0) {
        // Add the assessor display name to the assessment while we have easy
        // access to the provisional grade data
        const assessment = grade.rubric_assessments[0]
        assessment.assessor_name = provisionalGraderDisplayNames[grade.provisional_grade_id]
        if (!currentAssessmentsById[assessment.id]) {
          provisionalAssessments.push(assessment)
        }
      }
    })

    if (provisionalAssessments.length > 0) {
      if (!this.currentStudent.rubric_assessments) {
        this.currentStudent.rubric_assessments = []
      }

      this.currentStudent.rubric_assessments =
        this.currentStudent.rubric_assessments.concat(provisionalAssessments)
    }

    if (anonymousGraders) {
      this.currentStudent.rubric_assessments.sort((a: RubricAssessment, b: RubricAssessment) =>
        natcompare.strings(a.anonymous_assessor_id, b.anonymous_assessor_id)
      )
    }
  },

  showStudent() {
    $rightside_inner.scrollTo(0)
    if (
      this.currentStudent.submission_state === 'not_gradeable' &&
      ENV.grading_role === 'provisional_grader'
    ) {
      $rightside_inner.hide()
      $not_gradeable_message.show()
    } else {
      $not_gradeable_message.hide()
      $rightside_inner.show()
    }
    if (ENV.grading_role === 'moderator') {
      this.renderProvisionalGradeSelector({showingNewStudent: true})
      this.setCurrentStudentRubricAssessments()

      this.showSubmission()
      this.setReadOnly(false)

      const selectedGrade = currentStudentProvisionalGrades().find(grade => grade.selected)
      if (selectedGrade) {
        this.setActiveProvisionalGradeFields({
          label: provisionalGraderDisplayNames[selectedGrade.provisional_grade_id],
          grade: selectedGrade,
        })
      } else {
        this.setActiveProvisionalGradeFields()
      }
    } else {
      // showSubmissionOverride is optionally set if the user is
      // using the quizzes.next lti tool. Rather than reload the tool based
      // on a new URL, it just dispatches a message to tell the tool to
      // change itself
      const changeSubmission = showSubmissionOverride || this.showSubmission.bind(this)
      changeSubmission(this.currentStudent.submission)
    }
  },

  showSubmission() {
    this.showGrade()
    this.showDiscussion()
    this.showRubric({validateEnteredData: false})
    this.updateStatsInHeader()
    this.showSubmissionDetails()
    this.refreshFullRubric()
  },

  setGradeReadOnly(readonly) {
    if (readonly) {
      $grade
        .addClass('ui-state-disabled')
        .attr('readonly', true)
        .attr('aria-disabled', true)
        .prop('disabled', true)
    } else {
      $grade
        .removeClass('ui-state-disabled')
        .removeAttr('aria-disabled')
        .removeAttr('readonly')
        .removeProp('disabled')
    }
  },

  setUpAssessmentAuditTray() {
    const bindRef = ref => {
      EG.assessmentAuditTray = ref
    }

    const tray = <AssessmentAuditTray ref={bindRef} />
    ReactDOM.render(tray, document.getElementById(ASSESSMENT_AUDIT_TRAY_MOUNT_POINT))

    const onClick = () => {
      const {submission} = this.currentStudent

      EG.assessmentAuditTray.show({
        assignment: {
          gradesPublishedAt: window.jsonData.grades_published_at,
          id: ENV.assignment_id,
          pointsPossible: window.jsonData.points_possible,
        },
        courseId: ENV.course_id,
        submission: {
          id: submission.id,
          score: submission.score,
        },
      })
    }

    const button = <AssessmentAuditButton onClick={onClick} />
    ReactDOM.render(button, document.getElementById(ASSESSMENT_AUDIT_BUTTON_MOUNT_POINT))
  },

  tearDownAssessmentAuditTray() {
    const mount1 = document.getElementById(ASSESSMENT_AUDIT_TRAY_MOUNT_POINT)
    if (mount1) ReactDOM.unmountComponentAtNode(mount1)
    const mount2 = document.getElementById(ASSESSMENT_AUDIT_BUTTON_MOUNT_POINT)
    if (mount2) ReactDOM.unmountComponentAtNode(mount2)
    EG.assessmentAuditTray = null
  },

  setReadOnly(readonly) {
    if (readonly) {
      EG.setGradeReadOnly(true)
      $comments.find('.delete_comment_link').hide()
      $add_a_comment.hide()
    } else {
      // $grade will be disabled/enabled in showGrade()
      // $comments will be reconstructed
      $add_a_comment.show()
    }
  },

  plagiarismIndicator({
    plagiarismAsset,
    reportUrl,
    tooltip,
  }: {
    plagiarismAsset: TurnitinAsset
    reportUrl: null | string
    tooltip: string
  }) {
    const {status, similarity_score} = plagiarismAsset

    const $indicator = reportUrl != null ? $('<a />').attr('href', reportUrl) : $('<span />')
    $indicator
      .attr('title', String(tooltip))
      .addClass('similarity_score_container')
      .append($(similarityIcon(plagiarismAsset)))

    if (status === 'scored') {
      const $similarityScore = $('<span />')
        .addClass('turnitin_similarity_score')
        .html(htmlEscape(`${similarity_score}%`))
      $indicator.append($similarityScore)
    }

    return $indicator
  },

  populateTurnitin(
    submission: Submission,
    assetString: string,
    turnitinAsset_: TurnitinAsset,
    $turnitinScoreContainer,
    $turnitinInfoContainer_,
    isMostRecent
  ) {
    const showLegacyResubmit =
      isMostRecent && (window.jsonData.vericite_enabled || window.jsonData.turnitin_enabled)

    // build up new values based on this asset
    if (
      turnitinAsset_.status === 'scored' ||
      (turnitinAsset_.status == null && turnitinAsset_.similarity_score != null)
    ) {
      const urlContainer = SpeedgraderHelpers.urlContainer(
        submission,
        $assignment_submission_turnitin_report_url,
        $assignment_submission_originality_report_url
      )
      const tooltip = I18n.t('Similarity Score - See detailed report')
      let reportUrl = $.replaceTags(urlContainer.attr('href'), {
        [anonymizableUserId]: submission[anonymizableUserId],
        asset_string: assetString,
      })
      reportUrl += (reportUrl.includes('?') ? '&' : '?') + 'attempt=' + submission.attempt

      if (ENV.new_gradebook_plagiarism_icons_enabled) {
        const $indicator = this.plagiarismIndicator({
          plagiarismAsset: turnitinAsset_,
          reportUrl,
          tooltip,
        })
        $turnitinScoreContainer.empty().append($indicator)
      } else {
        $turnitinScoreContainer.html(
          turnitinScoreTemplate({
            state: `${turnitinAsset_.state || 'no'}_score`,
            reportUrl,
            tooltip,
            score: `${turnitinAsset_.similarity_score}%`,
          })
        )
      }
    } else if (turnitinAsset_.status) {
      // status === 'error' or status === 'pending'
      const pendingTooltip = I18n.t(
          'turnitin.tooltip.pending',
          'Similarity Score - Submission pending'
        ),
        errorTooltip = I18n.t(
          'turnitin.tooltip.error',
          'Similarity Score - See submission error details'
        )
      const tooltip = turnitinAsset_.status === 'error' ? errorTooltip : pendingTooltip

      const $turnitinSimilarityScore = ENV.new_gradebook_plagiarism_icons_enabled
        ? this.plagiarismIndicator({
            plagiarismAsset: turnitinAsset_,
            tooltip,
          })
        : $(
            turnitinScoreTemplate({
              icon: `/images/turnitin_submission_${turnitinAsset_.status}.png`,
              reportUrl: '#',
              state: `submission_${turnitinAsset_.status}`,
              tooltip,
            })
          )

      $turnitinScoreContainer.append($turnitinSimilarityScore)
      $turnitinSimilarityScore.click(event => {
        event.preventDefault()
        $turnitinInfoContainer_.find(`.turnitin_${assetString}`).slideToggle()
      })

      const defaultInfoMessage = I18n.t(
        'turnitin.info_message',
        'This file is still being processed by the plagiarism detection tool associated with the assignment. Please check back later to see the score.'
      )
      const defaultErrorMessage = SpeedgraderHelpers.plagiarismErrorMessage(turnitinAsset_)
      const $turnitinInfo = $(
        turnitinInfoTemplate({
          assetString,
          message:
            turnitinAsset_.status === 'error'
              ? turnitinAsset_.public_error_message || defaultErrorMessage
              : defaultInfoMessage,
          showResubmit: showLegacyResubmit,
        })
      )
      $turnitinInfoContainer_.append($turnitinInfo)

      if (showLegacyResubmit) {
        const resubmitUrl = SpeedgraderHelpers.plagiarismResubmitUrl(submission, anonymizableUserId)
        $('.turnitin_resubmit_button').on('click', e => {
          SpeedgraderHelpers.plagiarismResubmitHandler(e, resubmitUrl)
        })
      }
    }
  },
  populateVeriCite(
    submission,
    assetString,
    vericiteAsset_,
    $vericiteScoreContainer_,
    $vericiteInfoContainer_,
    isMostRecent
  ) {
    // build up new values based on this asset
    if (
      vericiteAsset_.status === 'scored' ||
      (vericiteAsset_.status == null && vericiteAsset_.similarity_score != null)
    ) {
      let reportUrl
      let tooltip
      if (!isAnonymous) {
        reportUrl = $.replaceTags($assignment_submission_vericite_report_url.attr('href'), {
          user_id: submission.user_id,
          asset_string: assetString,
        })
        tooltip = I18n.t('VeriCite Similarity Score - See detailed report')
      } else {
        tooltip = anonymousAssignmentDetailedReportTooltip
      }

      if (ENV.new_gradebook_plagiarism_icons_enabled) {
        const $indicator = this.plagiarismIndicator({
          plagiarismAsset: vericiteAsset_,
          reportUrl,
          tooltip,
        })
        $vericiteScoreContainer_.empty().append($indicator)
      } else {
        $vericiteScoreContainer_.html(
          vericiteScoreTemplate({
            state: `${vericiteAsset_.state || 'no'}_score`,
            reportUrl,
            tooltip,
            score: `${vericiteAsset_.similarity_score}%`,
          })
        )
      }
    } else if (vericiteAsset_.status) {
      // status === 'error' or status === 'pending'
      const pendingTooltip = I18n.t(
          'vericite.tooltip.pending',
          'VeriCite Similarity Score - Submission pending'
        ),
        errorTooltip = I18n.t(
          'vericite.tooltip.error',
          'VeriCite Similarity Score - See submission error details'
        )
      const tooltip = vericiteAsset_.status === 'error' ? errorTooltip : pendingTooltip

      const $vericiteSimilarityScore = ENV.new_gradebook_plagiarism_icons_enabled
        ? this.plagiarismIndicator({
            plagiarismAsset: vericiteAsset_,
            tooltip,
          })
        : $(
            vericiteScoreTemplate({
              icon: `/images/turnitin_submission_${vericiteAsset_.status}.png`,
              reportUrl: '#',
              state: `submission_${vericiteAsset_.status}`,
              tooltip,
            })
          )
      $vericiteScoreContainer_.append($vericiteSimilarityScore)
      $vericiteSimilarityScore.click(event => {
        event.preventDefault()
        $vericiteInfoContainer_.find(`.vericite_${assetString}`).slideToggle()
      })

      const defaultInfoMessage = I18n.t(
          'vericite.info_message',
          'This file is still being processed by VeriCite. Please check back later to see the score'
        ),
        defaultErrorMessage = I18n.t(
          'vericite.error_message',
          'There was an error submitting to VeriCite. Please try resubmitting the file before contacting support'
        )
      const $vericiteInfo = $(
        vericiteInfoTemplate({
          assetString,
          message:
            vericiteAsset_.status === 'error'
              ? vericiteAsset_.public_error_message || defaultErrorMessage
              : defaultInfoMessage,
          showResubmit: vericiteAsset_.status === 'error' && isMostRecent,
        })
      )
      $vericiteInfoContainer_.append($vericiteInfo)

      if (vericiteAsset_.status === 'error' && isMostRecent) {
        const resubmitUrl = $.replaceTags(
          $assignment_submission_resubmit_to_vericite_url.attr('href'),
          {user_id: submission[anonymizableUserId]}
        )
        $vericiteInfo.find('.vericite_resubmit_button').click(function (event) {
          event.preventDefault()
          $(this).attr('disabled', 'true').text(I18n.t('vericite.resubmitting', 'Resubmitting...'))

          $.ajaxJSON(resubmitUrl, 'POST', {}, () => {
            SpeedgraderHelpers.reloadPage()
          })
        })
      }
    }
  },

  updateWordCount(wordCount) {
    let wordCountHTML = ''
    if (
      wordCount &&
      !['basic_lti_launch', 'external_tool'].includes(
        this.currentStudent.submission?.submission_type
      )
    ) {
      // xsslint safeString.method toLocaleString
      // xsslint safeString.method t
      wordCountHTML = `<label>${I18n.t('Word Count')}:</label> ${I18n.t('word', {
        count: wordCount,
      })}`
    }
    $word_count.html($.raw(wordCountHTML))
  },

  handleSubmissionSelectionChange() {
    clearInterval(sessionTimer)

    function currentIndex(context, submissionToViewVal) {
      if (submissionToViewVal) {
        return Number(submissionToViewVal)
      } else if (
        context.currentStudent &&
        context.currentStudent.submission &&
        context.currentStudent.submission.currentSelectedIndex
      ) {
        return context.currentStudent.submission.currentSelectedIndex
      }
      return 0
    }

    const $submission_to_view = $('#submission_to_view')
    const submissionToViewVal = $submission_to_view.val()
    const currentSelectedIndex = currentIndex(this, submissionToViewVal)
    const submissionHolder = this.currentStudent && this.currentStudent.submission
    const submissionHistory = submissionHolder && submissionHolder.submission_history
    const isMostRecent = submissionHistory && submissionHistory.length - 1 === currentSelectedIndex
    const inlineableAttachments: Attachment[] = []
    const browserableAttachments: Attachment[] = []

    let submission: Submission = {}
    if (submissionHistory && submissionHistory[currentSelectedIndex]) {
      submission =
        submissionHistory[currentSelectedIndex].submission ||
        submissionHistory[currentSelectedIndex]
    }

    const turnitinEnabled =
      submission.turnitin_data && typeof submission.turnitin_data.provider === 'undefined'
    const vericiteEnabled =
      submission.turnitin_data && submission.turnitin_data.provider === 'vericite'

    SpeedgraderHelpers.plagiarismResubmitButton(
      // TODO: figure out why we're using Object.values here
      submission.has_originality_score &&
        Object.values(submission.turnitin_data as any).every(
          (tiid: any) => tiid.status !== 'error'
        ),
      $('#plagiarism_platform_info_container')
    )

    if (!submission.has_originality_score) {
      const resubmitUrl = SpeedgraderHelpers.plagiarismResubmitUrl(submission, anonymizableUserId)
      $('#plagiarism_resubmit_button').off('click')
      $('#plagiarism_resubmit_button').on('click', e => {
        SpeedgraderHelpers.plagiarismResubmitHandler(e, resubmitUrl)
      })
    }

    if (vericiteEnabled) {
      $vericiteScoreContainer = $grade_container.find('.turnitin_score_container').empty()
      $vericiteInfoContainer = $grade_container.find('.turnitin_info_container').empty()
      const assetString = `submission_${submission.id}`
      vericiteAsset =
        vericiteEnabled && submission.turnitin_data && submission.turnitin_data[assetString]
      // There might be a previous submission that was text_entry, but the
      // current submission is an upload. The vericite asset for the text
      // entry would still exist
      if (vericiteAsset && submission.submission_type === 'online_text_entry') {
        EG.populateVeriCite(
          submission,
          assetString,
          vericiteAsset,
          $vericiteScoreContainer,
          $vericiteInfoContainer,
          isMostRecent
        )
      }
    } else {
      // default to TII
      const $turnitinScoreContainer = $grade_container.find('.turnitin_score_container').empty()
      $turnitinInfoContainer = $grade_container.find('.turnitin_info_container').empty()
      const assetString = `submission_${submission.id}`
      turnitinAsset = null

      if (turnitinEnabled && submission.turnitin_data) {
        turnitinAsset =
          submission.turnitin_data[originalityReportSubmissionKey(submission)] ||
          submission.turnitin_data[assetString]
      }

      // There might be a previous submission that was text_entry, but the
      // current submission is an upload. The turnitin asset for the text
      // entry would still exist
      if (turnitinAsset && submission.submission_type === 'online_text_entry') {
        EG.populateTurnitin(
          submission,
          assetString,
          turnitinAsset,
          $turnitinScoreContainer,
          $turnitinInfoContainer,
          isMostRecent
        )
      }
    }

    let studentViewedAtHTML = ''

    // handle the files
    $submission_files_list.empty()
    $turnitinInfoContainer = $('#submission_files_container .turnitin_info_container').empty()
    $vericiteInfoContainer = $('#submission_files_container .turnitin_info_container').empty()
    $.each(submission.versioned_attachments || [], (i, a) => {
      const attachment: Attachment = a.attachment
      if (
        (attachment.crocodoc_url || attachment.canvadoc_url) &&
        EG.currentStudent.provisional_crocodoc_urls
      ) {
        const urlInfo = _.find(
          EG.currentStudent.provisional_crocodoc_urls,
          url => url.attachment_id === attachment.id
        )
        attachment.provisional_crocodoc_url = urlInfo.crocodoc_url
        attachment.provisional_canvadoc_url = urlInfo.canvadoc_url
      } else {
        attachment.provisional_crocodoc_url = null
        attachment.provisional_canvadoc_url = null
      }
      if (
        attachment.crocodoc_url ||
        attachment.canvadoc_url ||
        $.isPreviewable(attachment.content_type)
      ) {
        inlineableAttachments.push(attachment)
      }

      if (!window.jsonData.anonymize_students || isAdmin) {
        studentViewedAtHTML = studentViewedAtTemplate({
          viewed_at: $.datetimeString(attachment.viewed_at),
        })
      }

      if (browserableCssClasses.test(attachment.mime_class)) {
        browserableAttachments.push(attachment)
      }
      const anonymizableSubmissionIdKey = isAnonymous ? 'anonymousId' : 'submissionId'
      const $submission_file = $submission_file_hidden
        .clone(true)
        .fillTemplateData({
          data: {
            [anonymizableSubmissionIdKey]: submission[anonymizableUserId],
            attachmentId: attachment.id,
            display_name: attachment.display_name,
            attachmentWorkflow: attachment.upload_status,
          },
          hrefValues: [anonymizableSubmissionIdKey, 'attachmentId'],
        })
        .appendTo($submission_files_list)
        .find('a.display_name')
        .data('attachment', attachment)
        .click(function (this: HTMLAnchorElement, event) {
          event.preventDefault()
          EG.loadSubmissionPreview($(this).data('attachment'), null)
          EG.updateWordCount(attachment.word_count)
        })
        .end()
        .find('a.submission-file-download')
        .bind('dragstart', function (this: HTMLAnchorElement, event) {
          // check that event dataTransfer exists
          event.originalEvent.dataTransfer &&
            // handle dragging out of the browser window only if it is supported.
            event.originalEvent.dataTransfer.setData(
              'DownloadURL',
              `${attachment.content_type}:${attachment.filename}:${this.href}`
            )
        })
        .end()
      renderDeleteAttachmentLink($submission_file, attachment)
      $submission_file.show()
      const $turnitinScoreContainer = $submission_file.find('.turnitin_score_container')
      let assetString = `attachment_${attachment.id}`
      turnitinAsset =
        turnitinEnabled && submission.turnitin_data && submission.turnitin_data[assetString]
      if (turnitinAsset) {
        EG.populateTurnitin(
          submission,
          assetString,
          turnitinAsset,
          $turnitinScoreContainer,
          $turnitinInfoContainer,
          isMostRecent
        )
      }
      $vericiteScoreContainer = $submission_file.find('.turnitin_score_container')
      assetString = `attachment_${attachment.id}`
      vericiteAsset =
        vericiteEnabled && submission.turnitin_data && submission.turnitin_data[assetString]
      if (vericiteAsset) {
        EG.populateVeriCite(
          submission,
          assetString,
          vericiteAsset,
          $vericiteScoreContainer,
          $vericiteInfoContainer,
          isMostRecent
        )
      }

      renderProgressIcon(attachment)
    })
    $submission_attachment_viewed_at.html($.raw(studentViewedAtHTML))

    $submission_files_container.showIf(
      submission.submission_type === 'online_text_entry' ||
        (submission.versioned_attachments && submission.versioned_attachments.length)
    )

    let preview_attachment: null | Attachment = null
    if (submission.submission_type !== 'discussion_topic') {
      preview_attachment = inlineableAttachments[0] || browserableAttachments[0]
    }

    // load up a preview of one of the attachments if we can.
    this.loadSubmissionPreview(preview_attachment, submission)
    renderSubmissionCommentsDownloadLink(submission)
    EG.updateWordCount(preview_attachment ? preview_attachment.word_count : submission.word_count)

    // if there is any submissions after this one, show a notice that they are not looking at the newest
    $submission_not_newest_notice.showIf(
      $submission_to_view.filter(':visible').find(':selected').nextAll().length
    )

    $submission_late_notice.showIf(submission.late)
    $full_width_container.removeClass('with_enrollment_notice')
    $enrollment_inactive_notice.showIf(
      _.some(
        window.jsonData.studentMap[this.currentStudent[anonymizableId]].enrollments,
        enrollment => {
          if (enrollment.workflow_state === 'inactive') {
            $full_width_container.addClass('with_enrollment_notice')
            return true
          }
          return false
        }
      )
    )

    const isConcluded = EG.isStudentConcluded(this.currentStudent[anonymizableId])
    $enrollment_concluded_notice.showIf(isConcluded)

    const gradingPeriod = window.jsonData.gradingPeriods[(submissionHolder || {}).grading_period_id]
    const isClosedForSubmission = !!gradingPeriod && gradingPeriod.is_closed
    selectors.get('#closed_gp_notice').showIf(isClosedForSubmission)
    SpeedgraderHelpers.setRightBarDisabled(isConcluded)
    EG.setGradeReadOnly(
      (typeof submissionHolder !== 'undefined' &&
        submissionHolder.submission_type === 'online_quiz') ||
        isConcluded ||
        (isClosedForSubmission && !isAdmin)
    )

    if (isConcluded || isClosedForSubmission) {
      $full_width_container.addClass('with_enrollment_notice')
    }

    const mountPoint = availableMountPointForStatusMenu()
    if (mountPoint) {
      const isInModeration = isModerated && !window.jsonData.grades_published_at
      const shouldRender = isMostRecent && !isClosedForSubmission && !isConcluded && !isInModeration
      styleSubmissionStatusPills(getLateMissingAndExcusedPills())
      const component = shouldRender ? statusMenuComponent(this.currentStudent.submission) : null
      renderStatusMenu(component, mountPoint)
    }

    EG.showDiscussion()
  },

  isStudentConcluded(student) {
    if (!window.jsonData.studentMap) {
      return false
    }

    return _.some(
      window.jsonData.studentMap[student].enrollments,
      enrollment => enrollment.workflow_state === 'completed'
    )
  },

  refreshSubmissionsToView() {
    let innerHTML
    let s = this.currentStudent.submission
    let submissionHistory
    let noSubmittedAt
    let selectedIndex

    if (s && s.submission_history && s.submission_history.length > 0) {
      submissionHistory = s.submission_history
      noSubmittedAt = I18n.t('no_submission_time', 'no submission time')
      selectedIndex = parseInt(
        String($('#submission_to_view').val() || submissionHistory.length - 1),
        10
      )
      const templateSubmissions = _(submissionHistory).map((o, i) => {
        // The submission objects nested in the submission_history array
        // can have two different shapes, because the `this.currentStudent.submission`
        // can come from two different API endpoints.
        //
        // Shape one:
        //
        // ```
        // [{
        //   submission: {
        //     grade: 100,
        //     ...other submission keys
        //   }
        // }]
        // ```
        //
        // Shape two:
        //
        // ```
        // [{
        //   grade: 100,
        //   ...other submission keys
        // }]
        // ```
        //
        // This little dance here is to make sure we can accommodate both.
        if (Object.prototype.hasOwnProperty.call(o, 'submission')) {
          s = o.submission
        } else {
          s = o
        }

        let grade

        if (s.grade && (s.grade_matches_current_submission || s.show_grade_in_dropdown)) {
          grade = GradeFormatHelper.formatGrade(s.grade)
        }

        return {
          value: i,
          late_policy_status: EG.currentStudent.submission.late_policy_status,
          late: s.late,
          missing: s.missing,
          excused: EG.currentStudent.submission.excused,
          selected: selectedIndex === i,
          submittedAt: $.datetimeString(s.submitted_at) || noSubmittedAt,
          grade,
        }
      })

      innerHTML = submissionsDropdownTemplate({
        showSubmissionStatus: !window.jsonData.anonymize_students || isAdmin,
        singleSubmission: submissionHistory.length === 1,
        submissions: templateSubmissions,
        linkToQuizHistory: window.jsonData.too_many_quiz_submissions,
        quizHistoryHref: $.replaceTags(ENV.quiz_history_url, {
          user_id: this.currentStudent[anonymizableId],
        }),
      })
    }
    $multiple_submissions.html($.raw(innerHTML || ''))
    StatusPill.renderPills()
  },

  showSubmissionDetails() {
    // if there is a submission
    const currentSubmission = this.currentStudent.submission
    if (currentSubmission && currentSubmission.workflow_state !== 'unsubmitted') {
      this.refreshSubmissionsToView()
      let index = currentSubmission.submission_history.length - 1

      if (EG.hasOwnProperty('initialVersion')) {
        if (EG.initialVersion >= 0 && EG.initialVersion <= index) {
          index = EG.initialVersion
          currentSubmission.currentSelectedIndex = index
        }
        delete EG.initialVersion
      }

      $(`#submission_to_view option:eq(${index})`).attr('selected', 'selected')
      $submission_details.show()
      if (allowsReassignment(currentSubmission)) {
        $reassign_assignment.show()
      } else {
        $reassign_assignment.hide()
      }
    } else if (
      currentSubmission &&
      currentSubmission.submission_history &&
      currentSubmission.submission_history.length > 0 &&
      currentSubmission.workflow_state === 'unsubmitted'
    ) {
      const index = currentSubmission.submission_history.length - 1
      const missing =
        currentSubmission.submission_history[index].submission?.missing ||
        currentSubmission.submission_history[index]?.missing
      const late =
        currentSubmission.submission_history[index].submission?.late ||
        currentSubmission.submission_history[index]?.late
      const extended =
        currentSubmission.submission_history[index].submission?.late_policy_status === 'extended' ||
        currentSubmission.submission_history[index]?.late_policy_status === 'extended'
      if (missing || late || extended) {
        this.refreshSubmissionsToView()
        $submission_details.show()
      } else {
        $submission_details.hide()
      }
      $reassign_assignment.hide()
    } else {
      // there's no submission
      $submission_details.hide()
      $reassign_assignment.hide()
    }
    this.handleSubmissionSelectionChange()
  },

  updateStatsInHeader() {
    let outOf = ''
    let percent
    const gradedStudents = $.grep(
      window.jsonData.studentsWithSubmissions,
      (s: StudentWithSubmission) =>
        s.submission_state === 'graded' || s.submission_state === 'not_gradeable'
    )

    $x_of_x_students.text(
      I18n.t('%{x}/%{y}', {
        x: I18n.n(EG.currentIndex() + 1),
        y: I18n.n(this.totalStudentCount()),
      })
    )
    $('#gradee').text(gradeeLabel)

    const scores = $.map(gradedStudents, s => s.submission.score)

    if (scores.length) {
      // if there are some submissions that have been graded.
      $average_score_wrapper.show()
      const avg = function (arr) {
        let sum = 0
        for (let i = 0, j = arr.length; i < j; i++) {
          sum += arr[i]
        }
        return sum / arr.length
      }
      const roundWithPrecision = function (number, precision) {
        precision = Math.abs(parseInt(precision, 10)) || 0
        const coefficient = 10 ** precision
        return Math.round(number * coefficient) / coefficient
      }

      if (window.jsonData.points_possible) {
        percent = I18n.n(Math.round(100 * (avg(scores) / window.jsonData.points_possible)), {
          percentage: true,
        })

        outOf = [' / ', I18n.n(window.jsonData.points_possible), ' (', percent, ')'].join('')
      }

      $average_score.text([I18n.n(roundWithPrecision(avg(scores), 2)) + outOf].join(''))
    } else {
      // there are no submissions that have been graded.
      $average_score_wrapper.hide()
    }

    $grded_so_far.text(
      I18n.t('portion_graded', '%{x}/%{y}', {
        x: I18n.n(gradedStudents.length),
        y: I18n.n(window.jsonData.studentsWithSubmissions.length),
      })
    )
  },

  totalStudentCount() {
    if (sectionToShow) {
      return _.filter(window.jsonData.studentsWithSubmissions, student =>
        _.includes(student.section_ids, sectionToShow)
      ).length
    } else {
      return window.jsonData.studentsWithSubmissions.length
    }
  },

  loadSubmissionPreview(attachment, submission) {
    clearInterval(sessionTimer)
    $submissions_container.children().hide()
    $('.speedgrader_alert').hide()
    if (
      !this.currentStudent.submission ||
      !this.currentStudent.submission.submission_type ||
      this.currentStudent.submission.workflow_state === 'unsubmitted'
    ) {
      $this_student_does_not_have_a_submission.show()
      if (!ENV.SINGLE_NQ_SESSION_ENABLED || !externalToolLaunchOptions.singleLtiLaunch) {
        this.emptyIframeHolder()
      }
    } else if (
      this.currentStudent.submission &&
      this.currentStudent.submission.submitted_at &&
      window.jsonData.context.quiz &&
      window.jsonData.context.quiz.anonymous_submissions
    ) {
      $this_student_has_a_submission.show()
    } else if (attachment) {
      this.renderAttachment(attachment)
    } else if (submission && submission.submission_type === 'basic_lti_launch') {
<<<<<<< HEAD
      if (!ENV.SINGLE_NQ_SESSION_ENABLED || !externalToolLoaded || !externalToolLaunchOptions.singleLtiLaunch) {
=======
      if (
        !ENV.SINGLE_NQ_SESSION_ENABLED ||
        !externalToolLoaded ||
        !externalToolLaunchOptions.singleLtiLaunch
      ) {
>>>>>>> 2351dac5
        this.renderLtiLaunch($iframe_holder, ENV.lti_retrieve_url, submission)
        externalToolLoaded = true
      } else {
        $iframe_holder.show()
      }
    } else {
      this.renderSubmissionPreview()
    }
  },

  emptyIframeHolder(elem) {
    elem = elem || $iframe_holder
    elem.empty()
  },

  // load in the iframe preview.  if we are viewing a past version of the file pass the version to preview in the url
  renderSubmissionPreview(domElement = 'iframe') {
    // TODO: this is duplicate code from line 1972 and should be removed
    if (!this.currentStudent.submission) {
      $this_student_does_not_have_a_submission.show()
      return
    }
    this.emptyIframeHolder()
    const {context_id: courseId} = window.jsonData
    const {assignment_id: assignmentId} = this.currentStudent.submission
    const anonymizableSubmissionId = this.currentStudent.submission[anonymizableUserId]
    const resourceSegment = isAnonymous ? 'anonymous_submissions' : 'submissions'
    const iframePreviewVersion = SpeedgraderHelpers.iframePreviewVersion(
      this.currentStudent.submission
    )
    const hideStudentNames = utils.shouldHideStudentNames() ? '&hide_student_name=1' : ''
    const queryParams = `${iframePreviewVersion}${hideStudentNames}`
    const src = `/courses/${courseId}/assignments/${assignmentId}/${resourceSegment}/${anonymizableSubmissionId}?preview=true${queryParams}`
    const iframe = SpeedgraderHelpers.buildIframe(
      htmlEscape(src),
      {frameborder: 0, allowfullscreen: true},
      domElement
    )
    $iframe_holder.html($.raw(iframe)).show()
  },

  renderLtiLaunch($div, urlBase, submission) {
    const externalToolUrl = submission.external_tool_url || submission.url

    urlBase += SpeedgraderHelpers.resourceLinkLookupUuidParam(submission)

    this.emptyIframeHolder()
    const launchUrl = `${urlBase}&url=${encodeURIComponent(externalToolUrl)}`
    const iframe = SpeedgraderHelpers.buildIframe(htmlEscape(launchUrl), {
      className: 'tool_launch',
      allow: iframeAllowances(),
      allowfullscreen: true,
    })
    $div.html($.raw(iframe)).show()
  },

  generateWarningTimings(numHours) {
    const sessionLimit = numHours * 60 * 60 * 1000
    return [
      sessionLimit - 10 * 60 * 1000,
      sessionLimit - 5 * 60 * 1000,
      sessionLimit - 2 * 60 * 1000,
      sessionLimit - 1 * 60 * 1000,
    ]
  },

  displayExpirationWarnings(aggressiveWarnings, numHours, message) {
    const start = new Date()
    const sessionLimit = numHours * 60 * 60 * 1000
    sessionTimer = window.setInterval(() => {
      const elapsed = new Date().getTime() - start.getTime()
      if (elapsed > sessionLimit) {
        SpeedgraderHelpers.reloadPage()
      } else if (elapsed > aggressiveWarnings[0]) {
        $.flashWarning(message)
        aggressiveWarnings.shift()
      }
    }, 1000)
  },

  renderAttachment(attachment) {
    // show the crocodoc doc if there is one
    // then show the google attachment if there is one
    // then show the first browser viewable attachment if there is one
    this.emptyIframeHolder()
    let previewOptions = {
      height: '100%',
      id: 'speedgrader_iframe',
      mimeType: attachment.content_type,
      attachment_id: attachment.id,
      submission_id: this.currentStudent.submission.id,
      attachment_view_inline_ping_url: attachment.view_inline_ping_url,
      attachment_preview_processing:
        attachment.workflow_state === 'pending_upload' ||
        attachment.workflow_state === 'processing',
    }

    if (
      !attachment.hijack_crocodoc_session &&
      attachment.submitted_to_crocodoc &&
      !attachment.crocodoc_url
    ) {
      $('#crocodoc_pending').show()
    }
    const canvadocMessage = I18n.t(
      'canvadoc_expiring',
      'Your Canvas DocViewer session is expiring soon.  Please ' +
        'reload the window to avoid losing any work.'
    )

    if (attachment.crocodoc_url) {
      if (!attachment.hijack_crocodoc_session) {
        const crocodocMessage = I18n.t(
          'crocodoc_expiring',
          'Your Crocodoc session is expiring soon.  Please reload ' +
            'the window to avoid losing any work.'
        )
        const aggressiveWarnings = this.generateWarningTimings(1)
        this.displayExpirationWarnings(aggressiveWarnings, 1, crocodocMessage)
      } else {
        const aggressiveWarnings = this.generateWarningTimings(10)
        this.displayExpirationWarnings(aggressiveWarnings, 10, canvadocMessage)
      }

      $iframe_holder.show().loadDocPreview(
        $.extend(previewOptions, {
          crocodoc_session_url: attachment.provisional_crocodoc_url || attachment.crocodoc_url,
        })
      )
    } else if (attachment.canvadoc_url) {
      const aggressiveWarnings = this.generateWarningTimings(10)
      this.displayExpirationWarnings(aggressiveWarnings, 10, canvadocMessage)

      $iframe_holder.show().loadDocPreview(
        $.extend(previewOptions, {
          canvadoc_session_url: attachment.provisional_canvadoc_url || attachment.canvadoc_url,
          iframe_min_height: 0,
        })
      )
    } else if ($.isPreviewable(attachment.content_type, 'google')) {
      $no_annotation_warning.show()

      const currentStudentIDAsOfAjaxCall = this.currentStudent[anonymizableId]
      previewOptions = $.extend(previewOptions, {
        ajax_valid: () => currentStudentIDAsOfAjaxCall === this.currentStudent[anonymizableId],
      })
      $iframe_holder.show().loadDocPreview(previewOptions)
    } else if (browserableCssClasses.test(attachment.mime_class)) {
      // xsslint safeString.identifier iframeHolderContents
      const iframeHolderContents = this.attachmentIframeContents(attachment)
      $iframe_holder.html(iframeHolderContents).show()
    }
  },

  attachmentIframeContents(attachment, domElement = 'iframe') {
    let contents
    const genericSrc = unescape($submission_file_hidden.find('.display_name').attr('href'))

    const anonymizableSubmissionIdToken = isAnonymous ? 'anonymousId' : 'submissionId'
    const src = genericSrc
      .replace(
        `{{${anonymizableSubmissionIdToken}}}`,
        this.currentStudent.submission[anonymizableUserId]
      )
      .replace('{{attachmentId}}', attachment.id)

    if (attachment.mime_class === 'image') {
      contents = `<img src="${htmlEscape(src)}" style="max-width:100%;max-height:100%;">`
    } else {
      const options: {
        frameborder: number
        allowfullscreen: boolean
        className?: string
      } = {frameborder: 0, allowfullscreen: true}
      if (attachment.mime_class === 'html') {
        options.className = 'attachment-html-iframe'
      }
      contents = SpeedgraderHelpers.buildIframe(htmlEscape(src), options, domElement)
    }

    return $.raw(contents)
  },

  showRubric({validateEnteredData = true} = {}) {
    const selectMenu = selectors.get('#rubric_assessments_select')
    // if this has some rubric_assessments
    if (window.jsonData.rubric_association) {
      ENV.RUBRIC_ASSESSMENT.assessment_user_id = this.currentStudent[anonymizableId]

      const isModerator = ENV.grading_role === 'moderator'
      const selectMenuOptions: {id: string; name: string}[] = []

      const assessmentsByMe = EG.currentStudent.rubric_assessments.filter(assessment =>
        assessmentBelongsToCurrentUser(assessment)
      )
      if (assessmentsByMe.length > 0) {
        assessmentsByMe.forEach(assessment => {
          const displayName = isModerator ? customProvisionalGraderLabel : assessment.assessor_name
          selectMenuOptions.push({id: assessment.id, name: displayName})
        })
      } else if (isModerator) {
        // Moderators can create a custom assessment if they don't have one
        selectMenuOptions.push({id: '', name: customProvisionalGraderLabel})
      }

      const assessmentsByOthers = EG.currentStudent.rubric_assessments.filter(
        assessment => !assessmentBelongsToCurrentUser(assessment)
      )

      assessmentsByOthers.forEach(assessment => {
        // Display anonymous graders as "Grader 1 Rubric" (but don't use the
        // "Rubric" suffix for named graders)
        let displayName = assessment.assessor_name
        if (anonymousGraders) {
          displayName += ' Rubric'
        }

        selectMenuOptions.push({id: assessment.id, name: displayName})
      })

      selectMenu.find('option').remove()
      selectMenuOptions.forEach(option => {
        selectMenu.append(
          `<option value="${htmlEscape(option.id)}">${htmlEscape(option.name)}</option>`
        )
      })

      let idToSelect = ''
      if (assessmentsByMe.length > 0) {
        idToSelect = assessmentsByMe[0].id
      } else {
        const gradingAssessment = EG.currentStudent.rubric_assessments.find(
          assessment => assessment.assessment_type === 'grading'
        )

        if (gradingAssessment) {
          idToSelect = gradingAssessment.id
        }
      }

      selectMenu.val(idToSelect)
      $('#rubric_assessments_list').showIf(isModerator || selectMenu.find('option').length > 1)

      handleSelectedRubricAssessmentChanged({validateEnteredData})
    }
  },

  renderCommentAttachment(comment, attachmentData, incomingOpts) {
    const defaultOpts = {
      commentAttachmentBlank: $comment_attachment_blank,
    }
    const opts = {...defaultOpts, ...incomingOpts}
    const attachment = attachmentData.attachment ? attachmentData.attachment : attachmentData
    let attachmentElement = opts.commentAttachmentBlank.clone(true)

    attachment.comment_id = comment.id
    attachment.submitter_id = EG.currentStudent[anonymizableId]

    attachmentElement = attachmentElement.fillTemplateData({
      data: attachment,
      hrefValues: ['comment_id', 'id', 'submitter_id'],
    })
    attachmentElement.find('a').addClass(attachment.mime_class)

    return attachmentElement
  },

  addCommentDeletionHandler(commentElement, comment) {
    const that = this

    // this is really poorly decoupled but over in
    // speed_grader.html.erb these rubricAssessment. variables are
    // set.  what this is saying is: if I am able to grade this
    // assignment (I am administrator in the course) or if I wrote
    // this comment... and if the student isn't concluded
    const isConcluded = EG.isStudentConcluded(EG.currentStudent[anonymizableId])
    const commentIsDeleteableByMe =
      (ENV.RUBRIC_ASSESSMENT.assessment_type === 'grading' ||
        ENV.RUBRIC_ASSESSMENT.assessor_id === comment[anonymizableAuthorId]) &&
      !isConcluded

    commentElement
      .find('.delete_comment_link')
      .click(function (this: HTMLAnchorElement, _event) {
        $(this)
          .parents('.comment')
          .confirmDelete({
            url: `/submission_comments/${comment.id}`,
            message: I18n.t('Are you sure you want to delete this comment?'),
            success(_data) {
              let updatedComments = []

              // Let's remove this comment from the client-side cache
              if (
                that.currentStudent.submission &&
                that.currentStudent.submission.submission_comments
              ) {
                updatedComments = _.reject(
                  that.currentStudent.submission.submission_comments,
                  item => {
                    const submissionComment = item.submission_comment || item
                    return submissionComment.id === comment.id
                  }
                )

                that.currentStudent.submission.submission_comments = updatedComments
              }

              // and also remove it from the DOM
              $(this).slideUp(function () {
                $(this).remove()
              })
            },
          })
      })
      .showIf(commentIsDeleteableByMe)
  },

  addCommentSubmissionHandler(commentElement, comment) {
    const that = this

    const isConcluded = EG.isStudentConcluded(EG.currentStudent[anonymizableId])
    commentElement
      .find('.submit_comment_button')
      .click(_event => {
        let updateUrl = ''
        let updateData = {}
        let updateAjaxOptions = {}
        const commentUpdateSucceeded = function (data) {
          let updatedComments = []
          const $replacementComment = that.renderComment(data.submission_comment)
          $replacementComment.show()
          commentElement.replaceWith($replacementComment)

          updatedComments = _.map(that.currentStudent.submission.submission_comments, item => {
            const submissionComment = item.submission_comment || item

            if (submissionComment.id === comment.id) {
              return data.submission_comment
            }

            return submissionComment
          })

          that.currentStudent.submission.submission_comments = updatedComments
        }
        const commentUpdateFailed = function (_jqXHR, _textStatus) {
          $.flashError(I18n.t('Failed to submit draft comment'))
        }
        // eslint-disable-next-line no-restricted-globals,no-alert
        const confirmed = confirm(I18n.t('Are you sure you want to submit this comment?'))

        if (confirmed) {
          updateUrl = `/submission_comments/${comment.id}`
          updateData = {submission_comment: {draft: 'false'}}
          updateAjaxOptions = {url: updateUrl, data: updateData, dataType: 'json', type: 'PATCH'}

          $.ajax(updateAjaxOptions).done(commentUpdateSucceeded).fail(commentUpdateFailed)
        }
      })
      .showIf(comment.publishable && !isConcluded)
  },

  renderComment(commentData, incomingOpts) {
    const self = this
    let comment = commentData
    let spokenComment = ''
    let submitCommentButtonText = ''
    let deleteCommentLinkText = ''
    let hideStudentName = false
    const defaultOpts = {
      commentBlank: $comment_blank,
      commentAttachmentBlank: $comment_attachment_blank,
    }
    const opts = {...defaultOpts, ...incomingOpts}
    let commentElement = opts.commentBlank.clone(true)

    // Serialization seems to have changed... not sure if it's changed everywhere, though...
    if (comment.submission_comment) {
      comment = commentData.submission_comment
    }

    // don't render private comments when viewing a group assignment
    if (!comment.group_comment_id && window.jsonData.GROUP_GRADING_MODE) return undefined

    // For screenreaders
    spokenComment = comment.comment.replace(/\s+/, ' ')

    comment.posted_at = $.datetimeString(comment.created_at)

    hideStudentName =
      opts.hideStudentNames && window.jsonData.studentMap[comment[anonymizableAuthorId]]
    if (hideStudentName) {
      comment.author_name = anonymousName(window.jsonData.studentMap[comment[anonymizableAuthorId]])
    }
    // anonymous commentors
    if (comment.author_name == null) {
      const {provisional_grade_id} = EG.currentStudent.submission.provisional_grades.find(
        pg => pg.anonymous_grader_id === comment.anonymous_id
      )
      if (
        provisionalGraderDisplayNames == null ||
        provisionalGraderDisplayNames[provisional_grade_id] == null
      ) {
        this.setupProvisionalGraderDisplayNames()
      }
      comment.author_name = provisionalGraderDisplayNames[provisional_grade_id]
    }
    commentElement = commentElement.fillTemplateData({data: comment})

    if (comment.draft) {
      commentElement.addClass('draft')
      submitCommentButtonText = I18n.t('Submit comment: %{commentText}', {
        commentText: spokenComment,
      })
      commentElement.find('.submit_comment_button').attr('aria-label', submitCommentButtonText)
    } else {
      commentElement.find('.draft-marker').remove()
      commentElement.find('.submit_comment_button').remove()
    }

    commentElement
      .find('span.comment')
      .html($.raw(htmlEscape(comment.comment).replace(/\n/g, '<br />')))

    deleteCommentLinkText = I18n.t('Delete comment: %{commentText}', {commentText: spokenComment})
    commentElement.find('.delete_comment_link .screenreader-only').text(deleteCommentLinkText)

    if (comment.avatar_path && !hideStudentName) {
      commentElement.find('.avatar').attr('src', comment.avatar_path).show()
    }

    if (comment.media_comment_type && comment.media_comment_id) {
      commentElement.find('.play_comment_link').data(comment).show()
    }

    // TODO: Move attachment handling into a separate function
    $.each(comment.cached_attachments || comment.attachments || [], (_index, attachment) => {
      const attachmentElement = self.renderCommentAttachment(comment, attachment, opts)

      commentElement.find('.comment_attachments').append($(attachmentElement).show())
    })

    /* Submit a comment and Delete a comment listeners */

    this.addCommentDeletionHandler(commentElement, comment)
    this.addCommentSubmissionHandler(commentElement, comment)

    return commentElement
  },

  currentDisplayedSubmission() {
    const displayedHistory =
      this.currentStudent.submission?.submission_history?.[
        this.currentStudent.submission.currentSelectedIndex
      ]
    return displayedHistory?.submission || this.currentStudent.submission
  },

  showDiscussion() {
    const that = this
    const commentRenderingOptions = {
      hideStudentNames: utils.shouldHideStudentNames(),
      commentBlank: $comment_blank,
      commentAttachmentBlank: $comment_attachment_blank,
    }

    $comments.html('')

    const submission = EG.currentDisplayedSubmission()
    if (this.currentStudent.submission && this.currentStudent.submission.submission_comments) {
      $.each(this.currentStudent.submission.submission_comments, (i, comment) => {
        if (ENV.group_comments_per_attempt) {
          // Due to the fact that the unsubmitted attempt 0 submission is no longer viewable
          // from the submission histories after the attempt 1 submission has been submitted,
          // treat comments from attempt 0 and attempt 1 as if they were both on attempt 1.
          if ((comment.attempt || 1) !== (submission.attempt || 1)) {
            return
          }
        }

        const commentElement = that.renderComment(comment, commentRenderingOptions)

        if (commentElement) {
          $comments.append($(commentElement).show())
          const $commentLink = $comments.find('.play_comment_link').last()
          $commentLink.data('author', comment.author_name)
          $commentLink.data('created_at', comment.posted_at)
          $commentLink.mediaCommentThumbnail('normal')
        }
      })
    }
    $comments.scrollTop(9999999) // the scrollTop part forces it to scroll down to the bottom so it shows the most recent comment.
  },

  revertFromFormSubmit: ({
    draftComment = null,
    errorSubmitting = false,
  }: {
    draftComment?: null | boolean
    errorSubmitting?: boolean
  } = {}) => {
    // This is to continue existing behavior of creating finalized comments by default
    if (draftComment === undefined) {
      draftComment = false
    }

    EG.showDiscussion()
    renderCommentTextArea()
    $add_a_comment.find(':input').prop('disabled', false)

    if (draftComment) {
      // Show a different message when auto-saving a draft comment
      $comment_saved.show()
      $comment_saved_message.attr('tabindex', -1).focus()
    } else if (!errorSubmitting) {
      $comment_submitted.show()
      $comment_submitted_message.attr('tabindex', -1).focus()
    }
    $add_a_comment_submit_button.text(I18n.t('submit', 'Submit'))
    EG.resetReassignButton()
  },

  reassignAssignment() {
    if (reassignAssignmentInProgress) {
      return false
    }
    reassignAssignmentInProgress = true
    const url = `${assignmentUrl}/${isAnonymous ? 'anonymous_' : ''}submissions/${
      EG.currentStudent[anonymizableId]
    }/reassign`
    const method = 'PUT'
    const formData = {}

    function formSuccess(studentId) {
      window.jsonData.submissionsMap[studentId].redo_request = true
      // Check if we're still on the same student submission
      if (studentId === EG.currentStudent?.id) {
        $reassign_assignment.text(I18n.t('Reassigned'))
        $reassign_assignment.parent().attr('title', I18n.t('Assignment is reassigned.'))
      }
      reassignAssignmentInProgress = false
      $reassignment_complete.show()
      $reassignment_complete.attr('tabindex', -1).focus()
    }

    function formError(data, studentId) {
      EG.handleGradingError(data)
      // Check if we're still on the same student submission
      if (studentId === EG.currentStudent?.id) {
        $reassign_assignment.text(I18n.t('Reassign Assignment'))
        $reassign_assignment.removeAttr('disabled')
      }
      reassignAssignmentInProgress = false
    }
    $reassign_assignment.attr('disabled', true)
    $reassign_assignment.text(I18n.t('Reassigning ...'))
    $.ajaxJSON(
      url,
      method,
      formData,
      () => formSuccess(EG.currentStudent.id),
      data => formError(data, EG.currentStudent.id),
      {skipDefaultError: true}
    )
  },

  addSubmissionComment(draftComment) {
    // Avoid submitting additional comments if a request is already in progress.
    // This can happen if the user submits a comment and then switches students
    // (which attempts to save a draft comment) before the request finishes.
    if (commentSubmissionInProgress) {
      return false
    }

    // This is to continue existing behavior of creating finalized comments by default
    if (draftComment === undefined) {
      draftComment = false
    }

    $comment_submitted.hide()
    $comment_saved.hide()
    if (
      !$.trim($add_a_comment_textarea.val()).length &&
      !$('#media_media_recording').data('comment_id') &&
      !$add_a_comment.find("input[type='file']:visible").length
    ) {
      // that means that they did not type a comment, attach a file or record any media. so dont do anything.
      return false
    }

    commentSubmissionInProgress = true
    const url = `${assignmentUrl}/${isAnonymous ? 'anonymous_' : ''}submissions/${
      EG.currentStudent[anonymizableId]
    }`
    const method = 'PUT'
    const formData = {
      'submission[assignment_id]': window.jsonData.id,
      'submission[group_comment]': $('#submission_group_comment').attr('checked') ? '1' : '0',
      'submission[comment]': $add_a_comment_textarea.val(),
      'submission[draft_comment]': draftComment,
      [`submission[${anonymizableId}]`]: EG.currentStudent[anonymizableId],
    }

    if (ENV.group_comments_per_attempt) {
      formData['submission[attempt]'] = EG.currentDisplayedSubmission().attempt
    }

    if ($('#media_media_recording').data('comment_id')) {
      $.extend(formData, {
        'submission[media_comment_type]': $('#media_media_recording').data('comment_type'),
        'submission[media_comment_id]': $('#media_media_recording').data('comment_id'),
      })
    }
    if (ENV.grading_role === 'moderator' || ENV.grading_role === 'provisional_grader') {
      formData['submission[provisional]'] = true
    }

    function formSuccess(submissions) {
      $.each(submissions, function () {
        EG.setOrUpdateSubmission(this.submission)
      })
      EG.revertFromFormSubmit({draftComment})
      window.setTimeout(() => {
        $rightside_inner.scrollTo($rightside_inner[0].scrollHeight, 500)
      })
      commentSubmissionInProgress = false
    }

    const formError = (data, _xhr, _textStatus, _errorThrown) => {
      EG.handleGradingError(data)
      EG.revertFromFormSubmit({errorSubmitting: true})
      commentSubmissionInProgress = false
    }

    if ($add_a_comment.find("input[type='file']:visible").length) {
      $.ajaxJSONFiles(
        `${url}.text`,
        method,
        formData,
        $add_a_comment.find("input[type='file']:visible"),
        formSuccess,
        formError
      )
    } else {
      $.ajaxJSON(url, method, formData, formSuccess, formError)
    }

    $('#comment_attachments').empty()
    $add_a_comment.find(':input').prop('disabled', true)
    $add_a_comment_submit_button.text(I18n.t('buttons.submitting', 'Submitting...'))
    hideMediaRecorderContainer()
  },

  setOrUpdateSubmission(submission) {
    // find the student this submission belongs to and update their
    // submission with this new one, if they dont have a submission,
    // set this as their submission.
    const student = window.jsonData.studentMap[submission[anonymizableUserId]]
    if (!student) return

    student.submission = student.submission || {}

    // stuff that comes back from ajax doesnt have a submission history but handleSubmissionSelectionChange
    // depends on it being there. so mimic it.
    let historyIndex =
      student.submission?.submission_history?.findIndex(history => {
        const historySubmission = history.submission || history
        if (historySubmission.attempt == null) {
          return false
        }
        return historySubmission.attempt === submission.attempt
      }) || 0
    const foundMatchingSubmission = historyIndex !== -1
    historyIndex = historyIndex === -1 ? 0 : historyIndex

    if (typeof submission.submission_history === 'undefined') {
      submission.submission_history = Array.from({length: historyIndex + 1})
      submission.submission_history[historyIndex] = {submission: $.extend(true, {}, submission)}
    }

    // update the nested submission in submission_history if needed, assuming we
    // could map the submission we got to a specific attempt (notably, with
    // Quizzes.Next submissions and possibly other LTIs we don't get an
    // "attempt" field)
    if (
      foundMatchingSubmission &&
      student.submission?.submission_history?.[historyIndex]?.submission
    ) {
      const versionedAttachments =
        submission.submission_history[historyIndex].submission?.versioned_attachments || []
      submission.submission_history[historyIndex].submission = $.extend(
        true,
        {},
        {
          ...submission,
          versioned_attachments: versionedAttachments,
        }
      )
    }

    $.extend(true, student.submission, submission)

    student.submission_state = SpeedgraderHelpers.submissionState(student, ENV.grading_role)
    if (ENV.grading_role === 'moderator') {
      // sync with current provisional grade
      let prov_grade
      if (this.current_prov_grade_index === 'final') {
        prov_grade = student.submission.final_provisional_grade
      } else {
        prov_grade =
          student.submission.provisional_grades &&
          student.submission.provisional_grades[this.current_prov_grade_index]
      }
      if (prov_grade) {
        prov_grade.score = submission.score
        prov_grade.grade = submission.grade
        prov_grade.rubric_assessments = student.rubric_assessments
        prov_grade.submission_comments = submission.submission_comments
      }
    }

    renderPostGradesMenu()

    return student
  },

  // If the second argument is passed as true, the grade used will
  // be the existing score from the previous submission.  This
  // should only be called from the anonymous function attached so
  // #submit_same_score.
  handleGradeSubmit(e, use_existing_score) {
    if (EG.isStudentConcluded(EG.currentStudent[anonymizableId])) {
      EG.showGrade()
      return
    }

    const url = ENV.update_submission_grade_url
    const method = 'POST'
    const formData = {
      'submission[assignment_id]': window.jsonData.id,
      [`submission[${anonymizableUserId}]`]: EG.currentStudent[anonymizableId],
      'submission[graded_anonymously]': isAnonymous ? true : utils.shouldHideStudentNames(),
    }

    const grade = SpeedgraderHelpers.determineGradeToSubmit(
      use_existing_score,
      EG.currentStudent,
      $grade
    )

    const isInModeration = isModerated && !window.jsonData.grades_published_at
    if (!isInModeration) {
      updateSubmissionAndPageEffects()
    }

    if (grade.toUpperCase() === 'EX') {
      formData['submission[excuse]'] = true
    } else if (unexcuseSubmission(grade, EG.currentStudent.submission, window.jsonData)) {
      formData['submission[excuse]'] = false
    } else if (use_existing_score) {
      // If we're resubmitting a score, pass it as a raw score not grade.
      // This allows percentage grading types to be handled correctly.
      formData['submission[score]'] = grade
    } else {
      // Any manually entered grade is a grade.

      const formattedGrade = EG.formatGradeForSubmission(grade)
      if (formattedGrade === 'NaN') {
        return $.flashError(I18n.t('Invalid Grade'))
      }
      formData['submission[grade]'] = formattedGrade
    }
    if (ENV.grading_role === 'moderator' || ENV.grading_role === 'provisional_grader') {
      formData['submission[provisional]'] = true
    }

    const submissionSuccess = submissions => {
      const pointsPossible = window.jsonData.points_possible
      const score = submissions[0].submission.score

      if (!submissions[0].submission.excused) {
        const outlierScoreHelper = new OutlierScoreHelper(score, pointsPossible)
        if (outlierScoreHelper.hasWarning()) {
          $.flashWarning(outlierScoreHelper.warningMessage())
        }
      }

      $.each(submissions, function () {
        // setOrUpdateSubmission returns the student it just updated.
        // This is only operating on a subset of people, so it should
        // be fairly fast to call updateSelectMenuStatus for each one.
        const student = EG.setOrUpdateSubmission(this.submission)
        EG.updateSelectMenuStatus(student)
      })
      EG.refreshSubmissionsToView()
      $multiple_submissions.change()
      EG.showGrade()

      if (ENV.grading_role === 'moderator' && currentStudentProvisionalGrades().length > 0) {
        // This is the ID of the possibly-new grade that the server returned
        const newProvisionalGradeId = submissions[0].submission.provisional_grade_id
        const existingGrade = currentStudentProvisionalGrades().find(
          provisionalGrade => provisionalGrade.provisional_grade_id === newProvisionalGradeId
        )

        // If it's not a new grade but an existing one, update the grade to match
        if (existingGrade) {
          existingGrade.grade = grade
          existingGrade.score = score
        }

        if (ENV.final_grader_id === ENV.current_user_id) {
          EG.selectProvisionalGrade(newProvisionalGradeId, !existingGrade)
        }

        EG.setActiveProvisionalGradeFields({
          grade: existingGrade,
          label: customProvisionalGraderLabel,
        })
      }
    }

    const submissionError = (data, _xhr, _textStatus, _errorThrown) => {
      EG.handleGradingError(data)

      let selectedGrade
      if (ENV.grading_role === 'moderator') {
        selectedGrade = currentStudentProvisionalGrades().find(
          provisionalGrade => provisionalGrade.selected
        )
      }

      // Revert to the previously selected provisional grade (if we're moderating) or
      // the last valid value (if not moderating or no provisional grade was chosen)
      if (selectedGrade) {
        EG.setActiveProvisionalGradeFields({
          grade: selectedGrade,
          label: provisionalGraderDisplayNames[selectedGrade.provisional_grade_id],
        })
      } else {
        EG.showGrade()
      }
    }

    $.ajaxJSON(url, method, formData, submissionSuccess, submissionError)
  },

  showGrade() {
    const submission = EG.currentStudent.submission || {}
    let grade

    if (
      submission.grading_type === 'pass_fail' ||
      ['complete', 'incomplete', 'pass', 'fail'].indexOf(submission.grade) > -1
    ) {
      $grade.val(submission.grade)
    } else {
      grade = EG.getGradeToShow(submission)
      $grade.val(grade.entered)
    }

    if (submission.points_deducted) {
      $deduction_box.removeClass('hidden')
      $points_deducted.text(grade.pointsDeducted)
      $final_grade.text(grade.adjusted)
    } else {
      $deduction_box.addClass('hidden')
    }

    $('#submit_same_score').hide()
    if (typeof submission !== 'undefined' && submission.entered_score !== null) {
      $score.text(I18n.n(round(submission.entered_score, round.DEFAULT)))
      if (!submission.grade_matches_current_submission) {
        $('#submit_same_score').show()
      }
    } else {
      $score.text('')
    }

    if (ENV.MANAGE_GRADES || (window.jsonData.context.concluded && ENV.READ_AS_ADMIN)) {
      renderHiddenSubmissionPill(submission)
    }
    EG.updateStatsInHeader()
  },

  updateSelectMenuStatus(student) {
    if (!student) return
    const isCurrentStudent = student === EG.currentStudent
    const newStudentInfo = EG.getStudentNameAndGrade(student)
    $selectmenu.updateSelectMenuStatus({student, isCurrentStudent, newStudentInfo, anonymizableId})
  },

  isGradingTypePercent() {
    return ENV.grading_type === 'percent'
  },

  shouldParseGrade() {
    return EG.isGradingTypePercent() || ENV.grading_type === 'points'
  },

  formatGradeForSubmission(grade) {
    if (grade === '') {
      return grade
    }

    let formattedGrade = grade

    if (EG.shouldParseGrade()) {
      // Percent sign could be located on left or right, with or without space
      // https://en.wikipedia.org/wiki/Percent_sign
      formattedGrade = grade.replace(/%/g, '')
      formattedGrade = numberHelper.parse(formattedGrade)
      formattedGrade = round(formattedGrade, 2).toString()

      if (EG.isGradingTypePercent() && formattedGrade !== 'NaN') {
        formattedGrade += '%'
      }
    }

    return formattedGrade
  },

  getGradeToShow(submission) {
    const grade: Grade = {entered: ''}

    if (submission) {
      if (submission.excused) {
        grade.entered = 'EX'
      } else {
        if (
          submission.points_deducted !== '' &&
          !Number.isNaN(Number(submission.points_deducted))
        ) {
          grade.pointsDeducted = I18n.n(-submission.points_deducted)
        }

        if (submission.entered_grade != null) {
          if (submission.entered_grade !== '' && !Number.isNaN(Number(submission.entered_grade))) {
            grade.entered = GradeFormatHelper.formatGrade(round(submission.entered_grade, 2))
            grade.adjusted = GradeFormatHelper.formatGrade(round(submission.grade, 2))
          } else {
            grade.entered = GradeFormatHelper.formatGrade(submission.entered_grade)
            grade.adjusted = GradeFormatHelper.formatGrade(submission.grade)
          }
        }
      }
    }

    return grade
  },

  initComments() {
    $add_a_comment_submit_button.click(event => {
      event.preventDefault()
      if ($add_a_comment_submit_button.hasClass('ui-state-disabled')) {
        return
      }
      EG.addSubmissionComment()
    })
    $add_attachment.click(event => {
      event.preventDefault()
      if ($add_attachment.hasClass('ui-state-disabled')) {
        return
      }
      const $attachment = $comment_attachment_input_blank.clone(true)
      $attachment.find('input').attr('name', `attachments[${fileIndex}][uploaded_data]`)
      fileIndex++
      $('#comment_attachments').append($attachment.show())
    })
    $comment_attachment_input_blank.find('a').click(function (this: HTMLAnchorElement, event) {
      event.preventDefault()
      $(this).parents('.comment_attachment_input').remove()
    })
    $right_side.delegate('.play_comment_link', 'click', function (this: HTMLAnchorElement) {
      if ($(this).data('media_comment_id')) {
        $(this)
          .parents('.comment')
          .find('.media_comment_content')
          .show()
          .mediaComment(
            'show',
            $(this).data('media_comment_id'),
            $(this).data('media_comment_type'),
            this
          )
      }
      return false // so that it doesn't hit the $("a.instructure_inline_media_comment").live('click' event handler
    })
    $reassign_assignment.click(event => {
      event.preventDefault()
      EG.reassignAssignment()
    })
    if ($reassign_assignment[0]) {
      $reassign_assignment.parent().tooltip({
        position: {my: 'left bottom', at: 'left top'},
        tooltipClass: 'center bottom vertical',
      })
    }
  },

  // Note: do not use compareStudentsBy if your dataset includes 0.
  compareStudentsBy(f) {
    const secondaryAttr = isAnonymous ? 'anonymous_id' : 'sortable_name'

    return function (studentA, studentB) {
      const a = f(studentA)
      const b = f(studentB)

      if ((!a && !b) || a === b) {
        // sort isn't guaranteed to be stable, so we need to sort by name in case of tie
        return natcompare.strings(studentA[secondaryAttr], studentB[secondaryAttr])
      } else if (!a || a > b) {
        return 1
      }

      return -1
    }
  },

  beforeLeavingSpeedgrader(event: BeforeUnloadEvent) {
    // Submit any draft comments that need submitting
    EG.addSubmissionComment(true)

    if (window.opener && window.opener.updateGrades && $.isFunction(window.opener.updateGrades)) {
      window.opener.updateGrades()
    }

    function userNamesWithPendingQuizSubmission() {
      return $.map(
        snapshotCache,
        snapshot =>
          snapshot &&
          $.map(
            window.jsonData.studentsWithSubmissions,
            student => snapshot === student && student.name
          )[0]
      )
    }

    function hasPendingQuizSubmissions() {
      let ret = false
      const submissions = userNamesWithPendingQuizSubmission()
      if (submissions.length) {
        for (let i = 0, max = submissions.length; i < max; i++) {
          if (submissions[i] !== false) {
            ret = true
          }
        }
      }
      return ret
    }

    function hasUnsubmittedComments() {
      return $.trim($add_a_comment_textarea.val()) !== ''
    }

    const isNewGradeSaved = ($grade.val() || null) === EG.currentStudent.submission.grade
    if (!isNewGradeSaved) {
      event.preventDefault()
      event.returnValue = I18n.t(`There are unsaved changes to a grade.\n\nContinue anyway?`)
      return event.returnValue
    } else if (hasPendingQuizSubmissions()) {
      event.preventDefault()
      event.returnValue = I18n.t(
        'The following students have unsaved changes to their quiz submissions:\n\n' +
          '%{users}\nContinue anyway?',
        {users: userNamesWithPendingQuizSubmission().join('\n ')}
      )
      return event.returnValue
    } else if (hasUnsubmittedComments()) {
      event.preventDefault()
      event.returnValue = I18n.t(
        'If you would like to keep your unsubmitted comments, please save them before navigating away from this page.'
      )
      return event.returnValue
    } else if (EG.hasUnsubmittedRubric(originalRubric)) {
      event.preventDefault()
      event.returnValue = I18n.t(
        'If you would like to keep your unsubmitted rubric, please save them before navigating away from this page.'
      )
      return event.returnValue
    }
    teardownHandleStatePopped()
    teardownBeforeLeavingSpeedgrader()
    return undefined
  },

  handleGradingError(data: GradingError = {}) {
    const errorCode = data.errors && data.errors.error_code

    // If the grader entered an invalid provisional grade, revert it without
    // showing an explicit error
    if (errorCode === 'PROVISIONAL_GRADE_INVALID_SCORE') {
      return
    }

    let errorMessage
    if (errorCode === 'MAX_GRADERS_REACHED') {
      errorMessage = I18n.t('The maximum number of graders has been reached for this assignment.')
    } else if (errorCode === 'PROVISIONAL_GRADE_MODIFY_SELECTED') {
      errorMessage = I18n.t('The grade you entered has been selected and can no longer be changed.')
    } else if (errorCode === 'ASSIGNMENT_LOCKED') {
      errorMessage = I18n.t('This assignment is locked and cannot be reassigned.')
    } else {
      errorMessage = I18n.t('An error occurred updating this assignment.')
    }

    $.flashError(errorMessage)
  },

  selectProvisionalGrade(provisionalGradeId: string, refetchOnSuccess: boolean = false) {
    const selectGradeUrl = $.replaceTags(ENV.provisional_select_url, {
      provisional_grade_id: provisionalGradeId,
    })

    const submitSucceeded = data => {
      const selectedProvisionalGradeId = data.selected_provisional_grade_id
      // Update the "selected" field on our grades manually. No need to bother
      // the server solely to verify the new selections.
      currentStudentProvisionalGrades().forEach(grade => {
        grade.selected = grade.provisional_grade_id === selectedProvisionalGradeId
      })

      if (refetchOnSuccess) {
        // If this involved submitting a new provisional grade, re-fetch the
        // list of grades so we have a real data structure for the new one
        this.fetchProvisionalGrades()
      } else {
        // Otherwise we just selected an existing grade and didn't change
        // anything, so go ahead and re-render
        this.renderProvisionalGradeSelector()
      }
    }

    $.ajaxJSON(selectGradeUrl, 'PUT', {}, submitSucceeded)
  },

  setupProvisionalGraderDisplayNames() {
    provisionalGraderDisplayNames = {}
    const provisionalGrades = currentStudentProvisionalGrades()

    provisionalGrades.forEach(grade => {
      if (grade.scorer_id === ENV.final_grader_id) {
        provisionalGraderDisplayNames[grade.provisional_grade_id] = customProvisionalGraderLabel
      } else {
        const displayName = grade.anonymous_grader_id
          ? ENV.anonymous_identities[grade.anonymous_grader_id].name
          : grade.scorer_name
        provisionalGraderDisplayNames[grade.provisional_grade_id] = displayName
      }
    })
  },

  fetchProvisionalGrades() {
    const {course_id: courseId, assignment_id: assignmentId} = ENV
    const resourceSegment = isAnonymous ? 'anonymous_provisional_grades' : 'provisional_grades'
    const resourceUrl = `/api/v1/courses/${courseId}/assignments/${assignmentId}/${resourceSegment}/status`

    let status_url = `${resourceUrl}?${anonymizableStudentId}=${EG.currentStudent[anonymizableId]}`
    if (ENV.grading_role === 'moderator') {
      status_url += '&last_updated_at='
      if (EG.currentStudent.submission) {
        status_url += EG.currentStudent.submission.updated_at
      }
    }

    // Check with the API ("hit the API" sounds so brutish) to get the updated
    // list of provisional grades. We return this so that disableWhileLoading
    // has access to the Deferred object.
    return $.getJSON(status_url, {}, EG.onProvisionalGradesFetched)
  },

  onProvisionalGradesFetched(data) {
    EG.currentStudent.needs_provisional_grade = data.needs_provisional_grade

    if (ENV.grading_role === 'moderator' && data.provisional_grades) {
      if (!EG.currentStudent.submission) EG.currentStudent.submission = {}
      EG.currentStudent.submission.provisional_grades = data.provisional_grades
      EG.currentStudent.submission.updated_at = data.updated_at
      EG.currentStudent.submission.final_provisional_grade = data.final_provisional_grade
    }

    EG.currentStudent.submission_state = SpeedgraderHelpers.submissionState(
      EG.currentStudent,
      ENV.grading_role
    )
    EG.showStudent()
  },

  setActiveProvisionalGradeFields({
    label = '',
    grade = null,
  }: {
    label?: string
    grade?: null | {grade: number; score: number; readonly: boolean}
  } = {}) {
    $grading_box_selected_grader.text(label)

    const submission: Submission = EG.currentStudent.submission || {}
    if (grade !== null) {
      // If the moderator has selected their own custom grade
      // (i.e., the selected grade isn't read-only) and has
      // excused this submission, show that instead of the
      // provisional grade's score
      if (!grade.readonly && submission.excused) {
        $grade.val('EX')
        $score.text('')
      } else {
        $grade.val(grade.grade)
        $score.text(grade.score)
      }
    }
  },

  handleProvisionalGradeSelected({
    selectedGrade,
    isNewGrade = false,
  }: {
    isNewGrade?: boolean
    selectedGrade?: {provisional_grade_id: string}
  } = {}) {
    if (selectedGrade) {
      const selectedGradeId = selectedGrade.provisional_grade_id

      this.selectProvisionalGrade(selectedGradeId)
      this.setActiveProvisionalGradeFields({
        grade: selectedGrade,
        label: provisionalGraderDisplayNames[selectedGradeId],
      })
    } else if (isNewGrade) {
      // If this is a "new" grade with no value, don't submit anything to the
      // server. This will only happen when the moderator selects a custom
      // grade for a given student for the first time (since no provisional grade
      // object exists yet). If/when the grade text field gets updated,
      // handleGradeSubmit will fire, create the new object, and re-fetch the
      // provisional grades from the server.
      this.setActiveProvisionalGradeFields({label: customProvisionalGraderLabel})

      // For now, set the grader fields appropriately and mark the grades we have
      // as not-selected until we get the new one.
      currentStudentProvisionalGrades().forEach(grade => {
        grade.selected = false
      })
      this.renderProvisionalGradeSelector()
    }
  },

  renderProvisionalGradeSelector({showingNewStudent = false} = {}) {
    const mountPoint = document.getElementById('grading_details_mount_point')
    if (!mountPoint) throw new Error('Could not find mount point for provisional grade selector')
    const provisionalGrades = currentStudentProvisionalGrades()

    // Only show the selector if the current student has at least one grade from
    // a provisional grader (i.e., not the moderator).
    if (!provisionalGrades.some(grade => grade.readonly)) {
      ReactDOM.unmountComponentAtNode(mountPoint)
      return
    }

    if (showingNewStudent) {
      this.setupProvisionalGraderDisplayNames()
    }

    const props = {
      finalGraderId: ENV.final_grader_id,
      gradingType: ENV.grading_type,
      onGradeSelected: params => {
        this.handleProvisionalGradeSelected(params)
      },
      pointsPossible: window.jsonData.points_possible,
      provisionalGraderDisplayNames,
      provisionalGrades,
    }

    const gradeSelector = <SpeedGraderProvisionalGradeSelector {...props} />
    ReactDOM.render(gradeSelector, mountPoint)
  },

  changeToSection(sectionId) {
    if (ENV.settings_url) {
      $.post(ENV.settings_url, {selected_section_id: sectionId}, () => {
        SpeedgraderHelpers.reloadPage()
      })
    } else {
      SpeedgraderHelpers.reloadPage()
    }
  },
}

function getGradingPeriods() {
  const dfd = $.Deferred()
  // treating failure as a success here since grading periods 404 when not
  // enabled
  $.ajaxJSON(
    `/api/v1/courses/${ENV.course_id}/grading_periods`,
    'GET',
    {},
    response => {
      dfd.resolve(response.grading_periods)
    },
    () => {
      dfd.resolve([])
    },
    {skipDefaultError: true}
  )

  return dfd
}

function setupSpeedGrader(gradingPeriods, speedGraderJsonResponse) {
  const speedGraderJSON = speedGraderJsonResponse[0]
  speedGraderJSON.gradingPeriods = _.keyBy(gradingPeriods, 'id')
  window.jsonData = speedGraderJSON
  EG.jsonReady()
  EG.setInitiallyLoadedStudent()
  EG.setupGradeLoadingSpinner()
}

function buildAlertMessage() {
  let alertMessage
  if (
    ENV.filter_speed_grader_by_student_group_feature_enabled &&
    !ENV.filter_speed_grader_by_student_group
  ) {
    alertMessage = I18n.t(
      'Something went wrong. Please try refreshing the page. If the problem persists, you can try loading a single student group in SpeedGrader by using the *Large Course setting*.',
      {wrappers: [`<a href="/courses/${ENV.course_id}/settings#course_large_course">$1</a>`]}
    ).string
  } else {
    alertMessage = I18n.t('Something went wrong. Please try refreshing the page.')
  }
  return {__html: alertMessage}
}

function speedGraderJSONErrorFn(_data, xhr, _textStatus, _errorThrown) {
  if (xhr.status === 504) {
    const alertProps = {
      variant: 'error',
      dismissible: false,
    }

    ReactDOM.render(
      <Alert {...alertProps}>
        <span dangerouslySetInnerHTML={buildAlertMessage()} />
      </Alert>,
      document.getElementById('speed_grader_timeout_alert')
    )
  }
}

function setupSelectors() {
  // PRIVATE VARIABLES AND FUNCTIONS
  // all of the $ variables here are to speed up access to dom nodes,
  // so that the jquery selector does not have to be run every time.
  $add_a_comment = $('#add_a_comment')
  $add_a_comment_submit_button = $add_a_comment.find('button:submit')
  $add_a_comment_textarea = $(`#${SPEED_GRADER_COMMENT_TEXTAREA_MOUNT_POINT}`)
  $add_attachment = $('#add_attachment')
  $reassign_assignment = $('#reassign_assignment')
  $assignment_submission_originality_report_url = $('#assignment_submission_originality_report_url')
  $assignment_submission_resubmit_to_vericite_url = $(
    '#assignment_submission_resubmit_to_vericite_url'
  )
  $assignment_submission_turnitin_report_url = $('#assignment_submission_turnitin_report_url')
  $assignment_submission_vericite_report_url = $('#assignment_submission_vericite_report_url')
  $avatar_image = $('#avatar_image')
  $average_score = $('#average_score')
  $average_score_wrapper = $('#average-score-wrapper')
  $comment_attachment_blank = $('#comment_attachment_blank').removeAttr('id').detach()
  $comment_attachment_input_blank = $('#comment_attachment_input_blank').detach()
  $comment_blank = $('#comment_blank').removeAttr('id').detach()
  $comment_saved = $('#comment_saved')
  $comment_saved_message = $('#comment_saved_message')
  $comment_submitted = $('#comment_submitted')
  $comment_submitted_message = $('#comment_submitted_message')
  $comments = $('#comments')
  $reassignment_complete = $('#reassignment_complete')
  $deduction_box = $('#deduction-box')
  $enrollment_concluded_notice = $('#enrollment_concluded_notice')
  $enrollment_inactive_notice = $('#enrollment_inactive_notice')
  $final_grade = $('#final-grade')
  $full_width_container = $('#full_width_container')
  $grade_container = $('#grade_container')
  $grade = $grade_container.find('input, select')
  $gradebook_header = $('#gradebook_header')
  $grading_box_selected_grader = $('#grading-box-selected-grader')
  $grded_so_far = $('#x_of_x_graded')
  $iframe_holder = $('#iframe_holder')
  $left_side = $('#left_side')
  $multiple_submissions = $('#multiple_submissions')
  $no_annotation_warning = $('#no_annotation_warning')
  $not_gradeable_message = $('#not_gradeable_message')
  $points_deducted = $('#points-deducted')
  $resize_overlay = $('#resize_overlay')
  $right_side = $('#right_side')
  $rightside_inner = $('#rightside_inner')
  $rubric_holder = $('#rubric_holder')
  $score = $grade_container.find('.score')
  $selectmenu = null
  $submission_attachment_viewed_at = $('#submission_attachment_viewed_at_container')
  $submission_details = $('#submission_details')
  $submission_file_hidden = $('#submission_file_hidden').removeAttr('id').detach()
  $submission_files_container = $('#submission_files_container')
  $submission_files_list = $('#submission_files_list')
  $submission_late_notice = $('#submission_late_notice')
  $submission_not_newest_notice = $('#submission_not_newest_notice')
  $submissions_container = $('#submissions_container')
  $this_student_does_not_have_a_submission = $('#this_student_does_not_have_a_submission').hide()
  $this_student_has_a_submission = $('#this_student_has_a_submission').hide()
  $width_resizer = $('#width_resizer')
  $window = $(window)
  $x_of_x_students = $('#x_of_x_students_frd')
  $word_count = $('#submission_word_count')
  assignmentUrl = $('#assignment_url').attr('href')
  browserableCssClasses = /^(image|html|code)$/
  fileIndex = 1
  gradeeLabel = studentLabel
  groupLabel = I18n.t('group', 'Group')
  isAdmin = _.includes(ENV.current_user_roles, 'admin')
  snapshotCache = {}
  studentLabel = I18n.t('student', 'Student')
  header = setupHeader()
}

function renderSettingsMenu() {
  function showKeyboardShortcutsModal() {
    // need to place at end of execution queue to make focus work properly
    setTimeout(header.keyboardShortcutInfoModal.bind(header), 0)
  }

  function showOptionsModal() {
    // need to place at end of execution queue to make focus work properly
    setTimeout(header.showSettingsModal.bind(header), 0)
  }

  const props = {
    assignmentID: ENV.assignment_id,
    courseID: ENV.course_id,
    helpURL: ENV.help_url,
    openOptionsModal: showOptionsModal,
    openKeyboardShortcutsModal: showKeyboardShortcutsModal,
    showModerationMenuItem: ENV.grading_role === 'moderator',
    showHelpMenuItem: ENV.show_help_menu_item,
    showKeyboardShortcutsMenuItem: !ENV.disable_keyboard_shortcuts,
  }

  const mountPoint = document.getElementById(SPEED_GRADER_SETTINGS_MOUNT_POINT)
  ReactDOM.render(<SpeedGraderSettingsMenu {...props} />, mountPoint)
}

function teardownSettingsMenu() {
  const mountPoint = document.getElementById(SPEED_GRADER_SETTINGS_MOUNT_POINT)
  if (!mountPoint) throw new Error('could not find mount point for settings menu')
  ReactDOM.unmountComponentAtNode(mountPoint)
}

function renderPostGradesMenu() {
  const {submissionsMap} = window.jsonData
  const submissions = window.jsonData.studentsWithSubmissions.map(student => student.submission)

  const hasGradesOrPostableComments = submissions.some(
    submission => submission && (isGraded(submission) || submission.has_postable_comments)
  )
  const allowHidingGradesOrComments = submissions.some(
    submission => submission && submission.posted_at != null
  )
  const allowPostingGradesOrComments = submissions.some(
    submission => submission && isPostable(submission)
  )

  function onHideGrades() {
    EG.postPolicies.showHideAssignmentGradesTray({submissionsMap, submissions})
  }

  function onPostGrades() {
    EG.postPolicies.showPostAssignmentGradesTray({submissionsMap, submissions})
  }

  const props = {
    allowHidingGradesOrComments,
    allowPostingGradesOrComments,
    hasGradesOrPostableComments,
    onHideGrades,
    onPostGrades,
  }

  ReactDOM.render(
    <SpeedGraderPostGradesMenu {...props} />,
    document.getElementById(SPEED_GRADER_POST_GRADES_MENU_MOUNT_POINT)
  )
}

// Helper function that guard against provisional_grades being null, allowing
// Anonymous Moderated Marking-related moderation code to forgo that check
// when considering provisional grades.
function currentStudentProvisionalGrades() {
  return EG.currentStudent.submission.provisional_grades || []
}

function extractStudentIdFromHash(hashString) {
  let studentId

  try {
    // The hash, if present, will be of the form '#{"student_id": "12"}';
    // remove the first character and parse the rest
    const hash = JSON.parse(decodeURIComponent(hashString.substr(1)))
    studentId = hash[anonymizableStudentId].toString()
  } catch (_error) {
    studentId = null
  }

  return studentId
}

export default {
  setup() {
    setupSelectors()
    renderSettingsMenu()

    if (ENV.can_view_audit_trail) {
      EG.setUpAssessmentAuditTray()
    }

    function registerQuizzesNext(overriddenShowSubmission, launchOptions) {
      showSubmissionOverride = overriddenShowSubmission
      if (launchOptions) {
        externalToolLaunchOptions = launchOptions
      }
    }
    quizzesNextSpeedGrading(EG, $iframe_holder, registerQuizzesNext, refreshGrades, window)

    // fire off the request to get the jsonData
    window.jsonData = {}
    const speedGraderJSONUrl = `${window.location.pathname}.json${window.location.search}`
    const speedGraderJsonDfd = $.ajaxJSON(
      speedGraderJSONUrl,
      'GET',
      null,
      null,
      speedGraderJSONErrorFn
    )

    commentSubmissionInProgress = false

    // eslint-disable-next-line promise/catch-or-return
    $.when(getGradingPeriods(), speedGraderJsonDfd).then(setupSpeedGrader)

    // run the stuff that just attaches event handlers and dom stuff, but does not need the jsonData
    $(document).ready(() => {
      EG.domReady()
    })
  },

  teardown() {
    if (ENV.can_view_audit_trail) {
      EG.tearDownAssessmentAuditTray()
    }

    if (EG.postPolicies) {
      EG.postPolicies.destroy()
    }

    teardownSettingsMenu()
    teardownHandleStatePopped()
    teardownBeforeLeavingSpeedgrader()
  },

  EG,
}<|MERGE_RESOLUTION|>--- conflicted
+++ resolved
@@ -2743,15 +2743,11 @@
     } else if (attachment) {
       this.renderAttachment(attachment)
     } else if (submission && submission.submission_type === 'basic_lti_launch') {
-<<<<<<< HEAD
-      if (!ENV.SINGLE_NQ_SESSION_ENABLED || !externalToolLoaded || !externalToolLaunchOptions.singleLtiLaunch) {
-=======
       if (
         !ENV.SINGLE_NQ_SESSION_ENABLED ||
         !externalToolLoaded ||
         !externalToolLaunchOptions.singleLtiLaunch
       ) {
->>>>>>> 2351dac5
         this.renderLtiLaunch($iframe_holder, ENV.lti_retrieve_url, submission)
         externalToolLoaded = true
       } else {
