/* eslint-disable no-restricted-properties */
/*
 * Copyright (C) 2011 - present Instructure, Inc.
 *
 * This file is part of Canvas.
 *
 * Canvas is free software: you can redistribute it and/or modify it under
 * the terms of the GNU Affero General Public License as published by the Free
 * Software Foundation, version 3 of the License.
 *
 * Canvas is distributed in the hope that it will be useful, but WITHOUT ANY
 * WARRANTY; without even the implied warranty of MERCHANTABILITY or FITNESS FOR
 * A PARTICULAR PURPOSE. See the GNU Affero General Public License for more
 * details.
 *
 * You should have received a copy of the GNU Affero General Public License along
 * with this program. If not, see <http://www.gnu.org/licenses/>.
 */

import type JQuery from 'jquery'
import $ from 'jquery'
import type {
  Attachment,
  AttachmentData,
  CourseSection,
  DocumentPreviewOptions,
  Grade,
  GradingError,
  GradingPeriod,
  CommentRenderingOptions,
  ProvisionalCrocodocUrl,
  ProvisionalGrade,
  RubricAssessment,
  ScoringSnapshot,
  SpeedGrader,
  HistoricalSubmission,
  SpeedGraderResponse,
  SpeedGraderStore,
  Submission,
  StudentWithSubmission,
  SubmissionComment,
  SubmissionHistoryEntry,
} from './speed_grader.d'
import type {SubmissionOriginalityData} from '@canvas/grading/grading.d'
import React from 'react'
import ReactDOM from 'react-dom'
import {Alert} from '@instructure/ui-alerts'
import {IconButton} from '@instructure/ui-buttons'
import iframeAllowances from '@canvas/external-apps/iframeAllowances'
import OutlierScoreHelper from '@canvas/grading/OutlierScoreHelper'
import QuizzesNextSpeedGrading from '../QuizzesNextSpeedGrading'
import StatusPill from '@canvas/grading-status-pill'
import SubmissionSticker from '@canvas/submission-sticker'
import JQuerySelectorCache from '../JQuerySelectorCache'
import numberHelper from '@canvas/i18n/numberHelper'
import GradeFormatHelper from '@canvas/grading/GradeFormatHelper'
import AssessmentAuditButton from '../react/AssessmentAuditTray/components/AssessmentAuditButton'
import AssessmentAuditTray from '../react/AssessmentAuditTray/index'
import CommentArea from '../react/CommentArea'
import GradeLoadingSpinner from '../react/GradeLoadingSpinner'
import RubricAssessmentContainerWrapper from '../react/RubricAssessmentContainerWrapper'
import ScreenCaptureIcon from '../react/ScreenCaptureIcon'
import {originalityReportSubmissionKey} from '@canvas/grading/originalityReportHelper'
import PostPolicies from '../react/PostPolicies/index'
import SpeedGraderProvisionalGradeSelector from '../react/SpeedGraderProvisionalGradeSelector'
import SpeedGraderStatusMenu from '../react/SpeedGraderStatusMenu'
import {isPostable, similarityIcon} from '@canvas/grading/SubmissionHelper'
// @ts-expect-error
import studentViewedAtTemplate from '../jst/student_viewed_at.handlebars'
// @ts-expect-error
import submissionsDropdownTemplate from '../jst/submissions_dropdown.handlebars'
// @ts-expect-error
import speechRecognitionTemplate from '../jst/speech_recognition.handlebars'
// @ts-expect-error
import unsubmittedCommentsTemplate from '../jst/unsubmitted_comment.handlebars'
import useStore from '../stores/index'
import {Tooltip} from '@instructure/ui-tooltip'
import {
  IconUploadLine,
  IconWarningLine,
  IconCheckMarkIndeterminateLine,
} from '@instructure/ui-icons'
import {Pill} from '@instructure/ui-pill'
import {
  determineSubmissionSelection,
  makeSubmissionUpdateRequest,
} from '../SpeedGraderStatusMenuHelpers'
import {showFlashError} from '@canvas/alerts/react/FlashAlert'
import round from '@canvas/round'
import {map, keyBy, values, find, includes, reject, some, isEqual, filter} from 'lodash'
import {useScope as useI18nScope} from '@canvas/i18n'
import natcompare from '@canvas/util/natcompare'
import qs from 'qs'
import * as tz from '@instructure/moment-utils'
import {datetimeString} from '@canvas/datetime/date-functions'
import userSettings from '@canvas/user-settings'
import htmlEscape from '@instructure/html-escape'
import rubricAssessment from '@canvas/rubrics/jquery/rubric_assessment'
import SpeedgraderSelectMenu from './speed_grader_select_menu'
import type {SelectOptionDefinition} from './speed_grader_select_menu'
import SpeedgraderHelpers from './speed_grader_helpers'
import {
  allowsReassignment,
  anonymousName,
  configureRecognition,
  extractStudentIdFromHash,
  getSelectedAssessment,
  hideMediaRecorderContainer,
  isStudentConcluded,
  renderDeleteAttachmentLink,
  renderPostGradesMenu,
  renderSettingsMenu,
  renderStatusMenu,
  rubricAssessmentToPopulate,
  setupAnonymizableAuthorId,
  setupAnonymizableId,
  setupAnonymizableStudentId,
  setupAnonymizableUserId,
  setupAnonymousGraders,
  setupIsAnonymous,
  setupIsModerated,
  speedGraderJSONErrorFn,
  tearDownAssessmentAuditTray,
  teardownHandleStatePopped,
  teardownSettingsMenu,
  unexcuseSubmission,
  unmountCommentTextArea,
} from './speed_grader.utils'
import SpeedGraderAlerts from '../react/SpeedGraderAlerts'
// @ts-expect-error
import turnitinInfoTemplate from '../jst/_turnitinInfo.handlebars'
// @ts-expect-error
import turnitinScoreTemplate from '@canvas/grading/jst/_turnitinScore.handlebars'
// @ts-expect-error
import vericiteInfoTemplate from '../jst/_vericiteInfo.handlebars'
// @ts-expect-error
import vericiteScoreTemplate from '@canvas/grading/jst/_vericiteScore.handlebars'
import 'jqueryui/draggable'
import '@canvas/jquery/jquery.ajaxJSON' /* getJSON, ajaxJSON */
import '@canvas/jquery/jquery.instructure_forms' /* ajaxJSONFiles */
import {loadDocPreview} from '@instructure/canvas-rce/es/enhance-user-content/doc_previews'
import 'jqueryui/dialog'
import 'jqueryui/menu'
import '@canvas/jquery/jquery.instructure_misc_helpers' /* replaceTags */
import '@canvas/jquery/jquery.instructure_misc_plugins' /* confirmDelete, showIf, hasScrollbar */
import '@canvas/jquery-keycodes'
import '@canvas/loading-image'
import '@canvas/util/templateData'
import '@canvas/media-comments'
import '@canvas/media-comments/jquery/mediaCommentThumbnail'
import '@canvas/rails-flash-notifications'
import 'jquery-scroll-to-visible/jquery.scrollTo'
import 'jquery-selectmenu'
import '@canvas/jquery/jquery.disableWhileLoading'
import '@canvas/util/jquery/fixDialogButtons'
import {isPreviewable} from '@instructure/canvas-rce/es/rce/plugins/shared/Previewable'
import type {GlobalEnv} from '@canvas/global/env/GlobalEnv.d'
import type {EnvGradebookSpeedGrader} from '@canvas/global/env/EnvGradebook'
import replaceTags from '@canvas/util/replaceTags'
import type {GradeStatusUnderscore} from '@canvas/grading/accountGradingStatus'
import type {
  RubricAssessmentUnderscore,
  RubricOutcomeUnderscore,
  RubricUnderscoreType,
} from '@canvas/rubrics/react/utils'
import {SpeedGraderCheckpointsWrapper} from '../react/SpeedGraderCheckpoints/SpeedGraderCheckpointsWrapper'
import {SpeedGraderDiscussionsNavigation} from '../react/SpeedGraderDiscussionsNavigation'
import sanitizeHtml from 'sanitize-html-with-tinymce'
import {containsHtmlTags, formatMessage} from '@canvas/util/TextHelper'

declare global {
  interface Window {
    jsonData: SpeedGraderStore
  }
}

// @ts-expect-error
if (!('INST' in window)) window.INST = {}

// Allow unchecked access to module-specific ENV variables
declare const ENV: GlobalEnv & EnvGradebookSpeedGrader

const I18n = useI18nScope('speed_grader')

const selectors = new JQuerySelectorCache()
const SPEED_GRADER_COMMENT_TEXTAREA_MOUNT_POINT = 'speed_grader_comment_textarea_mount_point'
const SPEED_GRADER_SUBMISSION_COMMENTS_DOWNLOAD_MOUNT_POINT =
  'speed_grader_submission_comments_download_mount_point'
const SPEED_GRADER_HIDDEN_SUBMISSION_PILL_MOUNT_POINT =
  'speed_grader_hidden_submission_pill_mount_point'
const SPEED_GRADER_CHECKPOINTS_MOUNT_POINT = 'speed_grader_checkpoints_mount_point'
const SPEED_GRADER_EDIT_STATUS_MENU_MOUNT_POINT = 'speed_grader_edit_status_mount_point'
const SPEED_GRADER_EDIT_STATUS_MENU_SECONDARY_MOUNT_POINT =
  'speed_grader_edit_status_secondary_mount_point'
const SPEED_GRADER_DISCUSSIONS_NAVIGATION_MOUNT_POINT =
  'speed_grader_discussions_navigation_mount_point'
const ASSESSMENT_AUDIT_BUTTON_MOUNT_POINT = 'speed_grader_assessment_audit_button_mount_point'
const ASSESSMENT_AUDIT_TRAY_MOUNT_POINT = 'speed_grader_assessment_audit_tray_mount_point'
const SCREEN_CAPTURE_ICON_MOUNT_POINT = 'screen-capture-icon-mount-point'

let isAnonymous: boolean
let anonymousGraders: boolean
let anonymizableId: 'anonymous_id' | 'id'
let anonymizableUserId: 'anonymous_id' | 'user_id'
let anonymizableStudentId: 'anonymous_id' | 'student_id'
let anonymizableAuthorId: 'anonymous_id' | 'author_id'
let isModerated: boolean
let isMostRecentAttempt: boolean

let commentSubmissionInProgress: boolean
let reassignAssignmentInProgress: boolean
let vericiteAsset
let turnitinAsset

// eslint-disable-next-line no-undef
let $window: JQuery<Window & typeof globalThis>
let $full_width_container: JQuery
let $vericiteScoreContainer: JQuery
let $vericiteInfoContainer: JQuery
let $turnitinInfoContainer: JQuery
let $left_side: JQuery
let $resize_overlay: JQuery
let $right_side: JQuery
let $width_resizer: JQuery
let $gradebook_header: JQuery
let $grading_box_selected_grader: JQuery
let assignmentUrl: string
let $rightside_inner: JQuery
let $not_gradeable_message: JQuery
let $comments: JQuery
let $comment_blank: JQuery
let $comment_attachment_blank: JQuery
let $add_a_comment: JQuery
let $add_a_comment_submit_button: JQuery
let $add_a_comment_textarea: JQuery
let $comment_attachment_input_blank: JQuery
let $reassign_assignment: JQuery
let fileIndex: number
let $add_attachment: JQuery
let $submissions_container: JQuery
let $iframe_holder: JQuery
let $avatar_image: JQuery
let $x_of_x_students: JQuery
let $grded_so_far: JQuery
let $average_score: JQuery
let $this_student_does_not_have_a_submission: JQuery
let $this_student_has_a_submission: JQuery
let $grade_container: JQuery
let $grade: JQuery
let $score: JQuery
let $deduction_box: JQuery
let $points_deducted: JQuery
let $final_grade: JQuery
let $average_score_wrapper: JQuery
let $submission_details: JQuery
let $multiple_submissions: JQuery
let $submission_late_notice: JQuery
let $submission_not_newest_notice: JQuery
let $enrollment_inactive_notice: JQuery
let $enrollment_concluded_notice: JQuery
let $submission_files_container: JQuery
let $submission_files_list: JQuery
let $submission_attachment_viewed_at: JQuery
let $submission_file_hidden: JQuery
let $assignment_submission_turnitin_report_url: JQuery
let $assignment_submission_originality_report_url: JQuery
let $assignment_submission_vericite_report_url: JQuery
let $assignment_submission_resubmit_to_vericite_url: JQuery
let $rubric_holder: JQuery
let $new_screen_capture_indicator_wrapper: JQuery
let $no_annotation_warning: JQuery
let $comment_submitted: JQuery
let $comment_submitted_message: JQuery
let $comment_saved: JQuery
let $comment_saved_message: JQuery
let $reassignment_complete: JQuery
let $selectmenu: SpeedgraderSelectMenu | null
let $word_count: JQuery
let originalRubric: JQuery
let browserableCssClasses: RegExp
let snapshotCache: Record<string, ScoringSnapshot | null>
let sectionToShow: string
let header: Header
let studentLabel: string
let groupLabel: string
let gradeeLabel: string
let sessionTimer: number
let isAdmin: boolean
let showSubmissionOverride: (submission: Submission) => void
let externalToolLaunchOptions = {singleLtiLaunch: false}
let externalToolLoaded = false
let provisionalGraderDisplayNames: Record<string, string | null>
let EG: SpeedGrader

const customProvisionalGraderLabel = I18n.t('Custom')
const anonymousAssignmentDetailedReportTooltip = I18n.t(
  'Cannot view detailed reports for anonymous assignments until grades are posted.'
)

const HISTORY_PUSH = 'push'
const HISTORY_REPLACE = 'replace'

const {enhanced_rubrics_enabled} = ENV ?? {}
type RubricSavedComments = {summary_data?: {saved_comments: Record<string, string[]>}}

const isRceLiteEnabled = () => ENV.FEATURES?.rce_lite_enabled_speedgrader_comments

function setGradeLoading(studentId: string, loading: boolean) {
  useStore.setState(state => {
    const gradesLoading = {...state.gradesLoading, [studentId]: loading}
    return {...state, gradesLoading}
  })
}

function setupHandleStatePopped() {
  window.addEventListener('popstate', EG.handleStatePopped)
}

function setupBeforeLeavingSpeedgrader() {
  window.addEventListener('beforeunload', EG.beforeLeavingSpeedgrader)
}

function teardownBeforeLeavingSpeedgrader() {
  externalToolLaunchOptions = {singleLtiLaunch: false}
  externalToolLoaded = false
  window.removeEventListener('beforeunload', EG.beforeLeavingSpeedgrader)
}

function toggleGradeVisibility(show: boolean): void {
  const gradeInput = $('#grading')
  if (show) {
    gradeInput.show().height('auto')
  } else {
    gradeInput.hide()
  }
}

const utils = {
  getParam(name: string) {
    const pathRegex = new RegExp(`${name}/([^/]+)`)
    const searchRegex = new RegExp(`${name}=([^&]+)`)
    const match =
      window.location.pathname.match(pathRegex) || window.location.search.match(searchRegex)

    if (!match) return false
    return match[1]
  },
  shouldHideStudentNames() {
    // this is for backwards compatability, we used to store the value as
    // strings "true" or "false", but now we store boolean true/false values.
    const settingVal = userSettings.get('eg_hide_student_names')
    return settingVal === true || settingVal === 'true' || ENV.force_anonymous_grading
  },
  sortByCriteria() {
    const settingVal = userSettings.get('eg_sort_by')
    return settingVal || 'alphabetically'
  },
}

function sectionSelectionOptions(
  courseSections: CourseSection[],
  groupGradingModeEnabled = false,
  selectedSectionId: null | string = null
): SelectOptionDefinition[] {
  if (courseSections.length <= 1 || groupGradingModeEnabled) {
    return []
  }

  let selectedSectionName = I18n.t('All Sections')
  const sectionOptions: SelectOptionDefinition[] = [
    {
      [anonymizableId]: 'section_all',
      data: {
        'section-id': 'all',
      },
      name: I18n.t('Show all sections'),
      className: {
        raw: 'section_all',
      },
      anonymizableId,
    },
  ]

  courseSections.forEach(section => {
    if (section.id === selectedSectionId) {
      selectedSectionName = section.name
    }

    sectionOptions.push({
      [anonymizableId]: `section_${section.id}`,
      data: {
        'section-id': section.id,
      },
      name: I18n.t('Change section to %{sectionName}', {sectionName: section.name}),
      className: {
        raw: `section_${section.id} ${selectedSectionId === section.id ? 'selected' : ''}`,
      },
      anonymizableId,
    })
  })

  return [
    {
      name: `Showing: ${selectedSectionName}`,
      options: sectionOptions,
    },
  ]
}

function mergeStudentsAndSubmission() {
  const jsonData = window.jsonData

  jsonData.studentsWithSubmissions = jsonData.context.students
  jsonData.studentMap = {}
  jsonData.studentEnrollmentMap = {}
  jsonData.studentSectionIdsMap = {}
  jsonData.submissionsMap = {}

  jsonData.context.enrollments.forEach((enrollment: Record<string, string>) => {
    const enrollmentAnonymizableUserId = enrollment[anonymizableUserId]
    jsonData.studentEnrollmentMap[enrollmentAnonymizableUserId] =
      jsonData.studentEnrollmentMap[enrollmentAnonymizableUserId] || []
    jsonData.studentSectionIdsMap[enrollmentAnonymizableUserId] =
      jsonData.studentSectionIdsMap[enrollmentAnonymizableUserId] || {}

    jsonData.studentEnrollmentMap[enrollmentAnonymizableUserId].push(enrollment)
    jsonData.studentSectionIdsMap[enrollmentAnonymizableUserId][enrollment.course_section_id] = true
  })

  jsonData.submissions.forEach((submission: any) => {
    jsonData.submissionsMap[submission[anonymizableUserId]] = submission
  })

  window.jsonData.studentsWithSubmissions = window.jsonData.studentsWithSubmissions.reduce(
    (students: StudentWithSubmission[], student: StudentWithSubmission, index: number) => {
      const submission = window.jsonData.submissionsMap[student[anonymizableId]]
      // Hide students that don't have a submission object. This is legacy support
      // for when we used to not create submission objects for assigned concluded students.
      // For all new assignments, every assigned student (regardless of concluded/inactive
      // status) should have a submission object.
      if (submission) {
        student.enrollments = window.jsonData.studentEnrollmentMap[student[anonymizableId]]
        student.section_ids = Object.keys(
          window.jsonData.studentSectionIdsMap[student[anonymizableId]]
        )
        student.submission = submission
        student.submission_state = SpeedgraderHelpers.submissionState(student, ENV.grading_role)
        student.index = index
        students.push(student)
      }

      return students
    },
    []
  )

  // need to presort by anonymous_id for anonymous assignments so that the index property can be consistent
  if (isAnonymous)
    jsonData.studentsWithSubmissions.sort((a: StudentWithSubmission, b: StudentWithSubmission) =>
      a.anonymous_name_position > b.anonymous_name_position ? 1 : -1
    )

  // handle showing students only in a certain section.
  if (!jsonData.GROUP_GRADING_MODE) {
    sectionToShow = ENV.selected_section_id
  }

  // We have already have done the filtering by section on the server, so this
  // is redundant (but not the worst thing in the world since we still need to
  // send the user away if there are no students in the section).
  if (sectionToShow) {
    sectionToShow = sectionToShow.toString()

    const studentsInSection = jsonData.studentsWithSubmissions.filter(
      (student: StudentWithSubmission) => student.section_ids.includes(sectionToShow)
    )

    if (
      studentsInSection.length > 0 &&
      !(studentsInSection.length === 1 && studentsInSection[0].fake_student)
    ) {
      jsonData.studentsWithSubmissions = studentsInSection
    } else {
      // eslint-disable-next-line no-alert
      window.alert(
        I18n.t(
          'alerts.no_students_in_section',
          'Could not find any students in that section, falling back to showing all sections.'
        )
      )
      EG.changeToSection('all')
    }
  }

  jsonData.studentMap = keyBy(jsonData.studentsWithSubmissions, anonymizableId)

  switch (userSettings.get('eg_sort_by')) {
    case 'submitted_at': {
      jsonData.studentsWithSubmissions.sort(
        EG.compareStudentsBy(student => {
          const submittedAt = student && student.submission && student.submission.submitted_at
          if (submittedAt) {
            // @ts-expect-error
            return +tz.parse(submittedAt)
          } else {
            // puts the unsubmitted assignments at the bottom
            return Number.NaN
          }
        })
      )
      break
    }

    case 'submission_status': {
      jsonData.studentsWithSubmissions.sort(
        EG.compareStudentsBy(
          student =>
            student && SpeedgraderHelpers.submissionStateSortingValue(student, ENV.grading_role)
        )
      )
      break
    }

    case 'submission_status_randomize': {
      jsonData.studentsWithSubmissions = SpeedgraderHelpers.randomizedStudentSorter(
        jsonData.studentsWithSubmissions,
        student =>
          SpeedgraderHelpers.submissionStateSortingValue(student, ENV.grading_role) + Math.random()
      )
      break
    }

    case 'randomize': {
      jsonData.studentsWithSubmissions = SpeedgraderHelpers.randomizedStudentSorter(
        jsonData.studentsWithSubmissions
      )
      break
    }

    // The list of students is sorted alphabetically on the server by student last name.
    default: {
      // sorting for isAnonymous occurred earlier before setting up studentMap
      if (!isAnonymous && utils.shouldHideStudentNames()) {
        window.jsonData.studentsWithSubmissions.sort(
          EG.compareStudentsBy((student: StudentWithSubmission) => {
            const studentIndex = student.index || 0
            // adding 1 to avoid issues with index 0 being given 'falsey treatment' in compareStudentsBy
            return studentIndex + 1
          })
        )
      }
    }
  }
}

function handleStudentOrSectionSelected(
  newStudentOrSection: string,
  historyBehavior: null | 'push' | 'replace' = null
) {
  if (newStudentOrSection && newStudentOrSection.match(/^section_(\d+|all)$/)) {
    const sectionId = newStudentOrSection.replace(/^section_/, '')
    EG.changeToSection(sectionId)
  } else {
    EG.handleStudentChanged(historyBehavior)
  }
}

function initDropdown() {
  const hideStudentNames = utils.shouldHideStudentNames()
  $('#hide_student_names').prop('checked', hideStudentNames)

  $('#show_new_sg_ui').on('click', function () {
    const searchParams = new URLSearchParams(window.location.search)

    if (searchParams.has('platform_sg')) {
      searchParams.set('platform_sg', 'true')

      const newUrl = window.location.pathname + '?' + searchParams.toString()

      window.location.href = newUrl
    }
  })

  const optionsArray = window.jsonData.studentsWithSubmissions.map(
    (student: StudentWithSubmission) => {
      const {submission_state, submission} = student
      let {name} = student
      const className = SpeedgraderHelpers.classNameBasedOnStudent({submission_state, submission})
      if (hideStudentNames || isAnonymous) {
        name = anonymousName(student)
      }

      return {[anonymizableId]: student[anonymizableId], anonymizableId, name, className}
    }
  )

  const sectionSelectionOptionList = sectionSelectionOptions(
    window.jsonData.context.active_course_sections,
    window.jsonData.GROUP_GRADING_MODE,
    sectionToShow
  )

  $selectmenu = new SpeedgraderSelectMenu(sectionSelectionOptionList.concat(optionsArray))
  $selectmenu?.appendTo('#combo_box_container', (event: JQuery.ClickEvent) => {
    handleStudentOrSectionSelected(String($(event.target).val()), HISTORY_PUSH)
  })

  if (
    window.jsonData.context.active_course_sections.length &&
    window.jsonData.context.active_course_sections.length > 1 &&
    !window.jsonData.GROUP_GRADING_MODE
  ) {
    const $selectmenu_list = $selectmenu?.data('ui-selectmenu').list
    const $menu = $('#section-menu')

    $menu
      .find('ul')
      .append(
        $.map(
          window.jsonData.context.active_course_sections,
          section =>
            `<li><a class="section_${section.id}" data-section-id="${
              section.id
            }" href="#">${htmlEscape(section.name)}</a></li>`
        ).join('')
      )

    $menu
      .insertBefore($selectmenu_list)
      .bind('mouseenter mouseleave', function (event) {
        $(this)
          .toggleClass(
            'ui-selectmenu-item-selected ui-selectmenu-item-focus ui-state-hover',
            event.type === 'mouseenter'
          )
          .find('ul')
          .toggle(event.type === 'mouseenter')
      })
      .find('ul')
      .hide()
      .menu()
      .on('click mousedown', 'a', function (_event) {
        EG.changeToSection($(this).data('section-id'))
      })

    if (sectionToShow) {
      const text = $.map(window.jsonData.context.active_course_sections, section => {
        // eslint-disable-next-line eqeqeq
        if (section.id == sectionToShow) {
          return section.name
        }
      }).join(', ')

      $('#section_currently_showing').text(text)
      $menu
        .find('ul li a')
        .removeClass('selected')
        .filter(`[data-section-id=${sectionToShow}]`)
        .addClass('selected')
    }

    $selectmenu
      .selectmenu('option', 'open', () => {
        $selectmenu_list
          .find('li:first')
          .css('margin-top', `${$selectmenu_list.find('li').height()}px`)
        $menu.show().css({
          left: $selectmenu_list.css('left'),
          top: $selectmenu_list.css('top'),
          width: $selectmenu_list.width(),
          'z-index': Number($selectmenu_list.css('z-index')) + 1,
        })
      })
      .selectmenu('option', 'close', () => {
        $menu.hide()
      })
  }
}

function setupPostPolicies() {
  const gradesPublished =
    !window.jsonData.moderated_grading || window.jsonData.grades_published_at != null

  EG.postPolicies = new PostPolicies({
    assignment: {
      anonymousGrading: window.jsonData.anonymous_grading,
      gradesPublished,
      id: window.jsonData.id,
      name: window.jsonData.title,
    },
    sections: window.jsonData.context.active_course_sections,
    updateSubmission: EG.setOrUpdateSubmission,
    afterUpdateSubmission() {
      EG.showGrade()
    },
  })

  renderPostGradesMenu(EG)
}

type Header = ReturnType<typeof setupHeader>

function setupHeader() {
  const elements = {
    nav: $gradebook_header.find('#prev-student-button, #next-student-button'),
    settings: {form: $('#settings_form')},
  }

  return {
    elements,
    courseId: utils.getParam('courses'),
    assignmentId: utils.getParam('assignment_id'),
    init() {
      this.addEvents()
      this.createModals()
      return this
    },
    addEvents() {
      this.elements.nav.click($.proxy(this.toAssignment, this))
      this.elements.settings.form.submit(this.submitSettingsForm.bind(this))
    },
    createModals() {
      this.elements.settings.form
        .dialog({
          autoOpen: false,
          modal: true,
          resizable: false,
          width: 400,
          zIndex: 1000,
        })
        .fixDialogButtons()
      // FF hack - when reloading the page, firefox seems to "remember" the disabled state of this
      // button. So here we'll manually re-enable it.
      this.elements.settings.form.find('.submit_button').removeAttr('disabled')
    },

    toAssignment(e: JQuery.ClickEvent) {
      e.preventDefault()
      const classes = e.target.getAttribute('class').split(' ')
      if (classes.includes('prev')) {
        EG.prev()
      } else if (classes.includes('next')) {
        EG.next()
      }
    },

    keyboardShortcutInfoModal() {
      if (!ENV.disable_keyboard_shortcuts) {
        const questionMarkKeyDown = $.Event('keydown', {keyCode: 191, shiftKey: true})
        $(document).trigger(questionMarkKeyDown)
      }
    },

    submitSettingsForm(e: JQuery.SubmitEvent) {
      e.preventDefault()

      const sortBy = $('#eg_sort_by').val()
      const sortByChanged = sortBy !== utils.sortByCriteria()
      userSettings.set('eg_sort_by', sortBy)

      let hideNamesChanged = false
      if (!ENV.force_anonymous_grading) {
        const hideNames = $('#hide_student_names').prop('checked')
        hideNamesChanged = hideNames !== utils.shouldHideStudentNames()
        userSettings.set('eg_hide_student_names', hideNames)
      }

      const isClassicQuiz = !!window.jsonData.context.quiz
      const needsReload = hideNamesChanged || sortByChanged || isClassicQuiz
      if (needsReload) {
        $(e.target)
          .find('.submit_button')
          .prop('disabled', true)
          .text(I18n.t('buttons.saving_settings', 'Saving Settings...'))
      } else {
        this.elements.settings.form.dialog('close')
      }

      const gradeByQuestion = !!$('#enable_speedgrader_grade_by_question').prop('checked')
      if (gradeByQuestion !== ENV.GRADE_BY_QUESTION) {
        ENV.GRADE_BY_QUESTION = gradeByQuestion
        QuizzesNextSpeedGrading.postGradeByQuestionChangeMessage($iframe_holder, gradeByQuestion)
      }

      // eslint-disable-next-line promise/catch-or-return
      $.post(ENV.settings_url, {
        enable_speedgrader_grade_by_question: gradeByQuestion,
      }).then(() => {
        if (needsReload) {
          SpeedgraderHelpers.reloadPage()
        }
      })
    },

    showSettingsModal(event: Event) {
      if (event) {
        event.preventDefault()
      }
      this.elements.settings.form.dialog('open')
    },
  }
}

function renderProgressIcon(attachment: Attachment) {
  const mountPoint = document.getElementById('react_pill_container')
  if (!mountPoint) throw new Error('Could not find mount point for react_pill_container')
  const iconAndTipMap = {
    pending: {
      icon: <IconUploadLine />,
      tip: I18n.t('Uploading Submission'),
    },
    failed: {
      icon: <IconWarningLine />,
      tip: I18n.t('Submission Failed to Submit'),
    },
    default: {
      icon: <IconCheckMarkIndeterminateLine />,
      tip: I18n.t('No File Submitted'),
    },
  }

  if (attachment.upload_status === 'success') {
    ReactDOM.unmountComponentAtNode(mountPoint)
  } else {
    const {icon, tip} = iconAndTipMap[attachment.upload_status] || iconAndTipMap.default
    const tooltip = (
      <Tooltip renderTip={tip} on={['click', 'hover', 'focus']}>
        <IconButton
          renderIcon={icon}
          withBorder={false}
          withBackground={false}
          screenReaderLabel={I18n.t('Toggle tooltip')}
        />
      </Tooltip>
    )
    ReactDOM.render(tooltip, mountPoint)
  }
}

function renderHiddenSubmissionPill(submission: Submission) {
  const mountPoint = document.getElementById(SPEED_GRADER_HIDDEN_SUBMISSION_PILL_MOUNT_POINT)
  if (!mountPoint) throw new Error('hidden submission pill mount point not found')

  if (isPostable(submission)) {
    ReactDOM.render(
      <Pill color="warning" margin="0 0 small">
        {I18n.t('Hidden')}
      </Pill>,
      mountPoint
    )
  } else {
    ReactDOM.unmountComponentAtNode(mountPoint)
  }
}

function renderCheckpoints(submission: Submission) {
  const mountPoint = document.getElementById(SPEED_GRADER_CHECKPOINTS_MOUNT_POINT)

  if (mountPoint) {
    ReactDOM.render(
      <SpeedGraderCheckpointsWrapper
        courseId={ENV.course_id}
        assignmentId={submission.assignment_id}
        studentId={submission.user_id}
      />,
      mountPoint
    )
  }
}

function renderRubricsCheckpointsInfo() {
  const mountPoint = document.getElementById('rubrics_checkpoints_info')

  if (mountPoint) {
    ReactDOM.render(
<<<<<<< HEAD
      <Alert variant="info">
=======
      <Alert variant="info" margin="medium none">
>>>>>>> d6e31a27
        {I18n.t('Rubrics do not auto-populate grades for checkpoints.')}
      </Alert>,
      mountPoint
    )
  }
}

function renderDiscussionsNavigation() {
  const mountPoint = document.getElementById(SPEED_GRADER_DISCUSSIONS_NAVIGATION_MOUNT_POINT)

  if (mountPoint) {
    ReactDOM.render(<SpeedGraderDiscussionsNavigation />, mountPoint)
  }
}

function clearDiscussionsNavigation() {
  const mountPoint = document.getElementById(SPEED_GRADER_DISCUSSIONS_NAVIGATION_MOUNT_POINT)

  if (mountPoint) {
    ReactDOM.unmountComponentAtNode(mountPoint)
  }
}

const setCommentText = (comment: string, shouldRerender: boolean) => {
  if ($add_a_comment_textarea) {
    $add_a_comment_textarea.data('textarea', comment)
  }
  if (shouldRerender) {
    renderCommentTextArea()
  }
}

function renderCommentTextArea(readOnly = false) {
  // unmounting is a temporary workaround for INSTUI-870 to allow
  // for textarea minheight to be reset
  unmountCommentTextArea()
  function getTextAreaRef(textarea: HTMLTextAreaElement) {
    $add_a_comment_textarea = $(textarea)
  }

  const currentText = $add_a_comment_textarea.data('textarea')

  ReactDOM.render(
    <CommentArea
      getTextAreaRef={getTextAreaRef}
      courseId={ENV.course_id}
      userId={ENV.current_user_id!}
      useRCELite={isRceLiteEnabled()}
      handleCommentChange={setCommentText}
      currentText={currentText}
      readOnly={readOnly}
    />,
    document.getElementById(SPEED_GRADER_COMMENT_TEXTAREA_MOUNT_POINT)
  )
}

function initCommentBox() {
  renderCommentTextArea()

  $('.media_comment_link').click(event => {
    event.preventDefault()
    if ($('.media_comment_link').hasClass('ui-state-disabled')) {
      return
    }
    const studentIdAtTimeOfClick = EG.currentStudent[anonymizableId]

    $('#media_media_recording')
      .show()
      .find('.media_recording')
      .mediaComment(
        'create',
        'any',
        (id: string, type: string) => {
          const studentIdAtCreateComplete = EG.currentStudent[anonymizableId]
          if (studentIdAtTimeOfClick === studentIdAtCreateComplete) {
            $('#media_media_recording').data('comment_id', id).data('comment_type', type)
          }

          EG.addSubmissionComment(undefined, studentIdAtTimeOfClick)
        },
        () => {
          EG.revertFromFormSubmit()
        },
        true
      )
  })

  $(document).on('click', '#media_recorder_container a', hideMediaRecorderContainer)

  // handle speech to text for browsers that can (right now only chrome)
  function browserSupportsSpeech() {
    return 'webkitSpeechRecognition' in window
  }

  if (browserSupportsSpeech()) {
    // eslint-disable-next-line new-cap
    const recognition = new window.webkitSpeechRecognition()
    const messages = {
      begin: I18n.t('begin_record_prompt', 'Click the "Record" button to begin.'),
      allow: I18n.t('allow_message', 'Click the "Allow" button to begin recording.'),
      recording: I18n.t('recording_message', 'Recording...'),
      recording_expired: I18n.t(
        'recording_expired_message',
        'Speech recognition has expired due to inactivity. Click the "Stop" button to use current text for comment or "Cancel" to discard.'
      ),
      mic_blocked: I18n.t(
        'mic_blocked_message',
        'Permission to use microphone is blocked. To change, go to chrome://settings/content/microphone'
      ),
      no_speech: I18n.t(
        'nodetect_message',
        'No speech was detected. You may need to adjust your microphone settings.'
      ),
    }

    configureRecognition(recognition, messages)

    const processSpeech = function ($this: JQuery<HTMLElement>) {
      if ($('#record_button').attr('recording') === 'true') {
        recognition.stop()
        const current_comment = $('#final_results').html() + $('#interim_results').html()
        if (isRceLiteEnabled()) {
          $add_a_comment_textarea.data('textarea', formatComment(current_comment))
          renderCommentTextArea()
        } else {
          $add_a_comment_textarea.val(formatComment(current_comment))
        }
        $this.dialog('close').remove()
      } else {
        recognition.start()
        $('#dialog_message').text(messages.allow)
      }
    }

    const formatComment = function (current_comment: string) {
      return current_comment.replace(/<p><\/p>/g, '\n\n').replace(/<br>/g, '\n')
    }

    $('.speech_recognition_link').click(() => {
      if ($('.speech_recognition_link').hasClass('ui-state-disabled')) {
        return false
      }
      $(
        speechRecognitionTemplate({
          message: messages.begin,
        })
      ).dialog({
        title: I18n.t('titles.click_to_record', 'Speech to Text'),
        minWidth: 450,
        minHeight: 200,
        dialogClass: 'no-close',
        buttons: [
          {
            class: 'dialog_button',
            text: I18n.t('buttons.dialog_buttons', 'Cancel'),
            click() {
              recognition.stop()
              $(this).dialog('close').remove()
            },
          },
          {
            id: 'record_button',
            class: 'dialog_button',
            'aria-label': I18n.t('dialog_button.aria_record', 'Click to record'),
            recording: false,
            html: '<div></div>',
            click() {
              const $this = $(this)
              processSpeech($this)
            },
          },
        ],
        close() {
          recognition.stop()
          $(this).dialog('close').remove()
        },
        modal: true,
        zIndex: 1000,
      })
      return false
    })
    // show the div that contains the button because it is hidden from browsers that dont support speech
    $('.speech_recognition_link').closest('div.speech-recognition').show()
  }
}

function assessmentBelongsToCurrentUser(assessment: RubricAssessment) {
  if (!assessment) {
    return false
  }

  if (anonymousGraders) {
    return ENV.current_anonymous_id === assessment.anonymous_assessor_id
  } else {
    return ENV.current_user_id === assessment.assessor_id
  }
}

function handleSelectedRubricAssessmentChanged({validateEnteredData = true} = {}) {
  // This function is triggered both when we assess a student and when we switch
  // students. In the former case, we want populateNewRubricSummary to check the
  // data we entered and show an alert if the grader tried to assign more points
  // to an outcome than it allows (and the course does not allow extra credit).
  // In the latter case, because this function is called *before* the editing
  // data is switched over to the new student, we don't want to perform the
  // comparison since it could result in specious alerts being shown.
  const editingData = validateEnteredData
    ? rubricAssessment.assessmentData($('#rubric_full'))
    : null
  const selectedAssessment = getSelectedAssessment(EG)
  rubricAssessment.populateNewRubricSummary(
    $('#rubric_summary_holder .rubric_summary'),
    selectedAssessment,
    window.jsonData.rubric_association,
    editingData
  )

  let showEditButton = true
  if (isModerated) {
    showEditButton = !selectedAssessment || assessmentBelongsToCurrentUser(selectedAssessment)
  }
  $('#rubric_assessments_list_and_edit_button_holder .edit').showIf(showEditButton)

  if (enhanced_rubrics_enabled) {
    useStore.setState({
      studentAssessment: (selectedAssessment ?? {}) as RubricAssessmentUnderscore,
    })
  }
}

function initRubricStuff() {
  $('#rubric_summary_container .button-container')
    .appendTo('#rubric_assessments_list_and_edit_button_holder')
    .find('.edit')
    .text(I18n.t('edit_view_rubric', 'View Rubric'))

  $('.toggle_full_rubric, .hide_rubric_link').click(e => {
    e.preventDefault()
    EG.toggleFullRubric()
  })

  $('#rubric_assessments_select').on('change', () => {
    handleSelectedRubricAssessmentChanged()
  })

  $('.save_rubric_button').click(function () {
    const $rubric = $(this).parents('#rubric_holder').find('.rubric')
    const data = rubricAssessment.assessmentData($rubric)
    EG.saveRubricAssessment(data, $rubric)
  })
}

function initKeyCodes() {
  if (ENV.disable_keyboard_shortcuts) {
    return
  }
  const keycodeOptions = {
    keyCodes: 'j k p n c r g',
    ignore: 'input, textarea, embed, object',
  }

  $window.keycodes(keycodeOptions, event => {
    event.preventDefault()
    event.stopPropagation()
    const {keyString} = event

    if (keyString === 'k' || keyString === 'p') {
      EG.prev() // goto Previous Student
    } else if (keyString === 'j' || keyString === 'n') {
      EG.next() // goto Next Student
    } else if (keyString === 'c') {
      $add_a_comment_textarea.focus() // add comment
    } else if (keyString === 'g') {
      $grade.focus() // focus on grade
    } else if (keyString === 'r') {
      EG.toggleFullRubric() // focus rubric
    }
  })
}

function initGroupAssignmentMode() {
  if (window.jsonData.GROUP_GRADING_MODE) {
    gradeeLabel = groupLabel
  }
}

function refreshGrades(
  callback: (submission: Submission) => void,
  retry?: (submission: Submission, originalSubmission: Submission, numRequests: number) => boolean,
  retryDelay?: number
) {
  const courseId = ENV.course_id
  const originalSubmission = {...EG.currentStudent.submission}
  const assignmentId = originalSubmission.assignment_id
  const studentId = originalSubmission[anonymizableUserId]
  const resourceSegment = isAnonymous ? 'anonymous_submissions' : 'submissions'
  const params = {'include[]': 'submission_history'}
  const url = `/api/v1/courses/${courseId}/assignments/${assignmentId}/${resourceSegment}/${studentId}.json`
  const currentStudentIDAsOfAjaxCall = EG.currentStudent[anonymizableId]
  const onSuccess = (submission: Submission) => {
    const studentToRefresh = window.jsonData.studentMap[currentStudentIDAsOfAjaxCall]
    EG.setOrUpdateSubmission(submission)

    EG.updateSelectMenuStatus(studentToRefresh)
    if (studentToRefresh === EG.currentStudent) {
      EG.showGrade()
    }

    if (callback) {
      callback(submission)
    }
  }

  let numRequests = 0
  const fetchSubmission = () => {
    numRequests += 1
    $.getJSON(url, params, submission => {
      if (retry?.(submission, originalSubmission, numRequests)) {
        setGradeLoading(currentStudentIDAsOfAjaxCall, true)
        retryDelay ? setTimeout(fetchSubmission, retryDelay) : fetchSubmission()
      } else {
        setGradeLoading(currentStudentIDAsOfAjaxCall, false)
        onSuccess(submission)
      }
    })
  }

  fetchSubmission()
}

$.extend(INST, {
  refreshGrades,
  refreshQuizSubmissionSnapshot(data: ScoringSnapshot) {
    snapshotCache[`${data.user_id}_${data.version_number}`] = data
    if (data.last_question_touched) {
      INST.lastQuestionTouched = data.last_question_touched
    }
  },
  clearQuizSubmissionSnapshot(data: {user_id: string; version_number: string}) {
    snapshotCache[`${data.user_id}_${data.version_number}`] = null
  },
  getQuizSubmissionSnapshot(user_id: string, version_number: string) {
    return snapshotCache[`${user_id}_${version_number}`]
  },
})

function renderSubmissionCommentsDownloadLink(submission: HistoricalSubmission) {
  const mountPoint = document.getElementById(SPEED_GRADER_SUBMISSION_COMMENTS_DOWNLOAD_MOUNT_POINT)
  if (!mountPoint) throw new Error('SpeedGrader: mount point not found')
  if (isAnonymous) {
    mountPoint.innerHTML = ''
  } else {
    mountPoint.innerHTML = `<a href="/submissions/${htmlEscape(
      submission.id || ''
    )}/comments.pdf" target="_blank">${htmlEscape(I18n.t('Download Submission Comments'))}</a>`
  }
  return mountPoint
}

function availableMountPointForStatusMenu() {
  const elementId = $submission_details.is(':hidden')
    ? SPEED_GRADER_EDIT_STATUS_MENU_SECONDARY_MOUNT_POINT
    : SPEED_GRADER_EDIT_STATUS_MENU_MOUNT_POINT
  return document.getElementById(elementId)
}

function statusMenuComponent(submission: Submission) {
  return (
    <SpeedGraderStatusMenu
      key={submission.id}
      lateSubmissionInterval={ENV.late_policy?.late_submission_interval || 'day'}
      locale={ENV.LOCALE}
      secondsLate={submission.seconds_late || 0}
      selection={determineSubmissionSelection(submission)}
      updateSubmission={updateSubmissionAndPageEffects}
      cachedDueDate={submission.cached_due_date}
      customStatuses={(ENV.custom_grade_statuses as GradeStatusUnderscore[])?.filter(
        status => status.applies_to_submissions
      )}
    />
  )
}

function updateSubmissionAndPageEffects(data?: {
  excuse?: boolean
  latePolicyStatus?: string
  secondsLateOverride?: number
  customGradeStatusId?: string
}) {
  const submission = EG.currentStudent.submission

  makeSubmissionUpdateRequest(submission, isAnonymous, ENV.course_id, data)
    .then(() => {
      refreshGrades(() => {
        EG.showSubmissionDetails()
        if (availableMountPointForStatusMenu()) {
          const mountPoint = availableMountPointForStatusMenu()
          if (!mountPoint) throw new Error('SpeedGrader: mount point for status menu not found')
          if (!window.jsonData.has_sub_assignments) {
            renderStatusMenu(statusMenuComponent(submission), mountPoint)
          }
        }
      })
    })
    .catch(showFlashError())
}

// Public Variables and Methods
EG = {
  // @ts-expect-error
  currentStudent: null,
  refreshGrades,

  domReady() {
    function makeFullWidth() {
      $full_width_container.addClass('full_width')
      $left_side.css('width', '')
      $right_side.css('width', '')
    }
    $(document).mouseup(_event => {
      $resize_overlay.hide()
    })
    // it should disappear before it's clickable, but just in case...
    $resize_overlay.click(function (this: HTMLElement, _event) {
      $(this).hide()
    })
    $width_resizer
      .mousedown(_event => {
        $resize_overlay.show()
      })
      .draggable({
        axis: 'x',
        cursor: 'crosshair',
        scroll: false,
        containment: '#full_width_container',
        snap: '#full_width_container',
        appendTo: '#full_width_container',
        helper() {
          return $width_resizer.clone().addClass('clone')
        },
        snapTolerance: 200,
        drag(event: Event, ui) {
          const offset = ui.offset
          const windowWidth = $window.width() as number
          $left_side.width(`${(offset.left / windowWidth) * 100}%`)
          $right_side.width(`${100 - (offset.left / windowWidth) * 100}%`)
          $width_resizer.css('left', '0')
          if (windowWidth - offset.left < $(this).draggable('option', 'snapTolerance')) {
            makeFullWidth()
          } else {
            $full_width_container.removeClass('full_width')
          }
          if (offset.left < $(this).draggable('option', 'snapTolerance')) {
            $left_side.width('0%')
            $right_side.width('100%')
          }
        },
        stop(event: Event, _ui) {
          event.stopImmediatePropagation()
          $resize_overlay.hide()
        },
      })
      .click(function (this: HTMLElement, event) {
        event.preventDefault()
        if ($full_width_container.hasClass('full_width')) {
          $full_width_container.removeClass('full_width')
        } else {
          makeFullWidth()
          $(this).addClass('highlight', 100, function (this: HTMLElement) {
            $(this).removeClass('highlight', 4000)
          })
        }
      })

    $grade.change(EG.handleGradeSubmit)

    $multiple_submissions.change(_e => {
      // @ts-expect-error
      if (typeof EG.currentStudent.submission === 'undefined') EG.currentStudent.submission = {}
      const i =
        $('#submission_to_view').val() || EG.currentStudent.submission.submission_history.length - 1
      EG.currentStudent.submission.currentSelectedIndex = parseInt(String(i), 10)
      EG.handleSubmissionSelectionChange()
    })

    initRubricStuff()

    if (ENV.can_comment_on_submission) {
      initCommentBox()
    }

    EG.initComments()
    header.init()
    initKeyCodes()

    $('.dismiss_alert').click(function (e) {
      e.preventDefault()
      $(this).closest('.alert').hide()
    })

    $('#eg_sort_by').val(userSettings.get('eg_sort_by') || '')
    $('#submit_same_score').click((e: JQuery.ClickEvent) => {
      // By passing true as the second argument, we're telling
      // handleGradeSubmit to use the existing previous submission score
      // for the current grade.
      EG.handleGradeSubmit(e, true)
      e.preventDefault()
    })

    setupBeforeLeavingSpeedgrader()
  },

  jsonReady() {
    isAnonymous = setupIsAnonymous(window.jsonData)
    isModerated = setupIsModerated(window.jsonData)
    isMostRecentAttempt = true
    anonymousGraders = setupAnonymousGraders(window.jsonData)
    anonymizableId = setupAnonymizableId(isAnonymous)
    anonymizableUserId = setupAnonymizableUserId(isAnonymous)
    anonymizableStudentId = setupAnonymizableStudentId(isAnonymous)
    anonymizableAuthorId = setupAnonymizableAuthorId(isAnonymous)

    mergeStudentsAndSubmission()

    if (window.jsonData.GROUP_GRADING_MODE && !window.jsonData.studentsWithSubmissions.length) {
      if (SpeedgraderHelpers.getHistory().length === 1) {
        // eslint-disable-next-line no-alert
        window.alert(
          I18n.t(
            'alerts.no_students_in_groups_close',
            "Sorry, submissions for this assignment cannot be graded in SpeedGrader because there are no assigned users. Please assign users to this group set and try again. Click 'OK' to close this window."
          )
        )
        window.close()
      } else {
        // eslint-disable-next-line no-alert
        window.alert(
          I18n.t(
            'alerts.no_students_in_groups_back',
            "Sorry, submissions for this assignment cannot be graded in SpeedGrader because there are no assigned users. Please assign users to this group set and try again. Click 'OK' to go back."
          )
        )
        SpeedgraderHelpers.getHistory().back()
      }
    } else if (!window.jsonData.studentsWithSubmissions.length) {
      // If we're trying to load a section with no students, we already showed
      // a "could not find any students in that section" alert and arranged
      // for a reload of the page, so don't show a second alert--but also don't
      // execute the else clause below this one since we don't want to set up
      // the rest of SpeedGrader
      if (sectionToShow == null) {
        // eslint-disable-next-line no-alert
        window.alert(
          I18n.t(
            'alerts.no_active_students',
            'Sorry, there are either no active students in the course or none are gradable by you.'
          )
        )
        SpeedgraderHelpers.getHistory().back()
      }
    } else {
      // unmount spinner
      const spinnerMount = document.getElementById('speed_grader_loading')
      if (spinnerMount) ReactDOM.unmountComponentAtNode(spinnerMount)
      $('#speed_grader_loading').hide()
      $('#gradebook_header, #full_width_container').show()
      initDropdown()
      initGroupAssignmentMode()
      setupHandleStatePopped()

      if (ENV.student_group_reason_for_change != null) {
        SpeedGraderAlerts.showStudentGroupChangeAlert({
          selectedStudentGroup: ENV.selected_student_group,
          reasonForChange: ENV.student_group_reason_for_change,
        })
      }
      setupPostPolicies()
    }
  },

  parseDocumentQuery() {
    return qs.parse(document.location.search, {ignoreQueryPrefix: true})
  },

  setInitiallyLoadedStudent() {
    let initialStudentId

    const queryParams = EG.parseDocumentQuery()
    if (queryParams && queryParams[anonymizableStudentId]) {
      initialStudentId = queryParams[anonymizableStudentId]
    } else if (SpeedgraderHelpers.getLocationHash() !== '') {
      initialStudentId = extractStudentIdFromHash(
        SpeedgraderHelpers.getLocationHash(),
        anonymizableStudentId
      )
    }
    SpeedgraderHelpers.setLocationHash('')

    const attemptParam = utils.getParam('attempt')
    if (attemptParam) {
      EG.initialVersion = parseInt(attemptParam, 10) - 1
    }

    // Check if this student ID "resolves" to a different one (e.g., it's an
    // invalid ID, or is in a group with someone else as a representative).
    const resolvedId = EG.resolveStudentId(initialStudentId)

    EG.goToStudent(resolvedId, HISTORY_REPLACE)
  },

  setupGradeLoadingSpinner() {
    ReactDOM.render(
      <GradeLoadingSpinner onLoadingChange={loading => toggleGradeVisibility(!loading)} />,
      document.getElementById('grades-loading-spinner')
    )
  },

  // Exists for testing purposes only
  setState(state) {
    useStore.setState(state)
  },

  anyUnpostedComment() {
    const comment = isRceLiteEnabled()
      ? $add_a_comment_textarea.data('textarea')
      : $add_a_comment_textarea.val()
    return !!(
      $.trim(comment as string).length ||
      $('#media_media_recording').data('comment_id') ||
      $add_a_comment.find("input[type='file']:visible").length
    )
  },

  skipRelativeToCurrentIndex(offset) {
    const nextStudent = (offset_: number) => {
      // if we switch student, we don't have the data for the correct entry. so for now we empty it.
      ENV.ENTRY_ID = ''
      const {length: students} = window.jsonData.studentsWithSubmissions
      const newIndex = (this.currentIndex() + offset_ + students) % students
      this.goToStudent(
        window.jsonData.studentsWithSubmissions[newIndex][anonymizableId],
        HISTORY_PUSH
      )
      const nextSubmission = window.jsonData.studentsWithSubmissions[newIndex].submission
      if (nextSubmission.missing && nextSubmission.grader_id) {
        updateSubmissionAndPageEffects()
      }
    }

    const doNotShowModalSetting = 'speedgrader.dont_show_unposted_comment_dialog.' + assignmentUrl

    if (!userSettings.get(doNotShowModalSetting) && this.anyUnpostedComment()) {
      const closeDialog = () => {
        if ($(document).find('.do-not-show-again input').is(':checked')) {
          userSettings.set(doNotShowModalSetting, true)
        }
        $dialog.dialog('close')
        $dialog.dialog('destroy').remove() // this actually removes it from DOM
      }

      const $dialog = $(
        unsubmittedCommentsTemplate({
          message: I18n.t(
            'You have created a comment that has not been posted. Do you want to proceed and save this comment as a draft? (You can post draft comments at any time.)'
          ),
        })
      ).dialog({
        title: I18n.t('Your comment is not posted'),
        minWidth: 500,
        minHeight: 200,
        resizable: false,
        dialogClass: 'no-close',
        modal: true,
        create(_e, _ui) {
          const pane = $(this).dialog('widget').find('.ui-dialog-buttonpane')
          $(
            `<label class='do-not-show-again'><input type='checkbox'/>&nbsp;${I18n.t(
              'Do not show again for this assignment'
            )}</label>`
          ).prependTo(pane)
        },
        buttons: [
          {
            id: 'unposted_comment_cancel',
            class: 'dialog_button',
            text: I18n.t('Cancel'),
            click: () => {
              closeDialog()
            },
          },
          {
            id: 'unposted_comment_proceed',
            class: 'dialog_button',
            text: I18n.t('Proceed'),
            click: () => {
              closeDialog()
              nextStudent(offset)
            },
          },
        ],
        zIndex: 1000,
      })
    } else {
      nextStudent(offset)
    }
  },

  next() {
    this.skipRelativeToCurrentIndex(1)
    const studentInfo = this.getStudentNameAndGrade()
    $('#aria_name_alert').text(studentInfo)
  },

  prev() {
    this.skipRelativeToCurrentIndex(-1)
    const studentInfo = this.getStudentNameAndGrade()
    $('#aria_name_alert').text(studentInfo)
  },

  getStudentNameAndGrade: (student = EG.currentStudent) => {
    let studentName
    if (utils.shouldHideStudentNames()) {
      studentName = anonymousName(student)
    } else {
      studentName = student.name
    }

    const submissionStatus = SpeedgraderHelpers.classNameBasedOnStudent(student)
    return `${studentName} - ${submissionStatus.formatted}`
  },

  toggleFullRubric(force) {
    // if there is no rubric associated with this assignment, then the edit
    // rubric thing should never be shown.  the view should make sure that
    // the edit rubric html is not even there but we also want to make sure
    // that pressing "r" wont make it appear either
    if (!window.jsonData.rubric_association) {
      return false
    }

    const isClosed = force === 'close'

    if (enhanced_rubrics_enabled) {
      const isOpen = isClosed ? false : !useStore.getState().rubricAssessmentTrayOpen
      useStore.setState({rubricAssessmentTrayOpen: isOpen})
      toggleGradeVisibility(!isOpen)
      this.refreshFullRubric()

      if (!isOpen) {
        $('.toggle_full_rubric').focus()
      }

      return
    }

    const rubricFull = selectors.get('#rubric_full')

    if (rubricFull.filter(':visible').length || isClosed) {
      $('#submission_sticker_mount_point').show()
      toggleGradeVisibility(true)
      rubricFull.fadeOut()
      $('.toggle_full_rubric').focus()
    } else {
      rubricFull.fadeIn()
      toggleGradeVisibility(false)
      $('#submission_sticker_mount_point').hide()
      this.refreshFullRubric()
      originalRubric = EG.getOriginalRubricInfo()
      rubricFull.find('.rubric_title .title').focus()
    }
  },

  refreshFullRubric() {
    if (enhanced_rubrics_enabled) {
      return
    }

    const rubricFull = selectors.get('#rubric_full')
    if (!window.jsonData.rubric_association) {
      return
    }
    if (!rubricFull.filter(':visible').length) {
      return
    }

    const container = rubricFull.find('.rubric')
    rubricAssessment.populateNewRubric(
      container,
      rubricAssessmentToPopulate(EG),
      window.jsonData.rubric_association
    )
    $('#grading').height(rubricFull.height())
  },

  getOriginalRubricInfo() {
    if (window.jsonData.rubric_association) {
      const $originalRubric = $('.save_rubric_button').parents('#rubric_holder').find('.rubric')
      return rubricAssessment.assessmentData($originalRubric)
    }
    return null
  },

  hasUnsubmittedRubric(rubric) {
    const $rubricFull = $('#rubric_full')
    if ($rubricFull.filter(':visible').length) {
      const $unSavedRubric = $('.save_rubric_button').parents('#rubric_holder').find('.rubric')
      const unSavedData = rubricAssessment.assessmentData($unSavedRubric)
      return !isEqual(unSavedData, rubric)
    }
    return false
  },

  handleStatePopped(event: PopStateEvent) {
    // On page load this will be called with a null state, ignore it
    if (!event.state) {
      return
    }

    const newStudentId = event.state[anonymizableStudentId]
    if (EG.currentStudent == null || newStudentId !== EG.currentStudent[anonymizableId]) {
      const studentIdentifier = EG.resolveStudentId(newStudentId)
      EG.goToStudent(studentIdentifier)
    }
  },

  updateHistoryForCurrentStudent(behavior) {
    const studentId = this.currentStudent[anonymizableId]
    const stateHash = {[anonymizableStudentId]: studentId}

    // Get the current URL parameters
    const currentParams = new URLSearchParams(window.location.search)

    // Update or add the assignment_id and student_id parameters
    currentParams.set('assignment_id', ENV.assignment_id)
    currentParams.set(anonymizableStudentId, studentId)

    // Construct the new URL
    const url = `?${currentParams.toString()}`

    if (behavior === HISTORY_PUSH) {
      SpeedgraderHelpers.getHistory().pushState(stateHash, '', url)
    } else {
      SpeedgraderHelpers.getHistory().replaceState(stateHash, '', url)
    }
  },

  resolveStudentId(studentId: string | null = null): string | undefined {
    let representativeOrStudentId = studentId

    // If not anonymous, see if we need to use this student's representative instead
    if (
      !isAnonymous &&
      studentId != null &&
      window.jsonData.context.rep_for_student[studentId] != null
    ) {
      representativeOrStudentId = window.jsonData.context.rep_for_student[studentId]
    }

    // choose the first ungraded student if the requested one doesn't exist
    if (!window.jsonData.studentMap[String(representativeOrStudentId)]) {
      const ungradedStudent = window.jsonData.studentsWithSubmissions.find(
        (s: StudentWithSubmission) =>
          s.submission &&
          s.submission.workflow_state !== 'graded' &&
          s.submission.submission_type &&
          (!isModerated || s.submission.grade == null)
      )
      const student = ungradedStudent || window.jsonData.studentsWithSubmissions[0]
      representativeOrStudentId = student[anonymizableId]
    }

    return representativeOrStudentId?.toString()
  },

  goToStudent(studentIdentifier, historyBehavior = null) {
    const student = window.jsonData.studentMap[studentIdentifier]

    if (student) {
      $selectmenu?.selectmenu('value', student[anonymizableId])
      if (!this.currentStudent || this.currentStudent[anonymizableId] !== student[anonymizableId]) {
        EG.handleStudentChanged(historyBehavior)
      }
    }
  },

  currentIndex() {
    return $.inArray(this.currentStudent, window.jsonData.studentsWithSubmissions)
  },

  handleStudentChanged(historyBehavior = null) {
    clearDiscussionsNavigation()

    // Save any draft comments before loading the new student
    if ($add_a_comment_textarea.hasClass('ui-state-disabled')) {
      if (isRceLiteEnabled()) {
        $add_a_comment_textarea.data('textarea', '')
      } else {
        $add_a_comment_textarea.val('')
      }
    } else {
      EG.addSubmissionComment(true)
    }

    if (!$selectmenu) {
      throw new Error('SpeedGrader: selectmenu not found')
    }

    const selectMenuValue = $selectmenu.val()
    // calling _.values on a large collection could be slow, that's why we're fetching from studentMap first
    this.currentStudent =
      window.jsonData.studentMap[selectMenuValue] ||
      values(window.jsonData.studentsWithSubmissions)[0]

    useStore.setState({currentStudentId: this.currentStudent[anonymizableId]})
    EG.resetReassignButton()

    if (historyBehavior) {
      EG.updateHistoryForCurrentStudent(historyBehavior)
    }

    // On the switch to a new student, clear the state of the last
    // question touched on the previous student.
    INST.lastQuestionTouched = null

    if (
      (ENV.grading_role === 'provisional_grader' &&
        this.currentStudent.submission_state === 'not_graded') ||
      ENV.grading_role === 'moderator'
    ) {
      $('.speedgrader_alert').hide()
      $submission_not_newest_notice.hide()
      $submission_late_notice.hide()
      $full_width_container.removeClass('with_enrollment_notice')
      $enrollment_inactive_notice.hide()
      $enrollment_concluded_notice.hide()
      selectors.get('#closed_gp_notice').hide()

      EG.setGradeReadOnly(true) // disabling now will keep it from getting undisabled unintentionally by disableWhileLoading
      if (
        ENV.grading_role === 'moderator' &&
        this.currentStudent.submission_state === 'not_graded'
      ) {
        this.currentStudent.submission.grade = null // otherwise it may be tricked into showing the wrong submission_state
      }

      // check whether we still can give a provisional grade
      $full_width_container.disableWhileLoading(this.fetchProvisionalGrades())
    } else {
      this.showStudent()
    }

    originalRubric = EG.getOriginalRubricInfo()
    this.setCurrentStudentAvatar()
  },

  resetReassignButton() {
    // Restore the tooltip text for the reassignment button
    // and enable the reassignment button if this user has
    // posted a comment since submission
    if ($reassign_assignment[0]) {
      const redoRequest = this.currentStudent?.submission?.redo_request
      let disableReassign = true
      let submittedAt = this.currentStudent?.submission?.submitted_at
      let maxAttempts = false
      let tooltipText = ''
      if (submittedAt) {
        const {allowed_attempts} = window.jsonData
        maxAttempts =
          allowed_attempts != null && allowed_attempts > 0
            ? (this.currentStudent.submission.attempt || 1) >=
              (window.jsonData.allowed_attempts || 0)
            : false
        submittedAt = new Date(submittedAt)
        let submissionComments = this.currentStudent.submission.submission_comments
        if (submissionComments) {
          submissionComments = submissionComments.filter(
            comment => comment.author_id?.toString() === ENV.current_user_id
          )
          const lastCommentByUser = submissionComments[submissionComments.length - 1]
          if (lastCommentByUser?.created_at) {
            const commentedAt = new Date(lastCommentByUser.created_at)
            disableReassign = redoRequest || commentedAt < submittedAt || maxAttempts
          }
        }
      }
      $reassign_assignment.prop('disabled', disableReassign)
      $reassign_assignment.text(redoRequest ? I18n.t('Reassigned') : I18n.t('Reassign Assignment'))
      if (disableReassign) {
        if (redoRequest) {
          tooltipText = I18n.t('Assignment is reassigned.')
        } else if (maxAttempts) {
          tooltipText = I18n.t('Student has met maximum allowed attempts.')
        } else {
          tooltipText = I18n.t('Student feedback required in comments above to reassign.')
        }
      }
      $reassign_assignment.parent().attr('title', tooltipText)
    }
  },

  setCurrentStudentAvatar() {
    if (utils.shouldHideStudentNames() || isAnonymous || !this.currentStudent.avatar_path) {
      $avatar_image.hide()
    } else {
      // If there's any kind of delay in loading the user's avatar, it's
      // better to show a blank image than the previous student's image.
      const $new_image = $avatar_image.clone().show()
      $avatar_image.after($new_image.attr('src', this.currentStudent.avatar_path)).remove()
      $avatar_image = $new_image
    }
  },

  setCurrentStudentRubricAssessments() {
    // currentStudent.rubric_assessments only includes assessments submitted
    // by the current user, so if the viewer is a moderator, get other
    // graders' assessments from their provisional grades.
    const provisionalAssessments: RubricAssessment[] = []

    // If the moderator has just saved a new assessment, this array will have
    // entries not present elsewhere, so don't clobber them.
    const currentAssessmentsById: Record<string, boolean> = {}
    if (this.currentStudent.rubric_assessments) {
      this.currentStudent.rubric_assessments.forEach(assessment => {
        currentAssessmentsById[assessment.id] = true
      })
    }

    currentStudentProvisionalGrades().forEach(grade => {
      // TODO: decide what to do if a provisional grade contains multiple
      // assessments (currently we're not sure if this can actually happen
      // for a moderated assignment).
      if (grade.rubric_assessments && grade.rubric_assessments.length > 0) {
        // Add the assessor display name to the assessment while we have easy
        // access to the provisional grade data
        const assessment = grade.rubric_assessments[0]
        assessment.assessor_name = provisionalGraderDisplayNames[grade.provisional_grade_id]
        if (!currentAssessmentsById[assessment.id]) {
          provisionalAssessments.push(assessment)
        }
      }
    })

    if (provisionalAssessments.length > 0) {
      if (!this.currentStudent.rubric_assessments) {
        this.currentStudent.rubric_assessments = []
      }

      this.currentStudent.rubric_assessments =
        this.currentStudent.rubric_assessments.concat(provisionalAssessments)
    }

    if (anonymousGraders) {
      this.currentStudent.rubric_assessments.sort((a: RubricAssessment, b: RubricAssessment) =>
        natcompare.strings(a.anonymous_assessor_id, b.anonymous_assessor_id)
      )
    }
  },

  showStudent() {
    $rightside_inner.scrollTo(0)
    if (
      this.currentStudent.submission_state === 'not_gradeable' &&
      ENV.grading_role === 'provisional_grader'
    ) {
      $rightside_inner.hide()
      $not_gradeable_message.show()
    } else {
      $not_gradeable_message.hide()
      $rightside_inner.show()
    }

    this.renderSticker()
    if (ENV.grading_role === 'moderator') {
      this.renderProvisionalGradeSelector({showingNewStudent: true})
      this.setCurrentStudentRubricAssessments()

      this.showSubmission()
      this.setReadOnly(false)

      const selectedGrade = currentStudentProvisionalGrades().find(grade => grade.selected)
      if (selectedGrade) {
        this.setActiveProvisionalGradeFields({
          label: provisionalGraderDisplayNames[selectedGrade.provisional_grade_id],
          grade: selectedGrade,
        })
      } else {
        this.setActiveProvisionalGradeFields()
      }
    } else {
      // showSubmissionOverride is optionally set if the user is
      // using the quizzes.next lti tool. Rather than reload the tool based
      // on a new URL, it just dispatches a message to tell the tool to
      // change itself
      const changeSubmission = showSubmissionOverride || this.showSubmission.bind(this)
      changeSubmission(this.currentStudent.submission)
    }
  },

  showSubmission() {
    this.showGrade()
    this.showDiscussion()
    this.showRubric({validateEnteredData: false})
    this.updateStatsInHeader()
    this.showSubmissionDetails()
    this.refreshFullRubric()
  },

  setGradeReadOnly(readonly) {
    if (readonly) {
      $grade
        .addClass('ui-state-disabled')
        .attr('readonly', 'readonly')
        .attr('aria-disabled', 'true')
        .prop('disabled', true)
    } else {
      $grade
        .removeClass('ui-state-disabled')
        .removeAttr('aria-disabled')
        .removeAttr('readonly')
        .removeProp('disabled')
    }
  },

  setUpAssessmentAuditTray() {
    const bindRef = (ref: AssessmentAuditTray) => {
      EG.assessmentAuditTray = ref
    }

    const tray = <AssessmentAuditTray ref={bindRef} />
    ReactDOM.render(tray, document.getElementById(ASSESSMENT_AUDIT_TRAY_MOUNT_POINT))

    const onClick = () => {
      const {submission} = this.currentStudent

      EG.assessmentAuditTray?.show({
        assignment: {
          gradesPublishedAt: window.jsonData.grades_published_at,
          id: ENV.assignment_id,
          pointsPossible: window.jsonData.points_possible,
        },
        courseId: ENV.course_id,
        submission: {
          id: submission.id,
          score: submission.score,
        },
      })
    }

    const button = <AssessmentAuditButton onClick={onClick} />
    ReactDOM.render(button, document.getElementById(ASSESSMENT_AUDIT_BUTTON_MOUNT_POINT))
  },

  setUpRubricAssessmentContainerWrapper() {
    ReactDOM.render(
      <RubricAssessmentContainerWrapper
        rubric={ENV.rubric as RubricUnderscoreType}
        rubricOutcomeData={ENV.rubric_outcome_data as RubricOutcomeUnderscore[]}
        onDismiss={() => EG.toggleFullRubric('close')}
        onSave={data => {
          useStore.setState({rubricAssessmentTrayOpen: false})
          this.saveRubricAssessment(data)
        }}
      />,
      document.getElementById('enhanced-rubric-assessment-container')
    )
  },

  saveRubricAssessment(
    data: {[key: string]: string | boolean | number},
    rubricElement?: JQuery<HTMLElement>
  ) {
    if (ENV.grading_role === 'moderator' || ENV.grading_role === 'provisional_grader') {
      data.provisional = '1'
      if (ENV.grading_role === 'moderator' && EG.current_prov_grade_index === 'final') {
        data.final = '1'
      }
    }
    if (isAnonymous) {
      // FIXME: data['rubric_assessment[user_id]'] should not contain anonymous_id,
      // figure out how to fix the keys elsewhere
      data[`rubric_assessment[${anonymizableUserId}]`] = data['rubric_assessment[user_id]']
      delete data['rubric_assessment[user_id]']
      data.graded_anonymously = true
    } else {
      data.graded_anonymously = utils.shouldHideStudentNames()
    }
    const url = ENV.update_rubric_assessment_url!
    const method = 'POST'
    EG.toggleFullRubric('close')

    const promise = $.ajaxJSON(
      url,
      method,
      data,
      ///
      (response: {
        id: string
        rubric_association: unknown
        artifact: unknown
        related_group_submissions_and_assessments: {
          rubric_assessments: {
            rubric_assessment: {id: string}
          }[]
        }[]
      }) => {
        let found = false
        if (response && response.rubric_association) {
          if (!enhanced_rubrics_enabled) {
            rubricAssessment.updateRubricAssociation(rubricElement, response.rubric_association)
          } else {
            const rubricAssociation: RubricSavedComments = response?.rubric_association ?? {}
            useStore.setState({
              rubricSavedComments: rubricAssociation?.summary_data?.saved_comments,
            })
          }
          delete response.rubric_association
        }

        // If the student has a submission, update it with the data returned,
        // otherwise we need to create a submission for them.
        const assessedStudent = EG.setOrUpdateSubmission(response.artifact)

        for (let i = 0; i < assessedStudent.rubric_assessments.length; i++) {
          if (response.id === assessedStudent.rubric_assessments[i].id) {
            $.extend(true, assessedStudent.rubric_assessments[i], response)
            found = true
          }
        }
        if (!found) {
          assessedStudent.rubric_assessments.push(response)
        }

        // this next part will take care of group submissions, so that when one member of the group gets assessesed then everyone in the group will get that same assessment.
        $.each(
          response.related_group_submissions_and_assessments,
          (_i, submissionAndAssessment) => {
            // setOrUpdateSubmission returns the student. so we can set student.rubric_assesments
            // submissionAndAssessment comes back with :include_root => true, so we have to get rid of the root
            const student = EG.setOrUpdateSubmission(response.artifact)
            student.rubric_assessments = $.map(
              submissionAndAssessment.rubric_assessments,
              ra => ra.rubric_assessment
            )
            EG.updateSelectMenuStatus(student)
          }
        )

        EG.showGrade()
        EG.showDiscussion()
        EG.showRubric()
        EG.updateStatsInHeader()
      }
    )

    $rubric_holder.disableWhileLoading(promise, {
      buttons: {
        '.save_rubric_button': 'Saving...',
      },
    })
  },

  setReadOnly(readonly) {
    if (readonly) {
      EG.setGradeReadOnly(true)
      $comments.find('.delete_comment_link').hide()
      $add_a_comment.hide()
    } else {
      // $grade will be disabled/enabled in showGrade()
      // $comments will be reconstructed
      $add_a_comment.show()
    }
  },

  plagiarismIndicator({
    plagiarismAsset,
    reportUrl,
    tooltip,
  }: {
    plagiarismAsset: SubmissionOriginalityData
    reportUrl?: null | string
    tooltip: string
  }) {
    const {status, similarity_score} = plagiarismAsset

    const $indicator = reportUrl != null ? $('<a />').attr('href', reportUrl) : $('<span />')
    $indicator
      .attr('title', String(tooltip))
      .addClass('similarity_score_container')
      .append($(similarityIcon(plagiarismAsset)))

    if (status === 'scored') {
      const $similarityScore = $('<span />')
        .addClass('turnitin_similarity_score')
        .html(htmlEscape(`${similarity_score}%`))
      $indicator.append($similarityScore)
    }

    return $indicator
  },

  populateTurnitin(
    submission: HistoricalSubmission,
    assetString: string,
    turnitinAsset_: SubmissionOriginalityData,
    $turnitinScoreContainer: JQuery,
    $turnitinInfoContainer_: JQuery,
    isMostRecent: boolean
  ) {
    const showLegacyResubmit =
      isMostRecent && (window.jsonData.vericite_enabled || window.jsonData.turnitin_enabled)

    // build up new values based on this asset
    if (
      turnitinAsset_.status === 'scored' ||
      (turnitinAsset_.status == null && turnitinAsset_.similarity_score != null)
    ) {
      const urlContainer = SpeedgraderHelpers.urlContainer(
        submission,
        $assignment_submission_turnitin_report_url,
        $assignment_submission_originality_report_url
      )
      const tooltip = I18n.t('Similarity Score - See detailed report')
      let reportUrl = replaceTags(urlContainer.attr('href') || '', {
        [anonymizableUserId]: submission[anonymizableUserId],
        asset_string: assetString,
      })
      reportUrl += (reportUrl.includes('?') ? '&' : '?') + 'attempt=' + submission.attempt

      if (ENV.new_gradebook_plagiarism_icons_enabled) {
        const $indicator = this.plagiarismIndicator({
          plagiarismAsset: turnitinAsset_,
          reportUrl,
          tooltip,
        })
        $turnitinScoreContainer.empty().append($indicator)
      } else {
        $turnitinScoreContainer.html(
          turnitinScoreTemplate({
            state: `${turnitinAsset_.state || 'no'}_score`,
            reportUrl,
            tooltip,
            score: `${turnitinAsset_.similarity_score}%`,
          })
        )
      }
    } else if (turnitinAsset_.status) {
      // status === 'error' or status === 'pending'
      const pendingTooltip = I18n.t(
          'turnitin.tooltip.pending',
          'Similarity Score - Submission pending'
        ),
        errorTooltip = I18n.t(
          'turnitin.tooltip.error',
          'Similarity Score - See submission error details'
        )
      const tooltip = turnitinAsset_.status === 'error' ? errorTooltip : pendingTooltip

      const $turnitinSimilarityScore = ENV.new_gradebook_plagiarism_icons_enabled
        ? this.plagiarismIndicator({
            plagiarismAsset: turnitinAsset_,
            tooltip,
          })
        : $(
            turnitinScoreTemplate({
              icon: `/images/turnitin_submission_${turnitinAsset_.status}.png`,
              reportUrl: '#',
              state: `submission_${turnitinAsset_.status}`,
              tooltip,
            })
          )

      $turnitinScoreContainer.append($turnitinSimilarityScore)
      $turnitinSimilarityScore.click(event => {
        event.preventDefault()
        $turnitinInfoContainer_.find(`.turnitin_${assetString}`).slideToggle()
      })

      const defaultInfoMessage = I18n.t(
        'turnitin.info_message',
        'This file is still being processed by the plagiarism detection tool associated with the assignment. Please check back later to see the score.'
      )
      const defaultErrorMessage = SpeedgraderHelpers.plagiarismErrorMessage(turnitinAsset_)
      const $turnitinInfo = $(
        turnitinInfoTemplate({
          assetString,
          message:
            turnitinAsset_.status === 'error'
              ? turnitinAsset_.public_error_message || defaultErrorMessage
              : defaultInfoMessage,
          showResubmit: showLegacyResubmit,
        })
      )
      $turnitinInfoContainer_.append($turnitinInfo)

      if (showLegacyResubmit) {
        const resubmitUrl = SpeedgraderHelpers.plagiarismResubmitUrl(
          submission as HistoricalSubmission,
          anonymizableUserId
        )
        $('.turnitin_resubmit_button').on('click', e => {
          SpeedgraderHelpers.plagiarismResubmitHandler(e, resubmitUrl)
        })
      }
    }
  },
  populateVeriCite(
    submission,
    assetString,
    vericiteAsset_,
    $vericiteScoreContainer_,
    $vericiteInfoContainer_,
    isMostRecent
  ) {
    // build up new values based on this asset
    if (
      vericiteAsset_.status === 'scored' ||
      (vericiteAsset_.status == null && vericiteAsset_.similarity_score != null)
    ) {
      let reportUrl
      let tooltip
      if (!isAnonymous) {
        reportUrl = replaceTags($assignment_submission_vericite_report_url.attr('href') || '', {
          user_id: submission.user_id,
          asset_string: assetString,
        })
        tooltip = I18n.t('VeriCite Similarity Score - See detailed report')
      } else {
        tooltip = anonymousAssignmentDetailedReportTooltip
      }

      if (ENV.new_gradebook_plagiarism_icons_enabled) {
        const $indicator = this.plagiarismIndicator({
          plagiarismAsset: vericiteAsset_,
          reportUrl,
          tooltip,
        })
        $vericiteScoreContainer_.empty().append($indicator)
      } else {
        $vericiteScoreContainer_.html(
          vericiteScoreTemplate({
            state: `${vericiteAsset_.state || 'no'}_score`,
            reportUrl,
            tooltip,
            score: `${vericiteAsset_.similarity_score}%`,
          })
        )
      }
    } else if (vericiteAsset_.status) {
      // status === 'error' or status === 'pending'
      const pendingTooltip = I18n.t(
          'vericite.tooltip.pending',
          'VeriCite Similarity Score - Submission pending'
        ),
        errorTooltip = I18n.t(
          'vericite.tooltip.error',
          'VeriCite Similarity Score - See submission error details'
        )
      const tooltip = vericiteAsset_.status === 'error' ? errorTooltip : pendingTooltip

      const $vericiteSimilarityScore = ENV.new_gradebook_plagiarism_icons_enabled
        ? this.plagiarismIndicator({
            plagiarismAsset: vericiteAsset_,
            tooltip,
          })
        : $(
            vericiteScoreTemplate({
              icon: `/images/turnitin_submission_${vericiteAsset_.status}.png`,
              reportUrl: '#',
              state: `submission_${vericiteAsset_.status}`,
              tooltip,
            })
          )
      $vericiteScoreContainer_.append($vericiteSimilarityScore)
      $vericiteSimilarityScore.click(event => {
        event.preventDefault()
        $vericiteInfoContainer_.find(`.vericite_${assetString}`).slideToggle()
      })

      const defaultInfoMessage = I18n.t(
          'vericite.info_message',
          'This file is still being processed by VeriCite. Please check back later to see the score'
        ),
        defaultErrorMessage = I18n.t(
          'vericite.error_message',
          'There was an error submitting to VeriCite. Please try resubmitting the file before contacting support'
        )
      const $vericiteInfo = $(
        vericiteInfoTemplate({
          assetString,
          message:
            vericiteAsset_.status === 'error'
              ? vericiteAsset_.public_error_message || defaultErrorMessage
              : defaultInfoMessage,
          showResubmit: vericiteAsset_.status === 'error' && isMostRecent,
        })
      )
      $vericiteInfoContainer_.append($vericiteInfo)

      if (vericiteAsset_.status === 'error' && isMostRecent) {
        const resubmitUrl = replaceTags(
          $assignment_submission_resubmit_to_vericite_url.attr('href') || '',
          {user_id: submission[anonymizableUserId]}
        )
        $vericiteInfo.find('.vericite_resubmit_button').click(function (event) {
          event.preventDefault()
          $(this).prop('disabled', true).text(I18n.t('vericite.resubmitting', 'Resubmitting...'))

          $.ajaxJSON(resubmitUrl, 'POST', {}, () => {
            SpeedgraderHelpers.reloadPage()
          })
        })
      }
    }
  },

  updateWordCount(wordCount?: number | null) {
    let wordCountHTML = ''
    if (
      wordCount &&
      !['basic_lti_launch', 'external_tool'].includes(
        this.currentStudent.submission?.submission_type as string
      )
    ) {
      // xsslint safeString.method toLocaleString
      // xsslint safeString.method t
      wordCountHTML = `<label>${I18n.t('Word Count')}:</label> ${I18n.t('word', {
        count: wordCount,
      })}`
    }
    $word_count.html(wordCountHTML)
  },

  handleSubmissionSelectionChange() {
    clearInterval(sessionTimer)

    function currentIndex(
      context: SpeedGrader,
      submissionToViewVal: string | number | string[] | undefined
    ) {
      if (submissionToViewVal) {
        return Number(submissionToViewVal)
      } else if (
        context.currentStudent &&
        context.currentStudent.submission &&
        context.currentStudent.submission.currentSelectedIndex
      ) {
        return context.currentStudent.submission.currentSelectedIndex
      }
      return 0
    }

    const $submission_to_view = $('#submission_to_view')
    const submissionToViewVal = $submission_to_view.val()
    const currentSelectedIndex = currentIndex(this, submissionToViewVal)
    const submissionHolder = this.currentStudent?.submission
    const submissionHistory = submissionHolder?.submission_history
    const isMostRecent = submissionHistory && submissionHistory.length - 1 === currentSelectedIndex
    const inlineableAttachments: Attachment[] = []
    const browserableAttachments: Attachment[] = []

    // @ts-expect-error
    let submission: HistoricalSubmission = {graded_at: null}
    if (submissionHistory && submissionHistory[currentSelectedIndex]) {
      submission =
        submissionHistory[currentSelectedIndex].submission ||
        submissionHistory[currentSelectedIndex]
    }

    const turnitinEnabled =
      submission.turnitin_data && typeof submission.turnitin_data.provider === 'undefined'
    const vericiteEnabled =
      submission.turnitin_data && submission.turnitin_data.provider === 'vericite'

    SpeedgraderHelpers.plagiarismResubmitButton(
      // TODO: figure out why we're using Object.values here
      // @ts-expect-error
      submission.has_originality_score &&
        Object.values(submission.turnitin_data as any).every(
          (tiid: any) => tiid.status !== 'error'
        ),
      $('#plagiarism_platform_info_container')
    )

    if (!submission.has_originality_score) {
      const resubmitUrl = SpeedgraderHelpers.plagiarismResubmitUrl(submission, anonymizableUserId)
      $('#plagiarism_resubmit_button').off('click')
      $('#plagiarism_resubmit_button').on('click', e => {
        SpeedgraderHelpers.plagiarismResubmitHandler(e, resubmitUrl)
      })
    }

    if (vericiteEnabled) {
      $vericiteScoreContainer = $grade_container.find('.turnitin_score_container').empty()
      $vericiteInfoContainer = $grade_container.find('.turnitin_info_container').empty()
      const assetString = `submission_${submission.id}`
      vericiteAsset =
        vericiteEnabled && submission.turnitin_data && submission.turnitin_data[assetString]
      // There might be a previous submission that was text_entry, but the
      // current submission is an upload. The vericite asset for the text
      // entry would still exist
      if (vericiteAsset && submission.submission_type === 'online_text_entry') {
        EG.populateVeriCite(
          submission,
          assetString,
          vericiteAsset,
          $vericiteScoreContainer,
          $vericiteInfoContainer,
          isMostRecent
        )
      }
    } else {
      // default to TII
      const $turnitinScoreContainer = $grade_container.find('.turnitin_score_container').empty()
      $turnitinInfoContainer = $grade_container.find('.turnitin_info_container').empty()
      const assetString = `submission_${submission.id}`
      turnitinAsset = null

      if (turnitinEnabled && submission.turnitin_data) {
        turnitinAsset =
          submission.turnitin_data[originalityReportSubmissionKey(submission)] ||
          submission.turnitin_data[assetString]
      }

      // There might be a previous submission that was text_entry, but the
      // current submission is an upload. The turnitin asset for the text
      // entry would still exist
      if (turnitinAsset && submission.submission_type === 'online_text_entry') {
        EG.populateTurnitin(
          submission,
          assetString,
          turnitinAsset,
          $turnitinScoreContainer,
          $turnitinInfoContainer,
          isMostRecent
        )
      }
    }

    let studentViewedAtHTML = ''

    // handle the files
    $submission_files_list.empty()
    $turnitinInfoContainer = $('#submission_files_container .turnitin_info_container').empty()
    $vericiteInfoContainer = $('#submission_files_container .turnitin_info_container').empty()
    $.each(submission.versioned_attachments || [], (i, a) => {
      const attachment: Attachment = a.attachment
      if (
        (attachment.crocodoc_url || attachment.canvadoc_url) &&
        EG.currentStudent.provisional_crocodoc_urls
      ) {
        const urlInfo = find(
          EG.currentStudent.provisional_crocodoc_urls,
          (url: ProvisionalCrocodocUrl) => url.attachment_id === attachment.id
        )
        // @ts-expect-error
        attachment.provisional_crocodoc_url = urlInfo.crocodoc_url
        // @ts-expect-error
        attachment.provisional_canvadoc_url = urlInfo.canvadoc_url
      } else {
        attachment.provisional_crocodoc_url = null
        attachment.provisional_canvadoc_url = null
      }
      if (
        attachment.crocodoc_url ||
        attachment.canvadoc_url ||
        isPreviewable(attachment.content_type)
      ) {
        inlineableAttachments.push(attachment)
      }

      if (!window.jsonData.anonymize_students || isAdmin) {
        studentViewedAtHTML = studentViewedAtTemplate({
          viewed_at: datetimeString(attachment.viewed_at),
        })
      }

      if (browserableCssClasses.test(attachment.mime_class)) {
        browserableAttachments.push(attachment)
      }
      const anonymizableSubmissionIdKey = isAnonymous ? 'anonymousId' : 'submissionId'
      const $submission_file = $submission_file_hidden
        .clone(true)
        .fillTemplateData({
          data: {
            [anonymizableSubmissionIdKey]: submission[anonymizableUserId],
            attachmentId: attachment.id,
            display_name: attachment.display_name,
            attachmentWorkflow: attachment.upload_status,
          },
          hrefValues: [anonymizableSubmissionIdKey, 'attachmentId'],
        })
        .appendTo($submission_files_list)
        .find('a.display_name')
        .data('attachment', attachment)
        .click(function (this: HTMLAnchorElement, event: JQuery.ClickEvent) {
          event.preventDefault()
          EG.loadSubmissionPreview($(this).data('attachment'), null)
          EG.updateWordCount(attachment.word_count)
        })
        .end()
        .find('a.submission-file-download')
        .bind('dragstart', function (this: HTMLAnchorElement, event: JQuery.DragStartEvent) {
          // check that event dataTransfer exists
          event.originalEvent?.dataTransfer &&
            // handle dragging out of the browser window only if it is supported.
            event.originalEvent?.dataTransfer.setData(
              'DownloadURL',
              `${attachment.content_type}:${attachment.filename}:${this.href}`
            )
        })
        .end()
      renderDeleteAttachmentLink($submission_file, attachment)
      $submission_file.show()
      const $turnitinScoreContainer = $submission_file.find('.turnitin_score_container')
      let assetString = `attachment_${attachment.id}`
      turnitinAsset =
        turnitinEnabled && submission.turnitin_data && submission.turnitin_data[assetString]
      if (turnitinAsset) {
        EG.populateTurnitin(
          submission,
          assetString,
          turnitinAsset,
          $turnitinScoreContainer,
          $turnitinInfoContainer,
          isMostRecent
        )
      }
      $vericiteScoreContainer = $submission_file.find('.turnitin_score_container')
      assetString = `attachment_${attachment.id}`
      vericiteAsset =
        vericiteEnabled && submission.turnitin_data && submission.turnitin_data[assetString]
      if (vericiteAsset) {
        EG.populateVeriCite(
          submission,
          assetString,
          vericiteAsset,
          $vericiteScoreContainer,
          $vericiteInfoContainer,
          isMostRecent
        )
      }

      renderProgressIcon(attachment)
    })
    $submission_attachment_viewed_at.html(studentViewedAtHTML)

    $submission_files_container.showIf(
      submission.submission_type === 'online_text_entry' ||
        Boolean(submission.versioned_attachments && submission.versioned_attachments.length > 0)
    )

    let preview_attachment: null | Attachment = null
    if (submission.submission_type !== 'discussion_topic') {
      preview_attachment = inlineableAttachments[0] || browserableAttachments[0]
    }

    // load up a preview of one of the attachments if we can.
    this.loadSubmissionPreview(preview_attachment, submission)
    renderSubmissionCommentsDownloadLink(submission)
    EG.updateWordCount(preview_attachment ? preview_attachment.word_count : submission.word_count)

    isMostRecentAttempt = !$submission_to_view.filter(':visible').find(':selected').nextAll().length
    // if there is any submissions after this one, show a notice that they are not looking at the newest
    $submission_not_newest_notice.showIf(!isMostRecentAttempt)

    $submission_late_notice.showIf(submission.late)
    $full_width_container.removeClass('with_enrollment_notice')
    $enrollment_inactive_notice.showIf(
      some(
        window.jsonData.studentMap[this.currentStudent[anonymizableId]].enrollments,
        (enrollment: {workflow_state: string}) => {
          if (enrollment.workflow_state === 'inactive') {
            $full_width_container.addClass('with_enrollment_notice')
            return true
          }
          return false
        }
      )
    )

    const isConcluded = isStudentConcluded(
      window.jsonData.studentMap,
      this.currentStudent[anonymizableId],
      ENV.selected_section_id
    )
    $enrollment_concluded_notice.showIf(isConcluded)

    // because we make .submission absent in some tests
    const gradingPeriodId = (submissionHolder || {}).grading_period_id
    const gradingPeriod =
      // needs confirmation, but the API may only return a string type now
      typeof gradingPeriodId === 'string' || typeof gradingPeriodId === 'number'
        ? window.jsonData.gradingPeriods[gradingPeriodId]
        : undefined
    const isClosedForSubmission = !!gradingPeriod && gradingPeriod.is_closed
    selectors.get('#closed_gp_notice').showIf(isClosedForSubmission)
    SpeedgraderHelpers.setRightBarDisabled(isConcluded)
    EG.setGradeReadOnly(
      (typeof submissionHolder !== 'undefined' &&
        submissionHolder.submission_type === 'online_quiz') ||
        isConcluded ||
        (isClosedForSubmission && !isAdmin)
    )

    if (isConcluded || isClosedForSubmission) {
      $full_width_container.addClass('with_enrollment_notice')
    }

    const mountPoint = availableMountPointForStatusMenu()
    if (mountPoint) {
      const isInModeration = isModerated && !window.jsonData.grades_published_at
      const shouldRender = isMostRecent && !isClosedForSubmission && !isConcluded && !isInModeration
      const component = shouldRender ? statusMenuComponent(this.currentStudent.submission) : null
      if (!window.jsonData.has_sub_assignments) {
        renderStatusMenu(component, mountPoint)
      }
    }
    this.renderSticker()

    EG.showDiscussion()
  },

  refreshSubmissionsToView() {
    let innerHTML
    let s: StudentWithSubmission['submission'] = this.currentStudent.submission
    let submissionHistory: SubmissionHistoryEntry[]
    let noSubmittedAt: string
    let selectedIndex: number

    if (s && s.submission_history && s.submission_history.length > 0) {
      submissionHistory = s.submission_history
      noSubmittedAt = I18n.t('no_submission_time', 'no submission time')
      selectedIndex = parseInt(
        String($('#submission_to_view').val() || submissionHistory.length - 1),
        10
      )
      const templateSubmissions = map(submissionHistory, (o: unknown, i: number) => {
        // The submission objects nested in the submission_history array
        // can have two different shapes, because the `this.currentStudent.submission`
        // can come from two different API endpoints.
        //
        // Shape one:
        //
        // ```
        // [{
        //   submission: {
        //     grade: 100,
        //     ...other submission keys
        //   }
        // }]
        // ```
        //
        // Shape two:
        //
        // ```
        // [{
        //   grade: 100,
        //   ...other submission keys
        // }]
        // ```
        //
        // This little dance here is to make sure we can accommodate both.
        if (Object.prototype.hasOwnProperty.call(o, 'submission')) {
          s = (o as StudentWithSubmission).submission
        } else {
          s = o as StudentWithSubmission['submission']
        }

        let grade

        if (s.grade && (s.grade_matches_current_submission || s.show_grade_in_dropdown)) {
          grade = GradeFormatHelper.formatGrade(s.grade)
        }
        return {
          value: i,
          late_policy_status: EG.currentStudent.submission.late_policy_status,
          custom_grade_status_name: (ENV.custom_grade_statuses as GradeStatusUnderscore[])
            ?.find(status => status.id === s.custom_grade_status_id)
            ?.name.toUpperCase(),
          custom_grade_status_id: s.custom_grade_status_id,
          late: s.late,
          missing: s.missing,
          excused: EG.currentStudent.submission.excused,
          selected: selectedIndex === i,
          proxy_submitter: s.proxy_submitter,
          proxy_submitter_label_text: s.proxy_submitter ? ` by ${s.proxy_submitter}` : null,
          submittedAt: datetimeString(s.submitted_at) || noSubmittedAt,
          grade,
        }
      })
      innerHTML = submissionsDropdownTemplate({
        showSubmissionStatus: !window.jsonData.anonymize_students || isAdmin,
        singleSubmission: submissionHistory.length === 1,
        submissions: templateSubmissions,
        linkToQuizHistory: window.jsonData.too_many_quiz_submissions,
        quizHistoryHref: replaceTags(ENV.quiz_history_url, {
          user_id: this.currentStudent[anonymizableId],
        }),
      })
    }
    $multiple_submissions.html(innerHTML || '')
    StatusPill.renderPills(ENV.custom_grade_statuses)
  },

  showSubmissionDetails() {
    // if there is a submission
    const currentSubmission = this.currentStudent.submission
    if (currentSubmission && currentSubmission.workflow_state !== 'unsubmitted') {
      this.refreshSubmissionsToView()
      let index = currentSubmission.submission_history.length - 1

      if (EG.hasOwnProperty('initialVersion')) {
        if (Number(EG.initialVersion) >= 0 && Number(EG.initialVersion) <= index) {
          index = EG.initialVersion as number
          currentSubmission.currentSelectedIndex = index
        }
        delete EG.initialVersion
      }

      $(`#submission_to_view option:eq(${index})`).prop('selected', true)
      $submission_details.show()
      if (allowsReassignment(currentSubmission)) {
        $reassign_assignment.show()
      } else {
        $reassign_assignment.hide()
      }
    } else if (
      currentSubmission &&
      currentSubmission.submission_history &&
      currentSubmission.submission_history.length > 0 &&
      currentSubmission.workflow_state === 'unsubmitted'
    ) {
      const index = currentSubmission.submission_history.length - 1
      const missing =
        currentSubmission.submission_history[index].submission?.missing ||
        currentSubmission.submission_history[index]?.missing
      const late =
        currentSubmission.submission_history[index].submission?.late ||
        currentSubmission.submission_history[index]?.late
      const extended =
        currentSubmission.submission_history[index].submission?.late_policy_status === 'extended' ||
        currentSubmission.submission_history[index]?.late_policy_status === 'extended'
      const customStatus =
        !!currentSubmission.submission_history[index].submission?.custom_grade_status_id ||
        !!currentSubmission.submission_history[index]?.custom_grade_status_id
      if (missing || late || extended || customStatus) {
        this.refreshSubmissionsToView()
        $submission_details.show()
      } else {
        $submission_details.hide()
      }
      $reassign_assignment.hide()
    } else {
      // there's no submission
      $submission_details.hide()
      $reassign_assignment.hide()
    }
    this.handleSubmissionSelectionChange()
  },

  updateStatsInHeader() {
    let outOf = ''
    let percent
    const gradedStudents = $.grep(
      window.jsonData.studentsWithSubmissions,
      (s: StudentWithSubmission) =>
        s.submission_state === 'graded' || s.submission_state === 'not_gradeable'
    )

    $x_of_x_students.text(
      I18n.t('%{x}/%{y}', {
        x: I18n.n(EG.currentIndex() + 1),
        y: I18n.n(this.totalStudentCount()),
      })
    )
    $('#gradee').text(gradeeLabel)

    const scores = $.map(gradedStudents, s => s.submission.score)

    if (scores.length) {
      // if there are some submissions that have been graded.
      $average_score_wrapper.show()
      const avg = function (arr: number[]) {
        let sum = 0
        for (let i = 0, j = arr.length; i < j; i++) {
          sum += arr[i]
        }
        return sum / arr.length
      }
      const roundWithPrecision = function (number: number, precision: number) {
        precision = Math.abs(parseInt(String(precision), 10)) || 0
        const coefficient = 10 ** precision
        return Math.round(number * coefficient) / coefficient
      }

      if (window.jsonData.points_possible) {
        percent = I18n.n(Math.round(100 * (avg(scores) / window.jsonData.points_possible)), {
          percentage: true,
        })

        outOf = [' / ', I18n.n(window.jsonData.points_possible), ' (', percent, ')'].join('')
      }
      $average_score.text([I18n.n(roundWithPrecision(avg(scores), 2)) + outOf].join(''))
    } else {
      // there are no submissions that have been graded.
      $average_score_wrapper.hide()
    }

    $grded_so_far.text(
      I18n.t('portion_graded', '%{x}/%{y}', {
        x: I18n.n(gradedStudents.length),
        y: I18n.n(window.jsonData.studentsWithSubmissions.length),
      })
    )
  },

  totalStudentCount() {
    if (sectionToShow) {
      return filter(window.jsonData.studentsWithSubmissions, (student: StudentWithSubmission) =>
        includes(student.section_ids, sectionToShow)
      ).length
    } else {
      return window.jsonData.studentsWithSubmissions.length
    }
  },

  loadSubmissionPreview(attachment: Attachment | null, submission: HistoricalSubmission | null) {
    clearInterval(sessionTimer)
    $submissions_container.children().hide()
    $('.speedgrader_alert').hide()

    if (this.currentStudent.submission && this.currentStudent.submission['partially_submitted?']) {
      this.renderSubmissionPreview()
      return
    }

    if (
      !this.currentStudent.submission ||
      !this.currentStudent.submission.submission_type ||
      this.currentStudent.submission.workflow_state === 'unsubmitted'
    ) {
      $this_student_does_not_have_a_submission.show()
      if (!ENV.SINGLE_NQ_SESSION_ENABLED || !externalToolLaunchOptions.singleLtiLaunch) {
        this.emptyIframeHolder()
      }
    } else if (
      this.currentStudent.submission &&
      this.currentStudent.submission.submitted_at &&
      window.jsonData.context.quiz &&
      window.jsonData.context.quiz.anonymous_submissions
    ) {
      $this_student_has_a_submission.show()
    } else if (attachment) {
      this.renderAttachment(attachment)
    } else if (submission && submission.submission_type === 'basic_lti_launch') {
      if (
        !ENV.SINGLE_NQ_SESSION_ENABLED ||
        !externalToolLoaded ||
        !externalToolLaunchOptions.singleLtiLaunch
      ) {
        this.renderLtiLaunch($iframe_holder, ENV.lti_retrieve_url, submission)
        externalToolLoaded = true
      } else {
        QuizzesNextSpeedGrading.postChangeSubmissionVersionMessage($iframe_holder, submission)
        $iframe_holder.show()
      }
    } else {
      this.renderSubmissionPreview()
    }
  },

  emptyIframeHolder(elem?: JQuery) {
    elem = elem || $iframe_holder
    elem.empty()
  },

  // load in the iframe preview.  if we are viewing a past version of the file pass the version to preview in the url
  renderSubmissionPreview(domElement = 'iframe') {
    // TODO: this is duplicate code from line 1972 and should be removed
    if (!this.currentStudent.submission) {
      $this_student_does_not_have_a_submission.show()
      return
    }
    this.emptyIframeHolder()
    const {context_id: courseId} = window.jsonData
    const {assignment_id: assignmentId} = this.currentStudent.submission
    const anonymizableSubmissionId = this.currentStudent.submission[anonymizableUserId]
    const resourceSegment = isAnonymous ? 'anonymous_submissions' : 'submissions'
    const iframePreviewVersion = SpeedgraderHelpers.iframePreviewVersion(
      this.currentStudent.submission
    )
    const hideStudentNames = utils.shouldHideStudentNames() ? '&hide_student_name=1' : ''
    const entryId = ENV.ENTRY_ID ? `&entry_id=${ENV.ENTRY_ID}` : ''
    const queryParams = `${iframePreviewVersion}${hideStudentNames}${entryId}`
    const src = `/courses/${courseId}/assignments/${assignmentId}/${resourceSegment}/${anonymizableSubmissionId}?preview=true${queryParams}`
    const iframe = SpeedgraderHelpers.buildIframe(
      htmlEscape(src),
      {frameborder: 0, allowfullscreen: true},
      domElement
    )
    $iframe_holder.html(iframe).show()

    renderDiscussionsNavigation()
  },

  renderLtiLaunch($div: JQuery, urlBase: string, submission: HistoricalSubmission) {
    let externalToolUrl = submission.external_tool_url || submission.url

    if (ENV.NQ_GRADE_BY_QUESTION_ENABLED && window.jsonData.quiz_lti && externalToolUrl) {
      const quizToolUrl = new URL(externalToolUrl)
      quizToolUrl.searchParams.set('grade_by_question_enabled', String(ENV.GRADE_BY_QUESTION))
      externalToolUrl = quizToolUrl.href
    }

    urlBase += SpeedgraderHelpers.resourceLinkLookupUuidParam(submission)

    this.emptyIframeHolder()
    const launchUrl = `${urlBase}&url=${encodeURIComponent(externalToolUrl || '')}`
    const iframe = SpeedgraderHelpers.buildIframe(htmlEscape(launchUrl), {
      className: 'tool_launch',
      allow: iframeAllowances(),
      allowfullscreen: true,
    })
    $div.html(iframe).show()
  },

  generateWarningTimings(numHours: number): number[] {
    const sessionLimit = numHours * 60 * 60 * 1000
    return [
      sessionLimit - 10 * 60 * 1000,
      sessionLimit - 5 * 60 * 1000,
      sessionLimit - 2 * 60 * 1000,
      sessionLimit - 1 * 60 * 1000,
    ]
  },

  displayExpirationWarnings(aggressiveWarnings, numHours, message) {
    const start = new Date()
    const sessionLimit = numHours * 60 * 60 * 1000
    sessionTimer = window.setInterval(() => {
      const elapsed = new Date().getTime() - start.getTime()
      if (elapsed > sessionLimit) {
        SpeedgraderHelpers.reloadPage()
      } else if (elapsed > aggressiveWarnings[0]) {
        $.flashWarning(message)
        aggressiveWarnings.shift()
      }
    }, 1000)
  },

  renderAttachment(attachment: Attachment) {
    // show the crocodoc doc if there is one
    // then show the google attachment if there is one
    // then show the first browser viewable attachment if there is one
    this.emptyIframeHolder()
    let previewOptions: DocumentPreviewOptions = {
      height: '100%',
      id: 'speedgrader_iframe',
      mimeType: attachment.content_type,
      attachment_id: attachment.id,
      submission_id: this.currentStudent.submission.id,
      attachment_view_inline_ping_url: attachment.view_inline_ping_url,
      attachment_preview_processing:
        attachment.workflow_state === 'pending_upload' ||
        attachment.workflow_state === 'processing',
    }

    if (
      !attachment.hijack_crocodoc_session &&
      attachment.submitted_to_crocodoc &&
      !attachment.crocodoc_url
    ) {
      $('#crocodoc_pending').show()
    }
    const canvadocMessage = I18n.t(
      'canvadoc_expiring',
      'Your Canvas DocViewer session is expiring soon.  Please ' +
        'reload the window to avoid losing any work.'
    )

    if (attachment.crocodoc_url) {
      if (!attachment.hijack_crocodoc_session) {
        const crocodocMessage = I18n.t(
          'crocodoc_expiring',
          'Your Crocodoc session is expiring soon.  Please reload ' +
            'the window to avoid losing any work.'
        )
        const aggressiveWarnings = this.generateWarningTimings(1)
        this.displayExpirationWarnings(aggressiveWarnings, 1, crocodocMessage)
      } else {
        const aggressiveWarnings = this.generateWarningTimings(10)
        this.displayExpirationWarnings(aggressiveWarnings, 10, canvadocMessage)
      }

      $iframe_holder.show()
      loadDocPreview(
        $iframe_holder[0],
        $.extend(previewOptions, {
          crocodoc_session_url: attachment.provisional_crocodoc_url || attachment.crocodoc_url,
        })
      )
    } else if (attachment.canvadoc_url) {
      const aggressiveWarnings = this.generateWarningTimings(10)
      this.displayExpirationWarnings(aggressiveWarnings, 10, canvadocMessage)

      $iframe_holder.show()
      loadDocPreview(
        $iframe_holder[0],
        $.extend(previewOptions, {
          canvadoc_session_url: attachment.provisional_canvadoc_url || attachment.canvadoc_url,
          iframe_min_height: 0,
        })
      )
    } else if (!INST?.disableGooglePreviews && isPreviewable(attachment.content_type)) {
      $no_annotation_warning.show()

      const currentStudentIDAsOfAjaxCall = this.currentStudent[anonymizableId]
      previewOptions = $.extend(previewOptions, {
        ajax_valid: () => currentStudentIDAsOfAjaxCall === this.currentStudent[anonymizableId],
      })
      $iframe_holder.show()
      loadDocPreview($iframe_holder[0], previewOptions)
    } else if (browserableCssClasses.test(attachment.mime_class)) {
      // xsslint safeString.identifier iframeHolderContents
      const iframeHolderContents = this.attachmentIframeContents(attachment)
      $iframe_holder.html(iframeHolderContents).show()
    }
  },

  attachmentIframeContents(attachment: Attachment, domElement = 'iframe'): string {
    let contents
    const href = $submission_file_hidden.find('.display_name').attr('href') as string
    const genericSrc = unescape(href)

    const anonymizableSubmissionIdToken = isAnonymous ? 'anonymousId' : 'submissionId'
    const src = genericSrc
      .replace(
        `{{${anonymizableSubmissionIdToken}}}`,
        this.currentStudent.submission[anonymizableUserId] || ''
      )
      .replace('{{attachmentId}}', attachment.id)

    if (attachment.mime_class === 'image') {
      contents = `<img src="${htmlEscape(src)}" style="max-width:100%;max-height:100%;">`
    } else {
      const options: {
        frameborder: number
        allowfullscreen: boolean
        className?: string
      } = {frameborder: 0, allowfullscreen: true}
      if (attachment.mime_class === 'html') {
        options.className = 'attachment-html-iframe'
      }
      contents = SpeedgraderHelpers.buildIframe(htmlEscape(src), options, domElement)
    }

    return contents
  },

  showRubric({validateEnteredData = true} = {}) {
    const selectMenu = selectors.get('#rubric_assessments_select')
    // if this has some rubric_assessments
    if (window.jsonData.rubric_association) {
      ENV.RUBRIC_ASSESSMENT.assessment_user_id = this.currentStudent[anonymizableId]

      const isModerator = ENV.grading_role === 'moderator'
      const selectMenuOptions: {id: string; name: string | null}[] = []

      const assessmentsByMe = EG.currentStudent.rubric_assessments.filter(assessment =>
        assessmentBelongsToCurrentUser(assessment)
      )
      if (assessmentsByMe.length > 0) {
        assessmentsByMe.forEach(assessment => {
          const displayName = isModerator ? customProvisionalGraderLabel : assessment.assessor_name
          selectMenuOptions.push({id: assessment.id, name: displayName})
        })
      } else if (isModerator) {
        // Moderators can create a custom assessment if they don't have one
        selectMenuOptions.push({id: '', name: customProvisionalGraderLabel})
      }

      const assessmentsByOthers = EG.currentStudent.rubric_assessments.filter(
        assessment => !assessmentBelongsToCurrentUser(assessment)
      )

      assessmentsByOthers.forEach(assessment => {
        // Display anonymous graders as "Grader 1 Rubric" (but don't use the
        // "Rubric" suffix for named graders)
        let displayName = assessment.assessor_name
        if (anonymousGraders) {
          displayName += ' Rubric'
        }

        selectMenuOptions.push({id: assessment.id, name: displayName})
      })

      selectMenu.find('option').remove()
      selectMenuOptions.forEach(option => {
        selectMenu.append(
          `<option value="${htmlEscape(option.id)}">${htmlEscape(option?.name || '')}</option>`
        )
      })

      let idToSelect = ''
      if (assessmentsByMe.length > 0) {
        idToSelect = assessmentsByMe[0].id
      } else {
        const gradingAssessment = EG.currentStudent.rubric_assessments.find(
          assessment => assessment.assessment_type === 'grading'
        )

        if (gradingAssessment) {
          idToSelect = gradingAssessment.id
        }
      }

      selectMenu.val(idToSelect)
      const showSelectMenu = isModerator || selectMenu.find('option').length > 1
      $('#rubric_assessments_list').showIf(showSelectMenu)

      const {hide_points} = (window?.jsonData?.rubric_association ?? {}) as {hide_points: boolean}
      useStore.setState({
        rubricHidePoints: hide_points,
      })
      handleSelectedRubricAssessmentChanged({validateEnteredData})
    }
  },

  renderCommentAttachment(
    comment: SubmissionComment,
    attachmentData: AttachmentData | Attachment,
    incomingOpts
  ) {
    const defaultOpts = {
      commentAttachmentBlank: $comment_attachment_blank,
    }
    const opts = {...defaultOpts, ...incomingOpts}
    const attachment = 'attachment' in attachmentData ? attachmentData.attachment : attachmentData
    let attachmentElement = opts.commentAttachmentBlank.clone(true)

    attachment.comment_id = comment.id
    attachment.submitter_id = EG.currentStudent[anonymizableId]

    attachmentElement = attachmentElement.fillTemplateData({
      data: attachment,
      hrefValues: ['comment_id', 'id', 'submitter_id'],
    })
    attachmentElement.find('a').addClass(attachment.mime_class)

    return attachmentElement
  },

  addCommentDeletionHandler(commentElement, comment) {
    const that = this

    // this is really poorly decoupled but over in
    // speed_grader.html.erb these rubricAssessment. variables are
    // set.  what this is saying is: if I am able to grade this
    // assignment (I am administrator in the course) or if I wrote
    // this comment... and if the student isn't concluded
    const isConcluded = isStudentConcluded(
      window.jsonData.studentMap,
      EG.currentStudent[anonymizableId],
      ENV.selected_section_id
    )
    const commentIsDeleteableByMe =
      (ENV.RUBRIC_ASSESSMENT.assessment_type === 'grading' ||
        ENV.RUBRIC_ASSESSMENT.assessor_id === comment[anonymizableAuthorId]) &&
      !isConcluded

    commentElement
      .find('.delete_comment_link')
      .click(function (this: HTMLElement, _event) {
        $(this)
          .parents('.comment')
          .confirmDelete({
            url: `/submission_comments/${comment.id}`,
            message: I18n.t('Are you sure you want to delete this comment?'),
            success(_data: unknown) {
              let updatedComments = []

              // Let's remove this comment from the client-side cache
              if (
                that.currentStudent.submission &&
                that.currentStudent.submission.submission_comments
              ) {
                updatedComments = reject(
                  that.currentStudent.submission.submission_comments,
                  (item: SubmissionComment) => {
                    const submissionComment = item.submission_comment || item
                    return submissionComment.id === comment.id
                  }
                )

                that.currentStudent.submission.submission_comments = updatedComments
              }

              // and also remove it from the DOM
              $(this).slideUp(function () {
                $(this).remove()
              })
            },
          })
      })
      .showIf(commentIsDeleteableByMe)
  },

  addCommentSubmissionHandler(commentElement, comment) {
    const that = this

    const isConcluded = isStudentConcluded(
      window.jsonData.studentMap,
      EG.currentStudent[anonymizableId],
      ENV.selected_section_id
    )
    commentElement
      .find('.submit_comment_button')
      .click(_event => {
        let updateUrl = ''
        let updateData = {}
        let updateAjaxOptions = {}
        const commentUpdateSucceeded = function (data: {submission_comment: SubmissionComment}) {
          let updatedComments = []
          const $replacementComment = that.renderComment(data.submission_comment)
          // @ts-expect-error
          $replacementComment.show()
          // @ts-expect-error
          commentElement.replaceWith($replacementComment)

          updatedComments = map(
            that.currentStudent.submission.submission_comments,
            (item: SubmissionComment) => {
              const submissionComment = item.submission_comment || item

              if (submissionComment.id === comment.id) {
                return data.submission_comment
              }

              return submissionComment
            }
          )

          that.currentStudent.submission.submission_comments = updatedComments
        }
        const commentUpdateFailed = function (_jqXH: JQuery.jqXHR<any>, _textStatus: string) {
          $.flashError(I18n.t('Failed to submit draft comment'))
        }
        // eslint-disable-next-line no-alert
        const confirmed = window.confirm(I18n.t('Are you sure you want to submit this comment?'))

        if (confirmed) {
          updateUrl = `/submission_comments/${comment.id}`
          updateData = {submission_comment: {draft: 'false'}}
          updateAjaxOptions = {url: updateUrl, data: updateData, dataType: 'json', type: 'PATCH'}

          $.ajax(updateAjaxOptions).done(commentUpdateSucceeded).fail(commentUpdateFailed)
        }
      })
      .showIf(comment.publishable && !isConcluded)
  },

  addCommentEditDraftHandler(commentElement, comment) {
    commentElement.find('.edit_comment_link').click(_event => {
      setCommentText(comment.comment, true)
    })
  },

  renderComment(commentData: SubmissionComment, incomingOpts?: CommentRenderingOptions) {
    const self = this
    let comment = commentData
    let spokenComment = ''
    let submitCommentButtonText = ''
    let deleteCommentLinkText = ''
    let hideStudentName = false
    const defaultOpts: CommentRenderingOptions = {
      commentBlank: $comment_blank,
      commentAttachmentBlank: $comment_attachment_blank,
    }
    const opts: CommentRenderingOptions = {...defaultOpts, ...incomingOpts}
    let commentElement = opts.commentBlank.clone(true)

    // Serialization seems to have changed... not sure if it's changed everywhere, though...
    if (comment.submission_comment) {
      // eslint-disable-next-line no-console
      console.warn('SubmissionComment serialization has changed')
      comment = commentData.submission_comment
    }

    // don't render private comments when viewing a group assignment
    if (!comment.group_comment_id && window.jsonData.GROUP_GRADING_MODE) return undefined

    // For screenreaders
    spokenComment = comment.comment.replace(/\s+/, ' ')

    comment.posted_at = datetimeString(comment.created_at)

    hideStudentName =
      opts.hideStudentNames && window.jsonData.studentMap[comment[anonymizableAuthorId]]
    if (hideStudentName) {
      comment.author_name = anonymousName(window.jsonData.studentMap[comment[anonymizableAuthorId]])
    }
    // anonymous commentors
    if (comment.author_name == null) {
      const {provisional_grade_id} = (EG.currentStudent.submission.provisional_grades || []).find(
        (pg: ProvisionalGrade) => pg.anonymous_grader_id === comment.anonymous_id
      ) as ProvisionalGrade
      if (
        provisionalGraderDisplayNames == null ||
        provisionalGraderDisplayNames[provisional_grade_id] == null
      ) {
        this.setupProvisionalGraderDisplayNames()
      }
      comment.author_name = provisionalGraderDisplayNames[provisional_grade_id]
    }
    commentElement = commentElement.fillTemplateData({data: comment})

    if (comment.draft) {
      commentElement.addClass('draft')
      submitCommentButtonText = I18n.t('Submit comment: %{commentText}', {
        commentText: spokenComment,
      })
      commentElement.find('.submit_comment_button').attr('aria-label', submitCommentButtonText)
      if (!isRceLiteEnabled()) {
        // With the addition of RCE Lite, we are introducing the ability to continue editing
        // draft comments
        commentElement.find('.edit_comment_link').remove()
      }
    } else {
      commentElement.find('.draft-marker').remove()
      commentElement.find('.submit_comment_button').remove()
      commentElement.find('.edit_comment_link').remove()
    }

    const formattedComment = containsHtmlTags(comment.comment)
      ? sanitizeHtml(comment.comment)
      : formatMessage(comment.comment)
    commentElement.find('span.comment').html(formattedComment)

    deleteCommentLinkText = I18n.t('Delete comment: %{commentText}', {commentText: spokenComment})
    commentElement.find('.delete_comment_link .screenreader-only').text(deleteCommentLinkText)

    if (comment.avatar_path && !hideStudentName) {
      commentElement.find('.avatar').attr('src', comment.avatar_path).show()
    }

    if (comment.media_comment_type && comment.media_comment_id) {
      commentElement.find('.play_comment_link').data(comment).show()
    }

    // TODO: Move attachment handling into a separate function
    $.each(
      comment.cached_attachments || comment.attachments || [],
      (_index, attachment: Attachment) => {
        const attachmentElement = self.renderCommentAttachment(comment, attachment, opts)

        commentElement.find('.comment_attachments').append($(attachmentElement).show())
      }
    )

    /* Submit a comment,  Delete a comment, and Edit a draft comment listeners */

    this.addCommentDeletionHandler(commentElement, comment)
    this.addCommentSubmissionHandler(commentElement, comment)
    this.addCommentEditDraftHandler(commentElement, comment)

    return commentElement
  },

  currentDisplayedSubmission(inferIdx = false): HistoricalSubmission {
    const history = this.currentStudent.submission?.submission_history
    let requestedIdx = this.currentStudent.submission?.currentSelectedIndex

    if (inferIdx && requestedIdx == null && history?.length) {
      requestedIdx = history.length - 1
    }

    if (history == null || requestedIdx == null) {
      return this.currentStudent.submission
    }

    const displayedHistory = history[requestedIdx]
    return displayedHistory?.submission || this.currentStudent.submission
  },

  showDiscussion() {
    const that = this
    const commentRenderingOptions: CommentRenderingOptions = {
      hideStudentNames: utils.shouldHideStudentNames(),
      commentBlank: $comment_blank,
      commentAttachmentBlank: $comment_attachment_blank,
    }

    $comments.html('')

    const submission = EG.currentDisplayedSubmission()
    if (this.currentStudent.submission && this.currentStudent.submission.submission_comments) {
      $.each(this.currentStudent.submission.submission_comments, (i, comment) => {
        if (ENV.group_comments_per_attempt) {
          // Due to the fact that the unsubmitted attempt 0 submission is no longer viewable
          // from the submission histories after the attempt 1 submission has been submitted,
          // treat comments from attempt 0 and attempt 1 as if they were both on attempt 1.
          if ((comment.attempt || 1) !== (submission.attempt || 1)) {
            return
          }
        }

        const commentElement = that.renderComment(comment, commentRenderingOptions)

        if (commentElement) {
          $comments.append($(commentElement).show())
          const $commentLink = $comments.find('.play_comment_link').last()
          $commentLink.data('author', comment.author_name)
          // @ts-expect-error
          $commentLink.data('created_at', comment.posted_at)
          $commentLink.mediaCommentThumbnail('normal')
        }
      })
    }
    $comments.scrollTop(9999999) // the scrollTop part forces it to scroll down to the bottom so it shows the most recent comment.
  },

  revertFromFormSubmit: ({
    draftComment = null,
    errorSubmitting = false,
  }: {
    draftComment?: null | boolean
    errorSubmitting?: boolean
  } = {}) => {
    // This is to continue existing behavior of creating finalized comments by default
    if (draftComment === undefined) {
      draftComment = false
    }

    EG.showDiscussion()
    renderCommentTextArea()
    $add_a_comment.find(':input').prop('disabled', false)

    if (draftComment) {
      // Show a different message when auto-saving a draft comment
      $comment_saved.show()
      $comment_saved_message.attr('tabindex', -1).focus()
    } else if (!errorSubmitting) {
      $comment_submitted.show()
      $comment_submitted_message.attr('tabindex', -1).focus()
    }
    $add_a_comment_submit_button.text(I18n.t('submit', 'Submit'))
    EG.resetReassignButton()
  },

  reassignAssignment() {
    if (reassignAssignmentInProgress) {
      return false
    }
    reassignAssignmentInProgress = true
    const url = `${assignmentUrl}/${isAnonymous ? 'anonymous_' : ''}submissions/${
      EG.currentStudent[anonymizableId]
    }/reassign`
    const method = 'PUT'
    const formData = {}

    function formSuccess(studentId: string) {
      window.jsonData.submissionsMap[studentId].redo_request = true
      // Check if we're still on the same student submission
      if (studentId === EG.currentStudent?.id) {
        $reassign_assignment.text(I18n.t('Reassigned'))
        $reassign_assignment.parent().attr('title', I18n.t('Assignment is reassigned.'))
      }
      reassignAssignmentInProgress = false
      $reassignment_complete.show()
      $reassignment_complete.attr('tabindex', -1).focus()
    }

    function formError(data: GradingError, studentId: string) {
      EG.handleGradingError(data)
      // Check if we're still on the same student submission
      if (studentId === EG.currentStudent?.id) {
        $reassign_assignment.text(I18n.t('Reassign Assignment'))
        $reassign_assignment.removeAttr('disabled')
      }
      reassignAssignmentInProgress = false
    }
    $reassign_assignment.prop('disabled', true)
    $reassign_assignment.text(I18n.t('Reassigning ...'))
    $.ajaxJSON(
      url,
      method,
      formData,
      () => formSuccess(EG.currentStudent.id),
      (data: GradingError) => formError(data, EG.currentStudent.id),
      {skipDefaultError: true}
    )
  },

  addSubmissionComment(draftComment, studentId) {
    // Avoid submitting additional comments if a request is already in progress.
    // This can happen if the user submits a comment and then switches students
    // (which attempts to save a draft comment) before the request finishes.
    if (commentSubmissionInProgress) {
      return false
    }

    // This is to continue existing behavior of creating finalized comments by default
    if (draftComment === undefined) {
      draftComment = false
    }

    $comment_submitted.hide()
    $comment_saved.hide()
    const comment = isRceLiteEnabled()
      ? $add_a_comment_textarea.data('textarea')
      : $add_a_comment_textarea.val()

    if (
      !$.trim(comment as string).length &&
      !$('#media_media_recording').data('comment_id') &&
      !$add_a_comment.find("input[type='file']:visible").length
    ) {
      // that means that they did not type a comment, attach a file or record any media. so dont do anything.
      return false
    }

    commentSubmissionInProgress = true
    const url = `${assignmentUrl}/${isAnonymous ? 'anonymous_' : ''}submissions/${
      EG.currentStudent[anonymizableId]
    }`
    const method = 'PUT'
    const formData = {
      'submission[assignment_id]': window.jsonData.id,
      'submission[group_comment]': $('#submission_group_comment').prop('checked') ? '1' : '0',
      'submission[comment]': comment,
      'submission[draft_comment]': draftComment,
      [`submission[${anonymizableId}]`]: studentId || EG.currentStudent[anonymizableId],
    }

    if (ENV.group_comments_per_attempt) {
      // @ts-expect-error
      formData['submission[attempt]'] = EG.currentDisplayedSubmission().attempt
    }

    if ($('#media_media_recording').data('comment_id')) {
      $.extend(formData, {
        'submission[media_comment_type]': $('#media_media_recording').data('comment_type'),
        'submission[media_comment_id]': $('#media_media_recording').data('comment_id'),
      })
    }
    if (ENV.grading_role === 'moderator' || ENV.grading_role === 'provisional_grader') {
      formData['submission[provisional]'] = true
    }

    function formSuccess(
      submissions: {
        submission: Submission
      }[]
    ) {
      $.each(submissions, function () {
        EG.setOrUpdateSubmission(this.submission)
      })
      EG.revertFromFormSubmit({draftComment})
      // Clear the RCE Lite text area
      if (isRceLiteEnabled()) {
        $add_a_comment_textarea.data('textarea', '')
        renderCommentTextArea()
      }
      window.setTimeout(() => {
        $rightside_inner.scrollTo($rightside_inner[0].scrollHeight, 500)
      })
      commentSubmissionInProgress = false
    }

    const formError = (
      data: GradingError,
      _xhr: XMLHttpRequest,
      _textStatus: string,
      _errorThrown: Error
    ) => {
      EG.handleGradingError(data)
      EG.revertFromFormSubmit({errorSubmitting: true})
      commentSubmissionInProgress = false
    }

    if ($add_a_comment.find("input[type='file']:visible").length) {
      $.ajaxJSONFiles(
        `${url}.text`,
        method,
        formData,
        $add_a_comment.find("input[type='file']:visible"),
        formSuccess,
        formError
      )
    } else {
      $.ajaxJSON(url, method, formData, formSuccess, formError)
    }

    $('#comment_attachments').empty()
    if (isRceLiteEnabled()) {
      renderCommentTextArea(true)
    } else {
      $add_a_comment.find(':input').prop('disabled', true)
    }
    $add_a_comment_submit_button.text(I18n.t('buttons.submitting', 'Submitting...'))
    hideMediaRecorderContainer()
  },

  setOrUpdateSubmission(submission) {
    // find the student this submission belongs to and update their
    // submission with this new one, if they dont have a submission,
    // set this as their submission.
    const student = window.jsonData.studentMap[submission[anonymizableUserId]]
    if (!student) return

    student.submission = student.submission || {}

    // stuff that comes back from ajax doesnt have a submission history but handleSubmissionSelectionChange
    // depends on it being there. so mimic it.
    let historyIndex =
      student.submission?.submission_history?.findIndex(
        (history: {submission?: Submission; attempt?: number | null}) => {
          const historySubmission = history.submission || history
          if (historySubmission.attempt === undefined) {
            return false
          }
          return historySubmission.attempt === submission.attempt
        }
      ) || 0
    const foundMatchingSubmission = historyIndex !== -1
    historyIndex = historyIndex === -1 ? 0 : historyIndex

    if (typeof submission.submission_history === 'undefined') {
      submission.submission_history = Array.from({length: historyIndex + 1})
      submission.submission_history[historyIndex] = {submission: $.extend(true, {}, submission)}
    }

    // update the nested submission in submission_history if needed, assuming we
    // could map the submission we got to a specific attempt (notably, with
    // Quizzes.Next submissions and possibly other LTIs we don't get an
    // "attempt" field)
    if (
      foundMatchingSubmission &&
      student.submission?.submission_history?.[historyIndex]?.submission
    ) {
      const versionedAttachments =
        submission.submission_history[historyIndex].submission?.versioned_attachments || []
      submission.submission_history[historyIndex].submission = $.extend(
        true,
        {},
        {
          ...submission,
          versioned_attachments: versionedAttachments,
        }
      )
    }

    $.extend(true, student.submission, submission)

    student.submission_state = SpeedgraderHelpers.submissionState(student, ENV.grading_role)
    if (ENV.grading_role === 'moderator') {
      // sync with current provisional grade
      let prov_grade
      if (this.current_prov_grade_index === 'final') {
        prov_grade = student.submission.final_provisional_grade
      } else if (typeof this.current_prov_grade_index !== 'undefined') {
        prov_grade =
          student.submission.provisional_grades &&
          student.submission.provisional_grades[this.current_prov_grade_index]
      }
      if (prov_grade) {
        prov_grade.score = submission.score
        prov_grade.grade = submission.grade
        prov_grade.rubric_assessments = student.rubric_assessments
        prov_grade.submission_comments = submission.submission_comments
      }
    }

    renderPostGradesMenu(EG)

    return student
  },

  // If the second argument is passed as true, the grade used will
  // be the existing score from the previous submission.  This
  // should only be called from the anonymous function attached so
  // #submit_same_score.
  handleGradeSubmit(e, use_existing_score: boolean) {
    if (
      isStudentConcluded(
        window.jsonData.studentMap,
        EG.currentStudent[anonymizableId],
        ENV.selected_section_id
      )
    ) {
      EG.showGrade()
      return
    }

    const url = ENV.update_submission_grade_url
    const method = 'POST'
    const formData = {
      'submission[assignment_id]': window.jsonData.id,
      [`submission[${anonymizableUserId}]`]: EG.currentStudent[anonymizableId],
      'submission[graded_anonymously]': isAnonymous ? true : utils.shouldHideStudentNames(),
      originator: 'speed_grader',
    }

    const grade = SpeedgraderHelpers.determineGradeToSubmit(
      use_existing_score,
      EG.currentStudent,
      $grade
    )

    const isInModeration = isModerated && !window.jsonData.grades_published_at
    if (!isInModeration) {
      updateSubmissionAndPageEffects()
    }

    if (ENV.assignment_missing_shortcut && String(grade).toUpperCase() === 'MI') {
      if (EG.currentStudent.submission.late_policy_status !== 'missing') {
        updateSubmissionAndPageEffects({latePolicyStatus: 'missing'})
      }
      return
    } else if (String(grade).toUpperCase() === 'EX') {
      formData['submission[excuse]'] = true
    } else if (unexcuseSubmission(grade, EG.currentStudent.submission, window.jsonData)) {
      formData['submission[excuse]'] = false
    } else if (use_existing_score) {
      // If we're resubmitting a score, pass it as a raw score not grade.
      // This allows percentage grading types to be handled correctly.
      formData['submission[score]'] = grade
    } else {
      // Any manually entered grade is a grade.
      const formattedGrade = EG.formatGradeForSubmission(grade)

      if (formattedGrade === 'NaN') {
        return $.flashError(I18n.t('Invalid Grade'))
      }

      formData['submission[grade]'] = formattedGrade
    }
    if (ENV.grading_role === 'moderator' || ENV.grading_role === 'provisional_grader') {
      formData['submission[provisional]'] = true
    }

    const submissionSuccess = (
      submissions: {
        submission: Submission
        score: number | null
      }[]
    ) => {
      const pointsPossible = window.jsonData.points_possible
      const score = submissions[0].submission.score

      if (!submissions[0].submission.excused) {
        const outlierScoreHelper = new OutlierScoreHelper(score, pointsPossible)
        if (outlierScoreHelper.hasWarning()) {
          $.flashWarning(outlierScoreHelper.warningMessage())
        }
      }

      $.each(submissions, function () {
        // setOrUpdateSubmission returns the student it just updated.
        // This is only operating on a subset of people, so it should
        // be fairly fast to call updateSelectMenuStatus for each one.
        const student = EG.setOrUpdateSubmission(this.submission)
        EG.updateSelectMenuStatus(student)
      })
      EG.refreshSubmissionsToView()
      $multiple_submissions.change()
      EG.showGrade()

      if (ENV.grading_role === 'moderator' && currentStudentProvisionalGrades().length > 0) {
        // This is the ID of the possibly-new grade that the server returned
        const newProvisionalGradeId = submissions[0].submission.provisional_grade_id
        const existingGrade = currentStudentProvisionalGrades().find(
          provisionalGrade => provisionalGrade.provisional_grade_id === newProvisionalGradeId
        )

        // If it's not a new grade but an existing one, update the grade to match
        if (existingGrade) {
          existingGrade.grade = grade
          existingGrade.score = score
        }

        if (ENV.final_grader_id === ENV.current_user_id) {
          EG.selectProvisionalGrade(newProvisionalGradeId, !existingGrade)
        }

        EG.setActiveProvisionalGradeFields({
          grade: existingGrade,
          label: customProvisionalGraderLabel,
        })
      }
    }

    const submissionError = (
      data: GradingError,
      _xhr: XMLHttpRequest,
      _textStatus: string,
      _errorThrown: Error
    ) => {
      EG.handleGradingError(data)

      let selectedGrade
      if (ENV.grading_role === 'moderator') {
        selectedGrade = currentStudentProvisionalGrades().find(
          provisionalGrade => provisionalGrade.selected
        )
      }

      // Revert to the previously selected provisional grade (if we're moderating) or
      // the last valid value (if not moderating or no provisional grade was chosen)
      if (selectedGrade) {
        EG.setActiveProvisionalGradeFields({
          grade: selectedGrade,
          label: provisionalGraderDisplayNames[selectedGrade.provisional_grade_id],
        })
      } else {
        EG.showGrade()
      }
    }

    $.ajaxJSON(url, method, formData, submissionSuccess, submissionError)
  },

  showGrade() {
    const submission = EG.currentStudent.submission || {}
    let grade: Grade | null = null

    if (
      submission.grading_type === 'pass_fail' ||
      ['complete', 'incomplete', 'pass', 'fail'].indexOf(submission.grade as string) > -1
    ) {
      $grade.val(submission.grade as string)
    } else {
      grade = EG.getGradeToShow(submission)
      $grade.val(grade.entered)
    }
    if (submission.points_deducted && grade) {
      $deduction_box.removeClass('hidden')
      $points_deducted.text(grade.pointsDeducted)
      $final_grade.text(grade.adjusted)
    } else {
      $deduction_box.addClass('hidden')
    }

    $('#submit_same_score').hide()
    // Discussion Checkpoints uses a shared React component to display the use same score link
    // Do not show submit_same_score is checkpoints FF is enabled and the assignment has sub_assignments
    if (
      !document.getElementById(SPEED_GRADER_CHECKPOINTS_MOUNT_POINT) &&
      !window.jsonData.has_sub_assignments
    ) {
      if (typeof submission !== 'undefined' && submission.entered_score !== null) {
        // @ts-expect-error
        $score.text(I18n.n(round(submission.entered_score, round.DEFAULT)))
        if (!submission.grade_matches_current_submission) {
          $('#submit_same_score').show()
        }
      } else {
        $score.text('')
      }
    }

    if (ENV.MANAGE_GRADES || (window.jsonData.context.concluded && ENV.READ_AS_ADMIN)) {
      renderHiddenSubmissionPill(submission)
    }

    renderCheckpoints(submission)

    renderRubricsCheckpointsInfo()

    EG.updateStatsInHeader()
  },

  updateSelectMenuStatus(student) {
    if (!student) return
    const isCurrentStudent = student === EG.currentStudent
    const newStudentInfo = EG.getStudentNameAndGrade(student)
    $selectmenu?.updateSelectMenuStatus({student, isCurrentStudent, newStudentInfo, anonymizableId})
  },

  isGradingTypePercent() {
    return ENV.grading_type === 'percent'
  },

  shouldParseGrade() {
    return EG.isGradingTypePercent() || ENV.grading_type === 'points'
  },

  formatGradeForSubmission(grade) {
    if (grade === '') {
      return grade
    }

    let formattedGrade: string = grade

    if (EG.shouldParseGrade()) {
      // Percent sign could be located on left or right, with or without space
      // https://en.wikipedia.org/wiki/Percent_sign
      formattedGrade = grade.replace(/%/g, '')
      const tmpNum = numberHelper.parse(formattedGrade)
      formattedGrade = round(tmpNum, 2).toString()

      if (EG.isGradingTypePercent() && formattedGrade !== 'NaN') {
        formattedGrade += '%'
      }
    }

    return formattedGrade
  },

  getGradeToShow(submission: Submission) {
    const grade: Grade = {entered: ''}

    if (submission) {
      if (submission.excused) {
        grade.entered = 'EX'
      } else {
        if (
          submission.points_deducted !== '' &&
          !Number.isNaN(Number(submission.points_deducted))
        ) {
          grade.pointsDeducted = I18n.n(-(submission.points_deducted || '0'))
        }

        if (submission.entered_grade != null) {
          const formatGradeOpts =
            ENV.grading_type === 'letter_grade' ? {gradingType: ENV.grading_type} : {}
          if (submission.entered_grade !== '' && !Number.isNaN(Number(submission.entered_grade))) {
            grade.entered = GradeFormatHelper.formatGrade(
              round(submission.entered_grade, 2),
              formatGradeOpts
            )
            grade.adjusted = GradeFormatHelper.formatGrade(
              round(submission.grade, 2),
              formatGradeOpts
            )
          } else {
            grade.entered = GradeFormatHelper.formatGrade(submission.entered_grade, formatGradeOpts)
            grade.adjusted = GradeFormatHelper.formatGrade(submission.grade, formatGradeOpts)
          }
        }
      }
    }

    return grade
  },

  initComments() {
    $add_a_comment_submit_button.click(event => {
      event.preventDefault()
      if ($add_a_comment_submit_button.hasClass('ui-state-disabled')) {
        return
      }
      EG.addSubmissionComment()
    })
    $add_attachment.click((event: JQuery.ClickEvent) => {
      event.preventDefault()
      if ($add_attachment.hasClass('ui-state-disabled')) {
        return
      }
      const $attachment = $comment_attachment_input_blank.clone(true)
      $attachment.find('input').attr('name', `attachments[${fileIndex}][uploaded_data]`)
      fileIndex++
      $('#comment_attachments').append($attachment.show())
    })
    $comment_attachment_input_blank.find('a').on('click', function (event: JQuery.ClickEvent) {
      event.preventDefault()
      $(this).parents('.comment_attachment_input').remove()
    })
    $right_side.on('click', '.play_comment_link', function (_event) {
      if ($(this).data('media_comment_id')) {
        $(this)
          .parents('.comment')
          .find('.media_comment_content')
          .show()
          .mediaComment(
            'show',
            $(this).data('media_comment_id'),
            $(this).data('media_comment_type'),
            this
          )
      }
      return false // so that it doesn't hit the $("a.instructure_inline_media_comment").live('click' event handler
    })
    $reassign_assignment.click(event => {
      event.preventDefault()
      EG.reassignAssignment()
    })
    if ($reassign_assignment[0]) {
      $reassign_assignment.parent().tooltip({
        position: {my: 'left bottom', at: 'left top'},
        tooltipClass: 'center bottom vertical',
      })
    }
    if ($new_screen_capture_indicator_wrapper && $new_screen_capture_indicator_wrapper.length) {
      $new_screen_capture_indicator_wrapper.tooltip({
        position: {my: 'left-100 bottom', at: 'center top'},
        tooltipClass: 'center bottom vertical',
      })
    }
    const screenCaptureMountPoint = document.getElementById(SCREEN_CAPTURE_ICON_MOUNT_POINT)
    if (screenCaptureMountPoint) {
      const screen_capture_icon = <ScreenCaptureIcon />
      ReactDOM.render(screen_capture_icon, screenCaptureMountPoint)
    }
  },

  // Note: do not use compareStudentsBy if your dataset includes 0.
  compareStudentsBy(f: (student1: StudentWithSubmission) => number) {
    const secondaryAttr = isAnonymous ? 'anonymous_id' : 'sortable_name'

    return function (studentA, studentB) {
      const a = f(studentA)
      const b = f(studentB)

      if ((!a && !b) || a === b) {
        // sort isn't guaranteed to be stable, so we need to sort by name in case of tie
        return natcompare.strings(studentA[secondaryAttr], studentB[secondaryAttr])
      } else if (!a || a > b) {
        return 1
      }

      return -1
    }
  },

  beforeLeavingSpeedgrader(event: BeforeUnloadEvent) {
    // Submit any draft comments that need submitting
    EG.addSubmissionComment(true)

    if (window.opener?.updateGrades && $.isFunction(window.opener?.updateGrades)) {
      window.opener.updateGrades()
    }

    function userNamesWithPendingQuizSubmission() {
      return $.map(
        snapshotCache,
        snapshot =>
          snapshot &&
          $.map(
            window.jsonData.studentsWithSubmissions,
            // EVAL-3900 - will always return false?
            // @ts-expect-error
            student => snapshot === student && student.name
          )[0]
      )
    }

    function hasPendingQuizSubmissions() {
      let ret = false
      const submissions = userNamesWithPendingQuizSubmission()
      if (submissions.length) {
        for (let i = 0, max = submissions.length; i < max; i++) {
          if (submissions[i] !== false) {
            ret = true
          }
        }
      }
      return ret
    }

    function hasUnsubmittedComments() {
      const comment = isRceLiteEnabled()
        ? $add_a_comment_textarea.data('textarea')
        : $add_a_comment_textarea.val()
      return $.trim(comment as string) !== ''
    }

    const isNewGradeSaved = ($grade.val() || null) === EG.currentStudent.submission.grade
    if (!isNewGradeSaved) {
      event.preventDefault()
      event.returnValue = I18n.t(`There are unsaved changes to a grade.\n\nContinue anyway?`)
      return event.returnValue
    } else if (hasPendingQuizSubmissions()) {
      event.preventDefault()
      event.returnValue = I18n.t(
        'The following students have unsaved changes to their quiz submissions:\n\n' +
          '%{users}\nContinue anyway?',
        {users: userNamesWithPendingQuizSubmission().join('\n ')}
      )
      return event.returnValue
    } else if (hasUnsubmittedComments()) {
      event.preventDefault()
      event.returnValue = I18n.t(
        'If you would like to keep your unsubmitted comments, please save them before navigating away from this page.'
      )
      return event.returnValue
    } else if (EG.hasUnsubmittedRubric(originalRubric)) {
      event.preventDefault()
      event.returnValue = I18n.t(
        'If you would like to keep your unsubmitted rubric, please save them before navigating away from this page.'
      )
      return event.returnValue
    }
    teardownHandleStatePopped(EG)
    teardownBeforeLeavingSpeedgrader()
    return undefined
  },

  handleGradingError(data: GradingError = {}) {
    const errorCode = data.errors && data.errors.error_code

    // If the grader entered an invalid provisional grade, revert it without
    // showing an explicit error
    if (errorCode === 'PROVISIONAL_GRADE_INVALID_SCORE') {
      return
    }

    let errorMessage
    if (errorCode === 'MAX_GRADERS_REACHED') {
      errorMessage = I18n.t('The maximum number of graders has been reached for this assignment.')
    } else if (errorCode === 'PROVISIONAL_GRADE_MODIFY_SELECTED') {
      errorMessage = I18n.t('The grade you entered has been selected and can no longer be changed.')
    } else if (errorCode === 'ASSIGNMENT_LOCKED') {
      errorMessage = I18n.t('This assignment is locked and cannot be reassigned.')
    } else {
      errorMessage = I18n.t('An error occurred updating this assignment.')
    }

    $.flashError(errorMessage)
  },

  selectProvisionalGrade(provisionalGradeId?: string, refetchOnSuccess: boolean = false) {
    const selectGradeUrl = replaceTags(ENV.provisional_select_url || '', {
      provisional_grade_id: provisionalGradeId,
    })

    const submitSucceeded = (data: {selected_provisional_grade_id: string}) => {
      const selectedProvisionalGradeId = data.selected_provisional_grade_id
      // Update the "selected" field on our grades manually. No need to bother
      // the server solely to verify the new selections.
      currentStudentProvisionalGrades().forEach(grade => {
        grade.selected = grade.provisional_grade_id === selectedProvisionalGradeId
      })

      if (refetchOnSuccess) {
        // If this involved submitting a new provisional grade, re-fetch the
        // list of grades so we have a real data structure for the new one
        this.fetchProvisionalGrades()
      } else {
        // Otherwise we just selected an existing grade and didn't change
        // anything, so go ahead and re-render
        this.renderProvisionalGradeSelector()
      }
    }

    $.ajaxJSON(selectGradeUrl, 'PUT', {}, submitSucceeded)
  },

  setupProvisionalGraderDisplayNames() {
    provisionalGraderDisplayNames = {}
    const provisionalGrades = currentStudentProvisionalGrades()

    provisionalGrades.forEach(grade => {
      if (grade.scorer_id === ENV.final_grader_id) {
        provisionalGraderDisplayNames[grade.provisional_grade_id] = customProvisionalGraderLabel
      } else {
        const displayName = grade.anonymous_grader_id
          ? ENV.anonymous_identities[grade.anonymous_grader_id].name
          : grade.scorer_name
        provisionalGraderDisplayNames[grade.provisional_grade_id] = displayName
      }
    })
  },

  fetchProvisionalGrades() {
    const {course_id: courseId, assignment_id: assignmentId} = ENV
    const resourceSegment = isAnonymous ? 'anonymous_provisional_grades' : 'provisional_grades'
    const resourceUrl = `/api/v1/courses/${courseId}/assignments/${assignmentId}/${resourceSegment}/status`

    let status_url = `${resourceUrl}?${anonymizableStudentId}=${EG.currentStudent[anonymizableId]}`
    if (ENV.grading_role === 'moderator') {
      status_url += '&last_updated_at='
      if (EG.currentStudent.submission) {
        status_url += EG.currentStudent.submission.updated_at
      }
    }

    // Check with the API ("hit the API" sounds so brutish) to get the updated
    // list of provisional grades. We return this so that disableWhileLoading
    // has access to the Deferred object.
    return $.getJSON(status_url, {}, EG.onProvisionalGradesFetched)
  },

  onProvisionalGradesFetched(data) {
    EG.currentStudent.needs_provisional_grade = data.needs_provisional_grade

    if (ENV.grading_role === 'moderator' && data.provisional_grades) {
      // @ts-expect-error
      if (!EG.currentStudent.submission) EG.currentStudent.submission = {}
      EG.currentStudent.submission.provisional_grades = data.provisional_grades
      EG.currentStudent.submission.updated_at = data.updated_at
      EG.currentStudent.submission.final_provisional_grade = data.final_provisional_grade
    }

    EG.currentStudent.submission_state = SpeedgraderHelpers.submissionState(
      EG.currentStudent,
      ENV.grading_role
    )
    EG.showStudent()
  },

  setActiveProvisionalGradeFields({label = '', grade = null} = {}) {
    $grading_box_selected_grader.text(label || '')

    const submission: Submission = EG.currentStudent.submission || {}
    if (grade !== null) {
      // If the moderator has selected their own custom grade
      // (i.e., the selected grade isn't read-only) and has
      // excused this submission, show that instead of the
      // provisional grade's score
      if (!grade.readonly && submission.excused) {
        $grade.val('EX')
        $score.text('')
      } else {
        $grade.val(String(grade.grade))
        $score.text(String(grade.score))
      }
    }
  },

  handleProvisionalGradeSelected({
    selectedGrade,
    isNewGrade = false,
  }: {
    isNewGrade?: boolean
    selectedGrade?: {provisional_grade_id: string}
  } = {}) {
    if (selectedGrade) {
      const selectedGradeId = selectedGrade.provisional_grade_id

      this.selectProvisionalGrade(selectedGradeId)
      this.setActiveProvisionalGradeFields({
        grade: selectedGrade,
        label: provisionalGraderDisplayNames[selectedGradeId],
      })
    } else if (isNewGrade) {
      // If this is a "new" grade with no value, don't submit anything to the
      // server. This will only happen when the moderator selects a custom
      // grade for a given student for the first time (since no provisional grade
      // object exists yet). If/when the grade text field gets updated,
      // handleGradeSubmit will fire, create the new object, and re-fetch the
      // provisional grades from the server.
      this.setActiveProvisionalGradeFields({label: customProvisionalGraderLabel})

      // For now, set the grader fields appropriately and mark the grades we have
      // as not-selected until we get the new one.
      currentStudentProvisionalGrades().forEach(grade => {
        grade.selected = false
      })
      this.renderProvisionalGradeSelector()
    }
  },

  renderSticker() {
    const mountPoint = document.getElementById('submission_sticker_mount_point')
    if (!mountPoint) {
      return
    }

    if (ENV.grading_role === 'moderator' || ENV.grading_role === 'provisional_grader') {
      return
    }

    const {
      id,
      anonymous_id: anonymousId,
      assignment_id: assignmentId,
      user_id: userId,
      sticker,
    } = EG.currentDisplayedSubmission()

    const submission = {courseId: ENV.course_id, id, anonymousId, assignmentId, userId, sticker}
    const changeSticker = newSticker => {
      const currentSubmission = EG.currentDisplayedSubmission(true)
      currentSubmission.sticker = newSticker

      if (
        currentSubmission !== this.currentStudent.submission &&
        currentSubmission.attempt === this.currentStudent.submission?.attempt
      ) {
        this.currentStudent.submission.sticker = newSticker
        renderHiddenSubmissionPill(this.currentStudent.submission)
      }
      this.renderSticker()
    }

    ReactDOM.render(
      <SubmissionSticker
        confetti={false}
        editable={isMostRecentAttempt}
        onStickerChange={changeSticker}
<<<<<<< HEAD
        size="medium"
=======
        size="small"
>>>>>>> d6e31a27
        submission={submission}
      />,
      mountPoint
    )
  },

  renderProvisionalGradeSelector({showingNewStudent = false} = {}) {
    const mountPoint = document.getElementById('grading_details_mount_point')
    if (!mountPoint) throw new Error('Could not find mount point for provisional grade selector')
    const provisionalGrades = currentStudentProvisionalGrades()

    // Only show the selector if the current student has at least one grade from
    // a provisional grader (i.e., not the moderator).
    if (!provisionalGrades.some(grade => grade.readonly)) {
      ReactDOM.unmountComponentAtNode(mountPoint)
      return
    }

    if (showingNewStudent) {
      this.setupProvisionalGraderDisplayNames()
    }

    const props = {
      finalGraderId: ENV.final_grader_id,
      gradingType: ENV.grading_type,
      onGradeSelected: (params: {
        selectedGrade?:
          | {
              provisional_grade_id: string
            }
          | undefined
        isNewGrade: boolean
      }) => {
        this.handleProvisionalGradeSelected(params)
      },
      pointsPossible: window.jsonData.points_possible,
      provisionalGraderDisplayNames,
      provisionalGrades,
    }

    const gradeSelector = <SpeedGraderProvisionalGradeSelector {...props} />
    ReactDOM.render(gradeSelector, mountPoint)
  },

  changeToSection(sectionId: string) {
    if (ENV.settings_url) {
      $.post(ENV.settings_url, {selected_section_id: sectionId}, () => {
        SpeedgraderHelpers.reloadPage()
      })
    } else {
      SpeedgraderHelpers.reloadPage()
    }
  },
}

function getGradingPeriods() {
  const dfd = $.Deferred()
  // treating failure as a success here since grading periods 404 when not
  // enabled
  $.ajaxJSON(
    `/api/v1/courses/${ENV.course_id}/grading_periods`,
    'GET',
    {},
    (response: {grading_periods: GradingPeriod[]}) => {
      dfd.resolve(response.grading_periods)
    },
    () => {
      dfd.resolve([])
    },
    {skipDefaultError: true}
  )

  return dfd
}

function setupSpeedGrader(
  gradingPeriods: GradingPeriod[],
  speedGraderJsonResponse: SpeedGraderResponse[]
) {
  const speedGraderJSON = speedGraderJsonResponse[0] as SpeedGraderStore

  speedGraderJSON.gradingPeriods = keyBy(gradingPeriods, 'id')
  window.jsonData = speedGraderJSON
  EG.jsonReady()
  EG.setInitiallyLoadedStudent()
  EG.setupGradeLoadingSpinner()

  if (enhanced_rubrics_enabled && ENV.rubric) {
    const rubricAssociation: RubricSavedComments = window.jsonData?.rubric_association ?? {}
    useStore.setState({
      rubricSavedComments: rubricAssociation.summary_data?.saved_comments,
    })
    EG.setUpRubricAssessmentContainerWrapper()
  }
}

function setupSelectors() {
  // PRIVATE VARIABLES AND FUNCTIONS
  // all of the $ variables here are to speed up access to dom nodes,
  // so that the jquery selector does not have to be run every time.
  $add_a_comment = $('#add_a_comment')
  $add_a_comment_submit_button = $add_a_comment.find('button:submit')
  $add_a_comment_textarea = $(`#${SPEED_GRADER_COMMENT_TEXTAREA_MOUNT_POINT}`)
  $add_attachment = $('#add_attachment')
  $reassign_assignment = $('#reassign_assignment')
  $assignment_submission_originality_report_url = $('#assignment_submission_originality_report_url')
  $assignment_submission_resubmit_to_vericite_url = $(
    '#assignment_submission_resubmit_to_vericite_url'
  )
  $assignment_submission_turnitin_report_url = $('#assignment_submission_turnitin_report_url')
  $assignment_submission_vericite_report_url = $('#assignment_submission_vericite_report_url')
  $avatar_image = $('#avatar_image')
  $average_score = $('#average_score')
  $average_score_wrapper = $('#average-score-wrapper')
  $comment_attachment_blank = $('#comment_attachment_blank').removeAttr('id').detach()
  $comment_attachment_input_blank = $('#comment_attachment_input_blank').detach()
  $comment_blank = $('#comment_blank').removeAttr('id').detach()
  $comment_saved = $('#comment_saved')
  $comment_saved_message = $('#comment_saved_message')
  $comment_submitted = $('#comment_submitted')
  $comment_submitted_message = $('#comment_submitted_message')
  $comments = $('#comments')
  $reassignment_complete = $('#reassignment_complete')
  $deduction_box = $('#deduction-box')
  $enrollment_concluded_notice = $('#enrollment_concluded_notice')
  $enrollment_inactive_notice = $('#enrollment_inactive_notice')
  $final_grade = $('#final-grade')
  $full_width_container = $('#full_width_container')
  $grade_container = $('#grade_container')
  $grade = $grade_container.find('input, select')
  $gradebook_header = $('#gradebook_header')
  $grading_box_selected_grader = $('#grading-box-selected-grader')
  $grded_so_far = $('#x_of_x_graded')
  $iframe_holder = $('#iframe_holder')
  $left_side = $('#left_side')
  $multiple_submissions = $('#multiple_submissions')
  $new_screen_capture_indicator_wrapper = $('#new-studio-media-indicator-wrapper')
  $no_annotation_warning = $('#no_annotation_warning')
  $not_gradeable_message = $('#not_gradeable_message')
  $points_deducted = $('#points-deducted')
  $resize_overlay = $('#resize_overlay')
  $right_side = $('#right_side')
  $rightside_inner = $('#rightside_inner')
  $rubric_holder = $('#rubric_holder')
  $score = $grade_container.find('.score')
  $selectmenu = null
  $submission_attachment_viewed_at = $('#submission_attachment_viewed_at_container')
  $submission_details = $('#submission_details')
  $submission_file_hidden = $('#submission_file_hidden').removeAttr('id').detach()
  $submission_files_container = $('#submission_files_container')
  $submission_files_list = $('#submission_files_list')
  $submission_late_notice = $('#submission_late_notice')
  $submission_not_newest_notice = $('#submission_not_newest_notice')
  $submissions_container = $('#submissions_container')
  $this_student_does_not_have_a_submission = $('#this_student_does_not_have_a_submission').hide()
  $this_student_has_a_submission = $('#this_student_has_a_submission').hide()
  $width_resizer = $('#width_resizer')
  $window = $(window)
  $x_of_x_students = $('#x_of_x_students_frd')
  $word_count = $('#submission_word_count')
  assignmentUrl = $('#assignment_url').attr('href') || ''
  browserableCssClasses = /^(image|html|code)$/
  fileIndex = 1
  gradeeLabel = studentLabel
  groupLabel = I18n.t('group', 'Group')
  isAdmin = ENV.current_user_is_admin
  snapshotCache = {}
  studentLabel = I18n.t('student', 'Student')
  header = setupHeader()
}

// Helper function that guard against provisional_grades being null, allowing
// Anonymous Moderated Marking-related moderation code to forgo that check
// when considering provisional grades.
function currentStudentProvisionalGrades() {
  return EG.currentStudent.submission.provisional_grades || []
}

export default {
  setup() {
    setupSelectors()
    renderSettingsMenu(header)

    if (ENV.can_view_audit_trail) {
      EG.setUpAssessmentAuditTray()
    }

    function registerQuizzesNext(
      overriddenShowSubmission: (submission: Submission) => void,
      launchOptions: {
        singleLtiLaunch: boolean
      }
    ) {
      showSubmissionOverride = overriddenShowSubmission
      if (launchOptions) {
        externalToolLaunchOptions = launchOptions
      }
    }
    QuizzesNextSpeedGrading.setup(EG, $iframe_holder, registerQuizzesNext, refreshGrades, window)

    // fire off the request to get the jsonData
    // @ts-expect-error
    window.jsonData = {}
    const speedGraderJSONUrl = `${window.location.pathname}.json${window.location.search}`
    const speedGraderJsonDfd = $.ajaxJSON(
      speedGraderJSONUrl,
      'GET',
      null,
      null,
      speedGraderJSONErrorFn
    )

    commentSubmissionInProgress = false

    // eslint-disable-next-line promise/catch-or-return
    $.when(getGradingPeriods(), speedGraderJsonDfd).then(setupSpeedGrader)

    // run the stuff that just attaches event handlers and dom stuff, but does not need the jsonData
    $(document).ready(() => {
      EG.domReady()
    })
  },

  teardown() {
    if (ENV.can_view_audit_trail) {
      tearDownAssessmentAuditTray(EG)
    }

    if (EG.postPolicies) {
      EG.postPolicies.destroy()
    }

    teardownSettingsMenu()
    teardownHandleStatePopped(EG)
    teardownBeforeLeavingSpeedgrader()
  },

  EG,
}<|MERGE_RESOLUTION|>--- conflicted
+++ resolved
@@ -873,11 +873,7 @@
 
   if (mountPoint) {
     ReactDOM.render(
-<<<<<<< HEAD
-      <Alert variant="info">
-=======
       <Alert variant="info" margin="medium none">
->>>>>>> d6e31a27
         {I18n.t('Rubrics do not auto-populate grades for checkpoints.')}
       </Alert>,
       mountPoint
@@ -4369,11 +4365,7 @@
         confetti={false}
         editable={isMostRecentAttempt}
         onStickerChange={changeSticker}
-<<<<<<< HEAD
-        size="medium"
-=======
         size="small"
->>>>>>> d6e31a27
         submission={submission}
       />,
       mountPoint
