/*
 * Copyright (C) 2011 - present Instructure, Inc.
 *
 * This file is part of Canvas.
 *
 * Canvas is free software: you can redistribute it and/or modify it under
 * the terms of the GNU Affero General Public License as published by the Free
 * Software Foundation, version 3 of the License.
 *
 * Canvas is distributed in the hope that it will be useful, but WITHOUT ANY
 * WARRANTY; without even the implied warranty of MERCHANTABILITY or FITNESS FOR
 * A PARTICULAR PURPOSE. See the GNU Affero General Public License for more
 * details.
 *
 * You should have received a copy of the GNU Affero General Public License along
 * with this program. If not, see <http://www.gnu.org/licenses/>.
 */

import type JQuery from 'jquery'
import $ from 'jquery'
import type {
  Attachment,
  AttachmentData,
  CourseSection,
  DocumentPreviewOptions,
  Grade,
  GradingError,
  GradingPeriod,
  CommentRenderingOptions,
  ProvisionalCrocodocUrl,
  ProvisionalGrade,
  RubricAssessment,
  ScoringSnapshot,
  SpeedGrader,
  HistoricalSubmission,
  SpeedGraderResponse,
  SpeedGraderStore,
  Submission,
  StudentWithSubmission,
  SubmissionComment,
  SubmissionHistoryEntry,
} from './speed_grader.d'
import type {SubmissionOriginalityData} from '@canvas/grading/grading.d'
import React from 'react'
import ReactDOM from 'react-dom'
import {IconButton} from '@instructure/ui-buttons'
import iframeAllowances from '@canvas/external-apps/iframeAllowances'
import OutlierScoreHelper from '@canvas/grading/OutlierScoreHelper'
import QuizzesNextSpeedGrading from '../QuizzesNextSpeedGrading'
import StatusPill from '@canvas/grading-status-pill'
import JQuerySelectorCache from '../JQuerySelectorCache'
import numberHelper from '@canvas/i18n/numberHelper'
import GradeFormatHelper from '@canvas/grading/GradeFormatHelper'
import AssessmentAuditButton from '../react/AssessmentAuditTray/components/AssessmentAuditButton'
import AssessmentAuditTray from '../react/AssessmentAuditTray/index'
import CommentArea from '../react/CommentArea'
import GradeLoadingSpinner from '../react/GradeLoadingSpinner'
import RubricAssessmentContainerWrapper from '../react/RubricAssessmentContainerWrapper'
import ScreenCaptureIcon from '../react/ScreenCaptureIcon'
import {originalityReportSubmissionKey} from '@canvas/grading/originalityReportHelper'
import PostPolicies from '../react/PostPolicies/index'
import SpeedGraderProvisionalGradeSelector from '../react/SpeedGraderProvisionalGradeSelector'
import SpeedGraderStatusMenu from '../react/SpeedGraderStatusMenu'
import {isPostable, similarityIcon} from '@canvas/grading/SubmissionHelper'
// @ts-expect-error
import studentViewedAtTemplate from '../jst/student_viewed_at.handlebars'
// @ts-expect-error
import submissionsDropdownTemplate from '../jst/submissions_dropdown.handlebars'
// @ts-expect-error
import speechRecognitionTemplate from '../jst/speech_recognition.handlebars'
// @ts-expect-error
import unsubmittedCommentsTemplate from '../jst/unsubmitted_comment.handlebars'
import useStore from '../stores/index'
import {Tooltip} from '@instructure/ui-tooltip'
import {
  IconUploadLine,
  IconWarningLine,
  IconCheckMarkIndeterminateLine,
} from '@instructure/ui-icons'
import {Pill} from '@instructure/ui-pill'
import {
  determineSubmissionSelection,
  makeSubmissionUpdateRequest,
} from '../SpeedGraderStatusMenuHelpers'
import {showFlashError} from '@canvas/alerts/react/FlashAlert'
import round from '@canvas/round'
import {map, keyBy, values, find, includes, reject, some, isEqual, filter} from 'lodash'
import {useScope as useI18nScope} from '@canvas/i18n'
import natcompare from '@canvas/util/natcompare'
import qs from 'qs'
import * as tz from '@instructure/moment-utils'
import {datetimeString} from '@canvas/datetime/date-functions'
import userSettings from '@canvas/user-settings'
import htmlEscape from '@instructure/html-escape'
import rubricAssessment from '@canvas/rubrics/jquery/rubric_assessment'
import SpeedgraderSelectMenu from './speed_grader_select_menu'
import type {SelectOptionDefinition} from './speed_grader_select_menu'
import SpeedgraderHelpers from './speed_grader_helpers'
import {
  allowsReassignment,
  anonymousName,
  configureRecognition,
  extractStudentIdFromHash,
  getSelectedAssessment,
  hideMediaRecorderContainer,
  isStudentConcluded,
  renderDeleteAttachmentLink,
  renderPostGradesMenu,
  renderSettingsMenu,
  renderStatusMenu,
  rubricAssessmentToPopulate,
  setupAnonymizableAuthorId,
  setupAnonymizableId,
  setupAnonymizableStudentId,
  setupAnonymizableUserId,
  setupAnonymousGraders,
  setupIsAnonymous,
  setupIsModerated,
  speedGraderJSONErrorFn,
  tearDownAssessmentAuditTray,
  teardownHandleStatePopped,
  teardownSettingsMenu,
  unexcuseSubmission,
  unmountCommentTextArea,
} from './speed_grader.utils'
import SpeedGraderAlerts from '../react/SpeedGraderAlerts'
// @ts-expect-error
import turnitinInfoTemplate from '../jst/_turnitinInfo.handlebars'
// @ts-expect-error
import turnitinScoreTemplate from '@canvas/grading/jst/_turnitinScore.handlebars'
// @ts-expect-error
import vericiteInfoTemplate from '../jst/_vericiteInfo.handlebars'
// @ts-expect-error
import vericiteScoreTemplate from '@canvas/grading/jst/_vericiteScore.handlebars'
import 'jqueryui/draggable'
import '@canvas/jquery/jquery.ajaxJSON' /* getJSON, ajaxJSON */
import '@canvas/jquery/jquery.instructure_forms' /* ajaxJSONFiles */
import {loadDocPreview} from '@instructure/canvas-rce/es/enhance-user-content/doc_previews'
import 'jqueryui/dialog'
import 'jqueryui/menu'
import '@canvas/jquery/jquery.instructure_misc_helpers' /* replaceTags */
import '@canvas/jquery/jquery.instructure_misc_plugins' /* confirmDelete, showIf, hasScrollbar */
import '@canvas/jquery-keycodes'
import '@canvas/loading-image'
import '@canvas/util/templateData'
import '@canvas/media-comments'
import '@canvas/media-comments/jquery/mediaCommentThumbnail'
import '@canvas/rails-flash-notifications'
import 'jquery-scroll-to-visible/jquery.scrollTo'
import 'jquery-selectmenu'
import '@canvas/jquery/jquery.disableWhileLoading'
import '@canvas/util/jquery/fixDialogButtons'
import {isPreviewable} from '@instructure/canvas-rce/es/rce/plugins/shared/Previewable'
import type {GlobalEnv} from '@canvas/global/env/GlobalEnv.d'
import type {EnvGradebookSpeedGrader} from '@canvas/global/env/EnvGradebook'
import replaceTags from '@canvas/util/replaceTags'
import type {GradeStatusUnderscore} from '@canvas/grading/accountGradingStatus'
import type {
  RubricAssessmentUnderscore,
  RubricOutcomeUnderscore,
  RubricUnderscoreType,
} from '../react/RubricAssessmentContainerWrapper/utils'
import {SpeedGraderCheckpointsWrapper} from '../react/SpeedGraderCheckpoints/SpeedGraderCheckpointsWrapper'
<<<<<<< HEAD
=======
import {SpeedGraderDiscussionsNavigation} from '../react/SpeedGraderDiscussionsNavigation'
import sanitizeHtml from 'sanitize-html-with-tinymce'
>>>>>>> 37d6122c

declare global {
  interface Window {
    jsonData: SpeedGraderStore
  }
}

// @ts-expect-error
if (!('INST' in window)) window.INST = {}

// Allow unchecked access to module-specific ENV variables
declare const ENV: GlobalEnv & EnvGradebookSpeedGrader

const I18n = useI18nScope('speed_grader')

const selectors = new JQuerySelectorCache()
const SPEED_GRADER_COMMENT_TEXTAREA_MOUNT_POINT = 'speed_grader_comment_textarea_mount_point'
const SPEED_GRADER_SUBMISSION_COMMENTS_DOWNLOAD_MOUNT_POINT =
  'speed_grader_submission_comments_download_mount_point'
const SPEED_GRADER_HIDDEN_SUBMISSION_PILL_MOUNT_POINT =
  'speed_grader_hidden_submission_pill_mount_point'
const SPEED_GRADER_CHECKPOINTS_MOUNT_POINT = 'speed_grader_checkpoints_mount_point'
const SPEED_GRADER_EDIT_STATUS_MENU_MOUNT_POINT = 'speed_grader_edit_status_mount_point'
const SPEED_GRADER_EDIT_STATUS_MENU_SECONDARY_MOUNT_POINT =
  'speed_grader_edit_status_secondary_mount_point'
const SPEED_GRADER_DISCUSSIONS_NAVIGATION_MOUNT_POINT =
  'speed_grader_discussions_navigation_mount_point'
const ASSESSMENT_AUDIT_BUTTON_MOUNT_POINT = 'speed_grader_assessment_audit_button_mount_point'
const ASSESSMENT_AUDIT_TRAY_MOUNT_POINT = 'speed_grader_assessment_audit_tray_mount_point'
const SCREEN_CAPTURE_ICON_MOUNT_POINT = 'screen-capture-icon-mount-point'

let isAnonymous: boolean
let anonymousGraders: boolean
let anonymizableId: 'anonymous_id' | 'id'
let anonymizableUserId: 'anonymous_id' | 'user_id'
let anonymizableStudentId: 'anonymous_id' | 'student_id'
let anonymizableAuthorId: 'anonymous_id' | 'author_id'
let isModerated: boolean

let commentSubmissionInProgress: boolean
let reassignAssignmentInProgress: boolean
let vericiteAsset
let turnitinAsset

// eslint-disable-next-line no-undef
let $window: JQuery<Window & typeof globalThis>
let $full_width_container: JQuery
let $vericiteScoreContainer: JQuery
let $vericiteInfoContainer: JQuery
let $turnitinInfoContainer: JQuery
let $left_side: JQuery
let $resize_overlay: JQuery
let $right_side: JQuery
let $width_resizer: JQuery
let $gradebook_header: JQuery
let $grading_box_selected_grader: JQuery
let assignmentUrl: string
let $rightside_inner: JQuery
let $not_gradeable_message: JQuery
let $comments: JQuery
let $comment_blank: JQuery
let $comment_attachment_blank: JQuery
let $add_a_comment: JQuery
let $add_a_comment_submit_button: JQuery
let $add_a_comment_textarea: JQuery
let $comment_attachment_input_blank: JQuery
let $reassign_assignment: JQuery
let fileIndex: number
let $add_attachment: JQuery
let $submissions_container: JQuery
let $iframe_holder: JQuery
let $avatar_image: JQuery
let $x_of_x_students: JQuery
let $grded_so_far: JQuery
let $average_score: JQuery
let $this_student_does_not_have_a_submission: JQuery
let $this_student_has_a_submission: JQuery
let $grade_container: JQuery
let $grade: JQuery
let $score: JQuery
let $deduction_box: JQuery
let $points_deducted: JQuery
let $final_grade: JQuery
let $average_score_wrapper: JQuery
let $submission_details: JQuery
let $multiple_submissions: JQuery
let $submission_late_notice: JQuery
let $submission_not_newest_notice: JQuery
let $enrollment_inactive_notice: JQuery
let $enrollment_concluded_notice: JQuery
let $submission_files_container: JQuery
let $submission_files_list: JQuery
let $submission_attachment_viewed_at: JQuery
let $submission_file_hidden: JQuery
let $assignment_submission_turnitin_report_url: JQuery
let $assignment_submission_originality_report_url: JQuery
let $assignment_submission_vericite_report_url: JQuery
let $assignment_submission_resubmit_to_vericite_url: JQuery
let $rubric_holder: JQuery
let $new_screen_capture_indicator_wrapper: JQuery
let $no_annotation_warning: JQuery
let $comment_submitted: JQuery
let $comment_submitted_message: JQuery
let $comment_saved: JQuery
let $comment_saved_message: JQuery
let $reassignment_complete: JQuery
let $selectmenu: SpeedgraderSelectMenu | null
let $word_count: JQuery
let originalRubric: JQuery
let browserableCssClasses: RegExp
let snapshotCache: Record<string, ScoringSnapshot | null>
let sectionToShow: string
let header: Header
let studentLabel: string
let groupLabel: string
let gradeeLabel: string
let sessionTimer: number
let isAdmin: boolean
let showSubmissionOverride: (submission: Submission) => void
let externalToolLaunchOptions = {singleLtiLaunch: false}
let externalToolLoaded = false
let provisionalGraderDisplayNames: Record<string, string | null>
let EG: SpeedGrader

const customProvisionalGraderLabel = I18n.t('Custom')
const anonymousAssignmentDetailedReportTooltip = I18n.t(
  'Cannot view detailed reports for anonymous assignments until grades are posted.'
)

const HISTORY_PUSH = 'push'
const HISTORY_REPLACE = 'replace'

const {enhanced_rubrics_enabled} = ENV ?? {}
type RubricSavedComments = {summary_data?: {saved_comments: Record<string, string[]>}}

const isRceLiteEnabled = () => ENV.FEATURES?.rce_lite_enabled_speedgrader_comments

function setGradeLoading(studentId: string, loading: boolean) {
  useStore.setState(state => {
    const gradesLoading = {...state.gradesLoading, [studentId]: loading}
    return {...state, gradesLoading}
  })
}

function setupHandleStatePopped() {
  window.addEventListener('popstate', EG.handleStatePopped)
}

function setupBeforeLeavingSpeedgrader() {
  window.addEventListener('beforeunload', EG.beforeLeavingSpeedgrader)
}

function teardownBeforeLeavingSpeedgrader() {
  externalToolLaunchOptions = {singleLtiLaunch: false}
  externalToolLoaded = false
  window.removeEventListener('beforeunload', EG.beforeLeavingSpeedgrader)
}

function toggleGradeVisibility(show: boolean): void {
  const gradeInput = $('#grading')
  if (show) {
    gradeInput.show().height('auto')
  } else {
    gradeInput.hide()
  }
}

const utils = {
  getParam(name: string) {
    const pathRegex = new RegExp(`${name}/([^/]+)`)
    const searchRegex = new RegExp(`${name}=([^&]+)`)
    const match =
      window.location.pathname.match(pathRegex) || window.location.search.match(searchRegex)

    if (!match) return false
    return match[1]
  },
  shouldHideStudentNames() {
    // this is for backwards compatability, we used to store the value as
    // strings "true" or "false", but now we store boolean true/false values.
    const settingVal = userSettings.get('eg_hide_student_names')
    return settingVal === true || settingVal === 'true' || ENV.force_anonymous_grading
  },
  sortByCriteria() {
    const settingVal = userSettings.get('eg_sort_by')
    return settingVal || 'alphabetically'
  },
}

function sectionSelectionOptions(
  courseSections: CourseSection[],
  groupGradingModeEnabled = false,
  selectedSectionId: null | string = null
): SelectOptionDefinition[] {
  if (courseSections.length <= 1 || groupGradingModeEnabled) {
    return []
  }

  let selectedSectionName = I18n.t('All Sections')
  const sectionOptions: SelectOptionDefinition[] = [
    {
      [anonymizableId]: 'section_all',
      data: {
        'section-id': 'all',
      },
      name: I18n.t('Show all sections'),
      className: {
        raw: 'section_all',
      },
      anonymizableId,
    },
  ]

  courseSections.forEach(section => {
    if (section.id === selectedSectionId) {
      selectedSectionName = section.name
    }

    sectionOptions.push({
      [anonymizableId]: `section_${section.id}`,
      data: {
        'section-id': section.id,
      },
      name: I18n.t('Change section to %{sectionName}', {sectionName: section.name}),
      className: {
        raw: `section_${section.id} ${selectedSectionId === section.id ? 'selected' : ''}`,
      },
      anonymizableId,
    })
  })

  return [
    {
      name: `Showing: ${selectedSectionName}`,
      options: sectionOptions,
    },
  ]
}

function mergeStudentsAndSubmission() {
  const jsonData = window.jsonData

  jsonData.studentsWithSubmissions = jsonData.context.students
  jsonData.studentMap = {}
  jsonData.studentEnrollmentMap = {}
  jsonData.studentSectionIdsMap = {}
  jsonData.submissionsMap = {}

  jsonData.context.enrollments.forEach((enrollment: Record<string, string>) => {
    const enrollmentAnonymizableUserId = enrollment[anonymizableUserId]
    jsonData.studentEnrollmentMap[enrollmentAnonymizableUserId] =
      jsonData.studentEnrollmentMap[enrollmentAnonymizableUserId] || []
    jsonData.studentSectionIdsMap[enrollmentAnonymizableUserId] =
      jsonData.studentSectionIdsMap[enrollmentAnonymizableUserId] || {}

    jsonData.studentEnrollmentMap[enrollmentAnonymizableUserId].push(enrollment)
    jsonData.studentSectionIdsMap[enrollmentAnonymizableUserId][enrollment.course_section_id] = true
  })

  jsonData.submissions.forEach((submission: any) => {
    jsonData.submissionsMap[submission[anonymizableUserId]] = submission
  })

  window.jsonData.studentsWithSubmissions = window.jsonData.studentsWithSubmissions.reduce(
    (students: StudentWithSubmission[], student: StudentWithSubmission, index: number) => {
      const submission = window.jsonData.submissionsMap[student[anonymizableId]]
      // Hide students that don't have a submission object. This is legacy support
      // for when we used to not create submission objects for assigned concluded students.
      // For all new assignments, every assigned student (regardless of concluded/inactive
      // status) should have a submission object.
      if (submission) {
        student.enrollments = window.jsonData.studentEnrollmentMap[student[anonymizableId]]
        student.section_ids = Object.keys(
          window.jsonData.studentSectionIdsMap[student[anonymizableId]]
        )
        student.submission = submission
        student.submission_state = SpeedgraderHelpers.submissionState(student, ENV.grading_role)
        student.index = index
        students.push(student)
      }

      return students
    },
    []
  )

  // need to presort by anonymous_id for anonymous assignments so that the index property can be consistent
  if (isAnonymous)
    jsonData.studentsWithSubmissions.sort((a: StudentWithSubmission, b: StudentWithSubmission) =>
      a.anonymous_name_position > b.anonymous_name_position ? 1 : -1
    )

  // handle showing students only in a certain section.
  if (!jsonData.GROUP_GRADING_MODE) {
    sectionToShow = ENV.selected_section_id
  }

  // We have already have done the filtering by section on the server, so this
  // is redundant (but not the worst thing in the world since we still need to
  // send the user away if there are no students in the section).
  if (sectionToShow) {
    sectionToShow = sectionToShow.toString()

    const studentsInSection = jsonData.studentsWithSubmissions.filter(
      (student: StudentWithSubmission) => student.section_ids.includes(sectionToShow)
    )

    if (
      studentsInSection.length > 0 &&
      !(studentsInSection.length === 1 && studentsInSection[0].fake_student)
    ) {
      jsonData.studentsWithSubmissions = studentsInSection
    } else {
      // eslint-disable-next-line no-alert
      window.alert(
        I18n.t(
          'alerts.no_students_in_section',
          'Could not find any students in that section, falling back to showing all sections.'
        )
      )
      EG.changeToSection('all')
    }
  }

  jsonData.studentMap = keyBy(jsonData.studentsWithSubmissions, anonymizableId)

  switch (userSettings.get('eg_sort_by')) {
    case 'submitted_at': {
      jsonData.studentsWithSubmissions.sort(
        EG.compareStudentsBy(student => {
          const submittedAt = student && student.submission && student.submission.submitted_at
          if (submittedAt) {
            // @ts-expect-error
            return +tz.parse(submittedAt)
          } else {
            // puts the unsubmitted assignments at the bottom
            return Number.NaN
          }
        })
      )
      break
    }

    case 'submission_status': {
      jsonData.studentsWithSubmissions.sort(
        EG.compareStudentsBy(
          student =>
            student && SpeedgraderHelpers.submissionStateSortingValue(student, ENV.grading_role)
        )
      )
      break
    }

    case 'submission_status_randomize': {
      jsonData.studentsWithSubmissions = SpeedgraderHelpers.randomizedStudentSorter(
        jsonData.studentsWithSubmissions,
        student =>
          SpeedgraderHelpers.submissionStateSortingValue(student, ENV.grading_role) + Math.random()
      )
      break
    }

    case 'randomize': {
      jsonData.studentsWithSubmissions = SpeedgraderHelpers.randomizedStudentSorter(
        jsonData.studentsWithSubmissions
      )
      break
    }

    // The list of students is sorted alphabetically on the server by student last name.
    default: {
      // sorting for isAnonymous occurred earlier before setting up studentMap
      if (!isAnonymous && utils.shouldHideStudentNames()) {
        window.jsonData.studentsWithSubmissions.sort(
          EG.compareStudentsBy((student: StudentWithSubmission) => {
            const studentIndex = student.index || 0
            // adding 1 to avoid issues with index 0 being given 'falsey treatment' in compareStudentsBy
            return studentIndex + 1
          })
        )
      }
    }
  }
}

function handleStudentOrSectionSelected(
  newStudentOrSection: string,
  historyBehavior: null | 'push' | 'replace' = null
) {
  if (newStudentOrSection && newStudentOrSection.match(/^section_(\d+|all)$/)) {
    const sectionId = newStudentOrSection.replace(/^section_/, '')
    EG.changeToSection(sectionId)
  } else {
    EG.handleStudentChanged(historyBehavior)
  }
}

function initDropdown() {
  const hideStudentNames = utils.shouldHideStudentNames()
  $('#hide_student_names').prop('checked', hideStudentNames)

  $('#show_new_sg_ui').on('click', function () {
    const searchParams = new URLSearchParams(window.location.search)

    if (searchParams.has('platform_sg')) {
      searchParams.set('platform_sg', 'true')

      const newUrl = window.location.pathname + '?' + searchParams.toString()

      window.location.href = newUrl
    }
  })

  const optionsArray = window.jsonData.studentsWithSubmissions.map(
    (student: StudentWithSubmission) => {
      const {submission_state, submission} = student
      let {name} = student
      const className = SpeedgraderHelpers.classNameBasedOnStudent({submission_state, submission})
      if (hideStudentNames || isAnonymous) {
        name = anonymousName(student)
      }

      return {[anonymizableId]: student[anonymizableId], anonymizableId, name, className}
    }
  )

  const sectionSelectionOptionList = sectionSelectionOptions(
    window.jsonData.context.active_course_sections,
    window.jsonData.GROUP_GRADING_MODE,
    sectionToShow
  )

  $selectmenu = new SpeedgraderSelectMenu(sectionSelectionOptionList.concat(optionsArray))
  $selectmenu?.appendTo('#combo_box_container', (event: JQuery.ClickEvent) => {
    handleStudentOrSectionSelected(String($(event.target).val()), HISTORY_PUSH)
  })

  if (
    window.jsonData.context.active_course_sections.length &&
    window.jsonData.context.active_course_sections.length > 1 &&
    !window.jsonData.GROUP_GRADING_MODE
  ) {
    const $selectmenu_list = $selectmenu?.data('ui-selectmenu').list
    const $menu = $('#section-menu')

    $menu
      .find('ul')
      .append(
        $.map(
          window.jsonData.context.active_course_sections,
          section =>
            `<li><a class="section_${section.id}" data-section-id="${
              section.id
            }" href="#">${htmlEscape(section.name)}</a></li>`
        ).join('')
      )

    $menu
      .insertBefore($selectmenu_list)
      .bind('mouseenter mouseleave', function (event) {
        $(this)
          .toggleClass(
            'ui-selectmenu-item-selected ui-selectmenu-item-focus ui-state-hover',
            event.type === 'mouseenter'
          )
          .find('ul')
          .toggle(event.type === 'mouseenter')
      })
      .find('ul')
      .hide()
      .menu()
      .on('click mousedown', 'a', function (_event) {
        EG.changeToSection($(this).data('section-id'))
      })

    if (sectionToShow) {
      const text = $.map(window.jsonData.context.active_course_sections, section => {
        // eslint-disable-next-line eqeqeq
        if (section.id == sectionToShow) {
          return section.name
        }
      }).join(', ')

      $('#section_currently_showing').text(text)
      $menu
        .find('ul li a')
        .removeClass('selected')
        .filter(`[data-section-id=${sectionToShow}]`)
        .addClass('selected')
    }

    $selectmenu
      .selectmenu('option', 'open', () => {
        $selectmenu_list
          .find('li:first')
          .css('margin-top', `${$selectmenu_list.find('li').height()}px`)
        $menu.show().css({
          left: $selectmenu_list.css('left'),
          top: $selectmenu_list.css('top'),
          width: $selectmenu_list.width(),
          'z-index': Number($selectmenu_list.css('z-index')) + 1,
        })
      })
      .selectmenu('option', 'close', () => {
        $menu.hide()
      })
  }
}

function setupPostPolicies() {
  const gradesPublished =
    !window.jsonData.moderated_grading || window.jsonData.grades_published_at != null

  EG.postPolicies = new PostPolicies({
    assignment: {
      anonymousGrading: window.jsonData.anonymous_grading,
      gradesPublished,
      id: window.jsonData.id,
      name: window.jsonData.title,
    },
    sections: window.jsonData.context.active_course_sections,
    updateSubmission: EG.setOrUpdateSubmission,
    afterUpdateSubmission() {
      EG.showGrade()
    },
  })

  renderPostGradesMenu(EG)
}

type Header = ReturnType<typeof setupHeader>

function setupHeader() {
  const elements = {
    nav: $gradebook_header.find('#prev-student-button, #next-student-button'),
    settings: {form: $('#settings_form')},
  }

  return {
    elements,
    courseId: utils.getParam('courses'),
    assignmentId: utils.getParam('assignment_id'),
    init() {
      this.addEvents()
      this.createModals()
      return this
    },
    addEvents() {
      this.elements.nav.click($.proxy(this.toAssignment, this))
      this.elements.settings.form.submit(this.submitSettingsForm.bind(this))
    },
    createModals() {
      this.elements.settings.form
        .dialog({
          autoOpen: false,
          modal: true,
          resizable: false,
          width: 400,
          zIndex: 1000,
        })
        .fixDialogButtons()
      // FF hack - when reloading the page, firefox seems to "remember" the disabled state of this
      // button. So here we'll manually re-enable it.
      this.elements.settings.form.find('.submit_button').removeAttr('disabled')
    },

    toAssignment(e: JQuery.ClickEvent) {
      e.preventDefault()
      const classes = e.target.getAttribute('class').split(' ')
      if (classes.includes('prev')) {
        EG.prev()
      } else if (classes.includes('next')) {
        EG.next()
      }
    },

    keyboardShortcutInfoModal() {
      if (!ENV.disable_keyboard_shortcuts) {
        const questionMarkKeyDown = $.Event('keydown', {keyCode: 191, shiftKey: true})
        $(document).trigger(questionMarkKeyDown)
      }
    },

    submitSettingsForm(e: JQuery.SubmitEvent) {
      e.preventDefault()

      const sortBy = $('#eg_sort_by').val()
      const sortByChanged = sortBy !== utils.sortByCriteria()
      userSettings.set('eg_sort_by', sortBy)

      let hideNamesChanged = false
      if (!ENV.force_anonymous_grading) {
        const hideNames = $('#hide_student_names').prop('checked')
        hideNamesChanged = hideNames !== utils.shouldHideStudentNames()
        userSettings.set('eg_hide_student_names', hideNames)
      }

      const isClassicQuiz = !!window.jsonData.context.quiz
      const needsReload = hideNamesChanged || sortByChanged || isClassicQuiz
      if (needsReload) {
        $(e.target)
          .find('.submit_button')
          .prop('disabled', true)
          .text(I18n.t('buttons.saving_settings', 'Saving Settings...'))
      } else {
        this.elements.settings.form.dialog('close')
      }

      const gradeByQuestion = !!$('#enable_speedgrader_grade_by_question').prop('checked')
      if (gradeByQuestion !== ENV.GRADE_BY_QUESTION) {
        ENV.GRADE_BY_QUESTION = gradeByQuestion
        QuizzesNextSpeedGrading.postGradeByQuestionChangeMessage($iframe_holder, gradeByQuestion)
      }

      // eslint-disable-next-line promise/catch-or-return
      $.post(ENV.settings_url, {
        enable_speedgrader_grade_by_question: gradeByQuestion,
      }).then(() => {
        if (needsReload) {
          SpeedgraderHelpers.reloadPage()
        }
      })
    },

    showSettingsModal(event: Event) {
      if (event) {
        event.preventDefault()
      }
      this.elements.settings.form.dialog('open')
    },
  }
}

function renderProgressIcon(attachment: Attachment) {
  const mountPoint = document.getElementById('react_pill_container')
  if (!mountPoint) throw new Error('Could not find mount point for react_pill_container')
  const iconAndTipMap = {
    pending: {
      icon: <IconUploadLine />,
      tip: I18n.t('Uploading Submission'),
    },
    failed: {
      icon: <IconWarningLine />,
      tip: I18n.t('Submission Failed to Submit'),
    },
    default: {
      icon: <IconCheckMarkIndeterminateLine />,
      tip: I18n.t('No File Submitted'),
    },
  }

  if (attachment.upload_status === 'success') {
    ReactDOM.unmountComponentAtNode(mountPoint)
  } else {
    const {icon, tip} = iconAndTipMap[attachment.upload_status] || iconAndTipMap.default
    const tooltip = (
      <Tooltip renderTip={tip} on={['click', 'hover', 'focus']}>
        <IconButton
          renderIcon={icon}
          withBorder={false}
          withBackground={false}
          screenReaderLabel={I18n.t('Toggle tooltip')}
        />
      </Tooltip>
    )
    ReactDOM.render(tooltip, mountPoint)
  }
}

function renderHiddenSubmissionPill(submission: Submission) {
  const mountPoint = document.getElementById(SPEED_GRADER_HIDDEN_SUBMISSION_PILL_MOUNT_POINT)
  if (!mountPoint) throw new Error('hidden submission pill mount point not found')

  if (isPostable(submission)) {
    ReactDOM.render(
      <Pill color="warning" margin="0 0 small">
        {I18n.t('Hidden')}
      </Pill>,
      mountPoint
    )
  } else {
    ReactDOM.unmountComponentAtNode(mountPoint)
  }
}

function renderCheckpoints(submission: Submission) {
  const mountPoint = document.getElementById(SPEED_GRADER_CHECKPOINTS_MOUNT_POINT)

  if (mountPoint) {
    ReactDOM.render(
      <SpeedGraderCheckpointsWrapper
        courseId={ENV.course_id}
        assignmentId={submission.assignment_id}
        studentId={submission.user_id}
      />,
      mountPoint
    )
  }
}

<<<<<<< HEAD
function renderCommentTextArea() {
=======
function renderDiscussionsNavigation() {
  const mountPoint = document.getElementById(SPEED_GRADER_DISCUSSIONS_NAVIGATION_MOUNT_POINT)

  if (mountPoint) {
    ReactDOM.render(<SpeedGraderDiscussionsNavigation />, mountPoint)
  }
}

function clearDiscussionsNavigation() {
  const mountPoint = document.getElementById(SPEED_GRADER_DISCUSSIONS_NAVIGATION_MOUNT_POINT)

  if (mountPoint) {
    ReactDOM.unmountComponentAtNode(mountPoint)
  }
}

const setCommentText = (comment: string, shouldRerender: boolean) => {
  if ($add_a_comment_textarea) {
    $add_a_comment_textarea.data('textarea', comment)
  }
  if (shouldRerender) {
    renderCommentTextArea()
  }
}

function renderCommentTextArea(readOnly = false) {
>>>>>>> 37d6122c
  // unmounting is a temporary workaround for INSTUI-870 to allow
  // for textarea minheight to be reset
  unmountCommentTextArea()
  function getTextAreaRef(textarea: HTMLTextAreaElement) {
    $add_a_comment_textarea = $(textarea)
  }

  const currentText = $add_a_comment_textarea.data('textarea')

  ReactDOM.render(
    <CommentArea
      getTextAreaRef={getTextAreaRef}
      courseId={ENV.course_id}
      userId={ENV.current_user_id!}
      useRCELite={isRceLiteEnabled()}
      handleCommentChange={setCommentText}
      currentText={currentText}
      readOnly={readOnly}
    />,
    document.getElementById(SPEED_GRADER_COMMENT_TEXTAREA_MOUNT_POINT)
  )
}

function initCommentBox() {
  renderCommentTextArea()

  $('.media_comment_link').click(event => {
    event.preventDefault()
    if ($('.media_comment_link').hasClass('ui-state-disabled')) {
      return
    }
    $('#media_media_recording')
      .show()
      .find('.media_recording')
      .mediaComment(
        'create',
        'any',
        (id: string, type: string) => {
          $('#media_media_recording').data('comment_id', id).data('comment_type', type)
          EG.addSubmissionComment()
        },
        () => {
          EG.revertFromFormSubmit()
        },
        true
      )
  })

  $(document).on('click', '#media_recorder_container a', hideMediaRecorderContainer)

  // handle speech to text for browsers that can (right now only chrome)
  function browserSupportsSpeech() {
    return 'webkitSpeechRecognition' in window
  }

  if (browserSupportsSpeech()) {
    // eslint-disable-next-line new-cap
    const recognition = new window.webkitSpeechRecognition()
    const messages = {
      begin: I18n.t('begin_record_prompt', 'Click the "Record" button to begin.'),
      allow: I18n.t('allow_message', 'Click the "Allow" button to begin recording.'),
      recording: I18n.t('recording_message', 'Recording...'),
      recording_expired: I18n.t(
        'recording_expired_message',
        'Speech recognition has expired due to inactivity. Click the "Stop" button to use current text for comment or "Cancel" to discard.'
      ),
      mic_blocked: I18n.t(
        'mic_blocked_message',
        'Permission to use microphone is blocked. To change, go to chrome://settings/content/microphone'
      ),
      no_speech: I18n.t(
        'nodetect_message',
        'No speech was detected. You may need to adjust your microphone settings.'
      ),
    }

    configureRecognition(recognition, messages)

    const processSpeech = function ($this: JQuery<HTMLElement>) {
      if ($('#record_button').attr('recording') === 'true') {
        recognition.stop()
        const current_comment = $('#final_results').html() + $('#interim_results').html()
        if (isRceLiteEnabled()) {
          $add_a_comment_textarea.data('textarea', formatComment(current_comment))
          renderCommentTextArea()
        } else {
          $add_a_comment_textarea.val(formatComment(current_comment))
        }
        $this.dialog('close').remove()
      } else {
        recognition.start()
        $('#dialog_message').text(messages.allow)
      }
    }

    const formatComment = function (current_comment: string) {
      return current_comment.replace(/<p><\/p>/g, '\n\n').replace(/<br>/g, '\n')
    }

    $('.speech_recognition_link').click(() => {
      if ($('.speech_recognition_link').hasClass('ui-state-disabled')) {
        return false
      }
      $(
        speechRecognitionTemplate({
          message: messages.begin,
        })
      ).dialog({
        title: I18n.t('titles.click_to_record', 'Speech to Text'),
        minWidth: 450,
        minHeight: 200,
        dialogClass: 'no-close',
        buttons: [
          {
            class: 'dialog_button',
            text: I18n.t('buttons.dialog_buttons', 'Cancel'),
            click() {
              recognition.stop()
              $(this).dialog('close').remove()
            },
          },
          {
            id: 'record_button',
            class: 'dialog_button',
            'aria-label': I18n.t('dialog_button.aria_record', 'Click to record'),
            recording: false,
            html: '<div></div>',
            click() {
              const $this = $(this)
              processSpeech($this)
            },
          },
        ],
        close() {
          recognition.stop()
          $(this).dialog('close').remove()
        },
        modal: true,
        zIndex: 1000,
      })
      return false
    })
    // show the div that contains the button because it is hidden from browsers that dont support speech
    $('.speech_recognition_link').closest('div.speech-recognition').show()
  }
}

function assessmentBelongsToCurrentUser(assessment: RubricAssessment) {
  if (!assessment) {
    return false
  }

  if (anonymousGraders) {
    return ENV.current_anonymous_id === assessment.anonymous_assessor_id
  } else {
    return ENV.current_user_id === assessment.assessor_id
  }
}

function handleSelectedRubricAssessmentChanged({validateEnteredData = true} = {}) {
  // This function is triggered both when we assess a student and when we switch
  // students. In the former case, we want populateNewRubricSummary to check the
  // data we entered and show an alert if the grader tried to assign more points
  // to an outcome than it allows (and the course does not allow extra credit).
  // In the latter case, because this function is called *before* the editing
  // data is switched over to the new student, we don't want to perform the
  // comparison since it could result in specious alerts being shown.
  const editingData = validateEnteredData
    ? rubricAssessment.assessmentData($('#rubric_full'))
    : null
  const selectedAssessment = getSelectedAssessment(EG)
  rubricAssessment.populateNewRubricSummary(
    $('#rubric_summary_holder .rubric_summary'),
    selectedAssessment,
    window.jsonData.rubric_association,
    editingData
  )

  let showEditButton = true
  if (isModerated) {
    showEditButton = !selectedAssessment || assessmentBelongsToCurrentUser(selectedAssessment)
  }
  $('#rubric_assessments_list_and_edit_button_holder .edit').showIf(showEditButton)

  if (enhanced_rubrics_enabled) {
    useStore.setState({
      studentAssessment: (selectedAssessment ?? {}) as RubricAssessmentUnderscore,
    })
  }
}

function initRubricStuff() {
  $('#rubric_summary_container .button-container')
    .appendTo('#rubric_assessments_list_and_edit_button_holder')
    .find('.edit')
    .text(I18n.t('edit_view_rubric', 'View Rubric'))

  $('.toggle_full_rubric, .hide_rubric_link').click(e => {
    e.preventDefault()
    EG.toggleFullRubric()
  })

  $('#rubric_assessments_select').on('change', () => {
    handleSelectedRubricAssessmentChanged()
  })

  $('.save_rubric_button').click(function () {
    const $rubric = $(this).parents('#rubric_holder').find('.rubric')
    const data = rubricAssessment.assessmentData($rubric)
    EG.saveRubricAssessment(data, $rubric)
  })
}

function initKeyCodes() {
  if (ENV.disable_keyboard_shortcuts) {
    return
  }
  const keycodeOptions = {
    keyCodes: 'j k p n c r g',
    ignore: 'input, textarea, embed, object',
  }

  $window.keycodes(keycodeOptions, event => {
    event.preventDefault()
    event.stopPropagation()
    const {keyString} = event

    if (keyString === 'k' || keyString === 'p') {
      EG.prev() // goto Previous Student
    } else if (keyString === 'j' || keyString === 'n') {
      EG.next() // goto Next Student
    } else if (keyString === 'c') {
      $add_a_comment_textarea.focus() // add comment
    } else if (keyString === 'g') {
      $grade.focus() // focus on grade
    } else if (keyString === 'r') {
      EG.toggleFullRubric() // focus rubric
    }
  })
}

function initGroupAssignmentMode() {
  if (window.jsonData.GROUP_GRADING_MODE) {
    gradeeLabel = groupLabel
  }
}

function refreshGrades(
  callback: (submission: Submission) => void,
  retry?: (submission: Submission, originalSubmission: Submission, numRequests: number) => boolean,
  retryDelay?: number
) {
  const courseId = ENV.course_id
  const originalSubmission = {...EG.currentStudent.submission}
  const assignmentId = originalSubmission.assignment_id
  const studentId = originalSubmission[anonymizableUserId]
  const resourceSegment = isAnonymous ? 'anonymous_submissions' : 'submissions'
  const params = {'include[]': 'submission_history'}
  const url = `/api/v1/courses/${courseId}/assignments/${assignmentId}/${resourceSegment}/${studentId}.json`
  const currentStudentIDAsOfAjaxCall = EG.currentStudent[anonymizableId]
  const onSuccess = (submission: Submission) => {
    const studentToRefresh = window.jsonData.studentMap[currentStudentIDAsOfAjaxCall]
    EG.setOrUpdateSubmission(submission)

    EG.updateSelectMenuStatus(studentToRefresh)
    if (studentToRefresh === EG.currentStudent) {
      EG.showGrade()
    }

    if (callback) {
      callback(submission)
    }
  }

  let numRequests = 0
  const fetchSubmission = () => {
    numRequests += 1
    $.getJSON(url, params, submission => {
      if (retry?.(submission, originalSubmission, numRequests)) {
        setGradeLoading(currentStudentIDAsOfAjaxCall, true)
        retryDelay ? setTimeout(fetchSubmission, retryDelay) : fetchSubmission()
      } else {
        setGradeLoading(currentStudentIDAsOfAjaxCall, false)
        onSuccess(submission)
      }
    })
  }

  fetchSubmission()
}

$.extend(INST, {
  refreshGrades,
  refreshQuizSubmissionSnapshot(data: ScoringSnapshot) {
    snapshotCache[`${data.user_id}_${data.version_number}`] = data
    if (data.last_question_touched) {
      INST.lastQuestionTouched = data.last_question_touched
    }
  },
  clearQuizSubmissionSnapshot(data: {user_id: string; version_number: string}) {
    snapshotCache[`${data.user_id}_${data.version_number}`] = null
  },
  getQuizSubmissionSnapshot(user_id: string, version_number: string) {
    return snapshotCache[`${user_id}_${version_number}`]
  },
})

function renderSubmissionCommentsDownloadLink(submission: HistoricalSubmission) {
  const mountPoint = document.getElementById(SPEED_GRADER_SUBMISSION_COMMENTS_DOWNLOAD_MOUNT_POINT)
  if (!mountPoint) throw new Error('SpeedGrader: mount point not found')
  if (isAnonymous) {
    mountPoint.innerHTML = ''
  } else {
    mountPoint.innerHTML = `<a href="/submissions/${htmlEscape(
      submission.id || ''
    )}/comments.pdf" target="_blank">${htmlEscape(I18n.t('Download Submission Comments'))}</a>`
  }
  return mountPoint
}

function availableMountPointForStatusMenu() {
  const elementId = $submission_details.is(':hidden')
    ? SPEED_GRADER_EDIT_STATUS_MENU_SECONDARY_MOUNT_POINT
    : SPEED_GRADER_EDIT_STATUS_MENU_MOUNT_POINT
  return document.getElementById(elementId)
}

function statusMenuComponent(submission: Submission) {
  return (
    <SpeedGraderStatusMenu
      key={submission.id}
      lateSubmissionInterval={ENV.late_policy?.late_submission_interval || 'day'}
      locale={ENV.LOCALE}
      secondsLate={submission.seconds_late || 0}
      selection={determineSubmissionSelection(submission)}
      updateSubmission={updateSubmissionAndPageEffects}
      cachedDueDate={submission.cached_due_date}
      customStatuses={(ENV.custom_grade_statuses as GradeStatusUnderscore[])?.filter(
        status => status.applies_to_submissions
      )}
    />
  )
}

function updateSubmissionAndPageEffects(data?: {
  excuse?: boolean
  latePolicyStatus?: string
  secondsLateOverride?: number
  customGradeStatusId?: string
}) {
  const submission = EG.currentStudent.submission

  makeSubmissionUpdateRequest(submission, isAnonymous, ENV.course_id, data)
    .then(() => {
      refreshGrades(() => {
        EG.showSubmissionDetails()
        if (availableMountPointForStatusMenu()) {
          const mountPoint = availableMountPointForStatusMenu()
          if (!mountPoint) throw new Error('SpeedGrader: mount point for status menu not found')
          if (!window.jsonData.has_sub_assignments) {
            renderStatusMenu(statusMenuComponent(submission), mountPoint)
          }
        }
      })
    })
    .catch(showFlashError())
}

// Public Variables and Methods
EG = {
  // @ts-expect-error
  currentStudent: null,
  refreshGrades,

  domReady() {
    function makeFullWidth() {
      $full_width_container.addClass('full_width')
      $left_side.css('width', '')
      $right_side.css('width', '')
    }
    $(document).mouseup(_event => {
      $resize_overlay.hide()
    })
    // it should disappear before it's clickable, but just in case...
    $resize_overlay.click(function (this: HTMLElement, _event) {
      $(this).hide()
    })
    $width_resizer
      .mousedown(_event => {
        $resize_overlay.show()
      })
      .draggable({
        axis: 'x',
        cursor: 'crosshair',
        scroll: false,
        containment: '#full_width_container',
        snap: '#full_width_container',
        appendTo: '#full_width_container',
        helper() {
          return $width_resizer.clone().addClass('clone')
        },
        snapTolerance: 200,
        drag(event: Event, ui) {
          const offset = ui.offset
          const windowWidth = $window.width() as number
          $left_side.width(`${(offset.left / windowWidth) * 100}%`)
          $right_side.width(`${100 - (offset.left / windowWidth) * 100}%`)
          $width_resizer.css('left', '0')
          if (windowWidth - offset.left < $(this).draggable('option', 'snapTolerance')) {
            makeFullWidth()
          } else {
            $full_width_container.removeClass('full_width')
          }
          if (offset.left < $(this).draggable('option', 'snapTolerance')) {
            $left_side.width('0%')
            $right_side.width('100%')
          }
        },
        stop(event: Event, _ui) {
          event.stopImmediatePropagation()
          $resize_overlay.hide()
        },
      })
      .click(function (this: HTMLElement, event) {
        event.preventDefault()
        if ($full_width_container.hasClass('full_width')) {
          $full_width_container.removeClass('full_width')
        } else {
          makeFullWidth()
          $(this).addClass('highlight', 100, function (this: HTMLElement) {
            $(this).removeClass('highlight', 4000)
          })
        }
      })

    $grade.change(EG.handleGradeSubmit)

    $multiple_submissions.change(_e => {
      // @ts-expect-error
      if (typeof EG.currentStudent.submission === 'undefined') EG.currentStudent.submission = {}
      const i =
        $('#submission_to_view').val() || EG.currentStudent.submission.submission_history.length - 1
      EG.currentStudent.submission.currentSelectedIndex = parseInt(String(i), 10)
      EG.handleSubmissionSelectionChange()
    })

    initRubricStuff()

    if (ENV.can_comment_on_submission) {
      initCommentBox()
    }

    EG.initComments()
    header.init()
    initKeyCodes()

    $('.dismiss_alert').click(function (e) {
      e.preventDefault()
      $(this).closest('.alert').hide()
    })

    $('#eg_sort_by').val(userSettings.get('eg_sort_by') || '')
    $('#submit_same_score').click((e: JQuery.ClickEvent) => {
      // By passing true as the second argument, we're telling
      // handleGradeSubmit to use the existing previous submission score
      // for the current grade.
      EG.handleGradeSubmit(e, true)
      e.preventDefault()
    })

    setupBeforeLeavingSpeedgrader()
  },

  jsonReady() {
    isAnonymous = setupIsAnonymous(window.jsonData)
    isModerated = setupIsModerated(window.jsonData)
    anonymousGraders = setupAnonymousGraders(window.jsonData)
    anonymizableId = setupAnonymizableId(isAnonymous)
    anonymizableUserId = setupAnonymizableUserId(isAnonymous)
    anonymizableStudentId = setupAnonymizableStudentId(isAnonymous)
    anonymizableAuthorId = setupAnonymizableAuthorId(isAnonymous)

    mergeStudentsAndSubmission()

    if (window.jsonData.GROUP_GRADING_MODE && !window.jsonData.studentsWithSubmissions.length) {
      if (SpeedgraderHelpers.getHistory().length === 1) {
        // eslint-disable-next-line no-alert
        window.alert(
          I18n.t(
            'alerts.no_students_in_groups_close',
            "Sorry, submissions for this assignment cannot be graded in SpeedGrader because there are no assigned users. Please assign users to this group set and try again. Click 'OK' to close this window."
          )
        )
        window.close()
      } else {
        // eslint-disable-next-line no-alert
        window.alert(
          I18n.t(
            'alerts.no_students_in_groups_back',
            "Sorry, submissions for this assignment cannot be graded in SpeedGrader because there are no assigned users. Please assign users to this group set and try again. Click 'OK' to go back."
          )
        )
        SpeedgraderHelpers.getHistory().back()
      }
    } else if (!window.jsonData.studentsWithSubmissions.length) {
      // If we're trying to load a section with no students, we already showed
      // a "could not find any students in that section" alert and arranged
      // for a reload of the page, so don't show a second alert--but also don't
      // execute the else clause below this one since we don't want to set up
      // the rest of SpeedGrader
      if (sectionToShow == null) {
        // eslint-disable-next-line no-alert
        window.alert(
          I18n.t(
            'alerts.no_active_students',
            'Sorry, there are either no active students in the course or none are gradable by you.'
          )
        )
        SpeedgraderHelpers.getHistory().back()
      }
    } else {
      // unmount spinner
      const spinnerMount = document.getElementById('speed_grader_loading')
      if (spinnerMount) ReactDOM.unmountComponentAtNode(spinnerMount)
      $('#speed_grader_loading').hide()
      $('#gradebook_header, #full_width_container').show()
      initDropdown()
      initGroupAssignmentMode()
      setupHandleStatePopped()

      if (ENV.student_group_reason_for_change != null) {
        SpeedGraderAlerts.showStudentGroupChangeAlert({
          selectedStudentGroup: ENV.selected_student_group,
          reasonForChange: ENV.student_group_reason_for_change,
        })
      }
      setupPostPolicies()
    }
  },

  parseDocumentQuery() {
    return qs.parse(document.location.search, {ignoreQueryPrefix: true})
  },

  setInitiallyLoadedStudent() {
    let initialStudentId

    const queryParams = EG.parseDocumentQuery()
    if (queryParams && queryParams[anonymizableStudentId]) {
      initialStudentId = queryParams[anonymizableStudentId]
    } else if (SpeedgraderHelpers.getLocationHash() !== '') {
      initialStudentId = extractStudentIdFromHash(
        SpeedgraderHelpers.getLocationHash(),
        anonymizableStudentId
      )
    }
    SpeedgraderHelpers.setLocationHash('')

    const attemptParam = utils.getParam('attempt')
    if (attemptParam) {
      EG.initialVersion = parseInt(attemptParam, 10) - 1
    }

    // Check if this student ID "resolves" to a different one (e.g., it's an
    // invalid ID, or is in a group with someone else as a representative).
    const resolvedId = EG.resolveStudentId(initialStudentId)

    EG.goToStudent(resolvedId, HISTORY_REPLACE)
  },

  setupGradeLoadingSpinner() {
    ReactDOM.render(
      <GradeLoadingSpinner onLoadingChange={loading => toggleGradeVisibility(!loading)} />,
      document.getElementById('grades-loading-spinner')
    )
  },

  // Exists for testing purposes only
  setState(state) {
    useStore.setState(state)
  },

  anyUnpostedComment() {
    const comment = isRceLiteEnabled()
      ? $add_a_comment_textarea.data('textarea')
      : $add_a_comment_textarea.val()
    return !!(
      $.trim(comment as string).length ||
      $('#media_media_recording').data('comment_id') ||
      $add_a_comment.find("input[type='file']:visible").length
    )
  },

  skipRelativeToCurrentIndex(offset) {
    const nextStudent = (offset_: number) => {
      const {length: students} = window.jsonData.studentsWithSubmissions
      const newIndex = (this.currentIndex() + offset_ + students) % students
      this.goToStudent(
        window.jsonData.studentsWithSubmissions[newIndex][anonymizableId],
        HISTORY_PUSH
      )
      const nextSubmission = window.jsonData.studentsWithSubmissions[newIndex].submission
      if (nextSubmission.missing && nextSubmission.grader_id) {
        updateSubmissionAndPageEffects()
      }
    }

    const doNotShowModalSetting = 'speedgrader.dont_show_unposted_comment_dialog.' + assignmentUrl

    if (!userSettings.get(doNotShowModalSetting) && this.anyUnpostedComment()) {
      const closeDialog = () => {
        if ($(document).find('.do-not-show-again input').is(':checked')) {
          userSettings.set(doNotShowModalSetting, true)
        }
        $dialog.dialog('close')
        $dialog.dialog('destroy').remove() // this actually removes it from DOM
      }

      const $dialog = $(
        unsubmittedCommentsTemplate({
          message: I18n.t(
            'You have created a comment that has not been posted. Do you want to proceed and save this comment as a draft? (You can post draft comments at any time.)'
          ),
        })
      ).dialog({
        title: I18n.t('Your comment is not posted'),
        minWidth: 500,
        minHeight: 200,
        resizable: false,
        dialogClass: 'no-close',
        modal: true,
        create(_e, _ui) {
          const pane = $(this).dialog('widget').find('.ui-dialog-buttonpane')
          $(
            `<label class='do-not-show-again'><input type='checkbox'/>&nbsp;${I18n.t(
              'Do not show again for this assignment'
            )}</label>`
          ).prependTo(pane)
        },
        buttons: [
          {
            id: 'unposted_comment_cancel',
            class: 'dialog_button',
            text: I18n.t('Cancel'),
            click: () => {
              closeDialog()
            },
          },
          {
            id: 'unposted_comment_proceed',
            class: 'dialog_button',
            text: I18n.t('Proceed'),
            click: () => {
              closeDialog()
              nextStudent(offset)
            },
          },
        ],
        zIndex: 1000,
      })
    } else {
      nextStudent(offset)
    }
  },

  next() {
    this.skipRelativeToCurrentIndex(1)
    const studentInfo = this.getStudentNameAndGrade()
    $('#aria_name_alert').text(studentInfo)
  },

  prev() {
    this.skipRelativeToCurrentIndex(-1)
    const studentInfo = this.getStudentNameAndGrade()
    $('#aria_name_alert').text(studentInfo)
  },

  getStudentNameAndGrade: (student = EG.currentStudent) => {
    let studentName
    if (utils.shouldHideStudentNames()) {
      studentName = anonymousName(student)
    } else {
      studentName = student.name
    }

    const submissionStatus = SpeedgraderHelpers.classNameBasedOnStudent(student)
    return `${studentName} - ${submissionStatus.formatted}`
  },

  toggleFullRubric(force) {
    // if there is no rubric associated with this assignment, then the edit
    // rubric thing should never be shown.  the view should make sure that
    // the edit rubric html is not even there but we also want to make sure
    // that pressing "r" wont make it appear either
    if (!window.jsonData.rubric_association) {
      return false
    }

    const isClosed = force === 'close'

    if (enhanced_rubrics_enabled) {
      const isOpen = isClosed ? false : !useStore.getState().rubricAssessmentTrayOpen
      useStore.setState({rubricAssessmentTrayOpen: isOpen})
      toggleGradeVisibility(!isOpen)
      this.refreshFullRubric()

      if (!isOpen) {
        $('.toggle_full_rubric').focus()
      }

      return
    }

    const rubricFull = selectors.get('#rubric_full')

    if (rubricFull.filter(':visible').length || isClosed) {
      toggleGradeVisibility(true)
      rubricFull.fadeOut()
      $('.toggle_full_rubric').focus()
    } else {
      rubricFull.fadeIn()
      toggleGradeVisibility(false)
      this.refreshFullRubric()
      originalRubric = EG.getOriginalRubricInfo()
      rubricFull.find('.rubric_title .title').focus()
    }
  },

  refreshFullRubric() {
    if (enhanced_rubrics_enabled) {
      return
    }

    const rubricFull = selectors.get('#rubric_full')
    if (!window.jsonData.rubric_association) {
      return
    }
    if (!rubricFull.filter(':visible').length) {
      return
    }

    const container = rubricFull.find('.rubric')
    rubricAssessment.populateNewRubric(
      container,
      rubricAssessmentToPopulate(EG),
      window.jsonData.rubric_association
    )
    $('#grading').height(rubricFull.height())
  },

  getOriginalRubricInfo() {
    if (window.jsonData.rubric_association) {
      const $originalRubric = $('.save_rubric_button').parents('#rubric_holder').find('.rubric')
      return rubricAssessment.assessmentData($originalRubric)
    }
    return null
  },

  hasUnsubmittedRubric(originalRubric_) {
    const $rubricFull = $('#rubric_full')
    if ($rubricFull.filter(':visible').length) {
      const $unSavedRubric = $('.save_rubric_button').parents('#rubric_holder').find('.rubric')
      const unSavedData = rubricAssessment.assessmentData($unSavedRubric)
      return !isEqual(unSavedData, originalRubric_)
    }
    return false
  },

  handleStatePopped(event: PopStateEvent) {
    // On page load this will be called with a null state, ignore it
    if (!event.state) {
      return
    }

    const newStudentId = event.state[anonymizableStudentId]
    if (EG.currentStudent == null || newStudentId !== EG.currentStudent[anonymizableId]) {
      const studentIdentifier = EG.resolveStudentId(newStudentId)
      EG.goToStudent(studentIdentifier)
    }
  },

  updateHistoryForCurrentStudent(behavior) {
    const studentId = this.currentStudent[anonymizableId]
    const stateHash = {[anonymizableStudentId]: studentId}

    // Get the current URL parameters
    const currentParams = new URLSearchParams(window.location.search)

    // Update or add the assignment_id and student_id parameters
    currentParams.set('assignment_id', ENV.assignment_id)
    currentParams.set(anonymizableStudentId, studentId)

    // Construct the new URL
    const url = `?${currentParams.toString()}`

    if (behavior === HISTORY_PUSH) {
      SpeedgraderHelpers.getHistory().pushState(stateHash, '', url)
    } else {
      SpeedgraderHelpers.getHistory().replaceState(stateHash, '', url)
    }
  },

  resolveStudentId(studentId: string | null = null): string | undefined {
    let representativeOrStudentId = studentId

    // If not anonymous, see if we need to use this student's representative instead
    if (
      !isAnonymous &&
      studentId != null &&
      window.jsonData.context.rep_for_student[studentId] != null
    ) {
      representativeOrStudentId = window.jsonData.context.rep_for_student[studentId]
    }

    // choose the first ungraded student if the requested one doesn't exist
    if (!window.jsonData.studentMap[String(representativeOrStudentId)]) {
      const ungradedStudent = window.jsonData.studentsWithSubmissions.find(
        (s: StudentWithSubmission) =>
          s.submission &&
          s.submission.workflow_state !== 'graded' &&
          s.submission.submission_type &&
          (!isModerated || s.submission.grade == null)
      )
      const student = ungradedStudent || window.jsonData.studentsWithSubmissions[0]
      representativeOrStudentId = student[anonymizableId]
    }

    return representativeOrStudentId?.toString()
  },

  goToStudent(studentIdentifier, historyBehavior = null) {
    const student = window.jsonData.studentMap[studentIdentifier]

    if (student) {
      $selectmenu?.selectmenu('value', student[anonymizableId])
      if (!this.currentStudent || this.currentStudent[anonymizableId] !== student[anonymizableId]) {
        EG.handleStudentChanged(historyBehavior)
      }
    }
  },

  currentIndex() {
    return $.inArray(this.currentStudent, window.jsonData.studentsWithSubmissions)
  },

  handleStudentChanged(historyBehavior = null) {
    clearDiscussionsNavigation()

    // Save any draft comments before loading the new student
    if ($add_a_comment_textarea.hasClass('ui-state-disabled')) {
      if (isRceLiteEnabled()) {
        $add_a_comment_textarea.data('textarea', '')
      } else {
        $add_a_comment_textarea.val('')
      }
    } else {
      EG.addSubmissionComment(true)
    }

    if (!$selectmenu) {
      throw new Error('SpeedGrader: selectmenu not found')
    }

    const selectMenuValue = $selectmenu.val()
    // calling _.values on a large collection could be slow, that's why we're fetching from studentMap first
    this.currentStudent =
      window.jsonData.studentMap[selectMenuValue] ||
      values(window.jsonData.studentsWithSubmissions)[0]

    useStore.setState({currentStudentId: this.currentStudent[anonymizableId]})
    EG.resetReassignButton()

    if (historyBehavior) {
      EG.updateHistoryForCurrentStudent(historyBehavior)
    }

    // On the switch to a new student, clear the state of the last
    // question touched on the previous student.
    INST.lastQuestionTouched = null

    if (
      (ENV.grading_role === 'provisional_grader' &&
        this.currentStudent.submission_state === 'not_graded') ||
      ENV.grading_role === 'moderator'
    ) {
      $('.speedgrader_alert').hide()
      $submission_not_newest_notice.hide()
      $submission_late_notice.hide()
      $full_width_container.removeClass('with_enrollment_notice')
      $enrollment_inactive_notice.hide()
      $enrollment_concluded_notice.hide()
      selectors.get('#closed_gp_notice').hide()

      EG.setGradeReadOnly(true) // disabling now will keep it from getting undisabled unintentionally by disableWhileLoading
      if (
        ENV.grading_role === 'moderator' &&
        this.currentStudent.submission_state === 'not_graded'
      ) {
        this.currentStudent.submission.grade = null // otherwise it may be tricked into showing the wrong submission_state
      }

      // check whether we still can give a provisional grade
      $full_width_container.disableWhileLoading(this.fetchProvisionalGrades())
    } else {
      this.showStudent()
    }

    originalRubric = EG.getOriginalRubricInfo()
    this.setCurrentStudentAvatar()
  },

  resetReassignButton() {
    // Restore the tooltip text for the reassignment button
    // and enable the reassignment button if this user has
    // posted a comment since submission
    if ($reassign_assignment[0]) {
      const redoRequest = this.currentStudent?.submission?.redo_request
      let disableReassign = true
      let submittedAt = this.currentStudent?.submission?.submitted_at
      let maxAttempts = false
      let tooltipText = ''
      if (submittedAt) {
        const {allowed_attempts} = window.jsonData
        maxAttempts =
          allowed_attempts != null && allowed_attempts > 0
            ? (this.currentStudent.submission.attempt || 1) >=
              (window.jsonData.allowed_attempts || 0)
            : false
        submittedAt = new Date(submittedAt)
        let submissionComments = this.currentStudent.submission.submission_comments
        if (submissionComments) {
          submissionComments = submissionComments.filter(
            comment => comment.author_id?.toString() === ENV.current_user_id
          )
          const lastCommentByUser = submissionComments[submissionComments.length - 1]
          if (lastCommentByUser?.created_at) {
            const commentedAt = new Date(lastCommentByUser.created_at)
            disableReassign = redoRequest || commentedAt < submittedAt || maxAttempts
          }
        }
      }
      $reassign_assignment.prop('disabled', disableReassign)
      $reassign_assignment.text(redoRequest ? I18n.t('Reassigned') : I18n.t('Reassign Assignment'))
      if (disableReassign) {
        if (redoRequest) {
          tooltipText = I18n.t('Assignment is reassigned.')
        } else if (maxAttempts) {
          tooltipText = I18n.t('Student has met maximum allowed attempts.')
        } else {
          tooltipText = I18n.t('Student feedback required in comments above to reassign.')
        }
      }
      $reassign_assignment.parent().attr('title', tooltipText)
    }
  },

  setCurrentStudentAvatar() {
    if (utils.shouldHideStudentNames() || isAnonymous || !this.currentStudent.avatar_path) {
      $avatar_image.hide()
    } else {
      // If there's any kind of delay in loading the user's avatar, it's
      // better to show a blank image than the previous student's image.
      const $new_image = $avatar_image.clone().show()
      $avatar_image.after($new_image.attr('src', this.currentStudent.avatar_path)).remove()
      $avatar_image = $new_image
    }
  },

  setCurrentStudentRubricAssessments() {
    // currentStudent.rubric_assessments only includes assessments submitted
    // by the current user, so if the viewer is a moderator, get other
    // graders' assessments from their provisional grades.
    const provisionalAssessments: RubricAssessment[] = []

    // If the moderator has just saved a new assessment, this array will have
    // entries not present elsewhere, so don't clobber them.
    const currentAssessmentsById: Record<string, boolean> = {}
    if (this.currentStudent.rubric_assessments) {
      this.currentStudent.rubric_assessments.forEach(assessment => {
        currentAssessmentsById[assessment.id] = true
      })
    }

    currentStudentProvisionalGrades().forEach(grade => {
      // TODO: decide what to do if a provisional grade contains multiple
      // assessments (currently we're not sure if this can actually happen
      // for a moderated assignment).
      if (grade.rubric_assessments && grade.rubric_assessments.length > 0) {
        // Add the assessor display name to the assessment while we have easy
        // access to the provisional grade data
        const assessment = grade.rubric_assessments[0]
        assessment.assessor_name = provisionalGraderDisplayNames[grade.provisional_grade_id]
        if (!currentAssessmentsById[assessment.id]) {
          provisionalAssessments.push(assessment)
        }
      }
    })

    if (provisionalAssessments.length > 0) {
      if (!this.currentStudent.rubric_assessments) {
        this.currentStudent.rubric_assessments = []
      }

      this.currentStudent.rubric_assessments =
        this.currentStudent.rubric_assessments.concat(provisionalAssessments)
    }

    if (anonymousGraders) {
      this.currentStudent.rubric_assessments.sort((a: RubricAssessment, b: RubricAssessment) =>
        natcompare.strings(a.anonymous_assessor_id, b.anonymous_assessor_id)
      )
    }
  },

  showStudent() {
    $rightside_inner.scrollTo(0)
    if (
      this.currentStudent.submission_state === 'not_gradeable' &&
      ENV.grading_role === 'provisional_grader'
    ) {
      $rightside_inner.hide()
      $not_gradeable_message.show()
    } else {
      $not_gradeable_message.hide()
      $rightside_inner.show()
    }
    if (ENV.grading_role === 'moderator') {
      this.renderProvisionalGradeSelector({showingNewStudent: true})
      this.setCurrentStudentRubricAssessments()

      this.showSubmission()
      this.setReadOnly(false)

      const selectedGrade = currentStudentProvisionalGrades().find(grade => grade.selected)
      if (selectedGrade) {
        this.setActiveProvisionalGradeFields({
          label: provisionalGraderDisplayNames[selectedGrade.provisional_grade_id],
          grade: selectedGrade,
        })
      } else {
        this.setActiveProvisionalGradeFields()
      }
    } else {
      // showSubmissionOverride is optionally set if the user is
      // using the quizzes.next lti tool. Rather than reload the tool based
      // on a new URL, it just dispatches a message to tell the tool to
      // change itself
      const changeSubmission = showSubmissionOverride || this.showSubmission.bind(this)
      changeSubmission(this.currentStudent.submission)
    }
  },

  showSubmission() {
    this.showGrade()
    this.showDiscussion()
    this.showRubric({validateEnteredData: false})
    this.updateStatsInHeader()
    this.showSubmissionDetails()
    this.refreshFullRubric()
  },

  setGradeReadOnly(readonly) {
    if (readonly) {
      $grade
        .addClass('ui-state-disabled')
        .attr('readonly', 'readonly')
        .attr('aria-disabled', 'true')
        .prop('disabled', true)
    } else {
      $grade
        .removeClass('ui-state-disabled')
        .removeAttr('aria-disabled')
        .removeAttr('readonly')
        .removeProp('disabled')
    }
  },

  setUpAssessmentAuditTray() {
    const bindRef = (ref: AssessmentAuditTray) => {
      EG.assessmentAuditTray = ref
    }

    const tray = <AssessmentAuditTray ref={bindRef} />
    ReactDOM.render(tray, document.getElementById(ASSESSMENT_AUDIT_TRAY_MOUNT_POINT))

    const onClick = () => {
      const {submission} = this.currentStudent

      EG.assessmentAuditTray?.show({
        assignment: {
          gradesPublishedAt: window.jsonData.grades_published_at,
          id: ENV.assignment_id,
          pointsPossible: window.jsonData.points_possible,
        },
        courseId: ENV.course_id,
        submission: {
          id: submission.id,
          score: submission.score,
        },
      })
    }

    const button = <AssessmentAuditButton onClick={onClick} />
    ReactDOM.render(button, document.getElementById(ASSESSMENT_AUDIT_BUTTON_MOUNT_POINT))
  },

  setUpRubricAssessmentContainerWrapper() {
    ReactDOM.render(
      <RubricAssessmentContainerWrapper
        rubric={ENV.rubric as RubricUnderscoreType}
        rubricOutcomeData={ENV.rubric_outcome_data as RubricOutcomeUnderscore[]}
        onDismiss={() => EG.toggleFullRubric('close')}
        onSave={data => {
          useStore.setState({rubricAssessmentTrayOpen: false})
          this.saveRubricAssessment(data)
        }}
      />,
      document.getElementById('enhanced-rubric-assessment-container')
    )
  },

  saveRubricAssessment(
    data: {[key: string]: string | boolean | number},
    rubricElement?: JQuery<HTMLElement>
  ) {
    if (ENV.grading_role === 'moderator' || ENV.grading_role === 'provisional_grader') {
      data.provisional = '1'
      if (ENV.grading_role === 'moderator' && EG.current_prov_grade_index === 'final') {
        data.final = '1'
      }
    }
    if (isAnonymous) {
      // FIXME: data['rubric_assessment[user_id]'] should not contain anonymous_id,
      // figure out how to fix the keys elsewhere
      data[`rubric_assessment[${anonymizableUserId}]`] = data['rubric_assessment[user_id]']
      delete data['rubric_assessment[user_id]']
      data.graded_anonymously = true
    } else {
      data.graded_anonymously = utils.shouldHideStudentNames()
    }
    const url = ENV.update_rubric_assessment_url!
    const method = 'POST'
    EG.toggleFullRubric('close')

    const promise = $.ajaxJSON(
      url,
      method,
      data,
      ///
      (response: {
        id: string
        rubric_association: unknown
        artifact: unknown
        related_group_submissions_and_assessments: {
          rubric_assessments: {
            rubric_assessment: {id: string}
          }[]
        }[]
      }) => {
        let found = false
        if (response && response.rubric_association) {
          if (!enhanced_rubrics_enabled) {
            rubricAssessment.updateRubricAssociation(rubricElement, response.rubric_association)
          } else {
            const rubricAssociation: RubricSavedComments = response?.rubric_association ?? {}
            useStore.setState({
              rubricSavedComments: rubricAssociation?.summary_data?.saved_comments,
            })
          }
          delete response.rubric_association
        }

        // If the student has a submission, update it with the data returned,
        // otherwise we need to create a submission for them.
        const assessedStudent = EG.setOrUpdateSubmission(response.artifact)

        for (let i = 0; i < assessedStudent.rubric_assessments.length; i++) {
          if (response.id === assessedStudent.rubric_assessments[i].id) {
            $.extend(true, assessedStudent.rubric_assessments[i], response)
            found = true
          }
        }
        if (!found) {
          assessedStudent.rubric_assessments.push(response)
        }

        // this next part will take care of group submissions, so that when one member of the group gets assessesed then everyone in the group will get that same assessment.
        $.each(
          response.related_group_submissions_and_assessments,
          (_i, submissionAndAssessment) => {
            // setOrUpdateSubmission returns the student. so we can set student.rubric_assesments
            // submissionAndAssessment comes back with :include_root => true, so we have to get rid of the root
            const student = EG.setOrUpdateSubmission(response.artifact)
            student.rubric_assessments = $.map(
              submissionAndAssessment.rubric_assessments,
              ra => ra.rubric_assessment
            )
            EG.updateSelectMenuStatus(student)
          }
        )

        EG.showGrade()
        EG.showDiscussion()
        EG.showRubric()
        EG.updateStatsInHeader()
      }
    )

    $rubric_holder.disableWhileLoading(promise, {
      buttons: {
        '.save_rubric_button': 'Saving...',
      },
    })
  },

  setReadOnly(readonly) {
    if (readonly) {
      EG.setGradeReadOnly(true)
      $comments.find('.delete_comment_link').hide()
      $add_a_comment.hide()
    } else {
      // $grade will be disabled/enabled in showGrade()
      // $comments will be reconstructed
      $add_a_comment.show()
    }
  },

  plagiarismIndicator({
    plagiarismAsset,
    reportUrl,
    tooltip,
  }: {
    plagiarismAsset: SubmissionOriginalityData
    reportUrl?: null | string
    tooltip: string
  }) {
    const {status, similarity_score} = plagiarismAsset

    const $indicator = reportUrl != null ? $('<a />').attr('href', reportUrl) : $('<span />')
    $indicator
      .attr('title', String(tooltip))
      .addClass('similarity_score_container')
      .append($(similarityIcon(plagiarismAsset)))

    if (status === 'scored') {
      const $similarityScore = $('<span />')
        .addClass('turnitin_similarity_score')
        .html(htmlEscape(`${similarity_score}%`))
      $indicator.append($similarityScore)
    }

    return $indicator
  },

  populateTurnitin(
    submission: HistoricalSubmission,
    assetString: string,
    turnitinAsset_: SubmissionOriginalityData,
    $turnitinScoreContainer: JQuery,
    $turnitinInfoContainer_: JQuery,
    isMostRecent: boolean
  ) {
    const showLegacyResubmit =
      isMostRecent && (window.jsonData.vericite_enabled || window.jsonData.turnitin_enabled)

    // build up new values based on this asset
    if (
      turnitinAsset_.status === 'scored' ||
      (turnitinAsset_.status == null && turnitinAsset_.similarity_score != null)
    ) {
      const urlContainer = SpeedgraderHelpers.urlContainer(
        submission,
        $assignment_submission_turnitin_report_url,
        $assignment_submission_originality_report_url
      )
      const tooltip = I18n.t('Similarity Score - See detailed report')
      let reportUrl = replaceTags(urlContainer.attr('href') || '', {
        [anonymizableUserId]: submission[anonymizableUserId],
        asset_string: assetString,
      })
      reportUrl += (reportUrl.includes('?') ? '&' : '?') + 'attempt=' + submission.attempt

      if (ENV.new_gradebook_plagiarism_icons_enabled) {
        const $indicator = this.plagiarismIndicator({
          plagiarismAsset: turnitinAsset_,
          reportUrl,
          tooltip,
        })
        $turnitinScoreContainer.empty().append($indicator)
      } else {
        $turnitinScoreContainer.html(
          turnitinScoreTemplate({
            state: `${turnitinAsset_.state || 'no'}_score`,
            reportUrl,
            tooltip,
            score: `${turnitinAsset_.similarity_score}%`,
          })
        )
      }
    } else if (turnitinAsset_.status) {
      // status === 'error' or status === 'pending'
      const pendingTooltip = I18n.t(
          'turnitin.tooltip.pending',
          'Similarity Score - Submission pending'
        ),
        errorTooltip = I18n.t(
          'turnitin.tooltip.error',
          'Similarity Score - See submission error details'
        )
      const tooltip = turnitinAsset_.status === 'error' ? errorTooltip : pendingTooltip

      const $turnitinSimilarityScore = ENV.new_gradebook_plagiarism_icons_enabled
        ? this.plagiarismIndicator({
            plagiarismAsset: turnitinAsset_,
            tooltip,
          })
        : $(
            turnitinScoreTemplate({
              icon: `/images/turnitin_submission_${turnitinAsset_.status}.png`,
              reportUrl: '#',
              state: `submission_${turnitinAsset_.status}`,
              tooltip,
            })
          )

      $turnitinScoreContainer.append($turnitinSimilarityScore)
      $turnitinSimilarityScore.click(event => {
        event.preventDefault()
        $turnitinInfoContainer_.find(`.turnitin_${assetString}`).slideToggle()
      })

      const defaultInfoMessage = I18n.t(
        'turnitin.info_message',
        'This file is still being processed by the plagiarism detection tool associated with the assignment. Please check back later to see the score.'
      )
      const defaultErrorMessage = SpeedgraderHelpers.plagiarismErrorMessage(turnitinAsset_)
      const $turnitinInfo = $(
        turnitinInfoTemplate({
          assetString,
          message:
            turnitinAsset_.status === 'error'
              ? turnitinAsset_.public_error_message || defaultErrorMessage
              : defaultInfoMessage,
          showResubmit: showLegacyResubmit,
        })
      )
      $turnitinInfoContainer_.append($turnitinInfo)

      if (showLegacyResubmit) {
        const resubmitUrl = SpeedgraderHelpers.plagiarismResubmitUrl(
          submission as HistoricalSubmission,
          anonymizableUserId
        )
        $('.turnitin_resubmit_button').on('click', e => {
          SpeedgraderHelpers.plagiarismResubmitHandler(e, resubmitUrl)
        })
      }
    }
  },
  populateVeriCite(
    submission,
    assetString,
    vericiteAsset_,
    $vericiteScoreContainer_,
    $vericiteInfoContainer_,
    isMostRecent
  ) {
    // build up new values based on this asset
    if (
      vericiteAsset_.status === 'scored' ||
      (vericiteAsset_.status == null && vericiteAsset_.similarity_score != null)
    ) {
      let reportUrl
      let tooltip
      if (!isAnonymous) {
        reportUrl = replaceTags($assignment_submission_vericite_report_url.attr('href') || '', {
          user_id: submission.user_id,
          asset_string: assetString,
        })
        tooltip = I18n.t('VeriCite Similarity Score - See detailed report')
      } else {
        tooltip = anonymousAssignmentDetailedReportTooltip
      }

      if (ENV.new_gradebook_plagiarism_icons_enabled) {
        const $indicator = this.plagiarismIndicator({
          plagiarismAsset: vericiteAsset_,
          reportUrl,
          tooltip,
        })
        $vericiteScoreContainer_.empty().append($indicator)
      } else {
        $vericiteScoreContainer_.html(
          vericiteScoreTemplate({
            state: `${vericiteAsset_.state || 'no'}_score`,
            reportUrl,
            tooltip,
            score: `${vericiteAsset_.similarity_score}%`,
          })
        )
      }
    } else if (vericiteAsset_.status) {
      // status === 'error' or status === 'pending'
      const pendingTooltip = I18n.t(
          'vericite.tooltip.pending',
          'VeriCite Similarity Score - Submission pending'
        ),
        errorTooltip = I18n.t(
          'vericite.tooltip.error',
          'VeriCite Similarity Score - See submission error details'
        )
      const tooltip = vericiteAsset_.status === 'error' ? errorTooltip : pendingTooltip

      const $vericiteSimilarityScore = ENV.new_gradebook_plagiarism_icons_enabled
        ? this.plagiarismIndicator({
            plagiarismAsset: vericiteAsset_,
            tooltip,
          })
        : $(
            vericiteScoreTemplate({
              icon: `/images/turnitin_submission_${vericiteAsset_.status}.png`,
              reportUrl: '#',
              state: `submission_${vericiteAsset_.status}`,
              tooltip,
            })
          )
      $vericiteScoreContainer_.append($vericiteSimilarityScore)
      $vericiteSimilarityScore.click(event => {
        event.preventDefault()
        $vericiteInfoContainer_.find(`.vericite_${assetString}`).slideToggle()
      })

      const defaultInfoMessage = I18n.t(
          'vericite.info_message',
          'This file is still being processed by VeriCite. Please check back later to see the score'
        ),
        defaultErrorMessage = I18n.t(
          'vericite.error_message',
          'There was an error submitting to VeriCite. Please try resubmitting the file before contacting support'
        )
      const $vericiteInfo = $(
        vericiteInfoTemplate({
          assetString,
          message:
            vericiteAsset_.status === 'error'
              ? vericiteAsset_.public_error_message || defaultErrorMessage
              : defaultInfoMessage,
          showResubmit: vericiteAsset_.status === 'error' && isMostRecent,
        })
      )
      $vericiteInfoContainer_.append($vericiteInfo)

      if (vericiteAsset_.status === 'error' && isMostRecent) {
        const resubmitUrl = replaceTags(
          $assignment_submission_resubmit_to_vericite_url.attr('href') || '',
          {user_id: submission[anonymizableUserId]}
        )
        $vericiteInfo.find('.vericite_resubmit_button').click(function (event) {
          event.preventDefault()
          $(this).prop('disabled', true).text(I18n.t('vericite.resubmitting', 'Resubmitting...'))

          $.ajaxJSON(resubmitUrl, 'POST', {}, () => {
            SpeedgraderHelpers.reloadPage()
          })
        })
      }
    }
  },

  updateWordCount(wordCount?: number | null) {
    let wordCountHTML = ''
    if (
      wordCount &&
      !['basic_lti_launch', 'external_tool'].includes(
        this.currentStudent.submission?.submission_type as string
      )
    ) {
      // xsslint safeString.method toLocaleString
      // xsslint safeString.method t
      wordCountHTML = `<label>${I18n.t('Word Count')}:</label> ${I18n.t('word', {
        count: wordCount,
      })}`
    }
    $word_count.html(wordCountHTML)
  },

  handleSubmissionSelectionChange() {
    clearInterval(sessionTimer)

    function currentIndex(
      context: SpeedGrader,
      submissionToViewVal: string | number | string[] | undefined
    ) {
      if (submissionToViewVal) {
        return Number(submissionToViewVal)
      } else if (
        context.currentStudent &&
        context.currentStudent.submission &&
        context.currentStudent.submission.currentSelectedIndex
      ) {
        return context.currentStudent.submission.currentSelectedIndex
      }
      return 0
    }

    const $submission_to_view = $('#submission_to_view')
    const submissionToViewVal = $submission_to_view.val()
    const currentSelectedIndex = currentIndex(this, submissionToViewVal)
    const submissionHolder = this.currentStudent?.submission
    const submissionHistory = submissionHolder?.submission_history
    const isMostRecent = submissionHistory && submissionHistory.length - 1 === currentSelectedIndex
    const inlineableAttachments: Attachment[] = []
    const browserableAttachments: Attachment[] = []

    // @ts-expect-error
    let submission: HistoricalSubmission = {graded_at: null}
    if (submissionHistory && submissionHistory[currentSelectedIndex]) {
      submission =
        submissionHistory[currentSelectedIndex].submission ||
        submissionHistory[currentSelectedIndex]
    }

    const turnitinEnabled =
      submission.turnitin_data && typeof submission.turnitin_data.provider === 'undefined'
    const vericiteEnabled =
      submission.turnitin_data && submission.turnitin_data.provider === 'vericite'

    SpeedgraderHelpers.plagiarismResubmitButton(
      // TODO: figure out why we're using Object.values here
      // @ts-expect-error
      submission.has_originality_score &&
        Object.values(submission.turnitin_data as any).every(
          (tiid: any) => tiid.status !== 'error'
        ),
      $('#plagiarism_platform_info_container')
    )

    if (!submission.has_originality_score) {
      const resubmitUrl = SpeedgraderHelpers.plagiarismResubmitUrl(submission, anonymizableUserId)
      $('#plagiarism_resubmit_button').off('click')
      $('#plagiarism_resubmit_button').on('click', e => {
        SpeedgraderHelpers.plagiarismResubmitHandler(e, resubmitUrl)
      })
    }

    if (vericiteEnabled) {
      $vericiteScoreContainer = $grade_container.find('.turnitin_score_container').empty()
      $vericiteInfoContainer = $grade_container.find('.turnitin_info_container').empty()
      const assetString = `submission_${submission.id}`
      vericiteAsset =
        vericiteEnabled && submission.turnitin_data && submission.turnitin_data[assetString]
      // There might be a previous submission that was text_entry, but the
      // current submission is an upload. The vericite asset for the text
      // entry would still exist
      if (vericiteAsset && submission.submission_type === 'online_text_entry') {
        EG.populateVeriCite(
          submission,
          assetString,
          vericiteAsset,
          $vericiteScoreContainer,
          $vericiteInfoContainer,
          isMostRecent
        )
      }
    } else {
      // default to TII
      const $turnitinScoreContainer = $grade_container.find('.turnitin_score_container').empty()
      $turnitinInfoContainer = $grade_container.find('.turnitin_info_container').empty()
      const assetString = `submission_${submission.id}`
      turnitinAsset = null

      if (turnitinEnabled && submission.turnitin_data) {
        turnitinAsset =
          submission.turnitin_data[originalityReportSubmissionKey(submission)] ||
          submission.turnitin_data[assetString]
      }

      // There might be a previous submission that was text_entry, but the
      // current submission is an upload. The turnitin asset for the text
      // entry would still exist
      if (turnitinAsset && submission.submission_type === 'online_text_entry') {
        EG.populateTurnitin(
          submission,
          assetString,
          turnitinAsset,
          $turnitinScoreContainer,
          $turnitinInfoContainer,
          isMostRecent
        )
      }
    }

    let studentViewedAtHTML = ''

    // handle the files
    $submission_files_list.empty()
    $turnitinInfoContainer = $('#submission_files_container .turnitin_info_container').empty()
    $vericiteInfoContainer = $('#submission_files_container .turnitin_info_container').empty()
    $.each(submission.versioned_attachments || [], (i, a) => {
      const attachment: Attachment = a.attachment
      if (
        (attachment.crocodoc_url || attachment.canvadoc_url) &&
        EG.currentStudent.provisional_crocodoc_urls
      ) {
        const urlInfo = find(
          EG.currentStudent.provisional_crocodoc_urls,
          (url: ProvisionalCrocodocUrl) => url.attachment_id === attachment.id
        )
        // @ts-expect-error
        attachment.provisional_crocodoc_url = urlInfo.crocodoc_url
        // @ts-expect-error
        attachment.provisional_canvadoc_url = urlInfo.canvadoc_url
      } else {
        attachment.provisional_crocodoc_url = null
        attachment.provisional_canvadoc_url = null
      }
      if (
        attachment.crocodoc_url ||
        attachment.canvadoc_url ||
        isPreviewable(attachment.content_type)
      ) {
        inlineableAttachments.push(attachment)
      }

      if (!window.jsonData.anonymize_students || isAdmin) {
        studentViewedAtHTML = studentViewedAtTemplate({
          viewed_at: datetimeString(attachment.viewed_at),
        })
      }

      if (browserableCssClasses.test(attachment.mime_class)) {
        browserableAttachments.push(attachment)
      }
      const anonymizableSubmissionIdKey = isAnonymous ? 'anonymousId' : 'submissionId'
      const $submission_file = $submission_file_hidden
        .clone(true)
        .fillTemplateData({
          data: {
            [anonymizableSubmissionIdKey]: submission[anonymizableUserId],
            attachmentId: attachment.id,
            display_name: attachment.display_name,
            attachmentWorkflow: attachment.upload_status,
          },
          hrefValues: [anonymizableSubmissionIdKey, 'attachmentId'],
        })
        .appendTo($submission_files_list)
        .find('a.display_name')
        .data('attachment', attachment)
        .click(function (this: HTMLAnchorElement, event: JQuery.ClickEvent) {
          event.preventDefault()
          EG.loadSubmissionPreview($(this).data('attachment'), null)
          EG.updateWordCount(attachment.word_count)
        })
        .end()
        .find('a.submission-file-download')
        .bind('dragstart', function (this: HTMLAnchorElement, event: JQuery.DragStartEvent) {
          // check that event dataTransfer exists
          event.originalEvent?.dataTransfer &&
            // handle dragging out of the browser window only if it is supported.
            event.originalEvent?.dataTransfer.setData(
              'DownloadURL',
              `${attachment.content_type}:${attachment.filename}:${this.href}`
            )
        })
        .end()
      renderDeleteAttachmentLink($submission_file, attachment)
      $submission_file.show()
      const $turnitinScoreContainer = $submission_file.find('.turnitin_score_container')
      let assetString = `attachment_${attachment.id}`
      turnitinAsset =
        turnitinEnabled && submission.turnitin_data && submission.turnitin_data[assetString]
      if (turnitinAsset) {
        EG.populateTurnitin(
          submission,
          assetString,
          turnitinAsset,
          $turnitinScoreContainer,
          $turnitinInfoContainer,
          isMostRecent
        )
      }
      $vericiteScoreContainer = $submission_file.find('.turnitin_score_container')
      assetString = `attachment_${attachment.id}`
      vericiteAsset =
        vericiteEnabled && submission.turnitin_data && submission.turnitin_data[assetString]
      if (vericiteAsset) {
        EG.populateVeriCite(
          submission,
          assetString,
          vericiteAsset,
          $vericiteScoreContainer,
          $vericiteInfoContainer,
          isMostRecent
        )
      }

      renderProgressIcon(attachment)
    })
    $submission_attachment_viewed_at.html(studentViewedAtHTML)

    $submission_files_container.showIf(
      submission.submission_type === 'online_text_entry' ||
        Boolean(submission.versioned_attachments && submission.versioned_attachments.length > 0)
    )

    let preview_attachment: null | Attachment = null
    if (submission.submission_type !== 'discussion_topic') {
      preview_attachment = inlineableAttachments[0] || browserableAttachments[0]
    }

    // load up a preview of one of the attachments if we can.
    this.loadSubmissionPreview(preview_attachment, submission)
    renderSubmissionCommentsDownloadLink(submission)
    EG.updateWordCount(preview_attachment ? preview_attachment.word_count : submission.word_count)

    // if there is any submissions after this one, show a notice that they are not looking at the newest
    $submission_not_newest_notice.showIf(
      $submission_to_view.filter(':visible').find(':selected').nextAll().length
    )

    $submission_late_notice.showIf(submission.late)
    $full_width_container.removeClass('with_enrollment_notice')
    $enrollment_inactive_notice.showIf(
      some(
        window.jsonData.studentMap[this.currentStudent[anonymizableId]].enrollments,
        (enrollment: {workflow_state: string}) => {
          if (enrollment.workflow_state === 'inactive') {
            $full_width_container.addClass('with_enrollment_notice')
            return true
          }
          return false
        }
      )
    )

    const isConcluded = isStudentConcluded(
      window.jsonData.studentMap,
      this.currentStudent[anonymizableId],
      ENV.selected_section_id
    )
    $enrollment_concluded_notice.showIf(isConcluded)

    // because we make .submission absent in some tests
    const gradingPeriodId = (submissionHolder || {}).grading_period_id
    const gradingPeriod =
      // needs confirmation, but the API may only return a string type now
      typeof gradingPeriodId === 'string' || typeof gradingPeriodId === 'number'
        ? window.jsonData.gradingPeriods[gradingPeriodId]
        : undefined
    const isClosedForSubmission = !!gradingPeriod && gradingPeriod.is_closed
    selectors.get('#closed_gp_notice').showIf(isClosedForSubmission)
    SpeedgraderHelpers.setRightBarDisabled(isConcluded)
    EG.setGradeReadOnly(
      (typeof submissionHolder !== 'undefined' &&
        submissionHolder.submission_type === 'online_quiz') ||
        isConcluded ||
        (isClosedForSubmission && !isAdmin)
    )

    if (isConcluded || isClosedForSubmission) {
      $full_width_container.addClass('with_enrollment_notice')
    }

    const mountPoint = availableMountPointForStatusMenu()
    if (mountPoint) {
      const isInModeration = isModerated && !window.jsonData.grades_published_at
      const shouldRender = isMostRecent && !isClosedForSubmission && !isConcluded && !isInModeration
      const component = shouldRender ? statusMenuComponent(this.currentStudent.submission) : null
      if (!window.jsonData.has_sub_assignments) {
        renderStatusMenu(component, mountPoint)
      }
    }

    EG.showDiscussion()
  },

  refreshSubmissionsToView() {
    let innerHTML
    let s: StudentWithSubmission['submission'] = this.currentStudent.submission
    let submissionHistory: SubmissionHistoryEntry[]
    let noSubmittedAt: string
    let selectedIndex: number

    if (s && s.submission_history && s.submission_history.length > 0) {
      submissionHistory = s.submission_history
      noSubmittedAt = I18n.t('no_submission_time', 'no submission time')
      selectedIndex = parseInt(
        String($('#submission_to_view').val() || submissionHistory.length - 1),
        10
      )
      const templateSubmissions = map(submissionHistory, (o: unknown, i: number) => {
        // The submission objects nested in the submission_history array
        // can have two different shapes, because the `this.currentStudent.submission`
        // can come from two different API endpoints.
        //
        // Shape one:
        //
        // ```
        // [{
        //   submission: {
        //     grade: 100,
        //     ...other submission keys
        //   }
        // }]
        // ```
        //
        // Shape two:
        //
        // ```
        // [{
        //   grade: 100,
        //   ...other submission keys
        // }]
        // ```
        //
        // This little dance here is to make sure we can accommodate both.
        if (Object.prototype.hasOwnProperty.call(o, 'submission')) {
          s = (o as StudentWithSubmission).submission
        } else {
          s = o as StudentWithSubmission['submission']
        }

        let grade

        if (s.grade && (s.grade_matches_current_submission || s.show_grade_in_dropdown)) {
          grade = GradeFormatHelper.formatGrade(s.grade)
        }
        return {
          value: i,
          late_policy_status: EG.currentStudent.submission.late_policy_status,
          custom_grade_status_name: (ENV.custom_grade_statuses as GradeStatusUnderscore[])
            ?.find(status => status.id === s.custom_grade_status_id)
            ?.name.toUpperCase(),
          custom_grade_status_id: s.custom_grade_status_id,
          late: s.late,
          missing: s.missing,
          excused: EG.currentStudent.submission.excused,
          selected: selectedIndex === i,
          proxy_submitter: s.proxy_submitter,
          proxy_submitter_label_text: s.proxy_submitter ? ` by ${s.proxy_submitter}` : null,
          submittedAt: datetimeString(s.submitted_at) || noSubmittedAt,
          grade,
        }
      })
      innerHTML = submissionsDropdownTemplate({
        showSubmissionStatus: !window.jsonData.anonymize_students || isAdmin,
        singleSubmission: submissionHistory.length === 1,
        submissions: templateSubmissions,
        linkToQuizHistory: window.jsonData.too_many_quiz_submissions,
        quizHistoryHref: replaceTags(ENV.quiz_history_url, {
          user_id: this.currentStudent[anonymizableId],
        }),
      })
    }
    $multiple_submissions.html(innerHTML || '')
    StatusPill.renderPills(ENV.custom_grade_statuses)
  },

  showSubmissionDetails() {
    // if there is a submission
    const currentSubmission = this.currentStudent.submission
    if (currentSubmission && currentSubmission.workflow_state !== 'unsubmitted') {
      this.refreshSubmissionsToView()
      let index = currentSubmission.submission_history.length - 1

      if (EG.hasOwnProperty('initialVersion')) {
        if (Number(EG.initialVersion) >= 0 && Number(EG.initialVersion) <= index) {
          index = EG.initialVersion as number
          currentSubmission.currentSelectedIndex = index
        }
        delete EG.initialVersion
      }

      $(`#submission_to_view option:eq(${index})`).prop('selected', true)
      $submission_details.show()
      if (allowsReassignment(currentSubmission)) {
        $reassign_assignment.show()
      } else {
        $reassign_assignment.hide()
      }
    } else if (
      currentSubmission &&
      currentSubmission.submission_history &&
      currentSubmission.submission_history.length > 0 &&
      currentSubmission.workflow_state === 'unsubmitted'
    ) {
      const index = currentSubmission.submission_history.length - 1
      const missing =
        currentSubmission.submission_history[index].submission?.missing ||
        currentSubmission.submission_history[index]?.missing
      const late =
        currentSubmission.submission_history[index].submission?.late ||
        currentSubmission.submission_history[index]?.late
      const extended =
        currentSubmission.submission_history[index].submission?.late_policy_status === 'extended' ||
        currentSubmission.submission_history[index]?.late_policy_status === 'extended'
      const customStatus =
        !!currentSubmission.submission_history[index].submission?.custom_grade_status_id ||
        !!currentSubmission.submission_history[index]?.custom_grade_status_id
      if (missing || late || extended || customStatus) {
        this.refreshSubmissionsToView()
        $submission_details.show()
      } else {
        $submission_details.hide()
      }
      $reassign_assignment.hide()
    } else {
      // there's no submission
      $submission_details.hide()
      $reassign_assignment.hide()
    }
    this.handleSubmissionSelectionChange()
  },

  updateStatsInHeader() {
    let outOf = ''
    let percent
    const gradedStudents = $.grep(
      window.jsonData.studentsWithSubmissions,
      (s: StudentWithSubmission) =>
        s.submission_state === 'graded' || s.submission_state === 'not_gradeable'
    )

    $x_of_x_students.text(
      I18n.t('%{x}/%{y}', {
        x: I18n.n(EG.currentIndex() + 1),
        y: I18n.n(this.totalStudentCount()),
      })
    )
    $('#gradee').text(gradeeLabel)

    const scores = $.map(gradedStudents, s => s.submission.score)

    if (scores.length) {
      // if there are some submissions that have been graded.
      $average_score_wrapper.show()
      const avg = function (arr: number[]) {
        let sum = 0
        for (let i = 0, j = arr.length; i < j; i++) {
          sum += arr[i]
        }
        return sum / arr.length
      }
      const roundWithPrecision = function (number: number, precision: number) {
        precision = Math.abs(parseInt(String(precision), 10)) || 0
        const coefficient = 10 ** precision
        return Math.round(number * coefficient) / coefficient
      }

      if (window.jsonData.points_possible) {
        percent = I18n.n(Math.round(100 * (avg(scores) / window.jsonData.points_possible)), {
          percentage: true,
        })

        outOf = [' / ', I18n.n(window.jsonData.points_possible), ' (', percent, ')'].join('')
      }
      $average_score.text([I18n.n(roundWithPrecision(avg(scores), 2)) + outOf].join(''))
    } else {
      // there are no submissions that have been graded.
      $average_score_wrapper.hide()
    }

    $grded_so_far.text(
      I18n.t('portion_graded', '%{x}/%{y}', {
        x: I18n.n(gradedStudents.length),
        y: I18n.n(window.jsonData.studentsWithSubmissions.length),
      })
    )
  },

  totalStudentCount() {
    if (sectionToShow) {
      return filter(window.jsonData.studentsWithSubmissions, (student: StudentWithSubmission) =>
        includes(student.section_ids, sectionToShow)
      ).length
    } else {
      return window.jsonData.studentsWithSubmissions.length
    }
  },

  loadSubmissionPreview(attachment: Attachment | null, submission: HistoricalSubmission | null) {
    clearInterval(sessionTimer)
    $submissions_container.children().hide()
    $('.speedgrader_alert').hide()

    if (this.currentStudent.submission && this.currentStudent.submission['partially_submitted?']) {
      this.renderSubmissionPreview()
      return
    }

    if (
      !this.currentStudent.submission ||
      !this.currentStudent.submission.submission_type ||
      this.currentStudent.submission.workflow_state === 'unsubmitted'
    ) {
      $this_student_does_not_have_a_submission.show()
      if (!ENV.SINGLE_NQ_SESSION_ENABLED || !externalToolLaunchOptions.singleLtiLaunch) {
        this.emptyIframeHolder()
      }
    } else if (
      this.currentStudent.submission &&
      this.currentStudent.submission.submitted_at &&
      window.jsonData.context.quiz &&
      window.jsonData.context.quiz.anonymous_submissions
    ) {
      $this_student_has_a_submission.show()
    } else if (attachment) {
      this.renderAttachment(attachment)
    } else if (submission && submission.submission_type === 'basic_lti_launch') {
      if (
        !ENV.SINGLE_NQ_SESSION_ENABLED ||
        !externalToolLoaded ||
        !externalToolLaunchOptions.singleLtiLaunch
      ) {
        this.renderLtiLaunch($iframe_holder, ENV.lti_retrieve_url, submission)
        externalToolLoaded = true
      } else {
        QuizzesNextSpeedGrading.postChangeSubmissionVersionMessage($iframe_holder, submission)
        $iframe_holder.show()
      }
    } else {
      this.renderSubmissionPreview()
    }
  },

  emptyIframeHolder(elem?: JQuery) {
    elem = elem || $iframe_holder
    elem.empty()
  },

  // load in the iframe preview.  if we are viewing a past version of the file pass the version to preview in the url
  renderSubmissionPreview(domElement = 'iframe') {
    // TODO: this is duplicate code from line 1972 and should be removed
    if (!this.currentStudent.submission) {
      $this_student_does_not_have_a_submission.show()
      return
    }
    this.emptyIframeHolder()
    const {context_id: courseId} = window.jsonData
    const {assignment_id: assignmentId} = this.currentStudent.submission
    const anonymizableSubmissionId = this.currentStudent.submission[anonymizableUserId]
    const resourceSegment = isAnonymous ? 'anonymous_submissions' : 'submissions'
    const iframePreviewVersion = SpeedgraderHelpers.iframePreviewVersion(
      this.currentStudent.submission
    )
    const hideStudentNames = utils.shouldHideStudentNames() ? '&hide_student_name=1' : ''
    const entryId = ENV.ENTRY_ID ? `&entry_id=${ENV.ENTRY_ID}` : ''
    const queryParams = `${iframePreviewVersion}${hideStudentNames}${entryId}`
    const src = `/courses/${courseId}/assignments/${assignmentId}/${resourceSegment}/${anonymizableSubmissionId}?preview=true${queryParams}`
    const iframe = SpeedgraderHelpers.buildIframe(
      htmlEscape(src),
      {frameborder: 0, allowfullscreen: true},
      domElement
    )
    $iframe_holder.html(iframe).show()

    renderDiscussionsNavigation()
  },

  renderLtiLaunch($div: JQuery, urlBase: string, submission: HistoricalSubmission) {
    let externalToolUrl = submission.external_tool_url || submission.url

    if (ENV.NQ_GRADE_BY_QUESTION_ENABLED && window.jsonData.quiz_lti && externalToolUrl) {
      const quizToolUrl = new URL(externalToolUrl)
      quizToolUrl.searchParams.set('grade_by_question_enabled', String(ENV.GRADE_BY_QUESTION))
      externalToolUrl = quizToolUrl.href
    }

    urlBase += SpeedgraderHelpers.resourceLinkLookupUuidParam(submission)

    this.emptyIframeHolder()
    const launchUrl = `${urlBase}&url=${encodeURIComponent(externalToolUrl || '')}`
    const iframe = SpeedgraderHelpers.buildIframe(htmlEscape(launchUrl), {
      className: 'tool_launch',
      allow: iframeAllowances(),
      allowfullscreen: true,
    })
    $div.html(iframe).show()
  },

  generateWarningTimings(numHours: number): number[] {
    const sessionLimit = numHours * 60 * 60 * 1000
    return [
      sessionLimit - 10 * 60 * 1000,
      sessionLimit - 5 * 60 * 1000,
      sessionLimit - 2 * 60 * 1000,
      sessionLimit - 1 * 60 * 1000,
    ]
  },

  displayExpirationWarnings(aggressiveWarnings, numHours, message) {
    const start = new Date()
    const sessionLimit = numHours * 60 * 60 * 1000
    sessionTimer = window.setInterval(() => {
      const elapsed = new Date().getTime() - start.getTime()
      if (elapsed > sessionLimit) {
        SpeedgraderHelpers.reloadPage()
      } else if (elapsed > aggressiveWarnings[0]) {
        $.flashWarning(message)
        aggressiveWarnings.shift()
      }
    }, 1000)
  },

  renderAttachment(attachment: Attachment) {
    // show the crocodoc doc if there is one
    // then show the google attachment if there is one
    // then show the first browser viewable attachment if there is one
    this.emptyIframeHolder()
    let previewOptions: DocumentPreviewOptions = {
      height: '100%',
      id: 'speedgrader_iframe',
      mimeType: attachment.content_type,
      attachment_id: attachment.id,
      submission_id: this.currentStudent.submission.id,
      attachment_view_inline_ping_url: attachment.view_inline_ping_url,
      attachment_preview_processing:
        attachment.workflow_state === 'pending_upload' ||
        attachment.workflow_state === 'processing',
    }

    if (
      !attachment.hijack_crocodoc_session &&
      attachment.submitted_to_crocodoc &&
      !attachment.crocodoc_url
    ) {
      $('#crocodoc_pending').show()
    }
    const canvadocMessage = I18n.t(
      'canvadoc_expiring',
      'Your Canvas DocViewer session is expiring soon.  Please ' +
        'reload the window to avoid losing any work.'
    )

    if (attachment.crocodoc_url) {
      if (!attachment.hijack_crocodoc_session) {
        const crocodocMessage = I18n.t(
          'crocodoc_expiring',
          'Your Crocodoc session is expiring soon.  Please reload ' +
            'the window to avoid losing any work.'
        )
        const aggressiveWarnings = this.generateWarningTimings(1)
        this.displayExpirationWarnings(aggressiveWarnings, 1, crocodocMessage)
      } else {
        const aggressiveWarnings = this.generateWarningTimings(10)
        this.displayExpirationWarnings(aggressiveWarnings, 10, canvadocMessage)
      }

      $iframe_holder.show()
      loadDocPreview(
        $iframe_holder[0],
        $.extend(previewOptions, {
          crocodoc_session_url: attachment.provisional_crocodoc_url || attachment.crocodoc_url,
        })
      )
    } else if (attachment.canvadoc_url) {
      const aggressiveWarnings = this.generateWarningTimings(10)
      this.displayExpirationWarnings(aggressiveWarnings, 10, canvadocMessage)

      $iframe_holder.show()
      loadDocPreview(
        $iframe_holder[0],
        $.extend(previewOptions, {
          canvadoc_session_url: attachment.provisional_canvadoc_url || attachment.canvadoc_url,
          iframe_min_height: 0,
        })
      )
    } else if (!INST?.disableGooglePreviews && isPreviewable(attachment.content_type)) {
      $no_annotation_warning.show()

      const currentStudentIDAsOfAjaxCall = this.currentStudent[anonymizableId]
      previewOptions = $.extend(previewOptions, {
        ajax_valid: () => currentStudentIDAsOfAjaxCall === this.currentStudent[anonymizableId],
      })
      $iframe_holder.show()
      loadDocPreview($iframe_holder[0], previewOptions)
    } else if (browserableCssClasses.test(attachment.mime_class)) {
      // xsslint safeString.identifier iframeHolderContents
      const iframeHolderContents = this.attachmentIframeContents(attachment)
      $iframe_holder.html(iframeHolderContents).show()
    }
  },

  attachmentIframeContents(attachment: Attachment, domElement = 'iframe'): string {
    let contents
    const href = $submission_file_hidden.find('.display_name').attr('href') as string
    const genericSrc = unescape(href)

    const anonymizableSubmissionIdToken = isAnonymous ? 'anonymousId' : 'submissionId'
    const src = genericSrc
      .replace(
        `{{${anonymizableSubmissionIdToken}}}`,
        this.currentStudent.submission[anonymizableUserId] || ''
      )
      .replace('{{attachmentId}}', attachment.id)

    if (attachment.mime_class === 'image') {
      contents = `<img src="${htmlEscape(src)}" style="max-width:100%;max-height:100%;">`
    } else {
      const options: {
        frameborder: number
        allowfullscreen: boolean
        className?: string
      } = {frameborder: 0, allowfullscreen: true}
      if (attachment.mime_class === 'html') {
        options.className = 'attachment-html-iframe'
      }
      contents = SpeedgraderHelpers.buildIframe(htmlEscape(src), options, domElement)
    }

    return contents
  },

  showRubric({validateEnteredData = true} = {}) {
    const selectMenu = selectors.get('#rubric_assessments_select')
    // if this has some rubric_assessments
    if (window.jsonData.rubric_association) {
      ENV.RUBRIC_ASSESSMENT.assessment_user_id = this.currentStudent[anonymizableId]

      const isModerator = ENV.grading_role === 'moderator'
      const selectMenuOptions: {id: string; name: string | null}[] = []

      const assessmentsByMe = EG.currentStudent.rubric_assessments.filter(assessment =>
        assessmentBelongsToCurrentUser(assessment)
      )
      if (assessmentsByMe.length > 0) {
        assessmentsByMe.forEach(assessment => {
          const displayName = isModerator ? customProvisionalGraderLabel : assessment.assessor_name
          selectMenuOptions.push({id: assessment.id, name: displayName})
        })
      } else if (isModerator) {
        // Moderators can create a custom assessment if they don't have one
        selectMenuOptions.push({id: '', name: customProvisionalGraderLabel})
      }

      const assessmentsByOthers = EG.currentStudent.rubric_assessments.filter(
        assessment => !assessmentBelongsToCurrentUser(assessment)
      )

      assessmentsByOthers.forEach(assessment => {
        // Display anonymous graders as "Grader 1 Rubric" (but don't use the
        // "Rubric" suffix for named graders)
        let displayName = assessment.assessor_name
        if (anonymousGraders) {
          displayName += ' Rubric'
        }

        selectMenuOptions.push({id: assessment.id, name: displayName})
      })

      selectMenu.find('option').remove()
      selectMenuOptions.forEach(option => {
        selectMenu.append(
          `<option value="${htmlEscape(option.id)}">${htmlEscape(option?.name || '')}</option>`
        )
      })

      let idToSelect = ''
      if (assessmentsByMe.length > 0) {
        idToSelect = assessmentsByMe[0].id
      } else {
        const gradingAssessment = EG.currentStudent.rubric_assessments.find(
          assessment => assessment.assessment_type === 'grading'
        )

        if (gradingAssessment) {
          idToSelect = gradingAssessment.id
        }
      }

      selectMenu.val(idToSelect)
      const showSelectMenu = isModerator || selectMenu.find('option').length > 1
      $('#rubric_assessments_list').showIf(showSelectMenu)

      const {hide_points} = (window?.jsonData?.rubric_association ?? {}) as {hide_points: boolean}
      useStore.setState({
        rubricHidePoints: hide_points,
      })
      handleSelectedRubricAssessmentChanged({validateEnteredData})
    }
  },

  renderCommentAttachment(
    comment: SubmissionComment,
    attachmentData: AttachmentData | Attachment,
    incomingOpts
  ) {
    const defaultOpts = {
      commentAttachmentBlank: $comment_attachment_blank,
    }
    const opts = {...defaultOpts, ...incomingOpts}
    const attachment = 'attachment' in attachmentData ? attachmentData.attachment : attachmentData
    let attachmentElement = opts.commentAttachmentBlank.clone(true)

    attachment.comment_id = comment.id
    attachment.submitter_id = EG.currentStudent[anonymizableId]

    attachmentElement = attachmentElement.fillTemplateData({
      data: attachment,
      hrefValues: ['comment_id', 'id', 'submitter_id'],
    })
    attachmentElement.find('a').addClass(attachment.mime_class)

    return attachmentElement
  },

  addCommentDeletionHandler(commentElement, comment) {
    const that = this

    // this is really poorly decoupled but over in
    // speed_grader.html.erb these rubricAssessment. variables are
    // set.  what this is saying is: if I am able to grade this
    // assignment (I am administrator in the course) or if I wrote
    // this comment... and if the student isn't concluded
    const isConcluded = isStudentConcluded(
      window.jsonData.studentMap,
      EG.currentStudent[anonymizableId],
      ENV.selected_section_id
    )
    const commentIsDeleteableByMe =
      (ENV.RUBRIC_ASSESSMENT.assessment_type === 'grading' ||
        ENV.RUBRIC_ASSESSMENT.assessor_id === comment[anonymizableAuthorId]) &&
      !isConcluded

    commentElement
      .find('.delete_comment_link')
      .click(function (this: HTMLElement, _event) {
        $(this)
          .parents('.comment')
          .confirmDelete({
            url: `/submission_comments/${comment.id}`,
            message: I18n.t('Are you sure you want to delete this comment?'),
            success(_data: unknown) {
              let updatedComments = []

              // Let's remove this comment from the client-side cache
              if (
                that.currentStudent.submission &&
                that.currentStudent.submission.submission_comments
              ) {
                updatedComments = reject(
                  that.currentStudent.submission.submission_comments,
                  (item: SubmissionComment) => {
                    const submissionComment = item.submission_comment || item
                    return submissionComment.id === comment.id
                  }
                )

                that.currentStudent.submission.submission_comments = updatedComments
              }

              // and also remove it from the DOM
              $(this).slideUp(function () {
                $(this).remove()
              })
            },
          })
      })
      .showIf(commentIsDeleteableByMe)
  },

  addCommentSubmissionHandler(commentElement, comment) {
    const that = this

    const isConcluded = isStudentConcluded(
      window.jsonData.studentMap,
      EG.currentStudent[anonymizableId],
      ENV.selected_section_id
    )
    commentElement
      .find('.submit_comment_button')
      .click(_event => {
        let updateUrl = ''
        let updateData = {}
        let updateAjaxOptions = {}
        const commentUpdateSucceeded = function (data: {submission_comment: SubmissionComment}) {
          let updatedComments = []
          const $replacementComment = that.renderComment(data.submission_comment)
          // @ts-expect-error
          $replacementComment.show()
          // @ts-expect-error
          commentElement.replaceWith($replacementComment)

          updatedComments = map(
            that.currentStudent.submission.submission_comments,
            (item: SubmissionComment) => {
              const submissionComment = item.submission_comment || item

              if (submissionComment.id === comment.id) {
                return data.submission_comment
              }

              return submissionComment
            }
          )

          that.currentStudent.submission.submission_comments = updatedComments
        }
        const commentUpdateFailed = function (_jqXH: JQuery.jqXHR<any>, _textStatus: string) {
          $.flashError(I18n.t('Failed to submit draft comment'))
        }
        // eslint-disable-next-line no-alert
        const confirmed = window.confirm(I18n.t('Are you sure you want to submit this comment?'))

        if (confirmed) {
          updateUrl = `/submission_comments/${comment.id}`
          updateData = {submission_comment: {draft: 'false'}}
          updateAjaxOptions = {url: updateUrl, data: updateData, dataType: 'json', type: 'PATCH'}

          $.ajax(updateAjaxOptions).done(commentUpdateSucceeded).fail(commentUpdateFailed)
        }
      })
      .showIf(comment.publishable && !isConcluded)
  },

  addCommentEditDraftHandler(commentElement, comment) {
    commentElement.find('.edit_comment_link').click(_event => {
      setCommentText(comment.comment, true)
    })
  },

  renderComment(commentData: SubmissionComment, incomingOpts?: CommentRenderingOptions) {
    const self = this
    let comment = commentData
    let spokenComment = ''
    let submitCommentButtonText = ''
    let deleteCommentLinkText = ''
    let hideStudentName = false
    const defaultOpts: CommentRenderingOptions = {
      commentBlank: $comment_blank,
      commentAttachmentBlank: $comment_attachment_blank,
    }
    const opts: CommentRenderingOptions = {...defaultOpts, ...incomingOpts}
    let commentElement = opts.commentBlank.clone(true)

    // Serialization seems to have changed... not sure if it's changed everywhere, though...
    if (comment.submission_comment) {
      // eslint-disable-next-line no-console
      console.warn('SubmissionComment serialization has changed')
      comment = commentData.submission_comment
    }

    // don't render private comments when viewing a group assignment
    if (!comment.group_comment_id && window.jsonData.GROUP_GRADING_MODE) return undefined

    // For screenreaders
    spokenComment = comment.comment.replace(/\s+/, ' ')

    comment.posted_at = datetimeString(comment.created_at)

    hideStudentName =
      opts.hideStudentNames && window.jsonData.studentMap[comment[anonymizableAuthorId]]
    if (hideStudentName) {
      comment.author_name = anonymousName(window.jsonData.studentMap[comment[anonymizableAuthorId]])
    }
    // anonymous commentors
    if (comment.author_name == null) {
      const {provisional_grade_id} = (EG.currentStudent.submission.provisional_grades || []).find(
        (pg: ProvisionalGrade) => pg.anonymous_grader_id === comment.anonymous_id
      ) as ProvisionalGrade
      if (
        provisionalGraderDisplayNames == null ||
        provisionalGraderDisplayNames[provisional_grade_id] == null
      ) {
        this.setupProvisionalGraderDisplayNames()
      }
      comment.author_name = provisionalGraderDisplayNames[provisional_grade_id]
    }
    commentElement = commentElement.fillTemplateData({data: comment})

    if (comment.draft) {
      commentElement.addClass('draft')
      submitCommentButtonText = I18n.t('Submit comment: %{commentText}', {
        commentText: spokenComment,
      })
      commentElement.find('.submit_comment_button').attr('aria-label', submitCommentButtonText)
      if (!isRceLiteEnabled()) {
        // With the addition of RCE Lite, we are introducing the ability to continue editing
        // draft comments
        commentElement.find('.edit_comment_link').remove()
      }
    } else {
      commentElement.find('.draft-marker').remove()
      commentElement.find('.submit_comment_button').remove()
      commentElement.find('.edit_comment_link').remove()
    }

    commentElement.find('span.comment').html(sanitizeHtml(comment.comment))

    deleteCommentLinkText = I18n.t('Delete comment: %{commentText}', {commentText: spokenComment})
    commentElement.find('.delete_comment_link .screenreader-only').text(deleteCommentLinkText)

    if (comment.avatar_path && !hideStudentName) {
      commentElement.find('.avatar').attr('src', comment.avatar_path).show()
    }

    if (comment.media_comment_type && comment.media_comment_id) {
      commentElement.find('.play_comment_link').data(comment).show()
    }

    // TODO: Move attachment handling into a separate function
    $.each(
      comment.cached_attachments || comment.attachments || [],
      (_index, attachment: Attachment) => {
        const attachmentElement = self.renderCommentAttachment(comment, attachment, opts)

        commentElement.find('.comment_attachments').append($(attachmentElement).show())
      }
    )

    /* Submit a comment,  Delete a comment, and Edit a draft comment listeners */

    this.addCommentDeletionHandler(commentElement, comment)
    this.addCommentSubmissionHandler(commentElement, comment)
    this.addCommentEditDraftHandler(commentElement, comment)

    return commentElement
  },

  currentDisplayedSubmission(): HistoricalSubmission {
    const displayedHistory =
      typeof this.currentStudent.submission?.currentSelectedIndex === 'number'
        ? this.currentStudent.submission?.submission_history?.[
            this.currentStudent.submission.currentSelectedIndex
          ]
        : undefined
    return displayedHistory?.submission || this.currentStudent.submission
  },

  showDiscussion() {
    const that = this
    const commentRenderingOptions: CommentRenderingOptions = {
      hideStudentNames: utils.shouldHideStudentNames(),
      commentBlank: $comment_blank,
      commentAttachmentBlank: $comment_attachment_blank,
    }

    $comments.html('')

    const submission = EG.currentDisplayedSubmission()
    if (this.currentStudent.submission && this.currentStudent.submission.submission_comments) {
      $.each(this.currentStudent.submission.submission_comments, (i, comment) => {
        if (ENV.group_comments_per_attempt) {
          // Due to the fact that the unsubmitted attempt 0 submission is no longer viewable
          // from the submission histories after the attempt 1 submission has been submitted,
          // treat comments from attempt 0 and attempt 1 as if they were both on attempt 1.
          if ((comment.attempt || 1) !== (submission.attempt || 1)) {
            return
          }
        }

        const commentElement = that.renderComment(comment, commentRenderingOptions)

        if (commentElement) {
          $comments.append($(commentElement).show())
          const $commentLink = $comments.find('.play_comment_link').last()
          $commentLink.data('author', comment.author_name)
          // @ts-expect-error
          $commentLink.data('created_at', comment.posted_at)
          $commentLink.mediaCommentThumbnail('normal')
        }
      })
    }
    $comments.scrollTop(9999999) // the scrollTop part forces it to scroll down to the bottom so it shows the most recent comment.
  },

  revertFromFormSubmit: ({
    draftComment = null,
    errorSubmitting = false,
  }: {
    draftComment?: null | boolean
    errorSubmitting?: boolean
  } = {}) => {
    // This is to continue existing behavior of creating finalized comments by default
    if (draftComment === undefined) {
      draftComment = false
    }

    EG.showDiscussion()
    renderCommentTextArea()
    $add_a_comment.find(':input').prop('disabled', false)

    if (draftComment) {
      // Show a different message when auto-saving a draft comment
      $comment_saved.show()
      $comment_saved_message.attr('tabindex', -1).focus()
    } else if (!errorSubmitting) {
      $comment_submitted.show()
      $comment_submitted_message.attr('tabindex', -1).focus()
    }
    $add_a_comment_submit_button.text(I18n.t('submit', 'Submit'))
    EG.resetReassignButton()
  },

  reassignAssignment() {
    if (reassignAssignmentInProgress) {
      return false
    }
    reassignAssignmentInProgress = true
    const url = `${assignmentUrl}/${isAnonymous ? 'anonymous_' : ''}submissions/${
      EG.currentStudent[anonymizableId]
    }/reassign`
    const method = 'PUT'
    const formData = {}

    function formSuccess(studentId: string) {
      window.jsonData.submissionsMap[studentId].redo_request = true
      // Check if we're still on the same student submission
      if (studentId === EG.currentStudent?.id) {
        $reassign_assignment.text(I18n.t('Reassigned'))
        $reassign_assignment.parent().attr('title', I18n.t('Assignment is reassigned.'))
      }
      reassignAssignmentInProgress = false
      $reassignment_complete.show()
      $reassignment_complete.attr('tabindex', -1).focus()
    }

    function formError(data: GradingError, studentId: string) {
      EG.handleGradingError(data)
      // Check if we're still on the same student submission
      if (studentId === EG.currentStudent?.id) {
        $reassign_assignment.text(I18n.t('Reassign Assignment'))
        $reassign_assignment.removeAttr('disabled')
      }
      reassignAssignmentInProgress = false
    }
    $reassign_assignment.prop('disabled', true)
    $reassign_assignment.text(I18n.t('Reassigning ...'))
    $.ajaxJSON(
      url,
      method,
      formData,
      () => formSuccess(EG.currentStudent.id),
      (data: GradingError) => formError(data, EG.currentStudent.id),
      {skipDefaultError: true}
    )
  },

  addSubmissionComment(draftComment) {
    // Avoid submitting additional comments if a request is already in progress.
    // This can happen if the user submits a comment and then switches students
    // (which attempts to save a draft comment) before the request finishes.
    if (commentSubmissionInProgress) {
      return false
    }

    // This is to continue existing behavior of creating finalized comments by default
    if (draftComment === undefined) {
      draftComment = false
    }

    $comment_submitted.hide()
    $comment_saved.hide()
    const comment = isRceLiteEnabled()
      ? $add_a_comment_textarea.data('textarea')
      : $add_a_comment_textarea.val()

    if (
      !$.trim(comment as string).length &&
      !$('#media_media_recording').data('comment_id') &&
      !$add_a_comment.find("input[type='file']:visible").length
    ) {
      // that means that they did not type a comment, attach a file or record any media. so dont do anything.
      return false
    }

    commentSubmissionInProgress = true
    const url = `${assignmentUrl}/${isAnonymous ? 'anonymous_' : ''}submissions/${
      EG.currentStudent[anonymizableId]
    }`
    const method = 'PUT'
    const formData = {
      'submission[assignment_id]': window.jsonData.id,
      'submission[group_comment]': $('#submission_group_comment').prop('checked') ? '1' : '0',
      'submission[comment]': comment,
      'submission[draft_comment]': draftComment,
      [`submission[${anonymizableId}]`]: EG.currentStudent[anonymizableId],
    }

    if (ENV.group_comments_per_attempt) {
      // @ts-expect-error
      formData['submission[attempt]'] = EG.currentDisplayedSubmission().attempt
    }

    if ($('#media_media_recording').data('comment_id')) {
      $.extend(formData, {
        'submission[media_comment_type]': $('#media_media_recording').data('comment_type'),
        'submission[media_comment_id]': $('#media_media_recording').data('comment_id'),
      })
    }
    if (ENV.grading_role === 'moderator' || ENV.grading_role === 'provisional_grader') {
      formData['submission[provisional]'] = true
    }

    function formSuccess(
      submissions: {
        submission: Submission
      }[]
    ) {
      $.each(submissions, function () {
        EG.setOrUpdateSubmission(this.submission)
      })
      EG.revertFromFormSubmit({draftComment})
      // Clear the RCE Lite text area
      if (isRceLiteEnabled()) {
        $add_a_comment_textarea.data('textarea', '')
        renderCommentTextArea()
      }
      window.setTimeout(() => {
        $rightside_inner.scrollTo($rightside_inner[0].scrollHeight, 500)
      })
      commentSubmissionInProgress = false
    }

    const formError = (
      data: GradingError,
      _xhr: XMLHttpRequest,
      _textStatus: string,
      _errorThrown: Error
    ) => {
      EG.handleGradingError(data)
      EG.revertFromFormSubmit({errorSubmitting: true})
      commentSubmissionInProgress = false
    }

    if ($add_a_comment.find("input[type='file']:visible").length) {
      $.ajaxJSONFiles(
        `${url}.text`,
        method,
        formData,
        $add_a_comment.find("input[type='file']:visible"),
        formSuccess,
        formError
      )
    } else {
      $.ajaxJSON(url, method, formData, formSuccess, formError)
    }

    $('#comment_attachments').empty()
    if (isRceLiteEnabled()) {
      renderCommentTextArea(true)
    } else {
      $add_a_comment.find(':input').prop('disabled', true)
    }
    $add_a_comment_submit_button.text(I18n.t('buttons.submitting', 'Submitting...'))
    hideMediaRecorderContainer()
  },

  setOrUpdateSubmission(submission) {
    // find the student this submission belongs to and update their
    // submission with this new one, if they dont have a submission,
    // set this as their submission.
    const student = window.jsonData.studentMap[submission[anonymizableUserId]]
    if (!student) return

    student.submission = student.submission || {}

    // stuff that comes back from ajax doesnt have a submission history but handleSubmissionSelectionChange
    // depends on it being there. so mimic it.
    let historyIndex =
      student.submission?.submission_history?.findIndex(
        (history: {submission?: Submission; attempt?: number | null}) => {
          const historySubmission = history.submission || history
          if (historySubmission.attempt === undefined) {
            return false
          }
          return historySubmission.attempt === submission.attempt
        }
      ) || 0
    const foundMatchingSubmission = historyIndex !== -1
    historyIndex = historyIndex === -1 ? 0 : historyIndex

    if (typeof submission.submission_history === 'undefined') {
      submission.submission_history = Array.from({length: historyIndex + 1})
      submission.submission_history[historyIndex] = {submission: $.extend(true, {}, submission)}
    }

    // update the nested submission in submission_history if needed, assuming we
    // could map the submission we got to a specific attempt (notably, with
    // Quizzes.Next submissions and possibly other LTIs we don't get an
    // "attempt" field)
    if (
      foundMatchingSubmission &&
      student.submission?.submission_history?.[historyIndex]?.submission
    ) {
      const versionedAttachments =
        submission.submission_history[historyIndex].submission?.versioned_attachments || []
      submission.submission_history[historyIndex].submission = $.extend(
        true,
        {},
        {
          ...submission,
          versioned_attachments: versionedAttachments,
        }
      )
    }

    $.extend(true, student.submission, submission)

    student.submission_state = SpeedgraderHelpers.submissionState(student, ENV.grading_role)
    if (ENV.grading_role === 'moderator') {
      // sync with current provisional grade
      let prov_grade
      if (this.current_prov_grade_index === 'final') {
        prov_grade = student.submission.final_provisional_grade
      } else if (typeof this.current_prov_grade_index !== 'undefined') {
        prov_grade =
          student.submission.provisional_grades &&
          student.submission.provisional_grades[this.current_prov_grade_index]
      }
      if (prov_grade) {
        prov_grade.score = submission.score
        prov_grade.grade = submission.grade
        prov_grade.rubric_assessments = student.rubric_assessments
        prov_grade.submission_comments = submission.submission_comments
      }
    }

    renderPostGradesMenu(EG)

    return student
  },

  // If the second argument is passed as true, the grade used will
  // be the existing score from the previous submission.  This
  // should only be called from the anonymous function attached so
  // #submit_same_score.
  handleGradeSubmit(e, use_existing_score: boolean) {
    if (
      isStudentConcluded(
        window.jsonData.studentMap,
        EG.currentStudent[anonymizableId],
        ENV.selected_section_id
      )
    ) {
      EG.showGrade()
      return
    }

    const url = ENV.update_submission_grade_url
    const method = 'POST'
    const formData = {
      'submission[assignment_id]': window.jsonData.id,
      [`submission[${anonymizableUserId}]`]: EG.currentStudent[anonymizableId],
      'submission[graded_anonymously]': isAnonymous ? true : utils.shouldHideStudentNames(),
      originator: 'speed_grader',
    }

    const grade = SpeedgraderHelpers.determineGradeToSubmit(
      use_existing_score,
      EG.currentStudent,
      $grade
    )

    const isInModeration = isModerated && !window.jsonData.grades_published_at
    if (!isInModeration) {
      updateSubmissionAndPageEffects()
    }

    if (ENV.assignment_missing_shortcut && String(grade).toUpperCase() === 'MI') {
      if (EG.currentStudent.submission.late_policy_status !== 'missing') {
        updateSubmissionAndPageEffects({latePolicyStatus: 'missing'})
      }
      return
    } else if (String(grade).toUpperCase() === 'EX') {
      formData['submission[excuse]'] = true
    } else if (unexcuseSubmission(grade, EG.currentStudent.submission, window.jsonData)) {
      formData['submission[excuse]'] = false
    } else if (use_existing_score) {
      // If we're resubmitting a score, pass it as a raw score not grade.
      // This allows percentage grading types to be handled correctly.
      formData['submission[score]'] = grade
    } else {
      // Any manually entered grade is a grade.
      const formattedGrade = EG.formatGradeForSubmission(grade)

      if (formattedGrade === 'NaN') {
        return $.flashError(I18n.t('Invalid Grade'))
      }

      formData['submission[grade]'] = formattedGrade
    }
    if (ENV.grading_role === 'moderator' || ENV.grading_role === 'provisional_grader') {
      formData['submission[provisional]'] = true
    }

    const submissionSuccess = (
      submissions: {
        submission: Submission
        score: number | null
      }[]
    ) => {
      const pointsPossible = window.jsonData.points_possible
      const score = submissions[0].submission.score

      if (!submissions[0].submission.excused) {
        const outlierScoreHelper = new OutlierScoreHelper(score, pointsPossible)
        if (outlierScoreHelper.hasWarning()) {
          $.flashWarning(outlierScoreHelper.warningMessage())
        }
      }

      $.each(submissions, function () {
        // setOrUpdateSubmission returns the student it just updated.
        // This is only operating on a subset of people, so it should
        // be fairly fast to call updateSelectMenuStatus for each one.
        const student = EG.setOrUpdateSubmission(this.submission)
        EG.updateSelectMenuStatus(student)
      })
      EG.refreshSubmissionsToView()
      $multiple_submissions.change()
      EG.showGrade()

      if (ENV.grading_role === 'moderator' && currentStudentProvisionalGrades().length > 0) {
        // This is the ID of the possibly-new grade that the server returned
        const newProvisionalGradeId = submissions[0].submission.provisional_grade_id
        const existingGrade = currentStudentProvisionalGrades().find(
          provisionalGrade => provisionalGrade.provisional_grade_id === newProvisionalGradeId
        )

        // If it's not a new grade but an existing one, update the grade to match
        if (existingGrade) {
          existingGrade.grade = grade
          existingGrade.score = score
        }

        if (ENV.final_grader_id === ENV.current_user_id) {
          EG.selectProvisionalGrade(newProvisionalGradeId, !existingGrade)
        }

        EG.setActiveProvisionalGradeFields({
          grade: existingGrade,
          label: customProvisionalGraderLabel,
        })
      }
    }

    const submissionError = (
      data: GradingError,
      _xhr: XMLHttpRequest,
      _textStatus: string,
      _errorThrown: Error
    ) => {
      EG.handleGradingError(data)

      let selectedGrade
      if (ENV.grading_role === 'moderator') {
        selectedGrade = currentStudentProvisionalGrades().find(
          provisionalGrade => provisionalGrade.selected
        )
      }

      // Revert to the previously selected provisional grade (if we're moderating) or
      // the last valid value (if not moderating or no provisional grade was chosen)
      if (selectedGrade) {
        EG.setActiveProvisionalGradeFields({
          grade: selectedGrade,
          label: provisionalGraderDisplayNames[selectedGrade.provisional_grade_id],
        })
      } else {
        EG.showGrade()
      }
    }

    $.ajaxJSON(url, method, formData, submissionSuccess, submissionError)
  },

  showGrade() {
    const submission = EG.currentStudent.submission || {}
    let grade: Grade | null = null

    if (
      submission.grading_type === 'pass_fail' ||
      ['complete', 'incomplete', 'pass', 'fail'].indexOf(submission.grade as string) > -1
    ) {
      $grade.val(submission.grade as string)
    } else {
      grade = EG.getGradeToShow(submission)
      $grade.val(grade.entered)
    }
    if (submission.points_deducted && grade) {
      $deduction_box.removeClass('hidden')
      $points_deducted.text(grade.pointsDeducted)
      $final_grade.text(grade.adjusted)
    } else {
      $deduction_box.addClass('hidden')
    }

    $('#submit_same_score').hide()
    if (typeof submission !== 'undefined' && submission.entered_score !== null) {
      // @ts-expect-error
      $score.text(I18n.n(round(submission.entered_score, round.DEFAULT)))
      if (!submission.grade_matches_current_submission) {
        $('#submit_same_score').show()
      }
    } else {
      $score.text('')
    }

    if (ENV.MANAGE_GRADES || (window.jsonData.context.concluded && ENV.READ_AS_ADMIN)) {
      renderHiddenSubmissionPill(submission)
    }

    renderCheckpoints(submission)

    EG.updateStatsInHeader()
  },

  updateSelectMenuStatus(student) {
    if (!student) return
    const isCurrentStudent = student === EG.currentStudent
    const newStudentInfo = EG.getStudentNameAndGrade(student)
    $selectmenu?.updateSelectMenuStatus({student, isCurrentStudent, newStudentInfo, anonymizableId})
  },

  isGradingTypePercent() {
    return ENV.grading_type === 'percent'
  },

  shouldParseGrade() {
    return EG.isGradingTypePercent() || ENV.grading_type === 'points'
  },

  formatGradeForSubmission(grade) {
    if (grade === '') {
      return grade
    }

    let formattedGrade: string = grade

    if (EG.shouldParseGrade()) {
      // Percent sign could be located on left or right, with or without space
      // https://en.wikipedia.org/wiki/Percent_sign
      formattedGrade = grade.replace(/%/g, '')
      const tmpNum = numberHelper.parse(formattedGrade)
      formattedGrade = round(tmpNum, 2).toString()

      if (EG.isGradingTypePercent() && formattedGrade !== 'NaN') {
        formattedGrade += '%'
      }
    }

    return formattedGrade
  },

  getGradeToShow(submission: Submission) {
    const grade: Grade = {entered: ''}

    if (submission) {
      if (submission.excused) {
        grade.entered = 'EX'
      } else {
        if (
          submission.points_deducted !== '' &&
          !Number.isNaN(Number(submission.points_deducted))
        ) {
          grade.pointsDeducted = I18n.n(-(submission.points_deducted || '0'))
        }

        if (submission.entered_grade != null) {
          const formatGradeOpts =
            ENV.grading_type === 'letter_grade' ? {gradingType: ENV.grading_type} : {}
          if (submission.entered_grade !== '' && !Number.isNaN(Number(submission.entered_grade))) {
            grade.entered = GradeFormatHelper.formatGrade(
              round(submission.entered_grade, 2),
              formatGradeOpts
            )
            grade.adjusted = GradeFormatHelper.formatGrade(
              round(submission.grade, 2),
              formatGradeOpts
            )
          } else {
            grade.entered = GradeFormatHelper.formatGrade(submission.entered_grade, formatGradeOpts)
            grade.adjusted = GradeFormatHelper.formatGrade(submission.grade, formatGradeOpts)
          }
        }
      }
    }

    return grade
  },

  initComments() {
    $add_a_comment_submit_button.click(event => {
      event.preventDefault()
      if ($add_a_comment_submit_button.hasClass('ui-state-disabled')) {
        return
      }
      EG.addSubmissionComment()
    })
    $add_attachment.click((event: JQuery.ClickEvent) => {
      event.preventDefault()
      if ($add_attachment.hasClass('ui-state-disabled')) {
        return
      }
      const $attachment = $comment_attachment_input_blank.clone(true)
      $attachment.find('input').attr('name', `attachments[${fileIndex}][uploaded_data]`)
      fileIndex++
      $('#comment_attachments').append($attachment.show())
    })
    $comment_attachment_input_blank.find('a').on('click', function (event: JQuery.ClickEvent) {
      event.preventDefault()
      $(this).parents('.comment_attachment_input').remove()
    })
    $right_side.on('click', '.play_comment_link', function (_event) {
      if ($(this).data('media_comment_id')) {
        $(this)
          .parents('.comment')
          .find('.media_comment_content')
          .show()
          .mediaComment(
            'show',
            $(this).data('media_comment_id'),
            $(this).data('media_comment_type'),
            this
          )
      }
      return false // so that it doesn't hit the $("a.instructure_inline_media_comment").live('click' event handler
    })
    $reassign_assignment.click(event => {
      event.preventDefault()
      EG.reassignAssignment()
    })
    if ($reassign_assignment[0]) {
      $reassign_assignment.parent().tooltip({
        position: {my: 'left bottom', at: 'left top'},
        tooltipClass: 'center bottom vertical',
      })
    }
    if ($new_screen_capture_indicator_wrapper && $new_screen_capture_indicator_wrapper.length) {
      $new_screen_capture_indicator_wrapper.tooltip({
        position: {my: 'left-100 bottom', at: 'center top'},
        tooltipClass: 'center bottom vertical',
      })
    }
    const screenCaptureMountPoint = document.getElementById(SCREEN_CAPTURE_ICON_MOUNT_POINT)
    if (screenCaptureMountPoint) {
      const screen_capture_icon = <ScreenCaptureIcon />
      ReactDOM.render(screen_capture_icon, screenCaptureMountPoint)
    }
  },

  // Note: do not use compareStudentsBy if your dataset includes 0.
  compareStudentsBy(f: (student1: StudentWithSubmission) => number) {
    const secondaryAttr = isAnonymous ? 'anonymous_id' : 'sortable_name'

    return function (studentA, studentB) {
      const a = f(studentA)
      const b = f(studentB)

      if ((!a && !b) || a === b) {
        // sort isn't guaranteed to be stable, so we need to sort by name in case of tie
        return natcompare.strings(studentA[secondaryAttr], studentB[secondaryAttr])
      } else if (!a || a > b) {
        return 1
      }

      return -1
    }
  },

  beforeLeavingSpeedgrader(event: BeforeUnloadEvent) {
    // Submit any draft comments that need submitting
    EG.addSubmissionComment(true)

    if (window.opener?.updateGrades && $.isFunction(window.opener?.updateGrades)) {
      window.opener.updateGrades()
    }

    function userNamesWithPendingQuizSubmission() {
      return $.map(
        snapshotCache,
        snapshot =>
          snapshot &&
          $.map(
            window.jsonData.studentsWithSubmissions,
            // EVAL-3900 - will always return false?
            // @ts-expect-error
            student => snapshot === student && student.name
          )[0]
      )
    }

    function hasPendingQuizSubmissions() {
      let ret = false
      const submissions = userNamesWithPendingQuizSubmission()
      if (submissions.length) {
        for (let i = 0, max = submissions.length; i < max; i++) {
          if (submissions[i] !== false) {
            ret = true
          }
        }
      }
      return ret
    }

    function hasUnsubmittedComments() {
      const comment = isRceLiteEnabled()
        ? $add_a_comment_textarea.data('textarea')
        : $add_a_comment_textarea.val()
      return $.trim(comment as string) !== ''
    }

    const isNewGradeSaved = ($grade.val() || null) === EG.currentStudent.submission.grade
    if (!isNewGradeSaved) {
      event.preventDefault()
      event.returnValue = I18n.t(`There are unsaved changes to a grade.\n\nContinue anyway?`)
      return event.returnValue
    } else if (hasPendingQuizSubmissions()) {
      event.preventDefault()
      event.returnValue = I18n.t(
        'The following students have unsaved changes to their quiz submissions:\n\n' +
          '%{users}\nContinue anyway?',
        {users: userNamesWithPendingQuizSubmission().join('\n ')}
      )
      return event.returnValue
    } else if (hasUnsubmittedComments()) {
      event.preventDefault()
      event.returnValue = I18n.t(
        'If you would like to keep your unsubmitted comments, please save them before navigating away from this page.'
      )
      return event.returnValue
    } else if (EG.hasUnsubmittedRubric(originalRubric)) {
      event.preventDefault()
      event.returnValue = I18n.t(
        'If you would like to keep your unsubmitted rubric, please save them before navigating away from this page.'
      )
      return event.returnValue
    }
    teardownHandleStatePopped(EG)
    teardownBeforeLeavingSpeedgrader()
    return undefined
  },

  handleGradingError(data: GradingError = {}) {
    const errorCode = data.errors && data.errors.error_code

    // If the grader entered an invalid provisional grade, revert it without
    // showing an explicit error
    if (errorCode === 'PROVISIONAL_GRADE_INVALID_SCORE') {
      return
    }

    let errorMessage
    if (errorCode === 'MAX_GRADERS_REACHED') {
      errorMessage = I18n.t('The maximum number of graders has been reached for this assignment.')
    } else if (errorCode === 'PROVISIONAL_GRADE_MODIFY_SELECTED') {
      errorMessage = I18n.t('The grade you entered has been selected and can no longer be changed.')
    } else if (errorCode === 'ASSIGNMENT_LOCKED') {
      errorMessage = I18n.t('This assignment is locked and cannot be reassigned.')
    } else {
      errorMessage = I18n.t('An error occurred updating this assignment.')
    }

    $.flashError(errorMessage)
  },

  selectProvisionalGrade(provisionalGradeId?: string, refetchOnSuccess: boolean = false) {
    const selectGradeUrl = replaceTags(ENV.provisional_select_url || '', {
      provisional_grade_id: provisionalGradeId,
    })

    const submitSucceeded = (data: {selected_provisional_grade_id: string}) => {
      const selectedProvisionalGradeId = data.selected_provisional_grade_id
      // Update the "selected" field on our grades manually. No need to bother
      // the server solely to verify the new selections.
      currentStudentProvisionalGrades().forEach(grade => {
        grade.selected = grade.provisional_grade_id === selectedProvisionalGradeId
      })

      if (refetchOnSuccess) {
        // If this involved submitting a new provisional grade, re-fetch the
        // list of grades so we have a real data structure for the new one
        this.fetchProvisionalGrades()
      } else {
        // Otherwise we just selected an existing grade and didn't change
        // anything, so go ahead and re-render
        this.renderProvisionalGradeSelector()
      }
    }

    $.ajaxJSON(selectGradeUrl, 'PUT', {}, submitSucceeded)
  },

  setupProvisionalGraderDisplayNames() {
    provisionalGraderDisplayNames = {}
    const provisionalGrades = currentStudentProvisionalGrades()

    provisionalGrades.forEach(grade => {
      if (grade.scorer_id === ENV.final_grader_id) {
        provisionalGraderDisplayNames[grade.provisional_grade_id] = customProvisionalGraderLabel
      } else {
        const displayName = grade.anonymous_grader_id
          ? ENV.anonymous_identities[grade.anonymous_grader_id].name
          : grade.scorer_name
        provisionalGraderDisplayNames[grade.provisional_grade_id] = displayName
      }
    })
  },

  fetchProvisionalGrades() {
    const {course_id: courseId, assignment_id: assignmentId} = ENV
    const resourceSegment = isAnonymous ? 'anonymous_provisional_grades' : 'provisional_grades'
    const resourceUrl = `/api/v1/courses/${courseId}/assignments/${assignmentId}/${resourceSegment}/status`

    let status_url = `${resourceUrl}?${anonymizableStudentId}=${EG.currentStudent[anonymizableId]}`
    if (ENV.grading_role === 'moderator') {
      status_url += '&last_updated_at='
      if (EG.currentStudent.submission) {
        status_url += EG.currentStudent.submission.updated_at
      }
    }

    // Check with the API ("hit the API" sounds so brutish) to get the updated
    // list of provisional grades. We return this so that disableWhileLoading
    // has access to the Deferred object.
    return $.getJSON(status_url, {}, EG.onProvisionalGradesFetched)
  },

  onProvisionalGradesFetched(data) {
    EG.currentStudent.needs_provisional_grade = data.needs_provisional_grade

    if (ENV.grading_role === 'moderator' && data.provisional_grades) {
      // @ts-expect-error
      if (!EG.currentStudent.submission) EG.currentStudent.submission = {}
      EG.currentStudent.submission.provisional_grades = data.provisional_grades
      EG.currentStudent.submission.updated_at = data.updated_at
      EG.currentStudent.submission.final_provisional_grade = data.final_provisional_grade
    }

    EG.currentStudent.submission_state = SpeedgraderHelpers.submissionState(
      EG.currentStudent,
      ENV.grading_role
    )
    EG.showStudent()
  },

  setActiveProvisionalGradeFields({label = '', grade = null} = {}) {
    $grading_box_selected_grader.text(label || '')

    const submission: Submission = EG.currentStudent.submission || {}
    if (grade !== null) {
      // If the moderator has selected their own custom grade
      // (i.e., the selected grade isn't read-only) and has
      // excused this submission, show that instead of the
      // provisional grade's score
      if (!grade.readonly && submission.excused) {
        $grade.val('EX')
        $score.text('')
      } else {
        $grade.val(String(grade.grade))
        $score.text(String(grade.score))
      }
    }
  },

  handleProvisionalGradeSelected({
    selectedGrade,
    isNewGrade = false,
  }: {
    isNewGrade?: boolean
    selectedGrade?: {provisional_grade_id: string}
  } = {}) {
    if (selectedGrade) {
      const selectedGradeId = selectedGrade.provisional_grade_id

      this.selectProvisionalGrade(selectedGradeId)
      this.setActiveProvisionalGradeFields({
        grade: selectedGrade,
        label: provisionalGraderDisplayNames[selectedGradeId],
      })
    } else if (isNewGrade) {
      // If this is a "new" grade with no value, don't submit anything to the
      // server. This will only happen when the moderator selects a custom
      // grade for a given student for the first time (since no provisional grade
      // object exists yet). If/when the grade text field gets updated,
      // handleGradeSubmit will fire, create the new object, and re-fetch the
      // provisional grades from the server.
      this.setActiveProvisionalGradeFields({label: customProvisionalGraderLabel})

      // For now, set the grader fields appropriately and mark the grades we have
      // as not-selected until we get the new one.
      currentStudentProvisionalGrades().forEach(grade => {
        grade.selected = false
      })
      this.renderProvisionalGradeSelector()
    }
  },

  renderProvisionalGradeSelector({showingNewStudent = false} = {}) {
    const mountPoint = document.getElementById('grading_details_mount_point')
    if (!mountPoint) throw new Error('Could not find mount point for provisional grade selector')
    const provisionalGrades = currentStudentProvisionalGrades()

    // Only show the selector if the current student has at least one grade from
    // a provisional grader (i.e., not the moderator).
    if (!provisionalGrades.some(grade => grade.readonly)) {
      ReactDOM.unmountComponentAtNode(mountPoint)
      return
    }

    if (showingNewStudent) {
      this.setupProvisionalGraderDisplayNames()
    }

    const props = {
      finalGraderId: ENV.final_grader_id,
      gradingType: ENV.grading_type,
      onGradeSelected: (params: {
        selectedGrade?:
          | {
              provisional_grade_id: string
            }
          | undefined
        isNewGrade: boolean
      }) => {
        this.handleProvisionalGradeSelected(params)
      },
      pointsPossible: window.jsonData.points_possible,
      provisionalGraderDisplayNames,
      provisionalGrades,
    }

    const gradeSelector = <SpeedGraderProvisionalGradeSelector {...props} />
    ReactDOM.render(gradeSelector, mountPoint)
  },

  changeToSection(sectionId: string) {
    if (ENV.settings_url) {
      $.post(ENV.settings_url, {selected_section_id: sectionId}, () => {
        SpeedgraderHelpers.reloadPage()
      })
    } else {
      SpeedgraderHelpers.reloadPage()
    }
  },
}

function getGradingPeriods() {
  const dfd = $.Deferred()
  // treating failure as a success here since grading periods 404 when not
  // enabled
  $.ajaxJSON(
    `/api/v1/courses/${ENV.course_id}/grading_periods`,
    'GET',
    {},
    (response: {grading_periods: GradingPeriod[]}) => {
      dfd.resolve(response.grading_periods)
    },
    () => {
      dfd.resolve([])
    },
    {skipDefaultError: true}
  )

  return dfd
}

function setupSpeedGrader(
  gradingPeriods: GradingPeriod[],
  speedGraderJsonResponse: SpeedGraderResponse[]
) {
  const speedGraderJSON = speedGraderJsonResponse[0] as SpeedGraderStore

  speedGraderJSON.gradingPeriods = keyBy(gradingPeriods, 'id')
  window.jsonData = speedGraderJSON
  EG.jsonReady()
  EG.setInitiallyLoadedStudent()
  EG.setupGradeLoadingSpinner()

  if (enhanced_rubrics_enabled && ENV.rubric) {
    const rubricAssociation: RubricSavedComments = window.jsonData?.rubric_association ?? {}
    useStore.setState({
      rubricSavedComments: rubricAssociation.summary_data?.saved_comments,
    })
    EG.setUpRubricAssessmentContainerWrapper()
  }
}

function setupSelectors() {
  // PRIVATE VARIABLES AND FUNCTIONS
  // all of the $ variables here are to speed up access to dom nodes,
  // so that the jquery selector does not have to be run every time.
  $add_a_comment = $('#add_a_comment')
  $add_a_comment_submit_button = $add_a_comment.find('button:submit')
  $add_a_comment_textarea = $(`#${SPEED_GRADER_COMMENT_TEXTAREA_MOUNT_POINT}`)
  $add_attachment = $('#add_attachment')
  $reassign_assignment = $('#reassign_assignment')
  $assignment_submission_originality_report_url = $('#assignment_submission_originality_report_url')
  $assignment_submission_resubmit_to_vericite_url = $(
    '#assignment_submission_resubmit_to_vericite_url'
  )
  $assignment_submission_turnitin_report_url = $('#assignment_submission_turnitin_report_url')
  $assignment_submission_vericite_report_url = $('#assignment_submission_vericite_report_url')
  $avatar_image = $('#avatar_image')
  $average_score = $('#average_score')
  $average_score_wrapper = $('#average-score-wrapper')
  $comment_attachment_blank = $('#comment_attachment_blank').removeAttr('id').detach()
  $comment_attachment_input_blank = $('#comment_attachment_input_blank').detach()
  $comment_blank = $('#comment_blank').removeAttr('id').detach()
  $comment_saved = $('#comment_saved')
  $comment_saved_message = $('#comment_saved_message')
  $comment_submitted = $('#comment_submitted')
  $comment_submitted_message = $('#comment_submitted_message')
  $comments = $('#comments')
  $reassignment_complete = $('#reassignment_complete')
  $deduction_box = $('#deduction-box')
  $enrollment_concluded_notice = $('#enrollment_concluded_notice')
  $enrollment_inactive_notice = $('#enrollment_inactive_notice')
  $final_grade = $('#final-grade')
  $full_width_container = $('#full_width_container')
  $grade_container = $('#grade_container')
  $grade = $grade_container.find('input, select')
  $gradebook_header = $('#gradebook_header')
  $grading_box_selected_grader = $('#grading-box-selected-grader')
  $grded_so_far = $('#x_of_x_graded')
  $iframe_holder = $('#iframe_holder')
  $left_side = $('#left_side')
  $multiple_submissions = $('#multiple_submissions')
  $new_screen_capture_indicator_wrapper = $('#new-studio-media-indicator-wrapper')
  $no_annotation_warning = $('#no_annotation_warning')
  $not_gradeable_message = $('#not_gradeable_message')
  $points_deducted = $('#points-deducted')
  $resize_overlay = $('#resize_overlay')
  $right_side = $('#right_side')
  $rightside_inner = $('#rightside_inner')
  $rubric_holder = $('#rubric_holder')
  $score = $grade_container.find('.score')
  $selectmenu = null
  $submission_attachment_viewed_at = $('#submission_attachment_viewed_at_container')
  $submission_details = $('#submission_details')
  $submission_file_hidden = $('#submission_file_hidden').removeAttr('id').detach()
  $submission_files_container = $('#submission_files_container')
  $submission_files_list = $('#submission_files_list')
  $submission_late_notice = $('#submission_late_notice')
  $submission_not_newest_notice = $('#submission_not_newest_notice')
  $submissions_container = $('#submissions_container')
  $this_student_does_not_have_a_submission = $('#this_student_does_not_have_a_submission').hide()
  $this_student_has_a_submission = $('#this_student_has_a_submission').hide()
  $width_resizer = $('#width_resizer')
  $window = $(window)
  $x_of_x_students = $('#x_of_x_students_frd')
  $word_count = $('#submission_word_count')
  assignmentUrl = $('#assignment_url').attr('href') || ''
  browserableCssClasses = /^(image|html|code)$/
  fileIndex = 1
  gradeeLabel = studentLabel
  groupLabel = I18n.t('group', 'Group')
  isAdmin = ENV.current_user_is_admin
  snapshotCache = {}
  studentLabel = I18n.t('student', 'Student')
  header = setupHeader()
}

// Helper function that guard against provisional_grades being null, allowing
// Anonymous Moderated Marking-related moderation code to forgo that check
// when considering provisional grades.
function currentStudentProvisionalGrades() {
  return EG.currentStudent.submission.provisional_grades || []
}

export default {
  setup() {
    setupSelectors()
    renderSettingsMenu(header)

    if (ENV.can_view_audit_trail) {
      EG.setUpAssessmentAuditTray()
    }

    function registerQuizzesNext(
      overriddenShowSubmission: (submission: Submission) => void,
      launchOptions: {
        singleLtiLaunch: boolean
      }
    ) {
      showSubmissionOverride = overriddenShowSubmission
      if (launchOptions) {
        externalToolLaunchOptions = launchOptions
      }
    }
    QuizzesNextSpeedGrading.setup(EG, $iframe_holder, registerQuizzesNext, refreshGrades, window)

    // fire off the request to get the jsonData
    // @ts-expect-error
    window.jsonData = {}
    const speedGraderJSONUrl = `${window.location.pathname}.json${window.location.search}`
    const speedGraderJsonDfd = $.ajaxJSON(
      speedGraderJSONUrl,
      'GET',
      null,
      null,
      speedGraderJSONErrorFn
    )

    commentSubmissionInProgress = false

    // eslint-disable-next-line promise/catch-or-return
    $.when(getGradingPeriods(), speedGraderJsonDfd).then(setupSpeedGrader)

    // run the stuff that just attaches event handlers and dom stuff, but does not need the jsonData
    $(document).ready(() => {
      EG.domReady()
    })
  },

  teardown() {
    if (ENV.can_view_audit_trail) {
      tearDownAssessmentAuditTray(EG)
    }

    if (EG.postPolicies) {
      EG.postPolicies.destroy()
    }

    teardownSettingsMenu()
    teardownHandleStatePopped(EG)
    teardownBeforeLeavingSpeedgrader()
  },

  EG,
}<|MERGE_RESOLUTION|>--- conflicted
+++ resolved
@@ -161,11 +161,8 @@
   RubricUnderscoreType,
 } from '../react/RubricAssessmentContainerWrapper/utils'
 import {SpeedGraderCheckpointsWrapper} from '../react/SpeedGraderCheckpoints/SpeedGraderCheckpointsWrapper'
-<<<<<<< HEAD
-=======
 import {SpeedGraderDiscussionsNavigation} from '../react/SpeedGraderDiscussionsNavigation'
 import sanitizeHtml from 'sanitize-html-with-tinymce'
->>>>>>> 37d6122c
 
 declare global {
   interface Window {
@@ -866,9 +863,6 @@
   }
 }
 
-<<<<<<< HEAD
-function renderCommentTextArea() {
-=======
 function renderDiscussionsNavigation() {
   const mountPoint = document.getElementById(SPEED_GRADER_DISCUSSIONS_NAVIGATION_MOUNT_POINT)
 
@@ -895,7 +889,6 @@
 }
 
 function renderCommentTextArea(readOnly = false) {
->>>>>>> 37d6122c
   // unmounting is a temporary workaround for INSTUI-870 to allow
   // for textarea minheight to be reset
   unmountCommentTextArea()
