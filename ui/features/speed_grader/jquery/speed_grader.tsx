--- conflicted
+++ resolved
@@ -919,13 +919,6 @@
   }
 }
 
-<<<<<<< HEAD
-function renderDiscussionsNavigation() {
-  const mountPoint = document.getElementById(SPEED_GRADER_DISCUSSIONS_NAVIGATION_MOUNT_POINT)
-
-  if (getDefaultDiscussionView() === 'discussion_view_with_context' && mountPoint) {
-    ReactDOM.render(<SpeedGraderDiscussionsNavigation />, mountPoint)
-=======
 function renderDiscussionsNavigation(temporaryDiscussionContextView = null) {
   const mountPoint = document.getElementById(SPEED_GRADER_DISCUSSIONS_NAVIGATION_MOUNT_POINT)
 
@@ -955,7 +948,6 @@
     return
   } else {
     return
->>>>>>> 0ef5b089
   }
 }
 
@@ -3059,14 +3051,6 @@
       this.currentStudent.submission,
     )
     const hideStudentNames = utils.shouldHideStudentNames() ? '&hide_student_name=1' : ''
-<<<<<<< HEAD
-    const entryId = ENV.ENTRY_ID ? `&entry_id=${ENV.ENTRY_ID}` : ''
-    const showFullDiscussionImmediately =
-      getDefaultDiscussionView() === 'discussion_view_with_context'
-        ? `&show_full_discussion_immediately=1`
-        : ''
-    const queryParams = `${iframePreviewVersion}${hideStudentNames}${entryId}${showFullDiscussionImmediately}`
-=======
     let entryId = ''
     if (specificEntryId) {
       entryId = `&entry_id=${specificEntryId}`
@@ -3099,7 +3083,6 @@
       ? `&use_discussion_toggle_link=1`
       : ''
     const queryParams = `${iframePreviewVersion}${hideStudentNames}${entryId}${showFullDiscussionImmediately}${useDiscussionToggleLink}`
->>>>>>> 0ef5b089
     const src = `/courses/${courseId}/assignments/${assignmentId}/${resourceSegment}/${anonymizableSubmissionId}?preview=true${queryParams}`
     const iframe = SpeedgraderHelpers.buildIframe(
       htmlEscape(src),
