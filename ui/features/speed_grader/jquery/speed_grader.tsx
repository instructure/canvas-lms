<<<<<<< HEAD
 
=======
>>>>>>> 4b8c5dea
/*
 * Copyright (C) 2011 - present Instructure, Inc.
 *
 * This file is part of Canvas.
 *
 * Canvas is free software: you can redistribute it and/or modify it under
 * the terms of the GNU Affero General Public License as published by the Free
 * Software Foundation, version 3 of the License.
 *
 * Canvas is distributed in the hope that it will be useful, but WITHOUT ANY
 * WARRANTY; without even the implied warranty of MERCHANTABILITY or FITNESS FOR
 * A PARTICULAR PURPOSE. See the GNU Affero General Public License for more
 * details.
 *
 * You should have received a copy of the GNU Affero General Public License along
 * with this program. If not, see <http://www.gnu.org/licenses/>.
 */

import {showFlashError} from '@canvas/alerts/react/FlashAlert'
import {datetimeString} from '@canvas/datetime/date-functions'
import iframeAllowances from '@canvas/external-apps/iframeAllowances'
import StatusPill from '@canvas/grading-status-pill'
import GradeFormatHelper from '@canvas/grading/GradeFormatHelper'
import OutlierScoreHelper from '@canvas/grading/OutlierScoreHelper'
import {isPostable, similarityIcon} from '@canvas/grading/SubmissionHelper'
import type {SubmissionOriginalityData} from '@canvas/grading/grading.d'
import turnitinScoreTemplate from '@canvas/grading/jst/_turnitinScore.handlebars'
import vericiteScoreTemplate from '@canvas/grading/jst/_vericiteScore.handlebars'
import {originalityReportSubmissionKey} from '@canvas/grading/originalityReportHelper'
import {useScope as createI18nScope} from '@canvas/i18n'
import numberHelper from '@canvas/i18n/numberHelper'
import round from '@canvas/round'
import rubricAssessment from '@canvas/rubrics/jquery/rubric_assessment'
import SubmissionSticker from '@canvas/submission-sticker'
import userSettings from '@canvas/user-settings'
import natcompare from '@canvas/util/natcompare'
import htmlEscape from '@instructure/html-escape'
import * as tz from '@instructure/moment-utils'
import {Alert} from '@instructure/ui-alerts'
import {IconButton} from '@instructure/ui-buttons'
import {
  IconCheckMarkIndeterminateLine,
  IconUploadLine,
  IconWarningLine,
} from '@instructure/ui-icons'
import {Pill} from '@instructure/ui-pill'
import {Tooltip} from '@instructure/ui-tooltip'
import type JQuery from 'jquery'
import $ from 'jquery'
import {filter, find, includes, isEqual, keyBy, map, reject, some, values} from 'lodash'
import qs from 'qs'
import React from 'react'
import ReactDOM from 'react-dom'
import JQuerySelectorCache from '../JQuerySelectorCache'
import QuizzesNextSpeedGrading from '../QuizzesNextSpeedGrading'
import {
  determineSubmissionSelection,
  makeSubmissionUpdateRequest,
} from '../SpeedGraderStatusMenuHelpers'
import turnitinInfoTemplate from '../jst/_turnitinInfo.handlebars'
import vericiteInfoTemplate from '../jst/_vericiteInfo.handlebars'
import speechRecognitionTemplate from '../jst/speech_recognition.handlebars'
import studentViewedAtTemplate from '../jst/student_viewed_at.handlebars'
import submissionsDropdownTemplate from '../jst/submissions_dropdown.handlebars'
import unsubmittedCommentsTemplate from '../jst/unsubmitted_comment.handlebars'
import AssessmentAuditButton from '../react/AssessmentAuditTray/components/AssessmentAuditButton'
import AssessmentAuditTray from '../react/AssessmentAuditTray/index'
import CommentArea from '../react/CommentArea'
import GradeLoadingSpinner from '../react/GradeLoadingSpinner'
import PostPolicies from '../react/PostPolicies/index'
import RubricAssessmentContainerWrapper from '../react/RubricAssessmentContainerWrapper'
import ScreenCaptureIcon from '../react/ScreenCaptureIcon'
import SpeedGraderAlerts from '../react/SpeedGraderAlerts'
import SpeedGraderProvisionalGradeSelector from '../react/SpeedGraderProvisionalGradeSelector'
import SpeedGraderStatusMenu from '../react/SpeedGraderStatusMenu'
import useStore from '../stores/index'
import type {
  Attachment,
  AttachmentData,
  CommentRenderingOptions,
  CourseSection,
  DocumentPreviewOptions,
  Grade,
  GradingError,
  GradingPeriod,
  HistoricalSubmission,
  ProvisionalCrocodocUrl,
  ProvisionalGrade,
  RubricAssessment,
  ScoringSnapshot,
  SpeedGrader,
  SpeedGraderResponse,
  SpeedGraderStore,
  StudentWithSubmission,
  Submission,
  SubmissionComment,
  SubmissionHistoryEntry,
} from './speed_grader.d'
<<<<<<< HEAD
import type {SubmissionOriginalityData} from '@canvas/grading/grading.d'
import React from 'react'
import ReactDOM from 'react-dom'
import {Alert} from '@instructure/ui-alerts'
import {IconButton} from '@instructure/ui-buttons'
import iframeAllowances from '@canvas/external-apps/iframeAllowances'
import OutlierScoreHelper from '@canvas/grading/OutlierScoreHelper'
import QuizzesNextSpeedGrading from '../QuizzesNextSpeedGrading'
import StatusPill from '@canvas/grading-status-pill'
import SubmissionSticker from '@canvas/submission-sticker'
import JQuerySelectorCache from '../JQuerySelectorCache'
import numberHelper from '@canvas/i18n/numberHelper'
import GradeFormatHelper from '@canvas/grading/GradeFormatHelper'
import AssessmentAuditButton from '../react/AssessmentAuditTray/components/AssessmentAuditButton'
import AssessmentAuditTray from '../react/AssessmentAuditTray/index'
import CommentArea from '../react/CommentArea'
import GradeLoadingSpinner from '../react/GradeLoadingSpinner'
import RubricAssessmentContainerWrapper from '../react/RubricAssessmentContainerWrapper'
import ScreenCaptureIcon from '../react/ScreenCaptureIcon'
import {originalityReportSubmissionKey} from '@canvas/grading/originalityReportHelper'
import PostPolicies from '../react/PostPolicies/index'
import SpeedGraderProvisionalGradeSelector from '../react/SpeedGraderProvisionalGradeSelector'
import SpeedGraderStatusMenu from '../react/SpeedGraderStatusMenu'
import {isPostable, similarityIcon} from '@canvas/grading/SubmissionHelper'
import studentViewedAtTemplate from '../jst/student_viewed_at.handlebars'
import submissionsDropdownTemplate from '../jst/submissions_dropdown.handlebars'
import speechRecognitionTemplate from '../jst/speech_recognition.handlebars'
import unsubmittedCommentsTemplate from '../jst/unsubmitted_comment.handlebars'
import useStore from '../stores/index'
import {Tooltip} from '@instructure/ui-tooltip'
import {
  IconUploadLine,
  IconWarningLine,
  IconCheckMarkIndeterminateLine,
} from '@instructure/ui-icons'
import {Pill} from '@instructure/ui-pill'
import {
  determineSubmissionSelection,
  makeSubmissionUpdateRequest,
} from '../SpeedGraderStatusMenuHelpers'
import {showFlashError} from '@canvas/alerts/react/FlashAlert'
import round from '@canvas/round'
import {map, keyBy, values, find, includes, reject, some, isEqual, filter} from 'lodash'
import {useScope as createI18nScope} from '@canvas/i18n'
import natcompare from '@canvas/util/natcompare'
import qs from 'qs'
import * as tz from '@instructure/moment-utils'
import {datetimeString} from '@canvas/datetime/date-functions'
import userSettings from '@canvas/user-settings'
import htmlEscape from '@instructure/html-escape'
import rubricAssessment from '@canvas/rubrics/jquery/rubric_assessment'
import SpeedgraderSelectMenu from './speed_grader_select_menu'
import type {SelectOptionDefinition} from './speed_grader_select_menu'
import SpeedgraderHelpers from './speed_grader_helpers'
=======
>>>>>>> 4b8c5dea
import {
  allowsReassignment,
  anonymousName,
  configureRecognition,
  extractStudentIdFromHash,
  getSelectedAssessment,
  hideMediaRecorderContainer,
  isStudentConcluded,
  renderDeleteAttachmentLink,
  renderPostGradesMenu,
  renderSettingsMenu,
  renderStatusMenu,
  rubricAssessmentToPopulate,
  setupAnonymizableAuthorId,
  setupAnonymizableId,
  setupAnonymizableStudentId,
  setupAnonymizableUserId,
  setupAnonymousGraders,
  setupIsAnonymous,
  setupIsModerated,
  speedGraderJSONErrorFn,
  tearDownAssessmentAuditTray,
  teardownHandleStatePopped,
  teardownSettingsMenu,
  unexcuseSubmission,
  unmountCommentTextArea,
} from './speed_grader.utils'
import SpeedgraderHelpers from './speed_grader_helpers'
import SpeedgraderSelectMenu from './speed_grader_select_menu'
import type {SelectOptionDefinition} from './speed_grader_select_menu'
import 'jqueryui/draggable'
import '@canvas/jquery/jquery.ajaxJSON' /* getJSON, ajaxJSON */
import '@canvas/jquery/jquery.instructure_forms' /* ajaxJSONFiles */
import {loadDocPreview} from '@instructure/canvas-rce/es/enhance-user-content/doc_previews'
import 'jqueryui/dialog'
import 'jqueryui/menu'
import '@canvas/jquery/jquery.instructure_misc_helpers' /* replaceTags */
import '@canvas/jquery/jquery.instructure_misc_plugins' /* confirmDelete, showIf, hasScrollbar */
import '@canvas/jquery-keycodes'
import '@canvas/loading-image'
import '@canvas/util/templateData'
import '@canvas/media-comments'
import '@canvas/media-comments/jquery/mediaCommentThumbnail'
import '@canvas/rails-flash-notifications'
import 'jquery-scroll-to-visible/jquery.scrollTo'
import 'jquery-selectmenu'
import '@canvas/jquery/jquery.disableWhileLoading'
import '@canvas/util/jquery/fixDialogButtons'
import type {EnvGradebookSpeedGrader} from '@canvas/global/env/EnvGradebook'
import type {GlobalEnv} from '@canvas/global/env/GlobalEnv.d'
import type {GradeStatusUnderscore} from '@canvas/grading/accountGradingStatus'
import type {
  RubricAssessmentUnderscore,
  RubricOutcomeUnderscore,
  RubricUnderscoreType,
} from '@canvas/rubrics/react/utils'
import {containsHtmlTags, formatMessage} from '@canvas/util/TextHelper'
import {windowAlert} from '@canvas/util/globalUtils'
import replaceTags from '@canvas/util/replaceTags'
import {isPreviewable} from '@instructure/canvas-rce/es/rce/plugins/shared/Previewable'
import {createRoot} from 'react-dom/client'
import sanitizeHtml from 'sanitize-html-with-tinymce'
import {SpeedGraderCheckpointsWrapper} from '../react/SpeedGraderCheckpoints/SpeedGraderCheckpointsWrapper'
import {SpeedGraderDiscussionsNavigation} from '../react/SpeedGraderDiscussionsNavigation'
<<<<<<< HEAD
import sanitizeHtml from 'sanitize-html-with-tinymce'
import {containsHtmlTags, formatMessage} from '@canvas/util/TextHelper'
import {createRoot} from 'react-dom/client'
=======
>>>>>>> 4b8c5dea

declare global {
  interface Window {
    jsonData: SpeedGraderStore
  }
}

// @ts-expect-error
if (!('INST' in window)) window.INST = {}

// Allow unchecked access to module-specific ENV variables
declare const ENV: GlobalEnv & EnvGradebookSpeedGrader

const I18n = createI18nScope('speed_grader')

const selectors = new JQuerySelectorCache()
const SPEED_GRADER_COMMENT_TEXTAREA_MOUNT_POINT = 'speed_grader_comment_textarea_mount_point'
const SPEED_GRADER_SUBMISSION_COMMENTS_DOWNLOAD_MOUNT_POINT =
  'speed_grader_submission_comments_download_mount_point'
const SPEED_GRADER_HIDDEN_SUBMISSION_PILL_MOUNT_POINT =
  'speed_grader_hidden_submission_pill_mount_point'
const SPEED_GRADER_CHECKPOINTS_MOUNT_POINT = 'speed_grader_checkpoints_mount_point'
const SPEED_GRADER_EDIT_STATUS_MENU_MOUNT_POINT = 'speed_grader_edit_status_mount_point'
const SPEED_GRADER_EDIT_STATUS_MENU_SECONDARY_MOUNT_POINT =
  'speed_grader_edit_status_secondary_mount_point'
const SPEED_GRADER_DISCUSSIONS_NAVIGATION_MOUNT_POINT =
  'speed_grader_discussions_navigation_mount_point'
const ASSESSMENT_AUDIT_BUTTON_MOUNT_POINT = 'speed_grader_assessment_audit_button_mount_point'
const ASSESSMENT_AUDIT_TRAY_MOUNT_POINT = 'speed_grader_assessment_audit_tray_mount_point'
const SCREEN_CAPTURE_ICON_MOUNT_POINT = 'screen-capture-icon-mount-point'

let isAnonymous: boolean
let anonymousGraders: boolean
let anonymizableId: 'anonymous_id' | 'id'
let anonymizableUserId: 'anonymous_id' | 'user_id'
let anonymizableStudentId: 'anonymous_id' | 'student_id'
let anonymizableAuthorId: 'anonymous_id' | 'author_id'
let isModerated: boolean
let isMostRecentAttempt: boolean

let commentSubmissionInProgress: boolean
let reassignAssignmentInProgress: boolean
let vericiteAsset
let turnitinAsset

<<<<<<< HEAD
 
=======
>>>>>>> 4b8c5dea
let $window: JQuery<Window & typeof globalThis>
let $full_width_container: JQuery
let $vericiteScoreContainer: JQuery
let $vericiteInfoContainer: JQuery
let $turnitinInfoContainer: JQuery
let $left_side: JQuery
let $resize_overlay: JQuery
let $right_side: JQuery
let $width_resizer: JQuery
let $gradebook_header: JQuery
let $grading_box_selected_grader: JQuery
let assignmentUrl: string
let $rightside_inner: JQuery
let $not_gradeable_message: JQuery
let $comments: JQuery
let $comment_blank: JQuery
let $comment_attachment_blank: JQuery
let $add_a_comment: JQuery
let $add_a_comment_submit_button: JQuery
let $add_a_comment_textarea: JQuery
let $comment_attachment_input_blank: JQuery
let $reassign_assignment: JQuery
let fileIndex: number
let $add_attachment: JQuery
let $submissions_container: JQuery
let $iframe_holder: JQuery
let $avatar_image: JQuery
let $x_of_x_students: JQuery
let $grded_so_far: JQuery
let $average_score: JQuery
let $this_student_does_not_have_a_submission: JQuery
let $this_student_has_a_submission: JQuery
let $grade_container: JQuery
let $grade: JQuery
let $score: JQuery
let $deduction_box: JQuery
let $points_deducted: JQuery
let $final_grade: JQuery
let $average_score_wrapper: JQuery
let $submission_details: JQuery
let $multiple_submissions: JQuery
let $submission_late_notice: JQuery
let $submission_not_newest_notice: JQuery
let $enrollment_inactive_notice: JQuery
let $enrollment_concluded_notice: JQuery
let $submission_files_container: JQuery
let $submission_files_list: JQuery
let $submission_attachment_viewed_at: JQuery
let $submission_file_hidden: JQuery
let $assignment_submission_turnitin_report_url: JQuery
let $assignment_submission_originality_report_url: JQuery
let $assignment_submission_vericite_report_url: JQuery
let $assignment_submission_resubmit_to_vericite_url: JQuery
let $rubric_holder: JQuery
let $new_screen_capture_indicator_wrapper: JQuery
let $no_annotation_warning: JQuery
let $comment_submitted: JQuery
let $comment_submitted_message: JQuery
let $comment_saved: JQuery
let $comment_saved_message: JQuery
let $reassignment_complete: JQuery
let $selectmenu: SpeedgraderSelectMenu | null
let $word_count: JQuery
let originalRubric: JQuery
let browserableCssClasses: RegExp
let snapshotCache: Record<string, ScoringSnapshot | null>
let sectionToShow: string
let header: Header
let studentLabel: string
let groupLabel: string
let gradeeLabel: string
let sessionTimer: number
let isAdmin: boolean
let showSubmissionOverride: (submission: Submission) => void
let externalToolLaunchOptions = {singleLtiLaunch: false}
let externalToolLoaded = false
let provisionalGraderDisplayNames: Record<string, string | null>
let EG: SpeedGrader

const customProvisionalGraderLabel = I18n.t('Custom')
const anonymousAssignmentDetailedReportTooltip = I18n.t(
  'Cannot view detailed reports for anonymous assignments until grades are posted.',
)

const HISTORY_PUSH = 'push'
const HISTORY_REPLACE = 'replace'

const {enhanced_rubrics_enabled} = ENV ?? {}
type RubricSavedComments = {summary_data?: {saved_comments: Record<string, string[]>}}

const isRceLiteEnabled = () => ENV.FEATURES?.rce_lite_enabled_speedgrader_comments

function setGradeLoading(studentId: string, loading: boolean) {
  useStore.setState(state => {
    const gradesLoading = {...state.gradesLoading, [studentId]: loading}
    return {...state, gradesLoading}
  })
}

function setupHandleStatePopped() {
  window.addEventListener('popstate', EG.handleStatePopped)
}

function setupBeforeLeavingSpeedgrader() {
  window.addEventListener('beforeunload', EG.beforeLeavingSpeedgrader)
}

function teardownBeforeLeavingSpeedgrader() {
  externalToolLaunchOptions = {singleLtiLaunch: false}
  externalToolLoaded = false
  window.removeEventListener('beforeunload', EG.beforeLeavingSpeedgrader)
}

function toggleGradeVisibility(show: boolean): void {
  const gradeInput = $('#grading')
  if (show) {
    gradeInput.show().height('auto')
  } else {
    gradeInput.hide()
  }
}

const utils = {
  getParam(name: string) {
    const pathRegex = new RegExp(`${name}/([^/]+)`)
    const searchRegex = new RegExp(`${name}=([^&]+)`)
    const match =
      window.location.pathname.match(pathRegex) || window.location.search.match(searchRegex)

    if (!match) return false
    return match[1]
  },
  shouldHideStudentNames() {
    // this is for backwards compatability, we used to store the value as
    // strings "true" or "false", but now we store boolean true/false values.
    const settingVal = userSettings.get('eg_hide_student_names')
    return settingVal === true || settingVal === 'true' || ENV.force_anonymous_grading
  },
  sortByCriteria() {
    const settingVal = userSettings.get('eg_sort_by')
    return settingVal || 'alphabetically'
  },
}

function sectionSelectionOptions(
  courseSections: CourseSection[],
  groupGradingModeEnabled = false,
  selectedSectionId: null | string = null,
): SelectOptionDefinition[] {
  if (courseSections.length <= 1 || groupGradingModeEnabled) {
    return []
  }

  let selectedSectionName = I18n.t('All Sections')
  const sectionOptions: SelectOptionDefinition[] = [
    {
      [anonymizableId]: 'section_all',
      data: {
        'section-id': 'all',
      },
      name: I18n.t('Show all sections'),
      className: {
        raw: 'section_all',
      },
      anonymizableId,
    },
  ]

  courseSections.forEach(section => {
    if (section.id === selectedSectionId) {
      selectedSectionName = section.name
    }

    sectionOptions.push({
      [anonymizableId]: `section_${section.id}`,
      data: {
        'section-id': section.id,
      },
      name: I18n.t('Change section to %{sectionName}', {sectionName: section.name}),
      className: {
        raw: `section_${section.id} ${selectedSectionId === section.id ? 'selected' : ''}`,
      },
      anonymizableId,
    })
  })

  return [
    {
      name: `Showing: ${selectedSectionName}`,
      options: sectionOptions,
    },
  ]
}

function mergeStudentsAndSubmission() {
  const jsonData = window.jsonData

  jsonData.studentsWithSubmissions = jsonData.context.students
  jsonData.studentMap = {}
  jsonData.studentEnrollmentMap = {}
  jsonData.studentSectionIdsMap = {}
  jsonData.submissionsMap = {}

  jsonData.context.enrollments.forEach((enrollment: Record<string, string>) => {
    const enrollmentAnonymizableUserId = enrollment[anonymizableUserId]
    jsonData.studentEnrollmentMap[enrollmentAnonymizableUserId] =
      jsonData.studentEnrollmentMap[enrollmentAnonymizableUserId] || []
    jsonData.studentSectionIdsMap[enrollmentAnonymizableUserId] =
      jsonData.studentSectionIdsMap[enrollmentAnonymizableUserId] || {}

    jsonData.studentEnrollmentMap[enrollmentAnonymizableUserId].push(enrollment)
    jsonData.studentSectionIdsMap[enrollmentAnonymizableUserId][enrollment.course_section_id] = true
  })

  jsonData.submissions.forEach((submission: any) => {
    jsonData.submissionsMap[submission[anonymizableUserId]] = submission
  })

  window.jsonData.studentsWithSubmissions = window.jsonData.studentsWithSubmissions.reduce(
    (students: StudentWithSubmission[], student: StudentWithSubmission, index: number) => {
      const submission = window.jsonData.submissionsMap[student[anonymizableId]]
      // Hide students that don't have a submission object. This is legacy support
      // for when we used to not create submission objects for assigned concluded students.
      // For all new assignments, every assigned student (regardless of concluded/inactive
      // status) should have a submission object.
      if (submission) {
        student.enrollments = window.jsonData.studentEnrollmentMap[student[anonymizableId]]
        student.section_ids = Object.keys(
          window.jsonData.studentSectionIdsMap[student[anonymizableId]],
        )
        student.submission = submission
        student.submission_state = SpeedgraderHelpers.submissionState(student, ENV.grading_role)
        student.index = index
        students.push(student)
      }

      return students
    },
    [],
  )

  // need to presort by anonymous_id for anonymous assignments so that the index property can be consistent
  if (isAnonymous)
    jsonData.studentsWithSubmissions.sort((a: StudentWithSubmission, b: StudentWithSubmission) =>
      a.anonymous_name_position > b.anonymous_name_position ? 1 : -1,
    )

  // handle showing students only in a certain section.
  if (!jsonData.GROUP_GRADING_MODE) {
    sectionToShow = ENV.selected_section_id
  }

  // We have already have done the filtering by section on the server, so this
  // is redundant (but not the worst thing in the world since we still need to
  // send the user away if there are no students in the section).
  if (sectionToShow) {
    sectionToShow = sectionToShow.toString()

    const studentsInSection = jsonData.studentsWithSubmissions.filter(
      (student: StudentWithSubmission) => student.section_ids.includes(sectionToShow),
    )

    if (
      studentsInSection.length > 0 &&
      !(studentsInSection.length === 1 && studentsInSection[0].fake_student)
    ) {
      jsonData.studentsWithSubmissions = studentsInSection
    } else {
<<<<<<< HEAD
       
      window.alert(
=======
      windowAlert(
>>>>>>> 4b8c5dea
        I18n.t(
          'alerts.no_students_in_section',
          'Could not find any students in that section, falling back to showing all sections.',
        ),
      )
      EG.changeToSection('all')
    }
  }

  jsonData.studentMap = keyBy(jsonData.studentsWithSubmissions, anonymizableId)

  switch (userSettings.get('eg_sort_by')) {
    case 'submitted_at': {
      jsonData.studentsWithSubmissions.sort(
        EG.compareStudentsBy(student => {
          const submittedAt = student && student.submission && student.submission.submitted_at
          if (submittedAt) {
            // @ts-expect-error
            return +tz.parse(submittedAt)
          } else {
            // puts the unsubmitted assignments at the bottom
            return Number.NaN
          }
        }),
      )
      break
    }

    case 'submission_status': {
      jsonData.studentsWithSubmissions.sort(
        EG.compareStudentsBy(
          student =>
            student && SpeedgraderHelpers.submissionStateSortingValue(student, ENV.grading_role),
        ),
      )
      break
    }

    case 'submission_status_randomize': {
      jsonData.studentsWithSubmissions = SpeedgraderHelpers.randomizedStudentSorter(
        jsonData.studentsWithSubmissions,
        student =>
          SpeedgraderHelpers.submissionStateSortingValue(student, ENV.grading_role) + Math.random(),
      )
      break
    }

    case 'randomize': {
      jsonData.studentsWithSubmissions = SpeedgraderHelpers.randomizedStudentSorter(
        jsonData.studentsWithSubmissions,
      )
      break
    }

    // The list of students is sorted alphabetically on the server by student last name.
    default: {
      // sorting for isAnonymous occurred earlier before setting up studentMap
      if (!isAnonymous && utils.shouldHideStudentNames()) {
        window.jsonData.studentsWithSubmissions.sort(
          EG.compareStudentsBy((student: StudentWithSubmission) => {
            const studentIndex = student.index || 0
            // adding 1 to avoid issues with index 0 being given 'falsey treatment' in compareStudentsBy
            return studentIndex + 1
          }),
        )
      }
    }
  }
}

function handleStudentOrSectionSelected(
  newStudentOrSection: string,
  historyBehavior: null | 'push' | 'replace' = null,
) {
  if (newStudentOrSection && newStudentOrSection.match(/^section_(\d+|all)$/)) {
    const sectionId = newStudentOrSection.replace(/^section_/, '')
    EG.changeToSection(sectionId)
  } else {
    EG.handleStudentChanged(historyBehavior)
  }
}

export function initDropdown() {
  const hideStudentNames = utils.shouldHideStudentNames()
  $('#hide_student_names').prop('checked', hideStudentNames)

  $('#show_new_sg_ui').on('click', function () {
    const searchParams = new URLSearchParams(window.location.search)

    if (searchParams.has('platform_sg')) {
      searchParams.set('platform_sg', 'true')

      const newUrl = window.location.pathname + '?' + searchParams.toString()

      window.location.href = newUrl
    }
  })

  const optionsArray = window.jsonData.studentsWithSubmissions.map(
    (student: StudentWithSubmission) => {
      const {submission_state, submission} = student
      let {name} = student
      const className = SpeedgraderHelpers.classNameBasedOnStudent({submission_state, submission})
      if (hideStudentNames || isAnonymous) {
        name = anonymousName(student)
      }

      return {[anonymizableId]: student[anonymizableId], anonymizableId, name, className}
    },
  )

  const sectionSelectionOptionList = sectionSelectionOptions(
    window.jsonData.context.active_course_sections,
    window.jsonData.GROUP_GRADING_MODE,
    sectionToShow,
  )

  $selectmenu = new SpeedgraderSelectMenu(sectionSelectionOptionList.concat(optionsArray))
  $selectmenu?.appendTo('#combo_box_container', (event: JQuery.ClickEvent) => {
    handleStudentOrSectionSelected(String($(event.target).val()), HISTORY_PUSH)
  })

  if (
    window.jsonData.context.active_course_sections.length &&
    window.jsonData.context.active_course_sections.length > 1 &&
    !window.jsonData.GROUP_GRADING_MODE
  ) {
    const $selectmenu_list = $selectmenu?.data('ui-selectmenu').list
    const $menu = $('#section-menu')

    $menu
      .find('ul')
      .append(
        $.map(
          window.jsonData.context.active_course_sections,
          section =>
            `<li><a class="section_${section.id}" data-section-id="${
              section.id
            }" href="#">${htmlEscape(section.name)}</a></li>`,
        ).join(''),
      )

    $menu
      .insertBefore($selectmenu_list)
      .bind('mouseenter mouseleave', function (event) {
        $(this)
          .toggleClass(
            'ui-selectmenu-item-selected ui-selectmenu-item-focus ui-state-hover',
            event.type === 'mouseenter',
          )
          .find('ul')
          .toggle(event.type === 'mouseenter')
      })
      .find('ul')
      .hide()
      .menu()
      .on('click mousedown', 'a', function (_event) {
        EG.changeToSection($(this).data('section-id'))
      })

    if (sectionToShow) {
      const text = $.map(window.jsonData.context.active_course_sections, section => {
<<<<<<< HEAD
         
=======
>>>>>>> 4b8c5dea
        if (section.id == sectionToShow) {
          return section.name
        }
      }).join(', ')

      $('#section_currently_showing').text(text)
      $menu
        .find('ul li a')
        .removeClass('selected')
        .filter(`[data-section-id=${sectionToShow}]`)
        .addClass('selected')
    }

    $selectmenu
      .selectmenu('option', 'open', () => {
        $selectmenu_list
          .find('li:first')
          .css('margin-top', `${$selectmenu_list.find('li').height()}px`)
        $menu.show().css({
          left: $selectmenu_list.css('left'),
          top: $selectmenu_list.css('top'),
          width: $selectmenu_list.width(),
          'z-index': Number($selectmenu_list.css('z-index')) + 1,
        })
      })
      .selectmenu('option', 'close', () => {
        $menu.hide()
      })
  }
}

function setupPostPolicies() {
  const gradesPublished =
    !window.jsonData.moderated_grading || window.jsonData.grades_published_at != null

  EG.postPolicies = new PostPolicies({
    assignment: {
      anonymousGrading: window.jsonData.anonymous_grading,
      gradesPublished,
      id: window.jsonData.id,
      name: window.jsonData.title,
    },
    sections: window.jsonData.context.active_course_sections,
    updateSubmission: EG.setOrUpdateSubmission,
    afterUpdateSubmission() {
      EG.showGrade()
    },
  })

  renderPostGradesMenu(EG)
}

type Header = ReturnType<typeof setupHeader>

function setupHeader() {
  const elements = {
    nav: $gradebook_header.find('#prev-student-button, #next-student-button'),
    settings: {form: $('#settings_form')},
  }

  return {
    elements,
    courseId: utils.getParam('courses'),
    assignmentId: utils.getParam('assignment_id'),
    init() {
      this.addEvents()
      this.createModals()
      return this
    },
    addEvents() {
      this.elements.nav.click($.proxy(this.toAssignment, this))
      this.elements.settings.form.submit(this.submitSettingsForm.bind(this))
    },
    createModals() {
      this.elements.settings.form
        .dialog({
          autoOpen: false,
          modal: true,
          resizable: false,
          width: 400,
          zIndex: 1000,
        })
        .fixDialogButtons()
      // FF hack - when reloading the page, firefox seems to "remember" the disabled state of this
      // button. So here we'll manually re-enable it.
      this.elements.settings.form.find('.submit_button').removeAttr('disabled')
    },

    toAssignment(e: JQuery.ClickEvent) {
      e.preventDefault()
      const classes = e.target.getAttribute('class').split(' ')
      if (classes.includes('prev')) {
        EG.prev()
      } else if (classes.includes('next')) {
        EG.next()
      }
    },

    keyboardShortcutInfoModal() {
      if (!ENV.disable_keyboard_shortcuts) {
        const questionMarkKeyDown = $.Event('keydown', {keyCode: 191, shiftKey: true})
        $(document).trigger(questionMarkKeyDown)
      }
    },

    submitSettingsForm(e: JQuery.SubmitEvent) {
      e.preventDefault()

      const sortBy = $('#eg_sort_by').val()
      const sortByChanged = sortBy !== utils.sortByCriteria()
      userSettings.set('eg_sort_by', sortBy)

      let hideNamesChanged = false
      if (!ENV.force_anonymous_grading) {
        const hideNames = $('#hide_student_names').prop('checked')
        hideNamesChanged = hideNames !== utils.shouldHideStudentNames()
        userSettings.set('eg_hide_student_names', hideNames)
      }

      const isClassicQuiz = !!window.jsonData.context.quiz
      const needsReload = hideNamesChanged || sortByChanged || isClassicQuiz
      if (needsReload) {
        $(e.target)
          .find('.submit_button')
          .prop('disabled', true)
          .text(I18n.t('buttons.saving_settings', 'Saving Settings...'))
      } else {
        this.elements.settings.form.dialog('close')
      }

      const gradeByQuestion = !!$('#enable_speedgrader_grade_by_question').prop('checked')
      if (gradeByQuestion !== ENV.GRADE_BY_QUESTION) {
        ENV.GRADE_BY_QUESTION = gradeByQuestion
        QuizzesNextSpeedGrading.postGradeByQuestionChangeMessage($iframe_holder, gradeByQuestion)
      }

<<<<<<< HEAD
       
=======
>>>>>>> 4b8c5dea
      $.post(ENV.settings_url, {
        enable_speedgrader_grade_by_question: gradeByQuestion,
      }).then(() => {
        if (needsReload) {
          SpeedgraderHelpers.reloadPage()
        }
      })
    },

    showSettingsModal(event: Event) {
      if (event) {
        event.preventDefault()
      }
      this.elements.settings.form.dialog('open')
    },
  }
}

function renderProgressIcon(attachment: Attachment) {
  const mountPoint = document.getElementById('react_pill_container')
  if (!mountPoint) throw new Error('Could not find mount point for react_pill_container')
  const iconAndTipMap = {
    pending: {
      icon: <IconUploadLine />,
      tip: I18n.t('Uploading Submission'),
    },
    failed: {
      icon: <IconWarningLine />,
      tip: I18n.t('Submission Failed to Submit'),
    },
    default: {
      icon: <IconCheckMarkIndeterminateLine />,
      tip: I18n.t('No File Submitted'),
    },
  }

  if (attachment.upload_status === 'success') {
    ReactDOM.unmountComponentAtNode(mountPoint)
  } else {
    const {icon, tip} = iconAndTipMap[attachment.upload_status] || iconAndTipMap.default
    const tooltip = (
      <Tooltip renderTip={tip} on={['click', 'hover', 'focus']}>
        <IconButton
          renderIcon={icon}
          withBorder={false}
          withBackground={false}
          screenReaderLabel={I18n.t('Toggle tooltip')}
        />
      </Tooltip>
    )
    ReactDOM.render(tooltip, mountPoint)
  }
}

function renderHiddenSubmissionPill(submission: Submission) {
  const mountPoint = document.getElementById(SPEED_GRADER_HIDDEN_SUBMISSION_PILL_MOUNT_POINT)
  if (!mountPoint) throw new Error('hidden submission pill mount point not found')

  if (isPostable(submission)) {
    ReactDOM.render(
      <Pill color="warning" margin="0 0 small">
        {I18n.t('Hidden')}
      </Pill>,
      mountPoint,
    )
  } else {
    ReactDOM.unmountComponentAtNode(mountPoint)
  }
}

function renderCheckpoints(submission: Submission) {
  const mountPoint = document.getElementById(SPEED_GRADER_CHECKPOINTS_MOUNT_POINT)

  if (mountPoint) {
    ReactDOM.render(
      <SpeedGraderCheckpointsWrapper
        courseId={ENV.course_id}
        // @ts-expect-error
        assignmentId={submission.assignment_id}
        // @ts-expect-error
        studentId={submission.user_id}
      />,
      mountPoint,
    )
  }
}

function renderRubricsCheckpointsInfo() {
  const mountPoint = document.getElementById('rubrics_checkpoints_info')

  if (mountPoint) {
    ReactDOM.render(
      <Alert variant="info" margin="medium none">
        {I18n.t('Rubrics do not auto-populate grades for checkpoints.')}
      </Alert>,
      mountPoint,
    )
  }
}

function renderDiscussionsNavigation() {
  const mountPoint = document.getElementById(SPEED_GRADER_DISCUSSIONS_NAVIGATION_MOUNT_POINT)

  if (mountPoint) {
    ReactDOM.render(<SpeedGraderDiscussionsNavigation />, mountPoint)
  }
}

function clearDiscussionsNavigation() {
  const mountPoint = document.getElementById(SPEED_GRADER_DISCUSSIONS_NAVIGATION_MOUNT_POINT)

  if (mountPoint) {
    ReactDOM.unmountComponentAtNode(mountPoint)
  }
}

const setCommentText = (comment: string, shouldRerender: boolean) => {
  if ($add_a_comment_textarea) {
    $add_a_comment_textarea.data('textarea', comment)
  }
  if (shouldRerender) {
    renderCommentTextArea()
  }
}

function renderCommentTextArea(readOnly = false) {
  // unmounting is a temporary workaround for INSTUI-870 to allow
  // for textarea minheight to be reset
  unmountCommentTextArea()
  function getTextAreaRef(textarea: HTMLTextAreaElement) {
    $add_a_comment_textarea = $(textarea)
  }

  const currentText = $add_a_comment_textarea.data('textarea')

  ReactDOM.render(
    <CommentArea
      getTextAreaRef={getTextAreaRef}
      courseId={ENV.course_id}
      userId={ENV.current_user_id!}
      useRCELite={isRceLiteEnabled()}
      handleCommentChange={setCommentText}
      currentText={currentText}
      readOnly={readOnly}
    />,
    document.getElementById(SPEED_GRADER_COMMENT_TEXTAREA_MOUNT_POINT),
  )
}

function initCommentBox() {
  renderCommentTextArea()

  $('.media_comment_link').click(event => {
    event.preventDefault()
    if ($('.media_comment_link').hasClass('ui-state-disabled')) {
      return
    }
    const studentIdAtTimeOfClick = EG.currentStudent[anonymizableId]

    $('#media_media_recording')
      .show()
      .find('.media_recording')
      .mediaComment(
        'create',
        'any',
        (id: string, type: string) => {
          const studentIdAtCreateComplete = EG.currentStudent[anonymizableId]
          if (studentIdAtTimeOfClick === studentIdAtCreateComplete) {
            $('#media_media_recording').data('comment_id', id).data('comment_type', type)
          }

          EG.addSubmissionComment(undefined, studentIdAtTimeOfClick)
        },
        () => {
          EG.revertFromFormSubmit()
        },
        true,
      )
  })

  $(document).on('click', '#media_recorder_container a', hideMediaRecorderContainer)

  // handle speech to text for browsers that can (right now only chrome)
  function browserSupportsSpeech() {
    return 'webkitSpeechRecognition' in window
  }

  if (browserSupportsSpeech()) {
<<<<<<< HEAD
     
=======
>>>>>>> 4b8c5dea
    const recognition = new window.webkitSpeechRecognition()
    const messages = {
      begin: I18n.t('begin_record_prompt', 'Click the "Record" button to begin.'),
      allow: I18n.t('allow_message', 'Click the "Allow" button to begin recording.'),
      recording: I18n.t('recording_message', 'Recording...'),
      recording_expired: I18n.t(
        'recording_expired_message',
        'Speech recognition has expired due to inactivity. Click the "Stop" button to use current text for comment or "Cancel" to discard.',
      ),
      mic_blocked: I18n.t(
        'mic_blocked_message',
        'Permission to use microphone is blocked. To change, go to chrome://settings/content/microphone',
      ),
      no_speech: I18n.t(
        'nodetect_message',
        'No speech was detected. You may need to adjust your microphone settings.',
      ),
    }

    configureRecognition(recognition, messages)

    const processSpeech = function ($this: JQuery<HTMLElement>) {
      if ($('#record_button').attr('recording') === 'true') {
        recognition.stop()
        const current_comment = $('#final_results').html() + $('#interim_results').html()
        if (isRceLiteEnabled()) {
          $add_a_comment_textarea.data('textarea', formatComment(current_comment))
          renderCommentTextArea()
        } else {
          $add_a_comment_textarea.val(formatComment(current_comment))
        }
        $this.dialog('close').remove()
      } else {
        recognition.start()
        $('#dialog_message').text(messages.allow)
      }
    }

    const formatComment = function (current_comment: string) {
      return current_comment.replace(/<p><\/p>/g, '\n\n').replace(/<br>/g, '\n')
    }

    $('.speech_recognition_link').click(() => {
      if ($('.speech_recognition_link').hasClass('ui-state-disabled')) {
        return false
      }
      $(
        speechRecognitionTemplate({
          message: messages.begin,
        }),
      ).dialog({
        title: I18n.t('titles.click_to_record', 'Speech to Text'),
        minWidth: 450,
        minHeight: 200,
        dialogClass: 'no-close',
        buttons: [
          {
            class: 'dialog_button',
            text: I18n.t('buttons.dialog_buttons', 'Cancel'),
            click() {
              recognition.stop()
              $(this).dialog('close').remove()
            },
          },
          {
            id: 'record_button',
            class: 'dialog_button',
            'aria-label': I18n.t('dialog_button.aria_record', 'Click to record'),
            recording: false,
            html: '<div></div>',
            click() {
              const $this = $(this)
              processSpeech($this)
            },
          },
        ],
        close() {
          recognition.stop()
          $(this).dialog('close').remove()
        },
        modal: true,
        zIndex: 1000,
      })
      return false
    })
    // show the div that contains the button because it is hidden from browsers that dont support speech
    $('.speech_recognition_link').closest('div.speech-recognition').show()
  }
}

function assessmentBelongsToCurrentUser(assessment: RubricAssessment) {
  if (!assessment) {
    return false
  }

  if (anonymousGraders) {
    return ENV.current_anonymous_id === assessment.anonymous_assessor_id
  } else {
    return ENV.current_user_id === assessment.assessor_id
  }
}

function handleSelectedRubricAssessmentChanged({validateEnteredData = true} = {}) {
  // This function is triggered both when we assess a student and when we switch
  // students. In the former case, we want populateNewRubricSummary to check the
  // data we entered and show an alert if the grader tried to assign more points
  // to an outcome than it allows (and the course does not allow extra credit).
  // In the latter case, because this function is called *before* the editing
  // data is switched over to the new student, we don't want to perform the
  // comparison since it could result in specious alerts being shown.
  const editingData = validateEnteredData
    ? rubricAssessment.assessmentData($('#rubric_full'))
    : null
  const selectedAssessment = getSelectedAssessment(EG)
  rubricAssessment.populateNewRubricSummary(
    $('#rubric_summary_holder .rubric_summary'),
    selectedAssessment,
    window.jsonData.rubric_association,
    editingData,
  )

  let showEditButton = true
  if (isModerated) {
    showEditButton = !selectedAssessment || assessmentBelongsToCurrentUser(selectedAssessment)
  }
  $('#rubric_assessments_list_and_edit_button_holder .edit').showIf(showEditButton)

  if (enhanced_rubrics_enabled) {
    useStore.setState({
      studentAssessment: (selectedAssessment ?? {}) as RubricAssessmentUnderscore,
    })
  }
}

function initRubricStuff() {
  $('#rubric_summary_container .button-container')
    .appendTo('#rubric_assessments_list_and_edit_button_holder')
    .find('.edit')
    .text(I18n.t('edit_view_rubric', 'View Rubric'))

  $('.toggle_full_rubric, .hide_rubric_link').click(e => {
    e.preventDefault()
    EG.toggleFullRubric()
  })

  $('#rubric_assessments_select').on('change', () => {
    handleSelectedRubricAssessmentChanged()
  })

  $('.save_rubric_button').click(function () {
    const $rubric = $(this).parents('#rubric_holder').find('.rubric')
    const data = rubricAssessment.assessmentData($rubric)
    EG.saveRubricAssessment(data, $rubric)
  })
}

function initKeyCodes() {
  if (ENV.disable_keyboard_shortcuts) {
    return
  }
  const keycodeOptions = {
    keyCodes: 'j k p n c r g',
    ignore: 'input, textarea, embed, object',
  }

  $window.keycodes(keycodeOptions, event => {
    event.preventDefault()
    event.stopPropagation()
    const {keyString} = event

    if (keyString === 'k' || keyString === 'p') {
      EG.prev() // goto Previous Student
    } else if (keyString === 'j' || keyString === 'n') {
      EG.next() // goto Next Student
    } else if (keyString === 'c') {
      $add_a_comment_textarea.focus() // add comment
    } else if (keyString === 'g') {
      $grade.focus() // focus on grade
    } else if (keyString === 'r') {
      EG.toggleFullRubric() // focus rubric
    }
  })
}

function initGroupAssignmentMode() {
  if (window.jsonData.GROUP_GRADING_MODE) {
    gradeeLabel = groupLabel
  }
}

function refreshGrades(
  callback: (submission: Submission) => void,
  retry?: (submission: Submission, originalSubmission: Submission, numRequests: number) => boolean,
  retryDelay?: number,
) {
  const courseId = ENV.course_id
  const originalSubmission = {...EG.currentStudent.submission}
  const assignmentId = originalSubmission.assignment_id
  const studentId = originalSubmission[anonymizableUserId]
  const resourceSegment = isAnonymous ? 'anonymous_submissions' : 'submissions'
  const params = {'include[]': 'submission_history'}
  const url = `/api/v1/courses/${courseId}/assignments/${assignmentId}/${resourceSegment}/${studentId}.json`
  const currentStudentIDAsOfAjaxCall = EG.currentStudent[anonymizableId]
  const onSuccess = (submission: Submission) => {
    const studentToRefresh = window.jsonData.studentMap[currentStudentIDAsOfAjaxCall]
    EG.setOrUpdateSubmission(submission)

    EG.updateSelectMenuStatus(studentToRefresh)
    if (studentToRefresh === EG.currentStudent) {
      EG.showGrade()
    }

    if (callback) {
      callback(submission)
    }
  }

  let numRequests = 0
  const fetchSubmission = () => {
    numRequests += 1
    $.getJSON(url, params, submission => {
      if (retry?.(submission, originalSubmission, numRequests)) {
        setGradeLoading(currentStudentIDAsOfAjaxCall, true)
        retryDelay ? setTimeout(fetchSubmission, retryDelay) : fetchSubmission()
      } else {
        setGradeLoading(currentStudentIDAsOfAjaxCall, false)
        onSuccess(submission)
      }
    })
  }

  fetchSubmission()
}

$.extend(INST, {
  refreshGrades,
  refreshQuizSubmissionSnapshot(data: ScoringSnapshot) {
    snapshotCache[`${data.user_id}_${data.version_number}`] = data
    if (data.last_question_touched) {
      INST.lastQuestionTouched = data.last_question_touched
    }
  },
  clearQuizSubmissionSnapshot(data: {user_id: string; version_number: string}) {
    snapshotCache[`${data.user_id}_${data.version_number}`] = null
  },
  getQuizSubmissionSnapshot(user_id: string, version_number: string) {
    return snapshotCache[`${user_id}_${version_number}`]
  },
})

function renderSubmissionCommentsDownloadLink(submission: HistoricalSubmission) {
  const mountPoint = document.getElementById(SPEED_GRADER_SUBMISSION_COMMENTS_DOWNLOAD_MOUNT_POINT)
  if (!mountPoint) throw new Error('SpeedGrader: mount point not found')
  if (isAnonymous) {
    mountPoint.innerHTML = ''
  } else {
    mountPoint.innerHTML = `<a href="/submissions/${htmlEscape(
      submission.id || '',
    )}/comments.pdf" target="_blank">${htmlEscape(I18n.t('Download Submission Comments'))}</a>`
  }
  return mountPoint
}

function availableMountPointForStatusMenu() {
  const elementId = $submission_details.is(':hidden')
    ? SPEED_GRADER_EDIT_STATUS_MENU_SECONDARY_MOUNT_POINT
    : SPEED_GRADER_EDIT_STATUS_MENU_MOUNT_POINT
  return document.getElementById(elementId)
}

function statusMenuComponent(submission: Submission) {
  return (
    <SpeedGraderStatusMenu
      key={submission.id}
      lateSubmissionInterval={ENV.late_policy?.late_submission_interval || 'day'}
      locale={ENV.LOCALE}
      secondsLate={submission.seconds_late || 0}
      selection={determineSubmissionSelection(submission)}
      updateSubmission={updateSubmissionAndPageEffects}
      cachedDueDate={submission.cached_due_date}
      customStatuses={(ENV.custom_grade_statuses as GradeStatusUnderscore[])?.filter(
        status => status.applies_to_submissions,
      )}
    />
  )
}

function updateSubmissionAndPageEffects(data?: {
  excuse?: boolean
  latePolicyStatus?: string
  secondsLateOverride?: number
  customGradeStatusId?: string
}) {
  const submission = EG.currentStudent.submission

  makeSubmissionUpdateRequest(submission, isAnonymous, ENV.course_id, data)
    .then(() => {
      refreshGrades(() => {
        EG.showSubmissionDetails()
        if (availableMountPointForStatusMenu()) {
          const mountPoint = availableMountPointForStatusMenu()
          if (!mountPoint) throw new Error('SpeedGrader: mount point for status menu not found')
          if (!window.jsonData.has_sub_assignments) {
            renderStatusMenu(statusMenuComponent(submission), mountPoint)
          }
        }
      })
    })
    .catch(showFlashError())
}

// Public Variables and Methods
EG = {
  // @ts-expect-error
  currentStudent: null,
  refreshGrades,

  domReady() {
    function makeFullWidth() {
      $full_width_container.addClass('full_width')
      $left_side.css('width', '')
      $right_side.css('width', '')
    }
    $(document).mouseup(_event => {
      $resize_overlay.hide()
    })
    // it should disappear before it's clickable, but just in case...
    $resize_overlay.click(function (this: HTMLElement, _event) {
      $(this).hide()
    })
    $width_resizer
      .mousedown(_event => {
        $resize_overlay.show()
      })
      .draggable({
        axis: 'x',
        cursor: 'crosshair',
        scroll: false,
        containment: '#full_width_container',
        snap: '#full_width_container',
        appendTo: '#full_width_container',
        helper() {
          return $width_resizer.clone().addClass('clone')
        },
        snapTolerance: 200,
        drag(_event: Event, ui) {
          const offset = ui.offset
          const windowWidth = $window.width() as number
          $left_side.width(`${(offset.left / windowWidth) * 100}%`)
          $right_side.width(`${100 - (offset.left / windowWidth) * 100}%`)
          $width_resizer.css('left', '0')
          if (windowWidth - offset.left < $(this).draggable('option', 'snapTolerance')) {
            makeFullWidth()
          } else {
            $full_width_container.removeClass('full_width')
          }
          if (offset.left < $(this).draggable('option', 'snapTolerance')) {
            $left_side.width('0%')
            $right_side.width('100%')
          }
        },
        stop(event: Event, _ui) {
          event.stopImmediatePropagation()
          $resize_overlay.hide()
        },
      })
      .click(function (this: HTMLElement, event) {
        event.preventDefault()
        if ($full_width_container.hasClass('full_width')) {
          $full_width_container.removeClass('full_width')
        } else {
          makeFullWidth()
          $(this).addClass('highlight', 100, function (this: HTMLElement) {
            $(this).removeClass('highlight', 4000)
          })
        }
      })

    $grade.change(EG.handleGradeSubmit)

    $multiple_submissions.change(_e => {
      if (typeof EG.currentStudent.submission === 'undefined') EG.currentStudent.submission = {}
      const i =
        // @ts-expect-error
        $('#submission_to_view').val() || EG.currentStudent.submission.submission_history.length - 1
      EG.currentStudent.submission.currentSelectedIndex = parseInt(String(i), 10)
      EG.handleSubmissionSelectionChange()
    })

    initRubricStuff()

    if (ENV.can_comment_on_submission) {
      initCommentBox()
    }

    EG.initComments()
    header.init()
    initKeyCodes()

    $('.dismiss_alert').click(function (e) {
      e.preventDefault()
      $(this).closest('.alert').hide()
    })

    $('#eg_sort_by').val(userSettings.get('eg_sort_by') || '')
    $('#submit_same_score').click((e: JQuery.ClickEvent) => {
      // By passing true as the second argument, we're telling
      // handleGradeSubmit to use the existing previous submission score
      // for the current grade.
      EG.handleGradeSubmit(e, true)
      e.preventDefault()
    })

    setupBeforeLeavingSpeedgrader()
  },

  jsonReady() {
    isAnonymous = setupIsAnonymous(window.jsonData)
    isModerated = setupIsModerated(window.jsonData)
    isMostRecentAttempt = true
    anonymousGraders = setupAnonymousGraders(window.jsonData)
    anonymizableId = setupAnonymizableId(isAnonymous)
    anonymizableUserId = setupAnonymizableUserId(isAnonymous)
    anonymizableStudentId = setupAnonymizableStudentId(isAnonymous)
    anonymizableAuthorId = setupAnonymizableAuthorId(isAnonymous)

    mergeStudentsAndSubmission()

    if (window.jsonData.GROUP_GRADING_MODE && !window.jsonData.studentsWithSubmissions.length) {
      if (SpeedgraderHelpers.getHistory().length === 1) {
<<<<<<< HEAD
         
        window.alert(
=======
        windowAlert(
>>>>>>> 4b8c5dea
          I18n.t(
            'alerts.no_students_in_groups_close',
            "Sorry, submissions for this assignment cannot be graded in SpeedGrader because there are no assigned users. Please assign users to this group set and try again. Click 'OK' to close this window.",
          ),
        )
        window.close()
      } else {
<<<<<<< HEAD
         
        window.alert(
=======
        windowAlert(
>>>>>>> 4b8c5dea
          I18n.t(
            'alerts.no_students_in_groups_back',
            "Sorry, submissions for this assignment cannot be graded in SpeedGrader because there are no assigned users. Please assign users to this group set and try again. Click 'OK' to go back.",
          ),
        )
        SpeedgraderHelpers.getHistory().back()
      }
    } else if (!window.jsonData.studentsWithSubmissions.length) {
      // If we're trying to load a section with no students, we already showed
      // a "could not find any students in that section" alert and arranged
      // for a reload of the page, so don't show a second alert--but also don't
      // execute the else clause below this one since we don't want to set up
      // the rest of SpeedGrader
      if (sectionToShow == null) {
<<<<<<< HEAD
         
        window.alert(
=======
        windowAlert(
>>>>>>> 4b8c5dea
          I18n.t(
            'alerts.no_active_students',
            'Sorry, there are either no active students in the course or none are gradable by you.',
          ),
        )
        SpeedgraderHelpers.getHistory().back()
      }
    } else {
      // unmount spinner
      const spinnerMount = document.getElementById('speed_grader_loading')
      if (spinnerMount) ReactDOM.unmountComponentAtNode(spinnerMount)
      $('#speed_grader_loading').hide()
      $('#gradebook_header, #full_width_container').show()
      initDropdown()
      initGroupAssignmentMode()
      setupHandleStatePopped()

      if (ENV.student_group_reason_for_change != null) {
        SpeedGraderAlerts.showStudentGroupChangeAlert({
          selectedStudentGroup: ENV.selected_student_group,
          reasonForChange: ENV.student_group_reason_for_change,
        })
      }
      setupPostPolicies()
    }
  },

  parseDocumentQuery() {
    return qs.parse(document.location.search, {ignoreQueryPrefix: true})
  },

  setInitiallyLoadedStudent() {
    let initialStudentId

    const queryParams = EG.parseDocumentQuery()
    if (queryParams && queryParams[anonymizableStudentId]) {
      initialStudentId = queryParams[anonymizableStudentId]
    } else if (SpeedgraderHelpers.getLocationHash() !== '') {
      initialStudentId = extractStudentIdFromHash(
        SpeedgraderHelpers.getLocationHash(),
        anonymizableStudentId,
      )
    }
    SpeedgraderHelpers.setLocationHash('')

    const attemptParam = utils.getParam('attempt')
    if (attemptParam) {
      EG.initialVersion = parseInt(attemptParam, 10) - 1
    }

    // Check if this student ID "resolves" to a different one (e.g., it's an
    // invalid ID, or is in a group with someone else as a representative).
    const resolvedId = EG.resolveStudentId(initialStudentId)

    EG.goToStudent(resolvedId, HISTORY_REPLACE)
  },

  setupGradeLoadingSpinner() {
    const root = createRoot(document.getElementById('grades-loading-spinner')!)
    root.render(
<<<<<<< HEAD
      <GradeLoadingSpinner onLoadingChange={loading => toggleGradeVisibility(!loading)} />
=======
      <GradeLoadingSpinner onLoadingChange={loading => toggleGradeVisibility(!loading)} />,
>>>>>>> 4b8c5dea
    )
  },

  // Exists for testing purposes only
  setState(state) {
    useStore.setState(state)
  },

  anyUnpostedComment() {
    const comment = isRceLiteEnabled()
      ? $add_a_comment_textarea.data('textarea')
      : $add_a_comment_textarea.val()
    return !!(
      $.trim(comment as string).length ||
      $('#media_media_recording').data('comment_id') ||
      $add_a_comment.find("input[type='file']:visible").length
    )
  },

  skipRelativeToCurrentIndex(offset) {
    const nextStudent = (offset_: number) => {
      // if we switch student, we don't have the data for the correct entry. so for now we empty it.
      ENV.ENTRY_ID = ''
      const {length: students} = window.jsonData.studentsWithSubmissions
      const newIndex = (this.currentIndex() + offset_ + students) % students
      this.goToStudent(
        window.jsonData.studentsWithSubmissions[newIndex][anonymizableId],
        HISTORY_PUSH,
      )
      const nextSubmission = window.jsonData.studentsWithSubmissions[newIndex].submission
      if (nextSubmission.missing && nextSubmission.grader_id) {
        updateSubmissionAndPageEffects()
      }
    }

    const doNotShowModalSetting = 'speedgrader.dont_show_unposted_comment_dialog.' + assignmentUrl

    if (!userSettings.get(doNotShowModalSetting) && this.anyUnpostedComment()) {
      const closeDialog = () => {
        if ($(document).find('.do-not-show-again input').is(':checked')) {
          userSettings.set(doNotShowModalSetting, true)
        }
        $dialog.dialog('close')
        $dialog.dialog('destroy').remove() // this actually removes it from DOM
      }

      const $dialog = $(
        unsubmittedCommentsTemplate({
          message: I18n.t(
            'You have created a comment that has not been posted. Do you want to proceed and save this comment as a draft? (You can post draft comments at any time.)',
          ),
        }),
      ).dialog({
        title: I18n.t('Your comment is not posted'),
        minWidth: 500,
        minHeight: 200,
        resizable: false,
        dialogClass: 'no-close',
        modal: true,
        create(_e, _ui) {
          const pane = $(this).dialog('widget').find('.ui-dialog-buttonpane')
          $(
            `<label class='do-not-show-again'><input type='checkbox'/>&nbsp;${I18n.t(
              'Do not show again for this assignment',
            )}</label>`,
          ).prependTo(pane)
        },
        buttons: [
          {
            id: 'unposted_comment_cancel',
            class: 'dialog_button',
            text: I18n.t('Cancel'),
            click: () => {
              closeDialog()
            },
          },
          {
            id: 'unposted_comment_proceed',
            class: 'dialog_button',
            text: I18n.t('Proceed'),
            click: () => {
              closeDialog()
              nextStudent(offset)
            },
          },
        ],
        zIndex: 1000,
      })
    } else {
      nextStudent(offset)
    }
  },

  next() {
    this.skipRelativeToCurrentIndex(1)
    const studentInfo = this.getStudentNameAndGrade()
    $('#aria_name_alert').text(studentInfo)
  },

  prev() {
    this.skipRelativeToCurrentIndex(-1)
    const studentInfo = this.getStudentNameAndGrade()
    $('#aria_name_alert').text(studentInfo)
  },

  getStudentNameAndGrade: (student = EG.currentStudent) => {
    let studentName
    if (utils.shouldHideStudentNames()) {
      studentName = anonymousName(student)
    } else {
      studentName = student.name
    }

    const submissionStatus = SpeedgraderHelpers.classNameBasedOnStudent(student)
    return `${studentName} - ${submissionStatus.formatted}`
  },

  toggleFullRubric(force) {
    // if there is no rubric associated with this assignment, then the edit
    // rubric thing should never be shown.  the view should make sure that
    // the edit rubric html is not even there but we also want to make sure
    // that pressing "r" wont make it appear either
    if (!window.jsonData.rubric_association) {
      return false
    }

    const isClosed = force === 'close'

    if (enhanced_rubrics_enabled) {
      const isOpen = isClosed ? false : !useStore.getState().rubricAssessmentTrayOpen
      useStore.setState({rubricAssessmentTrayOpen: isOpen})
      toggleGradeVisibility(!isOpen)
      this.refreshFullRubric()

      if (!isOpen) {
        $('.toggle_full_rubric').focus()
      }

      return
    }

    const rubricFull = selectors.get('#rubric_full')

    if (rubricFull.filter(':visible').length || isClosed) {
      $('#submission_sticker_mount_point').show()
      toggleGradeVisibility(true)
      rubricFull.fadeOut()
      $('.toggle_full_rubric').focus()
    } else {
      rubricFull.fadeIn()
      toggleGradeVisibility(false)
      $('#submission_sticker_mount_point').hide()
      this.refreshFullRubric()
      originalRubric = EG.getOriginalRubricInfo()
      rubricFull.find('.rubric_title .title').focus()
    }
  },

  refreshFullRubric() {
    if (enhanced_rubrics_enabled) {
      return
    }

    const rubricFull = selectors.get('#rubric_full')
    if (!window.jsonData.rubric_association) {
      return
    }
    if (!rubricFull.filter(':visible').length) {
      return
    }

    const container = rubricFull.find('.rubric')
    rubricAssessment.populateNewRubric(
      container,
      rubricAssessmentToPopulate(EG),
      window.jsonData.rubric_association,
    )
    $('#grading').height(rubricFull.height())
  },

  getOriginalRubricInfo() {
    if (window.jsonData.rubric_association) {
      const $originalRubric = $('.save_rubric_button').parents('#rubric_holder').find('.rubric')
      return rubricAssessment.assessmentData($originalRubric)
    }
    return null
  },

  hasUnsubmittedRubric(rubric) {
    const $rubricFull = $('#rubric_full')
    if ($rubricFull.filter(':visible').length) {
      const $unSavedRubric = $('.save_rubric_button').parents('#rubric_holder').find('.rubric')
      const unSavedData = rubricAssessment.assessmentData($unSavedRubric)
      return !isEqual(unSavedData, rubric)
    }
    return false
  },

  handleStatePopped(event: PopStateEvent) {
    // On page load this will be called with a null state, ignore it
    if (!event.state) {
      return
    }

    const newStudentId = event.state[anonymizableStudentId]
    if (EG.currentStudent == null || newStudentId !== EG.currentStudent[anonymizableId]) {
      const studentIdentifier = EG.resolveStudentId(newStudentId)
      EG.goToStudent(studentIdentifier)
    }
  },

  updateHistoryForCurrentStudent(behavior) {
    const studentId = this.currentStudent[anonymizableId]
    const stateHash = {[anonymizableStudentId]: studentId}

    // Get the current URL parameters
    const currentParams = new URLSearchParams(window.location.search)

    // Update or add the assignment_id and student_id parameters
    currentParams.set('assignment_id', ENV.assignment_id)
    currentParams.set(anonymizableStudentId, studentId)

    // Construct the new URL
    const url = `?${currentParams.toString()}`

    if (behavior === HISTORY_PUSH) {
      SpeedgraderHelpers.getHistory().pushState(stateHash, '', url)
    } else {
      SpeedgraderHelpers.getHistory().replaceState(stateHash, '', url)
    }
  },

  resolveStudentId(studentId: string | null = null): string | undefined {
    let representativeOrStudentId = studentId

    // If not anonymous, see if we need to use this student's representative instead
    if (
      !isAnonymous &&
      studentId != null &&
      window.jsonData.context.rep_for_student[studentId] != null
    ) {
      representativeOrStudentId = window.jsonData.context.rep_for_student[studentId]
    }

    // choose the first ungraded student if the requested one doesn't exist
    if (!window.jsonData.studentMap[String(representativeOrStudentId)]) {
      const ungradedStudent = window.jsonData.studentsWithSubmissions.find(
        (s: StudentWithSubmission) =>
          s.submission &&
          s.submission.workflow_state !== 'graded' &&
          s.submission.submission_type &&
          (!isModerated || s.submission.grade == null),
      )
      const student = ungradedStudent || window.jsonData.studentsWithSubmissions[0]
      representativeOrStudentId = student[anonymizableId]
    }

    return representativeOrStudentId?.toString()
  },

  goToStudent(studentIdentifier, historyBehavior = null) {
    const student = window.jsonData.studentMap[studentIdentifier]

    if (student) {
      $selectmenu?.selectmenu('value', student[anonymizableId])
      if (!this.currentStudent || this.currentStudent[anonymizableId] !== student[anonymizableId]) {
        EG.handleStudentChanged(historyBehavior)
      }
    }
  },

  currentIndex() {
    return $.inArray(this.currentStudent, window.jsonData.studentsWithSubmissions)
  },

  handleStudentChanged(historyBehavior = null) {
    clearDiscussionsNavigation()

    // Save any draft comments before loading the new student
    if ($add_a_comment_textarea.hasClass('ui-state-disabled')) {
      if (isRceLiteEnabled()) {
        $add_a_comment_textarea.data('textarea', '')
      } else {
        $add_a_comment_textarea.val('')
      }
    } else {
      EG.addSubmissionComment(true)
    }

    if (!$selectmenu) {
      throw new Error('SpeedGrader: selectmenu not found')
    }

    const selectMenuValue = $selectmenu.val()
    // calling _.values on a large collection could be slow, that's why we're fetching from studentMap first
    this.currentStudent =
      window.jsonData.studentMap[selectMenuValue] ||
      values(window.jsonData.studentsWithSubmissions)[0]

    useStore.setState({
      currentStudentId: this.currentStudent[anonymizableId],
      currentStudentAvatarPath: this.currentStudent.avatar_path,
      currentStudentName: this.currentStudent.name,
    })
    EG.resetReassignButton()

    if (historyBehavior) {
      EG.updateHistoryForCurrentStudent(historyBehavior)
    }

    // On the switch to a new student, clear the state of the last
    // question touched on the previous student.
    INST.lastQuestionTouched = null

    if (
      (ENV.grading_role === 'provisional_grader' &&
        this.currentStudent.submission_state === 'not_graded') ||
      ENV.grading_role === 'moderator'
    ) {
      $('.speedgrader_alert').hide()
      $submission_not_newest_notice.hide()
      $submission_late_notice.hide()
      $full_width_container.removeClass('with_enrollment_notice')
      $enrollment_inactive_notice.hide()
      $enrollment_concluded_notice.hide()
      selectors.get('#closed_gp_notice').hide()

      EG.setGradeReadOnly(true) // disabling now will keep it from getting undisabled unintentionally by disableWhileLoading
      if (
        ENV.grading_role === 'moderator' &&
        this.currentStudent.submission_state === 'not_graded'
      ) {
        this.currentStudent.submission.grade = null // otherwise it may be tricked into showing the wrong submission_state
      }

      // check whether we still can give a provisional grade
      $full_width_container.disableWhileLoading(this.fetchProvisionalGrades())
    } else {
      this.showStudent()
    }

    originalRubric = EG.getOriginalRubricInfo()
    this.setCurrentStudentAvatar()
  },

  resetReassignButton() {
    // Restore the tooltip text for the reassignment button
    // and enable the reassignment button if this user has
    // posted a comment since submission
    if ($reassign_assignment[0]) {
      const redoRequest = this.currentStudent?.submission?.redo_request
      let disableReassign = true
      let submittedAt = this.currentStudent?.submission?.submitted_at
      let maxAttempts = false
      let tooltipText = ''
      if (submittedAt) {
        const {allowed_attempts} = window.jsonData
        maxAttempts =
          allowed_attempts != null && allowed_attempts > 0
            ? (this.currentStudent.submission.attempt || 1) >=
              (window.jsonData.allowed_attempts || 0)
            : false
        submittedAt = new Date(submittedAt)
        let submissionComments = this.currentStudent.submission.submission_comments
        if (submissionComments) {
          submissionComments = submissionComments.filter(
            comment => comment.author_id?.toString() === ENV.current_user_id,
          )
          const lastCommentByUser = submissionComments[submissionComments.length - 1]
          if (lastCommentByUser?.created_at) {
            const commentedAt = new Date(lastCommentByUser.created_at)
            disableReassign = redoRequest || commentedAt < submittedAt || maxAttempts
          }
        }
      }
      $reassign_assignment.prop('disabled', disableReassign)
      $reassign_assignment.text(redoRequest ? I18n.t('Reassigned') : I18n.t('Reassign Assignment'))
      if (disableReassign) {
        if (redoRequest) {
          tooltipText = I18n.t('Assignment is reassigned.')
        } else if (maxAttempts) {
          tooltipText = I18n.t('Student has met maximum allowed attempts.')
        } else {
          tooltipText = I18n.t('Student feedback required in comments above to reassign.')
        }
      }
      $reassign_assignment.parent().attr('title', tooltipText)
    }
  },

  setCurrentStudentAvatar() {
    if (utils.shouldHideStudentNames() || isAnonymous || !this.currentStudent.avatar_path) {
      $avatar_image.hide()
    } else {
      // If there's any kind of delay in loading the user's avatar, it's
      // better to show a blank image than the previous student's image.
      const $new_image = $avatar_image.clone().show()
      $avatar_image.after($new_image.attr('src', this.currentStudent.avatar_path)).remove()
      $avatar_image = $new_image
    }
  },

  setCurrentStudentRubricAssessments() {
    // currentStudent.rubric_assessments only includes assessments submitted
    // by the current user, so if the viewer is a moderator, get other
    // graders' assessments from their provisional grades.
    const provisionalAssessments: RubricAssessment[] = []

    // If the moderator has just saved a new assessment, this array will have
    // entries not present elsewhere, so don't clobber them.
    const currentAssessmentsById: Record<string, boolean> = {}
    if (this.currentStudent.rubric_assessments) {
      this.currentStudent.rubric_assessments.forEach(assessment => {
        currentAssessmentsById[assessment.id] = true
      })
    }

    currentStudentProvisionalGrades().forEach(grade => {
      // TODO: decide what to do if a provisional grade contains multiple
      // assessments (currently we're not sure if this can actually happen
      // for a moderated assignment).
      if (grade.rubric_assessments && grade.rubric_assessments.length > 0) {
        // Add the assessor display name to the assessment while we have easy
        // access to the provisional grade data
        const assessment = grade.rubric_assessments[0]
        assessment.assessor_name = provisionalGraderDisplayNames[grade.provisional_grade_id]
        if (!currentAssessmentsById[assessment.id]) {
          provisionalAssessments.push(assessment)
        }
      }
    })

    if (provisionalAssessments.length > 0) {
      if (!this.currentStudent.rubric_assessments) {
        this.currentStudent.rubric_assessments = []
      }

      this.currentStudent.rubric_assessments =
        this.currentStudent.rubric_assessments.concat(provisionalAssessments)
    }

    if (anonymousGraders) {
      this.currentStudent.rubric_assessments.sort((a: RubricAssessment, b: RubricAssessment) =>
        natcompare.strings(a.anonymous_assessor_id, b.anonymous_assessor_id),
      )
    }
  },

  showStudent() {
    $rightside_inner.scrollTo(0)
    if (
      this.currentStudent.submission_state === 'not_gradeable' &&
      ENV.grading_role === 'provisional_grader'
    ) {
      $rightside_inner.hide()
      $not_gradeable_message.show()
    } else {
      $not_gradeable_message.hide()
      $rightside_inner.show()
    }

    // @ts-expect-error
    this.renderSticker()
    if (ENV.grading_role === 'moderator') {
      this.renderProvisionalGradeSelector({showingNewStudent: true})
      this.setCurrentStudentRubricAssessments()

      this.showSubmission()
      this.setReadOnly(false)

      const selectedGrade = currentStudentProvisionalGrades().find(grade => grade.selected)
      if (selectedGrade) {
        this.setActiveProvisionalGradeFields({
          label: provisionalGraderDisplayNames[selectedGrade.provisional_grade_id],
          grade: selectedGrade,
        })
      } else {
        this.setActiveProvisionalGradeFields()
      }
    } else {
      // showSubmissionOverride is optionally set if the user is
      // using the quizzes.next lti tool. Rather than reload the tool based
      // on a new URL, it just dispatches a message to tell the tool to
      // change itself
      const changeSubmission = showSubmissionOverride || this.showSubmission.bind(this)
      changeSubmission(this.currentStudent.submission)
    }
  },

  showSubmission() {
    this.showGrade()
    this.showDiscussion()
    this.showRubric({validateEnteredData: false})
    this.updateStatsInHeader()
    this.showSubmissionDetails()
    this.refreshFullRubric()
  },

  setGradeReadOnly(readonly) {
    if (readonly) {
      $grade
        .addClass('ui-state-disabled')
        .attr('readonly', 'readonly')
        .attr('aria-disabled', 'true')
        .prop('disabled', true)
    } else {
      $grade
        .removeClass('ui-state-disabled')
        .removeAttr('aria-disabled')
        .removeAttr('readonly')
        .removeProp('disabled')
    }
  },

  setUpAssessmentAuditTray() {
    const bindRef = (ref: AssessmentAuditTray) => {
      EG.assessmentAuditTray = ref
    }

    const tray = <AssessmentAuditTray ref={bindRef} />
    ReactDOM.render(tray, document.getElementById(ASSESSMENT_AUDIT_TRAY_MOUNT_POINT))

    const onClick = () => {
      const {submission} = this.currentStudent

      EG.assessmentAuditTray?.show({
        assignment: {
          gradesPublishedAt: window.jsonData.grades_published_at,
          id: ENV.assignment_id,
          pointsPossible: window.jsonData.points_possible,
        },
        courseId: ENV.course_id,
        submission: {
          id: submission.id,
          score: submission.score,
        },
      })
    }

    const button = <AssessmentAuditButton onClick={onClick} />
    ReactDOM.render(button, document.getElementById(ASSESSMENT_AUDIT_BUTTON_MOUNT_POINT))
  },

  setUpRubricAssessmentContainerWrapper() {
    ReactDOM.render(
      <RubricAssessmentContainerWrapper
        rubric={ENV.rubric as RubricUnderscoreType}
        rubricOutcomeData={ENV.rubric_outcome_data as RubricOutcomeUnderscore[]}
        onDismiss={() => EG.toggleFullRubric('close')}
        onSave={data => {
          useStore.setState({rubricAssessmentTrayOpen: false})
          this.saveRubricAssessment(data)
        }}
      />,
      document.getElementById('enhanced-rubric-assessment-container'),
    )
  },

  saveRubricAssessment(
    data: {[key: string]: string | boolean | number},
    rubricElement?: JQuery<HTMLElement>,
  ) {
    if (ENV.grading_role === 'moderator' || ENV.grading_role === 'provisional_grader') {
      data.provisional = '1'
      if (ENV.grading_role === 'moderator' && EG.current_prov_grade_index === 'final') {
        data.final = '1'
      }
    }
    if (isAnonymous) {
      // FIXME: data['rubric_assessment[user_id]'] should not contain anonymous_id,
      // figure out how to fix the keys elsewhere
      data[`rubric_assessment[${anonymizableUserId}]`] = data['rubric_assessment[user_id]']
      delete data['rubric_assessment[user_id]']
      data.graded_anonymously = true
    } else {
      data.graded_anonymously = utils.shouldHideStudentNames()
    }
    const url = ENV.update_rubric_assessment_url!
    const method = 'POST'
    EG.toggleFullRubric('close')

    const promise = $.ajaxJSON(
      url,
      method,
      data,
      ///
      (response: {
        id: string
        rubric_association: unknown
        artifact: unknown
        related_group_submissions_and_assessments: {
          rubric_assessments: {
            rubric_assessment: {id: string}
          }[]
        }[]
      }) => {
        let found = false
        if (response && response.rubric_association) {
          if (!enhanced_rubrics_enabled) {
            rubricAssessment.updateRubricAssociation(rubricElement, response.rubric_association)
          } else {
            const rubricAssociation: RubricSavedComments = response?.rubric_association ?? {}
            useStore.setState({
              rubricSavedComments: rubricAssociation?.summary_data?.saved_comments,
            })
          }
          delete response.rubric_association
        }

        // If the student has a submission, update it with the data returned,
        // otherwise we need to create a submission for them.
        const assessedStudent = EG.setOrUpdateSubmission(response.artifact)

        for (let i = 0; i < assessedStudent.rubric_assessments.length; i++) {
          if (response.id === assessedStudent.rubric_assessments[i].id) {
            $.extend(true, assessedStudent.rubric_assessments[i], response)
            found = true
          }
        }
        if (!found) {
          assessedStudent.rubric_assessments.push(response)
        }

        // this next part will take care of group submissions, so that when one member of the group gets assessesed then everyone in the group will get that same assessment.
        $.each(
          response.related_group_submissions_and_assessments,
          (_i, submissionAndAssessment) => {
            // setOrUpdateSubmission returns the student. so we can set student.rubric_assesments
            // submissionAndAssessment comes back with :include_root => true, so we have to get rid of the root
            const student = EG.setOrUpdateSubmission(response.artifact)
            student.rubric_assessments = $.map(
              submissionAndAssessment.rubric_assessments,
              ra => ra.rubric_assessment,
            )
            EG.updateSelectMenuStatus(student)
          },
        )

        EG.showGrade()
        EG.showDiscussion()
        EG.showRubric()
        EG.updateStatsInHeader()
      },
    )

    $rubric_holder.disableWhileLoading(promise, {
      buttons: {
        '.save_rubric_button': 'Saving...',
      },
    })
  },

  setReadOnly(readonly) {
    if (readonly) {
      EG.setGradeReadOnly(true)
      $comments.find('.delete_comment_link').hide()
      $add_a_comment.hide()
    } else {
      // $grade will be disabled/enabled in showGrade()
      // $comments will be reconstructed
      $add_a_comment.show()
    }
  },

  plagiarismIndicator({
    plagiarismAsset,
    reportUrl,
    tooltip,
  }: {
    plagiarismAsset: SubmissionOriginalityData
    reportUrl?: null | string
    tooltip: string
  }) {
    const {status, similarity_score} = plagiarismAsset

    const $indicator = reportUrl != null ? $('<a />').attr('href', reportUrl) : $('<span />')
    $indicator
      .attr('title', String(tooltip))
      .addClass('similarity_score_container')
      .append($(similarityIcon(plagiarismAsset)))

    if (status === 'scored') {
      const $similarityScore = $('<span />')
        .addClass('turnitin_similarity_score')
        .html(htmlEscape(`${similarity_score}%`))
      $indicator.append($similarityScore)
    }

    return $indicator
  },

  populateTurnitin(
    submission: HistoricalSubmission,
    assetString: string,
    turnitinAsset_: SubmissionOriginalityData,
    $turnitinScoreContainer: JQuery,
    $turnitinInfoContainer_: JQuery,
    isMostRecent: boolean,
  ) {
    const showLegacyResubmit =
      isMostRecent && (window.jsonData.vericite_enabled || window.jsonData.turnitin_enabled)

    // build up new values based on this asset
    if (
      turnitinAsset_.status === 'scored' ||
      (turnitinAsset_.status == null && turnitinAsset_.similarity_score != null)
    ) {
      const urlContainer = SpeedgraderHelpers.urlContainer(
        submission,
        $assignment_submission_turnitin_report_url,
        $assignment_submission_originality_report_url,
      )
      const tooltip = I18n.t('Similarity Score - See detailed report')
      let reportUrl = replaceTags(urlContainer.attr('href') || '', {
        [anonymizableUserId]: submission[anonymizableUserId],
        asset_string: assetString,
      })
      reportUrl += (reportUrl.includes('?') ? '&' : '?') + 'attempt=' + submission.attempt

      if (ENV.new_gradebook_plagiarism_icons_enabled) {
        const $indicator = this.plagiarismIndicator({
          plagiarismAsset: turnitinAsset_,
          reportUrl,
          tooltip,
        })
        $turnitinScoreContainer.empty().append($indicator)
      } else {
        $turnitinScoreContainer.html(
          turnitinScoreTemplate({
            state: `${turnitinAsset_.state || 'no'}_score`,
            reportUrl,
            tooltip,
            score: `${turnitinAsset_.similarity_score}%`,
          }),
        )
      }
    } else if (turnitinAsset_.status) {
      // status === 'error' or status === 'pending'
      const pendingTooltip = I18n.t(
          'turnitin.tooltip.pending',
          'Similarity Score - Submission pending',
        ),
        errorTooltip = I18n.t(
          'turnitin.tooltip.error',
          'Similarity Score - See submission error details',
        )
      const tooltip = turnitinAsset_.status === 'error' ? errorTooltip : pendingTooltip

      const $turnitinSimilarityScore = ENV.new_gradebook_plagiarism_icons_enabled
        ? this.plagiarismIndicator({
            plagiarismAsset: turnitinAsset_,
            tooltip,
          })
        : $(
            turnitinScoreTemplate({
              icon: `/images/turnitin_submission_${turnitinAsset_.status}.png`,
              reportUrl: '#',
              state: `submission_${turnitinAsset_.status}`,
              tooltip,
            }),
          )

      $turnitinScoreContainer.append($turnitinSimilarityScore)
      $turnitinSimilarityScore.click(event => {
        event.preventDefault()
        $turnitinInfoContainer_.find(`.turnitin_${assetString}`).slideToggle()
      })

      const defaultInfoMessage = I18n.t(
        'turnitin.info_message',
        'This file is still being processed by the plagiarism detection tool associated with the assignment. Please check back later to see the score.',
      )
      const defaultErrorMessage = SpeedgraderHelpers.plagiarismErrorMessage(turnitinAsset_)
      const $turnitinInfo = $(
        turnitinInfoTemplate({
          assetString,
          message:
            turnitinAsset_.status === 'error'
              ? turnitinAsset_.public_error_message || defaultErrorMessage
              : defaultInfoMessage,
          showResubmit: showLegacyResubmit,
        }),
      )
      $turnitinInfoContainer_.append($turnitinInfo)

      if (showLegacyResubmit) {
        const resubmitUrl = SpeedgraderHelpers.plagiarismResubmitUrl(
          submission as HistoricalSubmission,
          anonymizableUserId,
        )
        $('.turnitin_resubmit_button').on('click', e => {
          SpeedgraderHelpers.plagiarismResubmitHandler(e, resubmitUrl)
        })
      }
    }
  },
  populateVeriCite(
    submission,
    assetString,
    vericiteAsset_,
    $vericiteScoreContainer_,
    $vericiteInfoContainer_,
    isMostRecent,
  ) {
    // build up new values based on this asset
    if (
      vericiteAsset_.status === 'scored' ||
      (vericiteAsset_.status == null && vericiteAsset_.similarity_score != null)
    ) {
      let reportUrl
      let tooltip
      if (!isAnonymous) {
        reportUrl = replaceTags($assignment_submission_vericite_report_url.attr('href') || '', {
          user_id: submission.user_id,
          asset_string: assetString,
        })
        tooltip = I18n.t('VeriCite Similarity Score - See detailed report')
      } else {
        tooltip = anonymousAssignmentDetailedReportTooltip
      }

      if (ENV.new_gradebook_plagiarism_icons_enabled) {
        const $indicator = this.plagiarismIndicator({
          plagiarismAsset: vericiteAsset_,
          reportUrl,
          tooltip,
        })
        $vericiteScoreContainer_.empty().append($indicator)
      } else {
        $vericiteScoreContainer_.html(
          vericiteScoreTemplate({
            state: `${vericiteAsset_.state || 'no'}_score`,
            reportUrl,
            tooltip,
            score: `${vericiteAsset_.similarity_score}%`,
          }),
        )
      }
    } else if (vericiteAsset_.status) {
      // status === 'error' or status === 'pending'
      const pendingTooltip = I18n.t(
          'vericite.tooltip.pending',
          'VeriCite Similarity Score - Submission pending',
        ),
        errorTooltip = I18n.t(
          'vericite.tooltip.error',
          'VeriCite Similarity Score - See submission error details',
        )
      const tooltip = vericiteAsset_.status === 'error' ? errorTooltip : pendingTooltip

      const $vericiteSimilarityScore = ENV.new_gradebook_plagiarism_icons_enabled
        ? this.plagiarismIndicator({
            plagiarismAsset: vericiteAsset_,
            tooltip,
          })
        : $(
            vericiteScoreTemplate({
              icon: `/images/turnitin_submission_${vericiteAsset_.status}.png`,
              reportUrl: '#',
              state: `submission_${vericiteAsset_.status}`,
              tooltip,
            }),
          )
      $vericiteScoreContainer_.append($vericiteSimilarityScore)
      $vericiteSimilarityScore.click(event => {
        event.preventDefault()
        $vericiteInfoContainer_.find(`.vericite_${assetString}`).slideToggle()
      })

      const defaultInfoMessage = I18n.t(
          'vericite.info_message',
          'This file is still being processed by VeriCite. Please check back later to see the score',
        ),
        defaultErrorMessage = I18n.t(
          'vericite.error_message',
          'There was an error submitting to VeriCite. Please try resubmitting the file before contacting support',
        )
      const $vericiteInfo = $(
        vericiteInfoTemplate({
          assetString,
          message:
            vericiteAsset_.status === 'error'
              ? vericiteAsset_.public_error_message || defaultErrorMessage
              : defaultInfoMessage,
          showResubmit: vericiteAsset_.status === 'error' && isMostRecent,
        }),
      )
      $vericiteInfoContainer_.append($vericiteInfo)

      if (vericiteAsset_.status === 'error' && isMostRecent) {
        const resubmitUrl = replaceTags(
          $assignment_submission_resubmit_to_vericite_url.attr('href') || '',
          {user_id: submission[anonymizableUserId]},
        )
        $vericiteInfo.find('.vericite_resubmit_button').click(function (event) {
          event.preventDefault()
          $(this).prop('disabled', true).text(I18n.t('vericite.resubmitting', 'Resubmitting...'))

          $.ajaxJSON(resubmitUrl, 'POST', {}, () => {
            SpeedgraderHelpers.reloadPage()
          })
        })
      }
    }
  },

  updateWordCount(wordCount?: number | null) {
    let wordCountHTML = ''
    if (
      wordCount &&
      !['basic_lti_launch', 'external_tool'].includes(
        this.currentStudent.submission?.submission_type as string,
      )
    ) {
      // xsslint safeString.method toLocaleString
      // xsslint safeString.method t
      wordCountHTML = `<label>${I18n.t('Word Count')}:</label> ${I18n.t('word', {
        count: wordCount,
      })}`
    }
    $word_count.html(wordCountHTML)
  },

  handleSubmissionSelectionChange() {
    clearInterval(sessionTimer)

    function currentIndex(
      context: SpeedGrader,
      submissionToViewVal: string | number | string[] | undefined,
    ) {
      if (submissionToViewVal) {
        return Number(submissionToViewVal)
      } else if (
        context.currentStudent &&
        context.currentStudent.submission &&
        context.currentStudent.submission.currentSelectedIndex
      ) {
        return context.currentStudent.submission.currentSelectedIndex
      }
      return 0
    }

    const $submission_to_view = $('#submission_to_view')
    const submissionToViewVal = $submission_to_view.val()
    const currentSelectedIndex = currentIndex(this, submissionToViewVal)
    const submissionHolder = this.currentStudent?.submission
    const submissionHistory = submissionHolder?.submission_history
    const isMostRecent = submissionHistory && submissionHistory.length - 1 === currentSelectedIndex
    const inlineableAttachments: Attachment[] = []
    const browserableAttachments: Attachment[] = []

    let submission: HistoricalSubmission = {graded_at: null}
    if (submissionHistory && submissionHistory[currentSelectedIndex]) {
      submission =
        submissionHistory[currentSelectedIndex].submission ||
        submissionHistory[currentSelectedIndex]
    }

    const turnitinEnabled =
      submission.turnitin_data && typeof submission.turnitin_data.provider === 'undefined'
    const vericiteEnabled =
      submission.turnitin_data && submission.turnitin_data.provider === 'vericite'

    SpeedgraderHelpers.plagiarismResubmitButton(
      // TODO: figure out why we're using Object.values here
      // @ts-expect-error
      submission.has_originality_score &&
        Object.values(submission.turnitin_data as any).every(
          (tiid: any) => tiid.status !== 'error',
        ),
      $('#plagiarism_platform_info_container'),
    )

    if (!submission.has_originality_score) {
      const resubmitUrl = SpeedgraderHelpers.plagiarismResubmitUrl(submission, anonymizableUserId)
      $('#plagiarism_resubmit_button').off('click')
      $('#plagiarism_resubmit_button').on('click', e => {
        SpeedgraderHelpers.plagiarismResubmitHandler(e, resubmitUrl)
      })
    }

    if (vericiteEnabled) {
      $vericiteScoreContainer = $grade_container.find('.turnitin_score_container').empty()
      $vericiteInfoContainer = $grade_container.find('.turnitin_info_container').empty()
      const assetString = `submission_${submission.id}`
      vericiteAsset =
        vericiteEnabled && submission.turnitin_data && submission.turnitin_data[assetString]
      // There might be a previous submission that was text_entry, but the
      // current submission is an upload. The vericite asset for the text
      // entry would still exist
      if (vericiteAsset && submission.submission_type === 'online_text_entry') {
        EG.populateVeriCite(
          submission,
          assetString,
          vericiteAsset,
          $vericiteScoreContainer,
          $vericiteInfoContainer,
          // @ts-expect-error
          isMostRecent,
        )
      }
    } else {
      // default to TII
      const $turnitinScoreContainer = $grade_container.find('.turnitin_score_container').empty()
      $turnitinInfoContainer = $grade_container.find('.turnitin_info_container').empty()
      const assetString = `submission_${submission.id}`
      turnitinAsset = null

      if (turnitinEnabled && submission.turnitin_data) {
        turnitinAsset =
          submission.turnitin_data[originalityReportSubmissionKey(submission)] ||
          submission.turnitin_data[assetString]
      }

      // There might be a previous submission that was text_entry, but the
      // current submission is an upload. The turnitin asset for the text
      // entry would still exist
      if (turnitinAsset && submission.submission_type === 'online_text_entry') {
        EG.populateTurnitin(
          submission,
          assetString,
          turnitinAsset,
          $turnitinScoreContainer,
          $turnitinInfoContainer,
          // @ts-expect-error
          isMostRecent,
        )
      }
    }

    let studentViewedAtHTML = ''

    // handle the files
    $submission_files_list.empty()
    $turnitinInfoContainer = $('#submission_files_container .turnitin_info_container').empty()
    $vericiteInfoContainer = $('#submission_files_container .turnitin_info_container').empty()
    $.each(submission.versioned_attachments || [], (_i, a) => {
      const attachment: Attachment = a.attachment
      if (
        (attachment.crocodoc_url || attachment.canvadoc_url) &&
        EG.currentStudent.provisional_crocodoc_urls
      ) {
        const urlInfo = find(
          EG.currentStudent.provisional_crocodoc_urls,
          (url: ProvisionalCrocodocUrl) => url.attachment_id === attachment.id,
        )
        // @ts-expect-error
        attachment.provisional_crocodoc_url = urlInfo.crocodoc_url
        // @ts-expect-error
        attachment.provisional_canvadoc_url = urlInfo.canvadoc_url
      } else {
        attachment.provisional_crocodoc_url = null
        attachment.provisional_canvadoc_url = null
      }
      if (
        attachment.crocodoc_url ||
        attachment.canvadoc_url ||
        isPreviewable(attachment.content_type)
      ) {
        inlineableAttachments.push(attachment)
      }

      if (!window.jsonData.anonymize_students || isAdmin) {
        studentViewedAtHTML = studentViewedAtTemplate({
          viewed_at: datetimeString(attachment.viewed_at),
        })
      }

      if (browserableCssClasses.test(attachment.mime_class)) {
        browserableAttachments.push(attachment)
      }
      const anonymizableSubmissionIdKey = isAnonymous ? 'anonymousId' : 'submissionId'
      const $submission_file = $submission_file_hidden
        .clone(true)
        .fillTemplateData({
          data: {
            [anonymizableSubmissionIdKey]: submission[anonymizableUserId],
            attachmentId: attachment.id,
            display_name: attachment.display_name,
            attachmentWorkflow: attachment.upload_status,
          },
          hrefValues: [anonymizableSubmissionIdKey, 'attachmentId'],
        })
        .appendTo($submission_files_list)
        .find('a.display_name')
        .data('attachment', attachment)
        .click(function (this: HTMLAnchorElement, event: JQuery.ClickEvent) {
          event.preventDefault()
          EG.loadSubmissionPreview($(this).data('attachment'), null)
          EG.updateWordCount(attachment.word_count)
        })
        .end()
        .find('a.submission-file-download')
        .bind('dragstart', function (this: HTMLAnchorElement, event: JQuery.DragStartEvent) {
          // check that event dataTransfer exists
          event.originalEvent?.dataTransfer &&
            // handle dragging out of the browser window only if it is supported.
            event.originalEvent?.dataTransfer.setData(
              'DownloadURL',
              `${attachment.content_type}:${attachment.filename}:${this.href}`,
            )
        })
        .end()
      renderDeleteAttachmentLink($submission_file, attachment)
      $submission_file.show()
      const $turnitinScoreContainer = $submission_file.find('.turnitin_score_container')
      let assetString = `attachment_${attachment.id}`
      turnitinAsset =
        turnitinEnabled && submission.turnitin_data && submission.turnitin_data[assetString]
      if (turnitinAsset) {
        EG.populateTurnitin(
          submission,
          assetString,
          turnitinAsset,
          $turnitinScoreContainer,
          $turnitinInfoContainer,
          // @ts-expect-error
          isMostRecent,
        )
      }
      $vericiteScoreContainer = $submission_file.find('.turnitin_score_container')
      assetString = `attachment_${attachment.id}`
      vericiteAsset =
        vericiteEnabled && submission.turnitin_data && submission.turnitin_data[assetString]
      if (vericiteAsset) {
        EG.populateVeriCite(
          submission,
          assetString,
          vericiteAsset,
          $vericiteScoreContainer,
          $vericiteInfoContainer,
          // @ts-expect-error
          isMostRecent,
        )
      }

      renderProgressIcon(attachment)
    })
    $submission_attachment_viewed_at.html(studentViewedAtHTML)

    $submission_files_container.showIf(
      submission.submission_type === 'online_text_entry' ||
        Boolean(submission.versioned_attachments && submission.versioned_attachments.length > 0),
    )

    let preview_attachment: null | Attachment = null
    if (submission.submission_type !== 'discussion_topic') {
      preview_attachment = inlineableAttachments[0] || browserableAttachments[0]
    }

    // load up a preview of one of the attachments if we can.
    this.loadSubmissionPreview(preview_attachment, submission)
    renderSubmissionCommentsDownloadLink(submission)
    EG.updateWordCount(preview_attachment ? preview_attachment.word_count : submission.word_count)

    isMostRecentAttempt = !$submission_to_view.filter(':visible').find(':selected').nextAll().length
    // if there is any submissions after this one, show a notice that they are not looking at the newest
    $submission_not_newest_notice.showIf(!isMostRecentAttempt)

    $submission_late_notice.showIf(submission.late)
    $full_width_container.removeClass('with_enrollment_notice')
    $enrollment_inactive_notice.showIf(
      some(
        window.jsonData.studentMap[this.currentStudent[anonymizableId]].enrollments,
        (enrollment: {workflow_state: string}) => {
          if (enrollment.workflow_state === 'inactive') {
            $full_width_container.addClass('with_enrollment_notice')
            return true
          }
          return false
        },
      ),
    )

    const isConcluded = isStudentConcluded(
      window.jsonData.studentMap,
      this.currentStudent[anonymizableId],
      ENV.selected_section_id,
    )
    $enrollment_concluded_notice.showIf(isConcluded)

    // because we make .submission absent in some tests
    const gradingPeriodId = (submissionHolder || {}).grading_period_id
    const gradingPeriod =
      // needs confirmation, but the API may only return a string type now
      typeof gradingPeriodId === 'string' || typeof gradingPeriodId === 'number'
        ? window.jsonData.gradingPeriods[gradingPeriodId]
        : undefined
    const isClosedForSubmission = !!gradingPeriod && gradingPeriod.is_closed
    selectors.get('#closed_gp_notice').showIf(isClosedForSubmission)
    SpeedgraderHelpers.setRightBarDisabled(isConcluded)
    EG.setGradeReadOnly(
      (typeof submissionHolder !== 'undefined' &&
        submissionHolder.submission_type === 'online_quiz') ||
        isConcluded ||
        (isClosedForSubmission && !isAdmin),
    )

    if (isConcluded || isClosedForSubmission) {
      $full_width_container.addClass('with_enrollment_notice')
    }

    const mountPoint = availableMountPointForStatusMenu()
    if (mountPoint) {
      const isInModeration = isModerated && !window.jsonData.grades_published_at
      const shouldRender = isMostRecent && !isClosedForSubmission && !isConcluded && !isInModeration
      const component = shouldRender ? statusMenuComponent(this.currentStudent.submission) : null
      if (!window.jsonData.has_sub_assignments) {
        renderStatusMenu(component, mountPoint)
      }
    }
    // @ts-expect-error
    this.renderSticker()

    EG.showDiscussion()
  },

  refreshSubmissionsToView() {
    let innerHTML
    let s: StudentWithSubmission['submission'] = this.currentStudent.submission
    let submissionHistory: SubmissionHistoryEntry[]
    let noSubmittedAt: string
    let selectedIndex: number

    if (s && s.submission_history && s.submission_history.length > 0) {
      submissionHistory = s.submission_history
      noSubmittedAt = I18n.t('no_submission_time', 'no submission time')
      selectedIndex = parseInt(
        String($('#submission_to_view').val() || submissionHistory.length - 1),
        10,
      )
      const templateSubmissions = map(submissionHistory, (o: unknown, i: number) => {
        // The submission objects nested in the submission_history array
        // can have two different shapes, because the `this.currentStudent.submission`
        // can come from two different API endpoints.
        //
        // Shape one:
        //
        // ```
        // [{
        //   submission: {
        //     grade: 100,
        //     ...other submission keys
        //   }
        // }]
        // ```
        //
        // Shape two:
        //
        // ```
        // [{
        //   grade: 100,
        //   ...other submission keys
        // }]
        // ```
        //
        // This little dance here is to make sure we can accommodate both.
        if (Object.prototype.hasOwnProperty.call(o, 'submission')) {
          s = (o as StudentWithSubmission).submission
        } else {
          s = o as StudentWithSubmission['submission']
        }

        let grade

        if (s.grade && (s.grade_matches_current_submission || s.show_grade_in_dropdown)) {
          grade = GradeFormatHelper.formatGrade(s.grade)
        }
        return {
          value: i,
          late_policy_status: EG.currentStudent.submission.late_policy_status,
          custom_grade_status_name: (ENV.custom_grade_statuses as GradeStatusUnderscore[])
            ?.find(status => status.id === s.custom_grade_status_id)
            ?.name.toUpperCase(),
          custom_grade_status_id: s.custom_grade_status_id,
          late: s.late,
          missing: s.missing,
          excused: EG.currentStudent.submission.excused,
          selected: selectedIndex === i,
          proxy_submitter: s.proxy_submitter,
          proxy_submitter_label_text: s.proxy_submitter ? ` by ${s.proxy_submitter}` : null,
          submittedAt: datetimeString(s.submitted_at) || noSubmittedAt,
          grade,
        }
      })
      innerHTML = submissionsDropdownTemplate({
        showSubmissionStatus: !window.jsonData.anonymize_students || isAdmin,
        singleSubmission: submissionHistory.length === 1,
        submissions: templateSubmissions,
        linkToQuizHistory: window.jsonData.too_many_quiz_submissions,
        quizHistoryHref: replaceTags(ENV.quiz_history_url, {
          user_id: this.currentStudent[anonymizableId],
        }),
      })
    }
    $multiple_submissions.html(innerHTML || '')
    StatusPill.renderPills(ENV.custom_grade_statuses)
  },

  showSubmissionDetails() {
    // if there is a submission
    const currentSubmission = this.currentStudent.submission
    if (currentSubmission && currentSubmission.workflow_state !== 'unsubmitted') {
      this.refreshSubmissionsToView()
      // @ts-expect-error
      let index = currentSubmission.submission_history.length - 1

      if (EG.hasOwnProperty('initialVersion')) {
        if (Number(EG.initialVersion) >= 0 && Number(EG.initialVersion) <= index) {
          index = EG.initialVersion as number
          currentSubmission.currentSelectedIndex = index
        }
        delete EG.initialVersion
      }

      $(`#submission_to_view option:eq(${index})`).prop('selected', true)
      $submission_details.show()
      if (allowsReassignment(currentSubmission)) {
        $reassign_assignment.show()
      } else {
        $reassign_assignment.hide()
      }
    } else if (
      currentSubmission &&
      currentSubmission.submission_history &&
      currentSubmission.submission_history.length > 0 &&
      currentSubmission.workflow_state === 'unsubmitted'
    ) {
      const index = currentSubmission.submission_history.length - 1
      const missing =
        currentSubmission.submission_history[index].submission?.missing ||
        currentSubmission.submission_history[index]?.missing
      const late =
        currentSubmission.submission_history[index].submission?.late ||
        currentSubmission.submission_history[index]?.late
      const extended =
        currentSubmission.submission_history[index].submission?.late_policy_status === 'extended' ||
        currentSubmission.submission_history[index]?.late_policy_status === 'extended'
      const customStatus =
        !!currentSubmission.submission_history[index].submission?.custom_grade_status_id ||
        !!currentSubmission.submission_history[index]?.custom_grade_status_id
      if (missing || late || extended || customStatus) {
        this.refreshSubmissionsToView()
        $submission_details.show()
      } else {
        $submission_details.hide()
      }
      $reassign_assignment.hide()
    } else {
      // there's no submission
      $submission_details.hide()
      $reassign_assignment.hide()
    }
    this.handleSubmissionSelectionChange()
  },

  updateStatsInHeader() {
    let outOf = ''
    let percent
    const gradedStudents = $.grep(
      window.jsonData.studentsWithSubmissions,
      (s: StudentWithSubmission) =>
        s.submission_state === 'graded' || s.submission_state === 'not_gradeable',
    )

    $x_of_x_students.text(
      I18n.t('%{x}/%{y}', {
        x: I18n.n(EG.currentIndex() + 1),
        y: I18n.n(this.totalStudentCount()),
      }),
    )
    $('#gradee').text(gradeeLabel)

    const scores = $.map(gradedStudents, s => s.submission.score)

    if (scores.length) {
      // if there are some submissions that have been graded.
      $average_score_wrapper.show()
      const avg = function (arr: number[]) {
        let sum = 0
        for (let i = 0, j = arr.length; i < j; i++) {
          sum += arr[i]
        }
        return sum / arr.length
      }
      const roundWithPrecision = function (number: number, precision: number) {
        precision = Math.abs(parseInt(String(precision), 10)) || 0
        const coefficient = 10 ** precision
        return Math.round(number * coefficient) / coefficient
      }

      if (window.jsonData.points_possible) {
        percent = I18n.n(Math.round(100 * (avg(scores) / window.jsonData.points_possible)), {
          percentage: true,
        })

        outOf = [' / ', I18n.n(window.jsonData.points_possible), ' (', percent, ')'].join('')
      }
      $average_score.text([I18n.n(roundWithPrecision(avg(scores), 2)) + outOf].join(''))
    } else {
      // there are no submissions that have been graded.
      $average_score_wrapper.hide()
    }

    $grded_so_far.text(
      I18n.t('portion_graded', '%{x}/%{y}', {
        x: I18n.n(gradedStudents.length),
        y: I18n.n(window.jsonData.studentsWithSubmissions.length),
      }),
    )
  },

  totalStudentCount() {
    if (sectionToShow) {
      return filter(window.jsonData.studentsWithSubmissions, (student: StudentWithSubmission) =>
        includes(student.section_ids, sectionToShow),
      ).length
    } else {
      return window.jsonData.studentsWithSubmissions.length
    }
  },

  loadSubmissionPreview(attachment: Attachment | null, submission: HistoricalSubmission | null) {
    clearInterval(sessionTimer)
    $submissions_container.children().hide()
    $('.speedgrader_alert').hide()

    if (this.currentStudent?.submission?.['partially_submitted?']) {
      this.renderSubmissionPreview()
      return
    }

    if (
      !this.currentStudent.submission ||
      !this.currentStudent.submission.submission_type ||
      this.currentStudent.submission.workflow_state === 'unsubmitted'
    ) {
      $this_student_does_not_have_a_submission.show()
      if (!ENV.SINGLE_NQ_SESSION_ENABLED || !externalToolLaunchOptions.singleLtiLaunch) {
        this.emptyIframeHolder()
      }
    } else if (
      this.currentStudent.submission &&
      this.currentStudent.submission.submitted_at &&
      window.jsonData.context.quiz &&
      window.jsonData.context.quiz.anonymous_submissions
    ) {
      $this_student_has_a_submission.show()
    } else if (attachment) {
      this.renderAttachment(attachment)
    } else if (submission && submission.submission_type === 'basic_lti_launch') {
      if (
        !ENV.SINGLE_NQ_SESSION_ENABLED ||
        !externalToolLoaded ||
        !externalToolLaunchOptions.singleLtiLaunch
      ) {
        this.renderLtiLaunch($iframe_holder, ENV.lti_retrieve_url, submission)
        externalToolLoaded = true
      } else {
        QuizzesNextSpeedGrading.postChangeSubmissionVersionMessage($iframe_holder, submission)
        $iframe_holder.show()
      }
    } else {
      this.renderSubmissionPreview()
    }
  },

  emptyIframeHolder(elem?: JQuery) {
    elem = elem || $iframe_holder
    elem.empty()
  },

  // load in the iframe preview.  if we are viewing a past version of the file pass the version to preview in the url
  renderSubmissionPreview(domElement = 'iframe') {
    // TODO: this is duplicate code from line 1972 and should be removed
    if (!this.currentStudent.submission) {
      $this_student_does_not_have_a_submission.show()
      return
    }
    this.emptyIframeHolder()
    const {context_id: courseId} = window.jsonData
    const {assignment_id: assignmentId} = this.currentStudent.submission
    const anonymizableSubmissionId = this.currentStudent.submission[anonymizableUserId]
    const resourceSegment = isAnonymous ? 'anonymous_submissions' : 'submissions'
    const iframePreviewVersion = SpeedgraderHelpers.iframePreviewVersion(
      this.currentStudent.submission,
    )
    const hideStudentNames = utils.shouldHideStudentNames() ? '&hide_student_name=1' : ''
    const entryId = ENV.ENTRY_ID ? `&entry_id=${ENV.ENTRY_ID}` : ''
    const queryParams = `${iframePreviewVersion}${hideStudentNames}${entryId}`
    const src = `/courses/${courseId}/assignments/${assignmentId}/${resourceSegment}/${anonymizableSubmissionId}?preview=true${queryParams}`
    const iframe = SpeedgraderHelpers.buildIframe(
      htmlEscape(src),
      {frameborder: 0, allowfullscreen: true},
      domElement,
    )
    $iframe_holder.html(iframe).show()

    renderDiscussionsNavigation()
  },

  renderLtiLaunch($div: JQuery, urlBase: string, submission: HistoricalSubmission) {
    let externalToolUrl = submission.external_tool_url || submission.url

    if (ENV.NQ_GRADE_BY_QUESTION_ENABLED && window.jsonData.quiz_lti && externalToolUrl) {
      const quizToolUrl = new URL(externalToolUrl)
      quizToolUrl.searchParams.set('grade_by_question_enabled', String(ENV.GRADE_BY_QUESTION))
      externalToolUrl = quizToolUrl.href
    }

    urlBase += SpeedgraderHelpers.resourceLinkLookupUuidParam(submission)

    this.emptyIframeHolder()
    const launchUrl = `${urlBase}&url=${encodeURIComponent(externalToolUrl || '')}`
    const iframe = SpeedgraderHelpers.buildIframe(htmlEscape(launchUrl), {
      className: 'tool_launch',
      allow: iframeAllowances(),
      allowfullscreen: true,
    })
    $div.html(iframe).show()
  },

  generateWarningTimings(numHours: number): number[] {
    const sessionLimit = numHours * 60 * 60 * 1000
    return [
      sessionLimit - 10 * 60 * 1000,
      sessionLimit - 5 * 60 * 1000,
      sessionLimit - 2 * 60 * 1000,
      sessionLimit - 1 * 60 * 1000,
    ]
  },

  displayExpirationWarnings(aggressiveWarnings, numHours, message) {
    const start = new Date()
    const sessionLimit = numHours * 60 * 60 * 1000
    sessionTimer = window.setInterval(() => {
      const elapsed = new Date().getTime() - start.getTime()
      if (elapsed > sessionLimit) {
        SpeedgraderHelpers.reloadPage()
      } else if (elapsed > aggressiveWarnings[0]) {
        $.flashWarning(message)
        aggressiveWarnings.shift()
      }
    }, 1000)
  },

  renderAttachment(attachment: Attachment) {
    // show the crocodoc doc if there is one
    // then show the google attachment if there is one
    // then show the first browser viewable attachment if there is one
    this.emptyIframeHolder()
    let previewOptions: DocumentPreviewOptions = {
      height: '100%',
      id: 'speedgrader_iframe',
      mimeType: attachment.content_type,
      attachment_id: attachment.id,
      // @ts-expect-error
      submission_id: this.currentStudent.submission.id,
      attachment_view_inline_ping_url: attachment.view_inline_ping_url,
      attachment_preview_processing:
        attachment.workflow_state === 'pending_upload' ||
        attachment.workflow_state === 'processing',
    }

    if (
      !attachment.hijack_crocodoc_session &&
      attachment.submitted_to_crocodoc &&
      !attachment.crocodoc_url
    ) {
      $('#crocodoc_pending').show()
    }
    const canvadocMessage = I18n.t(
      'canvadoc_expiring',
      'Your Canvas DocViewer session is expiring soon.  Please ' +
        'reload the window to avoid losing any work.',
    )

    if (attachment.crocodoc_url) {
      if (!attachment.hijack_crocodoc_session) {
        const crocodocMessage = I18n.t(
          'crocodoc_expiring',
          'Your Crocodoc session is expiring soon.  Please reload ' +
            'the window to avoid losing any work.',
        )
        const aggressiveWarnings = this.generateWarningTimings(1)
        this.displayExpirationWarnings(aggressiveWarnings, 1, crocodocMessage)
      } else {
        const aggressiveWarnings = this.generateWarningTimings(10)
        this.displayExpirationWarnings(aggressiveWarnings, 10, canvadocMessage)
      }

      $iframe_holder.show()
      loadDocPreview(
        $iframe_holder[0],
        $.extend(previewOptions, {
          crocodoc_session_url: attachment.provisional_crocodoc_url || attachment.crocodoc_url,
        }),
      )
    } else if (attachment.canvadoc_url) {
      const aggressiveWarnings = this.generateWarningTimings(10)
      this.displayExpirationWarnings(aggressiveWarnings, 10, canvadocMessage)

      $iframe_holder.show()
      loadDocPreview(
        $iframe_holder[0],
        $.extend(previewOptions, {
          canvadoc_session_url: attachment.provisional_canvadoc_url || attachment.canvadoc_url,
          iframe_min_height: 0,
        }),
      )
    } else if (!INST?.disableGooglePreviews && isPreviewable(attachment.content_type)) {
      $no_annotation_warning.show()

      const currentStudentIDAsOfAjaxCall = this.currentStudent[anonymizableId]
      previewOptions = $.extend(previewOptions, {
        ajax_valid: () => currentStudentIDAsOfAjaxCall === this.currentStudent[anonymizableId],
      })
      $iframe_holder.show()
      loadDocPreview($iframe_holder[0], previewOptions)
    } else if (browserableCssClasses.test(attachment.mime_class)) {
      // xsslint safeString.identifier iframeHolderContents
      const iframeHolderContents = this.attachmentIframeContents(attachment)
      $iframe_holder.html(iframeHolderContents).show()
    }
  },

  attachmentIframeContents(attachment: Attachment, domElement = 'iframe'): string {
    let contents
    const href = $submission_file_hidden.find('.display_name').attr('href') as string
    const genericSrc = unescape(href)

    const anonymizableSubmissionIdToken = isAnonymous ? 'anonymousId' : 'submissionId'
    const src = genericSrc
      .replace(
        `{{${anonymizableSubmissionIdToken}}}`,
        this.currentStudent?.submission?.[anonymizableUserId] || '',
      )
      .replace('{{attachmentId}}', attachment.id)

    if (attachment.mime_class === 'image') {
      contents = `<img src="${htmlEscape(src)}" style="max-width:100%;max-height:100%;">`
    } else {
      const options: {
        frameborder: number
        allowfullscreen: boolean
        className?: string
      } = {frameborder: 0, allowfullscreen: true}
      if (attachment.mime_class === 'html') {
        options.className = 'attachment-html-iframe'
      }
      contents = SpeedgraderHelpers.buildIframe(htmlEscape(src), options, domElement)
    }

    return contents
  },

  showRubric({validateEnteredData = true} = {}) {
    const selectMenu = selectors.get('#rubric_assessments_select')
    // if this has some rubric_assessments
    if (window.jsonData.rubric_association) {
      ENV.RUBRIC_ASSESSMENT.assessment_user_id = this.currentStudent[anonymizableId]

      const isModerator = ENV.grading_role === 'moderator'
      const selectMenuOptions: {id: string; name: string | null}[] = []

      const assessmentsByMe = EG.currentStudent.rubric_assessments.filter(assessment =>
        assessmentBelongsToCurrentUser(assessment),
      )
      if (assessmentsByMe.length > 0) {
        assessmentsByMe.forEach(assessment => {
          const displayName = isModerator ? customProvisionalGraderLabel : assessment.assessor_name
          selectMenuOptions.push({id: assessment.id, name: displayName})
        })
      } else if (isModerator) {
        // Moderators can create a custom assessment if they don't have one
        selectMenuOptions.push({id: '', name: customProvisionalGraderLabel})
      }

      const {assessmentsByOthers, selfAssessment} = EG.currentStudent.rubric_assessments.reduce(
        (prev, assessment) => {
          if (assessment.assessment_type === 'self_assessment') {
            prev.selfAssessment = assessment
            return prev
          }

          if (!assessmentBelongsToCurrentUser(assessment)) {
            return {
              assessmentsByOthers: [...prev.assessmentsByOthers, assessment],
              selfAssessment: prev.selfAssessment,
            }
          }

          return prev
        },
        {
          assessmentsByOthers: [] as RubricAssessment[],
          selfAssessment: null as RubricAssessment | null,
        },
      )

      useStore.setState({
        selfAssessment,
      })

      assessmentsByOthers.forEach(assessment => {
        // Display anonymous graders as "Grader 1 Rubric" (but don't use the
        // "Rubric" suffix for named graders)
        let displayName = assessment.assessor_name
        if (anonymousGraders) {
          displayName += ' Rubric'
        }

        selectMenuOptions.push({id: assessment.id, name: displayName})
      })

      selectMenu.find('option').remove()
      selectMenuOptions.forEach(option => {
        selectMenu.append(
          `<option value="${htmlEscape(option.id)}">${htmlEscape(option?.name || '')}</option>`,
        )
      })

      let idToSelect = ''
      if (assessmentsByMe.length > 0) {
        idToSelect = assessmentsByMe[0].id
      } else {
        const gradingAssessment = EG.currentStudent.rubric_assessments.find(
          assessment => assessment.assessment_type === 'grading',
        )

        if (gradingAssessment) {
          idToSelect = gradingAssessment.id
        }
      }

      selectMenu.val(idToSelect)
      const showSelectMenu = isModerator || selectMenu.find('option').length > 1
      $('#rubric_assessments_list').showIf(showSelectMenu)

      const {hide_points} = (window?.jsonData?.rubric_association ?? {}) as {hide_points: boolean}
      useStore.setState({
        rubricHidePoints: hide_points,
      })
      handleSelectedRubricAssessmentChanged({validateEnteredData})
    }
  },

  renderCommentAttachment(
    comment: SubmissionComment,
    attachmentData: AttachmentData | Attachment,
    incomingOpts,
  ) {
    const defaultOpts = {
      commentAttachmentBlank: $comment_attachment_blank,
    }
    const opts = {...defaultOpts, ...incomingOpts}
    const attachment = 'attachment' in attachmentData ? attachmentData.attachment : attachmentData
    let attachmentElement = opts.commentAttachmentBlank.clone(true)

    attachment.comment_id = comment.id
    attachment.submitter_id = EG.currentStudent[anonymizableId]

    attachmentElement = attachmentElement.fillTemplateData({
      data: attachment,
      hrefValues: ['comment_id', 'id', 'submitter_id'],
    })
    attachmentElement.find('a').addClass(attachment.mime_class)

    return attachmentElement
  },

  addCommentDeletionHandler(commentElement, comment) {
    const that = this

    // this is really poorly decoupled but over in
    // speed_grader.html.erb these rubricAssessment. variables are
    // set.  what this is saying is: if I am able to grade this
    // assignment (I am administrator in the course) or if I wrote
    // this comment... and if the student isn't concluded
    const isConcluded = isStudentConcluded(
      window.jsonData.studentMap,
      EG.currentStudent[anonymizableId],
      ENV.selected_section_id,
    )
    const commentIsDeleteableByMe =
      (ENV.RUBRIC_ASSESSMENT.assessment_type === 'grading' ||
        ENV.RUBRIC_ASSESSMENT.assessor_id === comment[anonymizableAuthorId]) &&
      !isConcluded

    commentElement
      .find('.delete_comment_link')
      .click(function (this: HTMLElement, _event) {
        $(this)
          .parents('.comment')
          .confirmDelete({
            url: `/submission_comments/${comment.id}`,
            message: I18n.t('Are you sure you want to delete this comment?'),
            success(_data: unknown) {
              let updatedComments = []

              // Let's remove this comment from the client-side cache
              if (
                that.currentStudent &&
                that.currentStudent.submission &&
                that.currentStudent.submission.submission_comments
              ) {
                updatedComments = reject(
                  that.currentStudent.submission.submission_comments,
                  (item: SubmissionComment) => {
                    const submissionComment = item.submission_comment || item
                    return submissionComment.id === comment.id
                  },
                )

                that.currentStudent.submission.submission_comments = updatedComments
              }

              // and also remove it from the DOM
              $(this).slideUp(function () {
                $(this).remove()
              })
            },
          })
      })
      .showIf(commentIsDeleteableByMe)
  },

  addCommentSubmissionHandler(commentElement, comment) {
    const that = this

    const isConcluded = isStudentConcluded(
      window.jsonData.studentMap,
      EG.currentStudent[anonymizableId],
      ENV.selected_section_id,
    )
    commentElement
      .find('.submit_comment_button')
      .click(_event => {
        let updateUrl = ''
        let updateData = {}
        let updateAjaxOptions = {}
        const commentUpdateSucceeded = function (data: {submission_comment: SubmissionComment}) {
          let updatedComments = []
          const $replacementComment = that.renderComment(data.submission_comment)
          // @ts-expect-error
          $replacementComment.show()
          // @ts-expect-error
          commentElement.replaceWith($replacementComment)

          updatedComments = map(
            that.currentStudent.submission.submission_comments,
            (item: SubmissionComment) => {
              const submissionComment = item.submission_comment || item

              if (submissionComment.id === comment.id) {
                return data.submission_comment
              }

              return submissionComment
            },
          )

          that.currentStudent.submission.submission_comments = updatedComments
        }
        const commentUpdateFailed = function (_jqXH: JQuery.jqXHR<any>, _textStatus: string) {
          $.flashError(I18n.t('Failed to submit draft comment'))
        }
<<<<<<< HEAD
         
=======

>>>>>>> 4b8c5dea
        const confirmed = window.confirm(I18n.t('Are you sure you want to submit this comment?'))

        if (confirmed) {
          updateUrl = `/submission_comments/${comment.id}`
          updateData = {submission_comment: {draft: 'false'}}
          updateAjaxOptions = {url: updateUrl, data: updateData, dataType: 'json', type: 'PATCH'}

          $.ajax(updateAjaxOptions).done(commentUpdateSucceeded).fail(commentUpdateFailed)
        }
      })
      .showIf(comment.publishable && !isConcluded)
  },

  // @ts-expect-error
  addCommentEditDraftHandler(commentElement, comment) {
    // @ts-expect-error
    commentElement.find('.edit_comment_link').click(_event => {
      setCommentText(comment.comment, true)
    })
  },

  renderComment(commentData: SubmissionComment, incomingOpts?: CommentRenderingOptions) {
    const self = this
    let comment = commentData
    let spokenComment = ''
    let submitCommentButtonText = ''
    let deleteCommentLinkText = ''
    let hideStudentName = false
    const defaultOpts: CommentRenderingOptions = {
      commentBlank: $comment_blank,
      commentAttachmentBlank: $comment_attachment_blank,
    }
    const opts: CommentRenderingOptions = {...defaultOpts, ...incomingOpts}
    let commentElement = opts.commentBlank.clone(true)

    // Serialization seems to have changed... not sure if it's changed everywhere, though...
    if (comment.submission_comment) {
<<<<<<< HEAD
       
=======
>>>>>>> 4b8c5dea
      console.warn('SubmissionComment serialization has changed')
      comment = commentData.submission_comment
    }

    // don't render private comments when viewing a group assignment
    if (!comment.group_comment_id && window.jsonData.GROUP_GRADING_MODE) return undefined

    // For screenreaders
    spokenComment = comment.comment.replace(/\s+/, ' ')

    comment.posted_at = datetimeString(comment.created_at)

    hideStudentName =
      opts.hideStudentNames && window.jsonData.studentMap[comment[anonymizableAuthorId]]
    if (hideStudentName) {
      comment.author_name = anonymousName(window.jsonData.studentMap[comment[anonymizableAuthorId]])
    }
    // anonymous commentors
    if (comment.author_name == null) {
      const {provisional_grade_id} = (EG.currentStudent.submission.provisional_grades || []).find(
        (pg: ProvisionalGrade) => pg.anonymous_grader_id === comment.anonymous_id,
      ) as ProvisionalGrade
      if (
        provisionalGraderDisplayNames == null ||
        provisionalGraderDisplayNames[provisional_grade_id] == null
      ) {
        this.setupProvisionalGraderDisplayNames()
      }
      comment.author_name = provisionalGraderDisplayNames[provisional_grade_id]
    }
    commentElement = commentElement.fillTemplateData({data: comment})

    if (comment.draft) {
      commentElement.addClass('draft')
      submitCommentButtonText = I18n.t('Submit comment: %{commentText}', {
        commentText: spokenComment,
      })
      commentElement.find('.submit_comment_button').attr('aria-label', submitCommentButtonText)
      if (!isRceLiteEnabled()) {
        // With the addition of RCE Lite, we are introducing the ability to continue editing
        // draft comments
        commentElement.find('.edit_comment_link').remove()
      }
    } else {
      commentElement.find('.draft-marker').remove()
      commentElement.find('.submit_comment_button').remove()
      commentElement.find('.edit_comment_link').remove()
    }

    const formattedComment = containsHtmlTags(comment.comment)
      ? sanitizeHtml(comment.comment)
      : formatMessage(comment.comment)
    commentElement.find('span.comment').html(formattedComment)

    deleteCommentLinkText = I18n.t('Delete comment: %{commentText}', {commentText: spokenComment})
    commentElement.find('.delete_comment_link .screenreader-only').text(deleteCommentLinkText)

    if (comment.avatar_path && !hideStudentName) {
      commentElement.find('.avatar').attr('src', comment.avatar_path).show()
    }

    if (comment.media_comment_type && comment.media_comment_id) {
      commentElement.find('.play_comment_link').data(comment).show()
    }

    // TODO: Move attachment handling into a separate function
    $.each(
      comment.cached_attachments || comment.attachments || [],
      (_index, attachment: Attachment) => {
        const attachmentElement = self.renderCommentAttachment(comment, attachment, opts)

        commentElement.find('.comment_attachments').append($(attachmentElement).show())
      },
    )

    /* Submit a comment,  Delete a comment, and Edit a draft comment listeners */

    this.addCommentDeletionHandler(commentElement, comment)
    this.addCommentSubmissionHandler(commentElement, comment)
    // @ts-expect-error
    this.addCommentEditDraftHandler(commentElement, comment)

    return commentElement
  },

  currentDisplayedSubmission(inferIdx = false): HistoricalSubmission {
    const history = this.currentStudent.submission?.submission_history
    let requestedIdx = this.currentStudent.submission?.currentSelectedIndex

    if (inferIdx && requestedIdx == null && history?.length) {
      requestedIdx = history.length - 1
    }

    if (history == null || requestedIdx == null) {
      return this.currentStudent.submission
    }

    const displayedHistory = history[requestedIdx]
    return displayedHistory?.submission || this.currentStudent.submission
  },

  showDiscussion() {
    const that = this
    const commentRenderingOptions: CommentRenderingOptions = {
      hideStudentNames: utils.shouldHideStudentNames(),
      commentBlank: $comment_blank,
      commentAttachmentBlank: $comment_attachment_blank,
    }

    $comments.html('')

    const submission = EG.currentDisplayedSubmission()
    if (this.currentStudent.submission && this.currentStudent.submission.submission_comments) {
      $.each(this.currentStudent.submission.submission_comments, (_i, comment) => {
        if (ENV.group_comments_per_attempt) {
          // Due to the fact that the unsubmitted attempt 0 submission is no longer viewable
          // from the submission histories after the attempt 1 submission has been submitted,
          // treat comments from attempt 0 and attempt 1 as if they were both on attempt 1.
          if ((comment.attempt || 1) !== (submission.attempt || 1)) {
            return
          }
        }

        const commentElement = that.renderComment(comment, commentRenderingOptions)

        if (commentElement) {
          $comments.append($(commentElement).show())
          const $commentLink = $comments.find('.play_comment_link').last()
          $commentLink.data('author', comment.author_name)
          // @ts-expect-error
          $commentLink.data('created_at', comment.posted_at)
          $commentLink.mediaCommentThumbnail('normal')
        }
      })
    }
    $comments.scrollTop(9999999) // the scrollTop part forces it to scroll down to the bottom so it shows the most recent comment.
  },

  revertFromFormSubmit: ({
    draftComment = null,
    errorSubmitting = false,
  }: {
    draftComment?: null | boolean
    errorSubmitting?: boolean
  } = {}) => {
    // This is to continue existing behavior of creating finalized comments by default
    if (draftComment === undefined) {
      draftComment = false
    }

    EG.showDiscussion()
    renderCommentTextArea()
    $add_a_comment.find(':input').prop('disabled', false)

    if (draftComment) {
      // Show a different message when auto-saving a draft comment
      $comment_saved.show()
      $comment_saved_message.attr('tabindex', -1).focus()
    } else if (!errorSubmitting) {
      $comment_submitted.show()
      $comment_submitted_message.attr('tabindex', -1).focus()
    }
    $add_a_comment_submit_button.text(I18n.t('submit', 'Submit'))
    EG.resetReassignButton()
  },

  reassignAssignment() {
    if (reassignAssignmentInProgress) {
      return false
    }
    reassignAssignmentInProgress = true
    const url = `${assignmentUrl}/${isAnonymous ? 'anonymous_' : ''}submissions/${
      EG.currentStudent[anonymizableId]
    }/reassign`
    const method = 'PUT'
    const formData = {}

    function formSuccess(studentId: string) {
      window.jsonData.submissionsMap[studentId].redo_request = true
      // Check if we're still on the same student submission
      if (studentId === EG.currentStudent?.id) {
        $reassign_assignment.text(I18n.t('Reassigned'))
        $reassign_assignment.parent().attr('title', I18n.t('Assignment is reassigned.'))
      }
      reassignAssignmentInProgress = false
      $reassignment_complete.show()
      $reassignment_complete.attr('tabindex', -1).focus()
    }

    function formError(data: GradingError, studentId: string) {
      EG.handleGradingError(data)
      // Check if we're still on the same student submission
      if (studentId === EG.currentStudent?.id) {
        $reassign_assignment.text(I18n.t('Reassign Assignment'))
        $reassign_assignment.removeAttr('disabled')
      }
      reassignAssignmentInProgress = false
    }
    $reassign_assignment.prop('disabled', true)
    $reassign_assignment.text(I18n.t('Reassigning ...'))
    $.ajaxJSON(
      url,
      method,
      formData,
      () => formSuccess(EG.currentStudent.id),
      (data: GradingError) => formError(data, EG.currentStudent.id),
      {skipDefaultError: true},
    )
  },

  addSubmissionComment(draftComment, studentId) {
    // Avoid submitting additional comments if a request is already in progress.
    // This can happen if the user submits a comment and then switches students
    // (which attempts to save a draft comment) before the request finishes.
    if (commentSubmissionInProgress) {
      return false
    }

    // This is to continue existing behavior of creating finalized comments by default
    if (draftComment === undefined) {
      draftComment = false
    }

    $comment_submitted.hide()
    $comment_saved.hide()
    const comment = isRceLiteEnabled()
      ? $add_a_comment_textarea.data('textarea')
      : $add_a_comment_textarea.val()

    if (
      !$.trim(comment as string).length &&
      !$('#media_media_recording').data('comment_id') &&
      !$add_a_comment.find("input[type='file']:visible").length
    ) {
      // that means that they did not type a comment, attach a file or record any media. so dont do anything.
      return false
    }

    commentSubmissionInProgress = true
    const url = `${assignmentUrl}/${isAnonymous ? 'anonymous_' : ''}submissions/${
      EG.currentStudent[anonymizableId]
    }`
    const method = 'PUT'
    const formData = {
      'submission[assignment_id]': window.jsonData.id,
      'submission[group_comment]': $('#submission_group_comment').prop('checked') ? '1' : '0',
      'submission[comment]': comment,
      'submission[draft_comment]': draftComment,
      [`submission[${anonymizableId}]`]: studentId || EG.currentStudent[anonymizableId],
    }

    if (ENV.group_comments_per_attempt) {
      formData['submission[attempt]'] = EG.currentDisplayedSubmission().attempt
    }

    if ($('#media_media_recording').data('comment_id')) {
      $.extend(formData, {
        'submission[media_comment_type]': $('#media_media_recording').data('comment_type'),
        'submission[media_comment_id]': $('#media_media_recording').data('comment_id'),
      })
    }
    if (ENV.grading_role === 'moderator' || ENV.grading_role === 'provisional_grader') {
      formData['submission[provisional]'] = true
    }

    function formSuccess(
      submissions: {
        submission: Submission
      }[],
    ) {
      $.each(submissions, function () {
        EG.setOrUpdateSubmission(this.submission)
      })
      EG.revertFromFormSubmit({draftComment})
      // Clear the RCE Lite text area
      if (isRceLiteEnabled()) {
        $add_a_comment_textarea.data('textarea', '')
        renderCommentTextArea()
      }
      window.setTimeout(() => {
        $rightside_inner.scrollTo($rightside_inner[0].scrollHeight, 500)
      })
      commentSubmissionInProgress = false
    }

    const formError = (
      data: GradingError,
      _xhr: XMLHttpRequest,
      _textStatus: string,
      _errorThrown: Error,
    ) => {
      EG.handleGradingError(data)
      EG.revertFromFormSubmit({errorSubmitting: true})
      commentSubmissionInProgress = false
    }

    if ($add_a_comment.find("input[type='file']:visible").length) {
      $.ajaxJSONFiles(
        `${url}.text`,
        method,
        formData,
        $add_a_comment.find("input[type='file']:visible"),
        formSuccess,
        formError,
      )
    } else {
      $.ajaxJSON(url, method, formData, formSuccess, formError)
    }

    $('#comment_attachments').empty()
    if (isRceLiteEnabled()) {
      renderCommentTextArea(true)
    } else {
      $add_a_comment.find(':input').prop('disabled', true)
    }
    $add_a_comment_submit_button.text(I18n.t('buttons.submitting', 'Submitting...'))
    hideMediaRecorderContainer()
  },

  setOrUpdateSubmission(submission) {
    // find the student this submission belongs to and update their
    // submission with this new one, if they dont have a submission,
    // set this as their submission.
    const student = window.jsonData.studentMap[submission[anonymizableUserId]]
    if (!student) return

    student.submission = student.submission || {}

    // stuff that comes back from ajax doesnt have a submission history but handleSubmissionSelectionChange
    // depends on it being there. so mimic it.
    let historyIndex =
      student.submission?.submission_history?.findIndex(
        (history: {submission?: Submission; attempt?: number | null}) => {
          const historySubmission = history.submission || history
          if (historySubmission.attempt === undefined) {
            return false
          }
          return historySubmission.attempt === submission.attempt
        },
      ) || 0
    const foundMatchingSubmission = historyIndex !== -1
    historyIndex = historyIndex === -1 ? 0 : historyIndex

    if (typeof submission.submission_history === 'undefined') {
      submission.submission_history = Array.from({length: historyIndex + 1})
      submission.submission_history[historyIndex] = {submission: $.extend(true, {}, submission)}
    }

    // update the nested submission in submission_history if needed, assuming we
    // could map the submission we got to a specific attempt (notably, with
    // Quizzes.Next submissions and possibly other LTIs we don't get an
    // "attempt" field)
    if (
      foundMatchingSubmission &&
      student.submission?.submission_history?.[historyIndex]?.submission
    ) {
      const versionedAttachments =
        submission.submission_history[historyIndex].submission?.versioned_attachments || []
      submission.submission_history[historyIndex].submission = $.extend(
        true,
        {},
        {
          ...submission,
          versioned_attachments: versionedAttachments,
        },
      )
    }

    $.extend(true, student.submission, submission)

    student.submission_state = SpeedgraderHelpers.submissionState(student, ENV.grading_role)
    if (ENV.grading_role === 'moderator') {
      // sync with current provisional grade
      let prov_grade
      if (this.current_prov_grade_index === 'final') {
        prov_grade = student.submission.final_provisional_grade
      } else if (typeof this.current_prov_grade_index !== 'undefined') {
        prov_grade =
          student.submission.provisional_grades &&
          student.submission.provisional_grades[this.current_prov_grade_index]
      }
      if (prov_grade) {
        prov_grade.score = submission.score
        prov_grade.grade = submission.grade
        prov_grade.rubric_assessments = student.rubric_assessments
        prov_grade.submission_comments = submission.submission_comments
      }
    }

    renderPostGradesMenu(EG)

    return student
  },

  // If the second argument is passed as true, the grade used will
  // be the existing score from the previous submission.  This
  // should only be called from the anonymous function attached so
  // #submit_same_score.
  handleGradeSubmit(_e, use_existing_score: boolean) {
    if (
      isStudentConcluded(
        window.jsonData.studentMap,
        EG.currentStudent[anonymizableId],
        ENV.selected_section_id,
      )
    ) {
      EG.showGrade()
      return
    }

    const url = ENV.update_submission_grade_url
    const method = 'POST'
    const formData = {
      'submission[assignment_id]': window.jsonData.id,
      [`submission[${anonymizableUserId}]`]: EG.currentStudent[anonymizableId],
      'submission[graded_anonymously]': isAnonymous ? true : utils.shouldHideStudentNames(),
      originator: 'speed_grader',
    }

    const grade = SpeedgraderHelpers.determineGradeToSubmit(
      use_existing_score,
      EG.currentStudent,
      $grade,
    )

    const isInModeration = isModerated && !window.jsonData.grades_published_at
    if (!isInModeration) {
      updateSubmissionAndPageEffects()
    }

    if (ENV.assignment_missing_shortcut && String(grade).toUpperCase() === 'MI') {
      if (EG.currentStudent.submission.late_policy_status !== 'missing') {
        updateSubmissionAndPageEffects({latePolicyStatus: 'missing'})
      }
      return
    } else if (String(grade).toUpperCase() === 'EX') {
      formData['submission[excuse]'] = true
    } else if (unexcuseSubmission(grade, EG.currentStudent.submission, window.jsonData)) {
      formData['submission[excuse]'] = false
    } else if (use_existing_score) {
      // If we're resubmitting a score, pass it as a raw score not grade.
      // This allows percentage grading types to be handled correctly.
      formData['submission[score]'] = grade
    } else {
      // Any manually entered grade is a grade.
      const formattedGrade = EG.formatGradeForSubmission(grade)

      if (formattedGrade === 'NaN') {
        return $.flashError(I18n.t('Invalid Grade'))
      }

      formData['submission[grade]'] = formattedGrade
    }
    if (ENV.grading_role === 'moderator' || ENV.grading_role === 'provisional_grader') {
      formData['submission[provisional]'] = true
    }

    const submissionSuccess = (
      submissions: {
        submission: Submission
        score: number | null
      }[],
    ) => {
      const pointsPossible = window.jsonData.points_possible
      const score = submissions[0].submission.score

      if (!submissions[0].submission.excused) {
        const outlierScoreHelper = new OutlierScoreHelper(score, pointsPossible)
        if (outlierScoreHelper.hasWarning()) {
          $.flashWarning(outlierScoreHelper.warningMessage())
        }
      }

      $.each(submissions, function () {
        // setOrUpdateSubmission returns the student it just updated.
        // This is only operating on a subset of people, so it should
        // be fairly fast to call updateSelectMenuStatus for each one.
        const student = EG.setOrUpdateSubmission(this.submission)
        EG.updateSelectMenuStatus(student)
      })
      EG.refreshSubmissionsToView()
      $multiple_submissions.change()
      EG.showGrade()

      if (ENV.grading_role === 'moderator' && currentStudentProvisionalGrades().length > 0) {
        // This is the ID of the possibly-new grade that the server returned
        const newProvisionalGradeId = submissions[0].submission.provisional_grade_id
        const existingGrade = currentStudentProvisionalGrades().find(
          provisionalGrade => provisionalGrade.provisional_grade_id === newProvisionalGradeId,
        )

        // If it's not a new grade but an existing one, update the grade to match
        if (existingGrade) {
          existingGrade.grade = grade
          existingGrade.score = score
        }

        if (ENV.final_grader_id === ENV.current_user_id) {
          EG.selectProvisionalGrade(newProvisionalGradeId, !existingGrade)
        }

        EG.setActiveProvisionalGradeFields({
          grade: existingGrade,
          label: customProvisionalGraderLabel,
        })
      }
    }

    const submissionError = (
      data: GradingError,
      _xhr: XMLHttpRequest,
      _textStatus: string,
      _errorThrown: Error,
    ) => {
      EG.handleGradingError(data)

      let selectedGrade
      if (ENV.grading_role === 'moderator') {
        selectedGrade = currentStudentProvisionalGrades().find(
          provisionalGrade => provisionalGrade.selected,
        )
      }

      // Revert to the previously selected provisional grade (if we're moderating) or
      // the last valid value (if not moderating or no provisional grade was chosen)
      if (selectedGrade) {
        EG.setActiveProvisionalGradeFields({
          grade: selectedGrade,
          label: provisionalGraderDisplayNames[selectedGrade.provisional_grade_id],
        })
      } else {
        EG.showGrade()
      }
    }

    $.ajaxJSON(url, method, formData, submissionSuccess, submissionError)
  },

  showGrade() {
    const submission = EG.currentStudent.submission || {}
    let grade: Grade | null = null

    if (
      submission.grading_type === 'pass_fail' ||
      ['complete', 'incomplete', 'pass', 'fail'].indexOf(submission.grade as string) > -1
    ) {
      $grade.val(submission.grade as string)
    } else {
      grade = EG.getGradeToShow(submission)
      $grade.val(grade.entered)
    }
    if (submission.points_deducted && grade) {
      $deduction_box.removeClass('hidden')
      $points_deducted.text(grade.pointsDeducted)
      $final_grade.text(grade.adjusted)
    } else {
      $deduction_box.addClass('hidden')
    }

    $('#submit_same_score').hide()
    // Discussion Checkpoints uses a shared React component to display the use same score link
    // Do not show submit_same_score is checkpoints FF is enabled and the assignment has sub_assignments
    if (
      !document.getElementById(SPEED_GRADER_CHECKPOINTS_MOUNT_POINT) &&
      !window.jsonData.has_sub_assignments
    ) {
      if (typeof submission !== 'undefined' && submission.entered_score !== null) {
        // @ts-expect-error
        $score.text(I18n.n(round(submission.entered_score, round.DEFAULT)))
        if (!submission.grade_matches_current_submission) {
          $('#submit_same_score').show()
        }
      } else {
        $score.text('')
      }
    }

    if (ENV.MANAGE_GRADES || (window.jsonData.context.concluded && ENV.READ_AS_ADMIN)) {
      renderHiddenSubmissionPill(submission)
    }

    renderCheckpoints(submission)

    renderRubricsCheckpointsInfo()

    EG.updateStatsInHeader()
  },

  updateSelectMenuStatus(student) {
    if (!student) return
    const isCurrentStudent = student === EG.currentStudent
    const newStudentInfo = EG.getStudentNameAndGrade(student)
    $selectmenu?.updateSelectMenuStatus({student, isCurrentStudent, newStudentInfo, anonymizableId})
  },

  isGradingTypePercent() {
    return ENV.grading_type === 'percent'
  },

  shouldParseGrade() {
    return EG.isGradingTypePercent() || ENV.grading_type === 'points'
  },

  formatGradeForSubmission(grade) {
    if (grade === '') {
      return grade
    }

    let formattedGrade: string = grade

    if (EG.shouldParseGrade()) {
      // Percent sign could be located on left or right, with or without space
      // https://en.wikipedia.org/wiki/Percent_sign
      formattedGrade = grade.replace(/%/g, '')
      const tmpNum = numberHelper.parse(formattedGrade)
      formattedGrade = round(tmpNum, 2).toString()

      if (EG.isGradingTypePercent() && formattedGrade !== 'NaN') {
        formattedGrade += '%'
      }
    }

    return formattedGrade
  },

  getGradeToShow(submission: Submission) {
    const grade: Grade = {entered: ''}

    if (submission) {
      if (submission.excused) {
        grade.entered = 'EX'
      } else {
        if (
          submission.points_deducted !== '' &&
          !Number.isNaN(Number(submission.points_deducted))
        ) {
          grade.pointsDeducted = I18n.n(-(submission.points_deducted || '0'))
        }

        if (submission.entered_grade != null) {
          const formatGradeOpts =
            ENV.grading_type === 'letter_grade' ? {gradingType: ENV.grading_type} : {}
          if (submission.entered_grade !== '' && !Number.isNaN(Number(submission.entered_grade))) {
            grade.entered = GradeFormatHelper.formatGrade(
              round(submission.entered_grade, 2),
              formatGradeOpts,
            )
            grade.adjusted = GradeFormatHelper.formatGrade(
              // @ts-expect-error
              round(submission.grade, 2),
              formatGradeOpts,
            )
          } else {
            grade.entered = GradeFormatHelper.formatGrade(submission.entered_grade, formatGradeOpts)
            grade.adjusted = GradeFormatHelper.formatGrade(submission.grade, formatGradeOpts)
          }
        }
      }
    }

    return grade
  },

  initComments() {
    $add_a_comment_submit_button.click(event => {
      event.preventDefault()
      if ($add_a_comment_submit_button.hasClass('ui-state-disabled')) {
        return
      }
      EG.addSubmissionComment()
    })
    $add_attachment.click((event: JQuery.ClickEvent) => {
      event.preventDefault()
      if ($add_attachment.hasClass('ui-state-disabled')) {
        return
      }
      const $attachment = $comment_attachment_input_blank.clone(true)
      $attachment.find('input').attr('name', `attachments[${fileIndex}][uploaded_data]`)
      fileIndex++
      $('#comment_attachments').append($attachment.show())
    })
    $comment_attachment_input_blank.find('a').on('click', function (event: JQuery.ClickEvent) {
      event.preventDefault()
      $(this).parents('.comment_attachment_input').remove()
    })
    $right_side.on('click', '.play_comment_link', function (_event) {
      if ($(this).data('media_comment_id')) {
        $(this)
          .parents('.comment')
          .find('.media_comment_content')
          .show()
          .mediaComment(
            'show',
            $(this).data('media_comment_id'),
            $(this).data('media_comment_type'),
            this,
          )
      }
      return false // so that it doesn't hit the $("a.instructure_inline_media_comment").live('click' event handler
    })
    $reassign_assignment.click(event => {
      event.preventDefault()
      EG.reassignAssignment()
    })
    if ($reassign_assignment[0]) {
      $reassign_assignment.parent().tooltip({
        position: {my: 'left bottom', at: 'left top'},
        tooltipClass: 'center bottom vertical',
      })
    }
    if ($new_screen_capture_indicator_wrapper && $new_screen_capture_indicator_wrapper.length) {
      $new_screen_capture_indicator_wrapper.tooltip({
        position: {my: 'left-100 bottom', at: 'center top'},
        tooltipClass: 'center bottom vertical',
      })
    }
    const screenCaptureMountPoint = document.getElementById(SCREEN_CAPTURE_ICON_MOUNT_POINT)
    if (screenCaptureMountPoint) {
      const screen_capture_icon = <ScreenCaptureIcon />
      ReactDOM.render(screen_capture_icon, screenCaptureMountPoint)
    }
  },

  // Note: do not use compareStudentsBy if your dataset includes 0.
  compareStudentsBy(f: (student1: StudentWithSubmission) => number) {
    const secondaryAttr = isAnonymous ? 'anonymous_id' : 'sortable_name'

    return function (studentA, studentB) {
      const a = f(studentA)
      const b = f(studentB)

      if ((!a && !b) || a === b) {
        // sort isn't guaranteed to be stable, so we need to sort by name in case of tie
        return natcompare.strings(studentA[secondaryAttr], studentB[secondaryAttr])
      } else if (!a || a > b) {
        return 1
      }

      return -1
    }
  },

  beforeLeavingSpeedgrader(event: BeforeUnloadEvent) {
    // Submit any draft comments that need submitting
    EG.addSubmissionComment(true)

    if (window.opener?.updateGrades && $.isFunction(window.opener?.updateGrades)) {
      window.opener.updateGrades()
    }

    function userNamesWithPendingQuizSubmission() {
      return $.map(
        snapshotCache,
        snapshot =>
          snapshot &&
          $.map(
            window.jsonData.studentsWithSubmissions,
            // EVAL-3900 - will always return false?
            // @ts-expect-error
            student => snapshot === student && student.name,
          )[0],
      )
    }

    function hasPendingQuizSubmissions() {
      let ret = false
      const submissions = userNamesWithPendingQuizSubmission()
      if (submissions.length) {
        for (let i = 0, max = submissions.length; i < max; i++) {
          if (submissions[i] !== false) {
            ret = true
          }
        }
      }
      return ret
    }

    function hasUnsubmittedComments() {
      const comment = isRceLiteEnabled()
        ? $add_a_comment_textarea.data('textarea')
        : $add_a_comment_textarea.val()
      return $.trim(comment as string) !== ''
    }

    const isNewGradeSaved = ($grade.val() || null) === EG.currentStudent.submission.grade
    if (!isNewGradeSaved) {
      event.preventDefault()
      event.returnValue = I18n.t(`There are unsaved changes to a grade.\n\nContinue anyway?`)
      return event.returnValue
    } else if (hasPendingQuizSubmissions()) {
      event.preventDefault()
      event.returnValue = I18n.t(
        'The following students have unsaved changes to their quiz submissions:\n\n' +
          '%{users}\nContinue anyway?',
        {users: userNamesWithPendingQuizSubmission().join('\n ')},
      )
      return event.returnValue
    } else if (hasUnsubmittedComments()) {
      event.preventDefault()
      event.returnValue = I18n.t(
        'If you would like to keep your unsubmitted comments, please save them before navigating away from this page.',
      )
      return event.returnValue
    } else if (EG.hasUnsubmittedRubric(originalRubric)) {
      event.preventDefault()
      event.returnValue = I18n.t(
        'If you would like to keep your unsubmitted rubric, please save them before navigating away from this page.',
      )
      return event.returnValue
    }
    teardownHandleStatePopped(EG)
    teardownBeforeLeavingSpeedgrader()
    return undefined
  },

  handleGradingError(data: GradingError = {}) {
    const errorCode = data.errors && data.errors.error_code

    // If the grader entered an invalid provisional grade, revert it without
    // showing an explicit error
    if (errorCode === 'PROVISIONAL_GRADE_INVALID_SCORE') {
      return
    }

    let errorMessage
    if (errorCode === 'MAX_GRADERS_REACHED') {
      errorMessage = I18n.t('The maximum number of graders has been reached for this assignment.')
    } else if (errorCode === 'PROVISIONAL_GRADE_MODIFY_SELECTED') {
      errorMessage = I18n.t('The grade you entered has been selected and can no longer be changed.')
    } else if (errorCode === 'ASSIGNMENT_LOCKED') {
      errorMessage = I18n.t('This assignment is locked and cannot be reassigned.')
    } else {
      errorMessage = I18n.t('An error occurred updating this assignment.')
    }

    $.flashError(errorMessage)
  },

  selectProvisionalGrade(provisionalGradeId?: string, refetchOnSuccess: boolean = false) {
    const selectGradeUrl = replaceTags(ENV.provisional_select_url || '', {
      provisional_grade_id: provisionalGradeId,
    })

    const submitSucceeded = (data: {selected_provisional_grade_id: string}) => {
      const selectedProvisionalGradeId = data.selected_provisional_grade_id
      // Update the "selected" field on our grades manually. No need to bother
      // the server solely to verify the new selections.
      currentStudentProvisionalGrades().forEach(grade => {
        grade.selected = grade.provisional_grade_id === selectedProvisionalGradeId
      })

      if (refetchOnSuccess) {
        // If this involved submitting a new provisional grade, re-fetch the
        // list of grades so we have a real data structure for the new one
        this.fetchProvisionalGrades()
      } else {
        // Otherwise we just selected an existing grade and didn't change
        // anything, so go ahead and re-render
        this.renderProvisionalGradeSelector()
      }
    }

    $.ajaxJSON(selectGradeUrl, 'PUT', {}, submitSucceeded)
  },

  setupProvisionalGraderDisplayNames() {
    provisionalGraderDisplayNames = {}
    const provisionalGrades = currentStudentProvisionalGrades()

    provisionalGrades.forEach(grade => {
      if (grade.scorer_id === ENV.final_grader_id) {
        provisionalGraderDisplayNames[grade.provisional_grade_id] = customProvisionalGraderLabel
      } else {
        const displayName = grade.anonymous_grader_id
          ? ENV.anonymous_identities[grade.anonymous_grader_id].name
          : grade.scorer_name
        provisionalGraderDisplayNames[grade.provisional_grade_id] = displayName
      }
    })
  },

  fetchProvisionalGrades() {
    const {course_id: courseId, assignment_id: assignmentId} = ENV
    const resourceSegment = isAnonymous ? 'anonymous_provisional_grades' : 'provisional_grades'
    const resourceUrl = `/api/v1/courses/${courseId}/assignments/${assignmentId}/${resourceSegment}/status`

    let status_url = `${resourceUrl}?${anonymizableStudentId}=${EG.currentStudent[anonymizableId]}`
    if (ENV.grading_role === 'moderator') {
      status_url += '&last_updated_at='
      if (EG.currentStudent.submission) {
        status_url += EG.currentStudent.submission.updated_at
      }
    }

    // Check with the API ("hit the API" sounds so brutish) to get the updated
    // list of provisional grades. We return this so that disableWhileLoading
    // has access to the Deferred object.
    return $.getJSON(status_url, {}, EG.onProvisionalGradesFetched)
  },

  onProvisionalGradesFetched(data) {
    EG.currentStudent.needs_provisional_grade = data.needs_provisional_grade

    if (ENV.grading_role === 'moderator' && data.provisional_grades) {
      if (!EG.currentStudent.submission) EG.currentStudent.submission = {}
      EG.currentStudent.submission.provisional_grades = data.provisional_grades
      EG.currentStudent.submission.updated_at = data.updated_at
      EG.currentStudent.submission.final_provisional_grade = data.final_provisional_grade
    }

    EG.currentStudent.submission_state = SpeedgraderHelpers.submissionState(
      EG.currentStudent,
      ENV.grading_role,
    )
    EG.showStudent()
  },

  setActiveProvisionalGradeFields({label = '', grade = null} = {}) {
    $grading_box_selected_grader.text(label || '')

    const submission: Submission = EG.currentStudent.submission || {}
    if (grade !== null) {
      // If the moderator has selected their own custom grade
      // (i.e., the selected grade isn't read-only) and has
      // excused this submission, show that instead of the
      // provisional grade's score
      if (!grade.readonly && submission.excused) {
        $grade.val('EX')
        $score.text('')
      } else {
        $grade.val(String(grade.grade))
        $score.text(String(grade.score))
      }
    }
  },

  handleProvisionalGradeSelected({
    selectedGrade,
    isNewGrade = false,
  }: {
    isNewGrade?: boolean
    selectedGrade?: {provisional_grade_id: string}
  } = {}) {
    if (selectedGrade) {
      const selectedGradeId = selectedGrade.provisional_grade_id

      this.selectProvisionalGrade(selectedGradeId)
      this.setActiveProvisionalGradeFields({
        grade: selectedGrade,
        label: provisionalGraderDisplayNames[selectedGradeId],
      })
    } else if (isNewGrade) {
      // If this is a "new" grade with no value, don't submit anything to the
      // server. This will only happen when the moderator selects a custom
      // grade for a given student for the first time (since no provisional grade
      // object exists yet). If/when the grade text field gets updated,
      // handleGradeSubmit will fire, create the new object, and re-fetch the
      // provisional grades from the server.
      this.setActiveProvisionalGradeFields({label: customProvisionalGraderLabel})

      // For now, set the grader fields appropriately and mark the grades we have
      // as not-selected until we get the new one.
      currentStudentProvisionalGrades().forEach(grade => {
        grade.selected = false
      })
      this.renderProvisionalGradeSelector()
    }
  },

  renderSticker() {
    const mountPoint = document.getElementById('submission_sticker_mount_point')
    if (!mountPoint) {
      return
    }

    if (ENV.grading_role === 'moderator' || ENV.grading_role === 'provisional_grader') {
      return
    }

    const {
      id,
      anonymous_id: anonymousId,
      assignment_id: assignmentId,
      user_id: userId,
      sticker,
    } = EG.currentDisplayedSubmission()

    const submission = {courseId: ENV.course_id, id, anonymousId, assignmentId, userId, sticker}
    // @ts-expect-error
    const changeSticker = newSticker => {
      // @ts-expect-error
      const currentSubmission = EG.currentDisplayedSubmission(true)
      currentSubmission.sticker = newSticker

      if (
        currentSubmission !== this.currentStudent.submission &&
        currentSubmission.attempt === this.currentStudent.submission?.attempt
      ) {
        this.currentStudent.submission.sticker = newSticker
        renderHiddenSubmissionPill(this.currentStudent.submission)
      }
      // @ts-expect-error
      this.renderSticker()
    }

    ReactDOM.render(
      <SubmissionSticker
        confetti={false}
        editable={isMostRecentAttempt}
        onStickerChange={changeSticker}
        size="small"
        // @ts-expect-error
        submission={submission}
      />,
      mountPoint,
    )
  },

  renderProvisionalGradeSelector({showingNewStudent = false} = {}) {
    const mountPoint = document.getElementById('grading_details_mount_point')
    if (!mountPoint) throw new Error('Could not find mount point for provisional grade selector')
    const provisionalGrades = currentStudentProvisionalGrades()

    // Only show the selector if the current student has at least one grade from
    // a provisional grader (i.e., not the moderator).
    if (!provisionalGrades.some(grade => grade.readonly)) {
      ReactDOM.unmountComponentAtNode(mountPoint)
      return
    }

    if (showingNewStudent) {
      this.setupProvisionalGraderDisplayNames()
    }

    const props = {
      finalGraderId: ENV.final_grader_id,
      gradingType: ENV.grading_type,
      onGradeSelected: (params: {
        selectedGrade?:
          | {
              provisional_grade_id: string
            }
          | undefined
        isNewGrade: boolean
      }) => {
        this.handleProvisionalGradeSelected(params)
      },
      pointsPossible: window.jsonData.points_possible,
      provisionalGraderDisplayNames,
      provisionalGrades,
    }

    const gradeSelector = <SpeedGraderProvisionalGradeSelector {...props} />
    ReactDOM.render(gradeSelector, mountPoint)
  },

  changeToSection(sectionId: string) {
    if (ENV.settings_url) {
      $.post(ENV.settings_url, {selected_section_id: sectionId}, () => {
        SpeedgraderHelpers.reloadPage()
      })
    } else {
      SpeedgraderHelpers.reloadPage()
    }
  },
}

function getGradingPeriods() {
  const dfd = $.Deferred()
  // treating failure as a success here since grading periods 404 when not
  // enabled
  $.ajaxJSON(
    `/api/v1/courses/${ENV.course_id}/grading_periods`,
    'GET',
    {},
    (response: {grading_periods: GradingPeriod[]}) => {
      dfd.resolve(response.grading_periods)
    },
    () => {
      dfd.resolve([])
    },
    {skipDefaultError: true},
  )

  return dfd
}

function setupSpeedGrader(
  gradingPeriods: GradingPeriod[],
  speedGraderJsonResponse: SpeedGraderResponse[],
) {
  const speedGraderJSON = speedGraderJsonResponse[0] as SpeedGraderStore

  speedGraderJSON.gradingPeriods = keyBy(gradingPeriods, 'id')
  window.jsonData = speedGraderJSON
  EG.jsonReady()
  EG.setInitiallyLoadedStudent()
  EG.setupGradeLoadingSpinner()

  if (enhanced_rubrics_enabled && ENV.rubric) {
    const rubricAssociation: RubricSavedComments = window.jsonData?.rubric_association ?? {}
    useStore.setState({
      rubricSavedComments: rubricAssociation.summary_data?.saved_comments,
    })
    EG.setUpRubricAssessmentContainerWrapper()
  }
}

function setupSelectors() {
  // PRIVATE VARIABLES AND FUNCTIONS
  // all of the $ variables here are to speed up access to dom nodes,
  // so that the jquery selector does not have to be run every time.
  $add_a_comment = $('#add_a_comment')
  $add_a_comment_submit_button = $add_a_comment.find('button:submit')
  $add_a_comment_textarea = $(`#${SPEED_GRADER_COMMENT_TEXTAREA_MOUNT_POINT}`)
  $add_attachment = $('#add_attachment')
  $reassign_assignment = $('#reassign_assignment')
  $assignment_submission_originality_report_url = $('#assignment_submission_originality_report_url')
  $assignment_submission_resubmit_to_vericite_url = $(
    '#assignment_submission_resubmit_to_vericite_url',
  )
  $assignment_submission_turnitin_report_url = $('#assignment_submission_turnitin_report_url')
  $assignment_submission_vericite_report_url = $('#assignment_submission_vericite_report_url')
  $avatar_image = $('#avatar_image')
  $average_score = $('#average_score')
  $average_score_wrapper = $('#average-score-wrapper')
  $comment_attachment_blank = $('#comment_attachment_blank').removeAttr('id').detach()
  $comment_attachment_input_blank = $('#comment_attachment_input_blank').detach()
  $comment_blank = $('#comment_blank').removeAttr('id').detach()
  $comment_saved = $('#comment_saved')
  $comment_saved_message = $('#comment_saved_message')
  $comment_submitted = $('#comment_submitted')
  $comment_submitted_message = $('#comment_submitted_message')
  $comments = $('#comments')
  $reassignment_complete = $('#reassignment_complete')
  $deduction_box = $('#deduction-box')
  $enrollment_concluded_notice = $('#enrollment_concluded_notice')
  $enrollment_inactive_notice = $('#enrollment_inactive_notice')
  $final_grade = $('#final-grade')
  $full_width_container = $('#full_width_container')
  $grade_container = $('#grade_container')
  $grade = $grade_container.find('input, select')
  $gradebook_header = $('#gradebook_header')
  $grading_box_selected_grader = $('#grading-box-selected-grader')
  $grded_so_far = $('#x_of_x_graded')
  $iframe_holder = $('#iframe_holder')
  $left_side = $('#left_side')
  $multiple_submissions = $('#multiple_submissions')
  $new_screen_capture_indicator_wrapper = $('#new-studio-media-indicator-wrapper')
  $no_annotation_warning = $('#no_annotation_warning')
  $not_gradeable_message = $('#not_gradeable_message')
  $points_deducted = $('#points-deducted')
  $resize_overlay = $('#resize_overlay')
  $right_side = $('#right_side')
  $rightside_inner = $('#rightside_inner')
  $rubric_holder = $('#rubric_holder')
  $score = $grade_container.find('.score')
  $selectmenu = null
  $submission_attachment_viewed_at = $('#submission_attachment_viewed_at_container')
  $submission_details = $('#submission_details')
  $submission_file_hidden = $('#submission_file_hidden').removeAttr('id').detach()
  $submission_files_container = $('#submission_files_container')
  $submission_files_list = $('#submission_files_list')
  $submission_late_notice = $('#submission_late_notice')
  $submission_not_newest_notice = $('#submission_not_newest_notice')
  $submissions_container = $('#submissions_container')
  $this_student_does_not_have_a_submission = $('#this_student_does_not_have_a_submission').hide()
  $this_student_has_a_submission = $('#this_student_has_a_submission').hide()
  $width_resizer = $('#width_resizer')
  $window = $(window)
  $x_of_x_students = $('#x_of_x_students_frd')
  $word_count = $('#submission_word_count')
  assignmentUrl = $('#assignment_url').attr('href') || ''
  browserableCssClasses = /^(image|html|code)$/
  fileIndex = 1
  gradeeLabel = studentLabel
  groupLabel = I18n.t('group', 'Group')
  isAdmin = ENV.current_user_is_admin
  snapshotCache = {}
  studentLabel = I18n.t('student', 'Student')
  header = setupHeader()
}

// Helper function that guard against provisional_grades being null, allowing
// Anonymous Moderated Marking-related moderation code to forgo that check
// when considering provisional grades.
function currentStudentProvisionalGrades() {
  return EG.currentStudent.submission.provisional_grades || []
}

export default {
  setup() {
    setupSelectors()
    renderSettingsMenu(header)

    if (ENV.can_view_audit_trail) {
      EG.setUpAssessmentAuditTray()
    }

    function registerQuizzesNext(
      overriddenShowSubmission: (submission: Submission) => void,
      launchOptions: {
        singleLtiLaunch: boolean
      },
    ) {
      showSubmissionOverride = overriddenShowSubmission
      if (launchOptions) {
        externalToolLaunchOptions = launchOptions
      }
    }
    QuizzesNextSpeedGrading.setup(EG, $iframe_holder, registerQuizzesNext, refreshGrades, window)

    // fire off the request to get the jsonData
    // @ts-expect-error
    window.jsonData = {}
    const speedGraderJSONUrl = `${window.location.pathname}.json${window.location.search}`
    const speedGraderJsonDfd = $.ajaxJSON(
      speedGraderJSONUrl,
      'GET',
      null,
      null,
      speedGraderJSONErrorFn,
    )

    commentSubmissionInProgress = false

<<<<<<< HEAD
     
=======
>>>>>>> 4b8c5dea
    $.when(getGradingPeriods(), speedGraderJsonDfd).then(setupSpeedGrader)

    // run the stuff that just attaches event handlers and dom stuff, but does not need the jsonData
    $(document).ready(() => {
      EG.domReady()
    })
  },

  teardown() {
    if (ENV.can_view_audit_trail) {
      tearDownAssessmentAuditTray(EG)
    }

    if (EG.postPolicies) {
      EG.postPolicies.destroy()
    }

    teardownSettingsMenu()
    teardownHandleStatePopped(EG)
    teardownBeforeLeavingSpeedgrader()
  },

  EG,
}<|MERGE_RESOLUTION|>--- conflicted
+++ resolved
@@ -1,7 +1,3 @@
-<<<<<<< HEAD
- 
-=======
->>>>>>> 4b8c5dea
 /*
  * Copyright (C) 2011 - present Instructure, Inc.
  *
@@ -100,63 +96,6 @@
   SubmissionComment,
   SubmissionHistoryEntry,
 } from './speed_grader.d'
-<<<<<<< HEAD
-import type {SubmissionOriginalityData} from '@canvas/grading/grading.d'
-import React from 'react'
-import ReactDOM from 'react-dom'
-import {Alert} from '@instructure/ui-alerts'
-import {IconButton} from '@instructure/ui-buttons'
-import iframeAllowances from '@canvas/external-apps/iframeAllowances'
-import OutlierScoreHelper from '@canvas/grading/OutlierScoreHelper'
-import QuizzesNextSpeedGrading from '../QuizzesNextSpeedGrading'
-import StatusPill from '@canvas/grading-status-pill'
-import SubmissionSticker from '@canvas/submission-sticker'
-import JQuerySelectorCache from '../JQuerySelectorCache'
-import numberHelper from '@canvas/i18n/numberHelper'
-import GradeFormatHelper from '@canvas/grading/GradeFormatHelper'
-import AssessmentAuditButton from '../react/AssessmentAuditTray/components/AssessmentAuditButton'
-import AssessmentAuditTray from '../react/AssessmentAuditTray/index'
-import CommentArea from '../react/CommentArea'
-import GradeLoadingSpinner from '../react/GradeLoadingSpinner'
-import RubricAssessmentContainerWrapper from '../react/RubricAssessmentContainerWrapper'
-import ScreenCaptureIcon from '../react/ScreenCaptureIcon'
-import {originalityReportSubmissionKey} from '@canvas/grading/originalityReportHelper'
-import PostPolicies from '../react/PostPolicies/index'
-import SpeedGraderProvisionalGradeSelector from '../react/SpeedGraderProvisionalGradeSelector'
-import SpeedGraderStatusMenu from '../react/SpeedGraderStatusMenu'
-import {isPostable, similarityIcon} from '@canvas/grading/SubmissionHelper'
-import studentViewedAtTemplate from '../jst/student_viewed_at.handlebars'
-import submissionsDropdownTemplate from '../jst/submissions_dropdown.handlebars'
-import speechRecognitionTemplate from '../jst/speech_recognition.handlebars'
-import unsubmittedCommentsTemplate from '../jst/unsubmitted_comment.handlebars'
-import useStore from '../stores/index'
-import {Tooltip} from '@instructure/ui-tooltip'
-import {
-  IconUploadLine,
-  IconWarningLine,
-  IconCheckMarkIndeterminateLine,
-} from '@instructure/ui-icons'
-import {Pill} from '@instructure/ui-pill'
-import {
-  determineSubmissionSelection,
-  makeSubmissionUpdateRequest,
-} from '../SpeedGraderStatusMenuHelpers'
-import {showFlashError} from '@canvas/alerts/react/FlashAlert'
-import round from '@canvas/round'
-import {map, keyBy, values, find, includes, reject, some, isEqual, filter} from 'lodash'
-import {useScope as createI18nScope} from '@canvas/i18n'
-import natcompare from '@canvas/util/natcompare'
-import qs from 'qs'
-import * as tz from '@instructure/moment-utils'
-import {datetimeString} from '@canvas/datetime/date-functions'
-import userSettings from '@canvas/user-settings'
-import htmlEscape from '@instructure/html-escape'
-import rubricAssessment from '@canvas/rubrics/jquery/rubric_assessment'
-import SpeedgraderSelectMenu from './speed_grader_select_menu'
-import type {SelectOptionDefinition} from './speed_grader_select_menu'
-import SpeedgraderHelpers from './speed_grader_helpers'
-=======
->>>>>>> 4b8c5dea
 import {
   allowsReassignment,
   anonymousName,
@@ -221,12 +160,6 @@
 import sanitizeHtml from 'sanitize-html-with-tinymce'
 import {SpeedGraderCheckpointsWrapper} from '../react/SpeedGraderCheckpoints/SpeedGraderCheckpointsWrapper'
 import {SpeedGraderDiscussionsNavigation} from '../react/SpeedGraderDiscussionsNavigation'
-<<<<<<< HEAD
-import sanitizeHtml from 'sanitize-html-with-tinymce'
-import {containsHtmlTags, formatMessage} from '@canvas/util/TextHelper'
-import {createRoot} from 'react-dom/client'
-=======
->>>>>>> 4b8c5dea
 
 declare global {
   interface Window {
@@ -272,10 +205,6 @@
 let vericiteAsset
 let turnitinAsset
 
-<<<<<<< HEAD
- 
-=======
->>>>>>> 4b8c5dea
 let $window: JQuery<Window & typeof globalThis>
 let $full_width_container: JQuery
 let $vericiteScoreContainer: JQuery
@@ -544,12 +473,7 @@
     ) {
       jsonData.studentsWithSubmissions = studentsInSection
     } else {
-<<<<<<< HEAD
-       
-      window.alert(
-=======
       windowAlert(
->>>>>>> 4b8c5dea
         I18n.t(
           'alerts.no_students_in_section',
           'Could not find any students in that section, falling back to showing all sections.',
@@ -712,10 +636,6 @@
 
     if (sectionToShow) {
       const text = $.map(window.jsonData.context.active_course_sections, section => {
-<<<<<<< HEAD
-         
-=======
->>>>>>> 4b8c5dea
         if (section.id == sectionToShow) {
           return section.name
         }
@@ -852,10 +772,6 @@
         QuizzesNextSpeedGrading.postGradeByQuestionChangeMessage($iframe_holder, gradeByQuestion)
       }
 
-<<<<<<< HEAD
-       
-=======
->>>>>>> 4b8c5dea
       $.post(ENV.settings_url, {
         enable_speedgrader_grade_by_question: gradeByQuestion,
       }).then(() => {
@@ -1044,10 +960,6 @@
   }
 
   if (browserSupportsSpeech()) {
-<<<<<<< HEAD
-     
-=======
->>>>>>> 4b8c5dea
     const recognition = new window.webkitSpeechRecognition()
     const messages = {
       begin: I18n.t('begin_record_prompt', 'Click the "Record" button to begin.'),
@@ -1478,12 +1390,7 @@
 
     if (window.jsonData.GROUP_GRADING_MODE && !window.jsonData.studentsWithSubmissions.length) {
       if (SpeedgraderHelpers.getHistory().length === 1) {
-<<<<<<< HEAD
-         
-        window.alert(
-=======
         windowAlert(
->>>>>>> 4b8c5dea
           I18n.t(
             'alerts.no_students_in_groups_close',
             "Sorry, submissions for this assignment cannot be graded in SpeedGrader because there are no assigned users. Please assign users to this group set and try again. Click 'OK' to close this window.",
@@ -1491,12 +1398,7 @@
         )
         window.close()
       } else {
-<<<<<<< HEAD
-         
-        window.alert(
-=======
         windowAlert(
->>>>>>> 4b8c5dea
           I18n.t(
             'alerts.no_students_in_groups_back',
             "Sorry, submissions for this assignment cannot be graded in SpeedGrader because there are no assigned users. Please assign users to this group set and try again. Click 'OK' to go back.",
@@ -1511,12 +1413,7 @@
       // execute the else clause below this one since we don't want to set up
       // the rest of SpeedGrader
       if (sectionToShow == null) {
-<<<<<<< HEAD
-         
-        window.alert(
-=======
         windowAlert(
->>>>>>> 4b8c5dea
           I18n.t(
             'alerts.no_active_students',
             'Sorry, there are either no active students in the course or none are gradable by you.',
@@ -1577,11 +1474,7 @@
   setupGradeLoadingSpinner() {
     const root = createRoot(document.getElementById('grades-loading-spinner')!)
     root.render(
-<<<<<<< HEAD
-      <GradeLoadingSpinner onLoadingChange={loading => toggleGradeVisibility(!loading)} />
-=======
       <GradeLoadingSpinner onLoadingChange={loading => toggleGradeVisibility(!loading)} />,
->>>>>>> 4b8c5dea
     )
   },
 
@@ -3449,11 +3342,7 @@
         const commentUpdateFailed = function (_jqXH: JQuery.jqXHR<any>, _textStatus: string) {
           $.flashError(I18n.t('Failed to submit draft comment'))
         }
-<<<<<<< HEAD
-         
-=======
-
->>>>>>> 4b8c5dea
+
         const confirmed = window.confirm(I18n.t('Are you sure you want to submit this comment?'))
 
         if (confirmed) {
@@ -3491,10 +3380,6 @@
 
     // Serialization seems to have changed... not sure if it's changed everywhere, though...
     if (comment.submission_comment) {
-<<<<<<< HEAD
-       
-=======
->>>>>>> 4b8c5dea
       console.warn('SubmissionComment serialization has changed')
       comment = commentData.submission_comment
     }
@@ -4721,10 +4606,6 @@
 
     commentSubmissionInProgress = false
 
-<<<<<<< HEAD
-     
-=======
->>>>>>> 4b8c5dea
     $.when(getGradingPeriods(), speedGraderJsonDfd).then(setupSpeedGrader)
 
     // run the stuff that just attaches event handlers and dom stuff, but does not need the jsonData
