/*
 * Copyright (C) 2011 - present Instructure, Inc.
 *
 * This file is part of Canvas.
 *
 * Canvas is free software: you can redistribute it and/or modify it under
 * the terms of the GNU Affero General Public License as published by the Free
 * Software Foundation, version 3 of the License.
 *
 * Canvas is distributed in the hope that it will be useful, but WITHOUT ANY
 * WARRANTY; without even the implied warranty of MERCHANTABILITY or FITNESS FOR
 * A PARTICULAR PURPOSE. See the GNU Affero General Public License for more
 * details.
 *
 * You should have received a copy of the GNU Affero General Public License along
 * with this program. If not, see <http://www.gnu.org/licenses/>.
 */

import type JQuery from 'jquery'
import $ from 'jquery'
import type {
  Attachment,
  AttachmentData,
  CourseSection,
  DocumentPreviewOptions,
  Grade,
  GradingError,
  GradingPeriod,
  CommentRenderingOptions,
  ProvisionalCrocodocUrl,
  ProvisionalGrade,
  RubricAssessment,
  ScoringSnapshot,
  SpeedGrader,
  HistoricalSubmission,
  SpeedGraderResponse,
  SpeedGraderStore,
  Submission,
  StudentWithSubmission,
  SubmissionComment,
  SubmissionHistoryEntry,
} from './speed_grader.d'
import type {SubmissionOriginalityData} from '@canvas/grading/grading.d'
import React from 'react'
import ReactDOM from 'react-dom'
import {IconButton} from '@instructure/ui-buttons'
import iframeAllowances from '@canvas/external-apps/iframeAllowances'
import OutlierScoreHelper from '@canvas/grading/OutlierScoreHelper'
import QuizzesNextSpeedGrading from '../QuizzesNextSpeedGrading'
import StatusPill from '@canvas/grading-status-pill'
import JQuerySelectorCache from '../JQuerySelectorCache'
import numberHelper from '@canvas/i18n/numberHelper'
import GradeFormatHelper from '@canvas/grading/GradeFormatHelper'
import AssessmentAuditButton from '../react/AssessmentAuditTray/components/AssessmentAuditButton'
import AssessmentAuditTray from '../react/AssessmentAuditTray/index'
import CommentArea from '../react/CommentArea'
import GradeLoadingSpinner from '../react/GradeLoadingSpinner'
import RubricAssessmentTrayWrapper from '../react/RubricAssessmentTrayWrapper'
import ScreenCaptureIcon from '../react/ScreenCaptureIcon'
import {originalityReportSubmissionKey} from '@canvas/grading/originalityReportHelper'
import PostPolicies from '../react/PostPolicies/index'
import SpeedGraderProvisionalGradeSelector from '../react/SpeedGraderProvisionalGradeSelector'
import SpeedGraderStatusMenu from '../react/SpeedGraderStatusMenu'
import {isPostable, similarityIcon} from '@canvas/grading/SubmissionHelper'
// @ts-expect-error
import studentViewedAtTemplate from '../jst/student_viewed_at.handlebars'
// @ts-expect-error
import submissionsDropdownTemplate from '../jst/submissions_dropdown.handlebars'
// @ts-expect-error
import speechRecognitionTemplate from '../jst/speech_recognition.handlebars'
// @ts-expect-error
import unsubmittedCommentsTemplate from '../jst/unsubmitted_comment.handlebars'
import useStore from '../stores/index'
import {Tooltip} from '@instructure/ui-tooltip'
import {
  IconUploadLine,
  IconWarningLine,
  IconCheckMarkIndeterminateLine,
} from '@instructure/ui-icons'
import {Pill} from '@instructure/ui-pill'
import {
  determineSubmissionSelection,
  makeSubmissionUpdateRequest,
} from '../SpeedGraderStatusMenuHelpers'
import {showFlashError} from '@canvas/alerts/react/FlashAlert'
import round from '@canvas/round'
import {map, keyBy, values, find, includes, reject, some, isEqual, filter} from 'lodash'
import {useScope as useI18nScope} from '@canvas/i18n'
import natcompare from '@canvas/util/natcompare'
import qs from 'qs'
import * as tz from '@canvas/datetime'
import userSettings from '@canvas/user-settings'
import htmlEscape from '@instructure/html-escape'
import rubricAssessment from '@canvas/rubrics/jquery/rubric_assessment'
import SpeedgraderSelectMenu from './speed_grader_select_menu'
import type {SelectOptionDefinition} from './speed_grader_select_menu'
import SpeedgraderHelpers from './speed_grader_helpers'
import {
  allowsReassignment,
  anonymousName,
  configureRecognition,
  extractStudentIdFromHash,
  getSelectedAssessment,
  hideMediaRecorderContainer,
  isStudentConcluded,
  renderDeleteAttachmentLink,
  renderPostGradesMenu,
  renderSettingsMenu,
  renderStatusMenu,
  rubricAssessmentToPopulate,
  setupAnonymizableAuthorId,
  setupAnonymizableId,
  setupAnonymizableStudentId,
  setupAnonymizableUserId,
  setupAnonymousGraders,
  setupIsAnonymous,
  setupIsModerated,
  speedGraderJSONErrorFn,
  tearDownAssessmentAuditTray,
  teardownHandleStatePopped,
  teardownSettingsMenu,
  unexcuseSubmission,
  unmountCommentTextArea,
} from './speed_grader.utils'
import SpeedGraderAlerts from '../react/SpeedGraderAlerts'
// @ts-expect-error
import turnitinInfoTemplate from '../jst/_turnitinInfo.handlebars'
// @ts-expect-error
import turnitinScoreTemplate from '@canvas/grading/jst/_turnitinScore.handlebars'
// @ts-expect-error
import vericiteInfoTemplate from '../jst/_vericiteInfo.handlebars'
// @ts-expect-error
import vericiteScoreTemplate from '@canvas/grading/jst/_vericiteScore.handlebars'
import 'jqueryui/draggable'
import '@canvas/jquery/jquery.ajaxJSON' /* getJSON, ajaxJSON */
import '@canvas/jquery/jquery.instructure_forms' /* ajaxJSONFiles */
import {loadDocPreview} from '@instructure/canvas-rce/es/enhance-user-content/doc_previews'
import '@canvas/datetime/jquery' /* datetimeString */
import 'jqueryui/dialog'
import 'jqueryui/menu'
import '@canvas/jquery/jquery.instructure_misc_helpers' /* replaceTags */
import '@canvas/jquery/jquery.instructure_misc_plugins' /* confirmDelete, showIf, hasScrollbar */
import '@canvas/jquery-keycodes'
import '@canvas/loading-image'
import '@canvas/util/templateData'
import '@canvas/media-comments'
import '@canvas/media-comments/jquery/mediaCommentThumbnail'
import '@canvas/rails-flash-notifications'
import 'jquery-scroll-to-visible/jquery.scrollTo'
import 'jquery-selectmenu'
import '@canvas/jquery/jquery.disableWhileLoading'
import '@canvas/util/jquery/fixDialogButtons'
import {isPreviewable} from '@instructure/canvas-rce/es/rce/plugins/shared/Previewable'
import type {GlobalEnv} from '@canvas/global/env/GlobalEnv.d'
import type {EnvGradebookSpeedGrader} from '@canvas/global/env/EnvGradebook'
import replaceTags from '@canvas/util/replaceTags'
import type {GradeStatusUnderscore} from '@canvas/grading/accountGradingStatus'
import type {
  RubricAssessmentUnderscore,
  RubricUnderscoreType,
} from '../react/RubricAssessmentTrayWrapper/utils'

declare global {
  interface Window {
    jsonData: SpeedGraderStore
  }
}

// @ts-expect-error
if (!('INST' in window)) window.INST = {}

// Allow unchecked access to module-specific ENV variables
declare const ENV: GlobalEnv & EnvGradebookSpeedGrader

const I18n = useI18nScope('speed_grader')

const selectors = new JQuerySelectorCache()
const SPEED_GRADER_COMMENT_TEXTAREA_MOUNT_POINT = 'speed_grader_comment_textarea_mount_point'
const SPEED_GRADER_SUBMISSION_COMMENTS_DOWNLOAD_MOUNT_POINT =
  'speed_grader_submission_comments_download_mount_point'
const SPEED_GRADER_HIDDEN_SUBMISSION_PILL_MOUNT_POINT =
  'speed_grader_hidden_submission_pill_mount_point'
const SPEED_GRADER_EDIT_STATUS_MENU_MOUNT_POINT = 'speed_grader_edit_status_mount_point'
const SPEED_GRADER_EDIT_STATUS_MENU_SECONDARY_MOUNT_POINT =
  'speed_grader_edit_status_secondary_mount_point'
const ASSESSMENT_AUDIT_BUTTON_MOUNT_POINT = 'speed_grader_assessment_audit_button_mount_point'
const ASSESSMENT_AUDIT_TRAY_MOUNT_POINT = 'speed_grader_assessment_audit_tray_mount_point'
const SCREEN_CAPTURE_ICON_MOUNT_POINT = 'screen-capture-icon-mount-point'

let isAnonymous: boolean
let anonymousGraders: boolean
let anonymizableId: 'anonymous_id' | 'id'
let anonymizableUserId: 'anonymous_id' | 'user_id'
let anonymizableStudentId: 'anonymous_id' | 'student_id'
let anonymizableAuthorId: 'anonymous_id' | 'author_id'
let isModerated: boolean

let commentSubmissionInProgress: boolean
let reassignAssignmentInProgress: boolean
let vericiteAsset
let turnitinAsset

// eslint-disable-next-line no-undef
let $window: JQuery<Window & typeof globalThis>
let $full_width_container: JQuery
let $vericiteScoreContainer: JQuery
let $vericiteInfoContainer: JQuery
let $turnitinInfoContainer: JQuery
let $left_side: JQuery
let $resize_overlay: JQuery
let $right_side: JQuery
let $width_resizer: JQuery
let $gradebook_header: JQuery
let $grading_box_selected_grader: JQuery
let assignmentUrl: string
let $rightside_inner: JQuery
let $not_gradeable_message: JQuery
let $comments: JQuery
let $comment_blank: JQuery
let $comment_attachment_blank: JQuery
let $add_a_comment: JQuery
let $add_a_comment_submit_button: JQuery
let $add_a_comment_textarea: JQuery
let $comment_attachment_input_blank: JQuery
let $reassign_assignment: JQuery
let fileIndex: number
let $add_attachment: JQuery
let $submissions_container: JQuery
let $iframe_holder: JQuery
let $avatar_image: JQuery
let $x_of_x_students: JQuery
let $grded_so_far: JQuery
let $average_score: JQuery
let $this_student_does_not_have_a_submission: JQuery
let $this_student_has_a_submission: JQuery
let $grade_container: JQuery
let $grade: JQuery
let $score: JQuery
let $deduction_box: JQuery
let $points_deducted: JQuery
let $final_grade: JQuery
let $average_score_wrapper: JQuery
let $submission_details: JQuery
let $multiple_submissions: JQuery
let $submission_late_notice: JQuery
let $submission_not_newest_notice: JQuery
let $enrollment_inactive_notice: JQuery
let $enrollment_concluded_notice: JQuery
let $submission_files_container: JQuery
let $submission_files_list: JQuery
let $submission_attachment_viewed_at: JQuery
let $submission_file_hidden: JQuery
let $assignment_submission_turnitin_report_url: JQuery
let $assignment_submission_originality_report_url: JQuery
let $assignment_submission_vericite_report_url: JQuery
let $assignment_submission_resubmit_to_vericite_url: JQuery
let $rubric_holder: JQuery
let $new_screen_capture_indicator_wrapper: JQuery
let $no_annotation_warning: JQuery
let $comment_submitted: JQuery
let $comment_submitted_message: JQuery
let $comment_saved: JQuery
let $comment_saved_message: JQuery
let $reassignment_complete: JQuery
let $selectmenu: SpeedgraderSelectMenu | null
let $word_count: JQuery
let originalRubric: JQuery
let browserableCssClasses: RegExp
let snapshotCache: Record<string, ScoringSnapshot | null>
let sectionToShow: string
let header: Header
let studentLabel: string
let groupLabel: string
let gradeeLabel: string
let sessionTimer: number
let isAdmin: boolean
let showSubmissionOverride: (submission: Submission) => void
let externalToolLaunchOptions = {singleLtiLaunch: false}
let externalToolLoaded = false
let provisionalGraderDisplayNames: Record<string, string | null>
let EG: SpeedGrader

const customProvisionalGraderLabel = I18n.t('Custom')
const anonymousAssignmentDetailedReportTooltip = I18n.t(
  'Cannot view detailed reports for anonymous assignments until grades are posted.'
)

const HISTORY_PUSH = 'push'
const HISTORY_REPLACE = 'replace'

const {enhanced_rubrics} = ENV.FEATURES ?? {}

function setGradeLoading(studentId: string, loading: boolean) {
  useStore.setState(state => {
    const gradesLoading = {...state.gradesLoading, [studentId]: loading}
    return {...state, gradesLoading}
  })
}

function setupHandleStatePopped() {
  window.addEventListener('popstate', EG.handleStatePopped)
}

function setupBeforeLeavingSpeedgrader() {
  window.addEventListener('beforeunload', EG.beforeLeavingSpeedgrader)
}

function teardownBeforeLeavingSpeedgrader() {
  externalToolLaunchOptions = {singleLtiLaunch: false}
  externalToolLoaded = false
  window.removeEventListener('beforeunload', EG.beforeLeavingSpeedgrader)
}

function toggleGradeVisibility(show: boolean): void {
  const gradeInput = $('#grading')
  if (show) {
    gradeInput.show().height('auto')
  } else {
    gradeInput.hide()
  }
}

const utils = {
  getParam(name: string) {
    const pathRegex = new RegExp(`${name}/([^/]+)`)
    const searchRegex = new RegExp(`${name}=([^&]+)`)
    const match =
      window.location.pathname.match(pathRegex) || window.location.search.match(searchRegex)

    if (!match) return false
    return match[1]
  },
  shouldHideStudentNames() {
    // this is for backwards compatability, we used to store the value as
    // strings "true" or "false", but now we store boolean true/false values.
    const settingVal = userSettings.get('eg_hide_student_names')
    return settingVal === true || settingVal === 'true' || ENV.force_anonymous_grading
  },
  sortByCriteria() {
    const settingVal = userSettings.get('eg_sort_by')
    return settingVal || 'alphabetically'
  },
}

function sectionSelectionOptions(
  courseSections: CourseSection[],
  groupGradingModeEnabled = false,
  selectedSectionId: null | string = null
): SelectOptionDefinition[] {
  if (courseSections.length <= 1 || groupGradingModeEnabled) {
    return []
  }

  let selectedSectionName = I18n.t('All Sections')
  const sectionOptions: SelectOptionDefinition[] = [
    {
      [anonymizableId]: 'section_all',
      data: {
        'section-id': 'all',
      },
      name: I18n.t('Show all sections'),
      className: {
        raw: 'section_all',
      },
      anonymizableId,
    },
  ]

  courseSections.forEach(section => {
    if (section.id === selectedSectionId) {
      selectedSectionName = section.name
    }

    sectionOptions.push({
      [anonymizableId]: `section_${section.id}`,
      data: {
        'section-id': section.id,
      },
      name: I18n.t('Change section to %{sectionName}', {sectionName: section.name}),
      className: {
        raw: `section_${section.id} ${selectedSectionId === section.id ? 'selected' : ''}`,
      },
      anonymizableId,
    })
  })

  return [
    {
      name: `Showing: ${selectedSectionName}`,
      options: sectionOptions,
    },
  ]
}

function mergeStudentsAndSubmission() {
  const jsonData = window.jsonData

  jsonData.studentsWithSubmissions = jsonData.context.students
  jsonData.studentMap = {}
  jsonData.studentEnrollmentMap = {}
  jsonData.studentSectionIdsMap = {}
  jsonData.submissionsMap = {}

  jsonData.context.enrollments.forEach((enrollment: Record<string, string>) => {
    const enrollmentAnonymizableUserId = enrollment[anonymizableUserId]
    jsonData.studentEnrollmentMap[enrollmentAnonymizableUserId] =
      jsonData.studentEnrollmentMap[enrollmentAnonymizableUserId] || []
    jsonData.studentSectionIdsMap[enrollmentAnonymizableUserId] =
      jsonData.studentSectionIdsMap[enrollmentAnonymizableUserId] || {}

    jsonData.studentEnrollmentMap[enrollmentAnonymizableUserId].push(enrollment)
    jsonData.studentSectionIdsMap[enrollmentAnonymizableUserId][enrollment.course_section_id] = true
  })

  jsonData.submissions.forEach((submission: any) => {
    jsonData.submissionsMap[submission[anonymizableUserId]] = submission
  })

  window.jsonData.studentsWithSubmissions = window.jsonData.studentsWithSubmissions.reduce(
    (students: StudentWithSubmission[], student: StudentWithSubmission, index: number) => {
      const submission = window.jsonData.submissionsMap[student[anonymizableId]]
      // Hide students that don't have a submission object. This is legacy support
      // for when we used to not create submission objects for assigned concluded students.
      // For all new assignments, every assigned student (regardless of concluded/inactive
      // status) should have a submission object.
      if (submission) {
        student.enrollments = window.jsonData.studentEnrollmentMap[student[anonymizableId]]
        student.section_ids = Object.keys(
          window.jsonData.studentSectionIdsMap[student[anonymizableId]]
        )
        student.submission = submission
        student.submission_state = SpeedgraderHelpers.submissionState(student, ENV.grading_role)
        student.index = index
        students.push(student)
      }

      return students
    },
    []
  )

  // need to presort by anonymous_id for anonymous assignments so that the index property can be consistent
  if (isAnonymous)
    jsonData.studentsWithSubmissions.sort((a: StudentWithSubmission, b: StudentWithSubmission) =>
      a.anonymous_name_position > b.anonymous_name_position ? 1 : -1
    )

  // handle showing students only in a certain section.
  if (!jsonData.GROUP_GRADING_MODE) {
    sectionToShow = ENV.selected_section_id
  }

  // We have already have done the filtering by section on the server, so this
  // is redundant (but not the worst thing in the world since we still need to
  // send the user away if there are no students in the section).
  if (sectionToShow) {
    sectionToShow = sectionToShow.toString()

    const studentsInSection = jsonData.studentsWithSubmissions.filter(
      (student: StudentWithSubmission) => student.section_ids.includes(sectionToShow)
    )

    if (
      studentsInSection.length > 0 &&
      !(studentsInSection.length === 1 && studentsInSection[0].fake_student)
    ) {
      jsonData.studentsWithSubmissions = studentsInSection
    } else {
      // eslint-disable-next-line no-alert
      window.alert(
        I18n.t(
          'alerts.no_students_in_section',
          'Could not find any students in that section, falling back to showing all sections.'
        )
      )
      EG.changeToSection('all')
    }
  }

  jsonData.studentMap = keyBy(jsonData.studentsWithSubmissions, anonymizableId)

  switch (userSettings.get('eg_sort_by')) {
    case 'submitted_at': {
      jsonData.studentsWithSubmissions.sort(
        EG.compareStudentsBy(student => {
          const submittedAt = student && student.submission && student.submission.submitted_at
          if (submittedAt) {
            // @ts-expect-error
            return +tz.parse(submittedAt)
          } else {
            // puts the unsubmitted assignments at the bottom
            return Number.NaN
          }
        })
      )
      break
    }

    case 'submission_status': {
      const states = {
        not_graded: 1,
        resubmitted: 2,
        not_submitted: 3,
        graded: 4,
        not_gradeable: 5,
      }
      jsonData.studentsWithSubmissions.sort(
        EG.compareStudentsBy(
          student =>
            student && states[SpeedgraderHelpers.submissionState(student, ENV.grading_role)]
        )
      )
      break
    }

    // The list of students is sorted alphabetically on the server by student last name.
    default: {
      // sorting for isAnonymous occurred earlier before setting up studentMap
      if (!isAnonymous && utils.shouldHideStudentNames()) {
        window.jsonData.studentsWithSubmissions.sort(
          EG.compareStudentsBy((student: StudentWithSubmission) => {
            const studentIndex = student.index || 0
            // adding 1 to avoid issues with index 0 being given 'falsey treatment' in compareStudentsBy
            return studentIndex + 1
          })
        )
      }
    }
  }
}

function handleStudentOrSectionSelected(
  newStudentOrSection: string,
  historyBehavior: null | 'push' | 'replace' = null
) {
  if (newStudentOrSection && newStudentOrSection.match(/^section_(\d+|all)$/)) {
    const sectionId = newStudentOrSection.replace(/^section_/, '')
    EG.changeToSection(sectionId)
  } else {
    EG.handleStudentChanged(historyBehavior)
  }
}

function initDropdown() {
  const hideStudentNames = utils.shouldHideStudentNames()
  $('#hide_student_names').prop('checked', hideStudentNames)

  const optionsArray = window.jsonData.studentsWithSubmissions.map(
    (student: StudentWithSubmission) => {
      const {submission_state, submission} = student
      let {name} = student
      const className = SpeedgraderHelpers.classNameBasedOnStudent({submission_state, submission})
      if (hideStudentNames || isAnonymous) {
        name = anonymousName(student)
      }

      return {[anonymizableId]: student[anonymizableId], anonymizableId, name, className}
    }
  )

  const sectionSelectionOptionList = sectionSelectionOptions(
    window.jsonData.context.active_course_sections,
    window.jsonData.GROUP_GRADING_MODE,
    sectionToShow
  )

  $selectmenu = new SpeedgraderSelectMenu(sectionSelectionOptionList.concat(optionsArray))
  $selectmenu?.appendTo('#combo_box_container', (event: JQuery.ClickEvent) => {
    handleStudentOrSectionSelected(String($(event.target).val()), HISTORY_PUSH)
  })

  if (
    window.jsonData.context.active_course_sections.length &&
    window.jsonData.context.active_course_sections.length > 1 &&
    !window.jsonData.GROUP_GRADING_MODE
  ) {
    const $selectmenu_list = $selectmenu?.data('ui-selectmenu').list
    const $menu = $('#section-menu')

    $menu
      .find('ul')
      .append(
        $.map(
          window.jsonData.context.active_course_sections,
          section =>
            `<li><a class="section_${section.id}" data-section-id="${
              section.id
            }" href="#">${htmlEscape(section.name)}</a></li>`
        ).join('')
      )

    $menu
      .insertBefore($selectmenu_list)
      .bind('mouseenter mouseleave', function (event) {
        $(this)
          .toggleClass(
            'ui-selectmenu-item-selected ui-selectmenu-item-focus ui-state-hover',
            event.type === 'mouseenter'
          )
          .find('ul')
          .toggle(event.type === 'mouseenter')
      })
      .find('ul')
      .hide()
      .menu()
      .on('click mousedown', 'a', function (_event) {
        EG.changeToSection($(this).data('section-id'))
      })

    if (sectionToShow) {
      const text = $.map(window.jsonData.context.active_course_sections, section => {
        // eslint-disable-next-line eqeqeq
        if (section.id == sectionToShow) {
          return section.name
        }
      }).join(', ')

      $('#section_currently_showing').text(text)
      $menu
        .find('ul li a')
        .removeClass('selected')
        .filter(`[data-section-id=${sectionToShow}]`)
        .addClass('selected')
    }

    $selectmenu
      .selectmenu('option', 'open', () => {
        $selectmenu_list
          .find('li:first')
          .css('margin-top', `${$selectmenu_list.find('li').height()}px`)
        $menu.show().css({
          left: $selectmenu_list.css('left'),
          top: $selectmenu_list.css('top'),
          width: $selectmenu_list.width(),
          'z-index': Number($selectmenu_list.css('z-index')) + 1,
        })
      })
      .selectmenu('option', 'close', () => {
        $menu.hide()
      })
  }
}

function setupPostPolicies() {
  const gradesPublished =
    !window.jsonData.moderated_grading || window.jsonData.grades_published_at != null

  EG.postPolicies = new PostPolicies({
    assignment: {
      anonymousGrading: window.jsonData.anonymous_grading,
      gradesPublished,
      id: window.jsonData.id,
      name: window.jsonData.title,
    },
    sections: window.jsonData.context.active_course_sections,
    updateSubmission: EG.setOrUpdateSubmission,
    afterUpdateSubmission() {
      EG.showGrade()
    },
  })

  renderPostGradesMenu(EG)
}

type Header = ReturnType<typeof setupHeader>

function setupHeader() {
  const elements = {
    nav: $gradebook_header.find('#prev-student-button, #next-student-button'),
    settings: {form: $('#settings_form')},
  }

  return {
    elements,
    courseId: utils.getParam('courses'),
    assignmentId: utils.getParam('assignment_id'),
    init() {
      this.addEvents()
      this.createModals()
      return this
    },
    addEvents() {
      this.elements.nav.click($.proxy(this.toAssignment, this))
      this.elements.settings.form.submit(this.submitSettingsForm.bind(this))
    },
    createModals() {
      this.elements.settings.form
        .dialog({
          autoOpen: false,
          modal: true,
          resizable: false,
          width: 400,
          zIndex: 1000,
        })
        .fixDialogButtons()
      // FF hack - when reloading the page, firefox seems to "remember" the disabled state of this
      // button. So here we'll manually re-enable it.
      this.elements.settings.form.find('.submit_button').removeAttr('disabled')
    },

    toAssignment(e: JQuery.ClickEvent) {
      e.preventDefault()
      const classes = e.target.getAttribute('class').split(' ')
      if (classes.includes('prev')) {
        EG.prev()
      } else if (classes.includes('next')) {
        EG.next()
      }
    },

    keyboardShortcutInfoModal() {
      if (!ENV.disable_keyboard_shortcuts) {
        const questionMarkKeyDown = $.Event('keydown', {keyCode: 191, shiftKey: true})
        $(document).trigger(questionMarkKeyDown)
      }
    },

    submitSettingsForm(e: JQuery.SubmitEvent) {
      e.preventDefault()

      const sortBy = $('#eg_sort_by').val()
      const sortByChanged = sortBy !== utils.sortByCriteria()
      userSettings.set('eg_sort_by', sortBy)

      let hideNamesChanged = false
      if (!ENV.force_anonymous_grading) {
        const hideNames = $('#hide_student_names').prop('checked')
        hideNamesChanged = hideNames !== utils.shouldHideStudentNames()
        userSettings.set('eg_hide_student_names', hideNames)
      }

      const isClassicQuiz = !!window.jsonData.context.quiz
      const needsReload = hideNamesChanged || sortByChanged || isClassicQuiz
      if (needsReload) {
        $(e.target)
          .find('.submit_button')
          .prop('disabled', true)
          .text(I18n.t('buttons.saving_settings', 'Saving Settings...'))
      } else {
        this.elements.settings.form.dialog('close')
      }

      const gradeByQuestion = !!$('#enable_speedgrader_grade_by_question').prop('checked')
      if (gradeByQuestion !== ENV.GRADE_BY_QUESTION) {
        ENV.GRADE_BY_QUESTION = gradeByQuestion
        QuizzesNextSpeedGrading.postGradeByQuestionChangeMessage($iframe_holder, gradeByQuestion)
      }

      // eslint-disable-next-line promise/catch-or-return
      $.post(ENV.settings_url, {
        enable_speedgrader_grade_by_question: gradeByQuestion,
      }).then(() => {
        if (needsReload) {
          SpeedgraderHelpers.reloadPage()
        }
      })
    },

    showSettingsModal(event: Event) {
      if (event) {
        event.preventDefault()
      }
      this.elements.settings.form.dialog('open')
    },
  }
}

function renderProgressIcon(attachment: Attachment) {
  const mountPoint = document.getElementById('react_pill_container')
  if (!mountPoint) throw new Error('Could not find mount point for react_pill_container')
  const iconAndTipMap = {
    pending: {
      icon: <IconUploadLine />,
      tip: I18n.t('Uploading Submission'),
    },
    failed: {
      icon: <IconWarningLine />,
      tip: I18n.t('Submission Failed to Submit'),
    },
    default: {
      icon: <IconCheckMarkIndeterminateLine />,
      tip: I18n.t('No File Submitted'),
    },
  }

  if (attachment.upload_status === 'success') {
    ReactDOM.unmountComponentAtNode(mountPoint)
  } else {
    const {icon, tip} = iconAndTipMap[attachment.upload_status] || iconAndTipMap.default
    const tooltip = (
      <Tooltip renderTip={tip} on={['click', 'hover', 'focus']}>
        <IconButton
          renderIcon={icon}
          withBorder={false}
          withBackground={false}
          screenReaderLabel={I18n.t('Toggle tooltip')}
        />
      </Tooltip>
    )
    ReactDOM.render(tooltip, mountPoint)
  }
}

function renderHiddenSubmissionPill(submission: Submission) {
  const mountPoint = document.getElementById(SPEED_GRADER_HIDDEN_SUBMISSION_PILL_MOUNT_POINT)
  if (!mountPoint) throw new Error('hidden submission pill mount point not found')

  if (isPostable(submission)) {
    ReactDOM.render(
      <Pill color="warning" margin="0 0 small">
        {I18n.t('Hidden')}
      </Pill>,
      mountPoint
    )
  } else {
    ReactDOM.unmountComponentAtNode(mountPoint)
  }
}

function renderCommentTextArea() {
  // unmounting is a temporary workaround for INSTUI-870 to allow
  // for textarea minheight to be reset
  unmountCommentTextArea()
  function getTextAreaRef(textarea: HTMLTextAreaElement) {
    $add_a_comment_textarea = $(textarea)
  }

  ReactDOM.render(
    <CommentArea
      getTextAreaRef={getTextAreaRef}
      courseId={ENV.course_id}
      userId={ENV.current_user_id!}
    />,
    document.getElementById(SPEED_GRADER_COMMENT_TEXTAREA_MOUNT_POINT)
  )
}

function initCommentBox() {
  renderCommentTextArea()

  $('.media_comment_link').click(event => {
    event.preventDefault()
    if ($('.media_comment_link').hasClass('ui-state-disabled')) {
      return
    }
    $('#media_media_recording')
      .show()
      .find('.media_recording')
      .mediaComment(
        'create',
        'any',
        (id: string, type: string) => {
          $('#media_media_recording').data('comment_id', id).data('comment_type', type)
          EG.addSubmissionComment()
        },
        () => {
          EG.revertFromFormSubmit()
        },
        true
      )
  })

  $(document).on('click', '#media_recorder_container a', hideMediaRecorderContainer)

  // handle speech to text for browsers that can (right now only chrome)
  function browserSupportsSpeech() {
    return 'webkitSpeechRecognition' in window
  }

  if (browserSupportsSpeech()) {
    // eslint-disable-next-line new-cap
    const recognition = new window.webkitSpeechRecognition()
    const messages = {
      begin: I18n.t('begin_record_prompt', 'Click the "Record" button to begin.'),
      allow: I18n.t('allow_message', 'Click the "Allow" button to begin recording.'),
      recording: I18n.t('recording_message', 'Recording...'),
      recording_expired: I18n.t(
        'recording_expired_message',
        'Speech recognition has expired due to inactivity. Click the "Stop" button to use current text for comment or "Cancel" to discard.'
      ),
      mic_blocked: I18n.t(
        'mic_blocked_message',
        'Permission to use microphone is blocked. To change, go to chrome://settings/content/microphone'
      ),
      no_speech: I18n.t(
        'nodetect_message',
        'No speech was detected. You may need to adjust your microphone settings.'
      ),
    }

    configureRecognition(recognition, messages)

    const processSpeech = function ($this: JQuery<HTMLElement>) {
      if ($('#record_button').attr('recording') === 'true') {
        recognition.stop()
        const current_comment = $('#final_results').html() + $('#interim_results').html()
        $add_a_comment_textarea.val(formatComment(current_comment))
        $this.dialog('close').remove()
      } else {
        recognition.start()
        $('#dialog_message').text(messages.allow)
      }
    }

    const formatComment = function (current_comment: string) {
      return current_comment.replace(/<p><\/p>/g, '\n\n').replace(/<br>/g, '\n')
    }

    $('.speech_recognition_link').click(() => {
      if ($('.speech_recognition_link').hasClass('ui-state-disabled')) {
        return false
      }
      $(
        speechRecognitionTemplate({
          message: messages.begin,
        })
      ).dialog({
        title: I18n.t('titles.click_to_record', 'Speech to Text'),
        minWidth: 450,
        minHeight: 200,
        dialogClass: 'no-close',
        buttons: [
          {
            class: 'dialog_button',
            text: I18n.t('buttons.dialog_buttons', 'Cancel'),
            click() {
              recognition.stop()
              $(this).dialog('close').remove()
            },
          },
          {
            id: 'record_button',
            class: 'dialog_button',
            'aria-label': I18n.t('dialog_button.aria_record', 'Click to record'),
            recording: false,
            html: '<div></div>',
            click() {
              const $this = $(this)
              processSpeech($this)
            },
          },
        ],
        close() {
          recognition.stop()
          $(this).dialog('close').remove()
        },
        modal: true,
        zIndex: 1000,
      })
      return false
    })
    // show the div that contains the button because it is hidden from browsers that dont support speech
    $('.speech_recognition_link').closest('div.speech-recognition').show()
  }
}

function assessmentBelongsToCurrentUser(assessment: RubricAssessment) {
  if (!assessment) {
    return false
  }

  if (anonymousGraders) {
    return ENV.current_anonymous_id === assessment.anonymous_assessor_id
  } else {
    return ENV.current_user_id === assessment.assessor_id
  }
}

function handleSelectedRubricAssessmentChanged({validateEnteredData = true} = {}) {
  // This function is triggered both when we assess a student and when we switch
  // students. In the former case, we want populateNewRubricSummary to check the
  // data we entered and show an alert if the grader tried to assign more points
  // to an outcome than it allows (and the course does not allow extra credit).
  // In the latter case, because this function is called *before* the editing
  // data is switched over to the new student, we don't want to perform the
  // comparison since it could result in specious alerts being shown.
  const editingData = validateEnteredData
    ? rubricAssessment.assessmentData($('#rubric_full'))
    : null
  const selectedAssessment = getSelectedAssessment(EG)
  rubricAssessment.populateNewRubricSummary(
    $('#rubric_summary_holder .rubric_summary'),
    selectedAssessment,
    window.jsonData.rubric_association,
    editingData
  )

  let showEditButton = true
  if (isModerated) {
    showEditButton = !selectedAssessment || assessmentBelongsToCurrentUser(selectedAssessment)
  }
  $('#rubric_assessments_list_and_edit_button_holder .edit').showIf(showEditButton)

  if (enhanced_rubrics) {
<<<<<<< HEAD
    if (
      !selectedAssessment?.assessor_id ||
      ENV.RUBRIC_ASSESSMENT.assessor_id === selectedAssessment?.assessor_id
    ) {
      $('button.toggle_full_rubric').show()
    } else {
      $('button.toggle_full_rubric').hide()
    }
=======
    useStore.setState({
      studentAssessment: (selectedAssessment ?? {}) as RubricAssessmentUnderscore,
    })
>>>>>>> 68d85f52
  }
}

function initRubricStuff() {
  $('#rubric_summary_container .button-container')
    .appendTo('#rubric_assessments_list_and_edit_button_holder')
    .find('.edit')
    .text(I18n.t('edit_view_rubric', 'View Rubric'))

  $('.toggle_full_rubric, .hide_rubric_link').click(e => {
    e.preventDefault()
    EG.toggleFullRubric()
  })

  $('#rubric_assessments_select').on('change', () => {
    handleSelectedRubricAssessmentChanged()
  })

  $('.save_rubric_button').click(function () {
    const $rubric = $(this).parents('#rubric_holder').find('.rubric')
    const data = rubricAssessment.assessmentData($rubric)
    EG.saveRubricAssessment(data, $rubric)
  })
}

function initKeyCodes() {
  if (ENV.disable_keyboard_shortcuts) {
    return
  }
  const keycodeOptions = {
    keyCodes: 'j k p n c r g',
    ignore: 'input, textarea, embed, object',
  }

  $window.keycodes(keycodeOptions, event => {
    event.preventDefault()
    event.stopPropagation()
    const {keyString} = event

    if (keyString === 'k' || keyString === 'p') {
      EG.prev() // goto Previous Student
    } else if (keyString === 'j' || keyString === 'n') {
      EG.next() // goto Next Student
    } else if (keyString === 'c') {
      $add_a_comment_textarea.focus() // add comment
    } else if (keyString === 'g') {
      $grade.focus() // focus on grade
    } else if (keyString === 'r') {
      EG.toggleFullRubric() // focus rubric
    }
  })
}

function initGroupAssignmentMode() {
  if (window.jsonData.GROUP_GRADING_MODE) {
    gradeeLabel = groupLabel
  }
}

function refreshGrades(
  callback: (submission: Submission) => void,
  retry?: (submission: Submission, originalSubmission: Submission, numRequests: number) => boolean,
  retryDelay?: number
) {
  const courseId = ENV.course_id
  const originalSubmission = {...EG.currentStudent.submission}
  const assignmentId = originalSubmission.assignment_id
  const studentId = originalSubmission[anonymizableUserId]
  const resourceSegment = isAnonymous ? 'anonymous_submissions' : 'submissions'
  const params = {'include[]': 'submission_history'}
  const url = `/api/v1/courses/${courseId}/assignments/${assignmentId}/${resourceSegment}/${studentId}.json`
  const currentStudentIDAsOfAjaxCall = EG.currentStudent[anonymizableId]
  const onSuccess = (submission: Submission) => {
    const studentToRefresh = window.jsonData.studentMap[currentStudentIDAsOfAjaxCall]
    EG.setOrUpdateSubmission(submission)

    EG.updateSelectMenuStatus(studentToRefresh)
    if (studentToRefresh === EG.currentStudent) {
      EG.showGrade()
    }

    if (callback) {
      callback(submission)
    }
  }

  let numRequests = 0
  const fetchSubmission = () => {
    numRequests += 1
    $.getJSON(url, params, submission => {
      if (retry?.(submission, originalSubmission, numRequests)) {
        setGradeLoading(currentStudentIDAsOfAjaxCall, true)
        retryDelay ? setTimeout(fetchSubmission, retryDelay) : fetchSubmission()
      } else {
        setGradeLoading(currentStudentIDAsOfAjaxCall, false)
        onSuccess(submission)
      }
    })
  }

  fetchSubmission()
}

$.extend(INST, {
  refreshGrades,
  refreshQuizSubmissionSnapshot(data: ScoringSnapshot) {
    snapshotCache[`${data.user_id}_${data.version_number}`] = data
    if (data.last_question_touched) {
      INST.lastQuestionTouched = data.last_question_touched
    }
  },
  clearQuizSubmissionSnapshot(data: {user_id: string; version_number: string}) {
    snapshotCache[`${data.user_id}_${data.version_number}`] = null
  },
  getQuizSubmissionSnapshot(user_id: string, version_number: string) {
    return snapshotCache[`${user_id}_${version_number}`]
  },
})

function renderSubmissionCommentsDownloadLink(submission: HistoricalSubmission) {
  const mountPoint = document.getElementById(SPEED_GRADER_SUBMISSION_COMMENTS_DOWNLOAD_MOUNT_POINT)
  if (!mountPoint) throw new Error('SpeedGrader: mount point not found')
  if (isAnonymous) {
    mountPoint.innerHTML = ''
  } else {
    mountPoint.innerHTML = `<a href="/submissions/${htmlEscape(
      submission.id || ''
    )}/comments.pdf" target="_blank">${htmlEscape(I18n.t('Download Submission Comments'))}</a>`
  }
  return mountPoint
}

function availableMountPointForStatusMenu() {
  const elementId = $submission_details.is(':hidden')
    ? SPEED_GRADER_EDIT_STATUS_MENU_SECONDARY_MOUNT_POINT
    : SPEED_GRADER_EDIT_STATUS_MENU_MOUNT_POINT
  return document.getElementById(elementId)
}

function statusMenuComponent(submission: Submission) {
  return (
    <SpeedGraderStatusMenu
      key={submission.id}
      lateSubmissionInterval={ENV.late_policy?.late_submission_interval || 'day'}
      locale={ENV.LOCALE}
      secondsLate={submission.seconds_late || 0}
      selection={determineSubmissionSelection(submission)}
      updateSubmission={updateSubmissionAndPageEffects}
      cachedDueDate={submission.cached_due_date}
      customStatuses={(ENV.custom_grade_statuses as GradeStatusUnderscore[])?.filter(
        status => status.applies_to_submissions
      )}
    />
  )
}

function updateSubmissionAndPageEffects(data?: {
  excuse?: boolean
  latePolicyStatus?: string
  secondsLateOverride?: number
  customGradeStatusId?: string
}) {
  const submission = EG.currentStudent.submission

  makeSubmissionUpdateRequest(submission, isAnonymous, ENV.course_id, data)
    .then(() => {
      refreshGrades(() => {
        EG.showSubmissionDetails()
        if (availableMountPointForStatusMenu()) {
          const mountPoint = availableMountPointForStatusMenu()
          if (!mountPoint) throw new Error('SpeedGrader: mount point for status menu not found')
          renderStatusMenu(statusMenuComponent(submission), mountPoint)
        }
      })
    })
    .catch(showFlashError())
}

// Public Variables and Methods
EG = {
  // @ts-expect-error
  currentStudent: null,
  refreshGrades,

  domReady() {
    function makeFullWidth() {
      $full_width_container.addClass('full_width')
      $left_side.css('width', '')
      $right_side.css('width', '')
    }
    $(document).mouseup(_event => {
      $resize_overlay.hide()
    })
    // it should disappear before it's clickable, but just in case...
    $resize_overlay.click(function (this: HTMLElement, _event) {
      $(this).hide()
    })
    $width_resizer
      .mousedown(_event => {
        $resize_overlay.show()
      })
      .draggable({
        axis: 'x',
        cursor: 'crosshair',
        scroll: false,
        containment: '#full_width_container',
        snap: '#full_width_container',
        appendTo: '#full_width_container',
        helper() {
          return $width_resizer.clone().addClass('clone')
        },
        snapTolerance: 200,
        drag(event: Event, ui) {
          const offset = ui.offset
          const windowWidth = $window.width() as number
          $left_side.width(`${(offset.left / windowWidth) * 100}%`)
          $right_side.width(`${100 - (offset.left / windowWidth) * 100}%`)
          $width_resizer.css('left', '0')
          if (windowWidth - offset.left < $(this).draggable('option', 'snapTolerance')) {
            makeFullWidth()
          } else {
            $full_width_container.removeClass('full_width')
          }
          if (offset.left < $(this).draggable('option', 'snapTolerance')) {
            $left_side.width('0%')
            $right_side.width('100%')
          }
        },
        stop(event: Event, _ui) {
          event.stopImmediatePropagation()
          $resize_overlay.hide()
        },
      })
      .click(function (this: HTMLElement, event) {
        event.preventDefault()
        if ($full_width_container.hasClass('full_width')) {
          $full_width_container.removeClass('full_width')
        } else {
          makeFullWidth()
          $(this).addClass('highlight', 100, function (this: HTMLElement) {
            $(this).removeClass('highlight', 4000)
          })
        }
      })

    $grade.change(EG.handleGradeSubmit)

    $multiple_submissions.change(_e => {
      // @ts-expect-error
      if (typeof EG.currentStudent.submission === 'undefined') EG.currentStudent.submission = {}
      const i =
        $('#submission_to_view').val() || EG.currentStudent.submission.submission_history.length - 1
      EG.currentStudent.submission.currentSelectedIndex = parseInt(String(i), 10)
      EG.handleSubmissionSelectionChange()
    })

    initRubricStuff()

    if (ENV.can_comment_on_submission) {
      initCommentBox()
    }

    EG.initComments()
    header.init()
    initKeyCodes()

    $('.dismiss_alert').click(function (e) {
      e.preventDefault()
      $(this).closest('.alert').hide()
    })

    $('#eg_sort_by').val(userSettings.get('eg_sort_by') || '')
    $('#submit_same_score').click((e: JQuery.ClickEvent) => {
      // By passing true as the second argument, we're telling
      // handleGradeSubmit to use the existing previous submission score
      // for the current grade.
      EG.handleGradeSubmit(e, true)
      e.preventDefault()
    })

    setupBeforeLeavingSpeedgrader()
  },

  jsonReady() {
    isAnonymous = setupIsAnonymous(window.jsonData)
    isModerated = setupIsModerated(window.jsonData)
    anonymousGraders = setupAnonymousGraders(window.jsonData)
    anonymizableId = setupAnonymizableId(isAnonymous)
    anonymizableUserId = setupAnonymizableUserId(isAnonymous)
    anonymizableStudentId = setupAnonymizableStudentId(isAnonymous)
    anonymizableAuthorId = setupAnonymizableAuthorId(isAnonymous)

    mergeStudentsAndSubmission()

    if (window.jsonData.GROUP_GRADING_MODE && !window.jsonData.studentsWithSubmissions.length) {
      if (SpeedgraderHelpers.getHistory().length === 1) {
        // eslint-disable-next-line no-alert
        window.alert(
          I18n.t(
            'alerts.no_students_in_groups_close',
            "Sorry, submissions for this assignment cannot be graded in Speedgrader because there are no assigned users. Please assign users to this group set and try again. Click 'OK' to close this window."
          )
        )
        window.close()
      } else {
        // eslint-disable-next-line no-alert
        window.alert(
          I18n.t(
            'alerts.no_students_in_groups_back',
            "Sorry, submissions for this assignment cannot be graded in Speedgrader because there are no assigned users. Please assign users to this group set and try again. Click 'OK' to go back."
          )
        )
        SpeedgraderHelpers.getHistory().back()
      }
    } else if (!window.jsonData.studentsWithSubmissions.length) {
      // If we're trying to load a section with no students, we already showed
      // a "could not find any students in that section" alert and arranged
      // for a reload of the page, so don't show a second alert--but also don't
      // execute the else clause below this one since we don't want to set up
      // the rest of SpeedGrader
      if (sectionToShow == null) {
        // eslint-disable-next-line no-alert
        window.alert(
          I18n.t(
            'alerts.no_active_students',
            'Sorry, there are either no active students in the course or none are gradable by you.'
          )
        )
        SpeedgraderHelpers.getHistory().back()
      }
    } else {
      // unmount spinner
      const spinnerMount = document.getElementById('speed_grader_loading')
      if (spinnerMount) ReactDOM.unmountComponentAtNode(spinnerMount)
      $('#speed_grader_loading').hide()
      $('#gradebook_header, #full_width_container').show()
      initDropdown()
      initGroupAssignmentMode()
      setupHandleStatePopped()

      if (ENV.student_group_reason_for_change != null) {
        SpeedGraderAlerts.showStudentGroupChangeAlert({
          selectedStudentGroup: ENV.selected_student_group,
          reasonForChange: ENV.student_group_reason_for_change,
        })
      }
      setupPostPolicies()
    }
  },

  parseDocumentQuery() {
    return qs.parse(document.location.search, {ignoreQueryPrefix: true})
  },

  setInitiallyLoadedStudent() {
    let initialStudentId

    const queryParams = EG.parseDocumentQuery()
    if (queryParams && queryParams[anonymizableStudentId]) {
      initialStudentId = queryParams[anonymizableStudentId]
    } else if (SpeedgraderHelpers.getLocationHash() !== '') {
      initialStudentId = extractStudentIdFromHash(
        SpeedgraderHelpers.getLocationHash(),
        anonymizableStudentId
      )
    }
    SpeedgraderHelpers.setLocationHash('')

    const attemptParam = utils.getParam('attempt')
    if (attemptParam) {
      EG.initialVersion = parseInt(attemptParam, 10) - 1
    }

    // Check if this student ID "resolves" to a different one (e.g., it's an
    // invalid ID, or is in a group with someone else as a representative).
    const resolvedId = EG.resolveStudentId(initialStudentId)

    EG.goToStudent(resolvedId, HISTORY_REPLACE)
  },

  setupGradeLoadingSpinner() {
    ReactDOM.render(
      <GradeLoadingSpinner onLoadingChange={loading => toggleGradeVisibility(!loading)} />,
      document.getElementById('grades-loading-spinner')
    )
  },

  // Exists for testing purposes only
  setState(state) {
    useStore.setState(state)
  },

  anyUnpostedComment() {
    return !!(
      $.trim($add_a_comment_textarea.val() as string).length ||
      $('#media_media_recording').data('comment_id') ||
      $add_a_comment.find("input[type='file']:visible").length
    )
  },

  skipRelativeToCurrentIndex(offset) {
    const nextStudent = (offset_: number) => {
      const {length: students} = window.jsonData.studentsWithSubmissions
      const newIndex = (this.currentIndex() + offset_ + students) % students
      this.goToStudent(
        window.jsonData.studentsWithSubmissions[newIndex][anonymizableId],
        HISTORY_PUSH
      )
      const nextSubmission = window.jsonData.studentsWithSubmissions[newIndex].submission
      if (nextSubmission.missing && nextSubmission.grader_id) {
        updateSubmissionAndPageEffects()
      }
    }

    const doNotShowModalSetting = 'speedgrader.dont_show_unposted_comment_dialog.' + assignmentUrl

    if (!userSettings.get(doNotShowModalSetting) && this.anyUnpostedComment()) {
      const closeDialog = () => {
        if ($(document).find('.do-not-show-again input').is(':checked')) {
          userSettings.set(doNotShowModalSetting, true)
        }
        $dialog.dialog('close')
        $dialog.dialog('destroy').remove() // this actually removes it from DOM
      }

      const $dialog = $(
        unsubmittedCommentsTemplate({
          message: I18n.t(
            'You have created a comment that has not been posted. Do you want to proceed and save this comment as a draft? (You can post draft comments at any time.)'
          ),
        })
      ).dialog({
        title: I18n.t('Your comment is not posted'),
        minWidth: 500,
        minHeight: 200,
        resizable: false,
        dialogClass: 'no-close',
        modal: true,
        create(_e, _ui) {
          const pane = $(this).dialog('widget').find('.ui-dialog-buttonpane')
          $(
            `<label class='do-not-show-again'><input type='checkbox'/>&nbsp;${I18n.t(
              'Do not show again for this assignment'
            )}</label>`
          ).prependTo(pane)
        },
        buttons: [
          {
            id: 'unposted_comment_cancel',
            class: 'dialog_button',
            text: I18n.t('Cancel'),
            click: () => {
              closeDialog()
            },
          },
          {
            id: 'unposted_comment_proceed',
            class: 'dialog_button',
            text: I18n.t('Proceed'),
            click: () => {
              closeDialog()
              nextStudent(offset)
            },
          },
        ],
        zIndex: 1000,
      })
    } else {
      nextStudent(offset)
    }
  },

  next() {
    this.skipRelativeToCurrentIndex(1)
    const studentInfo = this.getStudentNameAndGrade()
    $('#aria_name_alert').text(studentInfo)
  },

  prev() {
    this.skipRelativeToCurrentIndex(-1)
    const studentInfo = this.getStudentNameAndGrade()
    $('#aria_name_alert').text(studentInfo)
  },

  getStudentNameAndGrade: (student = EG.currentStudent) => {
    let studentName
    if (utils.shouldHideStudentNames()) {
      studentName = anonymousName(student)
    } else {
      studentName = student.name
    }

    const submissionStatus = SpeedgraderHelpers.classNameBasedOnStudent(student)
    return `${studentName} - ${submissionStatus.formatted}`
  },

  toggleFullRubric(force) {
    // if there is no rubric associated with this assignment, then the edit
    // rubric thing should never be shown.  the view should make sure that
    // the edit rubric html is not even there but we also want to make sure
    // that pressing "r" wont make it appear either
    if (!window.jsonData.rubric_association) {
      return false
    }

    const isClosed = force === 'close'

    if (enhanced_rubrics) {
      const isOpen = isClosed ? false : !useStore.getState().rubricAssessmentTrayOpen
      useStore.setState({rubricAssessmentTrayOpen: isOpen})
      this.refreshFullRubric()
      return
    }

    const rubricFull = selectors.get('#rubric_full')

    if (rubricFull.filter(':visible').length || isClosed) {
      toggleGradeVisibility(true)
      rubricFull.fadeOut()
      $('.toggle_full_rubric').focus()
    } else {
      rubricFull.fadeIn()
      toggleGradeVisibility(false)
      this.refreshFullRubric()
      originalRubric = EG.getOriginalRubricInfo()
      rubricFull.find('.rubric_title .title').focus()
    }
  },

  refreshFullRubric() {
    if (enhanced_rubrics) {
      return
    }

    const rubricFull = selectors.get('#rubric_full')
    if (!window.jsonData.rubric_association) {
      return
    }
    if (!rubricFull.filter(':visible').length) {
      return
    }

    const container = rubricFull.find('.rubric')
    rubricAssessment.populateNewRubric(
      container,
      rubricAssessmentToPopulate(EG),
      window.jsonData.rubric_association
    )
    $('#grading').height(rubricFull.height())
  },

  getOriginalRubricInfo() {
    if (window.jsonData.rubric_association) {
      const $originalRubric = $('.save_rubric_button').parents('#rubric_holder').find('.rubric')
      return rubricAssessment.assessmentData($originalRubric)
    }
    return null
  },

  hasUnsubmittedRubric(originalRubric_) {
    const $rubricFull = $('#rubric_full')
    if ($rubricFull.filter(':visible').length) {
      const $unSavedRubric = $('.save_rubric_button').parents('#rubric_holder').find('.rubric')
      const unSavedData = rubricAssessment.assessmentData($unSavedRubric)
      return !isEqual(unSavedData, originalRubric_)
    }
    return false
  },

  handleStatePopped(event: PopStateEvent) {
    // On page load this will be called with a null state, ignore it
    if (!event.state) {
      return
    }

    const newStudentId = event.state[anonymizableStudentId]
    if (EG.currentStudent == null || newStudentId !== EG.currentStudent[anonymizableId]) {
      const studentIdentifier = EG.resolveStudentId(newStudentId)
      EG.goToStudent(studentIdentifier)
    }
  },

  updateHistoryForCurrentStudent(behavior) {
    const studentId = this.currentStudent[anonymizableId]
    const stateHash = {[anonymizableStudentId]: studentId}
    const url = encodeURI(
      `?assignment_id=${ENV.assignment_id}&${anonymizableStudentId}=${studentId}`
    )

    if (behavior === HISTORY_PUSH) {
      SpeedgraderHelpers.getHistory().pushState(stateHash, '', url)
    } else {
      SpeedgraderHelpers.getHistory().replaceState(stateHash, '', url)
    }
  },

  resolveStudentId(studentId: string | null = null): string | undefined {
    let representativeOrStudentId = studentId

    // If not anonymous, see if we need to use this student's representative instead
    if (
      !isAnonymous &&
      studentId != null &&
      window.jsonData.context.rep_for_student[studentId] != null
    ) {
      representativeOrStudentId = window.jsonData.context.rep_for_student[studentId]
    }

    // choose the first ungraded student if the requested one doesn't exist
    if (!window.jsonData.studentMap[String(representativeOrStudentId)]) {
      const ungradedStudent = window.jsonData.studentsWithSubmissions.find(
        (s: StudentWithSubmission) =>
          s.submission &&
          s.submission.workflow_state !== 'graded' &&
          s.submission.submission_type &&
          (!isModerated || s.submission.grade == null)
      )
      const student = ungradedStudent || window.jsonData.studentsWithSubmissions[0]
      representativeOrStudentId = student[anonymizableId]
    }

    return representativeOrStudentId?.toString()
  },

  goToStudent(studentIdentifier, historyBehavior = null) {
    const student = window.jsonData.studentMap[studentIdentifier]

    if (student) {
      $selectmenu?.selectmenu('value', student[anonymizableId])
      if (!this.currentStudent || this.currentStudent[anonymizableId] !== student[anonymizableId]) {
        EG.handleStudentChanged(historyBehavior)
      }
    }
  },

  currentIndex() {
    return $.inArray(this.currentStudent, window.jsonData.studentsWithSubmissions)
  },

  handleStudentChanged(historyBehavior = null) {
    // Save any draft comments before loading the new student
    if ($add_a_comment_textarea.hasClass('ui-state-disabled')) {
      $add_a_comment_textarea.val('')
    } else {
      EG.addSubmissionComment(true)
    }

    if (!$selectmenu) {
      throw new Error('SpeedGrader: selectmenu not found')
    }

    const selectMenuValue = $selectmenu.val()
    // calling _.values on a large collection could be slow, that's why we're fetching from studentMap first
    this.currentStudent =
      window.jsonData.studentMap[selectMenuValue] ||
      values(window.jsonData.studentsWithSubmissions)[0]

    useStore.setState({currentStudentId: this.currentStudent[anonymizableId]})
    EG.resetReassignButton()

    if (historyBehavior) {
      EG.updateHistoryForCurrentStudent(historyBehavior)
    }

    // On the switch to a new student, clear the state of the last
    // question touched on the previous student.
    INST.lastQuestionTouched = null

    if (
      (ENV.grading_role === 'provisional_grader' &&
        this.currentStudent.submission_state === 'not_graded') ||
      ENV.grading_role === 'moderator'
    ) {
      $('.speedgrader_alert').hide()
      $submission_not_newest_notice.hide()
      $submission_late_notice.hide()
      $full_width_container.removeClass('with_enrollment_notice')
      $enrollment_inactive_notice.hide()
      $enrollment_concluded_notice.hide()
      selectors.get('#closed_gp_notice').hide()

      EG.setGradeReadOnly(true) // disabling now will keep it from getting undisabled unintentionally by disableWhileLoading
      if (
        ENV.grading_role === 'moderator' &&
        this.currentStudent.submission_state === 'not_graded'
      ) {
        this.currentStudent.submission.grade = null // otherwise it may be tricked into showing the wrong submission_state
      }

      // check whether we still can give a provisional grade
      $full_width_container.disableWhileLoading(this.fetchProvisionalGrades())
    } else {
      this.showStudent()
    }

    originalRubric = EG.getOriginalRubricInfo()
    this.setCurrentStudentAvatar()
  },

  resetReassignButton() {
    // Restore the tooltip text for the reassignment button
    // and enable the reassignment button if this user has
    // posted a comment since submission
    if ($reassign_assignment[0]) {
      const redoRequest = this.currentStudent?.submission?.redo_request
      let disableReassign = true
      let submittedAt = this.currentStudent?.submission?.submitted_at
      let maxAttempts = false
      let tooltipText = ''
      if (submittedAt) {
        const {allowed_attempts} = window.jsonData
        maxAttempts =
          allowed_attempts != null && allowed_attempts > 0
            ? (this.currentStudent.submission.attempt || 1) >=
              (window.jsonData.allowed_attempts || 0)
            : false
        submittedAt = new Date(submittedAt)
        let submissionComments = this.currentStudent.submission.submission_comments
        if (submissionComments) {
          submissionComments = submissionComments.filter(
            comment => comment.author_id === ENV.current_user_id
          )
          const lastCommentByUser = submissionComments[submissionComments.length - 1]
          if (lastCommentByUser?.created_at) {
            const commentedAt = new Date(lastCommentByUser.created_at)
            disableReassign = redoRequest || commentedAt < submittedAt || maxAttempts
          }
        }
      }
      $reassign_assignment.prop('disabled', disableReassign)
      $reassign_assignment.text(redoRequest ? I18n.t('Reassigned') : I18n.t('Reassign Assignment'))
      if (disableReassign) {
        if (redoRequest) {
          tooltipText = I18n.t('Assignment is reassigned.')
        } else if (maxAttempts) {
          tooltipText = I18n.t('Student has met maximum allowed attempts.')
        } else {
          tooltipText = I18n.t('Student feedback required in comments above to reassign.')
        }
      }
      $reassign_assignment.parent().attr('title', tooltipText)
    }
  },

  setCurrentStudentAvatar() {
    if (utils.shouldHideStudentNames() || isAnonymous || !this.currentStudent.avatar_path) {
      $avatar_image.hide()
    } else {
      // If there's any kind of delay in loading the user's avatar, it's
      // better to show a blank image than the previous student's image.
      const $new_image = $avatar_image.clone().show()
      $avatar_image.after($new_image.attr('src', this.currentStudent.avatar_path)).remove()
      $avatar_image = $new_image
    }
  },

  setCurrentStudentRubricAssessments() {
    // currentStudent.rubric_assessments only includes assessments submitted
    // by the current user, so if the viewer is a moderator, get other
    // graders' assessments from their provisional grades.
    const provisionalAssessments: RubricAssessment[] = []

    // If the moderator has just saved a new assessment, this array will have
    // entries not present elsewhere, so don't clobber them.
    const currentAssessmentsById: Record<string, boolean> = {}
    if (this.currentStudent.rubric_assessments) {
      this.currentStudent.rubric_assessments.forEach(assessment => {
        currentAssessmentsById[assessment.id] = true
      })
    }

    currentStudentProvisionalGrades().forEach(grade => {
      // TODO: decide what to do if a provisional grade contains multiple
      // assessments (currently we're not sure if this can actually happen
      // for a moderated assignment).
      if (grade.rubric_assessments && grade.rubric_assessments.length > 0) {
        // Add the assessor display name to the assessment while we have easy
        // access to the provisional grade data
        const assessment = grade.rubric_assessments[0]
        assessment.assessor_name = provisionalGraderDisplayNames[grade.provisional_grade_id]
        if (!currentAssessmentsById[assessment.id]) {
          provisionalAssessments.push(assessment)
        }
      }
    })

    if (provisionalAssessments.length > 0) {
      if (!this.currentStudent.rubric_assessments) {
        this.currentStudent.rubric_assessments = []
      }

      this.currentStudent.rubric_assessments =
        this.currentStudent.rubric_assessments.concat(provisionalAssessments)
    }

    if (anonymousGraders) {
      this.currentStudent.rubric_assessments.sort((a: RubricAssessment, b: RubricAssessment) =>
        natcompare.strings(a.anonymous_assessor_id, b.anonymous_assessor_id)
      )
    }
  },

  showStudent() {
    $rightside_inner.scrollTo(0)
    if (
      this.currentStudent.submission_state === 'not_gradeable' &&
      ENV.grading_role === 'provisional_grader'
    ) {
      $rightside_inner.hide()
      $not_gradeable_message.show()
    } else {
      $not_gradeable_message.hide()
      $rightside_inner.show()
    }
    if (ENV.grading_role === 'moderator') {
      this.renderProvisionalGradeSelector({showingNewStudent: true})
      this.setCurrentStudentRubricAssessments()

      this.showSubmission()
      this.setReadOnly(false)

      const selectedGrade = currentStudentProvisionalGrades().find(grade => grade.selected)
      if (selectedGrade) {
        this.setActiveProvisionalGradeFields({
          label: provisionalGraderDisplayNames[selectedGrade.provisional_grade_id],
          grade: selectedGrade,
        })
      } else {
        this.setActiveProvisionalGradeFields()
      }
    } else {
      // showSubmissionOverride is optionally set if the user is
      // using the quizzes.next lti tool. Rather than reload the tool based
      // on a new URL, it just dispatches a message to tell the tool to
      // change itself
      const changeSubmission = showSubmissionOverride || this.showSubmission.bind(this)
      changeSubmission(this.currentStudent.submission)
    }
  },

  showSubmission() {
    this.showGrade()
    this.showDiscussion()
    this.showRubric({validateEnteredData: false})
    this.updateStatsInHeader()
    this.showSubmissionDetails()
    this.refreshFullRubric()
  },

  setGradeReadOnly(readonly) {
    if (readonly) {
      $grade
        .addClass('ui-state-disabled')
        .attr('readonly', 'readonly')
        .attr('aria-disabled', 'true')
        .prop('disabled', true)
    } else {
      $grade
        .removeClass('ui-state-disabled')
        .removeAttr('aria-disabled')
        .removeAttr('readonly')
        .removeProp('disabled')
    }
  },

  setUpAssessmentAuditTray() {
    const bindRef = (ref: AssessmentAuditTray) => {
      EG.assessmentAuditTray = ref
    }

    const tray = <AssessmentAuditTray ref={bindRef} />
    ReactDOM.render(tray, document.getElementById(ASSESSMENT_AUDIT_TRAY_MOUNT_POINT))

    const onClick = () => {
      const {submission} = this.currentStudent

      EG.assessmentAuditTray?.show({
        assignment: {
          gradesPublishedAt: window.jsonData.grades_published_at,
          id: ENV.assignment_id,
          pointsPossible: window.jsonData.points_possible,
        },
        courseId: ENV.course_id,
        submission: {
          id: submission.id,
          score: submission.score,
        },
      })
    }

    const button = <AssessmentAuditButton onClick={onClick} />
    ReactDOM.render(button, document.getElementById(ASSESSMENT_AUDIT_BUTTON_MOUNT_POINT))
  },

  setUpRubricAssessmentTrayWrapper() {
    ReactDOM.render(
      <RubricAssessmentTrayWrapper
        rubric={ENV.rubric as RubricUnderscoreType}
        onAccessorChange={accessorId => {
          $('#rubric_assessments_select').val(accessorId)
          handleSelectedRubricAssessmentChanged()
        }}
        onSave={data => {
          useStore.setState({rubricAssessmentTrayOpen: false})
          this.saveRubricAssessment(data)
        }}
      />,
      document.getElementById('speed_grader_rubric_assessment_tray_wrapper')
    )
  },

  saveRubricAssessment(
    data: {[key: string]: string | boolean | number},
    rubricElement?: JQuery<HTMLElement>
  ) {
    if (ENV.grading_role === 'moderator' || ENV.grading_role === 'provisional_grader') {
      data.provisional = '1'
      if (ENV.grading_role === 'moderator' && EG.current_prov_grade_index === 'final') {
        data.final = '1'
      }
    }
    if (isAnonymous) {
      // FIXME: data['rubric_assessment[user_id]'] should not contain anonymous_id,
      // figure out how to fix the keys elsewhere
      data[`rubric_assessment[${anonymizableUserId}]`] = data['rubric_assessment[user_id]']
      delete data['rubric_assessment[user_id]']
      data.graded_anonymously = true
    } else {
      data.graded_anonymously = utils.shouldHideStudentNames()
    }
    const url = ENV.update_rubric_assessment_url!
    const method = 'POST'
    EG.toggleFullRubric('close')

    const promise = $.ajaxJSON(
      url,
      method,
      data,
      ///
      (response: {
        id: string
        rubric_association: unknown
        artifact: unknown
        related_group_submissions_and_assessments: {
          rubric_assessments: {
            rubric_assessment: {id: string}
          }[]
        }[]
      }) => {
        let found = false
        if (response && response.rubric_association) {
          if (!enhanced_rubrics) {
            rubricAssessment.updateRubricAssociation(rubricElement, response.rubric_association)
          }
          delete response.rubric_association
        }

        // If the student has a submission, update it with the data returned,
        // otherwise we need to create a submission for them.
        const assessedStudent = EG.setOrUpdateSubmission(response.artifact)

        for (let i = 0; i < assessedStudent.rubric_assessments.length; i++) {
          if (response.id === assessedStudent.rubric_assessments[i].id) {
            $.extend(true, assessedStudent.rubric_assessments[i], response)
            found = true
          }
        }
        if (!found) {
          assessedStudent.rubric_assessments.push(response)
        }

        // this next part will take care of group submissions, so that when one member of the group gets assessesed then everyone in the group will get that same assessment.
        $.each(
          response.related_group_submissions_and_assessments,
          (_i, submissionAndAssessment) => {
            // setOrUpdateSubmission returns the student. so we can set student.rubric_assesments
            // submissionAndAssessment comes back with :include_root => true, so we have to get rid of the root
            const student = EG.setOrUpdateSubmission(response.artifact)
            student.rubric_assessments = $.map(
              submissionAndAssessment.rubric_assessments,
              ra => ra.rubric_assessment
            )
            EG.updateSelectMenuStatus(student)
          }
        )

        EG.showGrade()
        EG.showDiscussion()
        EG.showRubric()
        EG.updateStatsInHeader()
      }
    )

    $rubric_holder.disableWhileLoading(promise, {
      buttons: {
        '.save_rubric_button': 'Saving...',
      },
    })
  },

  setReadOnly(readonly) {
    if (readonly) {
      EG.setGradeReadOnly(true)
      $comments.find('.delete_comment_link').hide()
      $add_a_comment.hide()
    } else {
      // $grade will be disabled/enabled in showGrade()
      // $comments will be reconstructed
      $add_a_comment.show()
    }
  },

  plagiarismIndicator({
    plagiarismAsset,
    reportUrl,
    tooltip,
  }: {
    plagiarismAsset: SubmissionOriginalityData
    reportUrl?: null | string
    tooltip: string
  }) {
    const {status, similarity_score} = plagiarismAsset

    const $indicator = reportUrl != null ? $('<a />').attr('href', reportUrl) : $('<span />')
    $indicator
      .attr('title', String(tooltip))
      .addClass('similarity_score_container')
      .append($(similarityIcon(plagiarismAsset)))

    if (status === 'scored') {
      const $similarityScore = $('<span />')
        .addClass('turnitin_similarity_score')
        .html(htmlEscape(`${similarity_score}%`))
      $indicator.append($similarityScore)
    }

    return $indicator
  },

  populateTurnitin(
    submission: HistoricalSubmission,
    assetString: string,
    turnitinAsset_: SubmissionOriginalityData,
    $turnitinScoreContainer: JQuery,
    $turnitinInfoContainer_: JQuery,
    isMostRecent: boolean
  ) {
    const showLegacyResubmit =
      isMostRecent && (window.jsonData.vericite_enabled || window.jsonData.turnitin_enabled)

    // build up new values based on this asset
    if (
      turnitinAsset_.status === 'scored' ||
      (turnitinAsset_.status == null && turnitinAsset_.similarity_score != null)
    ) {
      const urlContainer = SpeedgraderHelpers.urlContainer(
        submission,
        $assignment_submission_turnitin_report_url,
        $assignment_submission_originality_report_url
      )
      const tooltip = I18n.t('Similarity Score - See detailed report')
      let reportUrl = replaceTags(urlContainer.attr('href') || '', {
        [anonymizableUserId]: submission[anonymizableUserId],
        asset_string: assetString,
      })
      reportUrl += (reportUrl.includes('?') ? '&' : '?') + 'attempt=' + submission.attempt

      if (ENV.new_gradebook_plagiarism_icons_enabled) {
        const $indicator = this.plagiarismIndicator({
          plagiarismAsset: turnitinAsset_,
          reportUrl,
          tooltip,
        })
        $turnitinScoreContainer.empty().append($indicator)
      } else {
        $turnitinScoreContainer.html(
          turnitinScoreTemplate({
            state: `${turnitinAsset_.state || 'no'}_score`,
            reportUrl,
            tooltip,
            score: `${turnitinAsset_.similarity_score}%`,
          })
        )
      }
    } else if (turnitinAsset_.status) {
      // status === 'error' or status === 'pending'
      const pendingTooltip = I18n.t(
          'turnitin.tooltip.pending',
          'Similarity Score - Submission pending'
        ),
        errorTooltip = I18n.t(
          'turnitin.tooltip.error',
          'Similarity Score - See submission error details'
        )
      const tooltip = turnitinAsset_.status === 'error' ? errorTooltip : pendingTooltip

      const $turnitinSimilarityScore = ENV.new_gradebook_plagiarism_icons_enabled
        ? this.plagiarismIndicator({
            plagiarismAsset: turnitinAsset_,
            tooltip,
          })
        : $(
            turnitinScoreTemplate({
              icon: `/images/turnitin_submission_${turnitinAsset_.status}.png`,
              reportUrl: '#',
              state: `submission_${turnitinAsset_.status}`,
              tooltip,
            })
          )

      $turnitinScoreContainer.append($turnitinSimilarityScore)
      $turnitinSimilarityScore.click(event => {
        event.preventDefault()
        $turnitinInfoContainer_.find(`.turnitin_${assetString}`).slideToggle()
      })

      const defaultInfoMessage = I18n.t(
        'turnitin.info_message',
        'This file is still being processed by the plagiarism detection tool associated with the assignment. Please check back later to see the score.'
      )
      const defaultErrorMessage = SpeedgraderHelpers.plagiarismErrorMessage(turnitinAsset_)
      const $turnitinInfo = $(
        turnitinInfoTemplate({
          assetString,
          message:
            turnitinAsset_.status === 'error'
              ? turnitinAsset_.public_error_message || defaultErrorMessage
              : defaultInfoMessage,
          showResubmit: showLegacyResubmit,
        })
      )
      $turnitinInfoContainer_.append($turnitinInfo)

      if (showLegacyResubmit) {
        const resubmitUrl = SpeedgraderHelpers.plagiarismResubmitUrl(
          submission as HistoricalSubmission,
          anonymizableUserId
        )
        $('.turnitin_resubmit_button').on('click', e => {
          SpeedgraderHelpers.plagiarismResubmitHandler(e, resubmitUrl)
        })
      }
    }
  },
  populateVeriCite(
    submission,
    assetString,
    vericiteAsset_,
    $vericiteScoreContainer_,
    $vericiteInfoContainer_,
    isMostRecent
  ) {
    // build up new values based on this asset
    if (
      vericiteAsset_.status === 'scored' ||
      (vericiteAsset_.status == null && vericiteAsset_.similarity_score != null)
    ) {
      let reportUrl
      let tooltip
      if (!isAnonymous) {
        reportUrl = replaceTags($assignment_submission_vericite_report_url.attr('href') || '', {
          user_id: submission.user_id,
          asset_string: assetString,
        })
        tooltip = I18n.t('VeriCite Similarity Score - See detailed report')
      } else {
        tooltip = anonymousAssignmentDetailedReportTooltip
      }

      if (ENV.new_gradebook_plagiarism_icons_enabled) {
        const $indicator = this.plagiarismIndicator({
          plagiarismAsset: vericiteAsset_,
          reportUrl,
          tooltip,
        })
        $vericiteScoreContainer_.empty().append($indicator)
      } else {
        $vericiteScoreContainer_.html(
          vericiteScoreTemplate({
            state: `${vericiteAsset_.state || 'no'}_score`,
            reportUrl,
            tooltip,
            score: `${vericiteAsset_.similarity_score}%`,
          })
        )
      }
    } else if (vericiteAsset_.status) {
      // status === 'error' or status === 'pending'
      const pendingTooltip = I18n.t(
          'vericite.tooltip.pending',
          'VeriCite Similarity Score - Submission pending'
        ),
        errorTooltip = I18n.t(
          'vericite.tooltip.error',
          'VeriCite Similarity Score - See submission error details'
        )
      const tooltip = vericiteAsset_.status === 'error' ? errorTooltip : pendingTooltip

      const $vericiteSimilarityScore = ENV.new_gradebook_plagiarism_icons_enabled
        ? this.plagiarismIndicator({
            plagiarismAsset: vericiteAsset_,
            tooltip,
          })
        : $(
            vericiteScoreTemplate({
              icon: `/images/turnitin_submission_${vericiteAsset_.status}.png`,
              reportUrl: '#',
              state: `submission_${vericiteAsset_.status}`,
              tooltip,
            })
          )
      $vericiteScoreContainer_.append($vericiteSimilarityScore)
      $vericiteSimilarityScore.click(event => {
        event.preventDefault()
        $vericiteInfoContainer_.find(`.vericite_${assetString}`).slideToggle()
      })

      const defaultInfoMessage = I18n.t(
          'vericite.info_message',
          'This file is still being processed by VeriCite. Please check back later to see the score'
        ),
        defaultErrorMessage = I18n.t(
          'vericite.error_message',
          'There was an error submitting to VeriCite. Please try resubmitting the file before contacting support'
        )
      const $vericiteInfo = $(
        vericiteInfoTemplate({
          assetString,
          message:
            vericiteAsset_.status === 'error'
              ? vericiteAsset_.public_error_message || defaultErrorMessage
              : defaultInfoMessage,
          showResubmit: vericiteAsset_.status === 'error' && isMostRecent,
        })
      )
      $vericiteInfoContainer_.append($vericiteInfo)

      if (vericiteAsset_.status === 'error' && isMostRecent) {
        const resubmitUrl = replaceTags(
          $assignment_submission_resubmit_to_vericite_url.attr('href') || '',
          {user_id: submission[anonymizableUserId]}
        )
        $vericiteInfo.find('.vericite_resubmit_button').click(function (event) {
          event.preventDefault()
          $(this).prop('disabled', true).text(I18n.t('vericite.resubmitting', 'Resubmitting...'))

          $.ajaxJSON(resubmitUrl, 'POST', {}, () => {
            SpeedgraderHelpers.reloadPage()
          })
        })
      }
    }
  },

  updateWordCount(wordCount?: number | null) {
    let wordCountHTML = ''
    if (
      wordCount &&
      !['basic_lti_launch', 'external_tool'].includes(
        this.currentStudent.submission?.submission_type as string
      )
    ) {
      // xsslint safeString.method toLocaleString
      // xsslint safeString.method t
      wordCountHTML = `<label>${I18n.t('Word Count')}:</label> ${I18n.t('word', {
        count: wordCount,
      })}`
    }
    $word_count.html(wordCountHTML)
  },

  handleSubmissionSelectionChange() {
    clearInterval(sessionTimer)

    function currentIndex(
      context: SpeedGrader,
      submissionToViewVal: string | number | string[] | undefined
    ) {
      if (submissionToViewVal) {
        return Number(submissionToViewVal)
      } else if (
        context.currentStudent &&
        context.currentStudent.submission &&
        context.currentStudent.submission.currentSelectedIndex
      ) {
        return context.currentStudent.submission.currentSelectedIndex
      }
      return 0
    }

    const $submission_to_view = $('#submission_to_view')
    const submissionToViewVal = $submission_to_view.val()
    const currentSelectedIndex = currentIndex(this, submissionToViewVal)
    const submissionHolder = this.currentStudent?.submission
    const submissionHistory = submissionHolder?.submission_history
    const isMostRecent = submissionHistory && submissionHistory.length - 1 === currentSelectedIndex
    const inlineableAttachments: Attachment[] = []
    const browserableAttachments: Attachment[] = []

    // @ts-expect-error
    let submission: HistoricalSubmission = {graded_at: null}
    if (submissionHistory && submissionHistory[currentSelectedIndex]) {
      submission =
        submissionHistory[currentSelectedIndex].submission ||
        submissionHistory[currentSelectedIndex]
    }

    const turnitinEnabled =
      submission.turnitin_data && typeof submission.turnitin_data.provider === 'undefined'
    const vericiteEnabled =
      submission.turnitin_data && submission.turnitin_data.provider === 'vericite'

    SpeedgraderHelpers.plagiarismResubmitButton(
      // TODO: figure out why we're using Object.values here
      // @ts-expect-error
      submission.has_originality_score &&
        Object.values(submission.turnitin_data as any).every(
          (tiid: any) => tiid.status !== 'error'
        ),
      $('#plagiarism_platform_info_container')
    )

    if (!submission.has_originality_score) {
      const resubmitUrl = SpeedgraderHelpers.plagiarismResubmitUrl(submission, anonymizableUserId)
      $('#plagiarism_resubmit_button').off('click')
      $('#plagiarism_resubmit_button').on('click', e => {
        SpeedgraderHelpers.plagiarismResubmitHandler(e, resubmitUrl)
      })
    }

    if (vericiteEnabled) {
      $vericiteScoreContainer = $grade_container.find('.turnitin_score_container').empty()
      $vericiteInfoContainer = $grade_container.find('.turnitin_info_container').empty()
      const assetString = `submission_${submission.id}`
      vericiteAsset =
        vericiteEnabled && submission.turnitin_data && submission.turnitin_data[assetString]
      // There might be a previous submission that was text_entry, but the
      // current submission is an upload. The vericite asset for the text
      // entry would still exist
      if (vericiteAsset && submission.submission_type === 'online_text_entry') {
        EG.populateVeriCite(
          submission,
          assetString,
          vericiteAsset,
          $vericiteScoreContainer,
          $vericiteInfoContainer,
          isMostRecent
        )
      }
    } else {
      // default to TII
      const $turnitinScoreContainer = $grade_container.find('.turnitin_score_container').empty()
      $turnitinInfoContainer = $grade_container.find('.turnitin_info_container').empty()
      const assetString = `submission_${submission.id}`
      turnitinAsset = null

      if (turnitinEnabled && submission.turnitin_data) {
        turnitinAsset =
          submission.turnitin_data[originalityReportSubmissionKey(submission)] ||
          submission.turnitin_data[assetString]
      }

      // There might be a previous submission that was text_entry, but the
      // current submission is an upload. The turnitin asset for the text
      // entry would still exist
      if (turnitinAsset && submission.submission_type === 'online_text_entry') {
        EG.populateTurnitin(
          submission,
          assetString,
          turnitinAsset,
          $turnitinScoreContainer,
          $turnitinInfoContainer,
          isMostRecent
        )
      }
    }

    let studentViewedAtHTML = ''

    // handle the files
    $submission_files_list.empty()
    $turnitinInfoContainer = $('#submission_files_container .turnitin_info_container').empty()
    $vericiteInfoContainer = $('#submission_files_container .turnitin_info_container').empty()
    $.each(submission.versioned_attachments || [], (i, a) => {
      const attachment: Attachment = a.attachment
      if (
        (attachment.crocodoc_url || attachment.canvadoc_url) &&
        EG.currentStudent.provisional_crocodoc_urls
      ) {
        const urlInfo = find(
          EG.currentStudent.provisional_crocodoc_urls,
          (url: ProvisionalCrocodocUrl) => url.attachment_id === attachment.id
        )
        // @ts-expect-error
        attachment.provisional_crocodoc_url = urlInfo.crocodoc_url
        // @ts-expect-error
        attachment.provisional_canvadoc_url = urlInfo.canvadoc_url
      } else {
        attachment.provisional_crocodoc_url = null
        attachment.provisional_canvadoc_url = null
      }
      if (
        attachment.crocodoc_url ||
        attachment.canvadoc_url ||
        isPreviewable(attachment.content_type)
      ) {
        inlineableAttachments.push(attachment)
      }

      if (!window.jsonData.anonymize_students || isAdmin) {
        studentViewedAtHTML = studentViewedAtTemplate({
          viewed_at: $.datetimeString(attachment.viewed_at),
        })
      }

      if (browserableCssClasses.test(attachment.mime_class)) {
        browserableAttachments.push(attachment)
      }
      const anonymizableSubmissionIdKey = isAnonymous ? 'anonymousId' : 'submissionId'
      const $submission_file = $submission_file_hidden
        .clone(true)
        .fillTemplateData({
          data: {
            [anonymizableSubmissionIdKey]: submission[anonymizableUserId],
            attachmentId: attachment.id,
            display_name: attachment.display_name,
            attachmentWorkflow: attachment.upload_status,
          },
          hrefValues: [anonymizableSubmissionIdKey, 'attachmentId'],
        })
        .appendTo($submission_files_list)
        .find('a.display_name')
        .data('attachment', attachment)
        .click(function (this: HTMLAnchorElement, event: JQuery.ClickEvent) {
          event.preventDefault()
          EG.loadSubmissionPreview($(this).data('attachment'), null)
          EG.updateWordCount(attachment.word_count)
        })
        .end()
        .find('a.submission-file-download')
        .bind('dragstart', function (this: HTMLAnchorElement, event: JQuery.DragStartEvent) {
          // check that event dataTransfer exists
          event.originalEvent?.dataTransfer &&
            // handle dragging out of the browser window only if it is supported.
            event.originalEvent?.dataTransfer.setData(
              'DownloadURL',
              `${attachment.content_type}:${attachment.filename}:${this.href}`
            )
        })
        .end()
      renderDeleteAttachmentLink($submission_file, attachment)
      $submission_file.show()
      const $turnitinScoreContainer = $submission_file.find('.turnitin_score_container')
      let assetString = `attachment_${attachment.id}`
      turnitinAsset =
        turnitinEnabled && submission.turnitin_data && submission.turnitin_data[assetString]
      if (turnitinAsset) {
        EG.populateTurnitin(
          submission,
          assetString,
          turnitinAsset,
          $turnitinScoreContainer,
          $turnitinInfoContainer,
          isMostRecent
        )
      }
      $vericiteScoreContainer = $submission_file.find('.turnitin_score_container')
      assetString = `attachment_${attachment.id}`
      vericiteAsset =
        vericiteEnabled && submission.turnitin_data && submission.turnitin_data[assetString]
      if (vericiteAsset) {
        EG.populateVeriCite(
          submission,
          assetString,
          vericiteAsset,
          $vericiteScoreContainer,
          $vericiteInfoContainer,
          isMostRecent
        )
      }

      renderProgressIcon(attachment)
    })
    $submission_attachment_viewed_at.html(studentViewedAtHTML)

    $submission_files_container.showIf(
      submission.submission_type === 'online_text_entry' ||
        Boolean(submission.versioned_attachments && submission.versioned_attachments.length > 0)
    )

    let preview_attachment: null | Attachment = null
    if (submission.submission_type !== 'discussion_topic') {
      preview_attachment = inlineableAttachments[0] || browserableAttachments[0]
    }

    // load up a preview of one of the attachments if we can.
    this.loadSubmissionPreview(preview_attachment, submission)
    renderSubmissionCommentsDownloadLink(submission)
    EG.updateWordCount(preview_attachment ? preview_attachment.word_count : submission.word_count)

    // if there is any submissions after this one, show a notice that they are not looking at the newest
    $submission_not_newest_notice.showIf(
      $submission_to_view.filter(':visible').find(':selected').nextAll().length
    )

    $submission_late_notice.showIf(submission.late)
    $full_width_container.removeClass('with_enrollment_notice')
    $enrollment_inactive_notice.showIf(
      some(
        window.jsonData.studentMap[this.currentStudent[anonymizableId]].enrollments,
        (enrollment: {workflow_state: string}) => {
          if (enrollment.workflow_state === 'inactive') {
            $full_width_container.addClass('with_enrollment_notice')
            return true
          }
          return false
        }
      )
    )

    const isConcluded = isStudentConcluded(
      window.jsonData.studentMap,
      this.currentStudent[anonymizableId],
      ENV.selected_section_id
    )
    $enrollment_concluded_notice.showIf(isConcluded)

    // because we make .submission absent in some tests
    const gradingPeriodId = (submissionHolder || {}).grading_period_id
    const gradingPeriod =
      // needs confirmation, but the API may only return a string type now
      typeof gradingPeriodId === 'string' || typeof gradingPeriodId === 'number'
        ? window.jsonData.gradingPeriods[gradingPeriodId]
        : undefined
    const isClosedForSubmission = !!gradingPeriod && gradingPeriod.is_closed
    selectors.get('#closed_gp_notice').showIf(isClosedForSubmission)
    SpeedgraderHelpers.setRightBarDisabled(isConcluded)
    EG.setGradeReadOnly(
      (typeof submissionHolder !== 'undefined' &&
        submissionHolder.submission_type === 'online_quiz') ||
        isConcluded ||
        (isClosedForSubmission && !isAdmin)
    )

    if (isConcluded || isClosedForSubmission) {
      $full_width_container.addClass('with_enrollment_notice')
    }

    const mountPoint = availableMountPointForStatusMenu()
    if (mountPoint) {
      const isInModeration = isModerated && !window.jsonData.grades_published_at
      const shouldRender = isMostRecent && !isClosedForSubmission && !isConcluded && !isInModeration
      const component = shouldRender ? statusMenuComponent(this.currentStudent.submission) : null
      renderStatusMenu(component, mountPoint)
    }

    EG.showDiscussion()
  },

  refreshSubmissionsToView() {
    let innerHTML
    let s: StudentWithSubmission['submission'] = this.currentStudent.submission
    let submissionHistory: SubmissionHistoryEntry[]
    let noSubmittedAt: string
    let selectedIndex: number

    if (s && s.submission_history && s.submission_history.length > 0) {
      submissionHistory = s.submission_history
      noSubmittedAt = I18n.t('no_submission_time', 'no submission time')
      selectedIndex = parseInt(
        String($('#submission_to_view').val() || submissionHistory.length - 1),
        10
      )
      const templateSubmissions = map(submissionHistory, (o: unknown, i: number) => {
        // The submission objects nested in the submission_history array
        // can have two different shapes, because the `this.currentStudent.submission`
        // can come from two different API endpoints.
        //
        // Shape one:
        //
        // ```
        // [{
        //   submission: {
        //     grade: 100,
        //     ...other submission keys
        //   }
        // }]
        // ```
        //
        // Shape two:
        //
        // ```
        // [{
        //   grade: 100,
        //   ...other submission keys
        // }]
        // ```
        //
        // This little dance here is to make sure we can accommodate both.
        if (Object.prototype.hasOwnProperty.call(o, 'submission')) {
          s = (o as StudentWithSubmission).submission
        } else {
          s = o as StudentWithSubmission['submission']
        }

        let grade

        if (s.grade && (s.grade_matches_current_submission || s.show_grade_in_dropdown)) {
          grade = GradeFormatHelper.formatGrade(s.grade)
        }
        return {
          value: i,
          late_policy_status: EG.currentStudent.submission.late_policy_status,
          custom_grade_status_name: (ENV.custom_grade_statuses as GradeStatusUnderscore[])
            ?.find(status => status.id === s.custom_grade_status_id)
            ?.name.toUpperCase(),
          custom_grade_status_id: s.custom_grade_status_id,
          late: s.late,
          missing: s.missing,
          excused: EG.currentStudent.submission.excused,
          selected: selectedIndex === i,
          proxy_submitter: s.proxy_submitter,
          proxy_submitter_label_text: s.proxy_submitter ? ` by ${s.proxy_submitter}` : null,
          submittedAt: $.datetimeString(s.submitted_at) || noSubmittedAt,
          grade,
        }
      })
      innerHTML = submissionsDropdownTemplate({
        showSubmissionStatus: !window.jsonData.anonymize_students || isAdmin,
        singleSubmission: submissionHistory.length === 1,
        submissions: templateSubmissions,
        linkToQuizHistory: window.jsonData.too_many_quiz_submissions,
        quizHistoryHref: replaceTags(ENV.quiz_history_url, {
          user_id: this.currentStudent[anonymizableId],
        }),
      })
    }
    $multiple_submissions.html(innerHTML || '')
    StatusPill.renderPills(ENV.custom_grade_statuses)
  },

  showSubmissionDetails() {
    // if there is a submission
    const currentSubmission = this.currentStudent.submission
    if (currentSubmission && currentSubmission.workflow_state !== 'unsubmitted') {
      this.refreshSubmissionsToView()
      let index = currentSubmission.submission_history.length - 1

      if (EG.hasOwnProperty('initialVersion')) {
        if (Number(EG.initialVersion) >= 0 && Number(EG.initialVersion) <= index) {
          index = EG.initialVersion as number
          currentSubmission.currentSelectedIndex = index
        }
        delete EG.initialVersion
      }

      $(`#submission_to_view option:eq(${index})`).prop('selected', true)
      $submission_details.show()
      if (allowsReassignment(currentSubmission)) {
        $reassign_assignment.show()
      } else {
        $reassign_assignment.hide()
      }
    } else if (
      currentSubmission &&
      currentSubmission.submission_history &&
      currentSubmission.submission_history.length > 0 &&
      currentSubmission.workflow_state === 'unsubmitted'
    ) {
      const index = currentSubmission.submission_history.length - 1
      const missing =
        currentSubmission.submission_history[index].submission?.missing ||
        currentSubmission.submission_history[index]?.missing
      const late =
        currentSubmission.submission_history[index].submission?.late ||
        currentSubmission.submission_history[index]?.late
      const extended =
        currentSubmission.submission_history[index].submission?.late_policy_status === 'extended' ||
        currentSubmission.submission_history[index]?.late_policy_status === 'extended'
      const customStatus =
        !!currentSubmission.submission_history[index].submission?.custom_grade_status_id ||
        !!currentSubmission.submission_history[index]?.custom_grade_status_id
      if (missing || late || extended || customStatus) {
        this.refreshSubmissionsToView()
        $submission_details.show()
      } else {
        $submission_details.hide()
      }
      $reassign_assignment.hide()
    } else {
      // there's no submission
      $submission_details.hide()
      $reassign_assignment.hide()
    }
    this.handleSubmissionSelectionChange()
  },

  updateStatsInHeader() {
    let outOf = ''
    let percent
    const gradedStudents = $.grep(
      window.jsonData.studentsWithSubmissions,
      (s: StudentWithSubmission) =>
        s.submission_state === 'graded' || s.submission_state === 'not_gradeable'
    )

    $x_of_x_students.text(
      I18n.t('%{x}/%{y}', {
        x: I18n.n(EG.currentIndex() + 1),
        y: I18n.n(this.totalStudentCount()),
      })
    )
    $('#gradee').text(gradeeLabel)

    const scores = $.map(gradedStudents, s => s.submission.score)

    if (scores.length) {
      // if there are some submissions that have been graded.
      $average_score_wrapper.show()
      const avg = function (arr: number[]) {
        let sum = 0
        for (let i = 0, j = arr.length; i < j; i++) {
          sum += arr[i]
        }
        return sum / arr.length
      }
      const roundWithPrecision = function (number: number, precision: number) {
        precision = Math.abs(parseInt(String(precision), 10)) || 0
        const coefficient = 10 ** precision
        return Math.round(number * coefficient) / coefficient
      }

      if (window.jsonData.points_possible) {
        percent = I18n.n(Math.round(100 * (avg(scores) / window.jsonData.points_possible)), {
          percentage: true,
        })

        outOf = [' / ', I18n.n(window.jsonData.points_possible), ' (', percent, ')'].join('')
      }
      $average_score.text([I18n.n(roundWithPrecision(avg(scores), 2)) + outOf].join(''))
    } else {
      // there are no submissions that have been graded.
      $average_score_wrapper.hide()
    }

    $grded_so_far.text(
      I18n.t('portion_graded', '%{x}/%{y}', {
        x: I18n.n(gradedStudents.length),
        y: I18n.n(window.jsonData.studentsWithSubmissions.length),
      })
    )
  },

  totalStudentCount() {
    if (sectionToShow) {
      return filter(window.jsonData.studentsWithSubmissions, (student: StudentWithSubmission) =>
        includes(student.section_ids, sectionToShow)
      ).length
    } else {
      return window.jsonData.studentsWithSubmissions.length
    }
  },

  loadSubmissionPreview(attachment: Attachment | null, submission: HistoricalSubmission | null) {
    clearInterval(sessionTimer)
    $submissions_container.children().hide()
    $('.speedgrader_alert').hide()
    if (
      !this.currentStudent.submission ||
      !this.currentStudent.submission.submission_type ||
      this.currentStudent.submission.workflow_state === 'unsubmitted'
    ) {
      $this_student_does_not_have_a_submission.show()
      if (!ENV.SINGLE_NQ_SESSION_ENABLED || !externalToolLaunchOptions.singleLtiLaunch) {
        this.emptyIframeHolder()
      }
    } else if (
      this.currentStudent.submission &&
      this.currentStudent.submission.submitted_at &&
      window.jsonData.context.quiz &&
      window.jsonData.context.quiz.anonymous_submissions
    ) {
      $this_student_has_a_submission.show()
    } else if (attachment) {
      this.renderAttachment(attachment)
    } else if (submission && submission.submission_type === 'basic_lti_launch') {
      if (
        !ENV.SINGLE_NQ_SESSION_ENABLED ||
        !externalToolLoaded ||
        !externalToolLaunchOptions.singleLtiLaunch
      ) {
        this.renderLtiLaunch($iframe_holder, ENV.lti_retrieve_url, submission)
        externalToolLoaded = true
      } else {
        QuizzesNextSpeedGrading.postChangeSubmissionVersionMessage($iframe_holder, submission)
        $iframe_holder.show()
      }
    } else {
      this.renderSubmissionPreview()
    }
  },

  emptyIframeHolder(elem?: JQuery) {
    elem = elem || $iframe_holder
    elem.empty()
  },

  // load in the iframe preview.  if we are viewing a past version of the file pass the version to preview in the url
  renderSubmissionPreview(domElement = 'iframe') {
    // TODO: this is duplicate code from line 1972 and should be removed
    if (!this.currentStudent.submission) {
      $this_student_does_not_have_a_submission.show()
      return
    }
    this.emptyIframeHolder()
    const {context_id: courseId} = window.jsonData
    const {assignment_id: assignmentId} = this.currentStudent.submission
    const anonymizableSubmissionId = this.currentStudent.submission[anonymizableUserId]
    const resourceSegment = isAnonymous ? 'anonymous_submissions' : 'submissions'
    const iframePreviewVersion = SpeedgraderHelpers.iframePreviewVersion(
      this.currentStudent.submission
    )
    const hideStudentNames = utils.shouldHideStudentNames() ? '&hide_student_name=1' : ''
    const queryParams = `${iframePreviewVersion}${hideStudentNames}`
    const src = `/courses/${courseId}/assignments/${assignmentId}/${resourceSegment}/${anonymizableSubmissionId}?preview=true${queryParams}`
    const iframe = SpeedgraderHelpers.buildIframe(
      htmlEscape(src),
      {frameborder: 0, allowfullscreen: true},
      domElement
    )
    $iframe_holder.html(iframe).show()
  },

  renderLtiLaunch($div: JQuery, urlBase: string, submission: HistoricalSubmission) {
    let externalToolUrl = submission.external_tool_url || submission.url

    if (ENV.NQ_GRADE_BY_QUESTION_ENABLED && window.jsonData.quiz_lti && externalToolUrl) {
      const quizToolUrl = new URL(externalToolUrl)
      quizToolUrl.searchParams.set('grade_by_question_enabled', String(ENV.GRADE_BY_QUESTION))
      externalToolUrl = quizToolUrl.href
    }

    urlBase += SpeedgraderHelpers.resourceLinkLookupUuidParam(submission)

    this.emptyIframeHolder()
    const launchUrl = `${urlBase}&url=${encodeURIComponent(externalToolUrl || '')}`
    const iframe = SpeedgraderHelpers.buildIframe(htmlEscape(launchUrl), {
      className: 'tool_launch',
      allow: iframeAllowances(),
      allowfullscreen: true,
    })
    $div.html(iframe).show()
  },

  generateWarningTimings(numHours: number): number[] {
    const sessionLimit = numHours * 60 * 60 * 1000
    return [
      sessionLimit - 10 * 60 * 1000,
      sessionLimit - 5 * 60 * 1000,
      sessionLimit - 2 * 60 * 1000,
      sessionLimit - 1 * 60 * 1000,
    ]
  },

  displayExpirationWarnings(aggressiveWarnings, numHours, message) {
    const start = new Date()
    const sessionLimit = numHours * 60 * 60 * 1000
    sessionTimer = window.setInterval(() => {
      const elapsed = new Date().getTime() - start.getTime()
      if (elapsed > sessionLimit) {
        SpeedgraderHelpers.reloadPage()
      } else if (elapsed > aggressiveWarnings[0]) {
        $.flashWarning(message)
        aggressiveWarnings.shift()
      }
    }, 1000)
  },

  renderAttachment(attachment: Attachment) {
    // show the crocodoc doc if there is one
    // then show the google attachment if there is one
    // then show the first browser viewable attachment if there is one
    this.emptyIframeHolder()
    let previewOptions: DocumentPreviewOptions = {
      height: '100%',
      id: 'speedgrader_iframe',
      mimeType: attachment.content_type,
      attachment_id: attachment.id,
      submission_id: this.currentStudent.submission.id,
      attachment_view_inline_ping_url: attachment.view_inline_ping_url,
      attachment_preview_processing:
        attachment.workflow_state === 'pending_upload' ||
        attachment.workflow_state === 'processing',
    }

    if (
      !attachment.hijack_crocodoc_session &&
      attachment.submitted_to_crocodoc &&
      !attachment.crocodoc_url
    ) {
      $('#crocodoc_pending').show()
    }
    const canvadocMessage = I18n.t(
      'canvadoc_expiring',
      'Your Canvas DocViewer session is expiring soon.  Please ' +
        'reload the window to avoid losing any work.'
    )

    if (attachment.crocodoc_url) {
      if (!attachment.hijack_crocodoc_session) {
        const crocodocMessage = I18n.t(
          'crocodoc_expiring',
          'Your Crocodoc session is expiring soon.  Please reload ' +
            'the window to avoid losing any work.'
        )
        const aggressiveWarnings = this.generateWarningTimings(1)
        this.displayExpirationWarnings(aggressiveWarnings, 1, crocodocMessage)
      } else {
        const aggressiveWarnings = this.generateWarningTimings(10)
        this.displayExpirationWarnings(aggressiveWarnings, 10, canvadocMessage)
      }

      $iframe_holder.show()
      loadDocPreview(
        $iframe_holder[0],
        $.extend(previewOptions, {
          crocodoc_session_url: attachment.provisional_crocodoc_url || attachment.crocodoc_url,
        })
      )
    } else if (attachment.canvadoc_url) {
      const aggressiveWarnings = this.generateWarningTimings(10)
      this.displayExpirationWarnings(aggressiveWarnings, 10, canvadocMessage)

      $iframe_holder.show()
      loadDocPreview(
        $iframe_holder[0],
        $.extend(previewOptions, {
          canvadoc_session_url: attachment.provisional_canvadoc_url || attachment.canvadoc_url,
          iframe_min_height: 0,
        })
      )
    } else if (!INST?.disableGooglePreviews && isPreviewable(attachment.content_type)) {
      $no_annotation_warning.show()

      const currentStudentIDAsOfAjaxCall = this.currentStudent[anonymizableId]
      previewOptions = $.extend(previewOptions, {
        ajax_valid: () => currentStudentIDAsOfAjaxCall === this.currentStudent[anonymizableId],
      })
      $iframe_holder.show()
      loadDocPreview($iframe_holder[0], previewOptions)
    } else if (browserableCssClasses.test(attachment.mime_class)) {
      // xsslint safeString.identifier iframeHolderContents
      const iframeHolderContents = this.attachmentIframeContents(attachment)
      $iframe_holder.html(iframeHolderContents).show()
    }
  },

  attachmentIframeContents(attachment: Attachment, domElement = 'iframe'): string {
    let contents
    const href = $submission_file_hidden.find('.display_name').attr('href') as string
    const genericSrc = unescape(href)

    const anonymizableSubmissionIdToken = isAnonymous ? 'anonymousId' : 'submissionId'
    const src = genericSrc
      .replace(
        `{{${anonymizableSubmissionIdToken}}}`,
        this.currentStudent.submission[anonymizableUserId] || ''
      )
      .replace('{{attachmentId}}', attachment.id)

    if (attachment.mime_class === 'image') {
      contents = `<img src="${htmlEscape(src)}" style="max-width:100%;max-height:100%;">`
    } else {
      const options: {
        frameborder: number
        allowfullscreen: boolean
        className?: string
      } = {frameborder: 0, allowfullscreen: true}
      if (attachment.mime_class === 'html') {
        options.className = 'attachment-html-iframe'
      }
      contents = SpeedgraderHelpers.buildIframe(htmlEscape(src), options, domElement)
    }

    return contents
  },

  showRubric({validateEnteredData = true} = {}) {
    const selectMenu = selectors.get('#rubric_assessments_select')
    // if this has some rubric_assessments
    if (window.jsonData.rubric_association) {
      ENV.RUBRIC_ASSESSMENT.assessment_user_id = this.currentStudent[anonymizableId]

      const isModerator = ENV.grading_role === 'moderator'
      const selectMenuOptions: {id: string; name: string | null}[] = []

      const assessmentsByMe = EG.currentStudent.rubric_assessments.filter(assessment =>
        assessmentBelongsToCurrentUser(assessment)
      )
      if (assessmentsByMe.length > 0) {
        assessmentsByMe.forEach(assessment => {
          const displayName = isModerator ? customProvisionalGraderLabel : assessment.assessor_name
          selectMenuOptions.push({id: assessment.id, name: displayName})
        })
      } else if (isModerator) {
        // Moderators can create a custom assessment if they don't have one
        selectMenuOptions.push({id: '', name: customProvisionalGraderLabel})
      }

      const assessmentsByOthers = EG.currentStudent.rubric_assessments.filter(
        assessment => !assessmentBelongsToCurrentUser(assessment)
      )

      assessmentsByOthers.forEach(assessment => {
        // Display anonymous graders as "Grader 1 Rubric" (but don't use the
        // "Rubric" suffix for named graders)
        let displayName = assessment.assessor_name
        if (anonymousGraders) {
          displayName += ' Rubric'
        }

        selectMenuOptions.push({id: assessment.id, name: displayName})
      })

      selectMenu.find('option').remove()
      selectMenuOptions.forEach(option => {
        selectMenu.append(
          `<option value="${htmlEscape(option.id)}">${htmlEscape(option?.name || '')}</option>`
        )
      })

      let idToSelect = ''
      if (assessmentsByMe.length > 0) {
        idToSelect = assessmentsByMe[0].id
      } else {
        const gradingAssessment = EG.currentStudent.rubric_assessments.find(
          assessment => assessment.assessment_type === 'grading'
        )

        if (gradingAssessment) {
          idToSelect = gradingAssessment.id
        }
      }

      selectMenu.val(idToSelect)
      const showSelectMenu = isModerator || selectMenu.find('option').length > 1
      $('#rubric_assessments_list').showIf(showSelectMenu)

      useStore.setState({rubricAssessors: showSelectMenu ? selectMenuOptions : []})
      handleSelectedRubricAssessmentChanged({validateEnteredData})
    }
  },

  renderCommentAttachment(
    comment: SubmissionComment,
    attachmentData: AttachmentData | Attachment,
    incomingOpts
  ) {
    const defaultOpts = {
      commentAttachmentBlank: $comment_attachment_blank,
    }
    const opts = {...defaultOpts, ...incomingOpts}
    const attachment = 'attachment' in attachmentData ? attachmentData.attachment : attachmentData
    let attachmentElement = opts.commentAttachmentBlank.clone(true)

    attachment.comment_id = comment.id
    attachment.submitter_id = EG.currentStudent[anonymizableId]

    attachmentElement = attachmentElement.fillTemplateData({
      data: attachment,
      hrefValues: ['comment_id', 'id', 'submitter_id'],
    })
    attachmentElement.find('a').addClass(attachment.mime_class)

    return attachmentElement
  },

  addCommentDeletionHandler(commentElement, comment) {
    const that = this

    // this is really poorly decoupled but over in
    // speed_grader.html.erb these rubricAssessment. variables are
    // set.  what this is saying is: if I am able to grade this
    // assignment (I am administrator in the course) or if I wrote
    // this comment... and if the student isn't concluded
    const isConcluded = isStudentConcluded(
      window.jsonData.studentMap,
      EG.currentStudent[anonymizableId],
      ENV.selected_section_id
    )
    const commentIsDeleteableByMe =
      (ENV.RUBRIC_ASSESSMENT.assessment_type === 'grading' ||
        ENV.RUBRIC_ASSESSMENT.assessor_id === comment[anonymizableAuthorId]) &&
      !isConcluded

    commentElement
      .find('.delete_comment_link')
      .click(function (this: HTMLElement, _event) {
        $(this)
          .parents('.comment')
          .confirmDelete({
            url: `/submission_comments/${comment.id}`,
            message: I18n.t('Are you sure you want to delete this comment?'),
            success(_data: unknown) {
              let updatedComments = []

              // Let's remove this comment from the client-side cache
              if (
                that.currentStudent.submission &&
                that.currentStudent.submission.submission_comments
              ) {
                updatedComments = reject(
                  that.currentStudent.submission.submission_comments,
                  (item: SubmissionComment) => {
                    const submissionComment = item.submission_comment || item
                    return submissionComment.id === comment.id
                  }
                )

                that.currentStudent.submission.submission_comments = updatedComments
              }

              // and also remove it from the DOM
              $(this).slideUp(function () {
                $(this).remove()
              })
            },
          })
      })
      .showIf(commentIsDeleteableByMe)
  },

  addCommentSubmissionHandler(commentElement, comment) {
    const that = this

    const isConcluded = isStudentConcluded(
      window.jsonData.studentMap,
      EG.currentStudent[anonymizableId],
      ENV.selected_section_id
    )
    commentElement
      .find('.submit_comment_button')
      .click(_event => {
        let updateUrl = ''
        let updateData = {}
        let updateAjaxOptions = {}
        const commentUpdateSucceeded = function (data: {submission_comment: SubmissionComment}) {
          let updatedComments = []
          const $replacementComment = that.renderComment(data.submission_comment)
          // @ts-expect-error
          $replacementComment.show()
          // @ts-expect-error
          commentElement.replaceWith($replacementComment)

          updatedComments = map(
            that.currentStudent.submission.submission_comments,
            (item: SubmissionComment) => {
              const submissionComment = item.submission_comment || item

              if (submissionComment.id === comment.id) {
                return data.submission_comment
              }

              return submissionComment
            }
          )

          that.currentStudent.submission.submission_comments = updatedComments
        }
        const commentUpdateFailed = function (_jqXH: JQuery.jqXHR<any>, _textStatus: string) {
          $.flashError(I18n.t('Failed to submit draft comment'))
        }
        // eslint-disable-next-line no-alert
        const confirmed = window.confirm(I18n.t('Are you sure you want to submit this comment?'))

        if (confirmed) {
          updateUrl = `/submission_comments/${comment.id}`
          updateData = {submission_comment: {draft: 'false'}}
          updateAjaxOptions = {url: updateUrl, data: updateData, dataType: 'json', type: 'PATCH'}

          $.ajax(updateAjaxOptions).done(commentUpdateSucceeded).fail(commentUpdateFailed)
        }
      })
      .showIf(comment.publishable && !isConcluded)
  },

  renderComment(commentData: SubmissionComment, incomingOpts?: CommentRenderingOptions) {
    const self = this
    let comment = commentData
    let spokenComment = ''
    let submitCommentButtonText = ''
    let deleteCommentLinkText = ''
    let hideStudentName = false
    const defaultOpts: CommentRenderingOptions = {
      commentBlank: $comment_blank,
      commentAttachmentBlank: $comment_attachment_blank,
    }
    const opts: CommentRenderingOptions = {...defaultOpts, ...incomingOpts}
    let commentElement = opts.commentBlank.clone(true)

    // Serialization seems to have changed... not sure if it's changed everywhere, though...
    if (comment.submission_comment) {
      // eslint-disable-next-line no-console
      console.warn('SubmissionComment serialization has changed')
      comment = commentData.submission_comment
    }

    // don't render private comments when viewing a group assignment
    if (!comment.group_comment_id && window.jsonData.GROUP_GRADING_MODE) return undefined

    // For screenreaders
    spokenComment = comment.comment.replace(/\s+/, ' ')

    comment.posted_at = $.datetimeString(comment.created_at)

    hideStudentName =
      opts.hideStudentNames && window.jsonData.studentMap[comment[anonymizableAuthorId]]
    if (hideStudentName) {
      comment.author_name = anonymousName(window.jsonData.studentMap[comment[anonymizableAuthorId]])
    }
    // anonymous commentors
    if (comment.author_name == null) {
      const {provisional_grade_id} = (EG.currentStudent.submission.provisional_grades || []).find(
        (pg: ProvisionalGrade) => pg.anonymous_grader_id === comment.anonymous_id
      ) as ProvisionalGrade
      if (
        provisionalGraderDisplayNames == null ||
        provisionalGraderDisplayNames[provisional_grade_id] == null
      ) {
        this.setupProvisionalGraderDisplayNames()
      }
      comment.author_name = provisionalGraderDisplayNames[provisional_grade_id]
    }
    commentElement = commentElement.fillTemplateData({data: comment})

    if (comment.draft) {
      commentElement.addClass('draft')
      submitCommentButtonText = I18n.t('Submit comment: %{commentText}', {
        commentText: spokenComment,
      })
      commentElement.find('.submit_comment_button').attr('aria-label', submitCommentButtonText)
    } else {
      commentElement.find('.draft-marker').remove()
      commentElement.find('.submit_comment_button').remove()
    }

    commentElement.find('span.comment').html(htmlEscape(comment.comment).replace(/\n/g, '<br />'))

    deleteCommentLinkText = I18n.t('Delete comment: %{commentText}', {commentText: spokenComment})
    commentElement.find('.delete_comment_link .screenreader-only').text(deleteCommentLinkText)

    if (comment.avatar_path && !hideStudentName) {
      commentElement.find('.avatar').attr('src', comment.avatar_path).show()
    }

    if (comment.media_comment_type && comment.media_comment_id) {
      commentElement.find('.play_comment_link').data(comment).show()
    }

    // TODO: Move attachment handling into a separate function
    $.each(
      comment.cached_attachments || comment.attachments || [],
      (_index, attachment: Attachment) => {
        const attachmentElement = self.renderCommentAttachment(comment, attachment, opts)

        commentElement.find('.comment_attachments').append($(attachmentElement).show())
      }
    )

    /* Submit a comment and Delete a comment listeners */

    this.addCommentDeletionHandler(commentElement, comment)
    this.addCommentSubmissionHandler(commentElement, comment)

    return commentElement
  },

  currentDisplayedSubmission(): HistoricalSubmission {
    const displayedHistory =
      typeof this.currentStudent.submission?.currentSelectedIndex === 'number'
        ? this.currentStudent.submission?.submission_history?.[
            this.currentStudent.submission.currentSelectedIndex
          ]
        : undefined
    return displayedHistory?.submission || this.currentStudent.submission
  },

  showDiscussion() {
    const that = this
    const commentRenderingOptions: CommentRenderingOptions = {
      hideStudentNames: utils.shouldHideStudentNames(),
      commentBlank: $comment_blank,
      commentAttachmentBlank: $comment_attachment_blank,
    }

    $comments.html('')

    const submission = EG.currentDisplayedSubmission()
    if (this.currentStudent.submission && this.currentStudent.submission.submission_comments) {
      $.each(this.currentStudent.submission.submission_comments, (i, comment) => {
        if (ENV.group_comments_per_attempt) {
          // Due to the fact that the unsubmitted attempt 0 submission is no longer viewable
          // from the submission histories after the attempt 1 submission has been submitted,
          // treat comments from attempt 0 and attempt 1 as if they were both on attempt 1.
          if ((comment.attempt || 1) !== (submission.attempt || 1)) {
            return
          }
        }

        const commentElement = that.renderComment(comment, commentRenderingOptions)

        if (commentElement) {
          $comments.append($(commentElement).show())
          const $commentLink = $comments.find('.play_comment_link').last()
          $commentLink.data('author', comment.author_name)
          // @ts-expect-error
          $commentLink.data('created_at', comment.posted_at)
          $commentLink.mediaCommentThumbnail('normal')
        }
      })
    }
    $comments.scrollTop(9999999) // the scrollTop part forces it to scroll down to the bottom so it shows the most recent comment.
  },

  revertFromFormSubmit: ({
    draftComment = null,
    errorSubmitting = false,
  }: {
    draftComment?: null | boolean
    errorSubmitting?: boolean
  } = {}) => {
    // This is to continue existing behavior of creating finalized comments by default
    if (draftComment === undefined) {
      draftComment = false
    }

    EG.showDiscussion()
    renderCommentTextArea()
    $add_a_comment.find(':input').prop('disabled', false)

    if (draftComment) {
      // Show a different message when auto-saving a draft comment
      $comment_saved.show()
      $comment_saved_message.attr('tabindex', -1).focus()
    } else if (!errorSubmitting) {
      $comment_submitted.show()
      $comment_submitted_message.attr('tabindex', -1).focus()
    }
    $add_a_comment_submit_button.text(I18n.t('submit', 'Submit'))
    EG.resetReassignButton()
  },

  reassignAssignment() {
    if (reassignAssignmentInProgress) {
      return false
    }
    reassignAssignmentInProgress = true
    const url = `${assignmentUrl}/${isAnonymous ? 'anonymous_' : ''}submissions/${
      EG.currentStudent[anonymizableId]
    }/reassign`
    const method = 'PUT'
    const formData = {}

    function formSuccess(studentId: string) {
      window.jsonData.submissionsMap[studentId].redo_request = true
      // Check if we're still on the same student submission
      if (studentId === EG.currentStudent?.id) {
        $reassign_assignment.text(I18n.t('Reassigned'))
        $reassign_assignment.parent().attr('title', I18n.t('Assignment is reassigned.'))
      }
      reassignAssignmentInProgress = false
      $reassignment_complete.show()
      $reassignment_complete.attr('tabindex', -1).focus()
    }

    function formError(data: GradingError, studentId: string) {
      EG.handleGradingError(data)
      // Check if we're still on the same student submission
      if (studentId === EG.currentStudent?.id) {
        $reassign_assignment.text(I18n.t('Reassign Assignment'))
        $reassign_assignment.removeAttr('disabled')
      }
      reassignAssignmentInProgress = false
    }
    $reassign_assignment.prop('disabled', true)
    $reassign_assignment.text(I18n.t('Reassigning ...'))
    $.ajaxJSON(
      url,
      method,
      formData,
      () => formSuccess(EG.currentStudent.id),
      (data: GradingError) => formError(data, EG.currentStudent.id),
      {skipDefaultError: true}
    )
  },

  addSubmissionComment(draftComment) {
    // Avoid submitting additional comments if a request is already in progress.
    // This can happen if the user submits a comment and then switches students
    // (which attempts to save a draft comment) before the request finishes.
    if (commentSubmissionInProgress) {
      return false
    }

    // This is to continue existing behavior of creating finalized comments by default
    if (draftComment === undefined) {
      draftComment = false
    }

    $comment_submitted.hide()
    $comment_saved.hide()
    if (
      !$.trim($add_a_comment_textarea.val() as string).length &&
      !$('#media_media_recording').data('comment_id') &&
      !$add_a_comment.find("input[type='file']:visible").length
    ) {
      // that means that they did not type a comment, attach a file or record any media. so dont do anything.
      return false
    }

    commentSubmissionInProgress = true
    const url = `${assignmentUrl}/${isAnonymous ? 'anonymous_' : ''}submissions/${
      EG.currentStudent[anonymizableId]
    }`
    const method = 'PUT'
    const formData = {
      'submission[assignment_id]': window.jsonData.id,
      'submission[group_comment]': $('#submission_group_comment').prop('checked') ? '1' : '0',
      'submission[comment]': $add_a_comment_textarea.val(),
      'submission[draft_comment]': draftComment,
      [`submission[${anonymizableId}]`]: EG.currentStudent[anonymizableId],
    }

    if (ENV.group_comments_per_attempt) {
      // @ts-expect-error
      formData['submission[attempt]'] = EG.currentDisplayedSubmission().attempt
    }

    if ($('#media_media_recording').data('comment_id')) {
      $.extend(formData, {
        'submission[media_comment_type]': $('#media_media_recording').data('comment_type'),
        'submission[media_comment_id]': $('#media_media_recording').data('comment_id'),
      })
    }
    if (ENV.grading_role === 'moderator' || ENV.grading_role === 'provisional_grader') {
      formData['submission[provisional]'] = true
    }

    function formSuccess(
      submissions: {
        submission: Submission
      }[]
    ) {
      $.each(submissions, function () {
        EG.setOrUpdateSubmission(this.submission)
      })
      EG.revertFromFormSubmit({draftComment})
      window.setTimeout(() => {
        $rightside_inner.scrollTo($rightside_inner[0].scrollHeight, 500)
      })
      commentSubmissionInProgress = false
    }

    const formError = (
      data: GradingError,
      _xhr: XMLHttpRequest,
      _textStatus: string,
      _errorThrown: Error
    ) => {
      EG.handleGradingError(data)
      EG.revertFromFormSubmit({errorSubmitting: true})
      commentSubmissionInProgress = false
    }

    if ($add_a_comment.find("input[type='file']:visible").length) {
      $.ajaxJSONFiles(
        `${url}.text`,
        method,
        formData,
        $add_a_comment.find("input[type='file']:visible"),
        formSuccess,
        formError
      )
    } else {
      $.ajaxJSON(url, method, formData, formSuccess, formError)
    }

    $('#comment_attachments').empty()
    $add_a_comment.find(':input').prop('disabled', true)
    $add_a_comment_submit_button.text(I18n.t('buttons.submitting', 'Submitting...'))
    hideMediaRecorderContainer()
  },

  setOrUpdateSubmission(submission) {
    // find the student this submission belongs to and update their
    // submission with this new one, if they dont have a submission,
    // set this as their submission.
    const student = window.jsonData.studentMap[submission[anonymizableUserId]]
    if (!student) return

    student.submission = student.submission || {}

    // stuff that comes back from ajax doesnt have a submission history but handleSubmissionSelectionChange
    // depends on it being there. so mimic it.
    let historyIndex =
      student.submission?.submission_history?.findIndex(
        (history: {submission?: Submission; attempt?: number | null}) => {
          const historySubmission = history.submission || history
          if (historySubmission.attempt === undefined) {
            return false
          }
          return historySubmission.attempt === submission.attempt
        }
      ) || 0
    const foundMatchingSubmission = historyIndex !== -1
    historyIndex = historyIndex === -1 ? 0 : historyIndex

    if (typeof submission.submission_history === 'undefined') {
      submission.submission_history = Array.from({length: historyIndex + 1})
      submission.submission_history[historyIndex] = {submission: $.extend(true, {}, submission)}
    }

    // update the nested submission in submission_history if needed, assuming we
    // could map the submission we got to a specific attempt (notably, with
    // Quizzes.Next submissions and possibly other LTIs we don't get an
    // "attempt" field)
    if (
      foundMatchingSubmission &&
      student.submission?.submission_history?.[historyIndex]?.submission
    ) {
      const versionedAttachments =
        submission.submission_history[historyIndex].submission?.versioned_attachments || []
      submission.submission_history[historyIndex].submission = $.extend(
        true,
        {},
        {
          ...submission,
          versioned_attachments: versionedAttachments,
        }
      )
    }

    $.extend(true, student.submission, submission)

    student.submission_state = SpeedgraderHelpers.submissionState(student, ENV.grading_role)
    if (ENV.grading_role === 'moderator') {
      // sync with current provisional grade
      let prov_grade
      if (this.current_prov_grade_index === 'final') {
        prov_grade = student.submission.final_provisional_grade
      } else if (typeof this.current_prov_grade_index !== 'undefined') {
        prov_grade =
          student.submission.provisional_grades &&
          student.submission.provisional_grades[this.current_prov_grade_index]
      }
      if (prov_grade) {
        prov_grade.score = submission.score
        prov_grade.grade = submission.grade
        prov_grade.rubric_assessments = student.rubric_assessments
        prov_grade.submission_comments = submission.submission_comments
      }
    }

    renderPostGradesMenu(EG)

    return student
  },

  // If the second argument is passed as true, the grade used will
  // be the existing score from the previous submission.  This
  // should only be called from the anonymous function attached so
  // #submit_same_score.
  handleGradeSubmit(e, use_existing_score: boolean) {
    if (
      isStudentConcluded(
        window.jsonData.studentMap,
        EG.currentStudent[anonymizableId],
        ENV.selected_section_id
      )
    ) {
      EG.showGrade()
      return
    }

    const url = ENV.update_submission_grade_url
    const method = 'POST'
    const formData = {
      'submission[assignment_id]': window.jsonData.id,
      [`submission[${anonymizableUserId}]`]: EG.currentStudent[anonymizableId],
      'submission[graded_anonymously]': isAnonymous ? true : utils.shouldHideStudentNames(),
      originator: 'speed_grader',
    }

    const grade = SpeedgraderHelpers.determineGradeToSubmit(
      use_existing_score,
      EG.currentStudent,
      $grade
    )

    const isInModeration = isModerated && !window.jsonData.grades_published_at
    if (!isInModeration) {
      updateSubmissionAndPageEffects()
    }

    if (ENV.assignment_missing_shortcut && String(grade).toUpperCase() === 'MI') {
      if (EG.currentStudent.submission.late_policy_status !== 'missing') {
        updateSubmissionAndPageEffects({latePolicyStatus: 'missing'})
      }
      return
    } else if (String(grade).toUpperCase() === 'EX') {
      formData['submission[excuse]'] = true
    } else if (unexcuseSubmission(grade, EG.currentStudent.submission, window.jsonData)) {
      formData['submission[excuse]'] = false
    } else if (use_existing_score) {
      // If we're resubmitting a score, pass it as a raw score not grade.
      // This allows percentage grading types to be handled correctly.
      formData['submission[score]'] = grade
    } else {
      // Any manually entered grade is a grade.
      const formattedGrade = EG.formatGradeForSubmission(grade)

      if (formattedGrade === 'NaN') {
        return $.flashError(I18n.t('Invalid Grade'))
      }

      formData['submission[grade]'] = formattedGrade
    }
    if (ENV.grading_role === 'moderator' || ENV.grading_role === 'provisional_grader') {
      formData['submission[provisional]'] = true
    }

    const submissionSuccess = (
      submissions: {
        submission: Submission
        score: number | null
      }[]
    ) => {
      const pointsPossible = window.jsonData.points_possible
      const score = submissions[0].submission.score

      if (!submissions[0].submission.excused) {
        const outlierScoreHelper = new OutlierScoreHelper(score, pointsPossible)
        if (outlierScoreHelper.hasWarning()) {
          $.flashWarning(outlierScoreHelper.warningMessage())
        }
      }

      $.each(submissions, function () {
        // setOrUpdateSubmission returns the student it just updated.
        // This is only operating on a subset of people, so it should
        // be fairly fast to call updateSelectMenuStatus for each one.
        const student = EG.setOrUpdateSubmission(this.submission)
        EG.updateSelectMenuStatus(student)
      })
      EG.refreshSubmissionsToView()
      $multiple_submissions.change()
      EG.showGrade()

      if (ENV.grading_role === 'moderator' && currentStudentProvisionalGrades().length > 0) {
        // This is the ID of the possibly-new grade that the server returned
        const newProvisionalGradeId = submissions[0].submission.provisional_grade_id
        const existingGrade = currentStudentProvisionalGrades().find(
          provisionalGrade => provisionalGrade.provisional_grade_id === newProvisionalGradeId
        )

        // If it's not a new grade but an existing one, update the grade to match
        if (existingGrade) {
          existingGrade.grade = grade
          existingGrade.score = score
        }

        if (ENV.final_grader_id === ENV.current_user_id) {
          EG.selectProvisionalGrade(newProvisionalGradeId, !existingGrade)
        }

        EG.setActiveProvisionalGradeFields({
          grade: existingGrade,
          label: customProvisionalGraderLabel,
        })
      }
    }

    const submissionError = (
      data: GradingError,
      _xhr: XMLHttpRequest,
      _textStatus: string,
      _errorThrown: Error
    ) => {
      EG.handleGradingError(data)

      let selectedGrade
      if (ENV.grading_role === 'moderator') {
        selectedGrade = currentStudentProvisionalGrades().find(
          provisionalGrade => provisionalGrade.selected
        )
      }

      // Revert to the previously selected provisional grade (if we're moderating) or
      // the last valid value (if not moderating or no provisional grade was chosen)
      if (selectedGrade) {
        EG.setActiveProvisionalGradeFields({
          grade: selectedGrade,
          label: provisionalGraderDisplayNames[selectedGrade.provisional_grade_id],
        })
      } else {
        EG.showGrade()
      }
    }

    $.ajaxJSON(url, method, formData, submissionSuccess, submissionError)
  },

  showGrade() {
    const submission = EG.currentStudent.submission || {}
    let grade: Grade | null = null

    if (
      submission.grading_type === 'pass_fail' ||
      ['complete', 'incomplete', 'pass', 'fail'].indexOf(submission.grade as string) > -1
    ) {
      $grade.val(submission.grade as string)
    } else {
      grade = EG.getGradeToShow(submission)
      $grade.val(grade.entered)
    }
    if (submission.points_deducted && grade) {
      $deduction_box.removeClass('hidden')
      $points_deducted.text(grade.pointsDeducted)
      $final_grade.text(grade.adjusted)
    } else {
      $deduction_box.addClass('hidden')
    }

    $('#submit_same_score').hide()
    if (typeof submission !== 'undefined' && submission.entered_score !== null) {
      // @ts-expect-error
      $score.text(I18n.n(round(submission.entered_score, round.DEFAULT)))
      if (!submission.grade_matches_current_submission) {
        $('#submit_same_score').show()
      }
    } else {
      $score.text('')
    }

    if (ENV.MANAGE_GRADES || (window.jsonData.context.concluded && ENV.READ_AS_ADMIN)) {
      renderHiddenSubmissionPill(submission)
    }
    EG.updateStatsInHeader()
  },

  updateSelectMenuStatus(student) {
    if (!student) return
    const isCurrentStudent = student === EG.currentStudent
    const newStudentInfo = EG.getStudentNameAndGrade(student)
    $selectmenu?.updateSelectMenuStatus({student, isCurrentStudent, newStudentInfo, anonymizableId})
  },

  isGradingTypePercent() {
    return ENV.grading_type === 'percent'
  },

  shouldParseGrade() {
    return EG.isGradingTypePercent() || ENV.grading_type === 'points'
  },

  formatGradeForSubmission(grade) {
    if (grade === '') {
      return grade
    }

    let formattedGrade: string = grade

    if (EG.shouldParseGrade()) {
      // Percent sign could be located on left or right, with or without space
      // https://en.wikipedia.org/wiki/Percent_sign
      formattedGrade = grade.replace(/%/g, '')
      const tmpNum = numberHelper.parse(formattedGrade)
      formattedGrade = round(tmpNum, 2).toString()

      if (EG.isGradingTypePercent() && formattedGrade !== 'NaN') {
        formattedGrade += '%'
      }
    }

    return formattedGrade
  },

  getGradeToShow(submission: Submission) {
    const grade: Grade = {entered: ''}

    if (submission) {
      if (submission.excused) {
        grade.entered = 'EX'
      } else {
        if (
          submission.points_deducted !== '' &&
          !Number.isNaN(Number(submission.points_deducted))
        ) {
          grade.pointsDeducted = I18n.n(-(submission.points_deducted || '0'))
        }

        if (submission.entered_grade != null) {
          const formatGradeOpts =
            ENV.grading_type === 'letter_grade' ? {gradingType: ENV.grading_type} : {}
          if (submission.entered_grade !== '' && !Number.isNaN(Number(submission.entered_grade))) {
            grade.entered = GradeFormatHelper.formatGrade(
              round(submission.entered_grade, 2),
              formatGradeOpts
            )
            grade.adjusted = GradeFormatHelper.formatGrade(
              round(submission.grade, 2),
              formatGradeOpts
            )
          } else {
            grade.entered = GradeFormatHelper.formatGrade(submission.entered_grade, formatGradeOpts)
            grade.adjusted = GradeFormatHelper.formatGrade(submission.grade, formatGradeOpts)
          }
        }
      }
    }

    return grade
  },

  initComments() {
    $add_a_comment_submit_button.click(event => {
      event.preventDefault()
      if ($add_a_comment_submit_button.hasClass('ui-state-disabled')) {
        return
      }
      EG.addSubmissionComment()
    })
    $add_attachment.click((event: JQuery.ClickEvent) => {
      event.preventDefault()
      if ($add_attachment.hasClass('ui-state-disabled')) {
        return
      }
      const $attachment = $comment_attachment_input_blank.clone(true)
      $attachment.find('input').attr('name', `attachments[${fileIndex}][uploaded_data]`)
      fileIndex++
      $('#comment_attachments').append($attachment.show())
    })
    $comment_attachment_input_blank.find('a').on('click', function (event: JQuery.ClickEvent) {
      event.preventDefault()
      $(this).parents('.comment_attachment_input').remove()
    })
    $right_side.on('click', '.play_comment_link', function (_event) {
      if ($(this).data('media_comment_id')) {
        $(this)
          .parents('.comment')
          .find('.media_comment_content')
          .show()
          .mediaComment(
            'show',
            $(this).data('media_comment_id'),
            $(this).data('media_comment_type'),
            this
          )
      }
      return false // so that it doesn't hit the $("a.instructure_inline_media_comment").live('click' event handler
    })
    $reassign_assignment.click(event => {
      event.preventDefault()
      EG.reassignAssignment()
    })
    if ($reassign_assignment[0]) {
      $reassign_assignment.parent().tooltip({
        position: {my: 'left bottom', at: 'left top'},
        tooltipClass: 'center bottom vertical',
      })
    }
    if ($new_screen_capture_indicator_wrapper && $new_screen_capture_indicator_wrapper.length) {
      $new_screen_capture_indicator_wrapper.tooltip({
        position: {my: 'left-100 bottom', at: 'center top'},
        tooltipClass: 'center bottom vertical',
      })
    }
    const screenCaptureMountPoint = document.getElementById(SCREEN_CAPTURE_ICON_MOUNT_POINT)
    if (screenCaptureMountPoint) {
      const screen_capture_icon = <ScreenCaptureIcon />
      ReactDOM.render(screen_capture_icon, screenCaptureMountPoint)
    }
  },

  // Note: do not use compareStudentsBy if your dataset includes 0.
  compareStudentsBy(f: (student1: StudentWithSubmission) => number) {
    const secondaryAttr = isAnonymous ? 'anonymous_id' : 'sortable_name'

    return function (studentA, studentB) {
      const a = f(studentA)
      const b = f(studentB)

      if ((!a && !b) || a === b) {
        // sort isn't guaranteed to be stable, so we need to sort by name in case of tie
        return natcompare.strings(studentA[secondaryAttr], studentB[secondaryAttr])
      } else if (!a || a > b) {
        return 1
      }

      return -1
    }
  },

  beforeLeavingSpeedgrader(event: BeforeUnloadEvent) {
    // Submit any draft comments that need submitting
    EG.addSubmissionComment(true)

    if (window.opener?.updateGrades && $.isFunction(window.opener?.updateGrades)) {
      window.opener.updateGrades()
    }

    function userNamesWithPendingQuizSubmission() {
      return $.map(
        snapshotCache,
        snapshot =>
          snapshot &&
          $.map(
            window.jsonData.studentsWithSubmissions,
            // EVAL-3900 - will always return false?
            // @ts-expect-error
            student => snapshot === student && student.name
          )[0]
      )
    }

    function hasPendingQuizSubmissions() {
      let ret = false
      const submissions = userNamesWithPendingQuizSubmission()
      if (submissions.length) {
        for (let i = 0, max = submissions.length; i < max; i++) {
          if (submissions[i] !== false) {
            ret = true
          }
        }
      }
      return ret
    }

    function hasUnsubmittedComments() {
      return $.trim($add_a_comment_textarea.val() as string) !== ''
    }

    const isNewGradeSaved = ($grade.val() || null) === EG.currentStudent.submission.grade
    if (!isNewGradeSaved) {
      event.preventDefault()
      event.returnValue = I18n.t(`There are unsaved changes to a grade.\n\nContinue anyway?`)
      return event.returnValue
    } else if (hasPendingQuizSubmissions()) {
      event.preventDefault()
      event.returnValue = I18n.t(
        'The following students have unsaved changes to their quiz submissions:\n\n' +
          '%{users}\nContinue anyway?',
        {users: userNamesWithPendingQuizSubmission().join('\n ')}
      )
      return event.returnValue
    } else if (hasUnsubmittedComments()) {
      event.preventDefault()
      event.returnValue = I18n.t(
        'If you would like to keep your unsubmitted comments, please save them before navigating away from this page.'
      )
      return event.returnValue
    } else if (EG.hasUnsubmittedRubric(originalRubric)) {
      event.preventDefault()
      event.returnValue = I18n.t(
        'If you would like to keep your unsubmitted rubric, please save them before navigating away from this page.'
      )
      return event.returnValue
    }
    teardownHandleStatePopped(EG)
    teardownBeforeLeavingSpeedgrader()
    return undefined
  },

  handleGradingError(data: GradingError = {}) {
    const errorCode = data.errors && data.errors.error_code

    // If the grader entered an invalid provisional grade, revert it without
    // showing an explicit error
    if (errorCode === 'PROVISIONAL_GRADE_INVALID_SCORE') {
      return
    }

    let errorMessage
    if (errorCode === 'MAX_GRADERS_REACHED') {
      errorMessage = I18n.t('The maximum number of graders has been reached for this assignment.')
    } else if (errorCode === 'PROVISIONAL_GRADE_MODIFY_SELECTED') {
      errorMessage = I18n.t('The grade you entered has been selected and can no longer be changed.')
    } else if (errorCode === 'ASSIGNMENT_LOCKED') {
      errorMessage = I18n.t('This assignment is locked and cannot be reassigned.')
    } else {
      errorMessage = I18n.t('An error occurred updating this assignment.')
    }

    $.flashError(errorMessage)
  },

  selectProvisionalGrade(provisionalGradeId?: string, refetchOnSuccess: boolean = false) {
    const selectGradeUrl = replaceTags(ENV.provisional_select_url || '', {
      provisional_grade_id: provisionalGradeId,
    })

    const submitSucceeded = (data: {selected_provisional_grade_id: string}) => {
      const selectedProvisionalGradeId = data.selected_provisional_grade_id
      // Update the "selected" field on our grades manually. No need to bother
      // the server solely to verify the new selections.
      currentStudentProvisionalGrades().forEach(grade => {
        grade.selected = grade.provisional_grade_id === selectedProvisionalGradeId
      })

      if (refetchOnSuccess) {
        // If this involved submitting a new provisional grade, re-fetch the
        // list of grades so we have a real data structure for the new one
        this.fetchProvisionalGrades()
      } else {
        // Otherwise we just selected an existing grade and didn't change
        // anything, so go ahead and re-render
        this.renderProvisionalGradeSelector()
      }
    }

    $.ajaxJSON(selectGradeUrl, 'PUT', {}, submitSucceeded)
  },

  setupProvisionalGraderDisplayNames() {
    provisionalGraderDisplayNames = {}
    const provisionalGrades = currentStudentProvisionalGrades()

    provisionalGrades.forEach(grade => {
      if (grade.scorer_id === ENV.final_grader_id) {
        provisionalGraderDisplayNames[grade.provisional_grade_id] = customProvisionalGraderLabel
      } else {
        const displayName = grade.anonymous_grader_id
          ? ENV.anonymous_identities[grade.anonymous_grader_id].name
          : grade.scorer_name
        provisionalGraderDisplayNames[grade.provisional_grade_id] = displayName
      }
    })
  },

  fetchProvisionalGrades() {
    const {course_id: courseId, assignment_id: assignmentId} = ENV
    const resourceSegment = isAnonymous ? 'anonymous_provisional_grades' : 'provisional_grades'
    const resourceUrl = `/api/v1/courses/${courseId}/assignments/${assignmentId}/${resourceSegment}/status`

    let status_url = `${resourceUrl}?${anonymizableStudentId}=${EG.currentStudent[anonymizableId]}`
    if (ENV.grading_role === 'moderator') {
      status_url += '&last_updated_at='
      if (EG.currentStudent.submission) {
        status_url += EG.currentStudent.submission.updated_at
      }
    }

    // Check with the API ("hit the API" sounds so brutish) to get the updated
    // list of provisional grades. We return this so that disableWhileLoading
    // has access to the Deferred object.
    return $.getJSON(status_url, {}, EG.onProvisionalGradesFetched)
  },

  onProvisionalGradesFetched(data) {
    EG.currentStudent.needs_provisional_grade = data.needs_provisional_grade

    if (ENV.grading_role === 'moderator' && data.provisional_grades) {
      // @ts-expect-error
      if (!EG.currentStudent.submission) EG.currentStudent.submission = {}
      EG.currentStudent.submission.provisional_grades = data.provisional_grades
      EG.currentStudent.submission.updated_at = data.updated_at
      EG.currentStudent.submission.final_provisional_grade = data.final_provisional_grade
    }

    EG.currentStudent.submission_state = SpeedgraderHelpers.submissionState(
      EG.currentStudent,
      ENV.grading_role
    )
    EG.showStudent()
  },

  setActiveProvisionalGradeFields({label = '', grade = null} = {}) {
    $grading_box_selected_grader.text(label || '')

    const submission: Submission = EG.currentStudent.submission || {}
    if (grade !== null) {
      // If the moderator has selected their own custom grade
      // (i.e., the selected grade isn't read-only) and has
      // excused this submission, show that instead of the
      // provisional grade's score
      if (!grade.readonly && submission.excused) {
        $grade.val('EX')
        $score.text('')
      } else {
        $grade.val(String(grade.grade))
        $score.text(String(grade.score))
      }
    }
  },

  handleProvisionalGradeSelected({
    selectedGrade,
    isNewGrade = false,
  }: {
    isNewGrade?: boolean
    selectedGrade?: {provisional_grade_id: string}
  } = {}) {
    if (selectedGrade) {
      const selectedGradeId = selectedGrade.provisional_grade_id

      this.selectProvisionalGrade(selectedGradeId)
      this.setActiveProvisionalGradeFields({
        grade: selectedGrade,
        label: provisionalGraderDisplayNames[selectedGradeId],
      })
    } else if (isNewGrade) {
      // If this is a "new" grade with no value, don't submit anything to the
      // server. This will only happen when the moderator selects a custom
      // grade for a given student for the first time (since no provisional grade
      // object exists yet). If/when the grade text field gets updated,
      // handleGradeSubmit will fire, create the new object, and re-fetch the
      // provisional grades from the server.
      this.setActiveProvisionalGradeFields({label: customProvisionalGraderLabel})

      // For now, set the grader fields appropriately and mark the grades we have
      // as not-selected until we get the new one.
      currentStudentProvisionalGrades().forEach(grade => {
        grade.selected = false
      })
      this.renderProvisionalGradeSelector()
    }
  },

  renderProvisionalGradeSelector({showingNewStudent = false} = {}) {
    const mountPoint = document.getElementById('grading_details_mount_point')
    if (!mountPoint) throw new Error('Could not find mount point for provisional grade selector')
    const provisionalGrades = currentStudentProvisionalGrades()

    // Only show the selector if the current student has at least one grade from
    // a provisional grader (i.e., not the moderator).
    if (!provisionalGrades.some(grade => grade.readonly)) {
      ReactDOM.unmountComponentAtNode(mountPoint)
      return
    }

    if (showingNewStudent) {
      this.setupProvisionalGraderDisplayNames()
    }

    const props = {
      finalGraderId: ENV.final_grader_id,
      gradingType: ENV.grading_type,
      onGradeSelected: (params: {
        selectedGrade?:
          | {
              provisional_grade_id: string
            }
          | undefined
        isNewGrade: boolean
      }) => {
        this.handleProvisionalGradeSelected(params)
      },
      pointsPossible: window.jsonData.points_possible,
      provisionalGraderDisplayNames,
      provisionalGrades,
    }

    const gradeSelector = <SpeedGraderProvisionalGradeSelector {...props} />
    ReactDOM.render(gradeSelector, mountPoint)
  },

  changeToSection(sectionId: string) {
    if (ENV.settings_url) {
      $.post(ENV.settings_url, {selected_section_id: sectionId}, () => {
        SpeedgraderHelpers.reloadPage()
      })
    } else {
      SpeedgraderHelpers.reloadPage()
    }
  },
}

function getGradingPeriods() {
  const dfd = $.Deferred()
  // treating failure as a success here since grading periods 404 when not
  // enabled
  $.ajaxJSON(
    `/api/v1/courses/${ENV.course_id}/grading_periods`,
    'GET',
    {},
    (response: {grading_periods: GradingPeriod[]}) => {
      dfd.resolve(response.grading_periods)
    },
    () => {
      dfd.resolve([])
    },
    {skipDefaultError: true}
  )

  return dfd
}

function setupSpeedGrader(
  gradingPeriods: GradingPeriod[],
  speedGraderJsonResponse: SpeedGraderResponse[]
) {
  const speedGraderJSON = speedGraderJsonResponse[0] as SpeedGraderStore

  speedGraderJSON.gradingPeriods = keyBy(gradingPeriods, 'id')
  window.jsonData = speedGraderJSON
  EG.jsonReady()
  EG.setInitiallyLoadedStudent()
  EG.setupGradeLoadingSpinner()
}

function setupSelectors() {
  // PRIVATE VARIABLES AND FUNCTIONS
  // all of the $ variables here are to speed up access to dom nodes,
  // so that the jquery selector does not have to be run every time.
  $add_a_comment = $('#add_a_comment')
  $add_a_comment_submit_button = $add_a_comment.find('button:submit')
  $add_a_comment_textarea = $(`#${SPEED_GRADER_COMMENT_TEXTAREA_MOUNT_POINT}`)
  $add_attachment = $('#add_attachment')
  $reassign_assignment = $('#reassign_assignment')
  $assignment_submission_originality_report_url = $('#assignment_submission_originality_report_url')
  $assignment_submission_resubmit_to_vericite_url = $(
    '#assignment_submission_resubmit_to_vericite_url'
  )
  $assignment_submission_turnitin_report_url = $('#assignment_submission_turnitin_report_url')
  $assignment_submission_vericite_report_url = $('#assignment_submission_vericite_report_url')
  $avatar_image = $('#avatar_image')
  $average_score = $('#average_score')
  $average_score_wrapper = $('#average-score-wrapper')
  $comment_attachment_blank = $('#comment_attachment_blank').removeAttr('id').detach()
  $comment_attachment_input_blank = $('#comment_attachment_input_blank').detach()
  $comment_blank = $('#comment_blank').removeAttr('id').detach()
  $comment_saved = $('#comment_saved')
  $comment_saved_message = $('#comment_saved_message')
  $comment_submitted = $('#comment_submitted')
  $comment_submitted_message = $('#comment_submitted_message')
  $comments = $('#comments')
  $reassignment_complete = $('#reassignment_complete')
  $deduction_box = $('#deduction-box')
  $enrollment_concluded_notice = $('#enrollment_concluded_notice')
  $enrollment_inactive_notice = $('#enrollment_inactive_notice')
  $final_grade = $('#final-grade')
  $full_width_container = $('#full_width_container')
  $grade_container = $('#grade_container')
  $grade = $grade_container.find('input, select')
  $gradebook_header = $('#gradebook_header')
  $grading_box_selected_grader = $('#grading-box-selected-grader')
  $grded_so_far = $('#x_of_x_graded')
  $iframe_holder = $('#iframe_holder')
  $left_side = $('#left_side')
  $multiple_submissions = $('#multiple_submissions')
  $new_screen_capture_indicator_wrapper = $('#new-studio-media-indicator-wrapper')
  $no_annotation_warning = $('#no_annotation_warning')
  $not_gradeable_message = $('#not_gradeable_message')
  $points_deducted = $('#points-deducted')
  $resize_overlay = $('#resize_overlay')
  $right_side = $('#right_side')
  $rightside_inner = $('#rightside_inner')
  $rubric_holder = $('#rubric_holder')
  $score = $grade_container.find('.score')
  $selectmenu = null
  $submission_attachment_viewed_at = $('#submission_attachment_viewed_at_container')
  $submission_details = $('#submission_details')
  $submission_file_hidden = $('#submission_file_hidden').removeAttr('id').detach()
  $submission_files_container = $('#submission_files_container')
  $submission_files_list = $('#submission_files_list')
  $submission_late_notice = $('#submission_late_notice')
  $submission_not_newest_notice = $('#submission_not_newest_notice')
  $submissions_container = $('#submissions_container')
  $this_student_does_not_have_a_submission = $('#this_student_does_not_have_a_submission').hide()
  $this_student_has_a_submission = $('#this_student_has_a_submission').hide()
  $width_resizer = $('#width_resizer')
  $window = $(window)
  $x_of_x_students = $('#x_of_x_students_frd')
  $word_count = $('#submission_word_count')
  assignmentUrl = $('#assignment_url').attr('href') || ''
  browserableCssClasses = /^(image|html|code)$/
  fileIndex = 1
  gradeeLabel = studentLabel
  groupLabel = I18n.t('group', 'Group')
  isAdmin = ENV.current_user_is_admin
  snapshotCache = {}
  studentLabel = I18n.t('student', 'Student')
  header = setupHeader()
}

// Helper function that guard against provisional_grades being null, allowing
// Anonymous Moderated Marking-related moderation code to forgo that check
// when considering provisional grades.
function currentStudentProvisionalGrades() {
  return EG.currentStudent.submission.provisional_grades || []
}

export default {
  setup() {
    setupSelectors()
    renderSettingsMenu(header)

    if (ENV.can_view_audit_trail) {
      EG.setUpAssessmentAuditTray()
    }

    if (enhanced_rubrics && ENV.rubric) {
      EG.setUpRubricAssessmentTrayWrapper()
    }

    function registerQuizzesNext(
      overriddenShowSubmission: (submission: Submission) => void,
      launchOptions: {
        singleLtiLaunch: boolean
      }
    ) {
      showSubmissionOverride = overriddenShowSubmission
      if (launchOptions) {
        externalToolLaunchOptions = launchOptions
      }
    }
    QuizzesNextSpeedGrading.setup(EG, $iframe_holder, registerQuizzesNext, refreshGrades, window)

    // fire off the request to get the jsonData
    // @ts-expect-error
    window.jsonData = {}
    const speedGraderJSONUrl = `${window.location.pathname}.json${window.location.search}`
    const speedGraderJsonDfd = $.ajaxJSON(
      speedGraderJSONUrl,
      'GET',
      null,
      null,
      speedGraderJSONErrorFn
    )

    commentSubmissionInProgress = false

    // eslint-disable-next-line promise/catch-or-return
    $.when(getGradingPeriods(), speedGraderJsonDfd).then(setupSpeedGrader)

    // run the stuff that just attaches event handlers and dom stuff, but does not need the jsonData
    $(document).ready(() => {
      EG.domReady()
    })
  },

  teardown() {
    if (ENV.can_view_audit_trail) {
      tearDownAssessmentAuditTray(EG)
    }

    if (EG.postPolicies) {
      EG.postPolicies.destroy()
    }

    teardownSettingsMenu()
    teardownHandleStatePopped(EG)
    teardownBeforeLeavingSpeedgrader()
  },

  EG,
}<|MERGE_RESOLUTION|>--- conflicted
+++ resolved
@@ -992,20 +992,9 @@
   $('#rubric_assessments_list_and_edit_button_holder .edit').showIf(showEditButton)
 
   if (enhanced_rubrics) {
-<<<<<<< HEAD
-    if (
-      !selectedAssessment?.assessor_id ||
-      ENV.RUBRIC_ASSESSMENT.assessor_id === selectedAssessment?.assessor_id
-    ) {
-      $('button.toggle_full_rubric').show()
-    } else {
-      $('button.toggle_full_rubric').hide()
-    }
-=======
     useStore.setState({
       studentAssessment: (selectedAssessment ?? {}) as RubricAssessmentUnderscore,
     })
->>>>>>> 68d85f52
   }
 }
 
