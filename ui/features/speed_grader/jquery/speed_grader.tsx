--- conflicted
+++ resolved
@@ -88,11 +88,7 @@
 import {useScope as useI18nScope} from '@canvas/i18n'
 import natcompare from '@canvas/util/natcompare'
 import qs from 'qs'
-<<<<<<< HEAD
-import * as tz from '@canvas/datetime'
-=======
 import * as tz from '@instructure/moment-utils'
->>>>>>> 4b37e285
 import {datetimeString} from '@canvas/datetime/date-functions'
 import userSettings from '@canvas/user-settings'
 import htmlEscape from '@instructure/html-escape'
