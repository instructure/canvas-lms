/*
 * Copyright (C) 2011 - present Instructure, Inc.
 *
 * This file is part of Canvas.
 *
 * Canvas is free software: you can redistribute it and/or modify it under
 * the terms of the GNU Affero General Public License as published by the Free
 * Software Foundation, version 3 of the License.
 *
 * Canvas is distributed in the hope that it will be useful, but WITHOUT ANY
 * WARRANTY; without even the implied warranty of MERCHANTABILITY or FITNESS FOR
 * A PARTICULAR PURPOSE. See the GNU Affero General Public License for more
 * details.
 *
 * You should have received a copy of the GNU Affero General Public License along
 * with this program. If not, see <http://www.gnu.org/licenses/>.
 */

import type JQuery from 'jquery'
import $ from 'jquery'
import type {
  Attachment,
  AttachmentData,
  CourseSection,
  DocumentPreviewOptions,
  Grade,
  GradingError,
  GradingPeriod,
  CommentRenderingOptions,
  ProvisionalCrocodocUrl,
  ProvisionalGrade,
  RubricAssessment,
  ScoringSnapshot,
  SpeedGrader,
<<<<<<< HEAD
  StudentWithSubmission,
} from './speed_grader.d'
import type {
  Attachment,
  AttachmentData,
  GradingPeriod,
=======
  HistoricalSubmission,
  SpeedGraderResponse,
  SpeedGraderStore,
>>>>>>> bc086b28
  Submission,
  StudentWithSubmission,
  SubmissionComment,
  SubmissionHistoryEntry,
} from './speed_grader.d'
import type {SubmissionOriginalityData} from '@canvas/grading/grading.d'
import React from 'react'
import ReactDOM from 'react-dom'
import {IconButton} from '@instructure/ui-buttons'
import iframeAllowances from '@canvas/external-apps/iframeAllowances'
import OutlierScoreHelper from '@canvas/grading/OutlierScoreHelper'
import QuizzesNextSpeedGrading from '../QuizzesNextSpeedGrading'
import StatusPill from '@canvas/grading-status-pill'
import JQuerySelectorCache from '../JQuerySelectorCache'
import numberHelper from '@canvas/i18n/numberHelper'
import GradeFormatHelper from '@canvas/grading/GradeFormatHelper'
import AssessmentAuditButton from '../react/AssessmentAuditTray/components/AssessmentAuditButton'
import AssessmentAuditTray from '../react/AssessmentAuditTray/index'
import CommentArea from '../react/CommentArea'
import GradeLoadingSpinner from '../react/GradeLoadingSpinner'
import {originalityReportSubmissionKey} from '@canvas/grading/originalityReportHelper'
import PostPolicies from '../react/PostPolicies/index'
import SpeedGraderProvisionalGradeSelector from '../react/SpeedGraderProvisionalGradeSelector'
import SpeedGraderStatusMenu from '../react/SpeedGraderStatusMenu'
import {isPostable, similarityIcon} from '@canvas/grading/SubmissionHelper'
// @ts-expect-error
import studentViewedAtTemplate from '../jst/student_viewed_at.handlebars'
// @ts-expect-error
import submissionsDropdownTemplate from '../jst/submissions_dropdown.handlebars'
// @ts-expect-error
import speechRecognitionTemplate from '../jst/speech_recognition.handlebars'
// @ts-expect-error
import unsubmittedCommentsTemplate from '../jst/unsubmitted_comment.handlebars'
import useStore from '../stores/index'
import {Tooltip} from '@instructure/ui-tooltip'
import {
  IconUploadLine,
  IconWarningLine,
  IconCheckMarkIndeterminateLine,
} from '@instructure/ui-icons'
import {Pill} from '@instructure/ui-pill'
import {
  determineSubmissionSelection,
  makeSubmissionUpdateRequest,
} from '../SpeedGraderStatusMenuHelpers'
import {showFlashError} from '@canvas/alerts/react/FlashAlert'
import round from '@canvas/round'
import {map, keyBy, values, find, includes, reject, some, isEqual, filter} from 'lodash'
import {useScope as useI18nScope} from '@canvas/i18n'
import natcompare from '@canvas/util/natcompare'
import qs from 'qs'
import * as tz from '@canvas/datetime'
import userSettings from '@canvas/user-settings'
import htmlEscape from '@instructure/html-escape'
import rubricAssessment from '@canvas/rubrics/jquery/rubric_assessment'
import SpeedgraderSelectMenu from './speed_grader_select_menu'
import type {SelectOptionDefinition} from './speed_grader_select_menu'
import SpeedgraderHelpers from './speed_grader_helpers'
import {
  allowsReassignment,
  anonymousName,
  configureRecognition,
<<<<<<< HEAD
=======
  extractStudentIdFromHash,
  getSelectedAssessment,
>>>>>>> bc086b28
  hideMediaRecorderContainer,
  isStudentConcluded,
  renderDeleteAttachmentLink,
  renderPostGradesMenu,
  renderSettingsMenu,
  renderStatusMenu,
  rubricAssessmentToPopulate,
  setupAnonymizableAuthorId,
  setupAnonymizableId,
  setupAnonymizableStudentId,
  setupAnonymizableUserId,
  setupAnonymousGraders,
  setupIsAnonymous,
  setupIsModerated,
  speedGraderJSONErrorFn,
  tearDownAssessmentAuditTray,
  teardownHandleStatePopped,
  teardownSettingsMenu,
  unexcuseSubmission,
  unmountCommentTextArea,
} from './speed_grader.utils'
import SpeedGraderAlerts from '../react/SpeedGraderAlerts'
// @ts-expect-error
import turnitinInfoTemplate from '../jst/_turnitinInfo.handlebars'
// @ts-expect-error
import turnitinScoreTemplate from '@canvas/grading/jst/_turnitinScore.handlebars'
// @ts-expect-error
import vericiteInfoTemplate from '../jst/_vericiteInfo.handlebars'
// @ts-expect-error
import vericiteScoreTemplate from '@canvas/grading/jst/_vericiteScore.handlebars'
import 'jqueryui/draggable'
import '@canvas/jquery/jquery.ajaxJSON' /* getJSON, ajaxJSON */
import '@canvas/jquery/jquery.instructure_forms' /* ajaxJSONFiles */
import '@canvas/doc-previews' /* loadDocPreview */
import '@canvas/datetime/jquery' /* datetimeString */
import 'jqueryui/dialog'
import 'jqueryui/menu'
import '@canvas/jquery/jquery.instructure_misc_helpers' /* replaceTags */
import '@canvas/jquery/jquery.instructure_misc_plugins' /* confirmDelete, showIf, hasScrollbar */
import '@canvas/jquery-keycodes'
import '@canvas/loading-image'
import '@canvas/util/templateData'
import '@canvas/media-comments'
import '@canvas/media-comments/jquery/mediaCommentThumbnail'
import '@canvas/rails-flash-notifications'
import 'jquery-getscrollbarwidth'
import 'jquery-scroll-to-visible/jquery.scrollTo'
import 'jquery-selectmenu'
import '@canvas/jquery/jquery.disableWhileLoading'
import '@canvas/util/jquery/fixDialogButtons'
import type {GlobalEnv} from '@canvas/global/env/GlobalEnv.d'
import type {EnvGradebookSpeedGrader} from '@canvas/global/env/EnvGradebook'
import replaceTags from '@canvas/util/replaceTags'
import type {GradeStatusUnderscore} from '@canvas/grading/accountGradingStatus'

declare global {
  interface Window {
    jsonData: SpeedGraderStore
  }
}

// @ts-expect-error
if (!('INST' in window)) window.INST = {}

// Allow unchecked access to module-specific ENV variables
declare const ENV: GlobalEnv & EnvGradebookSpeedGrader

const I18n = useI18nScope('speed_grader')

const selectors = new JQuerySelectorCache()
const SPEED_GRADER_COMMENT_TEXTAREA_MOUNT_POINT = 'speed_grader_comment_textarea_mount_point'
const SPEED_GRADER_SUBMISSION_COMMENTS_DOWNLOAD_MOUNT_POINT =
  'speed_grader_submission_comments_download_mount_point'
const SPEED_GRADER_HIDDEN_SUBMISSION_PILL_MOUNT_POINT =
  'speed_grader_hidden_submission_pill_mount_point'
const SPEED_GRADER_EDIT_STATUS_MENU_MOUNT_POINT = 'speed_grader_edit_status_mount_point'
const SPEED_GRADER_EDIT_STATUS_MENU_SECONDARY_MOUNT_POINT =
  'speed_grader_edit_status_secondary_mount_point'
const ASSESSMENT_AUDIT_BUTTON_MOUNT_POINT = 'speed_grader_assessment_audit_button_mount_point'
const ASSESSMENT_AUDIT_TRAY_MOUNT_POINT = 'speed_grader_assessment_audit_tray_mount_point'

let isAnonymous: boolean
let anonymousGraders: boolean
let anonymizableId: 'anonymous_id' | 'id'
let anonymizableUserId: 'anonymous_id' | 'user_id'
let anonymizableStudentId: 'anonymous_id' | 'student_id'
let anonymizableAuthorId: 'anonymous_id' | 'author_id'
let isModerated: boolean

let commentSubmissionInProgress: boolean
let reassignAssignmentInProgress: boolean
let vericiteAsset
let turnitinAsset

// eslint-disable-next-line no-undef
let $window: JQuery<Window & typeof globalThis>
let $full_width_container: JQuery
let $vericiteScoreContainer: JQuery
let $vericiteInfoContainer: JQuery
let $turnitinInfoContainer: JQuery
let $left_side: JQuery
let $resize_overlay: JQuery
let $right_side: JQuery
let $width_resizer: JQuery
let $gradebook_header: JQuery
let $grading_box_selected_grader: JQuery
let assignmentUrl: string
let $rightside_inner: JQuery
let $not_gradeable_message: JQuery
let $comments: JQuery
let $comment_blank: JQuery
let $comment_attachment_blank: JQuery
let $add_a_comment: JQuery
let $add_a_comment_submit_button: JQuery
let $add_a_comment_textarea: JQuery
let $comment_attachment_input_blank: JQuery
let $reassign_assignment: JQuery
let fileIndex: number
let $add_attachment: JQuery
let $submissions_container: JQuery
let $iframe_holder: JQuery
let $avatar_image: JQuery
let $x_of_x_students: JQuery
let $grded_so_far: JQuery
let $average_score: JQuery
let $this_student_does_not_have_a_submission: JQuery
let $this_student_has_a_submission: JQuery
let $grade_container: JQuery
let $grade: JQuery
let $score: JQuery
let $deduction_box: JQuery
let $points_deducted: JQuery
let $final_grade: JQuery
let $average_score_wrapper: JQuery
let $submission_details: JQuery
let $multiple_submissions: JQuery
let $submission_late_notice: JQuery
let $submission_not_newest_notice: JQuery
let $enrollment_inactive_notice: JQuery
let $enrollment_concluded_notice: JQuery
let $submission_files_container: JQuery
let $submission_files_list: JQuery
let $submission_attachment_viewed_at: JQuery
let $submission_file_hidden: JQuery
let $assignment_submission_turnitin_report_url: JQuery
let $assignment_submission_originality_report_url: JQuery
let $assignment_submission_vericite_report_url: JQuery
let $assignment_submission_resubmit_to_vericite_url: JQuery
let $rubric_holder: JQuery
let $no_annotation_warning: JQuery
let $comment_submitted: JQuery
let $comment_submitted_message: JQuery
let $comment_saved: JQuery
let $comment_saved_message: JQuery
let $reassignment_complete: JQuery
let $selectmenu: SpeedgraderSelectMenu | null
let $word_count: JQuery
let originalRubric: JQuery
let browserableCssClasses: RegExp
let snapshotCache: Record<string, ScoringSnapshot | null>
let sectionToShow: string
let header: Header
let studentLabel: string
let groupLabel: string
let gradeeLabel: string
let sessionTimer: number
let isAdmin: boolean
let showSubmissionOverride: (submission: Submission) => void
let externalToolLaunchOptions = {singleLtiLaunch: false}
let externalToolLoaded = false
let provisionalGraderDisplayNames: Record<string, string | null>
let EG: SpeedGrader

const customProvisionalGraderLabel = I18n.t('Custom')
const anonymousAssignmentDetailedReportTooltip = I18n.t(
  'Cannot view detailed reports for anonymous assignments until grades are posted.'
)

const HISTORY_PUSH = 'push'
const HISTORY_REPLACE = 'replace'

function setGradeLoading(studentId: string, loading: boolean) {
  useStore.setState(state => {
    const gradesLoading = {...state.gradesLoading, [studentId]: loading}
    return {...state, gradesLoading}
  })
}

function setupHandleStatePopped() {
  window.addEventListener('popstate', EG.handleStatePopped)
}

function setupBeforeLeavingSpeedgrader() {
  window.addEventListener('beforeunload', EG.beforeLeavingSpeedgrader)
}

function teardownBeforeLeavingSpeedgrader() {
  externalToolLaunchOptions = {singleLtiLaunch: false}
  externalToolLoaded = false
  window.removeEventListener('beforeunload', EG.beforeLeavingSpeedgrader)
}

function toggleGradeVisibility(show: boolean): void {
  const gradeInput = $('#grading')
  if (show) {
    gradeInput.show().height('auto')
  } else {
    gradeInput.hide()
  }
}

const utils = {
  getParam(name: string) {
    const pathRegex = new RegExp(`${name}/([^/]+)`)
    const searchRegex = new RegExp(`${name}=([^&]+)`)
    const match =
      window.location.pathname.match(pathRegex) || window.location.search.match(searchRegex)

    if (!match) return false
    return match[1]
  },
  shouldHideStudentNames() {
    // this is for backwards compatability, we used to store the value as
    // strings "true" or "false", but now we store boolean true/false values.
    const settingVal = userSettings.get('eg_hide_student_names')
    return settingVal === true || settingVal === 'true' || ENV.force_anonymous_grading
  },
  sortByCriteria() {
    const settingVal = userSettings.get('eg_sort_by')
    return settingVal || 'alphabetically'
  },
}

function sectionSelectionOptions(
  courseSections: CourseSection[],
  groupGradingModeEnabled = false,
  selectedSectionId: null | string = null
): SelectOptionDefinition[] {
  if (courseSections.length <= 1 || groupGradingModeEnabled) {
    return []
  }

  let selectedSectionName = I18n.t('All Sections')
  const sectionOptions: SelectOptionDefinition[] = [
    {
      [anonymizableId]: 'section_all',
      data: {
        'section-id': 'all',
      },
      name: I18n.t('Show all sections'),
      className: {
        raw: 'section_all',
      },
      anonymizableId,
    },
  ]

  courseSections.forEach(section => {
    if (section.id === selectedSectionId) {
      selectedSectionName = section.name
    }

    sectionOptions.push({
      [anonymizableId]: `section_${section.id}`,
      data: {
        'section-id': section.id,
      },
      name: I18n.t('Change section to %{sectionName}', {sectionName: section.name}),
      className: {
        raw: `section_${section.id} ${selectedSectionId === section.id ? 'selected' : ''}`,
      },
      anonymizableId,
    })
  })

  return [
    {
      name: `Showing: ${selectedSectionName}`,
      options: sectionOptions,
    },
  ]
}

function mergeStudentsAndSubmission() {
  const jsonData = window.jsonData

  jsonData.studentsWithSubmissions = jsonData.context.students
  jsonData.studentMap = {}
  jsonData.studentEnrollmentMap = {}
  jsonData.studentSectionIdsMap = {}
  jsonData.submissionsMap = {}

  jsonData.context.enrollments.forEach((enrollment: Record<string, string>) => {
    const enrollmentAnonymizableUserId = enrollment[anonymizableUserId]
    jsonData.studentEnrollmentMap[enrollmentAnonymizableUserId] =
      jsonData.studentEnrollmentMap[enrollmentAnonymizableUserId] || []
    jsonData.studentSectionIdsMap[enrollmentAnonymizableUserId] =
      jsonData.studentSectionIdsMap[enrollmentAnonymizableUserId] || {}

    jsonData.studentEnrollmentMap[enrollmentAnonymizableUserId].push(enrollment)
    jsonData.studentSectionIdsMap[enrollmentAnonymizableUserId][enrollment.course_section_id] = true
  })

  jsonData.submissions.forEach((submission: any) => {
    jsonData.submissionsMap[submission[anonymizableUserId]] = submission
  })

  window.jsonData.studentsWithSubmissions = window.jsonData.studentsWithSubmissions.reduce(
    (students: StudentWithSubmission[], student: StudentWithSubmission, index: number) => {
      const submission = window.jsonData.submissionsMap[student[anonymizableId]]
      // Hide students that don't have a submission object. This is legacy support
      // for when we used to not create submission objects for assigned concluded students.
      // For all new assignments, every assigned student (regardless of concluded/inactive
      // status) should have a submission object.
      if (submission) {
        student.enrollments = window.jsonData.studentEnrollmentMap[student[anonymizableId]]
        student.section_ids = Object.keys(
          window.jsonData.studentSectionIdsMap[student[anonymizableId]]
        )
        student.submission = submission
        student.submission_state = SpeedgraderHelpers.submissionState(student, ENV.grading_role)
        student.index = index
        students.push(student)
      }

      return students
    },
    []
  )

  // need to presort by anonymous_id for anonymous assignments so that the index property can be consistent
  if (isAnonymous)
    jsonData.studentsWithSubmissions.sort((a: StudentWithSubmission, b: StudentWithSubmission) =>
      a.anonymous_name_position > b.anonymous_name_position ? 1 : -1
    )

  // handle showing students only in a certain section.
  if (!jsonData.GROUP_GRADING_MODE) {
    sectionToShow = ENV.selected_section_id
  }

  // We have already have done the filtering by section on the server, so this
  // is redundant (but not the worst thing in the world since we still need to
  // send the user away if there are no students in the section).
  if (sectionToShow) {
    sectionToShow = sectionToShow.toString()

    const studentsInSection = jsonData.studentsWithSubmissions.filter(
      (student: StudentWithSubmission) => student.section_ids.includes(sectionToShow)
    )

    if (
      studentsInSection.length > 0 &&
      !(studentsInSection.length === 1 && studentsInSection[0].fake_student)
    ) {
      jsonData.studentsWithSubmissions = studentsInSection
    } else {
      // eslint-disable-next-line no-alert
      window.alert(
        I18n.t(
          'alerts.no_students_in_section',
          'Could not find any students in that section, falling back to showing all sections.'
        )
      )
      EG.changeToSection('all')
    }
  }

  jsonData.studentMap = keyBy(jsonData.studentsWithSubmissions, anonymizableId)

  switch (userSettings.get('eg_sort_by')) {
    case 'submitted_at': {
      jsonData.studentsWithSubmissions.sort(
        EG.compareStudentsBy(student => {
          const submittedAt = student && student.submission && student.submission.submitted_at
          if (submittedAt) {
            // @ts-expect-error
            return +tz.parse(submittedAt)
          } else {
            // puts the unsubmitted assignments at the bottom
            return Number.NaN
          }
        })
      )
      break
    }

    case 'submission_status': {
      const states = {
        not_graded: 1,
        resubmitted: 2,
        not_submitted: 3,
        graded: 4,
        not_gradeable: 5,
      }
      jsonData.studentsWithSubmissions.sort(
        EG.compareStudentsBy(
          student =>
            student && states[SpeedgraderHelpers.submissionState(student, ENV.grading_role)]
        )
      )
      break
    }

    // The list of students is sorted alphabetically on the server by student last name.
    default: {
      // sorting for isAnonymous occurred earlier before setting up studentMap
      if (!isAnonymous && utils.shouldHideStudentNames()) {
        window.jsonData.studentsWithSubmissions.sort(
          EG.compareStudentsBy((student: StudentWithSubmission) => {
            const studentIndex = student.index || 0
            // adding 1 to avoid issues with index 0 being given 'falsey treatment' in compareStudentsBy
            return studentIndex + 1
          })
        )
      }
    }
  }
}

function handleStudentOrSectionSelected(
  newStudentOrSection: string,
  historyBehavior: null | 'push' | 'replace' = null
) {
  if (newStudentOrSection && newStudentOrSection.match(/^section_(\d+|all)$/)) {
    const sectionId = newStudentOrSection.replace(/^section_/, '')
    EG.changeToSection(sectionId)
  } else {
    EG.handleStudentChanged(historyBehavior)
  }
}

function initDropdown() {
  const hideStudentNames = utils.shouldHideStudentNames()
  $('#hide_student_names').attr('checked', hideStudentNames ? 'checked' : null)

  const optionsArray = window.jsonData.studentsWithSubmissions.map(
    (student: StudentWithSubmission) => {
      const {submission_state, submission} = student
      let {name} = student
      const className = SpeedgraderHelpers.classNameBasedOnStudent({submission_state, submission})
      if (hideStudentNames || isAnonymous) {
        name = anonymousName(student)
      }

      return {[anonymizableId]: student[anonymizableId], anonymizableId, name, className}
    }
  )

  const sectionSelectionOptionList = sectionSelectionOptions(
    window.jsonData.context.active_course_sections,
    window.jsonData.GROUP_GRADING_MODE,
    sectionToShow
  )

  $selectmenu = new SpeedgraderSelectMenu(sectionSelectionOptionList.concat(optionsArray))
  $selectmenu?.appendTo('#combo_box_container', (event: JQuery.ClickEvent) => {
    handleStudentOrSectionSelected(String($(event.target).val()), HISTORY_PUSH)
  })

  if (
    window.jsonData.context.active_course_sections.length &&
    window.jsonData.context.active_course_sections.length > 1 &&
    !window.jsonData.GROUP_GRADING_MODE
  ) {
    const $selectmenu_list = $selectmenu?.data('selectmenu').list
    const $menu = $('#section-menu')

    $menu
      .find('ul')
      .append(
        $.map(
          window.jsonData.context.active_course_sections,
          section =>
            `<li><a class="section_${section.id}" data-section-id="${
              section.id
            }" href="#">${htmlEscape(section.name)}</a></li>`
        ).join('')
      )

    $menu
      .insertBefore($selectmenu_list)
      .bind('mouseenter mouseleave', function (event) {
        $(this)
          .toggleClass(
            'ui-selectmenu-item-selected ui-selectmenu-item-focus ui-state-hover',
            event.type === 'mouseenter'
          )
          .find('ul')
          .toggle(event.type === 'mouseenter')
      })
      .find('ul')
      .hide()
      .menu()
      .delegate('a', 'click mousedown', function (this: HTMLAnchorElement) {
        EG.changeToSection($(this).data('section-id'))
      })

    if (sectionToShow) {
      const text = $.map(window.jsonData.context.active_course_sections, section => {
        // eslint-disable-next-line eqeqeq
        if (section.id == sectionToShow) {
          return section.name
        }
      }).join(', ')

      $('#section_currently_showing').text(text)
      $menu
        .find('ul li a')
        .removeClass('selected')
        .filter(`[data-section-id=${sectionToShow}]`)
        .addClass('selected')
    }

    $selectmenu
      .selectmenu('option', 'open', () => {
        $selectmenu_list
          .find('li:first')
          .css('margin-top', `${$selectmenu_list.find('li').height()}px`)
        $menu.show().css({
          left: $selectmenu_list.css('left'),
          top: $selectmenu_list.css('top'),
          width:
            $selectmenu_list.width() - ($selectmenu_list.hasScrollbar() && $.getScrollbarWidth()),
          'z-index': Number($selectmenu_list.css('z-index')) + 1,
        })
      })
      .selectmenu('option', 'close', () => {
        $menu.hide()
      })
  }
}

function setupPostPolicies() {
  const gradesPublished =
    !window.jsonData.moderated_grading || window.jsonData.grades_published_at != null

  EG.postPolicies = new PostPolicies({
    assignment: {
      anonymousGrading: window.jsonData.anonymous_grading,
      gradesPublished,
      id: window.jsonData.id,
      name: window.jsonData.title,
    },
    sections: window.jsonData.context.active_course_sections,
    updateSubmission: EG.setOrUpdateSubmission,
    afterUpdateSubmission() {
      EG.showGrade()
    },
  })

  renderPostGradesMenu(EG)
}

type Header = ReturnType<typeof setupHeader>

function setupHeader() {
  const elements = {
    nav: $gradebook_header.find('#prev-student-button, #next-student-button'),
    settings: {form: $('#settings_form')},
  }

  return {
    elements,
    courseId: utils.getParam('courses'),
    assignmentId: utils.getParam('assignment_id'),
    init() {
      this.addEvents()
      this.createModals()
      return this
    },
    addEvents() {
      this.elements.nav.click($.proxy(this.toAssignment, this))
      this.elements.settings.form.submit(this.submitSettingsForm.bind(this))
    },
    createModals() {
      this.elements.settings.form
        .dialog({
          autoOpen: false,
          modal: true,
          resizable: false,
          width: 400,
        })
        .fixDialogButtons()
      // FF hack - when reloading the page, firefox seems to "remember" the disabled state of this
      // button. So here we'll manually re-enable it.
      this.elements.settings.form.find('.submit_button').removeAttr('disabled')
    },

    toAssignment(e: JQuery.ClickEvent) {
      e.preventDefault()
      const classes = e.target.getAttribute('class').split(' ')
      if (classes.includes('prev')) {
        EG.prev()
      } else if (classes.includes('next')) {
        EG.next()
      }
    },

    keyboardShortcutInfoModal() {
      if (!ENV.disable_keyboard_shortcuts) {
        const questionMarkKeyDown = $.Event('keydown', {keyCode: 191, shiftKey: true})
        $(document).trigger(questionMarkKeyDown)
      }
    },

    submitSettingsForm(e: JQuery.SubmitEvent) {
      e.preventDefault()

      const sortBy = $('#eg_sort_by').val()
      const sortByChanged = sortBy !== utils.sortByCriteria()
      userSettings.set('eg_sort_by', sortBy)

      let hideNamesChanged = false
      if (!ENV.force_anonymous_grading) {
        const hideNames = $('#hide_student_names').prop('checked')
        hideNamesChanged = hideNames !== utils.shouldHideStudentNames()
        userSettings.set('eg_hide_student_names', hideNames)
      }

      const isClassicQuiz = !!window.jsonData.context.quiz
      const needsReload = hideNamesChanged || sortByChanged || isClassicQuiz
      if (needsReload) {
        $(e.target)
          .find('.submit_button')
          .attr('disabled', 'true')
          .text(I18n.t('buttons.saving_settings', 'Saving Settings...'))
      } else {
        this.elements.settings.form.dialog('close')
      }

      const gradeByQuestion = !!$('#enable_speedgrader_grade_by_question').prop('checked')
      if (gradeByQuestion !== ENV.GRADE_BY_QUESTION) {
        ENV.GRADE_BY_QUESTION = gradeByQuestion
        QuizzesNextSpeedGrading.postGradeByQuestionChangeMessage($iframe_holder, gradeByQuestion)
      }

      // eslint-disable-next-line promise/catch-or-return
      $.post(ENV.settings_url, {
        enable_speedgrader_grade_by_question: gradeByQuestion,
      }).then(() => {
        if (needsReload) {
          SpeedgraderHelpers.reloadPage()
        }
      })
    },

    showSettingsModal(event: Event) {
      if (event) {
        event.preventDefault()
      }
      this.elements.settings.form.dialog('open')
    },
  }
}

function renderProgressIcon(attachment: Attachment) {
  const mountPoint = document.getElementById('react_pill_container')
  if (!mountPoint) throw new Error('Could not find mount point for react_pill_container')
  const iconAndTipMap = {
    pending: {
      icon: <IconUploadLine />,
      tip: I18n.t('Uploading Submission'),
    },
    failed: {
      icon: <IconWarningLine />,
      tip: I18n.t('Submission Failed to Submit'),
    },
    default: {
      icon: <IconCheckMarkIndeterminateLine />,
      tip: I18n.t('No File Submitted'),
    },
  }

  if (attachment.upload_status === 'success') {
    ReactDOM.unmountComponentAtNode(mountPoint)
  } else {
    const {icon, tip} = iconAndTipMap[attachment.upload_status] || iconAndTipMap.default
    const tooltip = (
      <Tooltip renderTip={tip} on={['click', 'hover', 'focus']}>
        <IconButton
          renderIcon={icon}
          withBorder={false}
          withBackground={false}
          screenReaderLabel={I18n.t('Toggle tooltip')}
        />
      </Tooltip>
    )
    ReactDOM.render(tooltip, mountPoint)
  }
}

function renderHiddenSubmissionPill(submission: Submission) {
  const mountPoint = document.getElementById(SPEED_GRADER_HIDDEN_SUBMISSION_PILL_MOUNT_POINT)
  if (!mountPoint) throw new Error('hidden submission pill mount point not found')

  if (isPostable(submission)) {
    ReactDOM.render(
      <Pill color="warning" margin="0 0 small">
        {I18n.t('Hidden')}
      </Pill>,
      mountPoint
    )
  } else {
    ReactDOM.unmountComponentAtNode(mountPoint)
  }
}

function renderCommentTextArea() {
  // unmounting is a temporary workaround for INSTUI-870 to allow
  // for textarea minheight to be reset
  unmountCommentTextArea()
  function getTextAreaRef(textarea: HTMLTextAreaElement) {
    $add_a_comment_textarea = $(textarea)
  }

  ReactDOM.render(
    <CommentArea
      getTextAreaRef={getTextAreaRef}
      courseId={ENV.course_id}
      userId={ENV.current_user_id!}
    />,
    document.getElementById(SPEED_GRADER_COMMENT_TEXTAREA_MOUNT_POINT)
  )
}

function initCommentBox() {
  renderCommentTextArea()

  $('.media_comment_link').click(event => {
    event.preventDefault()
    if ($('.media_comment_link').hasClass('ui-state-disabled')) {
      return
    }
    $('#media_media_recording')
      .show()
      .find('.media_recording')
      .mediaComment(
        'create',
        'any',
        (id: string, type: string) => {
          $('#media_media_recording').data('comment_id', id).data('comment_type', type)
          EG.addSubmissionComment()
        },
        () => {
          EG.revertFromFormSubmit()
        },
        true
      )
  })

  $(document).on('click', '#media_recorder_container a', hideMediaRecorderContainer)

  // handle speech to text for browsers that can (right now only chrome)
  function browserSupportsSpeech() {
    return 'webkitSpeechRecognition' in window
  }

  if (browserSupportsSpeech()) {
    // eslint-disable-next-line new-cap
    const recognition = new window.webkitSpeechRecognition()
    const messages = {
      begin: I18n.t('begin_record_prompt', 'Click the "Record" button to begin.'),
      allow: I18n.t('allow_message', 'Click the "Allow" button to begin recording.'),
      recording: I18n.t('recording_message', 'Recording...'),
      recording_expired: I18n.t(
        'recording_expired_message',
        'Speech recognition has expired due to inactivity. Click the "Stop" button to use current text for comment or "Cancel" to discard.'
      ),
      mic_blocked: I18n.t(
        'mic_blocked_message',
        'Permission to use microphone is blocked. To change, go to chrome://settings/content/microphone'
      ),
      no_speech: I18n.t(
        'nodetect_message',
        'No speech was detected. You may need to adjust your microphone settings.'
      ),
    }

    configureRecognition(recognition, messages)

    const processSpeech = function ($this: JQuery<HTMLElement>) {
      if ($('#record_button').attr('recording') === 'true') {
        recognition.stop()
        const current_comment = $('#final_results').html() + $('#interim_results').html()
        $add_a_comment_textarea.val(formatComment(current_comment))
        $this.dialog('close').remove()
      } else {
        recognition.start()
        $('#dialog_message').text(messages.allow)
      }
    }

    const formatComment = function (current_comment: string) {
      return current_comment.replace(/<p><\/p>/g, '\n\n').replace(/<br>/g, '\n')
    }

    $('.speech_recognition_link').click(() => {
      if ($('.speech_recognition_link').hasClass('ui-state-disabled')) {
        return false
      }
      $(
        speechRecognitionTemplate({
          message: messages.begin,
        })
      ).dialog({
        title: I18n.t('titles.click_to_record', 'Speech to Text'),
        minWidth: 450,
        minHeight: 200,
        dialogClass: 'no-close',
        buttons: [
          {
            class: 'dialog_button',
            text: I18n.t('buttons.dialog_buttons', 'Cancel'),
            click() {
              recognition.stop()
              $(this).dialog('close').remove()
            },
          },
          {
            id: 'record_button',
            class: 'dialog_button',
            'aria-label': I18n.t('dialog_button.aria_record', 'Click to record'),
            recording: false,
            html: '<div></div>',
            click() {
              const $this = $(this)
              processSpeech($this)
            },
          },
        ],
        close() {
          recognition.stop()
          $(this).dialog('close').remove()
        },
      })
      return false
    })
    // show the div that contains the button because it is hidden from browsers that dont support speech
    $('.speech_recognition_link').closest('div.speech-recognition').show()
  }
}

function assessmentBelongsToCurrentUser(assessment: RubricAssessment) {
  if (!assessment) {
    return false
  }

  if (anonymousGraders) {
    return ENV.current_anonymous_id === assessment.anonymous_assessor_id
  } else {
    return ENV.current_user_id === assessment.assessor_id
  }
}

function handleSelectedRubricAssessmentChanged({validateEnteredData = true} = {}) {
  // This function is triggered both when we assess a student and when we switch
  // students. In the former case, we want populateNewRubricSummary to check the
  // data we entered and show an alert if the grader tried to assign more points
  // to an outcome than it allows (and the course does not allow extra credit).
  // In the latter case, because this function is called *before* the editing
  // data is switched over to the new student, we don't want to perform the
  // comparison since it could result in specious alerts being shown.
  const editingData = validateEnteredData
    ? rubricAssessment.assessmentData($('#rubric_full'))
    : null
  const selectedAssessment = getSelectedAssessment(EG)
  rubricAssessment.populateNewRubricSummary(
    $('#rubric_summary_holder .rubric_summary'),
    selectedAssessment,
    window.jsonData.rubric_association,
    editingData
  )

  let showEditButton = true
  if (isModerated) {
    showEditButton = !selectedAssessment || assessmentBelongsToCurrentUser(selectedAssessment)
  }
  $('#rubric_assessments_list_and_edit_button_holder .edit').showIf(showEditButton)
}

function initRubricStuff() {
  $('#rubric_summary_container .button-container')
    .appendTo('#rubric_assessments_list_and_edit_button_holder')
    .find('.edit')
    .text(I18n.t('edit_view_rubric', 'View Rubric'))

  $('.toggle_full_rubric, .hide_rubric_link').click(e => {
    e.preventDefault()
    EG.toggleFullRubric()
  })

  selectors.get('#rubric_assessments_select').change(() => {
    handleSelectedRubricAssessmentChanged()
  })

  $('.save_rubric_button').click(function () {
    const $rubric = $(this).parents('#rubric_holder').find('.rubric')
    const data = rubricAssessment.assessmentData($rubric)
    if (ENV.grading_role === 'moderator' || ENV.grading_role === 'provisional_grader') {
      data.provisional = '1'
      if (ENV.grading_role === 'moderator' && EG.current_prov_grade_index === 'final') {
        data.final = '1'
      }
    }
    if (isAnonymous) {
      // FIXME: data['rubric_assessment[user_id]'] should not contain anonymous_id,
      // figure out how to fix the keys elsewhere
      data[`rubric_assessment[${anonymizableUserId}]`] = data['rubric_assessment[user_id]']
      delete data['rubric_assessment[user_id]']
      data.graded_anonymously = true
    } else {
      data.graded_anonymously = utils.shouldHideStudentNames()
    }
    const url = ENV.update_rubric_assessment_url!
    const method = 'POST'
    EG.toggleFullRubric('close')

    const promise = $.ajaxJSON(
      url,
      method,
      data,
      ///
      (response: {
        id: string
        rubric_association: unknown
        artifact: unknown
        related_group_submissions_and_assessments: {
          rubric_assessments: {
            rubric_assessment: {id: string}
          }[]
        }[]
      }) => {
        let found = false
        if (response && response.rubric_association) {
          rubricAssessment.updateRubricAssociation($rubric, response.rubric_association)
          delete response.rubric_association
        }

        // If the student has a submission, update it with the data returned,
        // otherwise we need to create a submission for them.
        const assessedStudent = EG.setOrUpdateSubmission(response.artifact)

        for (let i = 0; i < assessedStudent.rubric_assessments.length; i++) {
          if (response.id === assessedStudent.rubric_assessments[i].id) {
            $.extend(true, assessedStudent.rubric_assessments[i], response)
            found = true
          }
        }
        if (!found) {
          assessedStudent.rubric_assessments.push(response)
        }

        // this next part will take care of group submissions, so that when one member of the group gets assessesed then everyone in the group will get that same assessment.
        $.each(
          response.related_group_submissions_and_assessments,
          (_i, submissionAndAssessment) => {
            // setOrUpdateSubmission returns the student. so we can set student.rubric_assesments
            // submissionAndAssessment comes back with :include_root => true, so we have to get rid of the root
            const student = EG.setOrUpdateSubmission(response.artifact)
            student.rubric_assessments = $.map(
              submissionAndAssessment.rubric_assessments,
              ra => ra.rubric_assessment
            )
            EG.updateSelectMenuStatus(student)
          }
        )

        EG.showGrade()
        EG.showDiscussion()
        EG.showRubric()
        EG.updateStatsInHeader()
      }
    )

    $rubric_holder.disableWhileLoading(promise, {
      buttons: {
        '.save_rubric_button': 'Saving...',
      },
    })
  })
}

function initKeyCodes() {
  if (ENV.disable_keyboard_shortcuts) {
    return
  }
  const keycodeOptions = {
    keyCodes: 'j k p n c r g',
    ignore: 'input, textarea, embed, object',
  }

  $window.keycodes(keycodeOptions, event => {
    event.preventDefault()
    event.stopPropagation()
    const {keyString} = event

    if (keyString === 'k' || keyString === 'p') {
      EG.prev() // goto Previous Student
    } else if (keyString === 'j' || keyString === 'n') {
      EG.next() // goto Next Student
    } else if (keyString === 'c') {
      $add_a_comment_textarea.focus() // add comment
    } else if (keyString === 'g') {
      $grade.focus() // focus on grade
    } else if (keyString === 'r') {
      EG.toggleFullRubric() // focus rubric
    }
  })
}

function initGroupAssignmentMode() {
  if (window.jsonData.GROUP_GRADING_MODE) {
    gradeeLabel = groupLabel
  }
}

function refreshGrades(
  callback: (submission: Submission) => void,
  retry?: (submission: Submission, originalSubmission: Submission, numRequests: number) => boolean,
  retryDelay?: number
) {
  const courseId = ENV.course_id
  const originalSubmission = {...EG.currentStudent.submission}
  const assignmentId = originalSubmission.assignment_id
  const studentId = originalSubmission[anonymizableUserId]
  const resourceSegment = isAnonymous ? 'anonymous_submissions' : 'submissions'
  const params = {'include[]': 'submission_history'}
  const url = `/api/v1/courses/${courseId}/assignments/${assignmentId}/${resourceSegment}/${studentId}.json`
  const currentStudentIDAsOfAjaxCall = EG.currentStudent[anonymizableId]
  const onSuccess = (submission: Submission) => {
    const studentToRefresh = window.jsonData.studentMap[currentStudentIDAsOfAjaxCall]
    EG.setOrUpdateSubmission(submission)

    EG.updateSelectMenuStatus(studentToRefresh)
    if (studentToRefresh === EG.currentStudent) {
      EG.showGrade()
    }

    if (callback) {
      callback(submission)
    }
  }

  let numRequests = 0
  const fetchSubmission = () => {
    numRequests += 1
    $.getJSON(url, params, submission => {
      if (retry?.(submission, originalSubmission, numRequests)) {
        setGradeLoading(currentStudentIDAsOfAjaxCall, true)
        retryDelay ? setTimeout(fetchSubmission, retryDelay) : fetchSubmission()
      } else {
        setGradeLoading(currentStudentIDAsOfAjaxCall, false)
        onSuccess(submission)
      }
    })
  }

  fetchSubmission()
}

$.extend(INST, {
  refreshGrades,
  refreshQuizSubmissionSnapshot(data: ScoringSnapshot) {
    snapshotCache[`${data.user_id}_${data.version_number}`] = data
    if (data.last_question_touched) {
      INST.lastQuestionTouched = data.last_question_touched
    }
  },
  clearQuizSubmissionSnapshot(data: {user_id: string; version_number: string}) {
    snapshotCache[`${data.user_id}_${data.version_number}`] = null
  },
  getQuizSubmissionSnapshot(user_id: string, version_number: string) {
    return snapshotCache[`${user_id}_${version_number}`]
  },
})

function renderSubmissionCommentsDownloadLink(submission: HistoricalSubmission) {
  const mountPoint = document.getElementById(SPEED_GRADER_SUBMISSION_COMMENTS_DOWNLOAD_MOUNT_POINT)
  if (!mountPoint) throw new Error('SpeedGrader: mount point not found')
  if (isAnonymous) {
    mountPoint.innerHTML = ''
  } else {
    mountPoint.innerHTML = `<a href="/submissions/${htmlEscape(
      submission.id || ''
    )}/comments.pdf" target="_blank">${htmlEscape(I18n.t('Download Submission Comments'))}</a>`
  }
  return mountPoint
}

function availableMountPointForStatusMenu() {
  const elementId = $submission_details.is(':hidden')
    ? SPEED_GRADER_EDIT_STATUS_MENU_SECONDARY_MOUNT_POINT
    : SPEED_GRADER_EDIT_STATUS_MENU_MOUNT_POINT
  return document.getElementById(elementId)
}

function statusMenuComponent(submission: Submission) {
  return (
    <SpeedGraderStatusMenu
      key={submission.id}
      lateSubmissionInterval={ENV.late_policy?.late_submission_interval || 'day'}
      locale={ENV.LOCALE}
      secondsLate={submission.seconds_late || 0}
      selection={determineSubmissionSelection(submission)}
      updateSubmission={updateSubmissionAndPageEffects}
      cachedDueDate={submission.cached_due_date}
      customStatuses={(ENV.custom_grade_statuses as GradeStatusUnderscore[])?.filter(
        status => status.applies_to_submissions
      )}
    />
  )
}

function updateSubmissionAndPageEffects(data?: {
  excuse?: boolean
  latePolicyStatus?: string
  secondsLateOverride?: number
  customGradeStatusId?: string
}) {
  const submission = EG.currentStudent.submission

  makeSubmissionUpdateRequest(submission, isAnonymous, ENV.course_id, data)
    .then(() => {
      refreshGrades(() => {
        EG.showSubmissionDetails()
        if (availableMountPointForStatusMenu()) {
          const mountPoint = availableMountPointForStatusMenu()
          if (!mountPoint) throw new Error('SpeedGrader: mount point for status menu not found')
          renderStatusMenu(statusMenuComponent(submission), mountPoint)
        }
      })
    })
    .catch(showFlashError())
}

// Public Variables and Methods
EG = {
  // @ts-expect-error
  currentStudent: null,
  refreshGrades,

  domReady() {
    function makeFullWidth() {
      $full_width_container.addClass('full_width')
      $left_side.css('width', '')
      $right_side.css('width', '')
    }
    $(document).mouseup(_event => {
      $resize_overlay.hide()
    })
    // it should disappear before it's clickable, but just in case...
    $resize_overlay.click(function (this: HTMLElement, _event) {
      $(this).hide()
    })
    $width_resizer
      .mousedown(_event => {
        $resize_overlay.show()
      })
      .draggable({
        axis: 'x',
        cursor: 'crosshair',
        scroll: false,
        containment: '#full_width_container',
        snap: '#full_width_container',
        appendTo: '#full_width_container',
        helper() {
          return $width_resizer.clone().addClass('clone')
        },
        snapTolerance: 200,
        drag(event: Event, ui) {
          const offset = ui.offset
          const windowWidth = $window.width() as number
          $left_side.width(`${(offset.left / windowWidth) * 100}%`)
          $right_side.width(`${100 - (offset.left / windowWidth) * 100}%`)
          $width_resizer.css('left', '0')
          if (windowWidth - offset.left < $(this).draggable('option', 'snapTolerance')) {
            makeFullWidth()
          } else {
            $full_width_container.removeClass('full_width')
          }
          if (offset.left < $(this).draggable('option', 'snapTolerance')) {
            $left_side.width('0%')
            $right_side.width('100%')
          }
        },
        stop(event: Event, _ui) {
          event.stopImmediatePropagation()
          $resize_overlay.hide()
        },
      })
      .click(function (this: HTMLElement, event) {
        event.preventDefault()
        if ($full_width_container.hasClass('full_width')) {
          $full_width_container.removeClass('full_width')
        } else {
          makeFullWidth()
          $(this).addClass('highlight', 100, function (this: HTMLElement) {
            $(this).removeClass('highlight', 4000)
          })
        }
      })

    $grade.change(EG.handleGradeSubmit)

    $multiple_submissions.change(_e => {
      // @ts-expect-error
      if (typeof EG.currentStudent.submission === 'undefined') EG.currentStudent.submission = {}
      const i =
        $('#submission_to_view').val() || EG.currentStudent.submission.submission_history.length - 1
      EG.currentStudent.submission.currentSelectedIndex = parseInt(String(i), 10)
      EG.handleSubmissionSelectionChange()
    })

    initRubricStuff()

    if (ENV.can_comment_on_submission) {
      initCommentBox()
    }

    EG.initComments()
    header.init()
    initKeyCodes()

    $('.dismiss_alert').click(function (e) {
      e.preventDefault()
      $(this).closest('.alert').hide()
    })

    $('#eg_sort_by').val(userSettings.get('eg_sort_by') || '')
    $('#submit_same_score').click((e: JQuery.ClickEvent) => {
      // By passing true as the second argument, we're telling
      // handleGradeSubmit to use the existing previous submission score
      // for the current grade.
      EG.handleGradeSubmit(e, true)
      e.preventDefault()
    })

    setupBeforeLeavingSpeedgrader()
  },

  jsonReady() {
    isAnonymous = setupIsAnonymous(window.jsonData)
    isModerated = setupIsModerated(window.jsonData)
    anonymousGraders = setupAnonymousGraders(window.jsonData)
    anonymizableId = setupAnonymizableId(isAnonymous)
    anonymizableUserId = setupAnonymizableUserId(isAnonymous)
    anonymizableStudentId = setupAnonymizableStudentId(isAnonymous)
    anonymizableAuthorId = setupAnonymizableAuthorId(isAnonymous)

    mergeStudentsAndSubmission()

    if (window.jsonData.GROUP_GRADING_MODE && !window.jsonData.studentsWithSubmissions.length) {
      if (SpeedgraderHelpers.getHistory().length === 1) {
        // eslint-disable-next-line no-alert
        window.alert(
          I18n.t(
            'alerts.no_students_in_groups_close',
            "Sorry, submissions for this assignment cannot be graded in Speedgrader because there are no assigned users. Please assign users to this group set and try again. Click 'OK' to close this window."
          )
        )
        window.close()
      } else {
        // eslint-disable-next-line no-alert
        window.alert(
          I18n.t(
            'alerts.no_students_in_groups_back',
            "Sorry, submissions for this assignment cannot be graded in Speedgrader because there are no assigned users. Please assign users to this group set and try again. Click 'OK' to go back."
          )
        )
        SpeedgraderHelpers.getHistory().back()
      }
    } else if (!window.jsonData.studentsWithSubmissions.length) {
      // If we're trying to load a section with no students, we already showed
      // a "could not find any students in that section" alert and arranged
      // for a reload of the page, so don't show a second alert--but also don't
      // execute the else clause below this one since we don't want to set up
      // the rest of SpeedGrader
      if (sectionToShow == null) {
        // eslint-disable-next-line no-alert
        window.alert(
          I18n.t(
            'alerts.no_active_students',
            'Sorry, there are either no active students in the course or none are gradable by you.'
          )
        )
        SpeedgraderHelpers.getHistory().back()
      }
    } else {
      // unmount spinner
      const spinnerMount = document.getElementById('speed_grader_loading')
      if (spinnerMount) ReactDOM.unmountComponentAtNode(spinnerMount)
      $('#speed_grader_loading').hide()
      $('#gradebook_header, #full_width_container').show()
      initDropdown()
      initGroupAssignmentMode()
      setupHandleStatePopped()

      if (ENV.student_group_reason_for_change != null) {
        SpeedGraderAlerts.showStudentGroupChangeAlert({
          selectedStudentGroup: ENV.selected_student_group,
          reasonForChange: ENV.student_group_reason_for_change,
        })
      }
      setupPostPolicies()
    }
  },

  parseDocumentQuery() {
    return qs.parse(document.location.search, {ignoreQueryPrefix: true})
  },

  setInitiallyLoadedStudent() {
    let initialStudentId

    const queryParams = EG.parseDocumentQuery()
    if (queryParams && queryParams[anonymizableStudentId]) {
      initialStudentId = queryParams[anonymizableStudentId]
    } else if (SpeedgraderHelpers.getLocationHash() !== '') {
      initialStudentId = extractStudentIdFromHash(
        SpeedgraderHelpers.getLocationHash(),
        anonymizableStudentId
      )
    }
    SpeedgraderHelpers.setLocationHash('')

    const attemptParam = utils.getParam('attempt')
    if (attemptParam) {
      EG.initialVersion = parseInt(attemptParam, 10) - 1
    }

    // Check if this student ID "resolves" to a different one (e.g., it's an
    // invalid ID, or is in a group with someone else as a representative).
    const resolvedId = EG.resolveStudentId(initialStudentId)

    EG.goToStudent(resolvedId, HISTORY_REPLACE)
  },

  setupGradeLoadingSpinner() {
    ReactDOM.render(
      <GradeLoadingSpinner onLoadingChange={loading => toggleGradeVisibility(!loading)} />,
      document.getElementById('grades-loading-spinner')
    )
  },

  // Exists for testing purposes only
  setState(state) {
    useStore.setState(state)
  },

  anyUnpostedComment() {
    return !!(
      $.trim($add_a_comment_textarea.val() as string).length ||
      $('#media_media_recording').data('comment_id') ||
      $add_a_comment.find("input[type='file']:visible").length
    )
  },

  skipRelativeToCurrentIndex(offset) {
    const nextStudent = (offset_: number) => {
      const {length: students} = window.jsonData.studentsWithSubmissions
      const newIndex = (this.currentIndex() + offset_ + students) % students
      this.goToStudent(
        window.jsonData.studentsWithSubmissions[newIndex][anonymizableId],
        HISTORY_PUSH
      )
      const nextSubmission = window.jsonData.studentsWithSubmissions[newIndex].submission
      if (nextSubmission.missing && nextSubmission.grader_id) {
        updateSubmissionAndPageEffects()
      }
    }

    const doNotShowModalSetting = 'speedgrader.dont_show_unposted_comment_dialog.' + assignmentUrl

    if (!userSettings.get(doNotShowModalSetting) && this.anyUnpostedComment()) {
      const closeDialog = () => {
        if ($(document).find('.do-not-show-again input').is(':checked')) {
          userSettings.set(doNotShowModalSetting, true)
        }
        $dialog.dialog('close')
        $dialog.dialog('destroy').remove() // this actually removes it from DOM
      }

      const $dialog = $(
        unsubmittedCommentsTemplate({
          message: I18n.t(
            'You have created a comment that has not been posted. Do you want to proceed and save this comment as a draft? (You can post draft comments at any time.)'
          ),
        })
      ).dialog({
        title: I18n.t('Your comment is not posted'),
        minWidth: 500,
        minHeight: 200,
        resizable: false,
        dialogClass: 'no-close',
        modal: true,
        create(_e, _ui) {
          const pane = $(this).dialog('widget').find('.ui-dialog-buttonpane')
          $(
            `<label class='do-not-show-again'><input type='checkbox'/>&nbsp;${I18n.t(
              'Do not show again for this assignment'
            )}</label>`
          ).prependTo(pane)
        },
        buttons: [
          {
            id: 'unposted_comment_cancel',
            class: 'dialog_button',
            text: I18n.t('Cancel'),
            click: () => {
              closeDialog()
            },
          },
          {
            id: 'unposted_comment_proceed',
            class: 'dialog_button',
            text: I18n.t('Proceed'),
            click: () => {
              closeDialog()
              nextStudent(offset)
            },
          },
        ],
      })
    } else {
      nextStudent(offset)
    }
  },

  next() {
    this.skipRelativeToCurrentIndex(1)
    const studentInfo = this.getStudentNameAndGrade()
    $('#aria_name_alert').text(studentInfo)
  },

  prev() {
    this.skipRelativeToCurrentIndex(-1)
    const studentInfo = this.getStudentNameAndGrade()
    $('#aria_name_alert').text(studentInfo)
  },

  getStudentNameAndGrade: (student = EG.currentStudent) => {
    let studentName
    if (utils.shouldHideStudentNames()) {
      studentName = anonymousName(student)
    } else {
      studentName = student.name
    }

    const submissionStatus = SpeedgraderHelpers.classNameBasedOnStudent(student)
    return `${studentName} - ${submissionStatus.formatted}`
  },

  toggleFullRubric(force) {
    const rubricFull = selectors.get('#rubric_full')
    // if there is no rubric associated with this assignment, then the edit
    // rubric thing should never be shown.  the view should make sure that
    // the edit rubric html is not even there but we also want to make sure
    // that pressing "r" wont make it appear either
    if (!window.jsonData.rubric_association) {
      return false
    }

    if (rubricFull.filter(':visible').length || force === 'close') {
      toggleGradeVisibility(true)
      rubricFull.fadeOut()
      $('.toggle_full_rubric').focus()
    } else {
      rubricFull.fadeIn()
      toggleGradeVisibility(false)
      this.refreshFullRubric()
      originalRubric = EG.getOriginalRubricInfo()
      rubricFull.find('.rubric_title .title').focus()
    }
  },

  refreshFullRubric() {
    const rubricFull = selectors.get('#rubric_full')
    if (!window.jsonData.rubric_association) {
      return
    }
    if (!rubricFull.filter(':visible').length) {
      return
    }

    const container = rubricFull.find('.rubric')
    rubricAssessment.populateNewRubric(
      container,
      rubricAssessmentToPopulate(EG),
      window.jsonData.rubric_association
    )
    $('#grading').height(rubricFull.height())
  },

  getOriginalRubricInfo() {
    if (window.jsonData.rubric_association) {
      const $originalRubric = $('.save_rubric_button').parents('#rubric_holder').find('.rubric')
      return rubricAssessment.assessmentData($originalRubric)
    }
    return null
  },

  hasUnsubmittedRubric(originalRubric_) {
    const $rubricFull = $('#rubric_full')
    if ($rubricFull.filter(':visible').length) {
      const $unSavedRubric = $('.save_rubric_button').parents('#rubric_holder').find('.rubric')
      const unSavedData = rubricAssessment.assessmentData($unSavedRubric)
      return !isEqual(unSavedData, originalRubric_)
    }
    return false
  },

  handleStatePopped(event: PopStateEvent) {
    // On page load this will be called with a null state, ignore it
    if (!event.state) {
      return
    }

    const newStudentId = event.state[anonymizableStudentId]
    if (EG.currentStudent == null || newStudentId !== EG.currentStudent[anonymizableId]) {
      const studentIdentifier = EG.resolveStudentId(newStudentId)
      EG.goToStudent(studentIdentifier)
    }
  },

  updateHistoryForCurrentStudent(behavior) {
    const studentId = this.currentStudent[anonymizableId]
    const stateHash = {[anonymizableStudentId]: studentId}
    const url = encodeURI(
      `?assignment_id=${ENV.assignment_id}&${anonymizableStudentId}=${studentId}`
    )

    if (behavior === HISTORY_PUSH) {
      SpeedgraderHelpers.getHistory().pushState(stateHash, '', url)
    } else {
      SpeedgraderHelpers.getHistory().replaceState(stateHash, '', url)
    }
  },

  resolveStudentId(studentId: string | null = null): string | undefined {
    let representativeOrStudentId = studentId

    // If not anonymous, see if we need to use this student's representative instead
    if (
      !isAnonymous &&
      studentId != null &&
      window.jsonData.context.rep_for_student[studentId] != null
    ) {
      representativeOrStudentId = window.jsonData.context.rep_for_student[studentId]
    }

    // choose the first ungraded student if the requested one doesn't exist
    if (!window.jsonData.studentMap[String(representativeOrStudentId)]) {
<<<<<<< HEAD
      const ungradedStudent = find(
        window.jsonData.studentsWithSubmissions,
=======
      const ungradedStudent = window.jsonData.studentsWithSubmissions.find(
>>>>>>> bc086b28
        (s: StudentWithSubmission) =>
          s.submission &&
          s.submission.workflow_state !== 'graded' &&
          s.submission.submission_type &&
          (!isModerated || s.submission.grade == null)
      )
      const student = ungradedStudent || window.jsonData.studentsWithSubmissions[0]
      representativeOrStudentId = student[anonymizableId]
    }

    return representativeOrStudentId?.toString()
  },

  goToStudent(studentIdentifier, historyBehavior = null) {
    const student = window.jsonData.studentMap[studentIdentifier]

    if (student) {
      $selectmenu?.selectmenu('value', student[anonymizableId])
      if (!this.currentStudent || this.currentStudent[anonymizableId] !== student[anonymizableId]) {
        EG.handleStudentChanged(historyBehavior)
      }
    }
  },

  currentIndex() {
    return $.inArray(this.currentStudent, window.jsonData.studentsWithSubmissions)
  },

  handleStudentChanged(historyBehavior = null) {
    // Save any draft comments before loading the new student
    if ($add_a_comment_textarea.hasClass('ui-state-disabled')) {
      $add_a_comment_textarea.val('')
    } else {
      EG.addSubmissionComment(true)
    }

    if (!$selectmenu) {
      throw new Error('SpeedGrader: selectmenu not found')
    }

    const selectMenuValue = $selectmenu.val()
    // calling _.values on a large collection could be slow, that's why we're fetching from studentMap first
    this.currentStudent =
      window.jsonData.studentMap[selectMenuValue] ||
      values(window.jsonData.studentsWithSubmissions)[0]

    useStore.setState({currentStudentId: this.currentStudent[anonymizableId]})
    EG.resetReassignButton()

    if (historyBehavior) {
      EG.updateHistoryForCurrentStudent(historyBehavior)
    }

    // On the switch to a new student, clear the state of the last
    // question touched on the previous student.
    INST.lastQuestionTouched = null

    if (
      (ENV.grading_role === 'provisional_grader' &&
        this.currentStudent.submission_state === 'not_graded') ||
      ENV.grading_role === 'moderator'
    ) {
      $('.speedgrader_alert').hide()
      $submission_not_newest_notice.hide()
      $submission_late_notice.hide()
      $full_width_container.removeClass('with_enrollment_notice')
      $enrollment_inactive_notice.hide()
      $enrollment_concluded_notice.hide()
      selectors.get('#closed_gp_notice').hide()

      EG.setGradeReadOnly(true) // disabling now will keep it from getting undisabled unintentionally by disableWhileLoading
      if (
        ENV.grading_role === 'moderator' &&
        this.currentStudent.submission_state === 'not_graded'
      ) {
        this.currentStudent.submission.grade = null // otherwise it may be tricked into showing the wrong submission_state
      }

      // check whether we still can give a provisional grade
      $full_width_container.disableWhileLoading(this.fetchProvisionalGrades())
    } else {
      this.showStudent()
    }

    originalRubric = EG.getOriginalRubricInfo()
    this.setCurrentStudentAvatar()
  },

  resetReassignButton() {
    // Restore the tooltip text for the reassignment button
    // and enable the reassignment button if this user has
    // posted a comment since submission
    if ($reassign_assignment[0]) {
      const redoRequest = this.currentStudent?.submission?.redo_request
      let disableReassign = true
      let submittedAt = this.currentStudent?.submission?.submitted_at
      let maxAttempts = false
      let tooltipText = ''
      if (submittedAt) {
        const {allowed_attempts} = window.jsonData
        maxAttempts =
          allowed_attempts != null && allowed_attempts > 0
            ? (this.currentStudent.submission.attempt || 1) >=
              (window.jsonData.allowed_attempts || 0)
            : false
        submittedAt = new Date(submittedAt)
        let submissionComments = this.currentStudent.submission.submission_comments
        if (submissionComments) {
          submissionComments = submissionComments.filter(
            comment => comment.author_id === ENV.current_user_id
          )
          const lastCommentByUser = submissionComments[submissionComments.length - 1]
          if (lastCommentByUser?.created_at) {
            const commentedAt = new Date(lastCommentByUser.created_at)
            disableReassign = redoRequest || commentedAt < submittedAt || maxAttempts
          }
        }
      }
      $reassign_assignment.attr('disabled', disableReassign ? 'disabled' : null)
      $reassign_assignment.text(redoRequest ? I18n.t('Reassigned') : I18n.t('Reassign Assignment'))
      if (disableReassign) {
        if (redoRequest) {
          tooltipText = I18n.t('Assignment is reassigned.')
        } else if (maxAttempts) {
          tooltipText = I18n.t('Student has met maximum allowed attempts.')
        } else {
          tooltipText = I18n.t('Student feedback required in comments above to reassign.')
        }
      }
      $reassign_assignment.parent().attr('title', tooltipText)
    }
  },

  setCurrentStudentAvatar() {
    if (utils.shouldHideStudentNames() || isAnonymous || !this.currentStudent.avatar_path) {
      $avatar_image.hide()
    } else {
      // If there's any kind of delay in loading the user's avatar, it's
      // better to show a blank image than the previous student's image.
      const $new_image = $avatar_image.clone().show()
      $avatar_image.after($new_image.attr('src', this.currentStudent.avatar_path)).remove()
      $avatar_image = $new_image
    }
  },

  setCurrentStudentRubricAssessments() {
    // currentStudent.rubric_assessments only includes assessments submitted
    // by the current user, so if the viewer is a moderator, get other
    // graders' assessments from their provisional grades.
    const provisionalAssessments: RubricAssessment[] = []

    // If the moderator has just saved a new assessment, this array will have
    // entries not present elsewhere, so don't clobber them.
    const currentAssessmentsById: Record<string, boolean> = {}
    if (this.currentStudent.rubric_assessments) {
      this.currentStudent.rubric_assessments.forEach(assessment => {
        currentAssessmentsById[assessment.id] = true
      })
    }

    currentStudentProvisionalGrades().forEach(grade => {
      // TODO: decide what to do if a provisional grade contains multiple
      // assessments (currently we're not sure if this can actually happen
      // for a moderated assignment).
      if (grade.rubric_assessments && grade.rubric_assessments.length > 0) {
        // Add the assessor display name to the assessment while we have easy
        // access to the provisional grade data
        const assessment = grade.rubric_assessments[0]
        assessment.assessor_name = provisionalGraderDisplayNames[grade.provisional_grade_id]
        if (!currentAssessmentsById[assessment.id]) {
          provisionalAssessments.push(assessment)
        }
      }
    })

    if (provisionalAssessments.length > 0) {
      if (!this.currentStudent.rubric_assessments) {
        this.currentStudent.rubric_assessments = []
      }

      this.currentStudent.rubric_assessments =
        this.currentStudent.rubric_assessments.concat(provisionalAssessments)
    }

    if (anonymousGraders) {
      this.currentStudent.rubric_assessments.sort((a: RubricAssessment, b: RubricAssessment) =>
        natcompare.strings(a.anonymous_assessor_id, b.anonymous_assessor_id)
      )
    }
  },

  showStudent() {
    $rightside_inner.scrollTo(0)
    if (
      this.currentStudent.submission_state === 'not_gradeable' &&
      ENV.grading_role === 'provisional_grader'
    ) {
      $rightside_inner.hide()
      $not_gradeable_message.show()
    } else {
      $not_gradeable_message.hide()
      $rightside_inner.show()
    }
    if (ENV.grading_role === 'moderator') {
      this.renderProvisionalGradeSelector({showingNewStudent: true})
      this.setCurrentStudentRubricAssessments()

      this.showSubmission()
      this.setReadOnly(false)

      const selectedGrade = currentStudentProvisionalGrades().find(grade => grade.selected)
      if (selectedGrade) {
        this.setActiveProvisionalGradeFields({
          label: provisionalGraderDisplayNames[selectedGrade.provisional_grade_id],
          grade: selectedGrade,
        })
      } else {
        this.setActiveProvisionalGradeFields()
      }
    } else {
      // showSubmissionOverride is optionally set if the user is
      // using the quizzes.next lti tool. Rather than reload the tool based
      // on a new URL, it just dispatches a message to tell the tool to
      // change itself
      const changeSubmission = showSubmissionOverride || this.showSubmission.bind(this)
      changeSubmission(this.currentStudent.submission)
    }
  },

  showSubmission() {
    this.showGrade()
    this.showDiscussion()
    this.showRubric({validateEnteredData: false})
    this.updateStatsInHeader()
    this.showSubmissionDetails()
    this.refreshFullRubric()
  },

  setGradeReadOnly(readonly) {
    if (readonly) {
      $grade
        .addClass('ui-state-disabled')
        .attr('readonly', 'readonly')
        .attr('aria-disabled', 'true')
        .prop('disabled', true)
    } else {
      $grade
        .removeClass('ui-state-disabled')
        .removeAttr('aria-disabled')
        .removeAttr('readonly')
        .removeProp('disabled')
    }
  },

  setUpAssessmentAuditTray() {
    const bindRef = (ref: AssessmentAuditTray) => {
      EG.assessmentAuditTray = ref
    }

    const tray = <AssessmentAuditTray ref={bindRef} />
    ReactDOM.render(tray, document.getElementById(ASSESSMENT_AUDIT_TRAY_MOUNT_POINT))

    const onClick = () => {
      const {submission} = this.currentStudent

      EG.assessmentAuditTray?.show({
        assignment: {
          gradesPublishedAt: window.jsonData.grades_published_at,
          id: ENV.assignment_id,
          pointsPossible: window.jsonData.points_possible,
        },
        courseId: ENV.course_id,
        submission: {
          id: submission.id,
          score: submission.score,
        },
      })
    }

    const button = <AssessmentAuditButton onClick={onClick} />
    ReactDOM.render(button, document.getElementById(ASSESSMENT_AUDIT_BUTTON_MOUNT_POINT))
  },

  setReadOnly(readonly) {
    if (readonly) {
      EG.setGradeReadOnly(true)
      $comments.find('.delete_comment_link').hide()
      $add_a_comment.hide()
    } else {
      // $grade will be disabled/enabled in showGrade()
      // $comments will be reconstructed
      $add_a_comment.show()
    }
  },

  plagiarismIndicator({
    plagiarismAsset,
    reportUrl,
    tooltip,
  }: {
    plagiarismAsset: SubmissionOriginalityData
    reportUrl?: null | string
    tooltip: string
  }) {
    const {status, similarity_score} = plagiarismAsset

    const $indicator = reportUrl != null ? $('<a />').attr('href', reportUrl) : $('<span />')
    $indicator
      .attr('title', String(tooltip))
      .addClass('similarity_score_container')
      .append($(similarityIcon(plagiarismAsset)))

    if (status === 'scored') {
      const $similarityScore = $('<span />')
        .addClass('turnitin_similarity_score')
        .html(htmlEscape(`${similarity_score}%`))
      $indicator.append($similarityScore)
    }

    return $indicator
  },

  populateTurnitin(
    submission: HistoricalSubmission,
    assetString: string,
    turnitinAsset_: SubmissionOriginalityData,
    $turnitinScoreContainer: JQuery,
    $turnitinInfoContainer_: JQuery,
    isMostRecent: boolean
  ) {
    const showLegacyResubmit =
      isMostRecent && (window.jsonData.vericite_enabled || window.jsonData.turnitin_enabled)

    // build up new values based on this asset
    if (
      turnitinAsset_.status === 'scored' ||
      (turnitinAsset_.status == null && turnitinAsset_.similarity_score != null)
    ) {
      const urlContainer = SpeedgraderHelpers.urlContainer(
        submission,
        $assignment_submission_turnitin_report_url,
        $assignment_submission_originality_report_url
      )
      const tooltip = I18n.t('Similarity Score - See detailed report')
      let reportUrl = replaceTags(urlContainer.attr('href') || '', {
        [anonymizableUserId]: submission[anonymizableUserId],
        asset_string: assetString,
      })
      reportUrl += (reportUrl.includes('?') ? '&' : '?') + 'attempt=' + submission.attempt

      if (ENV.new_gradebook_plagiarism_icons_enabled) {
        const $indicator = this.plagiarismIndicator({
          plagiarismAsset: turnitinAsset_,
          reportUrl,
          tooltip,
        })
        $turnitinScoreContainer.empty().append($indicator)
      } else {
        $turnitinScoreContainer.html(
          turnitinScoreTemplate({
            state: `${turnitinAsset_.state || 'no'}_score`,
            reportUrl,
            tooltip,
            score: `${turnitinAsset_.similarity_score}%`,
          })
        )
      }
    } else if (turnitinAsset_.status) {
      // status === 'error' or status === 'pending'
      const pendingTooltip = I18n.t(
          'turnitin.tooltip.pending',
          'Similarity Score - Submission pending'
        ),
        errorTooltip = I18n.t(
          'turnitin.tooltip.error',
          'Similarity Score - See submission error details'
        )
      const tooltip = turnitinAsset_.status === 'error' ? errorTooltip : pendingTooltip

      const $turnitinSimilarityScore = ENV.new_gradebook_plagiarism_icons_enabled
        ? this.plagiarismIndicator({
            plagiarismAsset: turnitinAsset_,
            tooltip,
          })
        : $(
            turnitinScoreTemplate({
              icon: `/images/turnitin_submission_${turnitinAsset_.status}.png`,
              reportUrl: '#',
              state: `submission_${turnitinAsset_.status}`,
              tooltip,
            })
          )

      $turnitinScoreContainer.append($turnitinSimilarityScore)
      $turnitinSimilarityScore.click(event => {
        event.preventDefault()
        $turnitinInfoContainer_.find(`.turnitin_${assetString}`).slideToggle()
      })

      const defaultInfoMessage = I18n.t(
        'turnitin.info_message',
        'This file is still being processed by the plagiarism detection tool associated with the assignment. Please check back later to see the score.'
      )
      const defaultErrorMessage = SpeedgraderHelpers.plagiarismErrorMessage(turnitinAsset_)
      const $turnitinInfo = $(
        turnitinInfoTemplate({
          assetString,
          message:
            turnitinAsset_.status === 'error'
              ? turnitinAsset_.public_error_message || defaultErrorMessage
              : defaultInfoMessage,
          showResubmit: showLegacyResubmit,
        })
      )
      $turnitinInfoContainer_.append($turnitinInfo)

      if (showLegacyResubmit) {
        const resubmitUrl = SpeedgraderHelpers.plagiarismResubmitUrl(
          submission as HistoricalSubmission,
          anonymizableUserId
        )
        $('.turnitin_resubmit_button').on('click', e => {
          SpeedgraderHelpers.plagiarismResubmitHandler(e, resubmitUrl)
        })
      }
    }
  },
  populateVeriCite(
    submission,
    assetString,
    vericiteAsset_,
    $vericiteScoreContainer_,
    $vericiteInfoContainer_,
    isMostRecent
  ) {
    // build up new values based on this asset
    if (
      vericiteAsset_.status === 'scored' ||
      (vericiteAsset_.status == null && vericiteAsset_.similarity_score != null)
    ) {
      let reportUrl
      let tooltip
      if (!isAnonymous) {
        reportUrl = replaceTags($assignment_submission_vericite_report_url.attr('href') || '', {
          user_id: submission.user_id,
          asset_string: assetString,
        })
        tooltip = I18n.t('VeriCite Similarity Score - See detailed report')
      } else {
        tooltip = anonymousAssignmentDetailedReportTooltip
      }

      if (ENV.new_gradebook_plagiarism_icons_enabled) {
        const $indicator = this.plagiarismIndicator({
          plagiarismAsset: vericiteAsset_,
          reportUrl,
          tooltip,
        })
        $vericiteScoreContainer_.empty().append($indicator)
      } else {
        $vericiteScoreContainer_.html(
          vericiteScoreTemplate({
            state: `${vericiteAsset_.state || 'no'}_score`,
            reportUrl,
            tooltip,
            score: `${vericiteAsset_.similarity_score}%`,
          })
        )
      }
    } else if (vericiteAsset_.status) {
      // status === 'error' or status === 'pending'
      const pendingTooltip = I18n.t(
          'vericite.tooltip.pending',
          'VeriCite Similarity Score - Submission pending'
        ),
        errorTooltip = I18n.t(
          'vericite.tooltip.error',
          'VeriCite Similarity Score - See submission error details'
        )
      const tooltip = vericiteAsset_.status === 'error' ? errorTooltip : pendingTooltip

      const $vericiteSimilarityScore = ENV.new_gradebook_plagiarism_icons_enabled
        ? this.plagiarismIndicator({
            plagiarismAsset: vericiteAsset_,
            tooltip,
          })
        : $(
            vericiteScoreTemplate({
              icon: `/images/turnitin_submission_${vericiteAsset_.status}.png`,
              reportUrl: '#',
              state: `submission_${vericiteAsset_.status}`,
              tooltip,
            })
          )
      $vericiteScoreContainer_.append($vericiteSimilarityScore)
      $vericiteSimilarityScore.click(event => {
        event.preventDefault()
        $vericiteInfoContainer_.find(`.vericite_${assetString}`).slideToggle()
      })

      const defaultInfoMessage = I18n.t(
          'vericite.info_message',
          'This file is still being processed by VeriCite. Please check back later to see the score'
        ),
        defaultErrorMessage = I18n.t(
          'vericite.error_message',
          'There was an error submitting to VeriCite. Please try resubmitting the file before contacting support'
        )
      const $vericiteInfo = $(
        vericiteInfoTemplate({
          assetString,
          message:
            vericiteAsset_.status === 'error'
              ? vericiteAsset_.public_error_message || defaultErrorMessage
              : defaultInfoMessage,
          showResubmit: vericiteAsset_.status === 'error' && isMostRecent,
        })
      )
      $vericiteInfoContainer_.append($vericiteInfo)

      if (vericiteAsset_.status === 'error' && isMostRecent) {
        const resubmitUrl = replaceTags(
          $assignment_submission_resubmit_to_vericite_url.attr('href') || '',
          {user_id: submission[anonymizableUserId]}
        )
        $vericiteInfo.find('.vericite_resubmit_button').click(function (event) {
          event.preventDefault()
          $(this).attr('disabled', 'true').text(I18n.t('vericite.resubmitting', 'Resubmitting...'))

          $.ajaxJSON(resubmitUrl, 'POST', {}, () => {
            SpeedgraderHelpers.reloadPage()
          })
        })
      }
    }
  },

  updateWordCount(wordCount?: number | null) {
    let wordCountHTML = ''
    if (
      wordCount &&
      !['basic_lti_launch', 'external_tool'].includes(
        this.currentStudent.submission?.submission_type as string
      )
    ) {
      // xsslint safeString.method toLocaleString
      // xsslint safeString.method t
      wordCountHTML = `<label>${I18n.t('Word Count')}:</label> ${I18n.t('word', {
        count: wordCount,
      })}`
    }
    $word_count.html(wordCountHTML)
  },

  handleSubmissionSelectionChange() {
    clearInterval(sessionTimer)

    function currentIndex(
      context: SpeedGrader,
      submissionToViewVal: string | number | string[] | undefined
    ) {
      if (submissionToViewVal) {
        return Number(submissionToViewVal)
      } else if (
        context.currentStudent &&
        context.currentStudent.submission &&
        context.currentStudent.submission.currentSelectedIndex
      ) {
        return context.currentStudent.submission.currentSelectedIndex
      }
      return 0
    }

    const $submission_to_view = $('#submission_to_view')
    const submissionToViewVal = $submission_to_view.val()
    const currentSelectedIndex = currentIndex(this, submissionToViewVal)
    const submissionHolder = this.currentStudent?.submission
    const submissionHistory = submissionHolder?.submission_history
    const isMostRecent = submissionHistory && submissionHistory.length - 1 === currentSelectedIndex
    const inlineableAttachments: Attachment[] = []
    const browserableAttachments: Attachment[] = []

    // @ts-expect-error
    let submission: HistoricalSubmission = {graded_at: null}
    if (submissionHistory && submissionHistory[currentSelectedIndex]) {
      submission =
        submissionHistory[currentSelectedIndex].submission ||
        submissionHistory[currentSelectedIndex]
    }

    const turnitinEnabled =
      submission.turnitin_data && typeof submission.turnitin_data.provider === 'undefined'
    const vericiteEnabled =
      submission.turnitin_data && submission.turnitin_data.provider === 'vericite'

    SpeedgraderHelpers.plagiarismResubmitButton(
      // TODO: figure out why we're using Object.values here
      // @ts-expect-error
      submission.has_originality_score &&
        Object.values(submission.turnitin_data as any).every(
          (tiid: any) => tiid.status !== 'error'
        ),
      $('#plagiarism_platform_info_container')
    )

    if (!submission.has_originality_score) {
      const resubmitUrl = SpeedgraderHelpers.plagiarismResubmitUrl(submission, anonymizableUserId)
      $('#plagiarism_resubmit_button').off('click')
      $('#plagiarism_resubmit_button').on('click', e => {
        SpeedgraderHelpers.plagiarismResubmitHandler(e, resubmitUrl)
      })
    }

    if (vericiteEnabled) {
      $vericiteScoreContainer = $grade_container.find('.turnitin_score_container').empty()
      $vericiteInfoContainer = $grade_container.find('.turnitin_info_container').empty()
      const assetString = `submission_${submission.id}`
      vericiteAsset =
        vericiteEnabled && submission.turnitin_data && submission.turnitin_data[assetString]
      // There might be a previous submission that was text_entry, but the
      // current submission is an upload. The vericite asset for the text
      // entry would still exist
      if (vericiteAsset && submission.submission_type === 'online_text_entry') {
        EG.populateVeriCite(
          submission,
          assetString,
          vericiteAsset,
          $vericiteScoreContainer,
          $vericiteInfoContainer,
          isMostRecent
        )
      }
    } else {
      // default to TII
      const $turnitinScoreContainer = $grade_container.find('.turnitin_score_container').empty()
      $turnitinInfoContainer = $grade_container.find('.turnitin_info_container').empty()
      const assetString = `submission_${submission.id}`
      turnitinAsset = null

      if (turnitinEnabled && submission.turnitin_data) {
        turnitinAsset =
          submission.turnitin_data[originalityReportSubmissionKey(submission)] ||
          submission.turnitin_data[assetString]
      }

      // There might be a previous submission that was text_entry, but the
      // current submission is an upload. The turnitin asset for the text
      // entry would still exist
      if (turnitinAsset && submission.submission_type === 'online_text_entry') {
        EG.populateTurnitin(
          submission,
          assetString,
          turnitinAsset,
          $turnitinScoreContainer,
          $turnitinInfoContainer,
          isMostRecent
        )
      }
    }

    let studentViewedAtHTML = ''

    // handle the files
    $submission_files_list.empty()
    $turnitinInfoContainer = $('#submission_files_container .turnitin_info_container').empty()
    $vericiteInfoContainer = $('#submission_files_container .turnitin_info_container').empty()
    $.each(submission.versioned_attachments || [], (i, a) => {
      const attachment: Attachment = a.attachment
      if (
        (attachment.crocodoc_url || attachment.canvadoc_url) &&
        EG.currentStudent.provisional_crocodoc_urls
      ) {
        const urlInfo = find(
          EG.currentStudent.provisional_crocodoc_urls,
          (url: ProvisionalCrocodocUrl) => url.attachment_id === attachment.id
        )
        // @ts-expect-error
        attachment.provisional_crocodoc_url = urlInfo.crocodoc_url
        // @ts-expect-error
        attachment.provisional_canvadoc_url = urlInfo.canvadoc_url
      } else {
        attachment.provisional_crocodoc_url = null
        attachment.provisional_canvadoc_url = null
      }
      if (
        attachment.crocodoc_url ||
        attachment.canvadoc_url ||
        $.isPreviewable(attachment.content_type)
      ) {
        inlineableAttachments.push(attachment)
      }

      if (!window.jsonData.anonymize_students || isAdmin) {
        studentViewedAtHTML = studentViewedAtTemplate({
          viewed_at: $.datetimeString(attachment.viewed_at),
        })
      }

      if (browserableCssClasses.test(attachment.mime_class)) {
        browserableAttachments.push(attachment)
      }
      const anonymizableSubmissionIdKey = isAnonymous ? 'anonymousId' : 'submissionId'
      const $submission_file = $submission_file_hidden
        .clone(true)
        .fillTemplateData({
          data: {
            [anonymizableSubmissionIdKey]: submission[anonymizableUserId],
            attachmentId: attachment.id,
            display_name: attachment.display_name,
            attachmentWorkflow: attachment.upload_status,
          },
          hrefValues: [anonymizableSubmissionIdKey, 'attachmentId'],
        })
        .appendTo($submission_files_list)
        .find('a.display_name')
        .data('attachment', attachment)
        .click(function (this: HTMLAnchorElement, event: JQuery.ClickEvent) {
          event.preventDefault()
          EG.loadSubmissionPreview($(this).data('attachment'), null)
          EG.updateWordCount(attachment.word_count)
        })
        .end()
        .find('a.submission-file-download')
        .bind('dragstart', function (this: HTMLAnchorElement, event: JQuery.DragStartEvent) {
          // check that event dataTransfer exists
          event.originalEvent?.dataTransfer &&
            // handle dragging out of the browser window only if it is supported.
            event.originalEvent?.dataTransfer.setData(
              'DownloadURL',
              `${attachment.content_type}:${attachment.filename}:${this.href}`
            )
        })
        .end()
      renderDeleteAttachmentLink($submission_file, attachment)
      $submission_file.show()
      const $turnitinScoreContainer = $submission_file.find('.turnitin_score_container')
      let assetString = `attachment_${attachment.id}`
      turnitinAsset =
        turnitinEnabled && submission.turnitin_data && submission.turnitin_data[assetString]
      if (turnitinAsset) {
        EG.populateTurnitin(
          submission,
          assetString,
          turnitinAsset,
          $turnitinScoreContainer,
          $turnitinInfoContainer,
          isMostRecent
        )
      }
      $vericiteScoreContainer = $submission_file.find('.turnitin_score_container')
      assetString = `attachment_${attachment.id}`
      vericiteAsset =
        vericiteEnabled && submission.turnitin_data && submission.turnitin_data[assetString]
      if (vericiteAsset) {
        EG.populateVeriCite(
          submission,
          assetString,
          vericiteAsset,
          $vericiteScoreContainer,
          $vericiteInfoContainer,
          isMostRecent
        )
      }

      renderProgressIcon(attachment)
    })
    $submission_attachment_viewed_at.html(studentViewedAtHTML)

    $submission_files_container.showIf(
      submission.submission_type === 'online_text_entry' ||
        Boolean(submission.versioned_attachments && submission.versioned_attachments.length > 0)
    )

    let preview_attachment: null | Attachment = null
    if (submission.submission_type !== 'discussion_topic') {
      preview_attachment = inlineableAttachments[0] || browserableAttachments[0]
    }

    // load up a preview of one of the attachments if we can.
    this.loadSubmissionPreview(preview_attachment, submission)
    renderSubmissionCommentsDownloadLink(submission)
    EG.updateWordCount(preview_attachment ? preview_attachment.word_count : submission.word_count)

    // if there is any submissions after this one, show a notice that they are not looking at the newest
    $submission_not_newest_notice.showIf(
      $submission_to_view.filter(':visible').find(':selected').nextAll().length
    )

    $submission_late_notice.showIf(submission.late)
    $full_width_container.removeClass('with_enrollment_notice')
    $enrollment_inactive_notice.showIf(
      some(
        window.jsonData.studentMap[this.currentStudent[anonymizableId]].enrollments,
        (enrollment: {workflow_state: string}) => {
          if (enrollment.workflow_state === 'inactive') {
            $full_width_container.addClass('with_enrollment_notice')
            return true
          }
          return false
        }
      )
    )

    const isConcluded = isStudentConcluded(
      window.jsonData.studentMap,
      this.currentStudent[anonymizableId],
      ENV.selected_section_id
    )
    $enrollment_concluded_notice.showIf(isConcluded)

    // because we make .submission absent in some tests
    const gradingPeriodId = (submissionHolder || {}).grading_period_id
    const gradingPeriod =
      // needs confirmation, but the API may only return a string type now
      typeof gradingPeriodId === 'string' || typeof gradingPeriodId === 'number'
        ? window.jsonData.gradingPeriods[gradingPeriodId]
        : undefined
    const isClosedForSubmission = !!gradingPeriod && gradingPeriod.is_closed
    selectors.get('#closed_gp_notice').showIf(isClosedForSubmission)
    SpeedgraderHelpers.setRightBarDisabled(isConcluded)
    EG.setGradeReadOnly(
      (typeof submissionHolder !== 'undefined' &&
        submissionHolder.submission_type === 'online_quiz') ||
        isConcluded ||
        (isClosedForSubmission && !isAdmin)
    )

    if (isConcluded || isClosedForSubmission) {
      $full_width_container.addClass('with_enrollment_notice')
    }

    const mountPoint = availableMountPointForStatusMenu()
    if (mountPoint) {
      const isInModeration = isModerated && !window.jsonData.grades_published_at
      const shouldRender = isMostRecent && !isClosedForSubmission && !isConcluded && !isInModeration
      const component = shouldRender ? statusMenuComponent(this.currentStudent.submission) : null
      renderStatusMenu(component, mountPoint)
    }

    EG.showDiscussion()
  },

  refreshSubmissionsToView() {
    let innerHTML
    let s: StudentWithSubmission['submission'] = this.currentStudent.submission
    let submissionHistory: SubmissionHistoryEntry[]
    let noSubmittedAt: string
    let selectedIndex: number

    if (s && s.submission_history && s.submission_history.length > 0) {
      submissionHistory = s.submission_history
      noSubmittedAt = I18n.t('no_submission_time', 'no submission time')
      selectedIndex = parseInt(
        String($('#submission_to_view').val() || submissionHistory.length - 1),
        10
      )
      const templateSubmissions = map(submissionHistory, (o: unknown, i: number) => {
        // The submission objects nested in the submission_history array
        // can have two different shapes, because the `this.currentStudent.submission`
        // can come from two different API endpoints.
        //
        // Shape one:
        //
        // ```
        // [{
        //   submission: {
        //     grade: 100,
        //     ...other submission keys
        //   }
        // }]
        // ```
        //
        // Shape two:
        //
        // ```
        // [{
        //   grade: 100,
        //   ...other submission keys
        // }]
        // ```
        //
        // This little dance here is to make sure we can accommodate both.
        if (Object.prototype.hasOwnProperty.call(o, 'submission')) {
          s = (o as StudentWithSubmission).submission
        } else {
          s = o as StudentWithSubmission['submission']
        }

        let grade

        if (s.grade && (s.grade_matches_current_submission || s.show_grade_in_dropdown)) {
          grade = GradeFormatHelper.formatGrade(s.grade)
        }
        return {
          value: i,
          late_policy_status: EG.currentStudent.submission.late_policy_status,
          custom_grade_status_name: (ENV.custom_grade_statuses as GradeStatusUnderscore[])
            ?.find(status => status.id === s.custom_grade_status_id)
            ?.name.toUpperCase(),
          custom_grade_status_id: s.custom_grade_status_id,
          late: s.late,
          missing: s.missing,
          excused: EG.currentStudent.submission.excused,
          selected: selectedIndex === i,
          proxy_submitter: s.proxy_submitter,
          proxy_submitter_label_text: s.proxy_submitter ? ` by ${s.proxy_submitter}` : null,
          submittedAt: $.datetimeString(s.submitted_at) || noSubmittedAt,
          grade,
        }
      })
      innerHTML = submissionsDropdownTemplate({
        showSubmissionStatus: !window.jsonData.anonymize_students || isAdmin,
        singleSubmission: submissionHistory.length === 1,
        submissions: templateSubmissions,
        linkToQuizHistory: window.jsonData.too_many_quiz_submissions,
        quizHistoryHref: replaceTags(ENV.quiz_history_url, {
          user_id: this.currentStudent[anonymizableId],
        }),
      })
    }
    $multiple_submissions.html(innerHTML || '')
    StatusPill.renderPills(ENV.custom_grade_statuses)
  },

  showSubmissionDetails() {
    // if there is a submission
    const currentSubmission = this.currentStudent.submission
    if (currentSubmission && currentSubmission.workflow_state !== 'unsubmitted') {
      this.refreshSubmissionsToView()
      let index = currentSubmission.submission_history.length - 1

      if (EG.hasOwnProperty('initialVersion')) {
        if (Number(EG.initialVersion) >= 0 && Number(EG.initialVersion) <= index) {
          index = EG.initialVersion as number
          currentSubmission.currentSelectedIndex = index
        }
        delete EG.initialVersion
      }

      $(`#submission_to_view option:eq(${index})`).attr('selected', 'selected')
      $submission_details.show()
      if (allowsReassignment(currentSubmission)) {
        $reassign_assignment.show()
      } else {
        $reassign_assignment.hide()
      }
    } else if (
      currentSubmission &&
      currentSubmission.submission_history &&
      currentSubmission.submission_history.length > 0 &&
      currentSubmission.workflow_state === 'unsubmitted'
    ) {
      const index = currentSubmission.submission_history.length - 1
      const missing =
        currentSubmission.submission_history[index].submission?.missing ||
        currentSubmission.submission_history[index]?.missing
      const late =
        currentSubmission.submission_history[index].submission?.late ||
        currentSubmission.submission_history[index]?.late
      const extended =
        currentSubmission.submission_history[index].submission?.late_policy_status === 'extended' ||
        currentSubmission.submission_history[index]?.late_policy_status === 'extended'
      const customStatus =
        !!currentSubmission.submission_history[index].submission?.custom_grade_status_id ||
        !!currentSubmission.submission_history[index]?.custom_grade_status_id
      if (missing || late || extended || customStatus) {
        this.refreshSubmissionsToView()
        $submission_details.show()
      } else {
        $submission_details.hide()
      }
      $reassign_assignment.hide()
    } else {
      // there's no submission
      $submission_details.hide()
      $reassign_assignment.hide()
    }
    this.handleSubmissionSelectionChange()
  },

  updateStatsInHeader() {
    let outOf = ''
    let percent
    const gradedStudents = $.grep(
      window.jsonData.studentsWithSubmissions,
      (s: StudentWithSubmission) =>
        s.submission_state === 'graded' || s.submission_state === 'not_gradeable'
    )

    $x_of_x_students.text(
      I18n.t('%{x}/%{y}', {
        x: I18n.n(EG.currentIndex() + 1),
        y: I18n.n(this.totalStudentCount()),
      })
    )
    $('#gradee').text(gradeeLabel)

    const scores = $.map(gradedStudents, s => s.submission.score)

    if (scores.length) {
      // if there are some submissions that have been graded.
      $average_score_wrapper.show()
      const avg = function (arr: number[]) {
        let sum = 0
        for (let i = 0, j = arr.length; i < j; i++) {
          sum += arr[i]
        }
        return sum / arr.length
      }
      const roundWithPrecision = function (number: number, precision: number) {
        precision = Math.abs(parseInt(String(precision), 10)) || 0
        const coefficient = 10 ** precision
        return Math.round(number * coefficient) / coefficient
      }

      if (window.jsonData.points_possible) {
        percent = I18n.n(Math.round(100 * (avg(scores) / window.jsonData.points_possible)), {
          percentage: true,
        })

        outOf = [' / ', I18n.n(window.jsonData.points_possible), ' (', percent, ')'].join('')
      }
      $average_score.text([I18n.n(roundWithPrecision(avg(scores), 2)) + outOf].join(''))
    } else {
      // there are no submissions that have been graded.
      $average_score_wrapper.hide()
    }

    $grded_so_far.text(
      I18n.t('portion_graded', '%{x}/%{y}', {
        x: I18n.n(gradedStudents.length),
        y: I18n.n(window.jsonData.studentsWithSubmissions.length),
      })
    )
  },

  totalStudentCount() {
    if (sectionToShow) {
      return filter(window.jsonData.studentsWithSubmissions, (student: StudentWithSubmission) =>
        includes(student.section_ids, sectionToShow)
      ).length
    } else {
      return window.jsonData.studentsWithSubmissions.length
    }
  },

  loadSubmissionPreview(attachment: Attachment | null, submission: HistoricalSubmission | null) {
    clearInterval(sessionTimer)
    $submissions_container.children().hide()
    $('.speedgrader_alert').hide()
    if (
      !this.currentStudent.submission ||
      !this.currentStudent.submission.submission_type ||
      this.currentStudent.submission.workflow_state === 'unsubmitted'
    ) {
      $this_student_does_not_have_a_submission.show()
      if (!ENV.SINGLE_NQ_SESSION_ENABLED || !externalToolLaunchOptions.singleLtiLaunch) {
        this.emptyIframeHolder()
      }
    } else if (
      this.currentStudent.submission &&
      this.currentStudent.submission.submitted_at &&
      window.jsonData.context.quiz &&
      window.jsonData.context.quiz.anonymous_submissions
    ) {
      $this_student_has_a_submission.show()
    } else if (attachment) {
      this.renderAttachment(attachment)
    } else if (submission && submission.submission_type === 'basic_lti_launch') {
      if (
        !ENV.SINGLE_NQ_SESSION_ENABLED ||
        !externalToolLoaded ||
        !externalToolLaunchOptions.singleLtiLaunch
      ) {
        this.renderLtiLaunch($iframe_holder, ENV.lti_retrieve_url, submission)
        externalToolLoaded = true
      } else {
        QuizzesNextSpeedGrading.postChangeSubmissionVersionMessage($iframe_holder, submission)
        $iframe_holder.show()
      }
    } else {
      this.renderSubmissionPreview()
    }
  },

  emptyIframeHolder(elem?: JQuery) {
    elem = elem || $iframe_holder
    elem.empty()
  },

  // load in the iframe preview.  if we are viewing a past version of the file pass the version to preview in the url
  renderSubmissionPreview(domElement = 'iframe') {
    // TODO: this is duplicate code from line 1972 and should be removed
    if (!this.currentStudent.submission) {
      $this_student_does_not_have_a_submission.show()
      return
    }
    this.emptyIframeHolder()
    const {context_id: courseId} = window.jsonData
    const {assignment_id: assignmentId} = this.currentStudent.submission
    const anonymizableSubmissionId = this.currentStudent.submission[anonymizableUserId]
    const resourceSegment = isAnonymous ? 'anonymous_submissions' : 'submissions'
    const iframePreviewVersion = SpeedgraderHelpers.iframePreviewVersion(
      this.currentStudent.submission
    )
    const hideStudentNames = utils.shouldHideStudentNames() ? '&hide_student_name=1' : ''
    const queryParams = `${iframePreviewVersion}${hideStudentNames}`
    const src = `/courses/${courseId}/assignments/${assignmentId}/${resourceSegment}/${anonymizableSubmissionId}?preview=true${queryParams}`
    const iframe = SpeedgraderHelpers.buildIframe(
      htmlEscape(src),
      {frameborder: 0, allowfullscreen: true},
      domElement
    )
    $iframe_holder.html(iframe).show()
  },

  renderLtiLaunch($div: JQuery, urlBase: string, submission: HistoricalSubmission) {
    let externalToolUrl = submission.external_tool_url || submission.url

    if (ENV.NQ_GRADE_BY_QUESTION_ENABLED && window.jsonData.quiz_lti && externalToolUrl) {
      const quizToolUrl = new URL(externalToolUrl)
      quizToolUrl.searchParams.set('grade_by_question_enabled', String(ENV.GRADE_BY_QUESTION))
      externalToolUrl = quizToolUrl.href
    }

    urlBase += SpeedgraderHelpers.resourceLinkLookupUuidParam(submission)

    this.emptyIframeHolder()
    const launchUrl = `${urlBase}&url=${encodeURIComponent(externalToolUrl || '')}`
    const iframe = SpeedgraderHelpers.buildIframe(htmlEscape(launchUrl), {
      className: 'tool_launch',
      allow: iframeAllowances(),
      allowfullscreen: true,
    })
    $div.html(iframe).show()
  },

  generateWarningTimings(numHours: number): number[] {
    const sessionLimit = numHours * 60 * 60 * 1000
    return [
      sessionLimit - 10 * 60 * 1000,
      sessionLimit - 5 * 60 * 1000,
      sessionLimit - 2 * 60 * 1000,
      sessionLimit - 1 * 60 * 1000,
    ]
  },

  displayExpirationWarnings(aggressiveWarnings, numHours, message) {
    const start = new Date()
    const sessionLimit = numHours * 60 * 60 * 1000
    sessionTimer = window.setInterval(() => {
      const elapsed = new Date().getTime() - start.getTime()
      if (elapsed > sessionLimit) {
        SpeedgraderHelpers.reloadPage()
      } else if (elapsed > aggressiveWarnings[0]) {
        $.flashWarning(message)
        aggressiveWarnings.shift()
      }
    }, 1000)
  },

  renderAttachment(attachment: Attachment) {
    // show the crocodoc doc if there is one
    // then show the google attachment if there is one
    // then show the first browser viewable attachment if there is one
    this.emptyIframeHolder()
    let previewOptions: DocumentPreviewOptions = {
      height: '100%',
      id: 'speedgrader_iframe',
      mimeType: attachment.content_type,
      attachment_id: attachment.id,
      submission_id: this.currentStudent.submission.id,
      attachment_view_inline_ping_url: attachment.view_inline_ping_url,
      attachment_preview_processing:
        attachment.workflow_state === 'pending_upload' ||
        attachment.workflow_state === 'processing',
    }

    if (
      !attachment.hijack_crocodoc_session &&
      attachment.submitted_to_crocodoc &&
      !attachment.crocodoc_url
    ) {
      $('#crocodoc_pending').show()
    }
    const canvadocMessage = I18n.t(
      'canvadoc_expiring',
      'Your Canvas DocViewer session is expiring soon.  Please ' +
        'reload the window to avoid losing any work.'
    )

    if (attachment.crocodoc_url) {
      if (!attachment.hijack_crocodoc_session) {
        const crocodocMessage = I18n.t(
          'crocodoc_expiring',
          'Your Crocodoc session is expiring soon.  Please reload ' +
            'the window to avoid losing any work.'
        )
        const aggressiveWarnings = this.generateWarningTimings(1)
        this.displayExpirationWarnings(aggressiveWarnings, 1, crocodocMessage)
      } else {
        const aggressiveWarnings = this.generateWarningTimings(10)
        this.displayExpirationWarnings(aggressiveWarnings, 10, canvadocMessage)
      }

      $iframe_holder.show().loadDocPreview(
        $.extend(previewOptions, {
          crocodoc_session_url: attachment.provisional_crocodoc_url || attachment.crocodoc_url,
        })
      )
    } else if (attachment.canvadoc_url) {
      const aggressiveWarnings = this.generateWarningTimings(10)
      this.displayExpirationWarnings(aggressiveWarnings, 10, canvadocMessage)

      $iframe_holder.show().loadDocPreview(
        $.extend(previewOptions, {
          canvadoc_session_url: attachment.provisional_canvadoc_url || attachment.canvadoc_url,
          iframe_min_height: 0,
        })
      )
    } else if ($.isPreviewable(attachment.content_type, 'google')) {
      $no_annotation_warning.show()

      const currentStudentIDAsOfAjaxCall = this.currentStudent[anonymizableId]
      previewOptions = $.extend(previewOptions, {
        ajax_valid: () => currentStudentIDAsOfAjaxCall === this.currentStudent[anonymizableId],
      })
      $iframe_holder.show().loadDocPreview(previewOptions)
    } else if (browserableCssClasses.test(attachment.mime_class)) {
      // xsslint safeString.identifier iframeHolderContents
      const iframeHolderContents = this.attachmentIframeContents(attachment)
      $iframe_holder.html(iframeHolderContents).show()
    }
  },

  attachmentIframeContents(attachment: Attachment, domElement = 'iframe'): string {
    let contents
    const href = $submission_file_hidden.find('.display_name').attr('href') as string
    const genericSrc = unescape(href)

    const anonymizableSubmissionIdToken = isAnonymous ? 'anonymousId' : 'submissionId'
    const src = genericSrc
      .replace(
        `{{${anonymizableSubmissionIdToken}}}`,
        this.currentStudent.submission[anonymizableUserId] || ''
      )
      .replace('{{attachmentId}}', attachment.id)

    if (attachment.mime_class === 'image') {
      contents = `<img src="${htmlEscape(src)}" style="max-width:100%;max-height:100%;">`
    } else {
      const options: {
        frameborder: number
        allowfullscreen: boolean
        className?: string
      } = {frameborder: 0, allowfullscreen: true}
      if (attachment.mime_class === 'html') {
        options.className = 'attachment-html-iframe'
      }
      contents = SpeedgraderHelpers.buildIframe(htmlEscape(src), options, domElement)
    }

    return contents
  },

  showRubric({validateEnteredData = true} = {}) {
    const selectMenu = selectors.get('#rubric_assessments_select')
    // if this has some rubric_assessments
    if (window.jsonData.rubric_association) {
      ENV.RUBRIC_ASSESSMENT.assessment_user_id = this.currentStudent[anonymizableId]

      const isModerator = ENV.grading_role === 'moderator'
      const selectMenuOptions: {id: string; name: string | null}[] = []

      const assessmentsByMe = EG.currentStudent.rubric_assessments.filter(assessment =>
        assessmentBelongsToCurrentUser(assessment)
      )
      if (assessmentsByMe.length > 0) {
        assessmentsByMe.forEach(assessment => {
          const displayName = isModerator ? customProvisionalGraderLabel : assessment.assessor_name
          selectMenuOptions.push({id: assessment.id, name: displayName})
        })
      } else if (isModerator) {
        // Moderators can create a custom assessment if they don't have one
        selectMenuOptions.push({id: '', name: customProvisionalGraderLabel})
      }

      const assessmentsByOthers = EG.currentStudent.rubric_assessments.filter(
        assessment => !assessmentBelongsToCurrentUser(assessment)
      )

      assessmentsByOthers.forEach(assessment => {
        // Display anonymous graders as "Grader 1 Rubric" (but don't use the
        // "Rubric" suffix for named graders)
        let displayName = assessment.assessor_name
        if (anonymousGraders) {
          displayName += ' Rubric'
        }

        selectMenuOptions.push({id: assessment.id, name: displayName})
      })

      selectMenu.find('option').remove()
      selectMenuOptions.forEach(option => {
        selectMenu.append(
          `<option value="${htmlEscape(option.id)}">${htmlEscape(option.name)}</option>`
        )
      })

      let idToSelect = ''
      if (assessmentsByMe.length > 0) {
        idToSelect = assessmentsByMe[0].id
      } else {
        const gradingAssessment = EG.currentStudent.rubric_assessments.find(
          assessment => assessment.assessment_type === 'grading'
        )

        if (gradingAssessment) {
          idToSelect = gradingAssessment.id
        }
      }

      selectMenu.val(idToSelect)
      $('#rubric_assessments_list').showIf(isModerator || selectMenu.find('option').length > 1)

      handleSelectedRubricAssessmentChanged({validateEnteredData})
    }
  },

  renderCommentAttachment(
    comment: SubmissionComment,
    attachmentData: AttachmentData | Attachment,
    incomingOpts
  ) {
    const defaultOpts = {
      commentAttachmentBlank: $comment_attachment_blank,
    }
    const opts = {...defaultOpts, ...incomingOpts}
    const attachment = 'attachment' in attachmentData ? attachmentData.attachment : attachmentData
    let attachmentElement = opts.commentAttachmentBlank.clone(true)

    attachment.comment_id = comment.id
    attachment.submitter_id = EG.currentStudent[anonymizableId]

    attachmentElement = attachmentElement.fillTemplateData({
      data: attachment,
      hrefValues: ['comment_id', 'id', 'submitter_id'],
    })
    attachmentElement.find('a').addClass(attachment.mime_class)

    return attachmentElement
  },

  addCommentDeletionHandler(commentElement, comment) {
    const that = this

    // this is really poorly decoupled but over in
    // speed_grader.html.erb these rubricAssessment. variables are
    // set.  what this is saying is: if I am able to grade this
    // assignment (I am administrator in the course) or if I wrote
    // this comment... and if the student isn't concluded
    const isConcluded = isStudentConcluded(
      window.jsonData.studentMap,
      EG.currentStudent[anonymizableId],
      ENV.selected_section_id
    )
    const commentIsDeleteableByMe =
      (ENV.RUBRIC_ASSESSMENT.assessment_type === 'grading' ||
        ENV.RUBRIC_ASSESSMENT.assessor_id === comment[anonymizableAuthorId]) &&
      !isConcluded

    commentElement
      .find('.delete_comment_link')
      .click(function (this: HTMLElement, _event) {
        $(this)
          .parents('.comment')
          .confirmDelete({
            url: `/submission_comments/${comment.id}`,
            message: I18n.t('Are you sure you want to delete this comment?'),
            success(_data: unknown) {
              let updatedComments = []

              // Let's remove this comment from the client-side cache
              if (
                that.currentStudent.submission &&
                that.currentStudent.submission.submission_comments
              ) {
                updatedComments = reject(
                  that.currentStudent.submission.submission_comments,
                  (item: SubmissionComment) => {
                    const submissionComment = item.submission_comment || item
                    return submissionComment.id === comment.id
                  }
                )

                that.currentStudent.submission.submission_comments = updatedComments
              }

              // and also remove it from the DOM
              $(this).slideUp(function () {
                $(this).remove()
              })
            },
          })
      })
      .showIf(commentIsDeleteableByMe)
  },

  addCommentSubmissionHandler(commentElement, comment) {
    const that = this

    const isConcluded = isStudentConcluded(
      window.jsonData.studentMap,
      EG.currentStudent[anonymizableId],
      ENV.selected_section_id
    )
    commentElement
      .find('.submit_comment_button')
      .click(_event => {
        let updateUrl = ''
        let updateData = {}
        let updateAjaxOptions = {}
        const commentUpdateSucceeded = function (data: {submission_comment: SubmissionComment}) {
          let updatedComments = []
          const $replacementComment = that.renderComment(data.submission_comment)
          // @ts-expect-error
          $replacementComment.show()
          // @ts-expect-error
          commentElement.replaceWith($replacementComment)

          updatedComments = map(
            that.currentStudent.submission.submission_comments,
            (item: SubmissionComment) => {
              const submissionComment = item.submission_comment || item

              if (submissionComment.id === comment.id) {
                return data.submission_comment
              }

              return submissionComment
            }
          )

          that.currentStudent.submission.submission_comments = updatedComments
        }
        const commentUpdateFailed = function (_jqXH: JQuery.jqXHR<any>, _textStatus: string) {
          $.flashError(I18n.t('Failed to submit draft comment'))
        }
        // eslint-disable-next-line no-alert
        const confirmed = window.confirm(I18n.t('Are you sure you want to submit this comment?'))

        if (confirmed) {
          updateUrl = `/submission_comments/${comment.id}`
          updateData = {submission_comment: {draft: 'false'}}
          updateAjaxOptions = {url: updateUrl, data: updateData, dataType: 'json', type: 'PATCH'}

          $.ajax(updateAjaxOptions).done(commentUpdateSucceeded).fail(commentUpdateFailed)
        }
      })
      .showIf(comment.publishable && !isConcluded)
  },

  renderComment(commentData: SubmissionComment, incomingOpts?: CommentRenderingOptions) {
    const self = this
    let comment = commentData
    let spokenComment = ''
    let submitCommentButtonText = ''
    let deleteCommentLinkText = ''
    let hideStudentName = false
    const defaultOpts: CommentRenderingOptions = {
      commentBlank: $comment_blank,
      commentAttachmentBlank: $comment_attachment_blank,
    }
    const opts: CommentRenderingOptions = {...defaultOpts, ...incomingOpts}
    let commentElement = opts.commentBlank.clone(true)

    // Serialization seems to have changed... not sure if it's changed everywhere, though...
    if (comment.submission_comment) {
      // eslint-disable-next-line no-console
      console.warn('SubmissionComment serialization has changed')
      comment = commentData.submission_comment
    }

    // don't render private comments when viewing a group assignment
    if (!comment.group_comment_id && window.jsonData.GROUP_GRADING_MODE) return undefined

    // For screenreaders
    spokenComment = comment.comment.replace(/\s+/, ' ')

    comment.posted_at = $.datetimeString(comment.created_at)

    hideStudentName =
      opts.hideStudentNames && window.jsonData.studentMap[comment[anonymizableAuthorId]]
    if (hideStudentName) {
      comment.author_name = anonymousName(window.jsonData.studentMap[comment[anonymizableAuthorId]])
    }
    // anonymous commentors
    if (comment.author_name == null) {
      const {provisional_grade_id} = (EG.currentStudent.submission.provisional_grades || []).find(
        (pg: ProvisionalGrade) => pg.anonymous_grader_id === comment.anonymous_id
      ) as ProvisionalGrade
      if (
        provisionalGraderDisplayNames == null ||
        provisionalGraderDisplayNames[provisional_grade_id] == null
      ) {
        this.setupProvisionalGraderDisplayNames()
      }
      comment.author_name = provisionalGraderDisplayNames[provisional_grade_id]
    }
    commentElement = commentElement.fillTemplateData({data: comment})

    if (comment.draft) {
      commentElement.addClass('draft')
      submitCommentButtonText = I18n.t('Submit comment: %{commentText}', {
        commentText: spokenComment,
      })
      commentElement.find('.submit_comment_button').attr('aria-label', submitCommentButtonText)
    } else {
      commentElement.find('.draft-marker').remove()
      commentElement.find('.submit_comment_button').remove()
    }

    commentElement.find('span.comment').html(htmlEscape(comment.comment).replace(/\n/g, '<br />'))

    deleteCommentLinkText = I18n.t('Delete comment: %{commentText}', {commentText: spokenComment})
    commentElement.find('.delete_comment_link .screenreader-only').text(deleteCommentLinkText)

    if (comment.avatar_path && !hideStudentName) {
      commentElement.find('.avatar').attr('src', comment.avatar_path).show()
    }

    if (comment.media_comment_type && comment.media_comment_id) {
      commentElement.find('.play_comment_link').data(comment).show()
    }

    // TODO: Move attachment handling into a separate function
    $.each(
      comment.cached_attachments || comment.attachments || [],
      (_index, attachment: Attachment) => {
        const attachmentElement = self.renderCommentAttachment(comment, attachment, opts)

        commentElement.find('.comment_attachments').append($(attachmentElement).show())
      }
    )

    /* Submit a comment and Delete a comment listeners */

    this.addCommentDeletionHandler(commentElement, comment)
    this.addCommentSubmissionHandler(commentElement, comment)

    return commentElement
  },

  currentDisplayedSubmission(): HistoricalSubmission {
    const displayedHistory =
      typeof this.currentStudent.submission?.currentSelectedIndex === 'number'
        ? this.currentStudent.submission?.submission_history?.[
            this.currentStudent.submission.currentSelectedIndex
          ]
        : undefined
    return displayedHistory?.submission || this.currentStudent.submission
  },

  showDiscussion() {
    const that = this
    const commentRenderingOptions: CommentRenderingOptions = {
      hideStudentNames: utils.shouldHideStudentNames(),
      commentBlank: $comment_blank,
      commentAttachmentBlank: $comment_attachment_blank,
    }

    $comments.html('')

    const submission = EG.currentDisplayedSubmission()
    if (this.currentStudent.submission && this.currentStudent.submission.submission_comments) {
      $.each(this.currentStudent.submission.submission_comments, (i, comment) => {
        if (ENV.group_comments_per_attempt) {
          // Due to the fact that the unsubmitted attempt 0 submission is no longer viewable
          // from the submission histories after the attempt 1 submission has been submitted,
          // treat comments from attempt 0 and attempt 1 as if they were both on attempt 1.
          if ((comment.attempt || 1) !== (submission.attempt || 1)) {
            return
          }
        }

        const commentElement = that.renderComment(comment, commentRenderingOptions)

        if (commentElement) {
          $comments.append($(commentElement).show())
          const $commentLink = $comments.find('.play_comment_link').last()
          $commentLink.data('author', comment.author_name)
          // @ts-expect-error
          $commentLink.data('created_at', comment.posted_at)
          $commentLink.mediaCommentThumbnail('normal')
        }
      })
    }
    $comments.scrollTop(9999999) // the scrollTop part forces it to scroll down to the bottom so it shows the most recent comment.
  },

  revertFromFormSubmit: ({
    draftComment = null,
    errorSubmitting = false,
  }: {
    draftComment?: null | boolean
    errorSubmitting?: boolean
  } = {}) => {
    // This is to continue existing behavior of creating finalized comments by default
    if (draftComment === undefined) {
      draftComment = false
    }

    EG.showDiscussion()
    renderCommentTextArea()
    $add_a_comment.find(':input').prop('disabled', false)

    if (draftComment) {
      // Show a different message when auto-saving a draft comment
      $comment_saved.show()
      $comment_saved_message.attr('tabindex', -1).focus()
    } else if (!errorSubmitting) {
      $comment_submitted.show()
      $comment_submitted_message.attr('tabindex', -1).focus()
    }
    $add_a_comment_submit_button.text(I18n.t('submit', 'Submit'))
    EG.resetReassignButton()
  },

  reassignAssignment() {
    if (reassignAssignmentInProgress) {
      return false
    }
    reassignAssignmentInProgress = true
    const url = `${assignmentUrl}/${isAnonymous ? 'anonymous_' : ''}submissions/${
      EG.currentStudent[anonymizableId]
    }/reassign`
    const method = 'PUT'
    const formData = {}

    function formSuccess(studentId: string) {
      window.jsonData.submissionsMap[studentId].redo_request = true
      // Check if we're still on the same student submission
      if (studentId === EG.currentStudent?.id) {
        $reassign_assignment.text(I18n.t('Reassigned'))
        $reassign_assignment.parent().attr('title', I18n.t('Assignment is reassigned.'))
      }
      reassignAssignmentInProgress = false
      $reassignment_complete.show()
      $reassignment_complete.attr('tabindex', -1).focus()
    }

    function formError(data: GradingError, studentId: string) {
      EG.handleGradingError(data)
      // Check if we're still on the same student submission
      if (studentId === EG.currentStudent?.id) {
        $reassign_assignment.text(I18n.t('Reassign Assignment'))
        $reassign_assignment.removeAttr('disabled')
      }
      reassignAssignmentInProgress = false
    }
    $reassign_assignment.attr('disabled', 'disabled')
    $reassign_assignment.text(I18n.t('Reassigning ...'))
    $.ajaxJSON(
      url,
      method,
      formData,
      () => formSuccess(EG.currentStudent.id),
      (data: GradingError) => formError(data, EG.currentStudent.id),
      {skipDefaultError: true}
    )
  },

  addSubmissionComment(draftComment) {
    // Avoid submitting additional comments if a request is already in progress.
    // This can happen if the user submits a comment and then switches students
    // (which attempts to save a draft comment) before the request finishes.
    if (commentSubmissionInProgress) {
      return false
    }

    // This is to continue existing behavior of creating finalized comments by default
    if (draftComment === undefined) {
      draftComment = false
    }

    $comment_submitted.hide()
    $comment_saved.hide()
    if (
      !$.trim($add_a_comment_textarea.val() as string).length &&
      !$('#media_media_recording').data('comment_id') &&
      !$add_a_comment.find("input[type='file']:visible").length
    ) {
      // that means that they did not type a comment, attach a file or record any media. so dont do anything.
      return false
    }

    commentSubmissionInProgress = true
    const url = `${assignmentUrl}/${isAnonymous ? 'anonymous_' : ''}submissions/${
      EG.currentStudent[anonymizableId]
    }`
    const method = 'PUT'
    const formData = {
      'submission[assignment_id]': window.jsonData.id,
      'submission[group_comment]': $('#submission_group_comment').attr('checked') ? '1' : '0',
      'submission[comment]': $add_a_comment_textarea.val(),
      'submission[draft_comment]': draftComment,
      [`submission[${anonymizableId}]`]: EG.currentStudent[anonymizableId],
    }

    if (ENV.group_comments_per_attempt) {
      // @ts-expect-error
      formData['submission[attempt]'] = EG.currentDisplayedSubmission().attempt
    }

    if ($('#media_media_recording').data('comment_id')) {
      $.extend(formData, {
        'submission[media_comment_type]': $('#media_media_recording').data('comment_type'),
        'submission[media_comment_id]': $('#media_media_recording').data('comment_id'),
      })
    }
    if (ENV.grading_role === 'moderator' || ENV.grading_role === 'provisional_grader') {
      formData['submission[provisional]'] = true
    }

    function formSuccess(
      submissions: {
        submission: Submission
      }[]
    ) {
      $.each(submissions, function () {
        EG.setOrUpdateSubmission(this.submission)
      })
      EG.revertFromFormSubmit({draftComment})
      window.setTimeout(() => {
        $rightside_inner.scrollTo($rightside_inner[0].scrollHeight, 500)
      })
      commentSubmissionInProgress = false
    }

    const formError = (
      data: GradingError,
      _xhr: XMLHttpRequest,
      _textStatus: string,
      _errorThrown: Error
    ) => {
      EG.handleGradingError(data)
      EG.revertFromFormSubmit({errorSubmitting: true})
      commentSubmissionInProgress = false
    }

    if ($add_a_comment.find("input[type='file']:visible").length) {
      $.ajaxJSONFiles(
        `${url}.text`,
        method,
        formData,
        $add_a_comment.find("input[type='file']:visible"),
        formSuccess,
        formError
      )
    } else {
      $.ajaxJSON(url, method, formData, formSuccess, formError)
    }

    $('#comment_attachments').empty()
    $add_a_comment.find(':input').prop('disabled', true)
    $add_a_comment_submit_button.text(I18n.t('buttons.submitting', 'Submitting...'))
    hideMediaRecorderContainer()
  },

  setOrUpdateSubmission(submission) {
    // find the student this submission belongs to and update their
    // submission with this new one, if they dont have a submission,
    // set this as their submission.
    const student = window.jsonData.studentMap[submission[anonymizableUserId]]
    if (!student) return

    student.submission = student.submission || {}

    // stuff that comes back from ajax doesnt have a submission history but handleSubmissionSelectionChange
    // depends on it being there. so mimic it.
    let historyIndex =
      student.submission?.submission_history?.findIndex(
        (history: {submission?: Submission; attempt?: number | null}) => {
          const historySubmission = history.submission || history
          if (historySubmission.attempt === undefined) {
            return false
          }
          return historySubmission.attempt === submission.attempt
        }
      ) || 0
    const foundMatchingSubmission = historyIndex !== -1
    historyIndex = historyIndex === -1 ? 0 : historyIndex

    if (typeof submission.submission_history === 'undefined') {
      submission.submission_history = Array.from({length: historyIndex + 1})
      submission.submission_history[historyIndex] = {submission: $.extend(true, {}, submission)}
    }

    // update the nested submission in submission_history if needed, assuming we
    // could map the submission we got to a specific attempt (notably, with
    // Quizzes.Next submissions and possibly other LTIs we don't get an
    // "attempt" field)
    if (
      foundMatchingSubmission &&
      student.submission?.submission_history?.[historyIndex]?.submission
    ) {
      const versionedAttachments =
        submission.submission_history[historyIndex].submission?.versioned_attachments || []
      submission.submission_history[historyIndex].submission = $.extend(
        true,
        {},
        {
          ...submission,
          versioned_attachments: versionedAttachments,
        }
      )
    }

    $.extend(true, student.submission, submission)

    student.submission_state = SpeedgraderHelpers.submissionState(student, ENV.grading_role)
    if (ENV.grading_role === 'moderator') {
      // sync with current provisional grade
      let prov_grade
      if (this.current_prov_grade_index === 'final') {
        prov_grade = student.submission.final_provisional_grade
      } else if (typeof this.current_prov_grade_index !== 'undefined') {
        prov_grade =
          student.submission.provisional_grades &&
          student.submission.provisional_grades[this.current_prov_grade_index]
      }
      if (prov_grade) {
        prov_grade.score = submission.score
        prov_grade.grade = submission.grade
        prov_grade.rubric_assessments = student.rubric_assessments
        prov_grade.submission_comments = submission.submission_comments
      }
    }

    renderPostGradesMenu(EG)

    return student
  },

  // If the second argument is passed as true, the grade used will
  // be the existing score from the previous submission.  This
  // should only be called from the anonymous function attached so
  // #submit_same_score.
  handleGradeSubmit(e, use_existing_score: boolean) {
    if (
      isStudentConcluded(
        window.jsonData.studentMap,
        EG.currentStudent[anonymizableId],
        ENV.selected_section_id
      )
    ) {
      EG.showGrade()
      return
    }

    const url = ENV.update_submission_grade_url
    const method = 'POST'
    const formData = {
      'submission[assignment_id]': window.jsonData.id,
      [`submission[${anonymizableUserId}]`]: EG.currentStudent[anonymizableId],
      'submission[graded_anonymously]': isAnonymous ? true : utils.shouldHideStudentNames(),
      originator: 'speed_grader',
    }

    const grade = SpeedgraderHelpers.determineGradeToSubmit(
      use_existing_score,
      EG.currentStudent,
      $grade
    )

    const isInModeration = isModerated && !window.jsonData.grades_published_at
    if (!isInModeration) {
      updateSubmissionAndPageEffects()
    }

    if (ENV.assignment_missing_shortcut && String(grade).toUpperCase() === 'MI') {
      if (EG.currentStudent.submission.late_policy_status !== 'missing') {
        updateSubmissionAndPageEffects({latePolicyStatus: 'missing'})
      }
      return
    } else if (String(grade).toUpperCase() === 'EX') {
      formData['submission[excuse]'] = true
    } else if (unexcuseSubmission(grade, EG.currentStudent.submission, window.jsonData)) {
      formData['submission[excuse]'] = false
    } else if (use_existing_score) {
      // If we're resubmitting a score, pass it as a raw score not grade.
      // This allows percentage grading types to be handled correctly.
      formData['submission[score]'] = grade
    } else {
      // Any manually entered grade is a grade.
      const formattedGrade = EG.formatGradeForSubmission(grade)

      if (formattedGrade === 'NaN') {
        return $.flashError(I18n.t('Invalid Grade'))
      }

      formData['submission[grade]'] = formattedGrade
    }
    if (ENV.grading_role === 'moderator' || ENV.grading_role === 'provisional_grader') {
      formData['submission[provisional]'] = true
    }

    const submissionSuccess = (
      submissions: {
        submission: Submission
        score: number | null
      }[]
    ) => {
      const pointsPossible = window.jsonData.points_possible
      const score = submissions[0].submission.score

      if (!submissions[0].submission.excused) {
        const outlierScoreHelper = new OutlierScoreHelper(score, pointsPossible)
        if (outlierScoreHelper.hasWarning()) {
          $.flashWarning(outlierScoreHelper.warningMessage())
        }
      }

      $.each(submissions, function () {
        // setOrUpdateSubmission returns the student it just updated.
        // This is only operating on a subset of people, so it should
        // be fairly fast to call updateSelectMenuStatus for each one.
        const student = EG.setOrUpdateSubmission(this.submission)
        EG.updateSelectMenuStatus(student)
      })
      EG.refreshSubmissionsToView()
      $multiple_submissions.change()
      EG.showGrade()

      if (ENV.grading_role === 'moderator' && currentStudentProvisionalGrades().length > 0) {
        // This is the ID of the possibly-new grade that the server returned
        const newProvisionalGradeId = submissions[0].submission.provisional_grade_id
        const existingGrade = currentStudentProvisionalGrades().find(
          provisionalGrade => provisionalGrade.provisional_grade_id === newProvisionalGradeId
        )

        // If it's not a new grade but an existing one, update the grade to match
        if (existingGrade) {
          existingGrade.grade = grade
          existingGrade.score = score
        }

        if (ENV.final_grader_id === ENV.current_user_id) {
          EG.selectProvisionalGrade(newProvisionalGradeId, !existingGrade)
        }

        EG.setActiveProvisionalGradeFields({
          grade: existingGrade,
          label: customProvisionalGraderLabel,
        })
      }
    }

    const submissionError = (
      data: GradingError,
      _xhr: XMLHttpRequest,
      _textStatus: string,
      _errorThrown: Error
    ) => {
      EG.handleGradingError(data)

      let selectedGrade
      if (ENV.grading_role === 'moderator') {
        selectedGrade = currentStudentProvisionalGrades().find(
          provisionalGrade => provisionalGrade.selected
        )
      }

      // Revert to the previously selected provisional grade (if we're moderating) or
      // the last valid value (if not moderating or no provisional grade was chosen)
      if (selectedGrade) {
        EG.setActiveProvisionalGradeFields({
          grade: selectedGrade,
          label: provisionalGraderDisplayNames[selectedGrade.provisional_grade_id],
        })
      } else {
        EG.showGrade()
      }
    }

    $.ajaxJSON(url, method, formData, submissionSuccess, submissionError)
  },

  showGrade() {
    const submission = EG.currentStudent.submission || {}
    let grade: Grade | null = null

    if (
      submission.grading_type === 'pass_fail' ||
      ['complete', 'incomplete', 'pass', 'fail'].indexOf(submission.grade as string) > -1
    ) {
      $grade.val(submission.grade as string)
    } else {
      grade = EG.getGradeToShow(submission)
      $grade.val(grade.entered)
    }
    if (submission.points_deducted && grade) {
      $deduction_box.removeClass('hidden')
      $points_deducted.text(grade.pointsDeducted)
      $final_grade.text(grade.adjusted)
    } else {
      $deduction_box.addClass('hidden')
    }

    $('#submit_same_score').hide()
    if (typeof submission !== 'undefined' && submission.entered_score !== null) {
      // @ts-expect-error
      $score.text(I18n.n(round(submission.entered_score, round.DEFAULT)))
      if (!submission.grade_matches_current_submission) {
        $('#submit_same_score').show()
      }
    } else {
      $score.text('')
    }

    if (ENV.MANAGE_GRADES || (window.jsonData.context.concluded && ENV.READ_AS_ADMIN)) {
      renderHiddenSubmissionPill(submission)
    }
    EG.updateStatsInHeader()
  },

  updateSelectMenuStatus(student) {
    if (!student) return
    const isCurrentStudent = student === EG.currentStudent
    const newStudentInfo = EG.getStudentNameAndGrade(student)
    $selectmenu?.updateSelectMenuStatus({student, isCurrentStudent, newStudentInfo, anonymizableId})
  },

  isGradingTypePercent() {
    return ENV.grading_type === 'percent'
  },

  shouldParseGrade() {
    return EG.isGradingTypePercent() || ENV.grading_type === 'points'
  },

  formatGradeForSubmission(grade) {
    if (grade === '') {
      return grade
    }

    let formattedGrade: string = grade

    if (EG.shouldParseGrade()) {
      // Percent sign could be located on left or right, with or without space
      // https://en.wikipedia.org/wiki/Percent_sign
      formattedGrade = grade.replace(/%/g, '')
      const tmpNum = numberHelper.parse(formattedGrade)
      formattedGrade = round(tmpNum, 2).toString()

      if (EG.isGradingTypePercent() && formattedGrade !== 'NaN') {
        formattedGrade += '%'
      }
    }

    return formattedGrade
  },

  getGradeToShow(submission: Submission) {
    const grade: Grade = {entered: ''}

    if (submission) {
      if (submission.excused) {
        grade.entered = 'EX'
      } else {
        if (
          submission.points_deducted !== '' &&
          !Number.isNaN(Number(submission.points_deducted))
        ) {
          grade.pointsDeducted = I18n.n(-(submission.points_deducted || '0'))
        }

        if (submission.entered_grade != null) {
          const formatGradeOpts =
            ENV.grading_type === 'letter_grade' ? {gradingType: ENV.grading_type} : {}
          if (submission.entered_grade !== '' && !Number.isNaN(Number(submission.entered_grade))) {
            grade.entered = GradeFormatHelper.formatGrade(
              round(submission.entered_grade, 2),
              formatGradeOpts
            )
            grade.adjusted = GradeFormatHelper.formatGrade(
              round(submission.grade, 2),
              formatGradeOpts
            )
          } else {
            grade.entered = GradeFormatHelper.formatGrade(submission.entered_grade, formatGradeOpts)
            grade.adjusted = GradeFormatHelper.formatGrade(submission.grade, formatGradeOpts)
          }
        }
      }
    }

    return grade
  },

  initComments() {
    $add_a_comment_submit_button.click(event => {
      event.preventDefault()
      if ($add_a_comment_submit_button.hasClass('ui-state-disabled')) {
        return
      }
      EG.addSubmissionComment()
    })
    $add_attachment.click((event: JQuery.ClickEvent) => {
      event.preventDefault()
      if ($add_attachment.hasClass('ui-state-disabled')) {
        return
      }
      const $attachment = $comment_attachment_input_blank.clone(true)
      $attachment.find('input').attr('name', `attachments[${fileIndex}][uploaded_data]`)
      fileIndex++
      $('#comment_attachments').append($attachment.show())
    })
    $comment_attachment_input_blank
      .find('a')
      .click(function (this: HTMLAnchorElement, event: JQuery.ClickEvent) {
        event.preventDefault()
        $(this).parents('.comment_attachment_input').remove()
      })
    $right_side.delegate('.play_comment_link', 'click', function (this: HTMLAnchorElement) {
      if ($(this).data('media_comment_id')) {
        $(this)
          .parents('.comment')
          .find('.media_comment_content')
          .show()
          .mediaComment(
            'show',
            $(this).data('media_comment_id'),
            $(this).data('media_comment_type'),
            this
          )
      }
      return false // so that it doesn't hit the $("a.instructure_inline_media_comment").live('click' event handler
    })
    $reassign_assignment.click(event => {
      event.preventDefault()
      EG.reassignAssignment()
    })
    if ($reassign_assignment[0]) {
      $reassign_assignment.parent().tooltip({
        position: {my: 'left bottom', at: 'left top'},
        tooltipClass: 'center bottom vertical',
      })
    }
  },

  // Note: do not use compareStudentsBy if your dataset includes 0.
  compareStudentsBy(f: (student1: StudentWithSubmission) => number) {
    const secondaryAttr = isAnonymous ? 'anonymous_id' : 'sortable_name'

    return function (studentA, studentB) {
      const a = f(studentA)
      const b = f(studentB)

      if ((!a && !b) || a === b) {
        // sort isn't guaranteed to be stable, so we need to sort by name in case of tie
        return natcompare.strings(studentA[secondaryAttr], studentB[secondaryAttr])
      } else if (!a || a > b) {
        return 1
      }

      return -1
    }
  },

  beforeLeavingSpeedgrader(event: BeforeUnloadEvent) {
    // Submit any draft comments that need submitting
    EG.addSubmissionComment(true)

    if (window.opener?.updateGrades && $.isFunction(window.opener?.updateGrades)) {
      window.opener.updateGrades()
    }

    function userNamesWithPendingQuizSubmission() {
      return $.map(
        snapshotCache,
        snapshot =>
          snapshot &&
          $.map(
            window.jsonData.studentsWithSubmissions,
            // EVAL-3900 - will always return false?
            // @ts-expect-error
            student => snapshot === student && student.name
          )[0]
      )
    }

    function hasPendingQuizSubmissions() {
      let ret = false
      const submissions = userNamesWithPendingQuizSubmission()
      if (submissions.length) {
        for (let i = 0, max = submissions.length; i < max; i++) {
          if (submissions[i] !== false) {
            ret = true
          }
        }
      }
      return ret
    }

    function hasUnsubmittedComments() {
      return $.trim($add_a_comment_textarea.val() as string) !== ''
    }

    const isNewGradeSaved = ($grade.val() || null) === EG.currentStudent.submission.grade
    if (!isNewGradeSaved) {
      event.preventDefault()
      event.returnValue = I18n.t(`There are unsaved changes to a grade.\n\nContinue anyway?`)
      return event.returnValue
    } else if (hasPendingQuizSubmissions()) {
      event.preventDefault()
      event.returnValue = I18n.t(
        'The following students have unsaved changes to their quiz submissions:\n\n' +
          '%{users}\nContinue anyway?',
        {users: userNamesWithPendingQuizSubmission().join('\n ')}
      )
      return event.returnValue
    } else if (hasUnsubmittedComments()) {
      event.preventDefault()
      event.returnValue = I18n.t(
        'If you would like to keep your unsubmitted comments, please save them before navigating away from this page.'
      )
      return event.returnValue
    } else if (EG.hasUnsubmittedRubric(originalRubric)) {
      event.preventDefault()
      event.returnValue = I18n.t(
        'If you would like to keep your unsubmitted rubric, please save them before navigating away from this page.'
      )
      return event.returnValue
    }
    teardownHandleStatePopped(EG)
    teardownBeforeLeavingSpeedgrader()
    return undefined
  },

  handleGradingError(data: GradingError = {}) {
    const errorCode = data.errors && data.errors.error_code

    // If the grader entered an invalid provisional grade, revert it without
    // showing an explicit error
    if (errorCode === 'PROVISIONAL_GRADE_INVALID_SCORE') {
      return
    }

    let errorMessage
    if (errorCode === 'MAX_GRADERS_REACHED') {
      errorMessage = I18n.t('The maximum number of graders has been reached for this assignment.')
    } else if (errorCode === 'PROVISIONAL_GRADE_MODIFY_SELECTED') {
      errorMessage = I18n.t('The grade you entered has been selected and can no longer be changed.')
    } else if (errorCode === 'ASSIGNMENT_LOCKED') {
      errorMessage = I18n.t('This assignment is locked and cannot be reassigned.')
    } else {
      errorMessage = I18n.t('An error occurred updating this assignment.')
    }

    $.flashError(errorMessage)
  },

  selectProvisionalGrade(provisionalGradeId?: string, refetchOnSuccess: boolean = false) {
    const selectGradeUrl = replaceTags(ENV.provisional_select_url || '', {
      provisional_grade_id: provisionalGradeId,
    })

    const submitSucceeded = (data: {selected_provisional_grade_id: string}) => {
      const selectedProvisionalGradeId = data.selected_provisional_grade_id
      // Update the "selected" field on our grades manually. No need to bother
      // the server solely to verify the new selections.
      currentStudentProvisionalGrades().forEach(grade => {
        grade.selected = grade.provisional_grade_id === selectedProvisionalGradeId
      })

      if (refetchOnSuccess) {
        // If this involved submitting a new provisional grade, re-fetch the
        // list of grades so we have a real data structure for the new one
        this.fetchProvisionalGrades()
      } else {
        // Otherwise we just selected an existing grade and didn't change
        // anything, so go ahead and re-render
        this.renderProvisionalGradeSelector()
      }
    }

    $.ajaxJSON(selectGradeUrl, 'PUT', {}, submitSucceeded)
  },

  setupProvisionalGraderDisplayNames() {
    provisionalGraderDisplayNames = {}
    const provisionalGrades = currentStudentProvisionalGrades()

    provisionalGrades.forEach(grade => {
      if (grade.scorer_id === ENV.final_grader_id) {
        provisionalGraderDisplayNames[grade.provisional_grade_id] = customProvisionalGraderLabel
      } else {
        const displayName = grade.anonymous_grader_id
          ? ENV.anonymous_identities[grade.anonymous_grader_id].name
          : grade.scorer_name
        provisionalGraderDisplayNames[grade.provisional_grade_id] = displayName
      }
    })
  },

  fetchProvisionalGrades() {
    const {course_id: courseId, assignment_id: assignmentId} = ENV
    const resourceSegment = isAnonymous ? 'anonymous_provisional_grades' : 'provisional_grades'
    const resourceUrl = `/api/v1/courses/${courseId}/assignments/${assignmentId}/${resourceSegment}/status`

    let status_url = `${resourceUrl}?${anonymizableStudentId}=${EG.currentStudent[anonymizableId]}`
    if (ENV.grading_role === 'moderator') {
      status_url += '&last_updated_at='
      if (EG.currentStudent.submission) {
        status_url += EG.currentStudent.submission.updated_at
      }
    }

    // Check with the API ("hit the API" sounds so brutish) to get the updated
    // list of provisional grades. We return this so that disableWhileLoading
    // has access to the Deferred object.
    return $.getJSON(status_url, {}, EG.onProvisionalGradesFetched)
  },

  onProvisionalGradesFetched(data) {
    EG.currentStudent.needs_provisional_grade = data.needs_provisional_grade

    if (ENV.grading_role === 'moderator' && data.provisional_grades) {
      // @ts-expect-error
      if (!EG.currentStudent.submission) EG.currentStudent.submission = {}
      EG.currentStudent.submission.provisional_grades = data.provisional_grades
      EG.currentStudent.submission.updated_at = data.updated_at
      EG.currentStudent.submission.final_provisional_grade = data.final_provisional_grade
    }

    EG.currentStudent.submission_state = SpeedgraderHelpers.submissionState(
      EG.currentStudent,
      ENV.grading_role
    )
    EG.showStudent()
  },

  setActiveProvisionalGradeFields({label = '', grade = null} = {}) {
    $grading_box_selected_grader.text(label || '')

    const submission: Submission = EG.currentStudent.submission || {}
    if (grade !== null) {
      // If the moderator has selected their own custom grade
      // (i.e., the selected grade isn't read-only) and has
      // excused this submission, show that instead of the
      // provisional grade's score
      if (!grade.readonly && submission.excused) {
        $grade.val('EX')
        $score.text('')
      } else {
        $grade.val(String(grade.grade))
        $score.text(String(grade.score))
      }
    }
  },

  handleProvisionalGradeSelected({
    selectedGrade,
    isNewGrade = false,
  }: {
    isNewGrade?: boolean
    selectedGrade?: {provisional_grade_id: string}
  } = {}) {
    if (selectedGrade) {
      const selectedGradeId = selectedGrade.provisional_grade_id

      this.selectProvisionalGrade(selectedGradeId)
      this.setActiveProvisionalGradeFields({
        grade: selectedGrade,
        label: provisionalGraderDisplayNames[selectedGradeId],
      })
    } else if (isNewGrade) {
      // If this is a "new" grade with no value, don't submit anything to the
      // server. This will only happen when the moderator selects a custom
      // grade for a given student for the first time (since no provisional grade
      // object exists yet). If/when the grade text field gets updated,
      // handleGradeSubmit will fire, create the new object, and re-fetch the
      // provisional grades from the server.
      this.setActiveProvisionalGradeFields({label: customProvisionalGraderLabel})

      // For now, set the grader fields appropriately and mark the grades we have
      // as not-selected until we get the new one.
      currentStudentProvisionalGrades().forEach(grade => {
        grade.selected = false
      })
      this.renderProvisionalGradeSelector()
    }
  },

  renderProvisionalGradeSelector({showingNewStudent = false} = {}) {
    const mountPoint = document.getElementById('grading_details_mount_point')
    if (!mountPoint) throw new Error('Could not find mount point for provisional grade selector')
    const provisionalGrades = currentStudentProvisionalGrades()

    // Only show the selector if the current student has at least one grade from
    // a provisional grader (i.e., not the moderator).
    if (!provisionalGrades.some(grade => grade.readonly)) {
      ReactDOM.unmountComponentAtNode(mountPoint)
      return
    }

    if (showingNewStudent) {
      this.setupProvisionalGraderDisplayNames()
    }

    const props = {
      finalGraderId: ENV.final_grader_id,
      gradingType: ENV.grading_type,
      onGradeSelected: (params: {
        selectedGrade?:
          | {
              provisional_grade_id: string
            }
          | undefined
        isNewGrade: boolean
      }) => {
        this.handleProvisionalGradeSelected(params)
      },
      pointsPossible: window.jsonData.points_possible,
      provisionalGraderDisplayNames,
      provisionalGrades,
    }

    const gradeSelector = <SpeedGraderProvisionalGradeSelector {...props} />
    ReactDOM.render(gradeSelector, mountPoint)
  },

  changeToSection(sectionId: string) {
    if (ENV.settings_url) {
      $.post(ENV.settings_url, {selected_section_id: sectionId}, () => {
        SpeedgraderHelpers.reloadPage()
      })
    } else {
      SpeedgraderHelpers.reloadPage()
    }
  },
}

function getGradingPeriods() {
  const dfd = $.Deferred()
  // treating failure as a success here since grading periods 404 when not
  // enabled
  $.ajaxJSON(
    `/api/v1/courses/${ENV.course_id}/grading_periods`,
    'GET',
    {},
    (response: {grading_periods: GradingPeriod[]}) => {
      dfd.resolve(response.grading_periods)
    },
    () => {
      dfd.resolve([])
    },
    {skipDefaultError: true}
  )

  return dfd
}

function setupSpeedGrader(
  gradingPeriods: GradingPeriod[],
  speedGraderJsonResponse: SpeedGraderResponse[]
) {
<<<<<<< HEAD
  const speedGraderJSON = speedGraderJsonResponse[0]
  // @ts-expect-error
=======
  const speedGraderJSON = speedGraderJsonResponse[0] as SpeedGraderStore

>>>>>>> bc086b28
  speedGraderJSON.gradingPeriods = keyBy(gradingPeriods, 'id')
  window.jsonData = speedGraderJSON
  EG.jsonReady()
  EG.setInitiallyLoadedStudent()
  EG.setupGradeLoadingSpinner()
}

function setupSelectors() {
  // PRIVATE VARIABLES AND FUNCTIONS
  // all of the $ variables here are to speed up access to dom nodes,
  // so that the jquery selector does not have to be run every time.
  $add_a_comment = $('#add_a_comment')
  $add_a_comment_submit_button = $add_a_comment.find('button:submit')
  $add_a_comment_textarea = $(`#${SPEED_GRADER_COMMENT_TEXTAREA_MOUNT_POINT}`)
  $add_attachment = $('#add_attachment')
  $reassign_assignment = $('#reassign_assignment')
  $assignment_submission_originality_report_url = $('#assignment_submission_originality_report_url')
  $assignment_submission_resubmit_to_vericite_url = $(
    '#assignment_submission_resubmit_to_vericite_url'
  )
  $assignment_submission_turnitin_report_url = $('#assignment_submission_turnitin_report_url')
  $assignment_submission_vericite_report_url = $('#assignment_submission_vericite_report_url')
  $avatar_image = $('#avatar_image')
  $average_score = $('#average_score')
  $average_score_wrapper = $('#average-score-wrapper')
  $comment_attachment_blank = $('#comment_attachment_blank').removeAttr('id').detach()
  $comment_attachment_input_blank = $('#comment_attachment_input_blank').detach()
  $comment_blank = $('#comment_blank').removeAttr('id').detach()
  $comment_saved = $('#comment_saved')
  $comment_saved_message = $('#comment_saved_message')
  $comment_submitted = $('#comment_submitted')
  $comment_submitted_message = $('#comment_submitted_message')
  $comments = $('#comments')
  $reassignment_complete = $('#reassignment_complete')
  $deduction_box = $('#deduction-box')
  $enrollment_concluded_notice = $('#enrollment_concluded_notice')
  $enrollment_inactive_notice = $('#enrollment_inactive_notice')
  $final_grade = $('#final-grade')
  $full_width_container = $('#full_width_container')
  $grade_container = $('#grade_container')
  $grade = $grade_container.find('input, select')
  $gradebook_header = $('#gradebook_header')
  $grading_box_selected_grader = $('#grading-box-selected-grader')
  $grded_so_far = $('#x_of_x_graded')
  $iframe_holder = $('#iframe_holder')
  $left_side = $('#left_side')
  $multiple_submissions = $('#multiple_submissions')
  $no_annotation_warning = $('#no_annotation_warning')
  $not_gradeable_message = $('#not_gradeable_message')
  $points_deducted = $('#points-deducted')
  $resize_overlay = $('#resize_overlay')
  $right_side = $('#right_side')
  $rightside_inner = $('#rightside_inner')
  $rubric_holder = $('#rubric_holder')
  $score = $grade_container.find('.score')
  $selectmenu = null
  $submission_attachment_viewed_at = $('#submission_attachment_viewed_at_container')
  $submission_details = $('#submission_details')
  $submission_file_hidden = $('#submission_file_hidden').removeAttr('id').detach()
  $submission_files_container = $('#submission_files_container')
  $submission_files_list = $('#submission_files_list')
  $submission_late_notice = $('#submission_late_notice')
  $submission_not_newest_notice = $('#submission_not_newest_notice')
  $submissions_container = $('#submissions_container')
  $this_student_does_not_have_a_submission = $('#this_student_does_not_have_a_submission').hide()
  $this_student_has_a_submission = $('#this_student_has_a_submission').hide()
  $width_resizer = $('#width_resizer')
  $window = $(window)
  $x_of_x_students = $('#x_of_x_students_frd')
  $word_count = $('#submission_word_count')
  assignmentUrl = $('#assignment_url').attr('href') || ''
  browserableCssClasses = /^(image|html|code)$/
  fileIndex = 1
  gradeeLabel = studentLabel
  groupLabel = I18n.t('group', 'Group')
  isAdmin = ENV.current_user_is_admin
  snapshotCache = {}
  studentLabel = I18n.t('student', 'Student')
  header = setupHeader()
}

// Helper function that guard against provisional_grades being null, allowing
// Anonymous Moderated Marking-related moderation code to forgo that check
// when considering provisional grades.
function currentStudentProvisionalGrades() {
  return EG.currentStudent.submission.provisional_grades || []
}

export default {
  setup() {
    setupSelectors()
    renderSettingsMenu(header)

    if (ENV.can_view_audit_trail) {
      EG.setUpAssessmentAuditTray()
    }

    function registerQuizzesNext(
      overriddenShowSubmission: (submission: Submission) => void,
      launchOptions: {
        singleLtiLaunch: boolean
      }
    ) {
      showSubmissionOverride = overriddenShowSubmission
      if (launchOptions) {
        externalToolLaunchOptions = launchOptions
      }
    }
    QuizzesNextSpeedGrading.setup(EG, $iframe_holder, registerQuizzesNext, refreshGrades, window)

    // fire off the request to get the jsonData
    // @ts-expect-error
    window.jsonData = {}
    const speedGraderJSONUrl = `${window.location.pathname}.json${window.location.search}`
    const speedGraderJsonDfd = $.ajaxJSON(
      speedGraderJSONUrl,
      'GET',
      null,
      null,
      speedGraderJSONErrorFn
    )

    commentSubmissionInProgress = false

    // eslint-disable-next-line promise/catch-or-return
    $.when(getGradingPeriods(), speedGraderJsonDfd).then(setupSpeedGrader)

    // run the stuff that just attaches event handlers and dom stuff, but does not need the jsonData
    $(document).ready(() => {
      EG.domReady()
    })
  },

  teardown() {
    if (ENV.can_view_audit_trail) {
      tearDownAssessmentAuditTray(EG)
    }

    if (EG.postPolicies) {
      EG.postPolicies.destroy()
    }

    teardownSettingsMenu()
    teardownHandleStatePopped(EG)
    teardownBeforeLeavingSpeedgrader()
  },

  EG,
}<|MERGE_RESOLUTION|>--- conflicted
+++ resolved
@@ -32,18 +32,9 @@
   RubricAssessment,
   ScoringSnapshot,
   SpeedGrader,
-<<<<<<< HEAD
-  StudentWithSubmission,
-} from './speed_grader.d'
-import type {
-  Attachment,
-  AttachmentData,
-  GradingPeriod,
-=======
   HistoricalSubmission,
   SpeedGraderResponse,
   SpeedGraderStore,
->>>>>>> bc086b28
   Submission,
   StudentWithSubmission,
   SubmissionComment,
@@ -106,11 +97,8 @@
   allowsReassignment,
   anonymousName,
   configureRecognition,
-<<<<<<< HEAD
-=======
   extractStudentIdFromHash,
   getSelectedAssessment,
->>>>>>> bc086b28
   hideMediaRecorderContainer,
   isStudentConcluded,
   renderDeleteAttachmentLink,
@@ -1664,12 +1652,7 @@
 
     // choose the first ungraded student if the requested one doesn't exist
     if (!window.jsonData.studentMap[String(representativeOrStudentId)]) {
-<<<<<<< HEAD
-      const ungradedStudent = find(
-        window.jsonData.studentsWithSubmissions,
-=======
       const ungradedStudent = window.jsonData.studentsWithSubmissions.find(
->>>>>>> bc086b28
         (s: StudentWithSubmission) =>
           s.submission &&
           s.submission.workflow_state !== 'graded' &&
@@ -4138,13 +4121,8 @@
   gradingPeriods: GradingPeriod[],
   speedGraderJsonResponse: SpeedGraderResponse[]
 ) {
-<<<<<<< HEAD
-  const speedGraderJSON = speedGraderJsonResponse[0]
-  // @ts-expect-error
-=======
   const speedGraderJSON = speedGraderJsonResponse[0] as SpeedGraderStore
 
->>>>>>> bc086b28
   speedGraderJSON.gradingPeriods = keyBy(gradingPeriods, 'id')
   window.jsonData = speedGraderJSON
   EG.jsonReady()
