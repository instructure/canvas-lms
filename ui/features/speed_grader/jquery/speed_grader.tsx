--- conflicted
+++ resolved
@@ -929,17 +929,11 @@
       if (ENV.FEATURES.discussions_speedgrader_revisit) {
         const currentUrl = new URL(window.location.href)
         const params = new URLSearchParams(currentUrl.search)
-<<<<<<< HEAD
-        ReactDOM.render(<SpeedGraderDiscussionsNavigation2 studentId={params.get('student_id')} />, mountPoint)
-      }
-      else{
-=======
         ReactDOM.render(
           <SpeedGraderDiscussionsNavigation2 studentId={params.get('student_id')} />,
           mountPoint,
         )
       } else {
->>>>>>> 21440366
         ReactDOM.render(<SpeedGraderDiscussionsNavigation />, mountPoint)
       }
       return
@@ -948,17 +942,11 @@
     if (ENV.FEATURES.discussions_speedgrader_revisit) {
       const currentUrl = new URL(window.location.href)
       const params = new URLSearchParams(currentUrl.search)
-<<<<<<< HEAD
-      ReactDOM.render(<SpeedGraderDiscussionsNavigation2 studentId={params.get('student_id')} />, mountPoint)
-    }
-    else{
-=======
       ReactDOM.render(
         <SpeedGraderDiscussionsNavigation2 studentId={params.get('student_id')} />,
         mountPoint,
       )
     } else {
->>>>>>> 21440366
       ReactDOM.render(<SpeedGraderDiscussionsNavigation />, mountPoint)
     }
     return
