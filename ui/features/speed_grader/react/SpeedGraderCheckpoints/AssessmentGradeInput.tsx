--- conflicted
+++ resolved
@@ -59,10 +59,6 @@
   return inputString.match(scientificPattern)
 }
 
-<<<<<<< HEAD
- 
-=======
->>>>>>> 51db239a
 const getLocaleSeparators = (numberFormatter: Intl.NumberFormat) => {
   // Generate a localized number to find out the thousand and decimal separators
   const parts = numberFormatter.formatToParts(1234567.89)
@@ -72,10 +68,6 @@
   return {thousands: thousands || ',', decimal: decimal || '.'}
 }
 
-<<<<<<< HEAD
- 
-=======
->>>>>>> 51db239a
 const parseFormattedNumber = (input: number | string, numberFormatter: Intl.NumberFormat) => {
   if (input === null) {
     return Number.NaN
