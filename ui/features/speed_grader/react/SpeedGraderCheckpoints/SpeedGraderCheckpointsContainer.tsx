/*
 * Copyright (C) 2024 - present Instructure, Inc.
 *
 * This file is part of Canvas.
 *
 * Canvas is free software: you can redistribute it and/or modify it under
 * the terms of the GNU Affero General Public License as published by the Free
 * Software Foundation, version 3 of the License.
 *
 * Canvas is distributed in the hope that it will be useful, but WITHOUT ANY
 * WARRANTY; without even the implied warranty of MERCHANTABILITY or FITNESS FOR
 * A PARTICULAR PURPOSE. See the GNU Affero General Public License for more
 * details.
 *
 * You should have received a copy of the GNU Affero General Public License along
 * with this program. If not, see <http://www.gnu.org/licenses/>.
 */

import React, {useContext, useEffect, useState, useCallback} from 'react'
import {useQuery} from '@canvas/query'
import doFetchApi from '@canvas/do-fetch-api-effect'
import {Spinner} from '@instructure/ui-spinner'
import {useScope as createI18nScope} from '@canvas/i18n'
import {SpeedGraderCheckpoint, EXCUSED} from './SpeedGraderCheckpoint'
import type {GradeStatusUnderscore} from '@canvas/grading/accountGradingStatus'
import AssessmentGradeInput from './AssessmentGradeInput'
import {Flex} from '@instructure/ui-flex'
import {useMutation, useQueryClient} from '@tanstack/react-query'
import {AlertManagerContext} from '@canvas/alerts/react/AlertManager'
import OutlierScoreHelper from '@canvas/grading/OutlierScoreHelper'
import {showFlashWarning} from '@canvas/alerts/react/FlashAlert'

const I18n = createI18nScope('SpeedGraderCheckpoints')

type Props = {
  courseId: string
  assignmentId: string
  studentId: string
  customGradeStatusesEnabled: boolean
  customGradeStatuses?: GradeStatusUnderscore[]
  lateSubmissionInterval: string
}

// All the following types are incomplete on purpose, we are only adding to them what we need for this components to work.
export type Assignment = {
  id: string
  course_id: string
  points_possible: number
  grading_type: string
  checkpoints: {
    tag: 'reply_to_topic' | 'reply_to_entry' | null
    points_possible: number
  }[]
}

export type SubAssignmentSubmission = {
  sub_assignment_tag: 'reply_to_topic' | 'reply_to_entry' | null
  score: number
  excused: boolean
  missing: boolean
  late: boolean
  late_policy_status: string
  seconds_late: number
  custom_grade_status_id: null | string
  grade: string | number | null
  entered_grade: string
  user_id: string
  grade_matches_current_submission: boolean
}

export type Submission = SubAssignmentSubmission & {
  has_sub_assignment_submissions: boolean
  sub_assignment_submissions: SubAssignmentSubmission[]
}

const fetchAssignment = async (
  courseId: string,
  assignmentId: string,
): Promise<Assignment | null> => {
  const path = `/api/v1/courses/${courseId}/assignments/${assignmentId}?include=checkpoints`

  const {json} = await doFetchApi({
    method: 'GET',
    path,
  })

  // @ts-expect-error
  return json || null
}

const fetchSubmission = async (
  courseId: string,
  assignmentId: string,
  studentId: string,
): Promise<Submission | null> => {
  const path = `/api/v1/courses/${courseId}/assignments/${assignmentId}/submissions/${studentId}?include=sub_assignment_submissions`

  const {json} = await doFetchApi({
    method: 'GET',
    path,
  })

  // @ts-expect-error
  return json || null
}

export type SubmissionGradeParams = {
  subAssignmentTag: 'reply_to_topic' | 'reply_to_entry' | null
  courseId: string
  assignmentId: string
  studentId: string
  grade: string | number | null
}

const putSubmissionGrade = ({
  subAssignmentTag,
  courseId,
  assignmentId,
  studentId,
  grade,
}: SubmissionGradeParams) => {
  return doFetchApi({
    method: 'PUT',
    path: `/api/v1/courses/${courseId}/assignments/${assignmentId}/submissions/${studentId}`,
    params: {
      course_id: courseId,
      sub_assignment_tag: subAssignmentTag,
      submission: {
        assignment_id: assignmentId,
        user_id: studentId,
        posted_grade: grade,
      },
    },
  })
}

export type SubmissionStatusParams = {
  subAssignmentTag: 'reply_to_topic' | 'reply_to_entry' | null
  courseId: string
  assignmentId: string
  studentId: string
  latePolicyStatus?: string
  customGradeStatusId?: string | null
  secondsLate?: number
}

const putSubmissionStatus = ({
  subAssignmentTag,
  courseId,
  assignmentId,
  studentId,
  latePolicyStatus,
  customGradeStatusId,
  secondsLate,
}: SubmissionStatusParams) => {
  const excuse = latePolicyStatus === EXCUSED
  return doFetchApi({
    method: 'PUT',
    path: `/api/v1/courses/${courseId}/assignments/${assignmentId}/submissions/${studentId}`,
    body: {
      course_id: courseId,
      sub_assignment_tag: subAssignmentTag,
      submission: {
        sub_assignment_tag: subAssignmentTag,
        assignment_id: assignmentId,
        user_id: studentId,
        ...(latePolicyStatus && !excuse ? {late_policy_status: latePolicyStatus} : {}),
        ...(customGradeStatusId ? {custom_grade_status_id: customGradeStatusId} : {}),
        ...(secondsLate ? {seconds_late_override: secondsLate} : {}),
        ...(latePolicyStatus ? {excuse} : {}),
      },
    },
  })
}

export const REPLY_TO_TOPIC = 'reply_to_topic'
export const REPLY_TO_ENTRY = 'reply_to_entry'

const sortSubmissions = (a: SubAssignmentSubmission, b: SubAssignmentSubmission) => {
  const order = {
    [REPLY_TO_TOPIC]: 1,
    [REPLY_TO_ENTRY]: 2,
  }

  const getOrder = (subAssignmentTag: 'reply_to_topic' | 'reply_to_entry' | null) => {
    return subAssignmentTag && Object.keys(order).includes(subAssignmentTag)
      ? order[subAssignmentTag]
      : 0
  }

  return getOrder(a.sub_assignment_tag) - getOrder(b.sub_assignment_tag)
}

const fetchAssignmentFunction = (context: {queryKey: [string, string, string]}) => {
  const [, courseId, assignmentId] = context.queryKey
  return fetchAssignment(courseId, assignmentId)
}

const fetchSubmissionFunction = (context: {queryKey: [string, string, string, string]}) => {
  const [, courseId, assignmentId, studentId] = context.queryKey
  return fetchSubmission(courseId, assignmentId, studentId)
}

export const SpeedGraderCheckpointsContainer = (props: Props) => {
  const queryClient = useQueryClient()

  const [shouldAnnounceCurrentGradeChange, setShouldAnnounceCurrentGradeChange] = useState(false)
  const {setOnSuccess} = useContext(AlertManagerContext)
  // @ts-expect-error
  const [lastSubmission, setLastSubmission] = useState<SubAssignmentSubmission>(null)

  const {data: assignment, isLoading: isLoadingAssignment} = useQuery({
    queryKey: ['speedGraderCheckpointsAssignment', props.courseId, props.assignmentId],
    queryFn: fetchAssignmentFunction,
    enabled: true,
    cacheTime: 0,
    staleTime: 0,
  })

  const {
    data: submission,
    isLoading: isLoadingSubmission,
    isRefetching: isRefetchingSubmission,
  } = useQuery({
    queryKey: [
      'speedGraderCheckpointsSubmission',
      props.courseId,
      props.assignmentId,
      props.studentId,
    ],
    queryFn: fetchSubmissionFunction,
    enabled: true,
    cacheTime: 0,
    staleTime: 0,
  })

  const showWarningIfOutlier = useCallback(() => {
    if (!lastSubmission) return

    const score = Number(lastSubmission.grade)
    const {points_possible: pointsPossible} = getAssignmentWithPropsFromCheckpoints(
      // @ts-expect-error
      assignment,
      lastSubmission,
    )
    const outlierScoreHelper = new OutlierScoreHelper(score, pointsPossible)

    if (outlierScoreHelper.hasWarning()) {
      // $.flashWarning(outlierScoreHelper.warningMessage())
      showFlashWarning(outlierScoreHelper.warningMessage())()
    }
  }, [assignment, lastSubmission])

  // make a screenreader announcement any time the current total grade
  // automatically changes for checkpointed discussions
  useEffect(() => {
    if (
      submission &&
      !isRefetchingSubmission &&
      submission.has_sub_assignment_submissions &&
      shouldAnnounceCurrentGradeChange
    ) {
      const announcement = submission.grade
        ? I18n.t('Current Total Updated: %{grade}', {grade: submission.grade})
        : I18n.t('Current Total Updated')
      setOnSuccess(announcement)
      setShouldAnnounceCurrentGradeChange(false)
      showWarningIfOutlier()
    }
  }, [
    submission,
    isRefetchingSubmission,
    shouldAnnounceCurrentGradeChange,
    setOnSuccess,
    showWarningIfOutlier,
  ])

  const invalidateSubmission = () => {
    queryClient.invalidateQueries([
      'speedGraderCheckpointsSubmission',
      props.courseId,
      props.assignmentId,
      props.studentId,
    ])
  }

  const {mutate: updateSubmissionGrade} = useMutation({
    mutationFn: putSubmissionGrade,
    onSuccess: () => {
      invalidateSubmission()
      setShouldAnnounceCurrentGradeChange(true)
    },
  })

  const {mutate: updateSubmissionStatus} = useMutation({
    mutationFn: putSubmissionStatus,
    onSuccess: () => {
      invalidateSubmission()
      setShouldAnnounceCurrentGradeChange(true)
    },
  })

  if (isLoadingAssignment || isLoadingSubmission) {
    return <Spinner renderTitle={I18n.t('Loading')} size="medium" margin="0" />
  }

  if (!assignment || !submission) {
    return null
  }

  if (!submission.has_sub_assignment_submissions) {
    return null
  }

  const getAssignmentWithPropsFromCheckpoints = (
<<<<<<< HEAD
     
    assignment: Assignment,
     
    submission: SubAssignmentSubmission
=======
    assignment: Assignment,

    submission: SubAssignmentSubmission,
>>>>>>> 51db239a
  ) => {
    return {
      ...assignment,
      points_possible:
        assignment.checkpoints.find(({tag}) => tag === submission.sub_assignment_tag)
          ?.points_possible || 0,
    }
  }

  return (
    <div>
      {submission.sub_assignment_submissions.sort(sortSubmissions).map(submission => {
        return (
          <SpeedGraderCheckpoint
            key={submission.sub_assignment_tag}
            assignment={getAssignmentWithPropsFromCheckpoints(assignment, submission)}
            subAssignmentSubmission={submission}
            customGradeStatusesEnabled={props.customGradeStatusesEnabled}
            customGradeStatuses={props.customGradeStatuses}
            lateSubmissionInterval={props.lateSubmissionInterval}
            updateSubmissionGrade={updateSubmissionGrade}
            updateSubmissionStatus={updateSubmissionStatus}
            setLastSubmission={setLastSubmission}
          />
        )
      })}
      <Flex margin="none none small" gap="small" alignItems="start">
        <Flex.Item>
          {/* @ts-expect-error */}
          <AssessmentGradeInput
            assignment={assignment}
            showAlert={() => {}}
            submission={submission}
            courseId={props.courseId}
            hasHeader={true}
            header={I18n.t('Current Total')}
            isDisabled={true}
            isWidthDefault={false}
          />
        </Flex.Item>
      </Flex>
    </div>
  )
}<|MERGE_RESOLUTION|>--- conflicted
+++ resolved
@@ -313,16 +313,9 @@
   }
 
   const getAssignmentWithPropsFromCheckpoints = (
-<<<<<<< HEAD
-     
     assignment: Assignment,
-     
-    submission: SubAssignmentSubmission
-=======
-    assignment: Assignment,
 
     submission: SubAssignmentSubmission,
->>>>>>> 51db239a
   ) => {
     return {
       ...assignment,
