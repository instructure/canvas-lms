/*
 * Copyright (C) 2019 - present Instructure, Inc.
 *
 * This file is part of Canvas.
 *
 * Canvas is free software: you can redistribute it and/or modify it under
 * the terms of the GNU Affero General Public License as published by the Free
 * Software Foundation, version 3 of the License.
 *
 * Canvas is distributed in the hope that it will be useful, but WITHOUT ANY
 * WARRANTY; without even the implied warranty of MERCHANTABILITY or FITNESS FOR
 * A PARTICULAR PURPOSE. See the GNU Affero General Public License for more
 * details.
 *
 * You should have received a copy of the GNU Affero General Public License along
 * with this program. If not, see <http://www.gnu.org/licenses/>.
 */

import React from 'react'
<<<<<<< HEAD
import {render} from '@testing-library/react'
import {LtiAssetReports, LtiAssetReportsProps, joinAttachmentsAndReports} from '../LtiAssetReports'
import {ExistingAttachedAssetProcessor} from '@canvas/lti/model/AssetProcessor'
import {LtiAssetReportsByProcessor} from 'features/speed_grader/jquery/speed_grader.d'
import {LtiAssetReport} from '@canvas/lti/model/AssetReport'
=======
import {render, waitFor} from '@testing-library/react'
import {showFlashSuccess, showFlashError} from '@canvas/alerts/react/FlashAlert'
import doFetchApi from '@canvas/do-fetch-api-effect'
import {ExistingAttachedAssetProcessor} from '@canvas/lti/model/AssetProcessor'
import {LtiAssetReport} from '@canvas/lti/model/AssetReport'
import {LtiAssetReportsByProcessor} from 'features/speed_grader/jquery/speed_grader.d'
import {LtiAssetReportsWrapper} from '../LtiAssetReportsWrapper'

jest.mock('@canvas/alerts/react/FlashAlert', () => ({
  showFlashSuccess: jest.fn(),
  showFlashError: jest.fn(),
}))

jest.mock('@canvas/do-fetch-api-effect')
beforeEach(() => {
  // @ts-expect-error
  doFetchApi.mockClear()
  // @ts-expect-error
  showFlashSuccess.mockClear()
  // @ts-expect-error
  showFlashError.mockClear()
})
>>>>>>> 3b5eb382

let lastMockReportId = 0

function makeMockReport(title: string, overrides: Partial<LtiAssetReport> = {}): LtiAssetReport {
  const _id = lastMockReportId++
  return {
    _id,
    title,
    processingProgress: 'Processed',
    reportType: 'originality',
    priority: 1,
<<<<<<< HEAD
    launchUrlPath: `/launch/report/${id}`,
=======
    launchUrlPath: `/launch/report/${_id}`,
>>>>>>> 3b5eb382
    comment: `comment for ${title}`,
    resubmitAvailable: false,
    ...overrides,
  }
}

describe('LtiAssetReports', () => {
  let assetProcessors: ExistingAttachedAssetProcessor[] = []
  let versionedAttachments: {attachment: {id: string; display_name: string}}[] = []
  let reportsByAttachment: Record<string, LtiAssetReportsByProcessor> = {}
  let firstRep: LtiAssetReport

  const setup = () => {
    const attempt = 1
    const studentId = '101'
    const props = {versionedAttachments, reportsByAttachment, assetProcessors, attempt, studentId}
    return render(<LtiAssetReportsWrapper {...props} />)
  }

  beforeEach(() => {
    versionedAttachments = [
      {attachment: {id: '20001', display_name: 'file1.pdf'}},
      {attachment: {id: '20002', display_name: 'file2.pdf'}},
    ]
    reportsByAttachment = {
      '20001': {
        '123': [makeMockReport('file1-AP123-report1'), makeMockReport('file1-AP123-report2')],
        '456': [makeMockReport('file1-AP456-report1')],
      },
      '20002': {
        '123': [makeMockReport('file2-AP123-report1')],
      },
    }
    firstRep = reportsByAttachment['20001']['123'][0]
    assetProcessors = [
      {
        id: 123,
        tool_id: 1000,
        tool_name: 'tool1000',
        tool_placement_label: 'tool1000label',
        title: 'ap123title',
        icon_or_tool_icon_url: 'https://example.com/tool1000.png',
      },
      {
        id: 456,
        tool_id: 1001,
        tool_name: 'tool1001',
        tool_placement_label: 'tool1001label',
        title: 'ap456title',
        icon_or_tool_icon_url: 'https://example.com/tool1001.png',
      },
    ]
  })

  it('shows a heading for each file per AP', () => {
    const {getAllByText} = setup()
    expect(getAllByText('file1.pdf')).toHaveLength(2)
  })

  it('shows a heading per AP (with tool title and AP title)', () => {
    const {getAllByText} = setup()
    expect(getAllByText('tool1000label · ap123title')).toHaveLength(1)
    expect(getAllByText('tool1001label · ap456title')).toHaveLength(1)
  })

  it('renders report comments', () => {
    const {getAllByText} = setup()
    expect(getAllByText('comment for file1-AP123-report1')).toHaveLength(1)
    expect(getAllByText('comment for file1-AP123-report2')).toHaveLength(1)
    expect(getAllByText('comment for file1-AP456-report1')).toHaveLength(1)
    expect(getAllByText('comment for file2-AP123-report1')).toHaveLength(1)
  })

  it('renders View Report button if launchUrlPath is present', () => {
    delete firstRep.launchUrlPath
    const {getAllByText} = setup()
    expect(getAllByText('View Report')).toHaveLength(3)
  })

  it('renders error message (and comment) for failed reports', () => {
    firstRep.processingProgress = 'Failed'
    firstRep.errorCode = 'UNSUPPORTED_ASSET_TYPE'
    const {getAllByText} = setup()
    expect(getAllByText('Unable to process: Invalid file type.')).toHaveLength(1)
    expect(getAllByText('comment for file1-AP123-report1')).toHaveLength(1)
  })

  it('provides a default error message for unrecognized error codes', () => {
    firstRep.processingProgress = 'Failed'
    firstRep.errorCode = 'UNKNOWN_ERROR'
    const {getAllByText} = setup()
    expect(
      getAllByText('The content could not be processed, or the processing failed.'),
    ).toHaveLength(1)
  })

  it('renders default info text for processing reports', () => {
    firstRep.processingProgress = 'Processing'
    delete firstRep.comment
    const {getAllByText} = setup()
    expect(
      getAllByText('The content is being processed and the final report being generated.'),
    ).toHaveLength(1)
  })

<<<<<<< HEAD
  it("doesn't renders default info text if there is a comment", () => {
=======
  it("doesn't render default info text if there is a comment", () => {
>>>>>>> 3b5eb382
    firstRep.processingProgress = 'Processing'
    const {queryByText} = setup()
    expect(
      queryByText('The content is being processed and the final report being generated.'),
    ).not.toBeInTheDocument()
  })

  it('renders default info text for pending reports', () => {
    firstRep.processingProgress = 'Pending'
    delete firstRep.comment
    const {getAllByText} = setup()
    expect(
      getAllByText(
        'The content is not currently being processed, and does not require intervention.',
      ),
    ).toHaveLength(1)
  })

  it('renders default info text for pending manual reports', () => {
    firstRep.processingProgress = 'PendingManual'
    delete firstRep.comment
    const {getAllByText} = setup()
    expect(
      getAllByText(
        'Manual intervention is required to start or complete the processing of the content.',
      ),
    ).toHaveLength(1)
  })

  it('renders default info text for not processed reports', () => {
    firstRep.processingProgress = 'NotProcessed'
    delete firstRep.comment
    const {getAllByText} = setup()
    expect(
      getAllByText(
        'The content will not be processed, and this is expected behavior for the current processor.',
      ),
    ).toHaveLength(1)
  })

  it('renders default info text for not ready reports', () => {
    firstRep.processingProgress = 'NotReady'
    delete firstRep.comment
    const {getAllByText} = setup()
    expect(getAllByText('There is no processing occurring by the tool.')).toHaveLength(1)
  })

  describe('when there is no report for an (attachment, AP) combo', () => {
    it('renders a "no reports" message', () => {
      const {getAllByText} = setup()
      // AP 123 has no reports for attachment 20002
      expect(
        getAllByText('The document processor has not returned any reports for this file.'),
      ).toHaveLength(1)
    })
  })

  describe('resubmit button', () => {
    it('allows resubmit if there are missing reports', async () => {
      const {getAllByText} = setup()
      const resubmitButtons = getAllByText('Resubmit All Files')

      // AP 456 has a missing report for attachment 20002
      expect(resubmitButtons).toHaveLength(1)

      // @ts-expect-error
      doFetchApi.mockResolvedValue({status: 204})

      resubmitButtons[0].click()

      await waitFor(() => {
        expect(doFetchApi).toHaveBeenCalledWith({
          method: 'POST',
          path: '/api/lti/asset_processors/456/notices/101/attempts/1',
        })
      })

      await waitFor(() => {
        expect(showFlashSuccess).toHaveBeenCalledWith('Resubmitted to Document Processing App')
      })
    })

    it('does not show resubmit button if there are no resubmittable/missing reports', () => {
      // Now AP 456 cannot be resubmitted as it has all reports
      reportsByAttachment['20002']['456'] = [makeMockReport('file2-AP456-report1')]
      const {queryByText} = setup()
      expect(queryByText('Resubmit All Files')).not.toBeInTheDocument()
    })

    it('shows resubmit button if there is at least one resubmittable report', () => {
      const badreport = makeMockReport('file2-AP456-report1', {resubmitAvailable: true})
      reportsByAttachment['20002']['456'] = [badreport]
      const {getAllByText} = setup()
      const resubmitButtons = getAllByText('Resubmit All Files')
      expect(resubmitButtons).toHaveLength(1)
    })

    it('shows a resubmit button per AP', () => {
      const badreport = makeMockReport('file2-AP123-report1', {resubmitAvailable: true})
      reportsByAttachment['20002']['123'] = [badreport]
      const {getAllByText} = setup()
      const resubmitButtons = getAllByText('Resubmit All Files')
      expect(resubmitButtons).toHaveLength(2)
    })
  })
})<|MERGE_RESOLUTION|>--- conflicted
+++ resolved
@@ -17,13 +17,6 @@
  */
 
 import React from 'react'
-<<<<<<< HEAD
-import {render} from '@testing-library/react'
-import {LtiAssetReports, LtiAssetReportsProps, joinAttachmentsAndReports} from '../LtiAssetReports'
-import {ExistingAttachedAssetProcessor} from '@canvas/lti/model/AssetProcessor'
-import {LtiAssetReportsByProcessor} from 'features/speed_grader/jquery/speed_grader.d'
-import {LtiAssetReport} from '@canvas/lti/model/AssetReport'
-=======
 import {render, waitFor} from '@testing-library/react'
 import {showFlashSuccess, showFlashError} from '@canvas/alerts/react/FlashAlert'
 import doFetchApi from '@canvas/do-fetch-api-effect'
@@ -46,7 +39,6 @@
   // @ts-expect-error
   showFlashError.mockClear()
 })
->>>>>>> 3b5eb382
 
 let lastMockReportId = 0
 
@@ -58,11 +50,7 @@
     processingProgress: 'Processed',
     reportType: 'originality',
     priority: 1,
-<<<<<<< HEAD
-    launchUrlPath: `/launch/report/${id}`,
-=======
     launchUrlPath: `/launch/report/${_id}`,
->>>>>>> 3b5eb382
     comment: `comment for ${title}`,
     resubmitAvailable: false,
     ...overrides,
@@ -168,11 +156,7 @@
     ).toHaveLength(1)
   })
 
-<<<<<<< HEAD
-  it("doesn't renders default info text if there is a comment", () => {
-=======
   it("doesn't render default info text if there is a comment", () => {
->>>>>>> 3b5eb382
     firstRep.processingProgress = 'Processing'
     const {queryByText} = setup()
     expect(
