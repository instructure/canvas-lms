/*
 * Copyright (C) 2020 - present Instructure, Inc.
 *
 * This file is part of Canvas.
 *
 * Canvas is free software: you can redistribute it and/or modify it under
 * the terms of the GNU Affero General Public License as published by the Free
 * Software Foundation, version 3 of the License.
 *
 * Canvas is distributed in the hope that it will be useful, but WITHOUT ANY
 * WARRANTY; without even the implied warranty of MERCHANTABILITY or FITNESS FOR
 * A PARTICULAR PURPOSE. See the GNU Affero General Public License for more
 * details.
 *
 * You should have received a copy of the GNU Affero General Public License along
 * with this program. If not, see <http://www.gnu.org/licenses/>.
 */

import React, {useState, useRef, useCallback} from 'react'
import PropTypes from 'prop-types'
import {TextArea} from '@instructure/ui-text-area'
import {ScreenReaderContent} from '@instructure/ui-a11y-content'
import CommentLibrary from './CommentLibrary'
import I18n from 'i18n!speed_grader'

const textAreaProps = {
  height: '4rem',
  id: 'speed_grader_comment_textarea',
  label: <ScreenReaderContent>{I18n.t('Add a Comment')}</ScreenReaderContent>,
  placeholder: I18n.t('Add a Comment'),
  resize: 'vertical'
}

export default function CommentArea({getTextAreaRef, courseId, userId}) {
  const [comment, setComment] = useState('')
  const textAreaRef = useRef()
  const showCommentLibrary = ENV.assignment_comment_library_feature_enabled

  const setTextAreaRef = el => {
    textAreaRef.current = el
    getTextAreaRef(el)
  }

  const setFocusToTextArea = useCallback(() => {
    textAreaRef.current.focus()
  }, [textAreaRef])

  return (
    <>
      {showCommentLibrary && (
        <CommentLibrary
<<<<<<< HEAD
          textAreaRef={textAreaRef}
          setComment={setComment}
          courseId={courseId}
          userId={userId}
=======
          setFocusToTextArea={setFocusToTextArea}
          setComment={setComment}
          courseId={courseId}
          userId={userId}
          commentAreaText={comment}
>>>>>>> 48172643
        />
      )}
      <TextArea
        value={comment}
        onChange={e => setComment(e.target.value)}
        textareaRef={setTextAreaRef}
        {...textAreaProps}
      />
      {showCommentLibrary && <div id="library-suggestions" />}
    </>
  )
}

CommentArea.propTypes = {
  getTextAreaRef: PropTypes.func.isRequired,
  courseId: PropTypes.string.isRequired,
  userId: PropTypes.string.isRequired
}<|MERGE_RESOLUTION|>--- conflicted
+++ resolved
@@ -49,18 +49,11 @@
     <>
       {showCommentLibrary && (
         <CommentLibrary
-<<<<<<< HEAD
-          textAreaRef={textAreaRef}
-          setComment={setComment}
-          courseId={courseId}
-          userId={userId}
-=======
           setFocusToTextArea={setFocusToTextArea}
           setComment={setComment}
           courseId={courseId}
           userId={userId}
           commentAreaText={comment}
->>>>>>> 48172643
         />
       )}
       <TextArea
