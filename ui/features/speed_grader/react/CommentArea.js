/*
 * Copyright (C) 2020 - present Instructure, Inc.
 *
 * This file is part of Canvas.
 *
 * Canvas is free software: you can redistribute it and/or modify it under
 * the terms of the GNU Affero General Public License as published by the Free
 * Software Foundation, version 3 of the License.
 *
 * Canvas is distributed in the hope that it will be useful, but WITHOUT ANY
 * WARRANTY; without even the implied warranty of MERCHANTABILITY or FITNESS FOR
 * A PARTICULAR PURPOSE. See the GNU Affero General Public License for more
 * details.
 *
 * You should have received a copy of the GNU Affero General Public License along
 * with this program. If not, see <http://www.gnu.org/licenses/>.
 */

import React, {useState, useRef, useCallback} from 'react'
import PropTypes from 'prop-types'
import {TextArea} from '@instructure/ui-text-area'
import {ScreenReaderContent} from '@instructure/ui-a11y-content'
import CommentLibrary from './CommentLibrary'
<<<<<<< HEAD
import I18n from 'i18n!speed_grader'
=======
import {useScope as useI18nScope} from '@canvas/i18n'
import {EmojiPicker, EmojiQuickPicker} from '@canvas/emoji'
import ReactDOM from 'react-dom'

const I18n = useI18nScope('speed_grader')

function Portal({node, children}) {
  return ReactDOM.createPortal(children, node)
}
>>>>>>> 1c34e1a6

const textAreaProps = {
  height: '4rem',
  id: 'speed_grader_comment_textarea',
  label: <ScreenReaderContent>{I18n.t('Add a Comment')}</ScreenReaderContent>,
  placeholder: I18n.t('Add a Comment')
}

export default function CommentArea({getTextAreaRef, courseId, userId}) {
  const [comment, setComment] = useState('')
  const textAreaRef = useRef()
  const [suggestionsRef, setSuggestionsRef] = useState(null)
  const showCommentLibrary = ENV.assignment_comment_library_feature_enabled

  const setTextAreaRef = el => {
    textAreaRef.current = el
    getTextAreaRef(el)
  }

  const setFocusToTextArea = useCallback(() => {
    textAreaRef.current.focus()
  }, [textAreaRef])

  const onSetSuggestionsRef = useCallback(node => {
    setSuggestionsRef(node)
  }, [])

  const insertEmoji = emoji => {
    setComment(comment + emoji.native)
    if (textAreaRef.current) {
      textAreaRef.current.focus()
    }
  }

  return (
    <>
      {showCommentLibrary && (
        <CommentLibrary
          setFocusToTextArea={setFocusToTextArea}
          setComment={setComment}
          courseId={courseId}
          userId={userId}
          commentAreaText={comment}
          suggestionsRef={suggestionsRef}
        />
      )}
      <div id="textarea-container">
        <TextArea
          value={comment}
          onChange={e => setComment(e.target.value)}
          textareaRef={setTextAreaRef}
          {...textAreaProps}
        />
        {!!ENV.EMOJIS_ENABLED && (
          <span className="emoji-picker-container">
            <EmojiPicker insertEmoji={insertEmoji} />
          </span>
        )}
      </div>
      {!!ENV.EMOJIS_ENABLED && (
        <Portal node={document.getElementById('emoji-quick-picker-container')}>
          <EmojiQuickPicker insertEmoji={insertEmoji} />
        </Portal>
      )}
      {showCommentLibrary && <div ref={onSetSuggestionsRef} id="library-suggestions" />}
    </>
  )
}

CommentArea.propTypes = {
  getTextAreaRef: PropTypes.func.isRequired,
  courseId: PropTypes.string.isRequired,
  userId: PropTypes.string.isRequired
}<|MERGE_RESOLUTION|>--- conflicted
+++ resolved
@@ -21,9 +21,6 @@
 import {TextArea} from '@instructure/ui-text-area'
 import {ScreenReaderContent} from '@instructure/ui-a11y-content'
 import CommentLibrary from './CommentLibrary'
-<<<<<<< HEAD
-import I18n from 'i18n!speed_grader'
-=======
 import {useScope as useI18nScope} from '@canvas/i18n'
 import {EmojiPicker, EmojiQuickPicker} from '@canvas/emoji'
 import ReactDOM from 'react-dom'
@@ -33,7 +30,6 @@
 function Portal({node, children}) {
   return ReactDOM.createPortal(children, node)
 }
->>>>>>> 1c34e1a6
 
 const textAreaProps = {
   height: '4rem',
