--- conflicted
+++ resolved
@@ -23,9 +23,6 @@
 
 const client = createClient()
 
-<<<<<<< HEAD
-export default function CommentLibrary({setComment, courseId, textAreaRef, userId}) {
-=======
 export default function CommentLibrary({
   setComment,
   courseId,
@@ -33,20 +30,14 @@
   userId,
   commentAreaText
 }) {
->>>>>>> 48172643
   return (
     <ApolloProvider client={client}>
       <LibraryManager
         setComment={setComment}
         courseId={courseId}
-<<<<<<< HEAD
-        textAreaRef={textAreaRef}
-        userId={userId}
-=======
         setFocusToTextArea={setFocusToTextArea}
         userId={userId}
         commentAreaText={commentAreaText}
->>>>>>> 48172643
       />
     </ApolloProvider>
   )
@@ -55,14 +46,7 @@
 CommentLibrary.propTypes = {
   setComment: PropTypes.func.isRequired,
   courseId: PropTypes.string.isRequired,
-<<<<<<< HEAD
-  textAreaRef: shape({
-    current: instanceOf(Element)
-  }).isRequired,
-  userId: PropTypes.string.isRequired
-=======
   setFocusToTextArea: PropTypes.func.isRequired,
   userId: PropTypes.string.isRequired,
   commentAreaText: PropTypes.string.isRequired
->>>>>>> 48172643
 }