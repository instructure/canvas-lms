/*
 * Copyright (C) 2021 - present Instructure, Inc.
 *
 * This file is part of Canvas.
 *
 * Canvas is free software: you can redistribute it and/or modify it under
 * the terms of the GNU Affero General Public License as published by the Free
 * Software Foundation, version 3 of the License.
 *
 * Canvas is distributed in the hope that it will be useful, but WITHOUT ANY
 * WARRANTY; without even the implied warranty of MERCHANTABILITY or FITNESS FOR
 * A PARTICULAR PURPOSE. See the GNU Affero General Public License for more
 * details.
 *
 * You should have received a copy of the GNU Affero General Public License along
 * with this program. If not, see <http://www.gnu.org/licenses/>.
 */

import React from 'react'
import {MockedProvider} from '@apollo/react-testing'
import {act, fireEvent, render as rtlRender, waitFor} from '@testing-library/react'
import {createCache} from '@canvas/apollo'
import * as FlashAlert from '@canvas/alerts/react/FlashAlert'
import doFetchApi from '@canvas/do-fetch-api-effect'
import {
  commentBankItemMocks,
  makeDeleteCommentMutation,
  makeCreateMutationMock,
  searchMocks,
  makeUpdateMutationMock
} from './mocks'
import LibraryManager from '../LibraryManager'

jest.useFakeTimers()
jest.mock('@canvas/do-fetch-api-effect')

describe('LibraryManager', () => {
  let setFocusToTextAreaMock
  const defaultProps = (props = {}) => {
    return {
      setComment: () => {},
      courseId: '1',
<<<<<<< HEAD
      textAreaRef: {current: inputRef},
      userId: '1',
=======
      setFocusToTextArea: setFocusToTextAreaMock,
      userId: '1',
      commentAreaText: '',
>>>>>>> 8a8417cc
      ...props
    }
  }

  beforeEach(() => {
    window.ENV = {comment_library_suggestions_enabled: true}
    setFocusToTextAreaMock = jest.fn()
  })

  afterEach(() => {
    jest.clearAllMocks()
  })

  afterAll(() => {
    window.ENV = {}
  })

  const render = ({
    props = defaultProps(),
    mocks = commentBankItemMocks({numberOfComments: 10}),
    func = rtlRender
  } = {}) =>
    func(
      <MockedProvider mocks={mocks} cache={createCache()}>
        <LibraryManager {...props} />
      </MockedProvider>
    )

  describe('query', () => {
    it('renders a loading spinner while loading', () => {
      const {getByText} = render(defaultProps())
      expect(getByText('Loading comment library')).toBeInTheDocument()
    })

    it('displays an error if the comments couldnt be fetched', async () => {
      const showFlashAlertSpy = jest.spyOn(FlashAlert, 'showFlashAlert')
      render({mocks: []})
      await act(async () => jest.runAllTimers())
      expect(showFlashAlertSpy).toHaveBeenCalledWith({
        message: 'Error loading comment library',
        type: 'error'
      })
    })

    it('calls focus when a comment within the tray is clicked', async () => {
      const {getByText} = render()
      await act(async () => jest.runAllTimers())
      fireEvent.click(getByText('Open Comment Library'))
      fireEvent.click(getByText('Comment item 0'))
      expect(setFocusToTextAreaMock).toHaveBeenCalled()
    })
  })

  describe('create', () => {
    const variables = {comment: 'test comment', courseId: '1'}
    const overrides = {CommentBankItem: {comment: 'test comment'}}

    it('creates the comment and loads it when the "Add comment" button is clicked', async () => {
      const mutationMock = await makeCreateMutationMock({variables, overrides})
      const mocks = [...commentBankItemMocks(), ...mutationMock]
      const {getByText, getByLabelText} = render({mocks})
      await act(async () => jest.runAllTimers())
      fireEvent.click(getByText('Open Comment Library'))
      const input = getByLabelText('Add comment to library')
      fireEvent.change(input, {target: {value: 'test comment'}})
      fireEvent.click(getByText('Add to Library'))
      await act(async () => jest.runAllTimers())
      fireEvent.click(getByText('Open Comment Library'))
      expect(getByText('test comment')).toBeInTheDocument()
    })

    it('disables the "Add comment" button while a comment is being added to the library', async () => {
      const mutationMock = await makeCreateMutationMock({variables, overrides})
      const mocks = [...commentBankItemMocks(), ...mutationMock]
      const {getByText, getByLabelText} = render({mocks})
      await act(async () => jest.runAllTimers())
      fireEvent.click(getByText('Open Comment Library'))
      const input = getByLabelText('Add comment to library')
      fireEvent.change(input, {target: {value: 'test comment'}})
      fireEvent.click(getByText('Add to Library'))
      expect(getByText('Adding to Library').closest('button')).toBeDisabled()
    })

    it('displays an error if the create mutation failed', async () => {
      const showFlashAlertSpy = jest.spyOn(FlashAlert, 'showFlashAlert')
      const {getByText, getByLabelText} = render()
      await act(async () => jest.runAllTimers())
      fireEvent.click(getByText('Open Comment Library'))
      const input = getByLabelText('Add comment to library')
      fireEvent.change(input, {target: {value: 'test comment'}})
      fireEvent.click(getByText('Add to Library'))
      await act(async () => jest.runAllTimers())
      expect(showFlashAlertSpy).toHaveBeenCalledWith({
        message: 'Error creating comment',
        type: 'error'
      })
    })
  })

  describe('delete', () => {
    const oldWindowConfirm = window.confirm

    beforeEach(() => {
      window.confirm = jest.fn()
      window.confirm.mockImplementation(() => true)
    })

    afterEach(() => {
      window.confirm = oldWindowConfirm
    })

    it('deletes the comment and removes the comment from the tray when the trash button is clicked', async () => {
      const mutationMock = await makeDeleteCommentMutation({
        overrides: {DeleteCommentBankItemPayload: {commentBankItemId: '0'}},
        variables: {id: '0'}
      })
      const mocks = [...commentBankItemMocks(), ...mutationMock]
      const {getByText, queryByText} = render({mocks})
      await act(async () => jest.runAllTimers())
      fireEvent.click(getByText('Open Comment Library'))

      fireEvent.click(getByText('Delete comment: Comment item 0'))
      await act(async () => jest.runAllTimers())
      expect(queryByText('Comment item 0')).not.toBeInTheDocument()
    })

    it('displays an error if the delete mutation failed', async () => {
      const showFlashAlertSpy = jest.spyOn(FlashAlert, 'showFlashAlert')
      const {getByText} = render()
      await act(async () => jest.runAllTimers())
      fireEvent.click(getByText('Open Comment Library'))
      fireEvent.click(getByText('Delete comment: Comment item 0'))

      await act(async () => jest.runAllTimers())
      expect(showFlashAlertSpy).toHaveBeenCalledWith({
        message: 'Error deleting comment',
        type: 'error'
      })
    })

    it('does not delete if the user rejects the confirmation prompt', async () => {
      window.confirm.mockImplementation(() => false)
      const mutationMock = await makeDeleteCommentMutation({
        overrides: {DeleteCommentBankItemPayload: {commentBankItemId: '0'}},
        variables: {id: '0'}
      })
      const mocks = [...commentBankItemMocks(), ...mutationMock]
      const {getByText} = render({mocks})
      await act(async () => jest.runAllTimers())
      fireEvent.click(getByText('Open Comment Library'))

      fireEvent.click(getByText('Delete comment: Comment item 0'))
      await act(async () => jest.runAllTimers())
      expect(getByText('Delete comment: Comment item 0')).toBeInTheDocument()
    })

    it("focuses on the previous comment's trash icon after deleting", async () => {
      const mutationMock = await makeDeleteCommentMutation({
        overrides: {DeleteCommentBankItemPayload: {commentBankItemId: '1'}},
        variables: {id: '1'}
      })
      const mocks = [...commentBankItemMocks(), ...mutationMock]
      const {getByText} = render({mocks})
      await act(async () => jest.runAllTimers())
      fireEvent.click(getByText('Open Comment Library'))

      fireEvent.click(getByText('Delete comment: Comment item 1'))
      await act(async () => jest.runAllTimers())
      expect(getByText('Delete comment: Comment item 0').closest('button')).toHaveFocus()
    })

    it('focuses on the close tray button if the last comment was deleted', async () => {
      const mutationMock = await makeDeleteCommentMutation({
        overrides: {DeleteCommentBankItemPayload: {commentBankItemId: '0'}},
        variables: {id: '0'}
      })
      const mocks = [...commentBankItemMocks({numberOfComments: 1}), ...mutationMock]
      const {getByText} = render({mocks})
      await act(async () => jest.runAllTimers())
      fireEvent.click(getByText('Open Comment Library'))
      fireEvent.click(getByText('Delete comment: Comment item 0'))
      await waitFor(() => {
        expect(getByText('Close comment library').closest('button')).toHaveFocus()
      })
    })
  })

  describe('search', () => {
    it('loads search results when commentAreaText is provided', async () => {
      const mocks = [...commentBankItemMocks(), ...searchMocks()]
      const {getByText} = render({
        props: defaultProps({commentAreaText: 'search'}),
        mocks
      })

      await act(async () => jest.runAllTimers())
      expect(getByText('search result 0')).toBeInTheDocument()
    })

    it('only loads results when the entered comment is 3 or more characters', async () => {
      const mocks = [...commentBankItemMocks(), ...searchMocks({query: 'se'})]
      const {queryByText} = render({
        props: defaultProps({commentAreaText: 'se'}),
        mocks
      })
      await act(async () => jest.runAllTimers())
      expect(queryByText('search result 0')).not.toBeInTheDocument()
    })

    it('debounces the commentAreaText when displaying results', async () => {
      const mocks = [...commentBankItemMocks(), ...searchMocks()]
      const {getByText, queryByText} = render({
        props: defaultProps({commentAreaText: 'search'}),
        mocks
      })

      await act(async () => jest.advanceTimersByTime(50))
      expect(queryByText('search result 0')).not.toBeInTheDocument()
      await act(async () => jest.advanceTimersByTime(1000))
      expect(getByText('search result 0')).toBeInTheDocument()
    })

    it('doesnt rerender the suggestions after clicking on a suggested comment', async () => {
      const mocks = [
        ...commentBankItemMocks(),
        ...searchMocks({query: 'search'}),
        ...searchMocks({query: 'search results 0', maxResults: 1})
      ]
      const props = defaultProps({commentAreaText: 'search'})
      const {getByText, queryByText, rerender} = render({props, mocks})
      await act(async () => jest.runAllTimers())
      fireEvent.click(getByText('search result 0'))
      await act(async () => jest.runAllTimers())

      render({
        props: defaultProps({commentAreaText: 'search result 0'}),
        mocks,
        func: rerender
      })
      await act(async () => jest.runAllTimers())
      expect(queryByText('search result 0')).not.toBeInTheDocument()
    })

    it('renders the suggestions as enabled if comment_library_suggestions_enabled is true', async () => {
      const {getByText, getByLabelText} = render({mocks: commentBankItemMocks()})
      await act(async () => jest.runAllTimers())
      fireEvent.click(getByText('Open Comment Library'))
      expect(getByLabelText('Show suggestions when typing')).toBeChecked()
    })

    it('renders the suggestions as disabled if comment_library_suggestions_enabled is false', async () => {
      window.ENV = {comment_library_suggestions_enabled: false}
      const {getByText, getByLabelText} = render()
      await act(async () => jest.runAllTimers())
      fireEvent.click(getByText('Open Comment Library'))
      expect(getByLabelText('Show suggestions when typing')).not.toBeChecked()
    })

    it("fires a request to save the checkbox state when it's clicked", async () => {
      doFetchApi.mockImplementationOnce(() =>
        Promise.resolve({json: {comment_library_suggestions_enabled: false}})
      )
      const {getByText, getByLabelText} = render()
      await act(async () => jest.runAllTimers())
      fireEvent.click(getByText('Open Comment Library'))
      fireEvent.click(getByLabelText('Show suggestions when typing'))
      expect(doFetchApi).toHaveBeenCalledTimes(1)
      expect(doFetchApi).toHaveBeenCalledWith({
        method: 'PUT',
        path: '/api/v1/users/self/settings',
        body: {
          comment_library_suggestions_enabled: false
        }
      })
      expect(getByLabelText('Show suggestions when typing')).not.toBeChecked()
      await act(async () => jest.runAllTimers())
      expect(ENV.comment_library_suggestions_enabled).toBe(false)
    })

    it('does not write to ENV if the request fails', async () => {
      const showFlashAlertSpy = jest.spyOn(FlashAlert, 'showFlashAlert')
      doFetchApi.mockImplementationOnce(() => Promise.reject(new Error('Network error')))
      const {getByText, getByLabelText} = render()
      await act(async () => jest.runAllTimers())
      fireEvent.click(getByText('Open Comment Library'))
      fireEvent.click(getByLabelText('Show suggestions when typing'))
      expect(doFetchApi).toHaveBeenCalledTimes(1)
      await act(async () => jest.runAllTimers())
      expect(ENV.comment_library_suggestions_enabled).toBe(true)
      expect(showFlashAlertSpy).toHaveBeenCalledWith({
        message: 'Error saving suggestion preference',
        type: 'error'
      })
    })
  })

  describe('update', () => {
    const variables = {comment: 'updated comment!', id: '0'}
    const overrides = {CommentBankItem: {comment: 'updated comment!'}}

    it('updates the comment and rerenders', async () => {
      const showFlashAlertSpy = jest.spyOn(FlashAlert, 'showFlashAlert')
      const mutationMock = await makeUpdateMutationMock({variables, overrides})
      const mocks = [...commentBankItemMocks(), ...mutationMock]
      const {getByText, getByLabelText} = render({mocks})
      await act(async () => jest.runAllTimers())
      fireEvent.click(getByText('Open Comment Library'))

      fireEvent.click(getByText('Edit comment: Comment item 0'))
      const input = getByLabelText('Edit comment')
      fireEvent.change(input, {target: {value: 'updated comment!'}})
      fireEvent.click(getByText('Save'))
      expect(getByText('updated comment!')).toBeInTheDocument()
      await act(async () => jest.runAllTimers())
      expect(showFlashAlertSpy).toHaveBeenCalledWith({
        message: 'Comment updated',
        type: 'success'
      })
    })

    it('displays an error if the update mutation failed', async () => {
      const showFlashAlertSpy = jest.spyOn(FlashAlert, 'showFlashAlert')
      const {getByText, getByLabelText} = render()
      await act(async () => jest.runAllTimers())
      fireEvent.click(getByText('Open Comment Library'))
      fireEvent.click(getByText('Edit comment: Comment item 0'))
      const input = getByLabelText('Edit comment')
      fireEvent.change(input, {target: {value: 'not mocked!'}})
      fireEvent.click(getByText('Save'))
      await act(async () => jest.runAllTimers())
      expect(showFlashAlertSpy).toHaveBeenCalledWith({
        message: 'Error updating comment',
        type: 'error'
      })
    })
  })
})<|MERGE_RESOLUTION|>--- conflicted
+++ resolved
@@ -40,14 +40,9 @@
     return {
       setComment: () => {},
       courseId: '1',
-<<<<<<< HEAD
-      textAreaRef: {current: inputRef},
-      userId: '1',
-=======
       setFocusToTextArea: setFocusToTextAreaMock,
       userId: '1',
       commentAreaText: '',
->>>>>>> 8a8417cc
       ...props
     }
   }
