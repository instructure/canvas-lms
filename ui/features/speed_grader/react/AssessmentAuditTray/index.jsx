--- conflicted
+++ resolved
@@ -71,10 +71,6 @@
 
     const {assignment, courseId, submission} = context
 
-<<<<<<< HEAD
-     
-=======
->>>>>>> 51db239a
     this.props.api
       .loadAssessmentAuditTrail(courseId, assignment.id, submission.id)
       .then(auditData => {
@@ -85,10 +81,6 @@
           })
         }
       })
-<<<<<<< HEAD
-     
-=======
->>>>>>> 51db239a
   }
 
   render() {
