/*
 * Copyright (C) 2018 - present Instructure, Inc.
 *
 * This file is part of Canvas.
 *
 * Canvas is free software: you can redistribute it and/or modify it under
 * the terms of the GNU Affero General Public License as published by the Free
 * Software Foundation, version 3 of the License.
 *
 * Canvas is distributed in the hope that it will be useful, but WITHOUT ANY
 * WARRANTY; without even the implied warranty of MERCHANTABILITY or FITNESS FOR
 * A PARTICULAR PURPOSE. See the GNU Affero General Public License for more
 * details.
 *
 * You should have received a copy of the GNU Affero General Public License along
 * with this program. If not, see <http://www.gnu.org/licenses/>.
 */

import React from 'react'
import {func} from 'prop-types'
import {ApplyTheme} from '@instructure/ui-themeable'
import {Link} from '@instructure/ui-link'
import {IconClockLine} from '@instructure/ui-icons'
import {useScope as useI18nScope} from '@canvas/i18n'

const I18n = useI18nScope('speed_grader')

const theme = {
<<<<<<< HEAD
  [Button.theme]: {
=======
  [Link.theme]: {
>>>>>>> 16101d78
    smallPadding: '0',
  },
}

export default function AssessmentAuditButton(props) {
  return (
    <ApplyTheme theme={theme}>
      <Link renderIcon={IconClockLine} onClick={props.onClick} size="small" as="button">
        {I18n.t('Assessment audit')}
      </Link>
    </ApplyTheme>
  )
}

AssessmentAuditButton.propTypes = {
  onClick: func.isRequired,
}<|MERGE_RESOLUTION|>--- conflicted
+++ resolved
@@ -26,11 +26,7 @@
 const I18n = useI18nScope('speed_grader')
 
 const theme = {
-<<<<<<< HEAD
-  [Button.theme]: {
-=======
   [Link.theme]: {
->>>>>>> 16101d78
     smallPadding: '0',
   },
 }
