--- conflicted
+++ resolved
@@ -26,11 +26,7 @@
 const I18n = useI18nScope('speed_grader')
 
 const theme = {
-<<<<<<< HEAD
-  [Button.theme]: {
-=======
   [Link.theme]: {
->>>>>>> 31fbffe1
     smallPadding: '0',
   },
 }
