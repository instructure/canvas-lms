/*
 * Copyright (C) 2022 - present Instructure, Inc.
 *
 * This file is part of Canvas.
 *
 * Canvas is free software: you can redistribute it and/or modify it under
 * the terms of the GNU Affero General Public License as published by the Free
 * Software Foundation, version 3 of the License.
 *
 * Canvas is distributed in the hope that it will be useful, but WITHOUT ANY
 * WARRANTY; without even the implied warranty of MERCHANTABILITY or FITNESS FOR
 * A PARTICULAR PURPOSE. See the GNU Affero General Public License for more
 * details.
 *
 * You should have received a copy of the GNU Affero General Public License along
 * with this program. If not, see <http://www.gnu.org/licenses/>.
 */

import React, {useEffect} from 'react'
import {Spinner} from '@instructure/ui-spinner'
import {useScope as createI18nScope} from '@canvas/i18n'
import {useStoreWithEqualityFn} from 'zustand/traditional'
import useStore from '../stores/index'
import type {GradeLoadingData} from '../jquery/speed_grader.d'

const I18n = createI18nScope('speed_grader')

const loadingForStudent = (state: GradeLoadingData) => !!state.gradesLoading[state.currentStudentId]
const loadingStateChanged = (oldState: GradeLoadingData, newState: GradeLoadingData) =>
  loadingForStudent(oldState) === loadingForStudent(newState)

type Props = {
  onLoadingChange: (loading: boolean) => void
}

export default function GradeLoadingSpinner({onLoadingChange}: Props) {
  const {currentStudentId, gradesLoading} = useStoreWithEqualityFn(
    useStore,
    state => ({
      currentStudentId: state.currentStudentId,
      gradesLoading: state.gradesLoading,
    }),
<<<<<<< HEAD
    loadingStateChanged
=======
    loadingStateChanged,
>>>>>>> 4b8c5dea
  )

  useEffect(() => {
    const loading = loadingForStudent({currentStudentId, gradesLoading})
    onLoadingChange(loading)
  }, [currentStudentId, gradesLoading, onLoadingChange])

  const isLoading = gradesLoading[currentStudentId]
  return isLoading ? <Spinner renderTitle={I18n.t('Grade Loading')} /> : null
}<|MERGE_RESOLUTION|>--- conflicted
+++ resolved
@@ -40,11 +40,7 @@
       currentStudentId: state.currentStudentId,
       gradesLoading: state.gradesLoading,
     }),
-<<<<<<< HEAD
-    loadingStateChanged
-=======
     loadingStateChanged,
->>>>>>> 4b8c5dea
   )
 
   useEffect(() => {
