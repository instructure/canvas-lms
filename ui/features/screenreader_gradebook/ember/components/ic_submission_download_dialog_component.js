--- conflicted
+++ resolved
@@ -77,11 +77,7 @@
           new_val += 5
         }
         const state = parseInt(this.get('attachment.file_state'), 10)
-<<<<<<< HEAD
-        if (isNaN(state)) {
-=======
         if (Number.isNaN(Number(state))) {
->>>>>>> 16101d78
           new_val = 0
         }
       }
