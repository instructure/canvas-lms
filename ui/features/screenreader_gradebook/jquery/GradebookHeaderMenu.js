--- conflicted
+++ resolved
@@ -181,11 +181,7 @@
   }
 
   handleSendMessageStudentsWho = args => {
-<<<<<<< HEAD
-    this.gradebook.sendMesssageStudentsWho(args)
-=======
     this.gradebook.sendMessageStudentsWho(args)
->>>>>>> fb1b1d7f
   }
 
   messageStudentsWho(
