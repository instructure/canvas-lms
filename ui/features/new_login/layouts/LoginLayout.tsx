--- conflicted
+++ resolved
@@ -17,38 +17,6 @@
  */
 
 import React from 'react'
-<<<<<<< HEAD
-import {Outlet, ScrollRestoration} from 'react-router-dom'
-import {AppNavBar, ContentLayout, Footer, Header} from '../shared'
-import {Flex} from '@instructure/ui-flex'
-import {View} from '@instructure/ui-view'
-
-export const LoginLayout = () => {
-  return (
-    <View as="div">
-      <ScrollRestoration />
-
-      <Flex as="div" direction="column" height="100vh">
-        <Flex.Item as="header" width="100vw" overflowY="visible">
-          <AppNavBar />
-        </Flex.Item>
-
-        <Flex.Item as="div" shouldGrow={true} overflowY="visible">
-          <ContentLayout>
-            <Flex as="div" direction="column" gap="large">
-              <Header />
-
-              <main>
-                <Outlet />
-              </main>
-
-              <Footer />
-            </Flex>
-          </ContentLayout>
-        </Flex.Item>
-      </Flex>
-    </View>
-=======
 import {AppNavBar, ContentLayout, Footer, Header} from '../shared'
 import {Flex} from '@instructure/ui-flex'
 import {Outlet, ScrollRestoration} from 'react-router-dom'
@@ -104,6 +72,5 @@
         </Flex>
       </View>
     </>
->>>>>>> ec511745
   )
 }