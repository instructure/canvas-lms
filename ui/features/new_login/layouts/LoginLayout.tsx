/*
 * Copyright (C) 2024 - present Instructure, Inc.
 *
 * This file is part of Canvas.
 *
 * Canvas is free software: you can redistribute it and/or modify it under
 * the terms of the GNU Affero General Public License as published by the Free
 * Software Foundation, version 3 of the License.
 *
 * Canvas is distributed in the hope that it will be useful, but WITHOUT ANY
 * WARRANTY; without even the implied warranty of MERCHANTABILITY or FITNESS FOR
 * A PARTICULAR PURPOSE. See the GNU Affero General Public License for more
 * details.
 *
 * You should have received a copy of the GNU Affero General Public License along
 * with this program. If not, see <http://www.gnu.org/licenses/>.
 */

import React from 'react'
<<<<<<< HEAD
import {AppNavBar, ContentLayout, Footer, Header} from '../shared'
import {Flex} from '@instructure/ui-flex'
import {Outlet, ScrollRestoration} from 'react-router-dom'
import {View} from '@instructure/ui-view'
import {css, Global} from '@instructure/emotion'

// https://emotion.sh/docs/@emotion/css#global-styles
export function GlobalStyle() {
  return (
    <Global
      styles={css`
        html,
        body {
          overflow-x: hidden;
        }
        html {
          height: 100%;
        }
        body {
          min-height: 100%;
          margin: 0;
        }
      `}
    />
  )
}
=======
import {
  AppNavBar,
  ContentLayout,
  FooterLinks,
  GlobalStyle,
  InstructureLogo,
  LoginLogo,
} from '../shared'
import {Flex} from '@instructure/ui-flex'
import {Outlet, ScrollRestoration} from 'react-router-dom'
import {View} from '@instructure/ui-view'
import {useNewLogin} from '../context/NewLoginContext'
>>>>>>> 77fa6d2f

export const LoginLayout = () => {
  const {loginLogoUrl} = useNewLogin()

  return (
    <>
      <GlobalStyle />
      <ScrollRestoration />

<<<<<<< HEAD
      <View as="div" height="100vh">
        <Flex direction="column" height="100%">
          <Flex.Item as="header" width="100vw">
=======
      <View as="div" background="primary" height="100vh">
        <Flex direction="column" height="100%">
          <Flex.Item as="header" width="100%">
>>>>>>> 77fa6d2f
            <AppNavBar />
          </Flex.Item>

          <Flex.Item shouldGrow={true}>
            <ContentLayout>
              <Flex direction="column" gap="large">
<<<<<<< HEAD
                <Header />

                <main>
                  <Outlet />
                </main>

                <Footer />
=======
                {loginLogoUrl && (
                  <View as="header">
                    <LoginLogo />
                  </View>
                )}

                <View as="main" minHeight="18.75rem">
                  <Outlet />
                </View>

                <View as="footer">
                  <Flex direction="column" gap="large">
                    <FooterLinks />
                    <InstructureLogo />
                  </Flex>
                </View>
>>>>>>> 77fa6d2f
              </Flex>
            </ContentLayout>
          </Flex.Item>
        </Flex>
      </View>
    </>
  )
}<|MERGE_RESOLUTION|>--- conflicted
+++ resolved
@@ -17,34 +17,6 @@
  */
 
 import React from 'react'
-<<<<<<< HEAD
-import {AppNavBar, ContentLayout, Footer, Header} from '../shared'
-import {Flex} from '@instructure/ui-flex'
-import {Outlet, ScrollRestoration} from 'react-router-dom'
-import {View} from '@instructure/ui-view'
-import {css, Global} from '@instructure/emotion'
-
-// https://emotion.sh/docs/@emotion/css#global-styles
-export function GlobalStyle() {
-  return (
-    <Global
-      styles={css`
-        html,
-        body {
-          overflow-x: hidden;
-        }
-        html {
-          height: 100%;
-        }
-        body {
-          min-height: 100%;
-          margin: 0;
-        }
-      `}
-    />
-  )
-}
-=======
 import {
   AppNavBar,
   ContentLayout,
@@ -57,7 +29,6 @@
 import {Outlet, ScrollRestoration} from 'react-router-dom'
 import {View} from '@instructure/ui-view'
 import {useNewLogin} from '../context/NewLoginContext'
->>>>>>> 77fa6d2f
 
 export const LoginLayout = () => {
   const {loginLogoUrl} = useNewLogin()
@@ -67,30 +38,15 @@
       <GlobalStyle />
       <ScrollRestoration />
 
-<<<<<<< HEAD
-      <View as="div" height="100vh">
-        <Flex direction="column" height="100%">
-          <Flex.Item as="header" width="100vw">
-=======
       <View as="div" background="primary" height="100vh">
         <Flex direction="column" height="100%">
           <Flex.Item as="header" width="100%">
->>>>>>> 77fa6d2f
             <AppNavBar />
           </Flex.Item>
 
           <Flex.Item shouldGrow={true}>
             <ContentLayout>
               <Flex direction="column" gap="large">
-<<<<<<< HEAD
-                <Header />
-
-                <main>
-                  <Outlet />
-                </main>
-
-                <Footer />
-=======
                 {loginLogoUrl && (
                   <View as="header">
                     <LoginLogo />
@@ -107,7 +63,6 @@
                     <InstructureLogo />
                   </Flex>
                 </View>
->>>>>>> 77fa6d2f
               </Flex>
             </ContentLayout>
           </Flex.Item>
