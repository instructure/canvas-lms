--- conflicted
+++ resolved
@@ -16,12 +16,6 @@
  * with this program. If not, see <http://www.gnu.org/licenses/>.
  */
 
-<<<<<<< HEAD
-import React from 'react'
-import ContentLayout from './ContentLayout'
-import {AppNavBar, FooterLinks, GlobalStyle, InstructureLogo, LoginLogo} from '../shared'
-=======
->>>>>>> 51db239a
 import {Flex} from '@instructure/ui-flex'
 import {View} from '@instructure/ui-view'
 import React from 'react'
