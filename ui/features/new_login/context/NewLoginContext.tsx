/*
 * Copyright (C) 2024 - present Instructure, Inc.
 *
 * This file is part of Canvas.
 *
 * Canvas is free software: you can redistribute it and/or modify it under
 * the terms of the GNU Affero General Public License as published by the Free
 * Software Foundation, version 3 of the License.
 *
 * Canvas is distributed in the hope that it will be useful, but WITHOUT ANY
 * WARRANTY; without even the implied warranty of MERCHANTABILITY or FITNESS FOR
 * A PARTICULAR PURPOSE. See the GNU Affero General Public License for more
 * details.
 *
 * You should have received a copy of the GNU Affero General Public License along
 * with this program. If not, see <http://www.gnu.org/licenses/>.
 */

import React, {createContext, type ReactNode, useContext, useState} from 'react'
<<<<<<< HEAD
import {type AuthProvider, type PasswordPolicy, SelfRegistrationType} from '../types'
import {useNewLoginData} from '../hooks/useNewLoginData'
=======
>>>>>>> 51db239a

interface NewLoginContextType {
  isDataLoading: boolean
  rememberMe: boolean
  setRememberMe: (value: boolean) => void
  isUiActionPending: boolean
  setIsUiActionPending: (value: boolean) => void
  otpRequired: boolean
  setOtpRequired: (value: boolean) => void
  showForgotPassword: boolean
  setShowForgotPassword: (value: boolean) => void
  otpCommunicationChannelId: string | null
  setOtpCommunicationChannelId: (id: string | null) => void
<<<<<<< HEAD
  // define optional data attributes from hook
  enableCourseCatalog?: boolean
  authProviders?: AuthProvider[]
  loginHandleName?: string
  loginLogoUrl?: string
  loginLogoText?: string
  bodyBgColor?: string
  bodyBgImage?: string
  isPreviewMode?: boolean
  selfRegistrationType?: SelfRegistrationType
  recaptchaKey?: string
  termsRequired?: boolean
  termsOfUseUrl?: string
  privacyPolicyUrl?: string
  requireEmail?: boolean
  passwordPolicy?: PasswordPolicy
  forgotPasswordUrl?: string
=======
>>>>>>> 51db239a
}

const NewLoginContext = createContext<NewLoginContextType | undefined>(undefined)

interface Props {
  children: ReactNode
}

export const NewLoginProvider = ({children}: Props) => {
  const [rememberMe, setRememberMe] = useState(false)
  const [isUiActionPending, setIsUiActionPending] = useState(false)
  const [otpRequired, setOtpRequired] = useState(false)
  const [showForgotPassword, setShowForgotPassword] = useState(false)
  const [otpCommunicationChannelId, setOtpCommunicationChannelId] = useState<string | null>(null)

<<<<<<< HEAD
  // get data attribute values from hook
  const {data, isDataLoading} = useNewLoginData()

  const {
    enableCourseCatalog,
    authProviders,
    loginHandleName,
    loginLogoUrl,
    loginLogoText,
    bodyBgColor,
    bodyBgImage,
    isPreviewMode,
    selfRegistrationType,
    recaptchaKey,
    termsRequired,
    termsOfUseUrl,
    privacyPolicyUrl,
    requireEmail,
    passwordPolicy,
    forgotPasswordUrl,
  } = data

  return (
    <NewLoginContext.Provider
      value={{
        isDataLoading,
        rememberMe,
        setRememberMe,
        isUiActionPending,
        setIsUiActionPending,
        otpRequired,
        setOtpRequired,
        showForgotPassword,
        setShowForgotPassword,
        otpCommunicationChannelId,
        setOtpCommunicationChannelId,
        // pass data attribute hook values
        enableCourseCatalog,
        authProviders,
        loginHandleName,
        loginLogoUrl,
        loginLogoText,
        bodyBgColor,
        bodyBgImage,
        isPreviewMode,
        selfRegistrationType,
        recaptchaKey,
        termsRequired,
        termsOfUseUrl,
        privacyPolicyUrl,
        requireEmail,
        passwordPolicy,
        forgotPasswordUrl,
      }}
    >
      {children}
    </NewLoginContext.Provider>
  )
=======
  const value: NewLoginContextType = {
    rememberMe,
    setRememberMe,
    isUiActionPending,
    setIsUiActionPending,
    otpRequired,
    setOtpRequired,
    showForgotPassword,
    setShowForgotPassword,
    otpCommunicationChannelId,
    setOtpCommunicationChannelId,
  }

  return <NewLoginContext.Provider value={value}>{children}</NewLoginContext.Provider>
>>>>>>> 51db239a
}

export const useNewLogin = (): NewLoginContextType => {
  const context = useContext(NewLoginContext)

  if (context === undefined) {
    throw new Error('useNewLogin must be used within a NewLoginProvider')
  }

  return context
}<|MERGE_RESOLUTION|>--- conflicted
+++ resolved
@@ -17,14 +17,8 @@
  */
 
 import React, {createContext, type ReactNode, useContext, useState} from 'react'
-<<<<<<< HEAD
-import {type AuthProvider, type PasswordPolicy, SelfRegistrationType} from '../types'
-import {useNewLoginData} from '../hooks/useNewLoginData'
-=======
->>>>>>> 51db239a
 
 interface NewLoginContextType {
-  isDataLoading: boolean
   rememberMe: boolean
   setRememberMe: (value: boolean) => void
   isUiActionPending: boolean
@@ -35,26 +29,6 @@
   setShowForgotPassword: (value: boolean) => void
   otpCommunicationChannelId: string | null
   setOtpCommunicationChannelId: (id: string | null) => void
-<<<<<<< HEAD
-  // define optional data attributes from hook
-  enableCourseCatalog?: boolean
-  authProviders?: AuthProvider[]
-  loginHandleName?: string
-  loginLogoUrl?: string
-  loginLogoText?: string
-  bodyBgColor?: string
-  bodyBgImage?: string
-  isPreviewMode?: boolean
-  selfRegistrationType?: SelfRegistrationType
-  recaptchaKey?: string
-  termsRequired?: boolean
-  termsOfUseUrl?: string
-  privacyPolicyUrl?: string
-  requireEmail?: boolean
-  passwordPolicy?: PasswordPolicy
-  forgotPasswordUrl?: string
-=======
->>>>>>> 51db239a
 }
 
 const NewLoginContext = createContext<NewLoginContextType | undefined>(undefined)
@@ -70,66 +44,6 @@
   const [showForgotPassword, setShowForgotPassword] = useState(false)
   const [otpCommunicationChannelId, setOtpCommunicationChannelId] = useState<string | null>(null)
 
-<<<<<<< HEAD
-  // get data attribute values from hook
-  const {data, isDataLoading} = useNewLoginData()
-
-  const {
-    enableCourseCatalog,
-    authProviders,
-    loginHandleName,
-    loginLogoUrl,
-    loginLogoText,
-    bodyBgColor,
-    bodyBgImage,
-    isPreviewMode,
-    selfRegistrationType,
-    recaptchaKey,
-    termsRequired,
-    termsOfUseUrl,
-    privacyPolicyUrl,
-    requireEmail,
-    passwordPolicy,
-    forgotPasswordUrl,
-  } = data
-
-  return (
-    <NewLoginContext.Provider
-      value={{
-        isDataLoading,
-        rememberMe,
-        setRememberMe,
-        isUiActionPending,
-        setIsUiActionPending,
-        otpRequired,
-        setOtpRequired,
-        showForgotPassword,
-        setShowForgotPassword,
-        otpCommunicationChannelId,
-        setOtpCommunicationChannelId,
-        // pass data attribute hook values
-        enableCourseCatalog,
-        authProviders,
-        loginHandleName,
-        loginLogoUrl,
-        loginLogoText,
-        bodyBgColor,
-        bodyBgImage,
-        isPreviewMode,
-        selfRegistrationType,
-        recaptchaKey,
-        termsRequired,
-        termsOfUseUrl,
-        privacyPolicyUrl,
-        requireEmail,
-        passwordPolicy,
-        forgotPasswordUrl,
-      }}
-    >
-      {children}
-    </NewLoginContext.Provider>
-  )
-=======
   const value: NewLoginContextType = {
     rememberMe,
     setRememberMe,
@@ -144,7 +58,6 @@
   }
 
   return <NewLoginContext.Provider value={value}>{children}</NewLoginContext.Provider>
->>>>>>> 51db239a
 }
 
 export const useNewLogin = (): NewLoginContextType => {
