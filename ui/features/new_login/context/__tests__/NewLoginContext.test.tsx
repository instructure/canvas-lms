--- conflicted
+++ resolved
@@ -19,24 +19,12 @@
 import {act, render, screen} from '@testing-library/react'
 import React, {useEffect} from 'react'
 import '@testing-library/jest-dom'
-<<<<<<< HEAD
-import {NewLoginProvider, useNewLogin} from '../NewLoginContext'
-import type {AuthProvider} from '../../types'
-
-const mockUseNewLoginData = jest.fn()
-
-jest.mock('../../hooks/useNewLoginData', () => ({
-  useNewLoginData: () => mockUseNewLoginData(),
-}))
-=======
 import {NewLoginProvider, useNewLogin} from '..'
->>>>>>> 4b8c5dea
 
 const TestComponent = () => {
   const context = useNewLogin()
   return (
     <div>
-      <span data-testid="isDataLoading">{context.isDataLoading.toString()}</span>
       <span data-testid="rememberMe">{context.rememberMe.toString()}</span>
       <span data-testid="isUiActionPending">{context.isUiActionPending.toString()}</span>
       <span data-testid="otpRequired">{context.otpRequired.toString()}</span>
@@ -44,49 +32,11 @@
       <span data-testid="otpCommunicationChannelId">
         {context.otpCommunicationChannelId || 'null'}
       </span>
-<<<<<<< HEAD
-      <span data-testid="enableCourseCatalog">{context.enableCourseCatalog?.toString()}</span>
-      <span data-testid="authProviders">
-        {context.authProviders?.map(provider => provider.auth_type).join(', ')}
-      </span>
-      <span data-testid="loginHandleName">{context.loginHandleName}</span>
-      <span data-testid="loginLogoUrl">{context.loginLogoUrl}</span>
-      <span data-testid="loginLogoText">{context.loginLogoText}</span>
-      <span data-testid="bodyBgColor">{context.bodyBgColor}</span>
-      <span data-testid="bodyBgImage">{context.bodyBgImage}</span>
-      <span data-testid="isPreviewMode">{context.isPreviewMode?.toString()}</span>
-      <span data-testid="forgotPasswordUrl">{context.forgotPasswordUrl}</span>
-=======
->>>>>>> 4b8c5dea
     </div>
   )
 }
 
 describe('NewLoginContext', () => {
-<<<<<<< HEAD
-  beforeEach(() => {
-    jest.clearAllMocks()
-    mockUseNewLoginData.mockReturnValue({
-      isDataLoading: false,
-      data: {
-        enableCourseCatalog: true,
-        authProviders: [
-          {id: 1, auth_type: 'Google'},
-          {id: 2, auth_type: 'Microsoft'},
-        ] as AuthProvider[],
-        loginHandleName: 'exampleLoginHandle',
-        loginLogoUrl: 'login/canvas.svg',
-        loginLogoText: 'Canvas by Instructure',
-        bodyBgColor: '#ffffff',
-        bodyBgImage: 'https://example.com/background.jpg',
-        isPreviewMode: true,
-        forgotPasswordUrl: 'https://example.com/password',
-      },
-    })
-  })
-
-=======
->>>>>>> 4b8c5dea
   it('renders without crashing', () => {
     render(
       <NewLoginProvider>
@@ -95,52 +45,17 @@
     )
   })
 
-<<<<<<< HEAD
-  it('renders loading state correctly', () => {
-    mockUseNewLoginData.mockReturnValue({
-      isDataLoading: true,
-      data: {},
-    })
-    render(
-      <NewLoginProvider>
-        <TestComponent />
-      </NewLoginProvider>
-    )
-    expect(screen.getByTestId('isDataLoading')).toHaveTextContent('true')
-  })
-
-  it('provides initial context values and integrates useNewLoginData hook values correctly', () => {
-=======
   it('provides initial context values', () => {
->>>>>>> 4b8c5dea
     render(
       <NewLoginProvider>
         <TestComponent />
       </NewLoginProvider>,
     )
-    expect(screen.getByTestId('isDataLoading')).toHaveTextContent('false')
     expect(screen.getByTestId('rememberMe')).toHaveTextContent('false')
     expect(screen.getByTestId('isUiActionPending')).toHaveTextContent('false')
     expect(screen.getByTestId('otpRequired')).toHaveTextContent('false')
     expect(screen.getByTestId('showForgotPassword')).toHaveTextContent('false')
     expect(screen.getByTestId('otpCommunicationChannelId')).toHaveTextContent('null')
-<<<<<<< HEAD
-    // values from useNewLoginData hook
-    expect(screen.getByTestId('enableCourseCatalog')).toHaveTextContent('true')
-    expect(screen.getByTestId('authProviders')).toHaveTextContent('Google, Microsoft')
-    expect(screen.getByTestId('loginHandleName')).toHaveTextContent('exampleLoginHandle')
-    expect(screen.getByTestId('loginLogoUrl')).toHaveTextContent('login/canvas.svg')
-    expect(screen.getByTestId('loginLogoText')).toHaveTextContent('Canvas by Instructure')
-    expect(screen.getByTestId('bodyBgColor')).toHaveTextContent('#ffffff')
-    expect(screen.getByTestId('bodyBgImage')).toHaveTextContent(
-      'https://example.com/background.jpg'
-    )
-    expect(screen.getByTestId('isPreviewMode')).toHaveTextContent('true')
-    expect(screen.getByTestId('forgotPasswordUrl')).toHaveTextContent(
-      'https://example.com/password'
-    )
-=======
->>>>>>> 4b8c5dea
   })
 
   it('allows context values to be updated correctly', () => {
@@ -181,41 +96,12 @@
     expect(screen.getByTestId('otpCommunicationChannelId')).toHaveTextContent('12345')
   })
 
-<<<<<<< HEAD
-  it('handles optional values being undefined', () => {
-    mockUseNewLoginData.mockReturnValue({
-      isDataLoading: false,
-      data: {
-        enableCourseCatalog: undefined,
-        authProviders: undefined,
-        loginHandleName: undefined,
-        loginLogoUrl: undefined,
-        loginLogoText: undefined,
-        bodyBgColor: undefined,
-        bodyBgImage: undefined,
-        isPreviewMode: undefined,
-        forgotPasswordUrl: undefined,
-      },
-    })
-=======
   it('handles default values correctly when no updates are made', () => {
->>>>>>> 4b8c5dea
     render(
       <NewLoginProvider>
         <TestComponent />
       </NewLoginProvider>,
     )
-<<<<<<< HEAD
-    expect(screen.getByTestId('enableCourseCatalog')).toBeEmptyDOMElement()
-    expect(screen.getByTestId('authProviders')).toBeEmptyDOMElement()
-    expect(screen.getByTestId('loginHandleName')).toBeEmptyDOMElement()
-    expect(screen.getByTestId('loginLogoUrl')).toBeEmptyDOMElement()
-    expect(screen.getByTestId('loginLogoText')).toBeEmptyDOMElement()
-    expect(screen.getByTestId('bodyBgColor')).toBeEmptyDOMElement()
-    expect(screen.getByTestId('bodyBgImage')).toBeEmptyDOMElement()
-    expect(screen.getByTestId('isPreviewMode')).toBeEmptyDOMElement()
-    expect(screen.getByTestId('forgotPasswordUrl')).toBeEmptyDOMElement()
-=======
     expect(screen.getByTestId('rememberMe')).toHaveTextContent('false')
     expect(screen.getByTestId('isUiActionPending')).toHaveTextContent('false')
     expect(screen.getByTestId('otpRequired')).toHaveTextContent('false')
@@ -231,6 +117,5 @@
     }
     expect(renderOutsideProvider).toThrow('useNewLogin must be used within a NewLoginProvider')
     console.error = OriginalConsoleError
->>>>>>> 4b8c5dea
   })
 })