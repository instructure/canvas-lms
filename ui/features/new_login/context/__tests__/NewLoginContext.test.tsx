--- conflicted
+++ resolved
@@ -31,11 +31,7 @@
     ] as AuthProvider[],
     loginHandleName: 'exampleLoginHandle',
     loginLogoUrl: 'login/canvas-logo.svg',
-<<<<<<< HEAD
-    loginLogoAlt: 'Canvas by Instructure',
-=======
     loginLogoText: 'Canvas by Instructure',
->>>>>>> 77fa6d2f
     bodyBgColor: '#ffffff',
     bodyBgImage: 'https://example.com/background.jpg',
     isPreviewMode: true,
@@ -59,11 +55,7 @@
       </span>
       <span data-testid="loginHandleName">{context.loginHandleName}</span>
       <span data-testid="loginLogoUrl">{context.loginLogoUrl}</span>
-<<<<<<< HEAD
-      <span data-testid="loginLogoAlt">{context.loginLogoAlt}</span>
-=======
       <span data-testid="loginLogoText">{context.loginLogoText}</span>
->>>>>>> 77fa6d2f
       <span data-testid="bodyBgColor">{context.bodyBgColor}</span>
       <span data-testid="bodyBgImage">{context.bodyBgImage}</span>
       <span data-testid="isPreviewMode">{context.isPreviewMode?.toString()}</span>
@@ -100,11 +92,7 @@
     expect(screen.getByTestId('authProviders')).toHaveTextContent('Google, Microsoft')
     expect(screen.getByTestId('loginHandleName')).toHaveTextContent('exampleLoginHandle')
     expect(screen.getByTestId('loginLogoUrl')).toHaveTextContent('login/canvas-logo.svg')
-<<<<<<< HEAD
-    expect(screen.getByTestId('loginLogoAlt')).toHaveTextContent('Canvas by Instructure')
-=======
     expect(screen.getByTestId('loginLogoText')).toHaveTextContent('Canvas by Instructure')
->>>>>>> 77fa6d2f
     expect(screen.getByTestId('bodyBgColor')).toHaveTextContent('#ffffff')
     expect(screen.getByTestId('bodyBgImage')).toHaveTextContent(
       'https://example.com/background.jpg'
@@ -156,11 +144,7 @@
       authProviders: undefined,
       loginHandleName: undefined,
       loginLogoUrl: undefined,
-<<<<<<< HEAD
-      loginLogoAlt: undefined,
-=======
       loginLogoText: undefined,
->>>>>>> 77fa6d2f
       bodyBgColor: undefined,
       bodyBgImage: undefined,
       isPreviewMode: undefined,
@@ -174,11 +158,7 @@
     expect(screen.getByTestId('authProviders')).toBeEmptyDOMElement()
     expect(screen.getByTestId('loginHandleName')).toBeEmptyDOMElement()
     expect(screen.getByTestId('loginLogoUrl')).toBeEmptyDOMElement()
-<<<<<<< HEAD
-    expect(screen.getByTestId('loginLogoAlt')).toBeEmptyDOMElement()
-=======
     expect(screen.getByTestId('loginLogoText')).toBeEmptyDOMElement()
->>>>>>> 77fa6d2f
     expect(screen.getByTestId('bodyBgColor')).toBeEmptyDOMElement()
     expect(screen.getByTestId('bodyBgImage')).toBeEmptyDOMElement()
     expect(screen.getByTestId('isPreviewMode')).toBeEmptyDOMElement()
