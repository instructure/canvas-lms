/*
 * Copyright (C) 2024 - present Instructure, Inc.
 *
 * This file is part of Canvas.
 *
 * Canvas is free software: you can redistribute it and/or modify it under
 * the terms of the GNU Affero General Public License as published by the Free
 * Software Foundation, version 3 of the License.
 *
 * Canvas is distributed in the hope that it will be useful, but WITHOUT ANY
 * WARRANTY; without even the implied warranty of MERCHANTABILITY or FITNESS FOR
 * A PARTICULAR PURPOSE. See the GNU Affero General Public License for more
 * details.
 *
 * You should have received a copy of the GNU Affero General Public License along
 * with this program. If not, see <http://www.gnu.org/licenses/>.
 */

import {render, screen} from '@testing-library/react'
import React from 'react'
import '@testing-library/jest-dom'
import {renderHook} from '@testing-library/react-hooks'
import {NewLoginDataProvider, useNewLoginData} from '..'

const mockUseFetchNewLoginData = jest.fn()

jest.mock('../../hooks/useFetchNewLoginData', () => {
  return {
    useFetchNewLoginData: jest.fn(() => mockUseFetchNewLoginData()),
  }
})

const TestComponent = () => {
  const context = useNewLoginData()
  return (
    <div>
      <span data-testid="isDataLoading">{context.isDataLoading.toString()}</span>
      <span data-testid="enableCourseCatalog">{context.enableCourseCatalog?.toString()}</span>
      <span data-testid="authProviders">
        {context.authProviders?.map(provider => provider.auth_type).join(', ') || ''}
      </span>
      <span data-testid="loginHandleName">{context.loginHandleName || ''}</span>
      <span data-testid="loginLogoUrl">{context.loginLogoUrl || ''}</span>
      <span data-testid="loginLogoText">{context.loginLogoText || ''}</span>
      <span data-testid="bodyBgColor">{context.bodyBgColor || ''}</span>
      <span data-testid="bodyBgImage">{context.bodyBgImage || ''}</span>
      <span data-testid="isPreviewMode">{context.isPreviewMode?.toString()}</span>
      <span data-testid="selfRegistrationType">{context.selfRegistrationType || ''}</span>
      <span data-testid="recaptchaKey">{context.recaptchaKey || ''}</span>
      <span data-testid="termsRequired">{context.termsRequired?.toString()}</span>
      <span data-testid="termsOfUseUrl">{context.termsOfUseUrl || ''}</span>
      <span data-testid="privacyPolicyUrl">{context.privacyPolicyUrl || ''}</span>
      <span data-testid="requireEmail">{context.requireEmail?.toString()}</span>
      <span data-testid="passwordPolicy">{JSON.stringify(context.passwordPolicy) || ''}</span>
      <span data-testid="forgotPasswordUrl">{context.forgotPasswordUrl || ''}</span>
      <span data-testid="invalidLoginFaqUrl">{context.invalidLoginFaqUrl || ''}</span>
      <span data-testid="helpLink">{JSON.stringify(context.helpLink) || ''}</span>
    </div>
  )
}

describe('NewLoginDataContext', () => {
  let originalConsoleError: typeof console.error

  beforeEach(() => {
    jest.clearAllMocks()
    originalConsoleError = console.error
  })

  afterEach(() => {
    console.error = originalConsoleError
  })

  it('ensures NewLoginDataContext stays in sync with useFetchNewLoginData', () => {
    const expectedKeys = [
      'isDataLoading',
      'enableCourseCatalog',
      'authProviders',
      'loginHandleName',
      'loginLogoUrl',
      'loginLogoText',
      'bodyBgColor',
      'bodyBgImage',
      'isPreviewMode',
      'selfRegistrationType',
      'recaptchaKey',
      'termsRequired',
      'termsOfUseUrl',
      'privacyPolicyUrl',
      'requireEmail',
      'passwordPolicy',
      'forgotPasswordUrl',
      'invalidLoginFaqUrl',
      'helpLink',
    ]
    mockUseFetchNewLoginData.mockReturnValue({
      isDataLoading: false,
      data: {},
    })
    const {result} = renderHook(() => useNewLoginData(), {
      wrapper: NewLoginDataProvider,
    })
    expect(Object.keys(result.current).sort()).toEqual(expectedKeys.sort())
  })

  it('renders loading state correctly', () => {
    mockUseFetchNewLoginData.mockReturnValue({
      isDataLoading: true,
      data: {},
    })
    render(
      <NewLoginDataProvider>
        <TestComponent />
      </NewLoginDataProvider>,
    )
    expect(screen.getByTestId('isDataLoading')).toHaveTextContent('true')
    expect(screen.getByTestId('enableCourseCatalog')).toBeEmptyDOMElement()
    expect(screen.getByTestId('authProviders')).toBeEmptyDOMElement()
  })

  it('provides data from useFetchNewLoginData hook correctly', () => {
    mockUseFetchNewLoginData.mockReturnValue({
      isDataLoading: false,
      data: {
        enableCourseCatalog: true,
        authProviders: [
          {id: 1, auth_type: 'Google'},
          {id: 2, auth_type: 'Microsoft'},
        ],
        loginHandleName: 'exampleLoginHandle',
        loginLogoUrl: 'https://example.com/logo.svg',
        loginLogoText: 'Welcome to Canvas',
        bodyBgColor: '#ffffff',
        bodyBgImage: 'https://example.com/bg.jpg',
        isPreviewMode: true,
        selfRegistrationType: 'Open',
        recaptchaKey: '12345',
        termsRequired: true,
        termsOfUseUrl: 'https://example.com/terms',
        privacyPolicyUrl: 'https://example.com/privacy',
        requireEmail: false,
        passwordPolicy: {minLength: 8, requiresNumbers: true},
        forgotPasswordUrl: 'https://example.com/password-reset',
        invalidLoginFaqUrl: 'https://example.com/faq',
        helpLink: {url: 'https://example.com/help', label: 'Need Help?'},
      },
    })
    render(
      <NewLoginDataProvider>
        <TestComponent />
      </NewLoginDataProvider>,
    )
    expect(screen.getByTestId('isDataLoading')).toHaveTextContent('false')
    expect(screen.getByTestId('enableCourseCatalog')).toHaveTextContent('true')
    expect(screen.getByTestId('authProviders')).toHaveTextContent('Google, Microsoft')
    expect(screen.getByTestId('loginHandleName')).toHaveTextContent('exampleLoginHandle')
    expect(screen.getByTestId('loginLogoUrl')).toHaveTextContent('https://example.com/logo.svg')
    expect(screen.getByTestId('loginLogoText')).toHaveTextContent('Welcome to Canvas')
    expect(screen.getByTestId('bodyBgColor')).toHaveTextContent('#ffffff')
    expect(screen.getByTestId('bodyBgImage')).toHaveTextContent('https://example.com/bg.jpg')
    expect(screen.getByTestId('isPreviewMode')).toHaveTextContent('true')
    expect(screen.getByTestId('selfRegistrationType')).toHaveTextContent('Open')
    expect(screen.getByTestId('recaptchaKey')).toHaveTextContent('12345')
    expect(screen.getByTestId('termsRequired')).toHaveTextContent('true')
    expect(screen.getByTestId('termsOfUseUrl')).toHaveTextContent('https://example.com/terms')
    expect(screen.getByTestId('privacyPolicyUrl')).toHaveTextContent('https://example.com/privacy')
    expect(screen.getByTestId('requireEmail')).toHaveTextContent('false')
    expect(screen.getByTestId('passwordPolicy')).toHaveTextContent(
      JSON.stringify({minLength: 8, requiresNumbers: true}),
    )
    expect(screen.getByTestId('forgotPasswordUrl')).toHaveTextContent(
      'https://example.com/password-reset',
    )
    expect(screen.getByTestId('invalidLoginFaqUrl')).toHaveTextContent('https://example.com/faq')
    expect(screen.getByTestId('helpLink')).toHaveTextContent(
      JSON.stringify({url: 'https://example.com/help', label: 'Need Help?'}),
    )
  })

  it('handles undefined optional values gracefully', () => {
    mockUseFetchNewLoginData.mockReturnValue({
      isDataLoading: false,
      data: {},
    })
    render(
      <NewLoginDataProvider>
        <TestComponent />
      </NewLoginDataProvider>,
    )
    expect(screen.getByTestId('enableCourseCatalog')).toBeEmptyDOMElement()
    expect(screen.getByTestId('authProviders')).toBeEmptyDOMElement()
    expect(screen.getByTestId('loginHandleName')).toBeEmptyDOMElement()
    expect(screen.getByTestId('loginLogoUrl')).toBeEmptyDOMElement()
    expect(screen.getByTestId('loginLogoText')).toBeEmptyDOMElement()
    expect(screen.getByTestId('bodyBgColor')).toBeEmptyDOMElement()
    expect(screen.getByTestId('bodyBgImage')).toBeEmptyDOMElement()
    expect(screen.getByTestId('isPreviewMode')).toBeEmptyDOMElement()
    expect(screen.getByTestId('selfRegistrationType')).toBeEmptyDOMElement()
    expect(screen.getByTestId('recaptchaKey')).toBeEmptyDOMElement()
    expect(screen.getByTestId('termsRequired')).toBeEmptyDOMElement()
    expect(screen.getByTestId('termsOfUseUrl')).toBeEmptyDOMElement()
    expect(screen.getByTestId('privacyPolicyUrl')).toBeEmptyDOMElement()
    expect(screen.getByTestId('requireEmail')).toBeEmptyDOMElement()
    expect(screen.getByTestId('passwordPolicy')).toBeEmptyDOMElement()
    expect(screen.getByTestId('forgotPasswordUrl')).toBeEmptyDOMElement()
    expect(screen.getByTestId('invalidLoginFaqUrl')).toBeEmptyDOMElement()
    expect(screen.getByTestId('helpLink')).toBeEmptyDOMElement()
  })

  it('throws an error if useNewLoginData is used outside NewLoginDataProvider', () => {
<<<<<<< HEAD
    // Note: This test intentionally triggers a console error from React/JSDOM which is expected behavior
    // when testing error boundaries. The error is properly caught and the test validates the correct error message.
    console.error = jest.fn()

    // Create an error boundary component to catch the error
    class ErrorBoundary extends React.Component<
      {children: React.ReactNode},
      {hasError: boolean; error?: Error}
    > {
      constructor(props: {children: React.ReactNode}) {
        super(props)
        this.state = {hasError: false}
      }

      static getDerivedStateFromError(error: Error) {
        return {hasError: true, error}
      }

      componentDidCatch() {
        // Error is caught and handled by the boundary
      }

      render() {
        if (this.state.hasError) {
          return <div data-testid="error">{this.state.error?.message}</div>
        }
        return this.props.children
      }
    }

    render(
      <ErrorBoundary>
        <TestComponent />
      </ErrorBoundary>,
    )

    expect(screen.getByTestId('error')).toHaveTextContent(
      'useNewLoginData must be used within a NewLoginDataProvider',
=======
    const {result} = renderHook(() => useNewLoginData())
    expect(result.error).toEqual(
      new Error('useNewLoginData must be used within a NewLoginDataProvider'),
>>>>>>> e6b3b88b
    )
  })
})<|MERGE_RESOLUTION|>--- conflicted
+++ resolved
@@ -208,50 +208,9 @@
   })
 
   it('throws an error if useNewLoginData is used outside NewLoginDataProvider', () => {
-<<<<<<< HEAD
-    // Note: This test intentionally triggers a console error from React/JSDOM which is expected behavior
-    // when testing error boundaries. The error is properly caught and the test validates the correct error message.
-    console.error = jest.fn()
-
-    // Create an error boundary component to catch the error
-    class ErrorBoundary extends React.Component<
-      {children: React.ReactNode},
-      {hasError: boolean; error?: Error}
-    > {
-      constructor(props: {children: React.ReactNode}) {
-        super(props)
-        this.state = {hasError: false}
-      }
-
-      static getDerivedStateFromError(error: Error) {
-        return {hasError: true, error}
-      }
-
-      componentDidCatch() {
-        // Error is caught and handled by the boundary
-      }
-
-      render() {
-        if (this.state.hasError) {
-          return <div data-testid="error">{this.state.error?.message}</div>
-        }
-        return this.props.children
-      }
-    }
-
-    render(
-      <ErrorBoundary>
-        <TestComponent />
-      </ErrorBoundary>,
-    )
-
-    expect(screen.getByTestId('error')).toHaveTextContent(
-      'useNewLoginData must be used within a NewLoginDataProvider',
-=======
     const {result} = renderHook(() => useNewLoginData())
     expect(result.error).toEqual(
       new Error('useNewLoginData must be used within a NewLoginDataProvider'),
->>>>>>> e6b3b88b
     )
   })
 })