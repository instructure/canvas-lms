/*
 * Copyright (C) 2024 - present Instructure, Inc.
 *
 * This file is part of Canvas.
 *
 * Canvas is free software: you can redistribute it and/or modify it under
 * the terms of the GNU Affero General Public License as published by the Free
 * Software Foundation, version 3 of the License.
 *
 * Canvas is distributed in the hope that it will be useful, but WITHOUT ANY
 * WARRANTY; without even the implied warranty of MERCHANTABILITY or FITNESS FOR
 * A PARTICULAR PURPOSE. See the GNU Affero General Public License for more
 * details.
 *
 * You should have received a copy of the GNU Affero General Public License along
 * with this program. If not, see <http://www.gnu.org/licenses/>.
 */

<<<<<<< HEAD
=======
import {act, render, screen, waitFor} from '@testing-library/react'
>>>>>>> 51db239a
import React from 'react'
import {MemoryRouter, Routes} from 'react-router-dom'
import {useNewLoginData} from '../../context'
import {NewLoginRoutes} from '../NewLoginRoutes'
<<<<<<< HEAD
import {act, render, screen, waitFor} from '@testing-library/react'
import {useNewLogin} from '../../context/NewLoginContext'
=======
>>>>>>> 51db239a

jest.mock('../../assets/images/instructure.svg', () => 'instructure.svg')
jest.mock('../../pages/SignIn', () => () => <div>Sign In Page</div>)
jest.mock('../../pages/ForgotPassword', () => () => <div>Forgot Password Page</div>)
jest.mock('../../pages/register/Landing', () => () => <div>Register Landing Page</div>)
jest.mock('../../pages/register/Student', () => () => <div>Register Student Page</div>)
jest.mock('../../pages/register/Parent', () => () => <div>Register Parent Page</div>)
jest.mock('../../pages/register/Teacher', () => () => <div>Register Teacher Page</div>)
jest.mock('@instructure/ui-img', () => {
  const Img = ({src, alt}: {src: string; alt: string}) => <img src={src} alt={alt} />
  return {Img}
})
jest.mock('react-router-dom', () => {
  const originalModule = jest.requireActual('react-router-dom')
  return {
    ...originalModule,
    ScrollRestoration: () => null,
  }
})
<<<<<<< HEAD
jest.mock('../../context/NewLoginContext', () => ({
  ...jest.requireActual('../../context/NewLoginContext'),
  useNewLogin: jest.fn(),
}))

const mockUseNewLogin = useNewLogin as jest.Mock

describe('NewLoginRoutes', () => {
  beforeEach(() => {
    mockUseNewLogin.mockReturnValue({
=======
jest.mock('../../context/NewLoginDataContext', () => ({
  ...jest.requireActual('../../context/NewLoginDataContext'),
  useNewLoginData: jest.fn(),
}))

const mockUseNewLoginData = useNewLoginData as jest.Mock

describe('NewLoginRoutes', () => {
  beforeEach(() => {
    mockUseNewLoginData.mockReturnValue({
>>>>>>> 51db239a
      selfRegistrationType: 'all',
    })
    jest.clearAllMocks()
  })

  it('renders SignIn component at /login/canvas', async () => {
    await act(async () => {
      render(
        <MemoryRouter initialEntries={['/login/canvas']}>
          <Routes>{NewLoginRoutes}</Routes>
        </MemoryRouter>,
      )
    })
    await waitFor(() => expect(screen.getByText('Sign In Page')).toBeInTheDocument())
  })

  it('renders ForgotPassword component at /login/canvas/forgot-password', async () => {
    await act(async () => {
      render(
        <MemoryRouter initialEntries={['/login/canvas/forgot-password']}>
          <Routes>{NewLoginRoutes}</Routes>
        </MemoryRouter>,
      )
    })
    await waitFor(() => expect(screen.getByText('Forgot Password Page')).toBeInTheDocument())
  })

  describe('registration routes', () => {
    it('renders Register Landing Page at /login/canvas/register', async () => {
      await act(async () => {
        render(
          <MemoryRouter initialEntries={['/login/canvas/register']}>
            <Routes>{NewLoginRoutes}</Routes>
<<<<<<< HEAD
          </MemoryRouter>
=======
          </MemoryRouter>,
>>>>>>> 51db239a
        )
      })
      await waitFor(() => expect(screen.getByText('Register Landing Page')).toBeInTheDocument())
    })

    it('renders Register Student Page at /login/canvas/register/student', async () => {
      await act(async () => {
        render(
          <MemoryRouter initialEntries={['/login/canvas/register/student']}>
            <Routes>{NewLoginRoutes}</Routes>
<<<<<<< HEAD
          </MemoryRouter>
=======
          </MemoryRouter>,
>>>>>>> 51db239a
        )
      })
      await waitFor(() => expect(screen.getByText('Register Student Page')).toBeInTheDocument())
    })

    it('renders Register Parent Page at /login/canvas/register/parent', async () => {
      await act(async () => {
        render(
          <MemoryRouter initialEntries={['/login/canvas/register/parent']}>
            <Routes>{NewLoginRoutes}</Routes>
<<<<<<< HEAD
          </MemoryRouter>
=======
          </MemoryRouter>,
>>>>>>> 51db239a
        )
      })
      await waitFor(() => expect(screen.getByText('Register Parent Page')).toBeInTheDocument())
    })

    it('renders Register Teacher Page at /login/canvas/register/teacher', async () => {
      await act(async () => {
        render(
          <MemoryRouter initialEntries={['/login/canvas/register/teacher']}>
            <Routes>{NewLoginRoutes}</Routes>
<<<<<<< HEAD
          </MemoryRouter>
=======
          </MemoryRouter>,
>>>>>>> 51db239a
        )
      })
      await waitFor(() => expect(screen.getByText('Register Teacher Page')).toBeInTheDocument())
    })
  })
})<|MERGE_RESOLUTION|>--- conflicted
+++ resolved
@@ -16,19 +16,11 @@
  * with this program. If not, see <http://www.gnu.org/licenses/>.
  */
 
-<<<<<<< HEAD
-=======
 import {act, render, screen, waitFor} from '@testing-library/react'
->>>>>>> 51db239a
 import React from 'react'
 import {MemoryRouter, Routes} from 'react-router-dom'
 import {useNewLoginData} from '../../context'
 import {NewLoginRoutes} from '../NewLoginRoutes'
-<<<<<<< HEAD
-import {act, render, screen, waitFor} from '@testing-library/react'
-import {useNewLogin} from '../../context/NewLoginContext'
-=======
->>>>>>> 51db239a
 
 jest.mock('../../assets/images/instructure.svg', () => 'instructure.svg')
 jest.mock('../../pages/SignIn', () => () => <div>Sign In Page</div>)
@@ -48,18 +40,6 @@
     ScrollRestoration: () => null,
   }
 })
-<<<<<<< HEAD
-jest.mock('../../context/NewLoginContext', () => ({
-  ...jest.requireActual('../../context/NewLoginContext'),
-  useNewLogin: jest.fn(),
-}))
-
-const mockUseNewLogin = useNewLogin as jest.Mock
-
-describe('NewLoginRoutes', () => {
-  beforeEach(() => {
-    mockUseNewLogin.mockReturnValue({
-=======
 jest.mock('../../context/NewLoginDataContext', () => ({
   ...jest.requireActual('../../context/NewLoginDataContext'),
   useNewLoginData: jest.fn(),
@@ -70,7 +50,6 @@
 describe('NewLoginRoutes', () => {
   beforeEach(() => {
     mockUseNewLoginData.mockReturnValue({
->>>>>>> 51db239a
       selfRegistrationType: 'all',
     })
     jest.clearAllMocks()
@@ -104,11 +83,7 @@
         render(
           <MemoryRouter initialEntries={['/login/canvas/register']}>
             <Routes>{NewLoginRoutes}</Routes>
-<<<<<<< HEAD
-          </MemoryRouter>
-=======
           </MemoryRouter>,
->>>>>>> 51db239a
         )
       })
       await waitFor(() => expect(screen.getByText('Register Landing Page')).toBeInTheDocument())
@@ -119,11 +94,7 @@
         render(
           <MemoryRouter initialEntries={['/login/canvas/register/student']}>
             <Routes>{NewLoginRoutes}</Routes>
-<<<<<<< HEAD
-          </MemoryRouter>
-=======
           </MemoryRouter>,
->>>>>>> 51db239a
         )
       })
       await waitFor(() => expect(screen.getByText('Register Student Page')).toBeInTheDocument())
@@ -134,11 +105,7 @@
         render(
           <MemoryRouter initialEntries={['/login/canvas/register/parent']}>
             <Routes>{NewLoginRoutes}</Routes>
-<<<<<<< HEAD
-          </MemoryRouter>
-=======
           </MemoryRouter>,
->>>>>>> 51db239a
         )
       })
       await waitFor(() => expect(screen.getByText('Register Parent Page')).toBeInTheDocument())
@@ -149,11 +116,7 @@
         render(
           <MemoryRouter initialEntries={['/login/canvas/register/teacher']}>
             <Routes>{NewLoginRoutes}</Routes>
-<<<<<<< HEAD
-          </MemoryRouter>
-=======
           </MemoryRouter>,
->>>>>>> 51db239a
         )
       })
       await waitFor(() => expect(screen.getByText('Register Teacher Page')).toBeInTheDocument())
