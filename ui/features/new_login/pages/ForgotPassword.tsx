--- conflicted
+++ resolved
@@ -18,23 +18,14 @@
 
 import React, {useEffect, useRef, useState} from 'react'
 import {Button} from '@instructure/ui-buttons'
-<<<<<<< HEAD
-import {Flex} from '@instructure/ui-flex'
-import {Heading} from '@instructure/ui-heading'
-import {SignInLinks} from '../shared'
-=======
 import {EMAIL_REGEX} from '../shared'
 import {Flex} from '@instructure/ui-flex'
 import {Heading} from '@instructure/ui-heading'
->>>>>>> 77fa6d2f
 import {TextInput} from '@instructure/ui-text-input'
 import {Text} from '@instructure/ui-text'
 import {forgotPassword} from '../services'
 import {showFlashAlert} from '@canvas/alerts/react/FlashAlert'
-<<<<<<< HEAD
-=======
 import {useNavigate} from 'react-router-dom'
->>>>>>> 77fa6d2f
 import {useNewLogin} from '../context/NewLoginContext'
 import {useScope as useI18nScope} from '@canvas/i18n'
 
@@ -116,16 +107,6 @@
 
   const passwordRecoveryForm = (
     <>
-<<<<<<< HEAD
-      <Text>
-        {I18n.t(
-          'Enter your %{loginHandleName} and we’ll send you a link to change your password.',
-          {loginHandleName}
-        )}
-      </Text>
-
-      <form onSubmit={handleForgotPassword}>
-=======
       <Flex direction="column" gap="small">
         <Heading as="h1" level="h2">
           {I18n.t('Forgot your password?')}
@@ -140,7 +121,6 @@
       </Flex>
 
       <form onSubmit={handleForgotPassword} noValidate={true}>
->>>>>>> 77fa6d2f
         <Flex direction="column" gap="large">
           <TextInput
             id="email"
@@ -148,25 +128,6 @@
             type="email"
             value={email}
             onChange={handleEmailChange}
-<<<<<<< HEAD
-            autoComplete="email"
-            aria-describedby="emailHelp"
-          />
-
-          <Flex direction="column" gap="small">
-            <Button
-              type="submit"
-              color="primary"
-              display="block"
-              disabled={!isEmailValid || isUiActionPending}
-            >
-              {I18n.t('Submit')}
-            </Button>
-
-            <Flex.Item align="center">
-              <SignInLinks />
-            </Flex.Item>
-=======
             onBlur={handleEmailBlur}
             messages={emailError ? [{type: 'error', text: emailError}] : []}
             autoComplete="email"
@@ -190,7 +151,6 @@
             <Button type="submit" color="primary" display="block" disabled={isUiActionPending}>
               {I18n.t('Next')}
             </Button>
->>>>>>> 77fa6d2f
           </Flex>
         </Flex>
       </form>
@@ -199,18 +159,6 @@
 
   const confirmationMessage = (
     <>
-<<<<<<< HEAD
-      <Text>
-        {I18n.t(
-          'A recovery email has been sent to %{email}. Please check your inbox and follow the instructions to reset your password. This may take up to 30 minutes. If you don’t receive an email, be sure to check your spam folder.',
-          {email: submittedEmail}
-        )}
-      </Text>
-
-      <Flex.Item align="center" overflowY="visible" overflowX="visible">
-        <SignInLinks />
-      </Flex.Item>
-=======
       <Flex direction="column" gap="small">
         <Heading as="h1" level="h2">
           {I18n.t('Check your email')}
@@ -227,19 +175,11 @@
       <Button color="secondary" display="block" onClick={handleCancel}>
         {I18n.t('Back to login')}
       </Button>
->>>>>>> 77fa6d2f
     </>
   )
 
   return (
     <Flex direction="column" gap="large">
-<<<<<<< HEAD
-      <Heading level="h2" as="h1">
-        {I18n.t('Forgot Password')}
-      </Heading>
-
-=======
->>>>>>> 77fa6d2f
       {emailSent ? confirmationMessage : passwordRecoveryForm}
     </Flex>
   )
