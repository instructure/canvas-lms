--- conflicted
+++ resolved
@@ -16,21 +16,6 @@
  * with this program. If not, see <http://www.gnu.org/licenses/>.
  */
 
-<<<<<<< HEAD
-import React, {useRef, useState} from 'react'
-import {Button} from '@instructure/ui-buttons'
-import {Flex} from '@instructure/ui-flex'
-import {Heading} from '@instructure/ui-heading'
-import {ROUTES} from '../routes/routes'
-import {TextInput} from '@instructure/ui-text-input'
-import {Text} from '@instructure/ui-text'
-import {createErrorMessage, EMAIL_REGEX} from '../shared/helpers'
-import {forgotPassword} from '../services'
-import {showFlashAlert} from '@canvas/alerts/react/FlashAlert'
-import {useNavigate} from 'react-router-dom'
-import {useNewLogin} from '../context/NewLoginContext'
-import {useScope as createI18nScope} from '@canvas/i18n'
-=======
 import {showFlashAlert} from '@canvas/alerts/react/FlashAlert'
 import {useScope as createI18nScope} from '@canvas/i18n'
 import {Button} from '@instructure/ui-buttons'
@@ -44,7 +29,6 @@
 import {ROUTES} from '../routes/routes'
 import {forgotPassword} from '../services'
 import {EMAIL_REGEX, createErrorMessage} from '../shared/helpers'
->>>>>>> 51db239a
 
 const I18n = createI18nScope('new_login')
 
@@ -59,17 +43,10 @@
   const [submittedEmail, setSubmittedEmail] = useState('')
 
   const emailInputRef = useRef<HTMLInputElement | null>(null)
-<<<<<<< HEAD
 
   const validateForm = (): boolean => {
     setEmailError('')
 
-=======
-
-  const validateForm = (): boolean => {
-    setEmailError('')
-
->>>>>>> 51db239a
     if (!EMAIL_REGEX.test(email)) {
       setEmailError(I18n.t('Please enter a valid %{loginHandleName} address.', {loginHandleName}))
       emailInputRef.current?.focus()
