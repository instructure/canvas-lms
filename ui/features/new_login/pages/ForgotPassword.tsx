--- conflicted
+++ resolved
@@ -20,13 +20,6 @@
 import {Button} from '@instructure/ui-buttons'
 import {Flex} from '@instructure/ui-flex'
 import {Heading} from '@instructure/ui-heading'
-<<<<<<< HEAD
-import {useScope as useI18nScope} from '@canvas/i18n'
-import {useNewLogin} from '../context/NewLoginContext'
-import {SignInLinks} from '../shared'
-import {showFlashAlert} from '@canvas/alerts/react/FlashAlert'
-import {forgotPassword} from '../services'
-=======
 import {SignInLinks} from '../shared'
 import {TextInput} from '@instructure/ui-text-input'
 import {Text} from '@instructure/ui-text'
@@ -34,7 +27,6 @@
 import {showFlashAlert} from '@canvas/alerts/react/FlashAlert'
 import {useNewLogin} from '../context/NewLoginContext'
 import {useScope as useI18nScope} from '@canvas/i18n'
->>>>>>> ec511745
 
 const I18n = useI18nScope('new_login')
 
@@ -98,43 +90,6 @@
 
   const passwordRecoveryForm = (
     <>
-<<<<<<< HEAD
-      <Flex.Item overflowY="visible">
-        <p>
-          {I18n.t(
-            'Enter your %{loginHandleName} and we’ll send you a link to change your password.',
-            {loginHandleName}
-          )}
-        </p>
-      </Flex.Item>
-      <Flex.Item overflowY="visible">
-        <form onSubmit={handleForgotPassword}>
-          <Flex direction="column" gap="large">
-            <Flex.Item overflowY="visible">
-              <TextInput
-                id="email"
-                renderLabel={loginHandleName}
-                type="email"
-                value={email}
-                onChange={handleEmailChange}
-                autoComplete="email"
-                aria-describedby="emailHelp"
-              />
-            </Flex.Item>
-            <Flex.Item overflowY="visible">
-              <Button
-                type="submit"
-                color="primary"
-                display="block"
-                disabled={!isEmailValid || isUiActionPending}
-              >
-                {I18n.t('Submit')}
-              </Button>
-            </Flex.Item>
-          </Flex>
-        </form>
-      </Flex.Item>
-=======
       <Text>
         {I18n.t(
           'Enter your %{loginHandleName} and we’ll send you a link to change your password.',
@@ -170,43 +125,19 @@
           </Flex>
         </Flex>
       </form>
->>>>>>> ec511745
     </>
   )
 
   const confirmationMessage = (
-<<<<<<< HEAD
-    <Flex.Item overflowY="visible">
-      <p>
-=======
     <>
       <Text>
->>>>>>> ec511745
         {I18n.t(
           'A recovery email has been sent to %{email}. Please check your inbox and follow the instructions to reset your password. This may take up to 30 minutes. If you don’t receive an email, be sure to check your spam folder.',
           {email: submittedEmail}
         )}
-<<<<<<< HEAD
-      </p>
-    </Flex.Item>
-  )
-
-  return (
-    <Flex direction="column" gap="large">
-      <Flex.Item overflowY="visible">
-        <Heading level="h2" as="h1">
-          {I18n.t('Forgot Password')}
-        </Heading>
-      </Flex.Item>
-
-      {emailSent ? confirmationMessage : passwordRecoveryForm}
-
-      <Flex.Item overflowY="visible">
-=======
       </Text>
 
       <Flex.Item align="center" overflowY="visible" overflowX="visible">
->>>>>>> ec511745
         <SignInLinks />
       </Flex.Item>
     </>
