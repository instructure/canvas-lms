/*
 * Copyright (C) 2024 - present Instructure, Inc.
 *
 * This file is part of Canvas.
 *
 * Canvas is free software: you can redistribute it and/or modify it under
 * the terms of the GNU Affero General Public License as published by the Free
 * Software Foundation, version 3 of the License.
 *
 * Canvas is distributed in the hope that it will be useful, but WITHOUT ANY
 * WARRANTY; without even the implied warranty of MERCHANTABILITY or FITNESS FOR
 * A PARTICULAR PURPOSE. See the GNU Affero General Public License for more
 * details.
 *
 * You should have received a copy of the GNU Affero General Public License along
 * with this program. If not, see <http://www.gnu.org/licenses/>.
 */

import {showFlashAlert} from '@canvas/alerts/react/FlashAlert'
import {useScope as createI18nScope} from '@canvas/i18n'
import {Button} from '@instructure/ui-buttons'
import {Flex} from '@instructure/ui-flex'
import {FormMessage} from '@instructure/ui-form-field'
import {Heading} from '@instructure/ui-heading'
import {TextInput} from '@instructure/ui-text-input'
import React, {useRef, useState} from 'react'
import {useNewLogin, useNewLoginData} from '../../context'
import {usePasswordValidator, useSafeBackNavigation, useServerErrorsMap} from '../../hooks'
import {ROUTES} from '../../routes/routes'
import {createStudentAccount} from '../../services'
import {ActionPrompt, TermsAndPolicyCheckbox} from '../../shared'
import {createErrorMessage, EMAIL_REGEX, handleRegistrationRedirect} from '../../shared/helpers'
import {ReCaptchaSection, ReCaptchaSectionRef} from '../../shared/recaptcha'

const I18n = createI18nScope('new_login')

const ERROR_MESSAGES = {
  passwordRequired: I18n.t('Password is required.'),
  passwordsNotMatch: I18n.t('Passwords do not match.'),
  joinCodeRequired: I18n.t('Join code is required.'),
  invalidEmail: I18n.t('Please enter a valid email address.'),
  termsRequired: I18n.t('You must accept the terms to create an account.'),
}

const Student = () => {
  const {isUiActionPending, setIsUiActionPending} = useNewLogin()
  const {
    passwordPolicy,
    privacyPolicyUrl,
    recaptchaKey,
    requireEmail,
    termsOfUseUrl,
    termsRequired,
  } = useNewLoginData()
  const validatePassword = usePasswordValidator(passwordPolicy)
  const serverErrorsMap = useServerErrorsMap()

  const [confirmPassword, setConfirmPassword] = useState('')
  const [confirmPasswordError, setConfirmPasswordError] = useState('')
  const [email, setEmail] = useState('')
  const [emailError, setEmailError] = useState('')
  const [joinCode, setJoinCode] = useState('')
  const [joinCodeError, setJoinCodeError] = useState('')
  const [name, setName] = useState('')
  const [nameError, setNameError] = useState('')
  const [password, setPassword] = useState('')
  const [passwordError, setPasswordError] = useState('')
  const [termsAccepted, setTermsAccepted] = useState(false)
  const [termsError, setTermsError] = useState('')
  const [username, setUsername] = useState('')
  const [usernameError, setUsernameError] = useState('')

  const isRedirectingRef = useRef(false)
  const confirmPasswordInputRef = useRef<HTMLInputElement | null>(null)
  const emailInputRef = useRef<HTMLInputElement | null>(null)
  const joinCodeInputRef = useRef<HTMLInputElement | null>(null)
  const nameInputRef = useRef<HTMLInputElement | null>(null)
  const passwordInputRef = useRef<HTMLInputElement | null>(null)
  const usernameInputRef = useRef<HTMLInputElement | null>(null)

  const [captchaToken, setCaptchaToken] = useState<string | null>(null)
  const recaptchaSectionRef = useRef<ReCaptchaSectionRef>(null)

  const joinCodeHint: FormMessage[] = [
    {
      type: 'hint',
      text: 'Your instructor will provide you with a join code to link you directly to the course. This code will be sent to you separately from the Canvas email that invites you to join the course.',
    },
  ]

  const validateForm = (): boolean => {
    let hasValidationError = false
    let focusTarget: HTMLInputElement | null = null

    setNameError('')
    setUsernameError('')
    setPasswordError('')
    setConfirmPasswordError('')
    setJoinCodeError('')
    setEmailError('')
    setTermsError('')

    if (name.trim() === '') {
      setNameError(I18n.t('Name is required.'))
      focusTarget = nameInputRef.current
      hasValidationError = true
    }

    if (username.trim() === '') {
      setUsernameError(I18n.t('Username is required.'))
      if (!focusTarget) focusTarget = usernameInputRef.current
      hasValidationError = true
    }

    if (!password) {
      setPasswordError(ERROR_MESSAGES.passwordRequired)
      if (!focusTarget) focusTarget = passwordInputRef.current
      hasValidationError = true
    } else if (passwordPolicy) {
      const errorKey = validatePassword(password)
      if (errorKey) {
        setPasswordError(
          // prefer server error messages for consistency; fallback to a generic message if unmapped
          serverErrorsMap[`pseudonym.password.${errorKey}`]?.() ||
            I18n.t('An unknown error occurred.'),
        )
        if (!focusTarget) focusTarget = passwordInputRef.current
        hasValidationError = true
      }
    }

    if (!confirmPassword || password !== confirmPassword) {
      setConfirmPasswordError(ERROR_MESSAGES.passwordsNotMatch)
      if (!focusTarget) focusTarget = confirmPasswordInputRef.current
      hasValidationError = true
    }

    if (joinCode.trim() === '') {
      setJoinCodeError(ERROR_MESSAGES.joinCodeRequired)
      if (!focusTarget) focusTarget = joinCodeInputRef.current
      hasValidationError = true
    }

    if (requireEmail && !EMAIL_REGEX.test(email)) {
      setEmailError(ERROR_MESSAGES.invalidEmail)
      if (!focusTarget) focusTarget = emailInputRef.current
      hasValidationError = true
    }

    if (termsRequired && !termsAccepted) {
      setTermsError(ERROR_MESSAGES.termsRequired)
      if (!focusTarget) {
        focusTarget = document.getElementById('terms-checkbox') as HTMLInputElement
      }
      hasValidationError = true
    }

    if (recaptchaKey) {
      const recaptchaValid = recaptchaSectionRef.current?.validate() ?? true
      if (!recaptchaValid) {
        recaptchaSectionRef.current?.focus()
        hasValidationError = true
      }
    }

    if (focusTarget) focusTarget.focus()

    return !hasValidationError
  }

  const handleServerErrors = (errors: any) => {
    let hasFocusedError = false

    setNameError('')
    setUsernameError('')
    setPasswordError('')
    setConfirmPasswordError('')
    setJoinCodeError('')
    setTermsError('')

    // full name
    if (errors.user?.name?.length) {
      const errorKey = `user.name.${errors.user.name[0]?.type}`
      setNameError(serverErrorsMap[errorKey]?.() || I18n.t('An unknown error occurred.'))
      if (!hasFocusedError) {
        nameInputRef.current?.focus()
        hasFocusedError = true
      }
    }

    // username
    if (errors.pseudonym?.unique_id?.length) {
      const errorKey = `pseudonym.unique_id.${errors.pseudonym.unique_id[0]?.type}`
      setUsernameError(serverErrorsMap[errorKey]?.() || I18n.t('An unknown error occurred.'))
      if (!hasFocusedError) {
        usernameInputRef.current?.focus()
        hasFocusedError = true
      }
    }

    // password
    if (errors.pseudonym?.password?.length) {
      const errorKey = `pseudonym.password.${errors.pseudonym.password[0]?.type}`
      setPasswordError(serverErrorsMap[errorKey]?.() || I18n.t('An unknown error occurred.'))
      if (!hasFocusedError) {
        passwordInputRef.current?.focus()
        hasFocusedError = true
      }
    }

    // confirm password
    if (errors.pseudonym?.password_confirmation?.length) {
      const errorKey = `pseudonym.password_confirmation.${errors.pseudonym.password_confirmation[0]?.type}`
      setConfirmPasswordError(serverErrorsMap[errorKey]?.() || I18n.t('An unknown error occurred.'))
      if (!hasFocusedError) {
        confirmPasswordInputRef.current?.focus()
        hasFocusedError = true
      }
    }

    // join code
    if (errors.user?.self_enrollment_code?.length) {
      const errorKey = `user.self_enrollment_code.${errors.user.self_enrollment_code[0]?.type}`
      setJoinCodeError(serverErrorsMap[errorKey]?.() || I18n.t('An unknown error occurred.'))
      if (!hasFocusedError) {
        joinCodeInputRef.current?.focus()
        hasFocusedError = true
      }
    }

    // terms of use
    if (errors.user?.terms_of_use?.length) {
      const errorKey = `user.terms_of_use.${errors.user.terms_of_use[0]?.type}`
      setTermsError(serverErrorsMap[errorKey]?.() || I18n.t('An unknown error occurred.'))
      if (!hasFocusedError) {
        const checkbox = document.getElementById('terms-checkbox') as HTMLInputElement
        checkbox?.focus()
        hasFocusedError = true
      }
    }

    // reCAPTCHA
    if (recaptchaKey) {
      recaptchaSectionRef.current?.reset()
      recaptchaSectionRef.current?.validate()
      if (!hasFocusedError) {
        recaptchaSectionRef.current?.focus()
      }
    }
  }

  const handleCreateStudent = async (event: React.FormEvent<HTMLFormElement>) => {
    event.preventDefault()

    // comment out if you want to test server errors
    if (isUiActionPending || !validateForm()) return

    setIsUiActionPending(true)

    try {
      const response = await createStudentAccount({
        name,
        username,
        password,
        confirmPassword,
        joinCode,
        email: requireEmail ? email : undefined,
        termsAccepted,
        captchaToken: captchaToken ?? undefined,
      })

      if (response.status === 200) {
        isRedirectingRef.current = true
        handleRegistrationRedirect(response.data)
      } else {
        showFlashAlert({
          message: I18n.t('Something went wrong. Please try again later.'),
          type: 'error',
        })
      }
    } catch (error: any) {
      if (error.response) {
        const errorJson = await error.response.json()
        if (errorJson.errors) {
          setIsUiActionPending(false)
          // allow fields to re-enable before processing server errors
          setTimeout(() => handleServerErrors(errorJson.errors), 0)
        } else {
          showFlashAlert({
            message: I18n.t('Something went wrong. Please try again later.'),
            type: 'error',
          })
        }
      } else {
        showFlashAlert({
          message: I18n.t('Something went wrong. Please try again later.'),
          type: 'error',
        })
      }
    } finally {
      if (!isRedirectingRef.current) setIsUiActionPending(false)
    }
  }

  const handleNameChange = (_: React.ChangeEvent<HTMLInputElement>, value: string) => {
    setName(value)
  }

  const handleUsernameChange = (_: React.ChangeEvent<HTMLInputElement>, value: string) => {
    setUsername(value.trim())
  }

  const handlePasswordChange = (_: React.ChangeEvent<HTMLInputElement>, value: string) => {
    setPassword(value)
  }

  const handleConfirmPasswordChange = (_: React.ChangeEvent<HTMLInputElement>, value: string) => {
    setConfirmPassword(value)
  }

  const handleJoinCodeChange = (_: React.ChangeEvent<HTMLInputElement>, value: string) => {
    setJoinCode(value.trim())
  }

  const handleEmailChange = (_: React.ChangeEvent<HTMLInputElement>, value: string) => {
    setEmail(value.trim())
  }

  const handleTermsChange = (checked: boolean) => {
    setTermsAccepted(checked)
  }

<<<<<<< HEAD
  const handleCancel = () => {
    if (window.history.length > 1) {
      navigate(-1)
    } else {
      navigate(ROUTES.SIGN_IN)
    }
  }
=======
  const handleCancel = useSafeBackNavigation(ROUTES.SIGN_IN)
>>>>>>> c345be2d

  const handleReCaptchaVerify = (token: string | null) => {
    if (!token) console.error('Failed to get a valid reCAPTCHA token')
    setCaptchaToken(token)
  }

  return (
    <Flex direction="column" gap="large">
      <Flex direction="column" gap="small">
        <Heading as="h1" level="h2">
          {I18n.t('Create a Student Account')}
        </Heading>

        <Flex.Item overflowX="visible" overflowY="visible">
          <ActionPrompt variant="signIn" />
        </Flex.Item>
      </Flex>

      <form onSubmit={handleCreateStudent} noValidate={true}>
        <Flex direction="column" gap="large">
          <Flex direction="column" gap="small">
            <TextInput
              autoCorrect="none"
              disabled={isUiActionPending}
              inputRef={inputElement => (nameInputRef.current = inputElement)}
              messages={createErrorMessage(nameError)}
              onChange={handleNameChange}
              renderLabel={I18n.t('Full Name')}
              value={name}
              isRequired={true}
              data-testid="name-input"
            />

            <TextInput
              autoCapitalize="none"
              autoComplete="email"
              autoCorrect="none"
              disabled={isUiActionPending}
              inputRef={inputElement => (usernameInputRef.current = inputElement)}
              messages={createErrorMessage(usernameError)}
              onChange={handleUsernameChange}
              renderLabel={I18n.t('Username')}
              value={username}
              isRequired={true}
              data-testid="username-input"
            />

            <TextInput
              autoComplete="new-password"
              disabled={isUiActionPending}
              inputRef={inputElement => (passwordInputRef.current = inputElement)}
              messages={createErrorMessage(passwordError)}
              onChange={handlePasswordChange}
              renderLabel={I18n.t('Password')}
              type="password"
              value={password}
              isRequired={true}
              data-testid="password-input"
            />

            <TextInput
              autoComplete="new-password"
              disabled={isUiActionPending}
              inputRef={inputElement => (confirmPasswordInputRef.current = inputElement)}
              messages={createErrorMessage(confirmPasswordError)}
              onChange={handleConfirmPasswordChange}
              renderLabel={I18n.t('Confirm Password')}
              type="password"
              value={confirmPassword}
              isRequired={true}
              data-testid="confirm-password-input"
            />

            <TextInput
              autoCapitalize="none"
              autoCorrect="none"
              disabled={isUiActionPending}
              inputRef={inputElement => (joinCodeInputRef.current = inputElement)}
              messages={joinCodeError ? createErrorMessage(joinCodeError) : joinCodeHint}
              onChange={handleJoinCodeChange}
              renderLabel={I18n.t('Join Code')}
              value={joinCode}
              isRequired={true}
              data-testid="join-code-input"
            />

            {requireEmail && (
              <TextInput
                autoCapitalize="none"
                autoCorrect="none"
                disabled={isUiActionPending}
                inputRef={inputElement => (emailInputRef.current = inputElement)}
                messages={createErrorMessage(emailError)}
                onChange={handleEmailChange}
                renderLabel={I18n.t('Email Address')}
                value={email}
                isRequired={true}
                data-testid="email-input"
              />
            )}
          </Flex>

          {termsRequired && (
            <Flex.Item overflowX="visible" overflowY="visible">
              <TermsAndPolicyCheckbox
                checked={termsAccepted}
                id="terms-checkbox"
                isDisabled={isUiActionPending}
                messages={createErrorMessage(termsError)}
                onChange={handleTermsChange}
                privacyPolicyUrl={privacyPolicyUrl}
                termsOfUseUrl={termsOfUseUrl}
                isRequired={true}
              />
            </Flex.Item>
          )}

          {recaptchaKey && (
            <ReCaptchaSection
              ref={recaptchaSectionRef}
              recaptchaKey={recaptchaKey}
              onVerify={handleReCaptchaVerify}
            />
          )}

          <Flex direction="row" gap="small">
            <Button
              color="secondary"
              disabled={isUiActionPending}
              display="block"
              onClick={handleCancel}
              data-testid="back-button"
            >
              {I18n.t('Back')}
            </Button>

            <Button
              type="submit"
              color="primary"
              display="block"
              disabled={isUiActionPending}
              data-testid="submit-button"
            >
              {I18n.t('Next')}
            </Button>
          </Flex>
        </Flex>
      </form>
    </Flex>
  )
}

export default Student<|MERGE_RESOLUTION|>--- conflicted
+++ resolved
@@ -330,17 +330,7 @@
     setTermsAccepted(checked)
   }
 
-<<<<<<< HEAD
-  const handleCancel = () => {
-    if (window.history.length > 1) {
-      navigate(-1)
-    } else {
-      navigate(ROUTES.SIGN_IN)
-    }
-  }
-=======
   const handleCancel = useSafeBackNavigation(ROUTES.SIGN_IN)
->>>>>>> c345be2d
 
   const handleReCaptchaVerify = (token: string | null) => {
     if (!token) console.error('Failed to get a valid reCAPTCHA token')
