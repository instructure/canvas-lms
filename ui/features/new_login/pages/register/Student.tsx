--- conflicted
+++ resolved
@@ -122,11 +122,7 @@
       const errorKey = validatePassword(password)
       if (errorKey) {
         setPasswordError(
-<<<<<<< HEAD
-          // using server error messaging here to avoid duplication
-=======
           // prefer server error messages for consistency; fallback to a generic message if unmapped
->>>>>>> 9e16fa97
           serverErrorsMap[`pseudonym.password.${errorKey}`]?.() ||
             I18n.t('An unknown error occurred.'),
         )
