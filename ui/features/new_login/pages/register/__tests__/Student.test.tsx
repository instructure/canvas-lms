/*
 * Copyright (C) 2024 - present Instructure, Inc.
 *
 * This file is part of Canvas.
 *
 * Canvas is free software: you can redistribute it and/or modify it under
 * the terms of the GNU Affero General Public License as published by the Free
 * Software Foundation, version 3 of the License.
 *
 * Canvas is distributed in the hope that it will be useful, but WITHOUT ANY
 * WARRANTY; without even the implied warranty of MERCHANTABILITY or FITNESS FOR
 * A PARTICULAR PURPOSE. See the GNU Affero General Public License for more
 * details.
 *
 * You should have received a copy of the GNU Affero General Public License along
 * with this program. If not, see <http://www.gnu.org/licenses/>.
 */

import {assignLocation} from '@canvas/util/globalUtils'
import {cleanup, render, screen, waitFor, within} from '@testing-library/react'
import userEvent from '@testing-library/user-event'
import React from 'react'
<<<<<<< HEAD
import {MemoryRouter, useNavigate} from 'react-router-dom'
=======
import {MemoryRouter, useLocation, useNavigate, useNavigationType} from 'react-router-dom'
>>>>>>> 005bce2c
import {NewLoginDataProvider, NewLoginProvider, useNewLoginData} from '../../../context'
import {createStudentAccount} from '../../../services'
import Student from '../Student'

jest.mock('react-router-dom', () => ({
  ...jest.requireActual('react-router-dom'),
  useNavigate: jest.fn(),
<<<<<<< HEAD
=======
  useNavigationType: jest.fn(),
  useLocation: jest.fn(),
>>>>>>> 005bce2c
}))

jest.mock('@canvas/util/globalUtils', () => ({
  assignLocation: jest.fn(),
}))

jest.mock('../../../services', () => ({
  createStudentAccount: jest.fn(),
}))

jest.mock('../../../context', () => {
  const actualContext = jest.requireActual('../../../context')
  return {
    ...actualContext,
    useNewLoginData: jest.fn(() => ({
      ...actualContext.useNewLoginData(),
    })),
  }
})

describe('Student', () => {
  const setup = () => {
    render(
      <MemoryRouter>
        <NewLoginProvider>
          <NewLoginDataProvider>
            <Student />
          </NewLoginDataProvider>
        </NewLoginProvider>
      </MemoryRouter>,
    )
  }

  const mockNavigate = jest.fn()
<<<<<<< HEAD
=======
  const mockNavigationType = useNavigationType as jest.Mock
  const mockLocation = useLocation as jest.Mock
>>>>>>> 005bce2c
  beforeAll(() => {
    ;(useNavigate as jest.Mock).mockReturnValue(mockNavigate)
  })

  beforeEach(() => {
    jest.clearAllMocks()
    jest.restoreAllMocks()
    // reset the mock implementation to return the default values
    ;(useNewLoginData as jest.Mock).mockImplementation(() => ({
      loginHandleName: 'Email',
      privacyPolicyUrl: '',
      requireEmail: false,
      termsOfUseUrl: '',
      termsRequired: false,
    }))
  })

  afterEach(() => {
    cleanup()
  })

  describe('form rendering', () => {
    it('renders all required input fields', async () => {
      setup()
      expect(await screen.findByTestId('name-input')).toBeInTheDocument()
      expect(screen.getByTestId('username-input')).toBeInTheDocument()
      expect(screen.getByTestId('password-input')).toBeInTheDocument()
      expect(screen.getByTestId('confirm-password-input')).toBeInTheDocument()
      expect(screen.getByTestId('join-code-input')).toBeInTheDocument()
    })

    it('renders terms checkbox when required', async () => {
      ;(useNewLoginData as jest.Mock).mockImplementation(() => ({
        ...jest.requireActual('../../../context').useNewLoginData(),
        termsRequired: true,
        privacyPolicyUrl: 'http://www.example.com/privacy',
        termsOfUseUrl: 'http://www.example.com/terms',
      }))
      setup()
      expect(await screen.findByTestId('terms-and-policy-checkbox')).toBeInTheDocument()
    })

    it('renders email input when required', async () => {
      ;(useNewLoginData as jest.Mock).mockImplementation(() => ({
        ...jest.requireActual('../../../context').useNewLoginData(),
        requireEmail: true,
      }))
      setup()
      expect(await screen.findByTestId('email-input')).toBeInTheDocument()
    })
  })

  describe('form validation', () => {
    beforeEach(() => {
      ;(useNewLoginData as jest.Mock).mockImplementation(() => ({
        privacyPolicyUrl: 'http://www.example.com/privacy',
        requireEmail: true,
        termsOfUseUrl: 'http://www.example.com/terms',
        termsRequired: true,
      }))
    })

    it('shows an error for a missing name and focuses the name input', async () => {
      setup()
      await userEvent.click(screen.getByTestId('submit-button'))
      expect(await screen.findByText('Name is required.')).toBeInTheDocument()
      expect(document.activeElement).toBe(screen.getByTestId('name-input'))
      await userEvent.type(screen.getByTestId('name-input'), 'John Doe')
      await userEvent.click(screen.getByTestId('submit-button'))
      expect(screen.queryByText('Name is required.')).not.toBeInTheDocument()
    })

    it('shows an error for a missing username and focuses the username input', async () => {
      setup()
      await userEvent.type(screen.getByTestId('name-input'), 'John Doe')
      await userEvent.click(screen.getByTestId('submit-button'))
      expect(await screen.findByText('Username is required.')).toBeInTheDocument()
      expect(document.activeElement).toBe(screen.getByTestId('username-input'))
      await userEvent.type(screen.getByTestId('username-input'), 'validusername')
      await userEvent.click(screen.getByTestId('submit-button'))
      expect(screen.queryByText('Username is required.')).not.toBeInTheDocument()
    })

    it('shows an error when the password is missing and focuses the password input', async () => {
      setup()
      await userEvent.type(screen.getByTestId('name-input'), 'John Doe')
      await userEvent.type(screen.getByTestId('username-input'), 'validusername')
      await userEvent.click(screen.getByTestId('submit-button'))
      expect(await screen.findByText('Password is required.')).toBeInTheDocument()
      expect(document.activeElement).toBe(screen.getByTestId('password-input'))
      await userEvent.type(screen.getByTestId('password-input'), 'ValidPassword123!')
      await userEvent.click(screen.getByTestId('submit-button'))
      expect(screen.queryByText('Password is required.')).not.toBeInTheDocument()
    })

    it('validates that passwords match and focuses the confirm password input', async () => {
      setup()
      await userEvent.type(screen.getByTestId('name-input'), 'John Doe')
      await userEvent.type(screen.getByTestId('username-input'), 'validusername')
      await userEvent.type(screen.getByTestId('password-input'), 'ValidPassword123!')
      await userEvent.type(screen.getByTestId('confirm-password-input'), 'MismatchPassword')
      await userEvent.click(screen.getByTestId('submit-button'))
      expect(await screen.findByText('Passwords do not match.')).toBeInTheDocument()
      expect(document.activeElement).toBe(screen.getByTestId('confirm-password-input'))
      await userEvent.clear(screen.getByTestId('confirm-password-input'))
      await userEvent.type(screen.getByTestId('confirm-password-input'), 'ValidPassword123!')
      await userEvent.click(screen.getByTestId('submit-button'))
      expect(screen.queryByText('Passwords do not match.')).not.toBeInTheDocument()
    })

    it('validates the join code field and focuses the join code input', async () => {
      setup()
      await userEvent.type(screen.getByTestId('name-input'), 'John Doe')
      await userEvent.type(screen.getByTestId('username-input'), 'validusername')
      await userEvent.type(screen.getByTestId('password-input'), 'ValidPassword123!')
      await userEvent.type(screen.getByTestId('confirm-password-input'), 'ValidPassword123!')
      await userEvent.click(screen.getByTestId('submit-button'))
      expect(await screen.findByText('Join code is required.')).toBeInTheDocument()
      expect(document.activeElement).toBe(screen.getByTestId('join-code-input'))
      await userEvent.type(screen.getByTestId('join-code-input'), 'JOIN123')
      await userEvent.click(screen.getByTestId('submit-button'))
      expect(screen.queryByText('Join code is required.')).not.toBeInTheDocument()
    })

    it('validates the email field when required and focuses the email input', async () => {
      setup()
      await userEvent.type(screen.getByTestId('name-input'), 'John Doe')
      await userEvent.type(screen.getByTestId('username-input'), 'validusername')
      await userEvent.type(screen.getByTestId('password-input'), 'ValidPassword123!')
      await userEvent.type(screen.getByTestId('confirm-password-input'), 'ValidPassword123!')
      await userEvent.type(screen.getByTestId('join-code-input'), 'JOIN123')
      await userEvent.click(screen.getByTestId('submit-button'))
      expect(await screen.findByText('Please enter a valid email address.')).toBeInTheDocument()
      expect(document.activeElement).toBe(screen.getByTestId('email-input'))
      await userEvent.type(screen.getByTestId('email-input'), 'valid@example.com')
      await userEvent.click(screen.getByTestId('submit-button'))
      expect(screen.queryByText('Please enter a valid email address.')).not.toBeInTheDocument()
    })

    it('validates the terms checkbox when required', async () => {
      setup()
      await userEvent.type(screen.getByTestId('name-input'), 'John Doe')
      await userEvent.type(screen.getByTestId('username-input'), 'validusername')
      await userEvent.type(screen.getByTestId('password-input'), 'ValidPassword123!')
      await userEvent.type(screen.getByTestId('confirm-password-input'), 'ValidPassword123!')
      await userEvent.type(screen.getByTestId('join-code-input'), 'JOIN123')
      await userEvent.type(screen.getByTestId('email-input'), 'valid@example.com')
      await userEvent.click(screen.getByTestId('submit-button'))
      expect(
        await screen.findByText('You must accept the terms to create an account.'),
      ).toBeInTheDocument()
      await userEvent.click(screen.getByTestId('terms-and-policy-checkbox'))
      await userEvent.click(screen.getByTestId('submit-button'))
      expect(
        screen.queryByText('You must accept the terms to create an account.'),
      ).not.toBeInTheDocument()
    })

    it('does not clear the name error until submit is clicked again', async () => {
      setup()
      await userEvent.click(screen.getByTestId('submit-button'))
      expect(await screen.findByText('Name is required.')).toBeInTheDocument()
      await userEvent.type(screen.getByTestId('name-input'), 'John Doe')
      expect(screen.queryByText('Name is required.')).toBeInTheDocument()
      await userEvent.click(screen.getByTestId('submit-button'))
      expect(screen.queryByText('Name is required.')).not.toBeInTheDocument()
    })
  })

  describe('form submission', () => {
    it('submits successfully with valid inputs', async () => {
      ;(createStudentAccount as jest.Mock).mockResolvedValueOnce({
        status: 200,
        data: {redirect_url: '/dashboard'},
      })
      setup()
      await userEvent.type(screen.getByTestId('name-input'), 'Student User')
      await userEvent.type(screen.getByTestId('username-input'), 'studentusername')
      await userEvent.type(screen.getByTestId('password-input'), 'ValidPassword123!')
      await userEvent.type(screen.getByTestId('confirm-password-input'), 'ValidPassword123!')
      await userEvent.type(screen.getByTestId('join-code-input'), 'JOIN123')
      await userEvent.click(screen.getByTestId('submit-button'))
      await waitFor(() => {
        expect(createStudentAccount).toHaveBeenCalledWith({
          name: 'Student User',
          username: 'studentusername',
          password: 'ValidPassword123!',
          confirmPassword: 'ValidPassword123!',
          joinCode: 'JOIN123',
          captchaToken: undefined,
          email: undefined,
          termsAccepted: false,
        })
      })
    })

    it('shows error messages for failed API validation', async () => {
      ;(createStudentAccount as jest.Mock).mockRejectedValueOnce({
        response: {
          json: async () => ({
            errors: {
              pseudonym: {
                unique_id: [{type: 'taken', message: 'taken'}],
              },
              user: {
                self_enrollment_code: [{type: 'invalid', message: 'invalid'}],
              },
            },
          }),
        },
      })
      setup()
      await userEvent.type(screen.getByTestId('name-input'), 'Student User')
      await userEvent.type(screen.getByTestId('username-input'), 'existingusername')
      await userEvent.type(screen.getByTestId('password-input'), 'ValidPassword123!')
      await userEvent.type(screen.getByTestId('confirm-password-input'), 'ValidPassword123!')
      await userEvent.type(screen.getByTestId('join-code-input'), 'INVALID')
      await userEvent.click(screen.getByTestId('submit-button'))
      expect(await screen.findByText('This username is already in use.')).toBeInTheDocument()
      expect(screen.getByText('The enrollment code is invalid.')).toBeInTheDocument()
    })

    it('handles generic server errors gracefully', async () => {
      ;(createStudentAccount as jest.Mock).mockRejectedValueOnce({
        response: {
          status: 500,
          json: async () => ({}),
        },
      })
      setup()
      await userEvent.type(screen.getByTestId('name-input'), 'Student User')
      await userEvent.type(screen.getByTestId('username-input'), 'studentusername')
      await userEvent.type(screen.getByTestId('password-input'), 'ValidPassword123!')
      await userEvent.type(screen.getByTestId('confirm-password-input'), 'ValidPassword123!')
      await userEvent.type(screen.getByTestId('join-code-input'), 'JOIN123')
      await userEvent.click(screen.getByTestId('submit-button'))
      await waitFor(() => {
        const alertContainer = document.querySelector('.flashalert-message') as HTMLElement
        const flashAlert = within(alertContainer!).getByText(
          'Something went wrong. Please try again later.',
        )
        expect(flashAlert).toBeInTheDocument()
      })
    })

    it('redirects to the provided destination after a successful submission', async () => {
      ;(createStudentAccount as jest.Mock).mockResolvedValueOnce({
        status: 200,
        data: {destination: '/custom-redirect'},
      })
      setup()
      await userEvent.type(screen.getByTestId('name-input'), 'Student User')
      await userEvent.type(screen.getByTestId('username-input'), 'studentusername')
      await userEvent.type(screen.getByTestId('password-input'), 'ValidPassword123!')
      await userEvent.type(screen.getByTestId('confirm-password-input'), 'ValidPassword123!')
      await userEvent.type(screen.getByTestId('join-code-input'), 'JOIN123')
      await userEvent.click(screen.getByTestId('submit-button'))
      await waitFor(() => {
        expect(assignLocation).toHaveBeenCalledWith('/custom-redirect')
      })
    })

    it('redirects to the default location if no destination is provided', async () => {
      ;(createStudentAccount as jest.Mock).mockResolvedValueOnce({
        status: 200,
        data: {},
      })
      setup()
      await userEvent.type(screen.getByTestId('name-input'), 'Student User')
      await userEvent.type(screen.getByTestId('username-input'), 'studentusername')
      await userEvent.type(screen.getByTestId('password-input'), 'ValidPassword123!')
      await userEvent.type(screen.getByTestId('confirm-password-input'), 'ValidPassword123!')
      await userEvent.type(screen.getByTestId('join-code-input'), 'JOIN123')
      await userEvent.click(screen.getByTestId('submit-button'))
      await waitFor(() => {
        expect(assignLocation).toHaveBeenCalledWith('/?registration_success=1')
      })
    })
  })

  describe('navigation behavior', () => {
    describe('when the cancel button is clicked', () => {
      it('navigates back to login when there is no previous history', async () => {
        setup()
        const backButton = screen.getByTestId('back-button')
        await userEvent.click(backButton)
        expect(mockNavigate).toHaveBeenCalledWith('/login/canvas')
        expect(mockNavigate).toHaveBeenCalledTimes(1)
      })

      it('navigates back to the previous page when history exists', async () => {
<<<<<<< HEAD
        const originalHistoryLength = window.history.length
        Object.defineProperty(window, 'history', {
          value: {length: 2},
          writable: true,
        })
=======
        mockNavigationType.mockReturnValue('PUSH')
        mockLocation.mockReturnValue({key: 'abc123'}) // non-default key
        ;(useNavigate as jest.Mock).mockReturnValue(mockNavigate)
>>>>>>> 005bce2c
        setup()
        const backButton = screen.getByTestId('back-button')
        await userEvent.click(backButton)
        expect(mockNavigate).toHaveBeenCalledWith(-1)
        expect(mockNavigate).toHaveBeenCalledTimes(1)
<<<<<<< HEAD
        Object.defineProperty(window, 'history', {
          value: {length: originalHistoryLength},
          writable: true,
        })
=======
      })

      it('navigates to fallback when navigationType is POP or key is default', async () => {
        mockNavigationType.mockReturnValue('POP')
        mockLocation.mockReturnValue({key: 'default'})
        ;(useNavigate as jest.Mock).mockReturnValue(mockNavigate)
        setup()
        const backButton = screen.getByTestId('back-button')
        await userEvent.click(backButton)
        expect(mockNavigate).toHaveBeenCalledWith('/login/canvas')
>>>>>>> 005bce2c
      })
    })
  })
})<|MERGE_RESOLUTION|>--- conflicted
+++ resolved
@@ -20,11 +20,7 @@
 import {cleanup, render, screen, waitFor, within} from '@testing-library/react'
 import userEvent from '@testing-library/user-event'
 import React from 'react'
-<<<<<<< HEAD
-import {MemoryRouter, useNavigate} from 'react-router-dom'
-=======
 import {MemoryRouter, useLocation, useNavigate, useNavigationType} from 'react-router-dom'
->>>>>>> 005bce2c
 import {NewLoginDataProvider, NewLoginProvider, useNewLoginData} from '../../../context'
 import {createStudentAccount} from '../../../services'
 import Student from '../Student'
@@ -32,11 +28,8 @@
 jest.mock('react-router-dom', () => ({
   ...jest.requireActual('react-router-dom'),
   useNavigate: jest.fn(),
-<<<<<<< HEAD
-=======
   useNavigationType: jest.fn(),
   useLocation: jest.fn(),
->>>>>>> 005bce2c
 }))
 
 jest.mock('@canvas/util/globalUtils', () => ({
@@ -71,11 +64,8 @@
   }
 
   const mockNavigate = jest.fn()
-<<<<<<< HEAD
-=======
   const mockNavigationType = useNavigationType as jest.Mock
   const mockLocation = useLocation as jest.Mock
->>>>>>> 005bce2c
   beforeAll(() => {
     ;(useNavigate as jest.Mock).mockReturnValue(mockNavigate)
   })
@@ -367,28 +357,14 @@
       })
 
       it('navigates back to the previous page when history exists', async () => {
-<<<<<<< HEAD
-        const originalHistoryLength = window.history.length
-        Object.defineProperty(window, 'history', {
-          value: {length: 2},
-          writable: true,
-        })
-=======
         mockNavigationType.mockReturnValue('PUSH')
         mockLocation.mockReturnValue({key: 'abc123'}) // non-default key
         ;(useNavigate as jest.Mock).mockReturnValue(mockNavigate)
->>>>>>> 005bce2c
         setup()
         const backButton = screen.getByTestId('back-button')
         await userEvent.click(backButton)
         expect(mockNavigate).toHaveBeenCalledWith(-1)
         expect(mockNavigate).toHaveBeenCalledTimes(1)
-<<<<<<< HEAD
-        Object.defineProperty(window, 'history', {
-          value: {length: originalHistoryLength},
-          writable: true,
-        })
-=======
       })
 
       it('navigates to fallback when navigationType is POP or key is default', async () => {
@@ -399,7 +375,6 @@
         const backButton = screen.getByTestId('back-button')
         await userEvent.click(backButton)
         expect(mockNavigate).toHaveBeenCalledWith('/login/canvas')
->>>>>>> 005bce2c
       })
     })
   })
