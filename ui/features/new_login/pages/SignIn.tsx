--- conflicted
+++ resolved
@@ -68,11 +68,7 @@
 
     if (username.trim() === '') {
       setUsernameError(
-<<<<<<< HEAD
-        I18n.t('Please enter your %{loginHandleName}', {
-=======
         I18n.t('Please enter your %{loginHandleName}.', {
->>>>>>> 21440366
           loginHandleName: loginHandleName?.toLowerCase(),
         }),
       )
@@ -144,7 +140,7 @@
     <Flex direction="column" gap="large">
       <Flex direction="column" gap="small">
         <Heading as="h1" level="h2">
-          {I18n.t('Welcome to Canvas.')}
+          {I18n.t('Welcome to Canvas')}
         </Heading>
 
         {selfRegistrationType && (
