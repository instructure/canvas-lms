--- conflicted
+++ resolved
@@ -17,30 +17,15 @@
  */
 
 import React, {useCallback, useEffect, useState} from 'react'
-<<<<<<< HEAD
-import {Button} from '@instructure/ui-buttons'
-import {TextInput} from '@instructure/ui-text-input'
-=======
 import OtpForm from '../shared/OtpForm'
 import SSOButtons from '../shared/SSOButtons'
 import SignInLinks from '../shared/SignInLinks'
 import {Button} from '@instructure/ui-buttons'
 import {Checkbox} from '@instructure/ui-checkbox'
 import {Flex} from '@instructure/ui-flex'
->>>>>>> ec511745
 import {Heading} from '@instructure/ui-heading'
 import {TextInput} from '@instructure/ui-text-input'
 import {View} from '@instructure/ui-view'
-<<<<<<< HEAD
-import {Flex} from '@instructure/ui-flex'
-import {Checkbox} from '@instructure/ui-checkbox'
-import {useScope as useI18nScope} from '@canvas/i18n'
-import {useNewLogin} from '../context/NewLoginContext'
-import SSOButtons from '../shared/SSOButtons'
-import SignInLinks from '../shared/SignInLinks'
-import OtpForm from '../shared/OtpForm'
-=======
->>>>>>> ec511745
 import {performSignIn} from '../services'
 import {showFlashAlert} from '@canvas/alerts/react/FlashAlert'
 import {useNewLogin} from '../context/NewLoginContext'
@@ -58,10 +43,7 @@
     setOtpRequired,
     loginHandleName,
     authProviders,
-<<<<<<< HEAD
-=======
     isPreviewMode,
->>>>>>> ec511745
   } = useNewLogin()
 
   const [username, setUsername] = useState('')
@@ -79,11 +61,8 @@
   const handleLogin = async (event: React.FormEvent<HTMLFormElement>) => {
     event.preventDefault()
 
-<<<<<<< HEAD
-=======
     if (isPreviewMode) return
 
->>>>>>> ec511745
     if (!validateForm()) {
       showFlashAlert({
         message: I18n.t('Please enter a username and password.'),
@@ -127,88 +106,20 @@
     setPassword(value)
   }
 
-<<<<<<< HEAD
-  if (otpRequired) {
-=======
   if (otpRequired && !isPreviewMode) {
->>>>>>> ec511745
     return <OtpForm />
   }
 
   return (
     <Flex direction="column" gap="large">
-<<<<<<< HEAD
-      <Flex.Item overflowY="visible">
-        <Heading level="h2" as="h1">
-          {I18n.t('Welcome to Canvas LMS')}
-        </Heading>
-      </Flex.Item>
-
-      {authProviders && authProviders.length > 0 && (
-        <Flex.Item overflowY="visible">
-          <Flex direction="column" gap="large">
-            <Flex.Item overflowY="visible">
-              <SSOButtons />
-            </Flex.Item>
-=======
       <Heading level="h2" as="h1">
         {I18n.t('Welcome to Canvas LMS')}
       </Heading>
->>>>>>> ec511745
 
       {authProviders && authProviders.length > 0 && (
         <Flex direction="column" gap="large">
           <SSOButtons />
 
-<<<<<<< HEAD
-      <Flex.Item overflowY="visible">
-        <form onSubmit={handleLogin}>
-          <Flex direction="column" gap="large">
-            <Flex.Item overflowY="visible">
-              <Flex direction="column" gap="small">
-                <Flex.Item overflowY="visible">
-                  <TextInput
-                    id="username"
-                    renderLabel={loginHandleName}
-                    type="text"
-                    value={username}
-                    onChange={handleUsernameChange}
-                    autoComplete="username"
-                  />
-                </Flex.Item>
-
-                <Flex.Item overflowY="visible">
-                  <TextInput
-                    id="password"
-                    renderLabel={I18n.t('Password')}
-                    type="password"
-                    value={password}
-                    onChange={handlePasswordChange}
-                    autoComplete="current-password"
-                  />
-                </Flex.Item>
-
-                <Flex.Item overflowY="visible">
-                  <Checkbox
-                    label={I18n.t('Stay signed in')}
-                    checked={rememberMe}
-                    onChange={() => setRememberMe(!rememberMe)}
-                    inline={true}
-                  />
-                </Flex.Item>
-              </Flex>
-            </Flex.Item>
-
-            <Flex.Item overflowY="visible">
-              <Button
-                type="submit"
-                color="primary"
-                display="block"
-                disabled={!formValid || isUiActionPending}
-              >
-                {I18n.t('Sign In')}
-              </Button>
-=======
           <View as="hr" borderWidth="small none none none" margin="small none" />
         </Flex>
       )}
@@ -244,13 +155,9 @@
                 inline={true}
                 disabled={isUiActionPending}
               />
->>>>>>> ec511745
             </Flex.Item>
           </Flex>
 
-<<<<<<< HEAD
-            <Flex.Item overflowY="visible">
-=======
           <Flex direction="column" gap="small">
             <Button
               type="submit"
@@ -262,7 +169,6 @@
             </Button>
 
             <Flex.Item align="center">
->>>>>>> ec511745
               <SignInLinks />
             </Flex.Item>
           </Flex>
