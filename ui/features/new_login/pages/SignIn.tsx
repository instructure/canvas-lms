--- conflicted
+++ resolved
@@ -69,11 +69,7 @@
 
     if (username.trim() === '') {
       setUsernameError(
-<<<<<<< HEAD
-        I18n.t('Please enter your %{loginHandleName}', {
-=======
         I18n.t('Please enter your %{loginHandleName}.', {
->>>>>>> 605b35ff
           loginHandleName: loginHandleName?.toLowerCase(),
         }),
       )
@@ -148,7 +144,7 @@
     <Flex direction="column" gap="large">
       <Flex direction="column" gap="small">
         <Heading as="h1" level="h2">
-          {I18n.t('Welcome to Canvas.')}
+          {I18n.t('Welcome to Canvas')}
         </Heading>
 
         {selfRegistrationType && (
