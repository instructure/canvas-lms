/*
 * Copyright (C) 2024 - present Instructure, Inc.
 *
 * This file is part of Canvas.
 *
 * Canvas is free software: you can redistribute it and/or modify it under
 * the terms of the GNU Affero General Public License as published by the Free
 * Software Foundation, version 3 of the License.
 *
 * Canvas is distributed in the hope that it will be useful, but WITHOUT ANY
 * WARRANTY; without even the implied warranty of MERCHANTABILITY or FITNESS FOR
 * A PARTICULAR PURPOSE. See the GNU Affero General Public License for more
 * details.
 *
 * You should have received a copy of the GNU Affero General Public License along
 * with this program. If not, see <http://www.gnu.org/licenses/>.
 */

<<<<<<< HEAD
import React, {useCallback, useEffect, useState} from 'react'
import OtpForm from '../shared/OtpForm'
import SSOButtons from '../shared/SSOButtons'
import SignInLinks from '../shared/SignInLinks'
import {Button} from '@instructure/ui-buttons'
import {Checkbox} from '@instructure/ui-checkbox'
import {Flex} from '@instructure/ui-flex'
import {Heading} from '@instructure/ui-heading'
=======
import React, {useEffect, useRef, useState} from 'react'
import {Button} from '@instructure/ui-buttons'
import {Flex} from '@instructure/ui-flex'
import {Heading} from '@instructure/ui-heading'
import {OtpForm, RememberMeCheckbox, SignInLinks, SSOButtons} from '../shared'
>>>>>>> 77fa6d2f
import {TextInput} from '@instructure/ui-text-input'
import {View} from '@instructure/ui-view'
import {performSignIn} from '../services'
import {showFlashAlert} from '@canvas/alerts/react/FlashAlert'
import {useNewLogin} from '../context/NewLoginContext'
import {useScope as useI18nScope} from '@canvas/i18n'

const I18n = useI18nScope('new_login')

const SignIn = () => {
  const {
    rememberMe,
    isUiActionPending,
    setIsUiActionPending,
    otpRequired,
    setOtpRequired,
    loginHandleName,
    authProviders,
    isPreviewMode,
  } = useNewLogin()

  const [username, setUsername] = useState('')
  const [password, setPassword] = useState('')
  const [usernameError, setUsernameError] = useState('')
  const [passwordError, setPasswordError] = useState('')
  const isRedirectingRef = useRef(false)

  const usernameInputRef = useRef<HTMLInputElement | undefined>(undefined)
  const passwordInputRef = useRef<HTMLInputElement | undefined>(undefined)

  useEffect(() => {
    setUsername('')
    setPassword('')
    setUsernameError('')
    setPasswordError('')
  }, [otpRequired])

  useEffect(() => {
    if (usernameError) {
      usernameInputRef.current?.focus()
    } else if (passwordError) {
      passwordInputRef.current?.focus()
    }
  }, [usernameError, passwordError])

  const validateForm = (): boolean => {
    setUsernameError('')
    setPasswordError('')

    let formIsValid = true
    if (username.trim() === '') {
      setUsernameError(I18n.t('Please enter your %{loginHandleName}', {loginHandleName}))
      formIsValid = false
    }
    if (password.trim() === '' && formIsValid) {
      setPasswordError(I18n.t('Please enter your password'))
      formIsValid = false
    }
    return formIsValid
  }

  const handleFailedLogin = () => {
    setUsernameError(
      I18n.t('Please verify your %{loginHandleName} and password and try again', {loginHandleName})
    )
    setPassword('')
  }

  const handleLogin = async (event: React.FormEvent<HTMLFormElement>) => {
    event.preventDefault()
    if (isPreviewMode || isUiActionPending) return

<<<<<<< HEAD
    if (isPreviewMode) return

    if (!validateForm()) {
      showFlashAlert({
        message: I18n.t('Please enter a username and password.'),
        type: 'error',
      })
      return
    }
=======
    if (!validateForm()) return
>>>>>>> 77fa6d2f

    setIsUiActionPending(true)

    try {
      const response = await performSignIn(username, password, rememberMe)

      if (response.status === 200) {
        if (response.data?.otp_required) {
          setOtpRequired(true)
        } else if (response.data?.pseudonym) {
          isRedirectingRef.current = true
          window.location.replace(response.data.location || '/dashboard')
          return
        } else {
          handleFailedLogin()
        }
      }
    } catch (error: any) {
      if (error.response?.status === 400) {
        handleFailedLogin()
      } else {
        showFlashAlert({
          message: I18n.t('There was an error logging in. Please try again.'),
          type: 'error',
        })
      }
    } finally {
      if (!isRedirectingRef.current) setIsUiActionPending(false)
    }
  }

  const handleUsernameChange = (_event: React.ChangeEvent<HTMLInputElement>, value: string) => {
<<<<<<< HEAD
    if (isPreviewMode) return
    setUsername(value)
  }

  const handlePasswordChange = (_event: React.ChangeEvent<HTMLInputElement>, value: string) => {
    if (isPreviewMode) return
    setPassword(value)
=======
    setUsername(value.trim())
    if (usernameError) setUsernameError('')
  }

  const handlePasswordChange = (_event: React.ChangeEvent<HTMLInputElement>, value: string) => {
    setPassword(value.trim())
    if (passwordError) setPasswordError('')
>>>>>>> 77fa6d2f
  }

  if (otpRequired && !isPreviewMode) {
    return <OtpForm />
  }

  return (
    <Flex direction="column" gap="large">
<<<<<<< HEAD
      <Heading level="h2" as="h1">
        {I18n.t('Welcome to Canvas LMS')}
=======
      <Heading as="h1" level="h2">
        {I18n.t('Welcome to Canvas')}
>>>>>>> 77fa6d2f
      </Heading>

      {authProviders && authProviders.length > 0 && (
        <Flex direction="column" gap="large">
          <SSOButtons />
<<<<<<< HEAD

=======
>>>>>>> 77fa6d2f
          <View as="hr" borderWidth="small none none none" margin="small none" />
        </Flex>
      )}

<<<<<<< HEAD
      <form onSubmit={handleLogin}>
        <Flex direction="column" gap="large">
          <Flex direction="column" gap="small">
            <TextInput
              id="username"
              renderLabel={loginHandleName}
              type="text"
=======
      <form onSubmit={handleLogin} noValidate={true}>
        <Flex direction="column" gap="large">
          <Flex direction="column" gap="mediumSmall">
            <TextInput
              id="username"
              inputRef={inputElement => {
                usernameInputRef.current = inputElement as HTMLInputElement | undefined
              }}
              renderLabel={loginHandleName}
>>>>>>> 77fa6d2f
              value={username}
              onChange={handleUsernameChange}
              autoComplete="username"
              disabled={isUiActionPending}
<<<<<<< HEAD
=======
              messages={usernameError ? [{type: 'error', text: usernameError}] : []}
>>>>>>> 77fa6d2f
            />

            <TextInput
              id="password"
<<<<<<< HEAD
=======
              inputRef={inputElement => {
                passwordInputRef.current = inputElement as HTMLInputElement | undefined
              }}
>>>>>>> 77fa6d2f
              renderLabel={I18n.t('Password')}
              type="password"
              value={password}
              onChange={handlePasswordChange}
              autoComplete="current-password"
              disabled={isUiActionPending}
<<<<<<< HEAD
            />

            <Flex.Item overflowY="visible" overflowX="visible">
              <Checkbox
                label={I18n.t('Stay signed in')}
                checked={rememberMe}
                onChange={() => setRememberMe(!rememberMe)}
                inline={true}
                disabled={isUiActionPending}
              />
            </Flex.Item>
          </Flex>

          <Flex direction="column" gap="small">
            <Button
              type="submit"
              color="primary"
              display="block"
              disabled={!formValid || isUiActionPending}
            >
              {I18n.t('Sign In')}
            </Button>

=======
              messages={passwordError ? [{type: 'error', text: passwordError}] : []}
            />

            <Flex.Item overflowY="visible" overflowX="visible">
              <RememberMeCheckbox />
            </Flex.Item>
          </Flex>

          <Flex direction="column" gap="mediumSmall">
            <Button type="submit" color="primary" display="block" disabled={isUiActionPending}>
              {I18n.t('Log In')}
            </Button>

>>>>>>> 77fa6d2f
            <Flex.Item align="center">
              <SignInLinks />
            </Flex.Item>
          </Flex>
        </Flex>
      </form>
    </Flex>
  )
}

export default SignIn<|MERGE_RESOLUTION|>--- conflicted
+++ resolved
@@ -16,22 +16,11 @@
  * with this program. If not, see <http://www.gnu.org/licenses/>.
  */
 
-<<<<<<< HEAD
-import React, {useCallback, useEffect, useState} from 'react'
-import OtpForm from '../shared/OtpForm'
-import SSOButtons from '../shared/SSOButtons'
-import SignInLinks from '../shared/SignInLinks'
-import {Button} from '@instructure/ui-buttons'
-import {Checkbox} from '@instructure/ui-checkbox'
-import {Flex} from '@instructure/ui-flex'
-import {Heading} from '@instructure/ui-heading'
-=======
 import React, {useEffect, useRef, useState} from 'react'
 import {Button} from '@instructure/ui-buttons'
 import {Flex} from '@instructure/ui-flex'
 import {Heading} from '@instructure/ui-heading'
 import {OtpForm, RememberMeCheckbox, SignInLinks, SSOButtons} from '../shared'
->>>>>>> 77fa6d2f
 import {TextInput} from '@instructure/ui-text-input'
 import {View} from '@instructure/ui-view'
 import {performSignIn} from '../services'
@@ -104,19 +93,7 @@
     event.preventDefault()
     if (isPreviewMode || isUiActionPending) return
 
-<<<<<<< HEAD
-    if (isPreviewMode) return
-
-    if (!validateForm()) {
-      showFlashAlert({
-        message: I18n.t('Please enter a username and password.'),
-        type: 'error',
-      })
-      return
-    }
-=======
     if (!validateForm()) return
->>>>>>> 77fa6d2f
 
     setIsUiActionPending(true)
 
@@ -149,15 +126,6 @@
   }
 
   const handleUsernameChange = (_event: React.ChangeEvent<HTMLInputElement>, value: string) => {
-<<<<<<< HEAD
-    if (isPreviewMode) return
-    setUsername(value)
-  }
-
-  const handlePasswordChange = (_event: React.ChangeEvent<HTMLInputElement>, value: string) => {
-    if (isPreviewMode) return
-    setPassword(value)
-=======
     setUsername(value.trim())
     if (usernameError) setUsernameError('')
   }
@@ -165,7 +133,6 @@
   const handlePasswordChange = (_event: React.ChangeEvent<HTMLInputElement>, value: string) => {
     setPassword(value.trim())
     if (passwordError) setPasswordError('')
->>>>>>> 77fa6d2f
   }
 
   if (otpRequired && !isPreviewMode) {
@@ -174,35 +141,17 @@
 
   return (
     <Flex direction="column" gap="large">
-<<<<<<< HEAD
-      <Heading level="h2" as="h1">
-        {I18n.t('Welcome to Canvas LMS')}
-=======
       <Heading as="h1" level="h2">
         {I18n.t('Welcome to Canvas')}
->>>>>>> 77fa6d2f
       </Heading>
 
       {authProviders && authProviders.length > 0 && (
         <Flex direction="column" gap="large">
           <SSOButtons />
-<<<<<<< HEAD
-
-=======
->>>>>>> 77fa6d2f
           <View as="hr" borderWidth="small none none none" margin="small none" />
         </Flex>
       )}
 
-<<<<<<< HEAD
-      <form onSubmit={handleLogin}>
-        <Flex direction="column" gap="large">
-          <Flex direction="column" gap="small">
-            <TextInput
-              id="username"
-              renderLabel={loginHandleName}
-              type="text"
-=======
       <form onSubmit={handleLogin} noValidate={true}>
         <Flex direction="column" gap="large">
           <Flex direction="column" gap="mediumSmall">
@@ -212,56 +161,24 @@
                 usernameInputRef.current = inputElement as HTMLInputElement | undefined
               }}
               renderLabel={loginHandleName}
->>>>>>> 77fa6d2f
               value={username}
               onChange={handleUsernameChange}
               autoComplete="username"
               disabled={isUiActionPending}
-<<<<<<< HEAD
-=======
               messages={usernameError ? [{type: 'error', text: usernameError}] : []}
->>>>>>> 77fa6d2f
             />
 
             <TextInput
               id="password"
-<<<<<<< HEAD
-=======
               inputRef={inputElement => {
                 passwordInputRef.current = inputElement as HTMLInputElement | undefined
               }}
->>>>>>> 77fa6d2f
               renderLabel={I18n.t('Password')}
               type="password"
               value={password}
               onChange={handlePasswordChange}
               autoComplete="current-password"
               disabled={isUiActionPending}
-<<<<<<< HEAD
-            />
-
-            <Flex.Item overflowY="visible" overflowX="visible">
-              <Checkbox
-                label={I18n.t('Stay signed in')}
-                checked={rememberMe}
-                onChange={() => setRememberMe(!rememberMe)}
-                inline={true}
-                disabled={isUiActionPending}
-              />
-            </Flex.Item>
-          </Flex>
-
-          <Flex direction="column" gap="small">
-            <Button
-              type="submit"
-              color="primary"
-              display="block"
-              disabled={!formValid || isUiActionPending}
-            >
-              {I18n.t('Sign In')}
-            </Button>
-
-=======
               messages={passwordError ? [{type: 'error', text: passwordError}] : []}
             />
 
@@ -275,7 +192,6 @@
               {I18n.t('Log In')}
             </Button>
 
->>>>>>> 77fa6d2f
             <Flex.Item align="center">
               <SignInLinks />
             </Flex.Item>
