/*
 * Copyright (C) 2024 - present Instructure, Inc.
 *
 * This file is part of Canvas.
 *
 * Canvas is free software: you can redistribute it and/or modify it under
 * the terms of the GNU Affero General Public License as published by the Free
 * Software Foundation, version 3 of the License.
 *
 * Canvas is distributed in the hope that it will be useful, but WITHOUT ANY
 * WARRANTY; without even the implied warranty of MERCHANTABILITY or FITNESS FOR
 * A PARTICULAR PURPOSE. See the GNU Affero General Public License for more
 * details.
 *
 * You should have received a copy of the GNU Affero General Public License along
 * with this program. If not, see <http://www.gnu.org/licenses/>.
 */

import React from 'react'
import '@testing-library/jest-dom'
import {assignLocation, windowPathname} from '@canvas/util/globalUtils'
import {within} from '@testing-library/dom'
import {cleanup, render, screen, waitFor} from '@testing-library/react'
import userEvent from '@testing-library/user-event'
import {MemoryRouter, useNavigate} from 'react-router-dom'
import {NewLoginDataProvider, NewLoginProvider, useNewLoginData} from '../../context'
import {initiateOtpRequest, performSignIn} from '../../services'
import SignIn from '../SignIn'

jest.mock('react-router-dom', () => ({
  ...jest.requireActual('react-router-dom'),
  useNavigate: jest.fn(),
}))

jest.mock('../../context', () => {
  const actualContext = jest.requireActual('../../context')
  return {
    ...actualContext,
    useNewLoginData: jest.fn(() => ({
      ...actualContext.useNewLoginData(),
    })),
  }
})

jest.mock('../../services/auth', () => ({
  performSignIn: jest.fn(),
  initiateOtpRequest: jest.fn(),
}))

jest.mock('@canvas/util/globalUtils', () => ({
  ...jest.requireActual('@canvas/util/globalUtils'),
  assignLocation: jest.fn(),
  windowPathname: jest.fn(),
}))

describe('SignIn', () => {
  const setup = () => {
    render(
      <MemoryRouter>
        <NewLoginProvider>
          <NewLoginDataProvider>
            <SignIn />
          </NewLoginDataProvider>
        </NewLoginProvider>
      </MemoryRouter>,
    )
  }

  const mockNavigate = jest.fn()
  beforeAll(() => {
    ;(useNavigate as jest.Mock).mockReturnValue(mockNavigate)
  })

  beforeEach(() => {
    jest.clearAllMocks()
    jest.restoreAllMocks()
    // reset the mock implementation to return the default values
    ;(useNewLoginData as jest.Mock).mockImplementation(() => ({
      loginHandleName: 'Email',
    }))
  })

  afterEach(() => {
    cleanup()
  })

  describe('login behavior', () => {
    it('calls performSignIn with /login/canvas when on the Canvas login route', async () => {
      ;(windowPathname as jest.Mock).mockReturnValue('/login/canvas')
      setup()
      const usernameInput = screen.getByTestId('username-input')
      const passwordInput = screen.getByTestId('password-input')
      const loginButton = screen.getByTestId('login-button')
      await userEvent.type(usernameInput, 'user@example.com')
      await userEvent.type(passwordInput, 'password123')
      await userEvent.click(loginButton)
      await waitFor(() => {
        expect(performSignIn).toHaveBeenCalledWith(
          'user@example.com',
          'password123',
          false,
          '/login/canvas',
        )
      })
    })

    it('calls performSignIn with /login/ldap when on the LDAP login route', async () => {
      ;(windowPathname as jest.Mock).mockReturnValue('/login/ldap')
      setup()
      const usernameInput = screen.getByTestId('username-input')
      const passwordInput = screen.getByTestId('password-input')
      const loginButton = screen.getByTestId('login-button')
      await userEvent.type(usernameInput, 'user@example.com')
      await userEvent.type(passwordInput, 'password123')
      await userEvent.click(loginButton)
      await waitFor(() => {
        expect(performSignIn).toHaveBeenCalledWith(
          'user@example.com',
          'password123',
          false,
          '/login/ldap',
        )
      })
    })

    it('displays a login error alert when invalid credentials are submitted', async () => {
      ;(performSignIn as jest.Mock).mockRejectedValueOnce({response: {status: 400}})
      setup()
      const usernameInput = screen.getByTestId('username-input')
      const passwordInput = screen.getByTestId('password-input')
      const loginButton = screen.getByTestId('login-button')
      await userEvent.type(usernameInput, 'user@example.com')
      await userEvent.click(loginButton)
      await userEvent.type(passwordInput, 'wrongpassword')
      await userEvent.click(loginButton)
      await waitFor(() => {
        const loginError = screen.getByText('Please verify your email or password and try again.')
        expect(loginError).toBeInTheDocument()
      })
    })

    it('does not call performSignIn when the username is missing', async () => {
      setup()
      const loginButton = screen.getByTestId('login-button')
      await userEvent.click(loginButton)
      await waitFor(() => {
        expect(performSignIn).not.toHaveBeenCalled()
      })
    })

    it('does not call performSignIn when the password is missing', async () => {
      setup()
      const usernameInput = screen.getByTestId('username-input')
      const loginButton = screen.getByTestId('login-button')
      await userEvent.type(usernameInput, 'user@example.com')
      await userEvent.click(loginButton)
      await userEvent.click(loginButton)
      await waitFor(() => {
        expect(performSignIn).not.toHaveBeenCalled()
      })
    })
  })

  describe('ui State', () => {
    it('disables the "Log In" button when isUiActionPending is true', async () => {
      ;(performSignIn as jest.Mock).mockResolvedValueOnce({
        status: 200,
        data: {pseudonym: true},
      })
      setup()
      const usernameInput = screen.getByTestId('username-input')
      const passwordInput = screen.getByTestId('password-input')
      const loginButton = screen.getByTestId('login-button')
      await userEvent.type(usernameInput, 'user@example.com')
      await userEvent.type(passwordInput, 'password123')
      await userEvent.click(loginButton)
      expect(loginButton).toBeDisabled()
    })

    it('disables the username and password inputs during login submission', async () => {
      ;(performSignIn as jest.Mock).mockResolvedValueOnce({
        status: 200,
        data: {pseudonym: true},
      })
      setup()
      const usernameInput = screen.getByTestId('username-input')
      const passwordInput = screen.getByTestId('password-input')
      const loginButton = screen.getByTestId('login-button')
      await userEvent.type(usernameInput, 'user@example.com')
      await userEvent.type(passwordInput, 'password123')
      await userEvent.click(loginButton)
      expect(usernameInput).toBeDisabled()
      expect(passwordInput).toBeDisabled()
    })

    it('removes the error alert when the user starts typing in the username field', async () => {
      setup()
      const usernameInput = screen.getByTestId('username-input')
      const loginButton = screen.getByTestId('login-button')
      await userEvent.click(loginButton)
<<<<<<< HEAD
      const usernameError = await screen.findByText('Please enter your email')
      expect(usernameError).toBeInTheDocument()
      await userEvent.type(usernameInput, 'user@example.com')
      await userEvent.click(loginButton)
      expect(screen.queryByText('Please enter your email')).not.toBeInTheDocument()
=======
      const usernameError = await screen.findByText('Please enter your email.')
      expect(usernameError).toBeInTheDocument()
      await userEvent.type(usernameInput, 'user@example.com')
      await userEvent.click(loginButton)
      expect(screen.queryByText('Please enter your email.')).not.toBeInTheDocument()
>>>>>>> 605b35ff
    })

    it('removes the error alert when the user starts typing in the password field', async () => {
      setup()
      const usernameInput = screen.getByTestId('username-input')
      const passwordInput = screen.getByTestId('password-input')
      const loginButton = screen.getByTestId('login-button')
      await userEvent.type(usernameInput, 'user@example.com')
      await userEvent.click(loginButton)
      const passwordError = await screen.findByText('Please enter your password.')
      expect(passwordError).toBeInTheDocument()
      await userEvent.type(passwordInput, 'password123')
      await userEvent.click(loginButton)
      expect(screen.queryByText('Please enter your password.')).not.toBeInTheDocument()
    })
  })

  describe('error handling', () => {
    it('displays a flash error with an error message when a network or unexpected API error occurs', async () => {
      ;(performSignIn as jest.Mock).mockRejectedValueOnce(new Error('Network error'))
      setup()
      const usernameInput = screen.getByTestId('username-input')
      const passwordInput = screen.getByTestId('password-input')
      const loginButton = screen.getByTestId('login-button')
      await userEvent.type(usernameInput, 'user@example.com')
      await userEvent.type(passwordInput, 'password123')
      await userEvent.click(loginButton)
      await waitFor(() => {
        const alertContainer = document.querySelector('.flashalert-message') as HTMLElement
        const flashAlert = within(alertContainer!).getByText(
          'Something went wrong. Please try again later.',
        )
        expect(flashAlert).toBeInTheDocument()
      })
    })

    it('renders the LoginAlert component when login fails due to invalid credentials', async () => {
      ;(performSignIn as jest.Mock).mockRejectedValueOnce({response: {status: 400}})
      setup()
      const usernameInput = screen.getByTestId('username-input')
      const passwordInput = screen.getByTestId('password-input')
      const loginButton = screen.getByTestId('login-button')
      await userEvent.type(usernameInput, 'user@example.com')
      await userEvent.type(passwordInput, 'wrongpassword')
      await userEvent.click(loginButton)
      await waitFor(() => {
        const loginAlert = screen.getByText('Please verify your email or password and try again.')
        expect(loginAlert).toBeInTheDocument()
      })
    })
  })

  describe('remember me functionality', () => {
    it('renders the "Remember Me" checkbox correctly', () => {
      setup()
      const rememberMeCheckbox = screen.getByTestId('remember-me-checkbox')
      expect(rememberMeCheckbox).toBeInTheDocument()
      expect(rememberMeCheckbox).not.toBeChecked()
    })

    it('passes the correct "Remember Me" value when checked', async () => {
      ;(windowPathname as jest.Mock).mockReturnValue('/login/canvas')
      setup()
      const usernameInput = screen.getByTestId('username-input')
      const passwordInput = screen.getByTestId('password-input')
      const rememberMeCheckbox = screen.getByTestId('remember-me-checkbox')
      const loginButton = screen.getByTestId('login-button')
      await userEvent.type(usernameInput, 'user@example.com')
      await userEvent.type(passwordInput, 'password123')
      await userEvent.click(rememberMeCheckbox)
      await userEvent.click(loginButton)
      await waitFor(() => {
        expect(performSignIn).toHaveBeenCalledWith(
          'user@example.com',
          'password123',
          true,
          '/login/canvas',
        )
      })
    })

    it('passes the correct "Remember Me" value when unchecked', async () => {
      ;(windowPathname as jest.Mock).mockReturnValue('/login/canvas')
      setup()
      const usernameInput = screen.getByTestId('username-input')
      const passwordInput = screen.getByTestId('password-input')
      const loginButton = screen.getByTestId('login-button')
      await userEvent.type(usernameInput, 'user@example.com')
      await userEvent.type(passwordInput, 'password123')
      await userEvent.click(loginButton)
      await waitFor(() => {
        expect(performSignIn).toHaveBeenCalledWith(
          'user@example.com',
          'password123',
          false,
          '/login/canvas',
        )
      })
    })
  })

  describe('redirects', () => {
    it('calls assignLocation with the correct URL after successful login', async () => {
      ;(performSignIn as jest.Mock).mockResolvedValueOnce({
        status: 200,
        data: {pseudonym: true, location: '/dashboard'},
      })
      setup()
      const usernameInput = screen.getByTestId('username-input')
      const passwordInput = screen.getByTestId('password-input')
      const loginButton = screen.getByTestId('login-button')
      await userEvent.type(usernameInput, 'user@example.com')
      await userEvent.type(passwordInput, 'password123')
      await userEvent.click(loginButton)
      await waitFor(() => {
        expect(assignLocation).toHaveBeenCalledWith('/dashboard')
        expect(assignLocation).toHaveBeenCalledTimes(1)
      })
    })

    it('calls assignLocation with /dashboard if no location is provided', async () => {
      ;(performSignIn as jest.Mock).mockResolvedValueOnce({
        status: 200,
        data: {pseudonym: true},
      })
      setup()
      const usernameInput = screen.getByTestId('username-input')
      const passwordInput = screen.getByTestId('password-input')
      const loginButton = screen.getByTestId('login-button')
      await userEvent.type(usernameInput, 'user@example.com')
      await userEvent.type(passwordInput, 'password123')
      await userEvent.click(loginButton)
      await waitFor(() => {
        expect(assignLocation).toHaveBeenCalledWith('/dashboard')
        expect(assignLocation).toHaveBeenCalledTimes(1)
      })
    })
  })

  describe('user input', () => {
    it('trims whitespace from the username field when typing', async () => {
      setup()
      const usernameInput = screen.getByTestId('username-input')
      const loginButton = screen.getByTestId('login-button')
      await userEvent.type(usernameInput, '   user@example.com   ')
      await userEvent.click(loginButton)
      expect(usernameInput).toHaveValue('user@example.com')
      expect(usernameInput).not.toHaveValue('   user@example.com   ')
    })

    it('trims whitespace from the password field when typing', async () => {
      setup()
      const passwordInput = screen.getByTestId('password-input')
      const loginButton = screen.getByTestId('login-button')
      await userEvent.type(passwordInput, '   password123   ')
      await userEvent.click(loginButton)
      expect(passwordInput).toHaveValue('password123')
      expect(passwordInput).not.toHaveValue('   password123   ')
    })
  })

  describe('form validation', () => {
    it('shows validation error when the username contains only whitespace', async () => {
      setup()
      const usernameInput = screen.getByTestId('username-input')
      const loginButton = screen.getByTestId('login-button')
      await userEvent.type(usernameInput, '   ')
      await userEvent.click(loginButton)
<<<<<<< HEAD
      const usernameError = await screen.findByText('Please enter your email')
=======
      const usernameError = await screen.findByText('Please enter your email.')
>>>>>>> 605b35ff
      expect(usernameError).toBeInTheDocument()
      expect(usernameInput).toHaveAttribute('aria-invalid', 'true')
      const passwordError = screen.queryByText('Please enter your password.')
      expect(passwordError).toBeInTheDocument()
      await userEvent.clear(usernameInput)
      await userEvent.type(usernameInput, 'user@example.com')
      await userEvent.click(loginButton)
      expect(usernameInput).not.toHaveAttribute('aria-invalid')
      expect(passwordError).toBeInTheDocument()
    })

    it('shows validation error when the password contains only whitespace after fixing the username', async () => {
      setup()
      const usernameInput = screen.getByTestId('username-input')
      const passwordInput = screen.getByTestId('password-input')
      const loginButton = screen.getByTestId('login-button')
      await userEvent.type(usernameInput, 'user@example.com')
      await userEvent.click(loginButton)
      expect(usernameInput).not.toHaveAttribute('aria-invalid')
      await userEvent.type(passwordInput, '   ')
      await userEvent.click(loginButton)
      const passwordError = await screen.findByText('Please enter your password.')
      expect(passwordError).toBeInTheDocument()
      expect(passwordInput).toHaveAttribute('aria-invalid', 'true')
      await userEvent.clear(passwordInput)
      await userEvent.type(passwordInput, 'password123')
      await userEvent.click(loginButton)
      expect(passwordInput).not.toHaveAttribute('aria-invalid')
    })

    it('toggles the aria-invalid attribute correctly for both fields during sequential validation', async () => {
      setup()
      const usernameInput = screen.getByTestId('username-input')
      const passwordInput = screen.getByTestId('password-input')
      const loginButton = screen.getByTestId('login-button')
      await userEvent.click(loginButton)
      expect(usernameInput).toHaveAttribute('aria-invalid', 'true')
      await userEvent.type(usernameInput, 'user@example.com')
      await userEvent.click(loginButton)
      expect(usernameInput).not.toHaveAttribute('aria-invalid')
      expect(passwordInput).toHaveAttribute('aria-invalid', 'true')
      await userEvent.type(passwordInput, 'password123')
      await userEvent.click(loginButton)
      expect(passwordInput).not.toHaveAttribute('aria-invalid')
    })

    it('marks both username and password fields as valid after sequential validation with correct input', async () => {
      setup()
      const usernameInput = screen.getByTestId('username-input')
      const passwordInput = screen.getByTestId('password-input')
      const loginButton = screen.getByTestId('login-button')
      await userEvent.type(usernameInput, 'user@example.com')
      await userEvent.click(loginButton)
      expect(usernameInput).not.toHaveAttribute('aria-invalid')
      await userEvent.type(passwordInput, 'password123')
      await userEvent.click(loginButton)
      await waitFor(() => {
        expect(passwordInput).not.toHaveAttribute('aria-invalid')
      })
    })

    it('does not submit if required fields are empty', async () => {
      setup()
      const loginButton = screen.getByTestId('login-button')
      await userEvent.click(loginButton)
      const usernameInput = await screen.findByTestId('username-input')
      expect(usernameInput).toHaveAttribute('aria-invalid', 'true')
      await userEvent.type(usernameInput, 'user@example.com')
      await userEvent.click(loginButton)
      const passwordInput = await screen.findByTestId('password-input')
      expect(passwordInput).toHaveAttribute('aria-invalid', 'true')
    })

    it('shows validation messages when fields are left blank', async () => {
      setup()
      const loginButton = screen.getByTestId('login-button')
      await userEvent.click(loginButton)
<<<<<<< HEAD
      const emailError = await screen.findByText('Please enter your email')
=======
      const emailError = await screen.findByText('Please enter your email.')
>>>>>>> 605b35ff
      expect(emailError).toBeInTheDocument()
      const usernameInput = screen.getByTestId('username-input')
      await userEvent.type(usernameInput, 'test@example.com')
      await userEvent.click(loginButton)
      const passwordError = await screen.findByText('Please enter your password.')
      expect(passwordError).toBeInTheDocument()
    })

    it('validates all fields at once on form submission', async () => {
      setup()
      const loginButton = screen.getByTestId('login-button')
      await userEvent.click(loginButton)
<<<<<<< HEAD
      expect(await screen.findByText('Please enter your email')).toBeInTheDocument()
=======
      expect(await screen.findByText('Please enter your email.')).toBeInTheDocument()
>>>>>>> 605b35ff
      expect(await screen.findByText('Please enter your password.')).toBeInTheDocument()
      const emailInput = screen.getByTestId('username-input')
      const passwordInput = screen.getByTestId('password-input')
      await userEvent.type(emailInput, 'user@example.com')
      await userEvent.click(loginButton)
<<<<<<< HEAD
      expect(screen.queryByText('Please enter your email')).not.toBeInTheDocument()
=======
      expect(screen.queryByText('Please enter your email.')).not.toBeInTheDocument()
>>>>>>> 605b35ff
      expect(await screen.findByText('Please enter your password.')).toBeInTheDocument()
      await userEvent.type(passwordInput, 'password123')
      await userEvent.click(loginButton)
      await waitFor(() => {
<<<<<<< HEAD
        expect(screen.queryByText('Please enter your email')).not.toBeInTheDocument()
=======
        expect(screen.queryByText('Please enter your email.')).not.toBeInTheDocument()
>>>>>>> 605b35ff
        expect(screen.queryByText('Please enter your password.')).not.toBeInTheDocument()
      })
    })

    describe('otp flow', () => {
      beforeEach(() => {
        ;(performSignIn as jest.Mock).mockResolvedValue({
          status: 200,
          data: {otp_required: true},
        })
        ;(initiateOtpRequest as jest.Mock).mockResolvedValue({
          status: 200,
          data: {otp_sent: true, otp_communication_channel_id: '12345'},
        })
      })

      it('redirects to the OtpForm component and removes the username and password inputs when OTP is required', async () => {
        setup()
        const usernameInput = screen.getByTestId('username-input')
        const passwordInput = screen.getByTestId('password-input')
        const loginButton = screen.getByTestId('login-button')
        await userEvent.type(usernameInput, 'user@example.com')
        await userEvent.type(passwordInput, 'password123')
        await userEvent.click(loginButton)
        await waitFor(() => {
          expect(screen.getByText(/Multi-Factor Authentication/i)).toBeInTheDocument()
        })
        expect(screen.queryByTestId('username-input')).not.toBeInTheDocument()
        expect(screen.queryByTestId('password-input')).not.toBeInTheDocument()
      })
    })
  })
})<|MERGE_RESOLUTION|>--- conflicted
+++ resolved
@@ -198,19 +198,11 @@
       const usernameInput = screen.getByTestId('username-input')
       const loginButton = screen.getByTestId('login-button')
       await userEvent.click(loginButton)
-<<<<<<< HEAD
-      const usernameError = await screen.findByText('Please enter your email')
-      expect(usernameError).toBeInTheDocument()
-      await userEvent.type(usernameInput, 'user@example.com')
-      await userEvent.click(loginButton)
-      expect(screen.queryByText('Please enter your email')).not.toBeInTheDocument()
-=======
       const usernameError = await screen.findByText('Please enter your email.')
       expect(usernameError).toBeInTheDocument()
       await userEvent.type(usernameInput, 'user@example.com')
       await userEvent.click(loginButton)
       expect(screen.queryByText('Please enter your email.')).not.toBeInTheDocument()
->>>>>>> 605b35ff
     })
 
     it('removes the error alert when the user starts typing in the password field', async () => {
@@ -379,11 +371,7 @@
       const loginButton = screen.getByTestId('login-button')
       await userEvent.type(usernameInput, '   ')
       await userEvent.click(loginButton)
-<<<<<<< HEAD
-      const usernameError = await screen.findByText('Please enter your email')
-=======
       const usernameError = await screen.findByText('Please enter your email.')
->>>>>>> 605b35ff
       expect(usernameError).toBeInTheDocument()
       expect(usernameInput).toHaveAttribute('aria-invalid', 'true')
       const passwordError = screen.queryByText('Please enter your password.')
@@ -461,11 +449,7 @@
       setup()
       const loginButton = screen.getByTestId('login-button')
       await userEvent.click(loginButton)
-<<<<<<< HEAD
-      const emailError = await screen.findByText('Please enter your email')
-=======
       const emailError = await screen.findByText('Please enter your email.')
->>>>>>> 605b35ff
       expect(emailError).toBeInTheDocument()
       const usernameInput = screen.getByTestId('username-input')
       await userEvent.type(usernameInput, 'test@example.com')
@@ -478,30 +462,18 @@
       setup()
       const loginButton = screen.getByTestId('login-button')
       await userEvent.click(loginButton)
-<<<<<<< HEAD
-      expect(await screen.findByText('Please enter your email')).toBeInTheDocument()
-=======
       expect(await screen.findByText('Please enter your email.')).toBeInTheDocument()
->>>>>>> 605b35ff
       expect(await screen.findByText('Please enter your password.')).toBeInTheDocument()
       const emailInput = screen.getByTestId('username-input')
       const passwordInput = screen.getByTestId('password-input')
       await userEvent.type(emailInput, 'user@example.com')
       await userEvent.click(loginButton)
-<<<<<<< HEAD
-      expect(screen.queryByText('Please enter your email')).not.toBeInTheDocument()
-=======
       expect(screen.queryByText('Please enter your email.')).not.toBeInTheDocument()
->>>>>>> 605b35ff
       expect(await screen.findByText('Please enter your password.')).toBeInTheDocument()
       await userEvent.type(passwordInput, 'password123')
       await userEvent.click(loginButton)
       await waitFor(() => {
-<<<<<<< HEAD
-        expect(screen.queryByText('Please enter your email')).not.toBeInTheDocument()
-=======
         expect(screen.queryByText('Please enter your email.')).not.toBeInTheDocument()
->>>>>>> 605b35ff
         expect(screen.queryByText('Please enter your password.')).not.toBeInTheDocument()
       })
     })
