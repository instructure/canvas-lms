--- conflicted
+++ resolved
@@ -141,13 +141,6 @@
   })
 
   describe('navigation behavior', () => {
-<<<<<<< HEAD
-    it('navigates back to login when cancel button is clicked', async () => {
-      const cancelButton = screen.getByTestId('cancel-button')
-      await userEvent.click(cancelButton)
-      expect(mockNavigate).toHaveBeenCalledWith('/login/canvas')
-      expect(mockNavigate).toHaveBeenCalledTimes(1)
-=======
     describe('when the cancel button is clicked', () => {
       it('navigates back to the login page', async () => {
         const cancelButton = screen.getByTestId('cancel-button')
@@ -171,7 +164,6 @@
           writable: true,
         })
       })
->>>>>>> e54868b5
     })
 
     it('renders the confirmation back button and navigates back to login after successful submission', async () => {
