--- conflicted
+++ resolved
@@ -20,20 +20,11 @@
 import {Img} from '@instructure/ui-img'
 import {Responsive} from '@instructure/ui-responsive'
 import {TopNavBar} from '@instructure/ui-top-nav-bar'
-<<<<<<< HEAD
-import {useNewLogin} from '../context/NewLoginContext'
-import {useScope as useI18nScope} from '@canvas/i18n'
-
-// @ts-expect-error
-import CanvasLmsLogoIcon from '../assets/images/canvas-logo-small.svg'
-// @ts-expect-error
-=======
 import {canvas} from '@instructure/ui-theme-tokens'
 import {useNewLogin} from '../context/NewLoginContext'
 import {useScope as useI18nScope} from '@canvas/i18n'
 
 import CanvasLmsLogoIcon from '../assets/images/canvas-logo-small.svg'
->>>>>>> f06b510f
 import CanvasLmsLogo from '../assets/images/canvas-logo.svg'
 
 const I18n = useI18nScope('new_login')
@@ -57,19 +48,11 @@
                   <Responsive
                     match="media"
                     query={{
-<<<<<<< HEAD
-                      small: {minWidth: '48rem'},
-                    }}
-                  >
-                    {(_props, matches) => {
-                      if (matches?.includes('small')) {
-=======
                       tablet: {minWidth: canvas.breakpoints.tablet},
                     }}
                   >
                     {(_props, matches) => {
                       if (matches?.includes('tablet')) {
->>>>>>> f06b510f
                         return (
                           <Img
                             src={CanvasLmsLogo}
