/*
 * Copyright (C) 2024 - present Instructure, Inc.
 *
 * This file is part of Canvas.
 *
 * Canvas is free software: you can redistribute it and/or modify it under
 * the terms of the GNU Affero General Public License as published by the Free
 * Software Foundation, version 3 of the License.
 *
 * Canvas is distributed in the hope that it will be useful, but WITHOUT ANY
 * WARRANTY; without even the implied warranty of MERCHANTABILITY or FITNESS FOR
 * A PARTICULAR PURPOSE. See the GNU Affero General Public License for more
 * details.
 *
 * You should have received a copy of the GNU Affero General Public License along
 * with this program. If not, see <http://www.gnu.org/licenses/>.
 */

import React from 'react'
<<<<<<< HEAD
import classNames from 'classnames'
import type {AuthProvider} from '../types'
import type {ViewOwnProps} from '@instructure/ui-view'
=======
import type {AuthProvider} from '../types'
>>>>>>> f06b510f
import {Button} from '@instructure/ui-buttons'
import {Grid, GridCol, GridRow} from '@instructure/ui-grid'
import {Img} from '@instructure/ui-img'
import {Responsive} from '@instructure/ui-responsive'
import {View, type ViewOwnProps} from '@instructure/ui-view'
import {canvas} from '@instructure/ui-theme-tokens'
import {useNewLogin} from '../context/NewLoginContext'
import {useScope as useI18nScope} from '@canvas/i18n'

<<<<<<< HEAD
// @ts-expect-error
import iconApple from '../assets/images/apple.svg'
// @ts-expect-error
import iconClasslink from '../assets/images/classlink.svg'
// @ts-expect-error
import iconClever from '../assets/images/clever.svg'
// @ts-expect-error
import iconFacebook from '../assets/images/facebook.svg'
// @ts-expect-error
import iconGithub from '../assets/images/github.svg'
// @ts-expect-error
import iconGoogle from '../assets/images/google.svg'
// @ts-expect-error
import iconLinkedin from '../assets/images/linkedin.svg'
// @ts-expect-error
import iconMicrosoft from '../assets/images/microsoft.svg'
// @ts-expect-error
=======
import iconApple from '../assets/images/apple.svg'
import iconClasslink from '../assets/images/classlink.svg'
import iconClever from '../assets/images/clever.svg'
import iconFacebook from '../assets/images/facebook.svg'
import iconGithub from '../assets/images/github.svg'
import iconGoogle from '../assets/images/google.svg'
import iconLinkedin from '../assets/images/linkedin.svg'
import iconMicrosoft from '../assets/images/microsoft.svg'
>>>>>>> f06b510f
import iconX from '../assets/images/x.svg'

const I18n = useI18nScope('new_login')

const providerIcons: Record<string, string> = {
  apple: iconApple,
  classlink: iconClasslink,
  clever: iconClever,
  facebook: iconFacebook,
  github: iconGithub,
  google: iconGoogle,
  linkedin: iconLinkedin,
  microsoft: iconMicrosoft,
  twitter: iconX,
}

<<<<<<< HEAD
const providerIcons: Record<string, string> = {
  apple: iconApple,
  classlink: iconClasslink,
  clever: iconClever,
  facebook: iconFacebook,
  github: iconGithub,
  google: iconGoogle,
  linkedin: iconLinkedin,
  microsoft: iconMicrosoft,
  twitter: iconX,
}

const SSOButtons = ({className}: Props) => {
=======
const SSOButtons = () => {
>>>>>>> f06b510f
  const {isUiActionPending, isPreviewMode, authProviders} = useNewLogin()

  if (!authProviders || authProviders.length === 0) {
    return null
  }

  const handleClick = (
    event: React.KeyboardEvent<ViewOwnProps> | React.MouseEvent<ViewOwnProps>
  ) => {
    if (isPreviewMode || isUiActionPending) {
      event.preventDefault()
    }
  }

  const renderProviderButton = (provider: AuthProvider) => {
    if (!provider.auth_type || !provider.display_name) return null

    const onlyOneOfType = authProviders.filter(p => p.auth_type === provider.auth_type).length < 2
    const authType = provider.auth_type
    const displayName = provider.display_name
    const link = `/login/${authType}${onlyOneOfType ? '' : `/${provider.id}`}`
    const iconSrc = providerIcons[authType]
<<<<<<< HEAD

    return (
      <GridCol key={provider.id} width={{small: 12, large: 6}}>
        <Button
          href={link}
          display="block"
          disabled={isUiActionPending}
          renderIcon={() => (
            <Img
              src={iconSrc}
              alt={displayName}
              width="1.125rem"
              height="1.125rem"
              display="block"
            />
          )}
          onClick={handleClick}
        >
          {I18n.t('Sign in with %{displayName}', {displayName})}
        </Button>
      </GridCol>
    )
  }

  return (
    <Grid startAt="x-large" colSpacing="small" rowSpacing="small" className={classNames(className)}>
      <GridRow hAlign="space-around">{authProviders.map(renderProviderButton)}</GridRow>
    </Grid>
=======

    return (
      <Flex.Item
        key={provider.id}
        overflowX="visible"
        overflowY="visible"
        shouldGrow={true}
        size={`calc(50% - ${canvas.spacing.small})`}
      >
        <Button
          href={link}
          display="block"
          disabled={isUiActionPending}
          onClick={handleClick}
          width="100%"
        >
          {iconSrc && (
            <View
              position="absolute"
              insetInlineStart="0.625rem"
              insetBlockStart="50%"
              style={{
                transform: 'translateY(-50%)',
              }}
            >
              <Img
                src={iconSrc}
                alt={displayName}
                width="1.125rem"
                height="1.125rem"
                display="block"
              />
            </View>
          )}
          {I18n.t('Log in with %{displayName}', {displayName})}
        </Button>
      </Flex.Item>
    )
  }

  return (
    <Responsive
      match="media"
      query={{
        desktop: {minWidth: canvas.breakpoints.desktop}, // 1024px
      }}
    >
      {(_props, matches) => {
        const isDesktopOrLarger = matches?.includes('desktop')

        return (
          <Flex
            direction={isDesktopOrLarger ? 'row' : 'column'}
            wrap={isDesktopOrLarger ? 'wrap' : 'no-wrap'}
            gap="small"
            justifyItems={isDesktopOrLarger ? 'start' : 'center'}
            alignItems="stretch"
          >
            {authProviders.map(renderProviderButton)}
          </Flex>
        )
      }}
    </Responsive>
>>>>>>> f06b510f
  )
}

export default SSOButtons<|MERGE_RESOLUTION|>--- conflicted
+++ resolved
@@ -17,15 +17,9 @@
  */
 
 import React from 'react'
-<<<<<<< HEAD
-import classNames from 'classnames'
 import type {AuthProvider} from '../types'
-import type {ViewOwnProps} from '@instructure/ui-view'
-=======
-import type {AuthProvider} from '../types'
->>>>>>> f06b510f
 import {Button} from '@instructure/ui-buttons'
-import {Grid, GridCol, GridRow} from '@instructure/ui-grid'
+import {Flex} from '@instructure/ui-flex'
 import {Img} from '@instructure/ui-img'
 import {Responsive} from '@instructure/ui-responsive'
 import {View, type ViewOwnProps} from '@instructure/ui-view'
@@ -33,25 +27,6 @@
 import {useNewLogin} from '../context/NewLoginContext'
 import {useScope as useI18nScope} from '@canvas/i18n'
 
-<<<<<<< HEAD
-// @ts-expect-error
-import iconApple from '../assets/images/apple.svg'
-// @ts-expect-error
-import iconClasslink from '../assets/images/classlink.svg'
-// @ts-expect-error
-import iconClever from '../assets/images/clever.svg'
-// @ts-expect-error
-import iconFacebook from '../assets/images/facebook.svg'
-// @ts-expect-error
-import iconGithub from '../assets/images/github.svg'
-// @ts-expect-error
-import iconGoogle from '../assets/images/google.svg'
-// @ts-expect-error
-import iconLinkedin from '../assets/images/linkedin.svg'
-// @ts-expect-error
-import iconMicrosoft from '../assets/images/microsoft.svg'
-// @ts-expect-error
-=======
 import iconApple from '../assets/images/apple.svg'
 import iconClasslink from '../assets/images/classlink.svg'
 import iconClever from '../assets/images/clever.svg'
@@ -60,7 +35,6 @@
 import iconGoogle from '../assets/images/google.svg'
 import iconLinkedin from '../assets/images/linkedin.svg'
 import iconMicrosoft from '../assets/images/microsoft.svg'
->>>>>>> f06b510f
 import iconX from '../assets/images/x.svg'
 
 const I18n = useI18nScope('new_login')
@@ -77,23 +51,7 @@
   twitter: iconX,
 }
 
-<<<<<<< HEAD
-const providerIcons: Record<string, string> = {
-  apple: iconApple,
-  classlink: iconClasslink,
-  clever: iconClever,
-  facebook: iconFacebook,
-  github: iconGithub,
-  google: iconGoogle,
-  linkedin: iconLinkedin,
-  microsoft: iconMicrosoft,
-  twitter: iconX,
-}
-
-const SSOButtons = ({className}: Props) => {
-=======
 const SSOButtons = () => {
->>>>>>> f06b510f
   const {isUiActionPending, isPreviewMode, authProviders} = useNewLogin()
 
   if (!authProviders || authProviders.length === 0) {
@@ -116,36 +74,6 @@
     const displayName = provider.display_name
     const link = `/login/${authType}${onlyOneOfType ? '' : `/${provider.id}`}`
     const iconSrc = providerIcons[authType]
-<<<<<<< HEAD
-
-    return (
-      <GridCol key={provider.id} width={{small: 12, large: 6}}>
-        <Button
-          href={link}
-          display="block"
-          disabled={isUiActionPending}
-          renderIcon={() => (
-            <Img
-              src={iconSrc}
-              alt={displayName}
-              width="1.125rem"
-              height="1.125rem"
-              display="block"
-            />
-          )}
-          onClick={handleClick}
-        >
-          {I18n.t('Sign in with %{displayName}', {displayName})}
-        </Button>
-      </GridCol>
-    )
-  }
-
-  return (
-    <Grid startAt="x-large" colSpacing="small" rowSpacing="small" className={classNames(className)}>
-      <GridRow hAlign="space-around">{authProviders.map(renderProviderButton)}</GridRow>
-    </Grid>
-=======
 
     return (
       <Flex.Item
@@ -209,7 +137,6 @@
         )
       }}
     </Responsive>
->>>>>>> f06b510f
   )
 }
 
