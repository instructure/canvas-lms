/*
 * Copyright (C) 2024 - present Instructure, Inc.
 *
 * This file is part of Canvas.
 *
 * Canvas is free software: you can redistribute it and/or modify it under
 * the terms of the GNU Affero General Public License as published by the Free
 * Software Foundation, version 3 of the License.
 *
 * Canvas is distributed in the hope that it will be useful, but WITHOUT ANY
 * WARRANTY; without even the implied warranty of MERCHANTABILITY or FITNESS FOR
 * A PARTICULAR PURPOSE. See the GNU Affero General Public License for more
 * details.
 *
 * You should have received a copy of the GNU Affero General Public License along
 * with this program. If not, see <http://www.gnu.org/licenses/>.
 */

import React from 'react'
import {InlineList} from '@instructure/ui-list'
import {Link} from '@instructure/ui-link'
import {View, type ViewOwnProps} from '@instructure/ui-view'
import {useNewLogin} from '../context/NewLoginContext'
import {useScope as useI18nScope} from '@canvas/i18n'

const I18n = useI18nScope('new_login')

const FooterLinks = () => {
  const {isUiActionPending, isPreviewMode} = useNewLogin()

<<<<<<< HEAD
const FooterLinks = ({className}: Props) => {
  const {isUiActionPending, isPreviewMode} = useNewLogin()

=======
>>>>>>> 77fa6d2f
  const handleClick = (event: React.MouseEvent<ViewOwnProps>) => {
    if (isPreviewMode || isUiActionPending) {
      event.preventDefault()
    }
  }

  return (
    <View as="div" textAlign="center">
      <InlineList delimiter="pipe" size="small">
        <InlineList.Item>
          <Link href="https://community.canvaslms.com/" target="_blank" onClick={handleClick}>
<<<<<<< HEAD
            Help
=======
            {I18n.t('Help')}
>>>>>>> 77fa6d2f
          </Link>
        </InlineList.Item>

        <InlineList.Item>
          <Link href="/privacy_policy" onClick={handleClick}>
            {I18n.t('Privacy Policy')}
          </Link>
        </InlineList.Item>

        <InlineList.Item>
          <Link
            href="https://www.instructure.com/policies/canvas-lms-cookie-notice"
            target="_blank"
            onClick={handleClick}
          >
            {I18n.t('Cookie Notice')}
          </Link>
        </InlineList.Item>

        <InlineList.Item>
          <Link href="/acceptable_use_policy" onClick={handleClick}>
            {I18n.t('Acceptable Use Policy')}
          </Link>
        </InlineList.Item>
      </InlineList>
    </View>
  )
}

export default FooterLinks<|MERGE_RESOLUTION|>--- conflicted
+++ resolved
@@ -28,12 +28,6 @@
 const FooterLinks = () => {
   const {isUiActionPending, isPreviewMode} = useNewLogin()
 
-<<<<<<< HEAD
-const FooterLinks = ({className}: Props) => {
-  const {isUiActionPending, isPreviewMode} = useNewLogin()
-
-=======
->>>>>>> 77fa6d2f
   const handleClick = (event: React.MouseEvent<ViewOwnProps>) => {
     if (isPreviewMode || isUiActionPending) {
       event.preventDefault()
@@ -45,11 +39,7 @@
       <InlineList delimiter="pipe" size="small">
         <InlineList.Item>
           <Link href="https://community.canvaslms.com/" target="_blank" onClick={handleClick}>
-<<<<<<< HEAD
-            Help
-=======
             {I18n.t('Help')}
->>>>>>> 77fa6d2f
           </Link>
         </InlineList.Item>
 
