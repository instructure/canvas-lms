--- conflicted
+++ resolved
@@ -38,21 +38,6 @@
   children: React.ReactNode
 }
 
-<<<<<<< HEAD
-const ContentLayout = ({className, children}: Props) => (
-  <View as="div" height="100%" position="relative" className={styles.contentLayout}>
-    <View
-      as="div"
-      className={classNames(className, styles.contentLayout__wrapper)}
-      background="primary"
-    >
-      {children}
-    </View>
-
-    <Background className={styles.contentLayout__background} />
-  </View>
-)
-=======
 const ContentLayout = ({children}: Props) => {
   // <Responsive> renders as a <div> with display="block", so we set its height to 100% to fill the
   // available space within its parent, which is a flex item
@@ -103,6 +88,5 @@
     </Responsive>
   )
 }
->>>>>>> f06b510f
 
 export default ContentLayout