--- conflicted
+++ resolved
@@ -49,11 +49,7 @@
     case 'createAccount':
       return (
         <Text>
-<<<<<<< HEAD
-          {I18n.t('Sign in or')}{' '}
-=======
           {I18n.t('Log in or')}{' '}
->>>>>>> 9e16fa97
           <Link href={ROUTES.REGISTER} onClick={handleNavigate(ROUTES.REGISTER)}>
             {I18n.t('create an account.')}
           </Link>
@@ -64,11 +60,7 @@
         <Text>
           {I18n.t('Already have an account?')}{' '}
           <Link href={ROUTES.SIGN_IN} onClick={handleNavigate(ROUTES.SIGN_IN)}>
-<<<<<<< HEAD
-            {I18n.t('Sign in')}
-=======
             {I18n.t('Log in')}
->>>>>>> 9e16fa97
           </Link>
         </Text>
       )
@@ -77,11 +69,7 @@
         <Text>
           {I18n.t('Have a pairing code?')}{' '}
           <Link href={ROUTES.REGISTER_PARENT} onClick={handleNavigate(ROUTES.REGISTER_PARENT)}>
-<<<<<<< HEAD
-            {I18n.t('Create a parent account')}
-=======
             {I18n.t('Create a Parent Account')}
->>>>>>> 9e16fa97
           </Link>
         </Text>
       )
