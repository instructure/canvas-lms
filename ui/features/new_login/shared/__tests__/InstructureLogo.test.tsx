--- conflicted
+++ resolved
@@ -17,11 +17,7 @@
  */
 
 import React from 'react'
-<<<<<<< HEAD
-import {InstructureLogo} from '../index'
-=======
 import {InstructureLogo} from '..'
->>>>>>> 77fa6d2f
 import {NewLoginProvider} from '../../context/NewLoginContext'
 import {render} from '@testing-library/react'
 
