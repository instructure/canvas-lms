/*
 * Copyright (C) 2024 - present Instructure, Inc.
 *
 * This file is part of Canvas.
 *
 * Canvas is free software: you can redistribute it and/or modify it under
 * the terms of the GNU Affero General Public License as published by the Free
 * Software Foundation, version 3 of the License.
 *
 * Canvas is distributed in the hope that it will be useful, but WITHOUT ANY
 * WARRANTY; without even the implied warranty of MERCHANTABILITY or FITNESS FOR
 * A PARTICULAR PURPOSE. See the GNU Affero General Public License for more
 * details.
 *
 * You should have received a copy of the GNU Affero General Public License along
 * with this program. If not, see <http://www.gnu.org/licenses/>.
 */

import React from 'react'
<<<<<<< HEAD
import {AppNavBar} from '../index'
=======
import {AppNavBar} from '..'
>>>>>>> 77fa6d2f
import {MemoryRouter} from 'react-router-dom'
import {NewLoginProvider} from '../../context/NewLoginContext'
import {render} from '@testing-library/react'

describe('AppNavBar', () => {
  it('mounts without crashing', () => {
    render(
      <MemoryRouter>
        <NewLoginProvider>
          <AppNavBar />
        </NewLoginProvider>
      </MemoryRouter>
    )
  })
})<|MERGE_RESOLUTION|>--- conflicted
+++ resolved
@@ -17,11 +17,7 @@
  */
 
 import React from 'react'
-<<<<<<< HEAD
-import {AppNavBar} from '../index'
-=======
 import {AppNavBar} from '..'
->>>>>>> 77fa6d2f
 import {MemoryRouter} from 'react-router-dom'
 import {NewLoginProvider} from '../../context/NewLoginContext'
 import {render} from '@testing-library/react'
