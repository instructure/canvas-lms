/*
 * Copyright (C) 2024 - present Instructure, Inc.
 *
 * This file is part of Canvas.
 *
 * Canvas is free software: you can redistribute it and/or modify it under
 * the terms of the GNU Affero General Public License as published by the Free
 * Software Foundation, version 3 of the License.
 *
 * Canvas is distributed in the hope that it will be useful, but WITHOUT ANY
 * WARRANTY; without even the implied warranty of MERCHANTABILITY or FITNESS FOR
 * A PARTICULAR PURPOSE. See the GNU Affero General Public License for more
 * details.
 *
 * You should have received a copy of the GNU Affero General Public License along
 * with this program. If not, see <http://www.gnu.org/licenses/>.
 */

import {render, screen} from '@testing-library/react'
import userEvent from '@testing-library/user-event'
import React from 'react'
import {MemoryRouter, useNavigate} from 'react-router-dom'
import {ActionPrompt} from '..'
import {NewLoginDataProvider, NewLoginProvider} from '../../context'
import {ROUTES} from '../../routes/routes'

jest.mock('react-router-dom', () => ({
  ...jest.requireActual('react-router-dom'),
  useNavigate: jest.fn(),
}))

describe('ActionPrompt', () => {
  const mockNavigate = jest.fn()

  beforeEach(() => {
    ;(useNavigate as jest.Mock).mockReturnValue(mockNavigate)
  })

  afterEach(() => {
    jest.clearAllMocks()
  })

  it('mounts without crashing', () => {
    render(
      <MemoryRouter>
        <NewLoginProvider>
          <NewLoginDataProvider>
            <ActionPrompt variant="signIn" />
          </NewLoginDataProvider>
        </NewLoginProvider>
      </MemoryRouter>,
    )
  })

  it('renders the correct text and link for "signIn" variant', () => {
    render(
      <MemoryRouter>
        <NewLoginProvider>
          <NewLoginDataProvider>
            <ActionPrompt variant="signIn" />
          </NewLoginDataProvider>
        </NewLoginProvider>
      </MemoryRouter>,
    )
    expect(screen.getByText('Already have an account?')).toBeInTheDocument()
<<<<<<< HEAD
    const link = screen.getByText('Sign in')
    expect(link).toBeInTheDocument()
    expect(link).toHaveAttribute('href', ROUTES.SIGN_IN)
    expect(screen.queryByText('Sign in or')).not.toBeInTheDocument()
=======
    const link = screen.getByText('Log in')
    expect(link).toBeInTheDocument()
    expect(link).toHaveAttribute('href', ROUTES.SIGN_IN)
    expect(screen.queryByText('Log in or')).not.toBeInTheDocument()
>>>>>>> 9e16fa97
  })

  it('renders the correct text and link for "createAccount" variant', () => {
    render(
      <MemoryRouter>
        <NewLoginProvider>
          <NewLoginDataProvider>
            <ActionPrompt variant="createAccount" />
          </NewLoginDataProvider>
        </NewLoginProvider>
      </MemoryRouter>,
    )
<<<<<<< HEAD
    expect(screen.getByText('Sign in or')).toBeInTheDocument()
=======
    expect(screen.getByText('Log in or')).toBeInTheDocument()
>>>>>>> 9e16fa97
    const link = screen.getByText('create an account.')
    expect(link).toBeInTheDocument()
    expect(link).toHaveAttribute('href', ROUTES.REGISTER)
    expect(screen.queryByText('Already have an account?')).not.toBeInTheDocument()
  })

  it('renders the correct text and link for "createParentAccount" variant', () => {
    render(
      <MemoryRouter>
        <NewLoginProvider>
          <NewLoginDataProvider>
            <ActionPrompt variant="createParentAccount" />
          </NewLoginDataProvider>
        </NewLoginProvider>
      </MemoryRouter>,
    )
    expect(screen.getByText('Have a pairing code?')).toBeInTheDocument()
<<<<<<< HEAD
    const link = screen.getByText('Create a parent account')
    expect(link).toBeInTheDocument()
    expect(link).toHaveAttribute('href', ROUTES.REGISTER_PARENT)
    expect(screen.queryByText('Sign in or')).not.toBeInTheDocument()
=======
    const link = screen.getByText('Create a Parent Account')
    expect(link).toBeInTheDocument()
    expect(link).toHaveAttribute('href', ROUTES.REGISTER_PARENT)
    expect(screen.queryByText('Log in or')).not.toBeInTheDocument()
>>>>>>> 9e16fa97
  })

  it('renders nothing for an invalid variant', () => {
    const {container} = render(
      <MemoryRouter>
        <NewLoginProvider>
          <NewLoginDataProvider>
            {/* @ts-expect-error intentionally passing an invalid variant */}
            <ActionPrompt variant="invalidVariant" />
          </NewLoginDataProvider>
        </NewLoginProvider>
      </MemoryRouter>,
    )
    expect(container.firstChild).toBeNull()
  })

  it('invokes the navigation handler when a link is clicked', async () => {
    render(
      <MemoryRouter>
        <NewLoginProvider>
          <NewLoginDataProvider>
            <ActionPrompt variant="signIn" />
          </NewLoginDataProvider>
        </NewLoginProvider>
      </MemoryRouter>,
    )
<<<<<<< HEAD
    const link = screen.getByText('Sign in')
=======
    const link = screen.getByText('Log in')
>>>>>>> 9e16fa97
    await userEvent.click(link)
    expect(mockNavigate).toHaveBeenCalledWith(ROUTES.SIGN_IN)
    expect(mockNavigate).toHaveBeenCalledTimes(1)
  })
})<|MERGE_RESOLUTION|>--- conflicted
+++ resolved
@@ -63,17 +63,10 @@
       </MemoryRouter>,
     )
     expect(screen.getByText('Already have an account?')).toBeInTheDocument()
-<<<<<<< HEAD
-    const link = screen.getByText('Sign in')
-    expect(link).toBeInTheDocument()
-    expect(link).toHaveAttribute('href', ROUTES.SIGN_IN)
-    expect(screen.queryByText('Sign in or')).not.toBeInTheDocument()
-=======
     const link = screen.getByText('Log in')
     expect(link).toBeInTheDocument()
     expect(link).toHaveAttribute('href', ROUTES.SIGN_IN)
     expect(screen.queryByText('Log in or')).not.toBeInTheDocument()
->>>>>>> 9e16fa97
   })
 
   it('renders the correct text and link for "createAccount" variant', () => {
@@ -86,11 +79,7 @@
         </NewLoginProvider>
       </MemoryRouter>,
     )
-<<<<<<< HEAD
-    expect(screen.getByText('Sign in or')).toBeInTheDocument()
-=======
     expect(screen.getByText('Log in or')).toBeInTheDocument()
->>>>>>> 9e16fa97
     const link = screen.getByText('create an account.')
     expect(link).toBeInTheDocument()
     expect(link).toHaveAttribute('href', ROUTES.REGISTER)
@@ -108,17 +97,10 @@
       </MemoryRouter>,
     )
     expect(screen.getByText('Have a pairing code?')).toBeInTheDocument()
-<<<<<<< HEAD
-    const link = screen.getByText('Create a parent account')
-    expect(link).toBeInTheDocument()
-    expect(link).toHaveAttribute('href', ROUTES.REGISTER_PARENT)
-    expect(screen.queryByText('Sign in or')).not.toBeInTheDocument()
-=======
     const link = screen.getByText('Create a Parent Account')
     expect(link).toBeInTheDocument()
     expect(link).toHaveAttribute('href', ROUTES.REGISTER_PARENT)
     expect(screen.queryByText('Log in or')).not.toBeInTheDocument()
->>>>>>> 9e16fa97
   })
 
   it('renders nothing for an invalid variant', () => {
@@ -145,11 +127,7 @@
         </NewLoginProvider>
       </MemoryRouter>,
     )
-<<<<<<< HEAD
-    const link = screen.getByText('Sign in')
-=======
     const link = screen.getByText('Log in')
->>>>>>> 9e16fa97
     await userEvent.click(link)
     expect(mockNavigate).toHaveBeenCalledWith(ROUTES.SIGN_IN)
     expect(mockNavigate).toHaveBeenCalledTimes(1)
