--- conflicted
+++ resolved
@@ -25,11 +25,7 @@
 import {useNewLoginData} from '../context'
 
 const LoginLogo = () => {
-<<<<<<< HEAD
-  const {loginLogoUrl: src, loginLogoText: text} = useNewLogin()
-=======
   const {loginLogoUrl: src, loginLogoText: text} = useNewLoginData()
->>>>>>> 4b8c5dea
 
   if (!src) return null
 
