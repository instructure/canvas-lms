/*
 * Copyright (C) 2024 - present Instructure, Inc.
 *
 * This file is part of Canvas.
 *
 * Canvas is free software: you can redistribute it and/or modify it under
 * the terms of the GNU Affero General Public License as published by the Free
 * Software Foundation, version 3 of the License.
 *
 * Canvas is distributed in the hope that it will be useful, but WITHOUT ANY
 * WARRANTY; without even the implied warranty of MERCHANTABILITY or FITNESS FOR
 * A PARTICULAR PURPOSE. See the GNU Affero General Public License for more
 * details.
 *
 * You should have received a copy of the GNU Affero General Public License along
 * with this program. If not, see <http://www.gnu.org/licenses/>.
 */

import {Flex} from '@instructure/ui-flex'
import {Img} from '@instructure/ui-img'
import {Responsive} from '@instructure/ui-responsive'
import {Text} from '@instructure/ui-text'
import {canvas} from '@instructure/ui-theme-tokens'
import React from 'react'
import {useNewLoginData} from '../context'

const LoginLogo = () => {
<<<<<<< HEAD
  const {loginLogoUrl: src, loginLogoText: text} = useNewLogin()
=======
  const {loginLogoUrl: src, loginLogoText: text} = useNewLoginData()
>>>>>>> 51db239a

  if (!src) return null

  return (
    <Responsive
      match="media"
      query={{
        tablet: {minWidth: canvas.breakpoints.tablet}, // 768px
        desktop: {minWidth: canvas.breakpoints.desktop}, // 1024px
      }}
    >
      {(_props, matches) => {
        const isDesktop = matches?.includes('desktop')
        const isTablet = matches?.includes('tablet')
        const width = isDesktop ? '18.75rem' : isTablet ? '23.25rem' : '11.25rem' // 300px, 372px, 180px
        const height = isDesktop ? '7.5rem' : '5rem' // 120px, 80px

        return (
          <Flex
            direction="column"
            height={height}
            gap="x-small"
            alignItems="center"
            justifyItems="center"
          >
            <Flex.Item width={width} shouldShrink={true} shouldGrow={true}>
              <Img constrain="contain" display="block" height="100%" src={src} width="100%" />
            </Flex.Item>

            {text && (
              <Flex.Item textAlign="center">
                <Text size="x-small">{text}</Text>
              </Flex.Item>
            )}
          </Flex>
        )
      }}
    </Responsive>
  )
}

export default LoginLogo<|MERGE_RESOLUTION|>--- conflicted
+++ resolved
@@ -25,11 +25,7 @@
 import {useNewLoginData} from '../context'
 
 const LoginLogo = () => {
-<<<<<<< HEAD
-  const {loginLogoUrl: src, loginLogoText: text} = useNewLogin()
-=======
   const {loginLogoUrl: src, loginLogoText: text} = useNewLoginData()
->>>>>>> 51db239a
 
   if (!src) return null
 
