--- conflicted
+++ resolved
@@ -167,11 +167,7 @@
   }
 
   const otpFormContent = (
-<<<<<<< HEAD
-    <Flex className={classNames(className)} direction="column" gap="large">
-=======
     <Flex direction="column" gap="large">
->>>>>>> f06b510f
       <Heading level="h2" as="h1">
         {I18n.t('Multi-Factor Authentication')}
       </Heading>
@@ -184,46 +180,12 @@
         <Text>{I18n.t('Please enter the verification code shown by your authenticator app.')}</Text>
       )}
 
-<<<<<<< HEAD
-      <form onSubmit={handleOtpSubmit}>
-=======
       <form onSubmit={handleOtpSubmit} noValidate={true}>
->>>>>>> f06b510f
         <Flex direction="column" gap="large">
           <Flex direction="column" gap="small">
             <TextInput
               id="otpCode"
               renderLabel={I18n.t('Verification Code')}
-<<<<<<< HEAD
-              type="text"
-              value={verificationCode}
-              onChange={(_event, value) => {
-                setVerificationCode(value)
-              }}
-              autoComplete="one-time-code"
-            />
-
-            <Flex.Item overflowY="visible" overflowX="visible">
-              <Checkbox
-                label={I18n.t('Stay signed in')}
-                checked={rememberMe}
-                onChange={() => setRememberMe(!rememberMe)}
-                inline={true}
-              />
-            </Flex.Item>
-          </Flex>
-
-          <Flex direction="column" gap="small">
-            <Button
-              type="submit"
-              color="primary"
-              display="block"
-              disabled={isUiActionPending || !verificationCode.trim()}
-            >
-              {I18n.t('Verify')}
-            </Button>
-
-=======
               value={verificationCode}
               onChange={handleVerificationCodeChange}
               onBlur={handleVerificationCodeBlur}
@@ -241,7 +203,6 @@
           </Flex>
 
           <Flex direction="row" gap="small">
->>>>>>> f06b510f
             <Button
               color="secondary"
               onClick={handleCancelOtp}
@@ -250,13 +211,10 @@
             >
               {I18n.t('Cancel')}
             </Button>
-<<<<<<< HEAD
-=======
 
             <Button type="submit" color="primary" display="block" disabled={isUiActionPending}>
               {I18n.t('Verify')}
             </Button>
->>>>>>> f06b510f
           </Flex>
         </Flex>
       </form>
