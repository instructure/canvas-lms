--- conflicted
+++ resolved
@@ -20,21 +20,14 @@
 import {Img} from '@instructure/ui-img'
 import {Link} from '@instructure/ui-link'
 import {type ViewOwnProps} from '@instructure/ui-view'
-<<<<<<< HEAD
-import {useNewLogin} from '../context/NewLoginContext'
-import {useScope as createI18nScope} from '@canvas/i18n'
-=======
 import React from 'react'
 import {useNewLogin, useNewLoginData} from '../context'
->>>>>>> 51db239a
 
 const I18n = createI18nScope('new_login')
 
 const InstructureLogo = () => {
   const {isUiActionPending} = useNewLogin()
   const {isPreviewMode} = useNewLoginData()
-
-  const isDisabled = isPreviewMode || isUiActionPending
 
   const isDisabled = isPreviewMode || isUiActionPending
 
