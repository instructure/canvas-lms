/*
 * Copyright (C) 2024 - present Instructure, Inc.
 *
 * This file is part of Canvas.
 *
 * Canvas is free software: you can redistribute it and/or modify it under
 * the terms of the GNU Affero General Public License as published by the Free
 * Software Foundation, version 3 of the License.
 *
 * Canvas is distributed in the hope that it will be useful, but WITHOUT ANY
 * WARRANTY; without even the implied warranty of MERCHANTABILITY or FITNESS FOR
 * A PARTICULAR PURPOSE. See the GNU Affero General Public License for more
 * details.
 *
 * You should have received a copy of the GNU Affero General Public License along
 * with this program. If not, see <http://www.gnu.org/licenses/>.
 */

import React from 'react'
import {Img} from '@instructure/ui-img'
import {Link} from '@instructure/ui-link'
import {View, type ViewOwnProps} from '@instructure/ui-view'
import {useNewLogin} from '../context/NewLoginContext'
import {useScope as useI18nScope} from '@canvas/i18n'

const I18n = useI18nScope('new_login')

const InstructureLogo = () => {
  const {isPreviewMode, isUiActionPending} = useNewLogin()

<<<<<<< HEAD
const InstructureLogo = ({className}: Props) => {
  const {isPreviewMode, isUiActionPending} = useNewLogin()

=======
>>>>>>> 77fa6d2f
  const handleClick = (event: React.MouseEvent<ViewOwnProps>) => {
    if (isPreviewMode || isUiActionPending) {
      event.preventDefault()
    }
  }

  return (
<<<<<<< HEAD
    <View as="div" className={classNames(className)} textAlign="center">
      <Link href="https://instructure.com" target="_blank" rel="external" onClick={handleClick}>
=======
    <View as="div" textAlign="center">
      <Link
        href="https://instructure.com"
        target="_blank"
        aria-label={I18n.t('By Instructure')}
        onClick={handleClick}
      >
>>>>>>> 77fa6d2f
        <Img
          width="7.9375rem"
          height="1.125rem"
          constrain="contain"
          src={require('../assets/images/instructure-logo.svg')}
<<<<<<< HEAD
          alt={I18n.t('Instructure Logo')}
=======
          alt=""
>>>>>>> 77fa6d2f
        />
      </Link>
    </View>
  )
}

export default InstructureLogo<|MERGE_RESOLUTION|>--- conflicted
+++ resolved
@@ -28,12 +28,6 @@
 const InstructureLogo = () => {
   const {isPreviewMode, isUiActionPending} = useNewLogin()
 
-<<<<<<< HEAD
-const InstructureLogo = ({className}: Props) => {
-  const {isPreviewMode, isUiActionPending} = useNewLogin()
-
-=======
->>>>>>> 77fa6d2f
   const handleClick = (event: React.MouseEvent<ViewOwnProps>) => {
     if (isPreviewMode || isUiActionPending) {
       event.preventDefault()
@@ -41,10 +35,6 @@
   }
 
   return (
-<<<<<<< HEAD
-    <View as="div" className={classNames(className)} textAlign="center">
-      <Link href="https://instructure.com" target="_blank" rel="external" onClick={handleClick}>
-=======
     <View as="div" textAlign="center">
       <Link
         href="https://instructure.com"
@@ -52,17 +42,12 @@
         aria-label={I18n.t('By Instructure')}
         onClick={handleClick}
       >
->>>>>>> 77fa6d2f
         <Img
           width="7.9375rem"
           height="1.125rem"
           constrain="contain"
           src={require('../assets/images/instructure-logo.svg')}
-<<<<<<< HEAD
-          alt={I18n.t('Instructure Logo')}
-=======
           alt=""
->>>>>>> 77fa6d2f
         />
       </Link>
     </View>
