--- conflicted
+++ resolved
@@ -19,29 +19,18 @@
 import {useScope as createI18nScope} from '@canvas/i18n'
 import {Flex} from '@instructure/ui-flex'
 import {Link} from '@instructure/ui-link'
-<<<<<<< HEAD
-import {ROUTES} from '../routes/routes'
-import {useMatch, useNavigate} from 'react-router-dom'
-import {useNewLogin} from '../context/NewLoginContext'
-import {useScope as createI18nScope} from '@canvas/i18n'
-=======
 import type {ViewOwnProps} from '@instructure/ui-view'
 import React from 'react'
 import {useMatch, useNavigate} from 'react-router-dom'
 import {useNewLogin, useNewLoginData} from '../context'
 import {ROUTES} from '../routes/routes'
->>>>>>> 51db239a
 
 const I18n = createI18nScope('new_login')
 
 const SignInLinks = () => {
   const navigate = useNavigate()
-<<<<<<< HEAD
-  const {isPreviewMode, isUiActionPending, forgotPasswordUrl} = useNewLogin()
-=======
   const {isUiActionPending} = useNewLogin()
   const {isPreviewMode, forgotPasswordUrl} = useNewLoginData()
->>>>>>> 51db239a
   const isSignIn = useMatch(ROUTES.SIGN_IN)
   const isForgotPassword = useMatch(ROUTES.FORGOT_PASSWORD)
 
