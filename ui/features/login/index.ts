/*
 * Copyright (C) 2014 - present Instructure, Inc.
 *
 * This file is part of Canvas.
 *
 * Canvas is free software: you can redistribute it and/or modify it under
 * the terms of the GNU Affero General Public License as published by the Free
 * Software Foundation, version 3 of the License.
 *
 * Canvas is distributed in the hope that it will be useful, but WITHOUT ANY
 * WARRANTY; without even the implied warranty of MERCHANTABILITY or FITNESS FOR
 * A PARTICULAR PURPOSE. See the GNU Affero General Public License for more
 * details.
 *
 * You should have received a copy of the GNU Affero General Public License along
 * with this program. If not, see <http://www.gnu.org/licenses/>.
 */

import $ from 'jquery'
import ready from '@instructure/ready'
import {useScope as createI18nScope} from '@canvas/i18n'
import htmlEscape from '@instructure/html-escape'
import {loadSignupDialog} from '@canvas/signup-dialog'
import 'jquery-fancy-placeholder' /* fancyPlaceholder */
import '@canvas/jquery/jquery.instructure_forms' /* formSubmit, getFormData, formErrors, errorBox */
import '@canvas/loading-image'
import '@canvas/rails-flash-notifications'

const I18n = createI18nScope('pseudonyms.login')

$('#coenrollment_link').click(function (event) {
  event.preventDefault()
  const template = $(this).data('template')
  const path = $(this).data('path')
  loadSignupDialog
<<<<<<< HEAD
    // @ts-expect-error
    .then(signupDialog => {
      signupDialog(template, I18n.t('parent_signup', 'Parent Signup'), path)
    })
    // @ts-expect-error
=======
    // eslint-disable-next-line @typescript-eslint/ban-ts-comment
    // @ts-ignore
    .then(signupDialog => {
      signupDialog(template, I18n.t('parent_signup', 'Parent Signup'), path)
    })
    // eslint-disable-next-line @typescript-eslint/ban-ts-comment
    // @ts-ignore
>>>>>>> 0539a086
    .catch(error => {
      throw new Error('Failed to load signup dialog', error)
    })
})

$('.field-with-fancyplaceholder input').fancyPlaceholder()
$('#forgot_password_form').formSubmit({
  object_name: 'pseudonym_session',
  required: ['unique_id_forgot'],
  beforeSubmit(_data) {
    $(this).loadingImage()
  },
  success(_data) {
    $(this).loadingImage('remove')
    $.flashMessage(
      htmlEscape(
        I18n.t(
          'Your password recovery instructions will be sent to *%{email_address}*. This may take up to 30 minutes. Make sure to check your spam box.',
          {
            wrappers: ['<b>$1</b>'],
            email_address: $(this).find('.email_address').val(),
          },
        ),
      ),
      15 * 60 * 1000, // fifteen minutes isn't forever but should be plenty
    )
    // Focus on the close button of the alert we just put up, per a11y
    $('#flash_message_holder button.close_link').focus()
  },
  // @ts-expect-error
  error(_data) {
    $(this).loadingImage('remove')
  },
})

$('#login_form').submit(function (_event) {
  const data = $(this).getFormData<
    Partial<{
      unique_id: string
      password: string
    }>
  >({object_name: 'pseudonym_session'})
  let success = true
  if (!data.unique_id || data.unique_id.length < 1) {
    $(this).formErrors({
      unique_id: I18n.t('invalid_login', 'Invalid login'),
    })
    success = false
  } else if (!data.password || data.password.length < 1) {
    $(this).formErrors({
      password: I18n.t('invalid_password', 'Invalid password'),
    })
    success = false
  }

  if (success) {
    // disable the button to avoid double-submit
    const $btn = $(this).find('input[type="submit"]')
    $btn.val($btn.data('disable-with'))
    $btn.prop('disabled', true)
  }

  return success
})

ready(() => {
  const $loginForm = $('#login_form')
  const $forgotPasswordForm = $('#forgot_password_form')

  $('.forgot_password_link').click(event => {
    event.preventDefault()
    $loginForm.hide()
    $forgotPasswordForm.show()
    $forgotPasswordForm.find('input:visible:first').focus()
  })

  $('.login_link').click(event => {
    event.preventDefault()
    $forgotPasswordForm.hide()
    $loginForm.show()
    $loginForm.find('input:visible:first').focus()
  })

  // do not clear session storage if previewing via the theme editor
  if (!document.querySelector('.ic-Login--previewing')) {
    sessionStorage.clear()
  }
})<|MERGE_RESOLUTION|>--- conflicted
+++ resolved
@@ -33,13 +33,6 @@
   const template = $(this).data('template')
   const path = $(this).data('path')
   loadSignupDialog
-<<<<<<< HEAD
-    // @ts-expect-error
-    .then(signupDialog => {
-      signupDialog(template, I18n.t('parent_signup', 'Parent Signup'), path)
-    })
-    // @ts-expect-error
-=======
     // eslint-disable-next-line @typescript-eslint/ban-ts-comment
     // @ts-ignore
     .then(signupDialog => {
@@ -47,7 +40,6 @@
     })
     // eslint-disable-next-line @typescript-eslint/ban-ts-comment
     // @ts-ignore
->>>>>>> 0539a086
     .catch(error => {
       throw new Error('Failed to load signup dialog', error)
     })
