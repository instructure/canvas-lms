--- conflicted
+++ resolved
@@ -33,21 +33,10 @@
   const template = $(this).data('template')
   const path = $(this).data('path')
   loadSignupDialog
-<<<<<<< HEAD
-    // eslint-disable-next-line @typescript-eslint/ban-ts-comment
-    // @ts-ignore
-    .then(signupDialog => {
-      signupDialog(template, I18n.t('parent_signup', 'Parent Signup'), path)
-    })
-    // eslint-disable-next-line @typescript-eslint/ban-ts-comment
-    // @ts-ignore
-    .catch(error => {
-=======
     .then((signupDialog: (id: string, title: string, path: string) => void) => {
       signupDialog(template, I18n.t('parent_signup', 'Parent Signup'), path)
     })
     .catch((error: Error) => {
->>>>>>> 9e16fa97
       throw new Error('Failed to load signup dialog', error)
     })
 })
