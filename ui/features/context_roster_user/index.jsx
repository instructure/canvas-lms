--- conflicted
+++ resolved
@@ -122,11 +122,7 @@
 
   const container = document.querySelector('#pairing-code')
   if (container != null) {
-<<<<<<< HEAD
-    // eslint-disable-next-line no-restricted-properties
-=======
      
->>>>>>> 1c55606d
     ReactDOM.render(
       <GeneratePairingCode userId={ENV.USER_ID} name={ENV.CONTEXT_USER_DISPLAY_NAME} />,
       container
