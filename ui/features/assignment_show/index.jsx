--- conflicted
+++ resolved
@@ -206,25 +206,14 @@
     <ItemAssignToTray
       open={open}
       onClose={() => {
-<<<<<<< HEAD
-        ReactDOM.unmountComponentAtNode(
-          document.getElementById('assign-to-mount-point')
-        )
-=======
         ReactDOM.unmountComponentAtNode(document.getElementById('assign-to-mount-point'))
->>>>>>> bc086b28
       }}
       onDismiss={() => {
         renderItemAssignToTray(false, returnFocusTo, itemProps)
         returnFocusTo.focus()
       }}
-<<<<<<< HEAD
-      itemType='assignment'
-      iconType='assignment'
-=======
       itemType="assignment"
       iconType="assignment"
->>>>>>> bc086b28
       locale={ENV.LOCALE || 'en'}
       timezone={ENV.TIMEZONE || 'UTC'}
       {...itemProps}
@@ -240,21 +229,13 @@
   const courseId = event.target.getAttribute('data-assignment-context-id')
   const itemName = event.target.getAttribute('data-assignment-name')
   const itemContentId = event.target.getAttribute('data-assignment-id')
-<<<<<<< HEAD
-  const pointsPossible = parseFloat(event.target.getAttribute('data-assignment-points-possible')) + ' pts'
-=======
   const pointsPossible =
     parseFloat(event.target.getAttribute('data-assignment-points-possible')) + ' pts'
->>>>>>> bc086b28
   renderItemAssignToTray(true, returnFocusTo, {
     courseId,
     itemName,
     itemContentId,
-<<<<<<< HEAD
-    pointsPossible
-=======
     pointsPossible,
->>>>>>> bc086b28
   })
 })
 
