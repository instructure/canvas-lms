/*
 * Copyright (C) 2013 - present Instructure, Inc.
 *
 * This file is part of Canvas.
 *
 * Canvas is free software: you can redistribute it and/or modify it under
 * the terms of the GNU Affero General Public License as published by the Free
 * Software Foundation, version 3 of the License.
 *
 * Canvas is distributed in the hope that it will be useful, but WITHOUT ANY
 * WARRANTY; without even the implied warranty of MERCHANTABILITY or FITNESS FOR
 * A PARTICULAR PURPOSE. See the GNU Affero General Public License for more
 * details.
 *
 * You should have received a copy of the GNU Affero General Public License along
 * with this program. If not, see <http://www.gnu.org/licenses/>.
 */

import {useScope as createI18nScope} from '@canvas/i18n'
import $ from 'jquery'
import '@canvas/jquery/jquery.ajaxJSON'
import React from 'react'
import {createRoot} from 'react-dom/client'
import axios from '@canvas/axios'
import qs from 'qs'
import Assignment from '@canvas/assignments/backbone/models/Assignment'
import PublishButtonView from '@canvas/publish-button-view'
import SpeedgraderLinkView from './backbone/views/SpeedgraderLinkView'
import vddTooltip from '@canvas/due-dates/jquery/vddTooltip'
import MarkAsDone from '@canvas/util/jquery/markAsDone'
import CyoeStats from '@canvas/conditional-release-stats/react/index'
import '@canvas/jquery/jquery.instructure_forms'
import LockManager from '@canvas/blueprint-courses/react/components/LockManager/index'
import AssignmentExternalTools from '@canvas/assignments/react/AssignmentExternalTools'
import StudentGroupFilter from '@canvas/student-group-filter'
import SpeedGraderLink from '@canvas/speed-grader-link'
import DirectShareUserModal from '@canvas/direct-sharing/react/components/DirectShareUserModal'
import DirectShareCourseTray from '@canvas/direct-sharing/react/components/DirectShareCourseTray'
import {setupSubmitHandler} from '@canvas/assignments/jquery/reuploadSubmissionsHelper'
import ready from '@instructure/ready'
import ItemAssignToManager from '@canvas/context-modules/differentiated-modules/react/Item/ItemAssignToManager'
import {captureException} from '@sentry/browser'
import {RubricAssignmentContainer} from '@canvas/rubrics/react/RubricAssignment'
import {
  mapRubricUnderscoredKeysToCamelCase,
  mapRubricAssociationUnderscoredKeysToCamelCase,
} from '@canvas/rubrics/react/utils'
import sanitizeHtml from 'sanitize-html-with-tinymce'
import {containsHtmlTags, formatMessage} from '@canvas/util/TextHelper'

if (!('INST' in window)) window.INST = {}

const I18n = createI18nScope('assignment')
<<<<<<< HEAD
=======

// Keep track of React roots
const roots = new Map()

function createOrUpdateRoot(elementId, component) {
  const container = document.getElementById(elementId)
  if (!container) return

  let root = roots.get(elementId)
  if (!root) {
    root = createRoot(container)
    roots.set(elementId, root)
  }
  root.render(component)
}

function unmountRoot(elementId) {
  const root = roots.get(elementId)
  if (root) {
    root.unmount()
    roots.delete(elementId)
  }
}
>>>>>>> 4b8c5dea

ready(() => {
  const comments = document.getElementsByClassName('comment_content')
  Array.from(comments).forEach(comment => {
    const content = comment.dataset.content
    const formattedComment = containsHtmlTags(content)
      ? sanitizeHtml(content)
      : formatMessage(content)
    comment.innerHTML = formattedComment
  })

  const lockManager = new LockManager()
  lockManager.init({itemType: 'assignment', page: 'show'})
  renderCoursePacingNotice()
})

let studentGroupSelectionRequestTrackers = []

function onStudentGroupSelected(selectedStudentGroupId) {
  if (selectedStudentGroupId !== '0') {
    const tracker = {selectedStudentGroupId}
    studentGroupSelectionRequestTrackers.push(tracker)

    ENV.selected_student_group_id = selectedStudentGroupId
    renderStudentGroupFilter()
    renderSpeedGraderLink()

    axios
      .put(
        `/api/v1/courses/${ENV.COURSE_ID}/gradebook_settings`,
        qs.stringify({
          gradebook_settings: {
            filter_rows_by: {
              student_group_id: selectedStudentGroupId,
            },
          },
        }),
      )
      .finally(() => {
        studentGroupSelectionRequestTrackers = studentGroupSelectionRequestTrackers.filter(
          item => item !== tracker,
        )
        renderSpeedGraderLink()
      })
  }
}

function renderSpeedGraderLink() {
  const disabled =
    ENV.SETTINGS.filter_speed_grader_by_student_group &&
    (!ENV.selected_student_group_id || studentGroupSelectionRequestTrackers.length > 0)

<<<<<<< HEAD
  if ($mountPoint) {
     
    ReactDOM.render(
      <SpeedGraderLink
        disabled={disabled}
        href={ENV.speed_grader_url}
        disabledTip={I18n.t('Must select a student group first')}
      />,
      $mountPoint
    )
  }
}

function renderStudentGroupFilter() {
  const $mountPoint = document.getElementById('student_group_filter_mount_point')

  if ($mountPoint) {
     
    ReactDOM.render(
      <StudentGroupFilter
        categories={ENV.group_categories}
        label={I18n.t('Select Group to Grade')}
        onChange={onStudentGroupSelected}
        value={ENV.selected_student_group_id}
      />,
      $mountPoint
    )
  }
=======
  createOrUpdateRoot(
    'speed_grader_link_mount_point',
    <SpeedGraderLink
      disabled={disabled}
      href={ENV.speed_grader_url}
      disabledTip={I18n.t('Must select a student group first')}
    />,
  )
}

function renderStudentGroupFilter() {
  createOrUpdateRoot(
    'student_group_filter_mount_point',
    <StudentGroupFilter
      categories={ENV.group_categories}
      label={I18n.t('Select Group to Grade')}
      onChange={onStudentGroupSelected}
      value={ENV.selected_student_group_id}
    />,
  )
>>>>>>> 4b8c5dea
}

function renderCoursePacingNotice() {
  const $mountPoint = document.getElementById('course_paces_due_date_notice')

  if ($mountPoint) {
    import('@canvas/due-dates/react/CoursePacingNotice')
      .then(CoursePacingNoticeModule => {
        const renderNotice = CoursePacingNoticeModule.renderCoursePacingNotice
        renderNotice($mountPoint, ENV.COURSE_ID)
      })
      .catch(ex => {
<<<<<<< HEAD
         
        console.error('Falied loading CoursePacingNotice', ex)
=======
        console.error('Failed loading CoursePacingNotice', ex)
>>>>>>> 4b8c5dea
        captureException(ex)
      })
  }
}

ready(() => {
  // Attach the immersive reader button if enabled
  const immersive_reader_mount_point = document.getElementById('immersive_reader_mount_point')
  const immersive_reader_mobile_mount_point = document.getElementById(
    'immersive_reader_mobile_mount_point',
  )
  if (immersive_reader_mount_point || immersive_reader_mobile_mount_point) {
    import('@canvas/immersive-reader/ImmersiveReader')
      .then(({initializeReaderButton}) => {
        const content = () => document.querySelector('.description')?.innerHTML
        const title = document.querySelector('.title')?.textContent

        if (immersive_reader_mount_point) {
          initializeReaderButton(immersive_reader_mount_point, {content, title})
        }

        if (immersive_reader_mobile_mount_point) {
          initializeReaderButton(immersive_reader_mobile_mount_point, {
            content,
            title,
          })
        }
      })
      .catch(e => {
<<<<<<< HEAD
        console.log('Error loading immersive readers.', e)  
=======
        console.log('Error loading immersive readers.', e)
>>>>>>> 4b8c5dea
      })
  }
})

const promiseToGetModuleSequenceFooter = import('@canvas/module-sequence-footer')
$(() => {
  const $el = $('#assignment_publish_button')
  if ($el.length > 0) {
    const model = new Assignment({
      id: $el.attr('data-id'),
      unpublishable: !$el.hasClass('disabled'),
      published: $el.hasClass('published'),
    })
    model.doNotParse()

    new SpeedgraderLinkView({model, el: '#assignment-speedgrader-link'}).render()
    const pbv = new PublishButtonView({model, el: $el})
    pbv.render()

    pbv.on('publish', () => {
      $('#moderated_grading_button').show()
      $('#speed-grader-link-container').removeClass('hidden')
    })

    pbv.on('unpublish', () => {
      $('#moderated_grading_button').hide()
      $('#speed-grader-link-container').addClass('hidden')
    })
  }

  // Add module sequence footer
  promiseToGetModuleSequenceFooter.then(() => {
    $('#sequence_footer').moduleSequenceFooter({
      courseID: ENV.COURSE_ID,
      assetType: 'Assignment',
      assetID: ENV.ASSIGNMENT_ID,
      location: window.location,
    })
  })

  return vddTooltip()
})

function renderItemAssignToTray(open, returnFocusTo, itemProps) {
<<<<<<< HEAD
   
  ReactDOM.render(
=======
  createOrUpdateRoot(
    'assign-to-mount-point',
>>>>>>> 4b8c5dea
    <ItemAssignToManager
      open={open}
      onClose={() => {
        unmountRoot('assign-to-mount-point')
      }}
      onDismiss={() => {
        renderItemAssignToTray(false, returnFocusTo, itemProps)
        returnFocusTo?.focus()
      }}
      itemType="assignment"
      iconType="assignment"
      locale={ENV.LOCALE || 'en'}
      timezone={ENV.TIMEZONE || 'UTC'}
      {...itemProps}
    />,
  )
}

$('.assign-to-link').on('click keyclick', function (event) {
  event.preventDefault()
  const returnFocusTo = $(event.target).closest('ul').prev('.al-trigger')

  const courseId = event.target.getAttribute('data-assignment-context-id')
  const itemName = event.target.getAttribute('data-assignment-name')
  const itemContentId = event.target.getAttribute('data-assignment-id')
  const pointsString = event.target.getAttribute('data-assignment-points-possible')
  const pointsPossible = pointsString ? parseFloat(pointsString) : undefined
  renderItemAssignToTray(true, returnFocusTo, {
    courseId,
    itemName,
    itemContentId,
    pointsPossible,
  })
})

$(() =>
  $('#content').on('click', '#mark-as-done-checkbox', function () {
    return MarkAsDone.toggle(this)
  }),
)

function openSendTo(event, open = true) {
  if (event) event.preventDefault()
<<<<<<< HEAD
   
  ReactDOM.render(
=======

  createOrUpdateRoot(
    'direct-share-mount-point',
>>>>>>> 4b8c5dea
    <DirectShareUserModal
      open={open}
      sourceCourseId={ENV.COURSE_ID}
      contentShare={{content_type: 'assignment', content_id: ENV.ASSIGNMENT_ID}}
      onDismiss={() => {
        unmountRoot('direct-share-mount-point')
        openSendTo(null, false)
        $('.al-trigger').focus()
      }}
    />,
  )
}

function openCopyTo(event, open = true) {
  if (event) event.preventDefault()
<<<<<<< HEAD
   
  ReactDOM.render(
=======

  createOrUpdateRoot(
    'direct-share-mount-point',
>>>>>>> 4b8c5dea
    <DirectShareCourseTray
      open={open}
      sourceCourseId={ENV.COURSE_ID}
      contentSelection={{assignments: [ENV.ASSIGNMENT_ID]}}
      onDismiss={() => {
        unmountRoot('direct-share-mount-point')
        openCopyTo(null, false)
        $('.al-trigger').focus()
      }}
    />,
  )
}

$(() => {
  $('.direct-share-send-to-menu-item').click(openSendTo)
  $('.direct-share-copy-to-menu-item').click(openCopyTo)
})

// -- This is all for the _grade_assignment sidebar partial
$(() => {
  if (ENV.speed_grader_url) {
    if (ENV.SETTINGS.filter_speed_grader_by_student_group) {
      renderStudentGroupFilter()
    }

    renderSpeedGraderLink()
  }
})

$(() => {
  const $mountPoint = document.getElementById('enhanced-rubric-assignment-edit-mount-point')

  if ($mountPoint) {
    const envRubric = ENV.assigned_rubric
    const envRubricAssociation = ENV.rubric_association
    const assignmentRubric = envRubric
      ? {
          ...mapRubricUnderscoredKeysToCamelCase(ENV.assigned_rubric),
          can_update: ENV.assigned_rubric?.can_update,
        }
      : undefined
    const assignmentRubricAssociation = envRubricAssociation
      ? mapRubricAssociationUnderscoredKeysToCamelCase(ENV.rubric_association)
      : undefined
<<<<<<< HEAD
     
    ReactDOM.render(
=======

    createOrUpdateRoot(
      'enhanced-rubric-assignment-edit-mount-point',
>>>>>>> 4b8c5dea
      <RubricAssignmentContainer
        accountMasterScalesEnabled={ENV.ACCOUNT_LEVEL_MASTERY_SCALES}
        assignmentId={ENV.ASSIGNMENT_ID}
        assignmentRubric={assignmentRubric}
        assignmentRubricAssociation={assignmentRubricAssociation}
        canManageRubrics={ENV.PERMISSIONS.manage_rubrics}
        canUpdateSelfAssessment={ENV.can_update_rubric_self_assessment}
        contextAssetString={ENV.context_asset_string}
        courseId={ENV.COURSE_ID}
        rubricSelfAssessmentEnabled={ENV.rubric_self_assessment_enabled}
        rubricSelfAssessmentFFEnabled={ENV.rubric_self_assessment_ff_enabled}
      />,
    )
  }
})

$(() => {
  $('.upload_submissions_link').click(event => {
    event.preventDefault()
    $('#re_upload_submissions_form').slideToggle()
  })

  $('.download_submissions_link').click(function (event) {
    event.preventDefault()
    INST.downloadSubmissions($(this).attr('href'))
    $('.upload_submissions_link').slideDown()
  })

  setupSubmitHandler(ENV.USER_ASSET_STRING)

  $('#edit_assignment_form').bind('assignment_updated', (event, data) => {
    if (data.assignment && data.assignment.peer_reviews) {
      $('.assignment_peer_reviews_link').slideDown()
    } else {
      $('.assignment_peer_reviews_link').slideUp()
    }
  })
})

$(() => {
  const graphsRoot = document.getElementById('crs-graphs')
  const detailsParent = document.getElementById('not_right_side')
  CyoeStats.init(graphsRoot, detailsParent)
  if (document.getElementById('assignment_external_tools')) {
    AssignmentExternalTools.attach(
      document.getElementById('assignment_external_tools'),
      'assignment_view',
      parseInt(ENV.COURSE_ID, 10),
      parseInt(ENV.ASSIGNMENT_ID, 10),
    )
  }
})

ready(() => {
  $('#accessibility_warning').on('focus', function () {
    $('#accessibility_warning').removeClass('screenreader-only')
  })

  $('#accessibility_warning').on('blur', function () {
    $('#accessibility_warning').addClass('screenreader-only')
  })
})<|MERGE_RESOLUTION|>--- conflicted
+++ resolved
@@ -51,8 +51,6 @@
 if (!('INST' in window)) window.INST = {}
 
 const I18n = createI18nScope('assignment')
-<<<<<<< HEAD
-=======
 
 // Keep track of React roots
 const roots = new Map()
@@ -76,7 +74,6 @@
     roots.delete(elementId)
   }
 }
->>>>>>> 4b8c5dea
 
 ready(() => {
   const comments = document.getElementsByClassName('comment_content')
@@ -129,36 +126,6 @@
     ENV.SETTINGS.filter_speed_grader_by_student_group &&
     (!ENV.selected_student_group_id || studentGroupSelectionRequestTrackers.length > 0)
 
-<<<<<<< HEAD
-  if ($mountPoint) {
-     
-    ReactDOM.render(
-      <SpeedGraderLink
-        disabled={disabled}
-        href={ENV.speed_grader_url}
-        disabledTip={I18n.t('Must select a student group first')}
-      />,
-      $mountPoint
-    )
-  }
-}
-
-function renderStudentGroupFilter() {
-  const $mountPoint = document.getElementById('student_group_filter_mount_point')
-
-  if ($mountPoint) {
-     
-    ReactDOM.render(
-      <StudentGroupFilter
-        categories={ENV.group_categories}
-        label={I18n.t('Select Group to Grade')}
-        onChange={onStudentGroupSelected}
-        value={ENV.selected_student_group_id}
-      />,
-      $mountPoint
-    )
-  }
-=======
   createOrUpdateRoot(
     'speed_grader_link_mount_point',
     <SpeedGraderLink
@@ -179,7 +146,6 @@
       value={ENV.selected_student_group_id}
     />,
   )
->>>>>>> 4b8c5dea
 }
 
 function renderCoursePacingNotice() {
@@ -192,12 +158,7 @@
         renderNotice($mountPoint, ENV.COURSE_ID)
       })
       .catch(ex => {
-<<<<<<< HEAD
-         
-        console.error('Falied loading CoursePacingNotice', ex)
-=======
         console.error('Failed loading CoursePacingNotice', ex)
->>>>>>> 4b8c5dea
         captureException(ex)
       })
   }
@@ -227,11 +188,7 @@
         }
       })
       .catch(e => {
-<<<<<<< HEAD
-        console.log('Error loading immersive readers.', e)  
-=======
         console.log('Error loading immersive readers.', e)
->>>>>>> 4b8c5dea
       })
   }
 })
@@ -276,13 +233,8 @@
 })
 
 function renderItemAssignToTray(open, returnFocusTo, itemProps) {
-<<<<<<< HEAD
-   
-  ReactDOM.render(
-=======
   createOrUpdateRoot(
     'assign-to-mount-point',
->>>>>>> 4b8c5dea
     <ItemAssignToManager
       open={open}
       onClose={() => {
@@ -326,14 +278,9 @@
 
 function openSendTo(event, open = true) {
   if (event) event.preventDefault()
-<<<<<<< HEAD
-   
-  ReactDOM.render(
-=======
 
   createOrUpdateRoot(
     'direct-share-mount-point',
->>>>>>> 4b8c5dea
     <DirectShareUserModal
       open={open}
       sourceCourseId={ENV.COURSE_ID}
@@ -349,14 +296,9 @@
 
 function openCopyTo(event, open = true) {
   if (event) event.preventDefault()
-<<<<<<< HEAD
-   
-  ReactDOM.render(
-=======
 
   createOrUpdateRoot(
     'direct-share-mount-point',
->>>>>>> 4b8c5dea
     <DirectShareCourseTray
       open={open}
       sourceCourseId={ENV.COURSE_ID}
@@ -401,14 +343,9 @@
     const assignmentRubricAssociation = envRubricAssociation
       ? mapRubricAssociationUnderscoredKeysToCamelCase(ENV.rubric_association)
       : undefined
-<<<<<<< HEAD
-     
-    ReactDOM.render(
-=======
 
     createOrUpdateRoot(
       'enhanced-rubric-assignment-edit-mount-point',
->>>>>>> 4b8c5dea
       <RubricAssignmentContainer
         accountMasterScalesEnabled={ENV.ACCOUNT_LEVEL_MASTERY_SCALES}
         assignmentId={ENV.ASSIGNMENT_ID}
