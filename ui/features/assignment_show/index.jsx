--- conflicted
+++ resolved
@@ -225,11 +225,7 @@
   )
 }
 
-<<<<<<< HEAD
-function renderDrawerLayout (tool, onDismiss) {
-=======
 function renderDrawerLayout(tool, onDismiss) {
->>>>>>> be06df91
   const mountPoint = document.getElementById('drawer-layout-mount-point')
   const pageContent = document.getElementById('application')
 
@@ -242,20 +238,12 @@
         pageContentTitle=""
         pageContentMinWidth="40rem"
         pageContentHeight={window.innerHeight}
-<<<<<<< HEAD
-        acceptedResourceTypes={["assignment"]}
-=======
         acceptedResourceTypes={['assignment']}
->>>>>>> be06df91
         targetResourceType="assignment"
         allowItemSelection={false}
         selectableItems={[]}
         onDismiss={onDismiss}
-<<<<<<< HEAD
-        open={!!tool ? true : false}
-=======
         open={!!tool}
->>>>>>> be06df91
         placement="assignment_menu"
         extraQueryParams=""
       />,
@@ -265,13 +253,9 @@
 }
 
 ready(() => {
-<<<<<<< HEAD
-  if (!document.getElementById('drawer-layout-mount-point')) { return }
-=======
   if (!document.getElementById('drawer-layout-mount-point')) {
     return
   }
->>>>>>> be06df91
 
   let tool = null
   const onDismiss = () => {
