/*
 * Copyright (C) 2013 - present Instructure, Inc.
 *
 * This file is part of Canvas.
 *
 * Canvas is free software: you can redistribute it and/or modify it under
 * the terms of the GNU Affero General Public License as published by the Free
 * Software Foundation, version 3 of the License.
 *
 * Canvas is distributed in the hope that it will be useful, but WITHOUT ANY
 * WARRANTY; without even the implied warranty of MERCHANTABILITY or FITNESS FOR
 * A PARTICULAR PURPOSE. See the GNU Affero General Public License for more
 * details.
 *
 * You should have received a copy of the GNU Affero General Public License along
 * with this program. If not, see <http://www.gnu.org/licenses/>.
 */

import {useScope as useI18nScope} from '@canvas/i18n'
import $ from 'jquery'
import '@canvas/jquery/jquery.ajaxJSON'
import React from 'react'
import ReactDOM from 'react-dom'
import axios from '@canvas/axios'
import qs from 'qs'
import Assignment from '@canvas/assignments/backbone/models/Assignment'
import PublishButtonView from '@canvas/publish-button-view'
import SpeedgraderLinkView from './backbone/views/SpeedgraderLinkView'
import vddTooltip from '@canvas/due-dates/jquery/vddTooltip'
import MarkAsDone from '@canvas/util/jquery/markAsDone'
import CyoeStats from '@canvas/conditional-release-stats/react/index'
import '@canvas/jquery/jquery.instructure_forms'
import LockManager from '@canvas/blueprint-courses/react/components/LockManager/index'
import AssignmentExternalTools from '@canvas/assignments/react/AssignmentExternalTools'
import StudentGroupFilter from '@canvas/student-group-filter'
import SpeedGraderLink from '@canvas/speed-grader-link'
import DirectShareUserModal from '@canvas/direct-sharing/react/components/DirectShareUserModal'
import DirectShareCourseTray from '@canvas/direct-sharing/react/components/DirectShareCourseTray'
import {setupSubmitHandler} from '@canvas/assignments/jquery/reuploadSubmissionsHelper'
import ready from '@instructure/ready'
import {monitorLtiMessages} from '@canvas/lti/jquery/messages'
import ItemAssignToTray from '@canvas/context-modules/differentiated-modules/react/Item/ItemAssignToTray'

if (!('INST' in window)) window.INST = {}

const I18n = useI18nScope('assignment')

ready(() => {
  const lockManager = new LockManager()
  lockManager.init({itemType: 'assignment', page: 'show'})
  renderCoursePacingNotice()
  monitorLtiMessages()
})

let studentGroupSelectionRequestTrackers = []

function onStudentGroupSelected(selectedStudentGroupId) {
  if (selectedStudentGroupId !== '0') {
    const tracker = {selectedStudentGroupId}
    studentGroupSelectionRequestTrackers.push(tracker)

    ENV.selected_student_group_id = selectedStudentGroupId
    renderStudentGroupFilter()
    renderSpeedGraderLink()

    axios
      .put(
        `/api/v1/courses/${ENV.COURSE_ID}/gradebook_settings`,
        qs.stringify({
          gradebook_settings: {
            filter_rows_by: {
              student_group_id: selectedStudentGroupId,
            },
          },
        })
      )
      .finally(() => {
        studentGroupSelectionRequestTrackers = studentGroupSelectionRequestTrackers.filter(
          item => item !== tracker
        )
        renderSpeedGraderLink()
      })
  }
}

function renderSpeedGraderLink() {
  const disabled =
    ENV.SETTINGS.filter_speed_grader_by_student_group &&
    (!ENV.selected_student_group_id || studentGroupSelectionRequestTrackers.length > 0)
  const $mountPoint = document.getElementById('speed_grader_link_mount_point')

  if ($mountPoint) {
    ReactDOM.render(
      <SpeedGraderLink
        disabled={disabled}
        href={ENV.speed_grader_url}
        disabledTip={I18n.t('Must select a student group first')}
      />,
      $mountPoint
    )
  }
}

function renderStudentGroupFilter() {
  const $mountPoint = document.getElementById('student_group_filter_mount_point')

  if ($mountPoint) {
    ReactDOM.render(
      <StudentGroupFilter
        categories={ENV.group_categories}
        label={I18n.t('Select Group to Grade')}
        onChange={onStudentGroupSelected}
        value={ENV.selected_student_group_id}
      />,
      $mountPoint
    )
  }
}

function renderCoursePacingNotice() {
  const $mountPoint = document.getElementById('course_paces_due_date_notice')

  if ($mountPoint) {
    import('@canvas/due-dates/react/CoursePacingNotice')
      .then(CoursePacingNoticeModule => {
        const renderNotice = CoursePacingNoticeModule.renderCoursePacingNotice
        renderNotice($mountPoint, ENV.COURSE_ID)
      })
      .catch(ex => {
        // eslint-disable-next-line no-console
        console.error('Falied loading CoursePacingNotice', ex)
      })
  }
}

ready(() => {
  // Attach the immersive reader button if enabled
  const immersive_reader_mount_point = document.getElementById('immersive_reader_mount_point')
  const immersive_reader_mobile_mount_point = document.getElementById(
    'immersive_reader_mobile_mount_point'
  )
  if (immersive_reader_mount_point || immersive_reader_mobile_mount_point) {
    import('@canvas/immersive-reader/ImmersiveReader')
      .then(({initializeReaderButton}) => {
        const content = () => document.querySelector('.description')?.innerHTML
        const title = document.querySelector('.title')?.textContent

        if (immersive_reader_mount_point) {
          initializeReaderButton(immersive_reader_mount_point, {content, title})
        }

        if (immersive_reader_mobile_mount_point) {
          initializeReaderButton(immersive_reader_mobile_mount_point, {
            content,
            title,
          })
        }
      })
      .catch(e => {
        console.log('Error loading immersive readers.', e) // eslint-disable-line no-console
      })
  }
})

const promiseToGetModuleSequenceFooter = import('@canvas/module-sequence-footer')
$(() => {
  const $el = $('#assignment_publish_button')
  if ($el.length > 0) {
    const model = new Assignment({
      id: $el.attr('data-id'),
      unpublishable: !$el.hasClass('disabled'),
      published: $el.hasClass('published'),
    })
    model.doNotParse()

    new SpeedgraderLinkView({model, el: '#assignment-speedgrader-link'}).render()
    const pbv = new PublishButtonView({model, el: $el})
    pbv.render()

    pbv.on('publish', () => {
      $('#moderated_grading_button').show()
      $('#speed-grader-link-container').removeClass('hidden')
    })

    pbv.on('unpublish', () => {
      $('#moderated_grading_button').hide()
      $('#speed-grader-link-container').addClass('hidden')
    })
  }

  // Add module sequence footer
  promiseToGetModuleSequenceFooter.then(() => {
    $('#sequence_footer').moduleSequenceFooter({
      courseID: ENV.COURSE_ID,
      assetType: 'Assignment',
      assetID: ENV.ASSIGNMENT_ID,
      location: window.location,
    })
  })

  return vddTooltip()
})

function renderItemAssignToTray(open, returnFocusTo, itemProps) {
  ReactDOM.render(
    <ItemAssignToTray
      open={open}
      onClose={() => {
<<<<<<< HEAD
        ReactDOM.unmountComponentAtNode(
          document.getElementById('assign-to-mount-point')
        )
=======
        ReactDOM.unmountComponentAtNode(document.getElementById('assign-to-mount-point'))
>>>>>>> cdbe51e4
      }}
      onDismiss={() => {
        renderItemAssignToTray(false, returnFocusTo, itemProps)
        returnFocusTo.focus()
      }}
<<<<<<< HEAD
      itemType='assignment'
      iconType='assignment'
=======
      itemType="assignment"
      iconType="assignment"
>>>>>>> cdbe51e4
      locale={ENV.LOCALE || 'en'}
      timezone={ENV.TIMEZONE || 'UTC'}
      {...itemProps}
    />,
    document.getElementById('assign-to-mount-point')
  )
}

$('.assign-to-link').on('click keyclick', function (event) {
  event.preventDefault()
  const returnFocusTo = $(event.target).closest('ul').prev('.al-trigger')

  const courseId = event.target.getAttribute('data-assignment-context-id')
  const itemName = event.target.getAttribute('data-assignment-name')
  const itemContentId = event.target.getAttribute('data-assignment-id')
<<<<<<< HEAD
  const pointsPossible = parseFloat(event.target.getAttribute('data-assignment-points-possible')) + ' pts'
=======
  const pointsPossible =
    parseFloat(event.target.getAttribute('data-assignment-points-possible')) + ' pts'
>>>>>>> cdbe51e4
  renderItemAssignToTray(true, returnFocusTo, {
    courseId,
    itemName,
    itemContentId,
<<<<<<< HEAD
    pointsPossible
=======
    pointsPossible,
>>>>>>> cdbe51e4
  })
})

$(() =>
  $('#content').on('click', '#mark-as-done-checkbox', function () {
    return MarkAsDone.toggle(this)
  })
)

function openSendTo(event, open = true) {
  if (event) event.preventDefault()
  ReactDOM.render(
    <DirectShareUserModal
      open={open}
      sourceCourseId={ENV.COURSE_ID}
      contentShare={{content_type: 'assignment', content_id: ENV.ASSIGNMENT_ID}}
      onDismiss={() => {
        openSendTo(null, false)
        $('.al-trigger').focus()
      }}
    />,
    document.getElementById('direct-share-mount-point')
  )
}

function openCopyTo(event, open = true) {
  if (event) event.preventDefault()
  ReactDOM.render(
    <DirectShareCourseTray
      open={open}
      sourceCourseId={ENV.COURSE_ID}
      contentSelection={{assignments: [ENV.ASSIGNMENT_ID]}}
      onDismiss={() => {
        openCopyTo(null, false)
        $('.al-trigger').focus()
      }}
    />,
    document.getElementById('direct-share-mount-point')
  )
}

$(() => {
  $('.direct-share-send-to-menu-item').click(openSendTo)
  $('.direct-share-copy-to-menu-item').click(openCopyTo)
})

// -- This is all for the _grade_assignment sidebar partial
$(() => {
  if (ENV.speed_grader_url) {
    if (ENV.SETTINGS.filter_speed_grader_by_student_group) {
      renderStudentGroupFilter()
    }

    renderSpeedGraderLink()
  }
})

$(() => {
  $('.upload_submissions_link').click(event => {
    event.preventDefault()
    $('#re_upload_submissions_form').slideToggle()
  })

  $('.download_submissions_link').click(function (event) {
    event.preventDefault()
    INST.downloadSubmissions($(this).attr('href'))
    $('.upload_submissions_link').slideDown()
  })

  setupSubmitHandler(ENV.USER_ASSET_STRING)

  $('#edit_assignment_form').bind('assignment_updated', (event, data) => {
    if (data.assignment && data.assignment.peer_reviews) {
      $('.assignment_peer_reviews_link').slideDown()
    } else {
      $('.assignment_peer_reviews_link').slideUp()
    }
  })
})

$(() => {
  const graphsRoot = document.getElementById('crs-graphs')
  const detailsParent = document.getElementById('not_right_side')
  CyoeStats.init(graphsRoot, detailsParent)
  if (document.getElementById('assignment_external_tools')) {
    AssignmentExternalTools.attach(
      document.getElementById('assignment_external_tools'),
      'assignment_view',
      parseInt(ENV.COURSE_ID, 10),
      parseInt(ENV.ASSIGNMENT_ID, 10)
    )
  }
})

ready(() => {
  $('#accessibility_warning').on('focus', function () {
    $('#accessibility_warning').removeClass('screenreader-only')
  })

  $('#accessibility_warning').on('blur', function () {
    $('#accessibility_warning').addClass('screenreader-only')
  })
})<|MERGE_RESOLUTION|>--- conflicted
+++ resolved
@@ -206,25 +206,14 @@
     <ItemAssignToTray
       open={open}
       onClose={() => {
-<<<<<<< HEAD
-        ReactDOM.unmountComponentAtNode(
-          document.getElementById('assign-to-mount-point')
-        )
-=======
         ReactDOM.unmountComponentAtNode(document.getElementById('assign-to-mount-point'))
->>>>>>> cdbe51e4
       }}
       onDismiss={() => {
         renderItemAssignToTray(false, returnFocusTo, itemProps)
         returnFocusTo.focus()
       }}
-<<<<<<< HEAD
-      itemType='assignment'
-      iconType='assignment'
-=======
       itemType="assignment"
       iconType="assignment"
->>>>>>> cdbe51e4
       locale={ENV.LOCALE || 'en'}
       timezone={ENV.TIMEZONE || 'UTC'}
       {...itemProps}
@@ -240,21 +229,13 @@
   const courseId = event.target.getAttribute('data-assignment-context-id')
   const itemName = event.target.getAttribute('data-assignment-name')
   const itemContentId = event.target.getAttribute('data-assignment-id')
-<<<<<<< HEAD
-  const pointsPossible = parseFloat(event.target.getAttribute('data-assignment-points-possible')) + ' pts'
-=======
   const pointsPossible =
     parseFloat(event.target.getAttribute('data-assignment-points-possible')) + ' pts'
->>>>>>> cdbe51e4
   renderItemAssignToTray(true, returnFocusTo, {
     courseId,
     itemName,
     itemContentId,
-<<<<<<< HEAD
-    pointsPossible
-=======
     pointsPossible,
->>>>>>> cdbe51e4
   })
 })
 
