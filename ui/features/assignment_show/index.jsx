/*
 * Copyright (C) 2013 - present Instructure, Inc.
 *
 * This file is part of Canvas.
 *
 * Canvas is free software: you can redistribute it and/or modify it under
 * the terms of the GNU Affero General Public License as published by the Free
 * Software Foundation, version 3 of the License.
 *
 * Canvas is distributed in the hope that it will be useful, but WITHOUT ANY
 * WARRANTY; without even the implied warranty of MERCHANTABILITY or FITNESS FOR
 * A PARTICULAR PURPOSE. See the GNU Affero General Public License for more
 * details.
 *
 * You should have received a copy of the GNU Affero General Public License along
 * with this program. If not, see <http://www.gnu.org/licenses/>.
 */

import {useScope as useI18nScope} from '@canvas/i18n'
import $ from 'jquery'
import '@canvas/jquery/jquery.ajaxJSON'
import React from 'react'
import ReactDOM from 'react-dom'
import axios from '@canvas/axios'
import qs from 'qs'
import Assignment from '@canvas/assignments/backbone/models/Assignment'
import PublishButtonView from '@canvas/publish-button-view'
import SpeedgraderLinkView from './backbone/views/SpeedgraderLinkView'
import vddTooltip from '@canvas/due-dates/jquery/vddTooltip'
import MarkAsDone from '@canvas/util/jquery/markAsDone'
import CyoeStats from '@canvas/conditional-release-stats/react/index'
import '@canvas/jquery/jquery.instructure_forms'
import LockManager from '@canvas/blueprint-courses/react/components/LockManager/index'
import AssignmentExternalTools from '@canvas/assignments/react/AssignmentExternalTools'
import StudentGroupFilter from '@canvas/student-group-filter'
import SpeedGraderLink from '@canvas/speed-grader-link'
import DirectShareUserModal from '@canvas/direct-sharing/react/components/DirectShareUserModal'
import DirectShareCourseTray from '@canvas/direct-sharing/react/components/DirectShareCourseTray'
import {setupSubmitHandler} from '@canvas/assignments/jquery/reuploadSubmissionsHelper'
import ready from '@instructure/ready'
import ItemAssignToManager from '@canvas/context-modules/differentiated-modules/react/Item/ItemAssignToManager'
import {captureException} from '@sentry/browser'
import {RubricAssignmentContainer} from '@canvas/rubrics/react/RubricAssignment'
import {
  mapRubricUnderscoredKeysToCamelCase,
  mapRubricAssociationUnderscoredKeysToCamelCase,
} from '@canvas/rubrics/react/utils'
import sanitizeHtml from 'sanitize-html-with-tinymce'
import {containsHtmlTags, formatMessage} from '@canvas/util/TextHelper'

if (!('INST' in window)) window.INST = {}

const I18n = useI18nScope('assignment')

ready(() => {
  const comments = document.getElementsByClassName('comment_content')
  Array.from(comments).forEach(comment => {
    const content = comment.dataset.content
    const formattedComment = containsHtmlTags(content)
      ? sanitizeHtml(content)
      : formatMessage(content)
    comment.innerHTML = formattedComment
  })

  const lockManager = new LockManager()
  lockManager.init({itemType: 'assignment', page: 'show'})
  renderCoursePacingNotice()
})

let studentGroupSelectionRequestTrackers = []

function onStudentGroupSelected(selectedStudentGroupId) {
  if (selectedStudentGroupId !== '0') {
    const tracker = {selectedStudentGroupId}
    studentGroupSelectionRequestTrackers.push(tracker)

    ENV.selected_student_group_id = selectedStudentGroupId
    renderStudentGroupFilter()
    renderSpeedGraderLink()

    axios
      .put(
        `/api/v1/courses/${ENV.COURSE_ID}/gradebook_settings`,
        qs.stringify({
          gradebook_settings: {
            filter_rows_by: {
              student_group_id: selectedStudentGroupId,
            },
          },
        })
      )
      .finally(() => {
        studentGroupSelectionRequestTrackers = studentGroupSelectionRequestTrackers.filter(
          item => item !== tracker
        )
        renderSpeedGraderLink()
      })
  }
}

function renderSpeedGraderLink() {
  const disabled =
    ENV.SETTINGS.filter_speed_grader_by_student_group &&
    (!ENV.selected_student_group_id || studentGroupSelectionRequestTrackers.length > 0)
  const $mountPoint = document.getElementById('speed_grader_link_mount_point')

  if ($mountPoint) {
    // eslint-disable-next-line no-restricted-properties
    ReactDOM.render(
      <SpeedGraderLink
        disabled={disabled}
        href={ENV.speed_grader_url}
        disabledTip={I18n.t('Must select a student group first')}
      />,
      $mountPoint
    )
  }
}

function renderStudentGroupFilter() {
  const $mountPoint = document.getElementById('student_group_filter_mount_point')

  if ($mountPoint) {
    // eslint-disable-next-line no-restricted-properties
    ReactDOM.render(
      <StudentGroupFilter
        categories={ENV.group_categories}
        label={I18n.t('Select Group to Grade')}
        onChange={onStudentGroupSelected}
        value={ENV.selected_student_group_id}
      />,
      $mountPoint
    )
  }
}

function renderCoursePacingNotice() {
  const $mountPoint = document.getElementById('course_paces_due_date_notice')

  if ($mountPoint) {
    import('@canvas/due-dates/react/CoursePacingNotice')
      .then(CoursePacingNoticeModule => {
        const renderNotice = CoursePacingNoticeModule.renderCoursePacingNotice
        renderNotice($mountPoint, ENV.COURSE_ID)
      })
      .catch(ex => {
        // eslint-disable-next-line no-console
        console.error('Falied loading CoursePacingNotice', ex)
        captureException(ex)
      })
  }
}

ready(() => {
  // Attach the immersive reader button if enabled
  const immersive_reader_mount_point = document.getElementById('immersive_reader_mount_point')
  const immersive_reader_mobile_mount_point = document.getElementById(
    'immersive_reader_mobile_mount_point'
  )
  if (immersive_reader_mount_point || immersive_reader_mobile_mount_point) {
    import('@canvas/immersive-reader/ImmersiveReader')
      .then(({initializeReaderButton}) => {
        const content = () => document.querySelector('.description')?.innerHTML
        const title = document.querySelector('.title')?.textContent

        if (immersive_reader_mount_point) {
          initializeReaderButton(immersive_reader_mount_point, {content, title})
        }

        if (immersive_reader_mobile_mount_point) {
          initializeReaderButton(immersive_reader_mobile_mount_point, {
            content,
            title,
          })
        }
      })
      .catch(e => {
        console.log('Error loading immersive readers.', e) // eslint-disable-line no-console
      })
  }
})

const promiseToGetModuleSequenceFooter = import('@canvas/module-sequence-footer')
$(() => {
  const $el = $('#assignment_publish_button')
  if ($el.length > 0) {
    const model = new Assignment({
      id: $el.attr('data-id'),
      unpublishable: !$el.hasClass('disabled'),
      published: $el.hasClass('published'),
    })
    model.doNotParse()

    new SpeedgraderLinkView({model, el: '#assignment-speedgrader-link'}).render()
    const pbv = new PublishButtonView({model, el: $el})
    pbv.render()

    pbv.on('publish', () => {
      $('#moderated_grading_button').show()
      $('#speed-grader-link-container').removeClass('hidden')
    })

    pbv.on('unpublish', () => {
      $('#moderated_grading_button').hide()
      $('#speed-grader-link-container').addClass('hidden')
    })
  }

  // Add module sequence footer
  promiseToGetModuleSequenceFooter.then(() => {
    $('#sequence_footer').moduleSequenceFooter({
      courseID: ENV.COURSE_ID,
      assetType: 'Assignment',
      assetID: ENV.ASSIGNMENT_ID,
      location: window.location,
    })
  })

  return vddTooltip()
})

function renderItemAssignToTray(open, returnFocusTo, itemProps) {
  // eslint-disable-next-line no-restricted-properties
  ReactDOM.render(
    <ItemAssignToManager
      open={open}
      onClose={() => {
        ReactDOM.unmountComponentAtNode(document.getElementById('assign-to-mount-point'))
      }}
      onDismiss={() => {
        renderItemAssignToTray(false, returnFocusTo, itemProps)
        returnFocusTo.focus()
      }}
      itemType="assignment"
      iconType="assignment"
      locale={ENV.LOCALE || 'en'}
      timezone={ENV.TIMEZONE || 'UTC'}
      {...itemProps}
    />,
    document.getElementById('assign-to-mount-point')
  )
}

$('.assign-to-link').on('click keyclick', function (event) {
  event.preventDefault()
  const returnFocusTo = $(event.target).closest('ul').prev('.al-trigger')

  const courseId = event.target.getAttribute('data-assignment-context-id')
  const itemName = event.target.getAttribute('data-assignment-name')
  const itemContentId = event.target.getAttribute('data-assignment-id')
  const pointsString = event.target.getAttribute('data-assignment-points-possible')
  const pointsPossible = pointsString ? parseFloat(pointsString) : undefined
  renderItemAssignToTray(true, returnFocusTo, {
    courseId,
    itemName,
    itemContentId,
    pointsPossible,
  })
})

$(() =>
  $('#content').on('click', '#mark-as-done-checkbox', function () {
    return MarkAsDone.toggle(this)
  })
)

function openSendTo(event, open = true) {
  if (event) event.preventDefault()
  // eslint-disable-next-line no-restricted-properties
  ReactDOM.render(
    <DirectShareUserModal
      open={open}
      sourceCourseId={ENV.COURSE_ID}
      contentShare={{content_type: 'assignment', content_id: ENV.ASSIGNMENT_ID}}
      onDismiss={() => {
        openSendTo(null, false)
        $('.al-trigger').focus()
      }}
    />,
    document.getElementById('direct-share-mount-point')
  )
}

function openCopyTo(event, open = true) {
  if (event) event.preventDefault()
  // eslint-disable-next-line no-restricted-properties
  ReactDOM.render(
    <DirectShareCourseTray
      open={open}
      sourceCourseId={ENV.COURSE_ID}
      contentSelection={{assignments: [ENV.ASSIGNMENT_ID]}}
      onDismiss={() => {
        openCopyTo(null, false)
        $('.al-trigger').focus()
      }}
    />,
    document.getElementById('direct-share-mount-point')
  )
}

$(() => {
  $('.direct-share-send-to-menu-item').click(openSendTo)
  $('.direct-share-copy-to-menu-item').click(openCopyTo)
})

// -- This is all for the _grade_assignment sidebar partial
$(() => {
  if (ENV.speed_grader_url) {
    if (ENV.SETTINGS.filter_speed_grader_by_student_group) {
      renderStudentGroupFilter()
    }

    renderSpeedGraderLink()
  }
})

$(() => {
  const $mountPoint = document.getElementById('enhanced-rubric-assignment-edit')

  if ($mountPoint) {
    const envRubric = ENV.assigned_rubric
    const envRubricAssociation = ENV.rubric_association
    const assignmentRubric = envRubric
<<<<<<< HEAD
      ? {...mapRubricUnderscoredKeysToCamelCase(ENV.assigned_rubric), can_update: ENV.assigned_rubric?.can_update} 
      : undefined
    const assignmentRubricAssociation = envRubricAssociation ? mapRubricAssociationUnderscoredKeysToCamelCase(ENV.rubric_association) : undefined
=======
      ? {
          ...mapRubricUnderscoredKeysToCamelCase(ENV.assigned_rubric),
          can_update: ENV.assigned_rubric?.can_update,
        }
      : undefined
    const assignmentRubricAssociation = envRubricAssociation
      ? mapRubricAssociationUnderscoredKeysToCamelCase(ENV.rubric_association)
      : undefined
    // eslint-disable-next-line no-restricted-properties
>>>>>>> cafde123
    ReactDOM.render(
      <RubricAssignmentContainer
        accountMasterScalesEnabled={ENV.ACCOUNT_LEVEL_MASTERY_SCALES}
        assignmentId={ENV.ASSIGNMENT_ID}
        assignmentRubric={assignmentRubric}
        assignmentRubricAssociation={assignmentRubricAssociation}
        canManageRubrics={ENV.PERMISSIONS.manage_rubrics}
        canUpdateSelfAssessment={ENV.can_update_rubric_self_assessment}
        contextAssetString={ENV.context_asset_string}
        courseId={ENV.COURSE_ID}
        rubricSelfAssessmentEnabled={ENV.rubric_self_assessment_enabled}
        rubricSelfAssessmentFFEnabled={ENV.rubric_self_assessment_ff_enabled}
      />,
      $mountPoint
    )
  }
})

$(() => {
  $('.upload_submissions_link').click(event => {
    event.preventDefault()
    $('#re_upload_submissions_form').slideToggle()
  })

  $('.download_submissions_link').click(function (event) {
    event.preventDefault()
    INST.downloadSubmissions($(this).attr('href'))
    $('.upload_submissions_link').slideDown()
  })

  setupSubmitHandler(ENV.USER_ASSET_STRING)

  $('#edit_assignment_form').bind('assignment_updated', (event, data) => {
    if (data.assignment && data.assignment.peer_reviews) {
      $('.assignment_peer_reviews_link').slideDown()
    } else {
      $('.assignment_peer_reviews_link').slideUp()
    }
  })
})

$(() => {
  const graphsRoot = document.getElementById('crs-graphs')
  const detailsParent = document.getElementById('not_right_side')
  CyoeStats.init(graphsRoot, detailsParent)
  if (document.getElementById('assignment_external_tools')) {
    AssignmentExternalTools.attach(
      document.getElementById('assignment_external_tools'),
      'assignment_view',
      parseInt(ENV.COURSE_ID, 10),
      parseInt(ENV.ASSIGNMENT_ID, 10)
    )
  }
})

ready(() => {
  $('#accessibility_warning').on('focus', function () {
    $('#accessibility_warning').removeClass('screenreader-only')
  })

  $('#accessibility_warning').on('blur', function () {
    $('#accessibility_warning').addClass('screenreader-only')
  })
})<|MERGE_RESOLUTION|>--- conflicted
+++ resolved
@@ -321,11 +321,6 @@
     const envRubric = ENV.assigned_rubric
     const envRubricAssociation = ENV.rubric_association
     const assignmentRubric = envRubric
-<<<<<<< HEAD
-      ? {...mapRubricUnderscoredKeysToCamelCase(ENV.assigned_rubric), can_update: ENV.assigned_rubric?.can_update} 
-      : undefined
-    const assignmentRubricAssociation = envRubricAssociation ? mapRubricAssociationUnderscoredKeysToCamelCase(ENV.rubric_association) : undefined
-=======
       ? {
           ...mapRubricUnderscoredKeysToCamelCase(ENV.assigned_rubric),
           can_update: ENV.assigned_rubric?.can_update,
@@ -335,7 +330,6 @@
       ? mapRubricAssociationUnderscoredKeysToCamelCase(ENV.rubric_association)
       : undefined
     // eslint-disable-next-line no-restricted-properties
->>>>>>> cafde123
     ReactDOM.render(
       <RubricAssignmentContainer
         accountMasterScalesEnabled={ENV.ACCOUNT_LEVEL_MASTERY_SCALES}
