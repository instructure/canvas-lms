--- conflicted
+++ resolved
@@ -53,11 +53,7 @@
 import InboxSettingsModalContainer, {
   SAVE_SETTINGS_OK,
   SAVE_SETTINGS_FAIL,
-<<<<<<< HEAD
-  LOAD_SETTINGS_FAIL
-=======
   LOAD_SETTINGS_FAIL,
->>>>>>> be06df91
 } from './InboxSettingsModalContainer/InboxSettingsModalContainer'
 
 const I18n = useI18nScope('conversations_2')
@@ -738,12 +734,8 @@
                         margin="none"
                         renderIcon={IconComposeLine}
                         onClick={() => {
-<<<<<<< HEAD
-                          if (/#filter=type=submission_comments/.test(window.location.hash)) window.location.hash = '#filter=type=inbox'
-=======
                           if (/#filter=type=submission_comments/.test(window.location.hash))
                             window.location.hash = '#filter=type=inbox'
->>>>>>> be06df91
                           setComposeModal(true)
                         }}
                         testid="compose"
@@ -888,13 +880,7 @@
             </Flex.Item>
           </Flex>
           {inboxSettingsFeature && inboxSettingsModal && (
-<<<<<<< HEAD
-            <InboxSettingsModalContainer
-              onDismissWithAlert={handleDismissWithAlert}
-            />
-=======
             <InboxSettingsModalContainer onDismissWithAlert={handleDismissWithAlert} />
->>>>>>> be06df91
           )}
           <ComposeModalManager
             conversation={selectedConversations[0]}
