--- conflicted
+++ resolved
@@ -57,30 +57,6 @@
 
   const hasSelectedConversations = () => props.selectedConversations.length > 0
 
-<<<<<<< HEAD
-  const [readStateChangeConversationParticipants] = useMutation(UPDATE_CONVERSATION_PARTICIPANTS, {
-    onCompleted(data) {
-      if (data.updateConversationParticipants.errors) {
-        setOnFailure(I18n.t('Read state change operation failed'))
-      } else {
-        setOnSuccess(
-          I18n.t(
-            {
-              one: 'Read state Changed!',
-              other: 'Read states Changed!'
-            },
-            {count: props.selectedConversations.length}
-          )
-        )
-      }
-    },
-    onError() {
-      setOnFailure(I18n.t('Read state change failed'))
-    }
-  })
-
-=======
->>>>>>> 68bd52bc
   const {loading, error, data} = useQuery(COURSES_QUERY, {
     variables: {userID}
   })
@@ -280,10 +256,7 @@
   firstConversationIsStarred: PropTypes.bool,
   onStar: PropTypes.func,
   onDelete: PropTypes.func,
-<<<<<<< HEAD
-=======
   onReadStateChange: PropTypes.func,
->>>>>>> 68bd52bc
   activeCourseFilter: PropTypes.string,
   canReply: PropTypes.bool
 }
