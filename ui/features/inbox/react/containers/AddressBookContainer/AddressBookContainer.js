--- conflicted
+++ resolved
@@ -56,8 +56,6 @@
     return () => clearInterval(interval)
   }, [inputValue, searchTerm, setSearchTerm])
 
-<<<<<<< HEAD
-=======
   const skipAddressBookRecipientsQuery = () => {
     // if menu is closed, or if both your search term is empty
     // or your search has nosubmenu or context to use
@@ -76,17 +74,12 @@
     return false
   }
 
->>>>>>> 147b3201
   const addressBookRecipientsQuery = useQuery(
     props.includeCommonCourses
       ? ADDRESS_BOOK_RECIPIENTS_WITH_COMMON_COURSES
       : ADDRESS_BOOK_RECIPIENTS,
     {
-<<<<<<< HEAD
-      skip: !isMenuOpen,
-=======
       skip: skipAddressBookRecipientsQuery(),
->>>>>>> 147b3201
       variables: {
         context:
           filterHistory[filterHistory.length - 1]?.context?.contextID ||
