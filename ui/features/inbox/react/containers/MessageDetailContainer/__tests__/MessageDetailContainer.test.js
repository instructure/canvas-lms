/*
 * Copyright (C) 2022 - present Instructure, Inc.
 *
 * This file is part of Canvas.
 *
 * Canvas is free software: you can redistribute it and/or modify it under
 * the terms of the GNU Affero General Public License as published by the Free
 * Software Foundation, version 3 of the License.
 *
 * Canvas is distributed in the hope that it will be useful, but WITHOUT ANY
 * WARRANTY; without even the implied warranty of MERCHANTABILITY or FITNESS FOR
 * A PARTICULAR PURPOSE. See the GNU Affero General Public License for more
 * details.
 *
 * You should have received a copy of the GNU Affero General Public License along
 * with this program. If not, see <http://www.gnu.org/licenses/>.
 */

import {AlertManagerContext} from '@canvas/alerts/react/AlertManager'
import {ApolloProvider} from 'react-apollo'
import {handlers} from '../../../../graphql/mswHandlers'
import {MessageDetailContainer} from '../MessageDetailContainer'
import {Conversation} from '../../../../graphql/Conversation'
import {mswClient} from '../../../../../../shared/msw/mswClient'
import {mswServer} from '../../../../../../shared/msw/mswServer'
import React from 'react'
import waitForApolloLoading from '../../../../util/waitForApolloLoading'
import {responsiveQuerySizes} from '../../../../util/utils'
import {render, fireEvent, waitFor, waitForElementToBeRemoved} from '@testing-library/react'
import {
  ConversationContext,
  CONVERSATION_ID_WHERE_CAN_REPLY_IS_FALSE
} from '../../../../util/constants'

jest.mock('../../../../util/utils', () => ({
  ...jest.requireActual('../../../../util/utils'),
  responsiveQuerySizes: jest.fn()
}))
describe('MessageDetailContainer', () => {
  const server = mswServer(handlers)
  beforeAll(() => {
    // eslint-disable-next-line no-undef
    fetchMock.dontMock()
    server.listen()

    window.matchMedia = jest.fn().mockImplementation(() => {
      return {
        matches: true,
        media: '',
        onchange: null,
        addListener: jest.fn(),
        removeListener: jest.fn()
      }
    })

    responsiveQuerySizes.mockImplementation(() => ({
      desktop: {minWidth: '768px'}
    }))
  })

  afterEach(() => {
    server.resetHandlers()
  })

  afterAll(() => {
    server.close()
    // eslint-disable-next-line no-undef
    fetchMock.enableMocks()
  })

  const setup = ({
    conversation = Conversation.mock(),
    isSubmissionCommentsType = false,
    onReply = jest.fn(),
    onReplyAll = jest.fn(),
    onDelete = jest.fn(),
    onForward = jest.fn(),
    onReadStateChange = jest.fn(),
    setOnSuccess = jest.fn(),
    setCanReply = jest.fn(),
    overrideProps = {}
  } = {}) =>
    render(
      <ApolloProvider client={mswClient}>
        <AlertManagerContext.Provider value={{setOnFailure: jest.fn(), setOnSuccess}}>
          <ConversationContext.Provider value={{isSubmissionCommentsType}}>
            <MessageDetailContainer
              conversation={conversation}
              onReply={onReply}
              onReplyAll={onReplyAll}
              onDelete={onDelete}
              onForward={onForward}
<<<<<<< HEAD
=======
              onReadStateChange={onReadStateChange}
>>>>>>> 9d4ac5c7
              setCanReply={setCanReply}
              {...overrideProps}
            />
          </ConversationContext.Provider>
        </AlertManagerContext.Provider>
      </ApolloProvider>
    )

  describe('conversation messages', () => {
    const mockConversation = Conversation.mock()
    describe('rendering', () => {
      it('should render', () => {
        const container = setup()
        expect(container).toBeTruthy()
        expect(container.queryByTestId('submission-comment-header-line')).toBeNull()
      })

      it('should not render the reply or reply_all option in header if student lacks permission', async () => {
        const container = setup({
          conversation: {...Conversation.mock({_id: CONVERSATION_ID_WHERE_CAN_REPLY_IS_FALSE})}
        })
        await waitForApolloLoading()
        await waitForElementToBeRemoved(() => container.queryByTestId('conversation-loader'))

        expect(container.queryByTestId('message-detail-header-reply-btn')).not.toBeInTheDocument()
        expect(container.queryByTestId('message-reply')).not.toBeInTheDocument()
      })

      it('should render conversation information correctly', async () => {
        const container = setup()
        expect(container.getByText('Loading Conversation Messages')).toBeInTheDocument()
        await waitForApolloLoading()

        expect(await container.findByTestId('message-detail-header-desktop')).toBeInTheDocument()
        expect(
          await container.findByText(mockConversation.conversationMessagesConnection.nodes[1].body)
        ).toBeInTheDocument()
      })
    })

    describe('function inputs', () => {
      it('should delete with correct conversation ID', async () => {
        const mockConvoDelete = jest.fn()
        const container = setup({onDelete: mockConvoDelete})
        await waitForApolloLoading()

        const moreOptionsButton = await container.findByTestId('more-options')
        fireEvent.click(moreOptionsButton)
        fireEvent.click(container.getByText('Delete'))
        expect(mockConvoDelete).toHaveBeenCalledWith([mockConversation._id])
      })

      it('should reply with correct message', async () => {
        const mockOnReply = jest.fn()
        const container = setup({onReply: mockOnReply})
        await waitForApolloLoading()

        const replyButtons = await container.findAllByTestId('message-reply')
        fireEvent.click(replyButtons[1])
        expect(mockOnReply.mock.calls[0][0]._id).toBe(
          mockConversation.conversationMessagesConnection.nodes[1]._id
        )
      })

      it('should forward with correct message', async () => {
        const mockOnForward = jest.fn()
        const container = setup({onForward: mockOnForward})
        await waitForApolloLoading()

        const moreOptionsButtons = await container.findAllByTestId('message-more-options')
        fireEvent.click(moreOptionsButtons[1])
        fireEvent.click(container.getByText('Forward'))
        expect(mockOnForward.mock.calls[0][0]._id).toBe(
          mockConversation.conversationMessagesConnection.nodes[1]._id
        )
      })

      it('should reply all with correct message', async () => {
        const mockOnReplyAll = jest.fn()
        const container = setup({onReplyAll: mockOnReplyAll})
        await waitForApolloLoading()

        const moreOptionsButtons = await container.findAllByTestId('message-more-options')
        fireEvent.click(moreOptionsButtons[1])
        fireEvent.click(container.getByText('Reply All'))
        expect(mockOnReplyAll.mock.calls[0][0]._id).toBe(
          mockConversation.conversationMessagesConnection.nodes[1]._id
        )
      })

      it('should mark loaded conversation as read', async () => {
        const mockReadStateChange = jest.fn()
        const container = setup({
          conversation: {
            ...Conversation.mock(),
            workflowState: 'unread'
          },
          onReadStateChange: mockReadStateChange
        })
        // wait for query to load
        await container.findAllByTestId('message-more-options')

        await waitForApolloLoading()
        expect(mockReadStateChange).toHaveBeenCalled()
      })
    })
  })

  describe('submission comments', () => {
    const mockSubmissionComment = {subject: 'mySubject', _id: '1'}
    describe('rendering', () => {
      it('should render', () => {
        const container = setup({
          isSubmissionCommentsType: true,
          conversation: mockSubmissionComment
        })
        expect(container).toBeTruthy()
      })

      it('should render conversation information correctly', async () => {
        const container = setup({
          isSubmissionCommentsType: true,
          conversation: mockSubmissionComment
        })
        expect(container.getByText('Loading Conversation Messages')).toBeInTheDocument()
        await waitForApolloLoading()

        expect(await container.findByTestId('message-detail-header-desktop')).toBeInTheDocument()
        expect(await container.findByText('my student comment')).toBeInTheDocument()
      })

      it('should render with link in title', async () => {
        const container = setup({
          isSubmissionCommentsType: true,
          conversation: mockSubmissionComment
        })
        expect(container).toBeTruthy()
        await waitFor(() =>
          expect(container.getByTestId('submission-comment-header-line')).toBeTruthy()
        )
      })

      it('should not render reply option', async () => {
        const container = setup({
          isSubmissionCommentsType: true,
          conversation: mockSubmissionComment
        })
        await waitForApolloLoading()
        expect(container.queryByTestId('message-reply')).not.toBeInTheDocument()
      })

      it('should not render more options', async () => {
        const container = setup({
          isSubmissionCommentsType: true,
          conversation: mockSubmissionComment
        })
        await waitForApolloLoading()
        expect(container.queryByTestId('message-more-options')).not.toBeInTheDocument()
      })
    })
  })
})<|MERGE_RESOLUTION|>--- conflicted
+++ resolved
@@ -90,10 +90,7 @@
               onReplyAll={onReplyAll}
               onDelete={onDelete}
               onForward={onForward}
-<<<<<<< HEAD
-=======
               onReadStateChange={onReadStateChange}
->>>>>>> 9d4ac5c7
               setCanReply={setCanReply}
               {...overrideProps}
             />
