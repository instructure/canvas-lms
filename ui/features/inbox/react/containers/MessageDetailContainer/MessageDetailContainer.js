--- conflicted
+++ resolved
@@ -85,11 +85,7 @@
   })
 
   const submissionCommentsQuery = useQuery(SUBMISSION_COMMENTS_QUERY, {
-<<<<<<< HEAD
-    variables: {submissionID: props.conversation._id},
-=======
     variables: {submissionID: props.conversation._id, sort: 'desc'},
->>>>>>> 8ae2c262
     skip: !isSubmissionCommentsType
   })
 
@@ -129,67 +125,19 @@
         focusRef={setMessageRef}
         text={props.conversation.subject}
         onForward={props.onForward}
-<<<<<<< HEAD
-        onReply={
-          isSubmissionCommentsType
-            ? () => {
-                setOnFailure(I18n.t('comment reply is not enabled'))
-              }
-            : props.onReply
-        }
-        onReplyAll={
-          isSubmissionCommentsType
-            ? () => {
-                setOnFailure(I18n.t('comment reply all is not enabled'))
-              }
-            : props.onReplyAll
-        }
-        onDelete={
-          isSubmissionCommentsType
-            ? () => {
-                setOnFailure(I18n.t('comment delete is not enabled'))
-              }
-            : () => props.onDelete([props.conversation._id])
-        }
-=======
         onReply={props.onReply}
         onReplyAll={props.onReplyAll}
         onDelete={() => props.onDelete([props.conversation._id])}
         submissionCommentURL={inboxMessageData?.submissionCommentURL}
->>>>>>> 8ae2c262
       />
       {inboxMessageData?.inboxMessages.map(message => (
         <View as="div" borderWidth="small none none none" padding="small" key={message.id}>
           <MessageDetailItem
             conversationMessage={message}
             contextName={inboxMessageData?.contextName}
-<<<<<<< HEAD
-            onReply={
-              isSubmissionCommentsType
-                ? () => {
-                    setOnFailure(I18n.t('comment reply is not enabled'))
-                  }
-                : () => props.onReply(message)
-            }
-            onReplyAll={
-              isSubmissionCommentsType
-                ? () => {
-                    setOnFailure(I18n.t('comment reply all is not enabled'))
-                  }
-                : () => props.onReplyAll(message)
-            }
-            onDelete={
-              isSubmissionCommentsType
-                ? () => {
-                    setOnFailure(I18n.t('comment delete is not enabled'))
-                  }
-                : () => handleDeleteConversationMessage(message._id)
-            }
-=======
             onReply={() => props.onReply(message)}
             onReplyAll={() => props.onReplyAll(message)}
             onDelete={() => handleDeleteConversationMessage(message._id)}
->>>>>>> 8ae2c262
             onForward={() => props.onForward(message)}
           />
         </View>
