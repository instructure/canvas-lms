/*
 * Copyright (C) 2021 - present Instructure, Inc.
 *
 * This file is part of Canvas.
 *
 * Canvas is free software: you can redistribute it and/or modify it under
 * the terms of the GNU Affero General Public License as published by the Free
 * Software Foundation, version 3 of the License.
 *
 * Canvas is distributed in the hope that it will be useful, but WITHOUT ANY
 * WARRANTY; without even the implied warranty of MERCHANTABILITY or FITNESS FOR
 * A PARTICULAR PURPOSE. See the GNU Affero General Public License for more
 * details.
 *
 * You should have received a copy of the GNU Affero General Public License along
 * with this program. If not, see <http://www.gnu.org/licenses/>.
 */

import {
  ADD_CONVERSATION_MESSAGE,
  CREATE_CONVERSATION,
  CREATE_SUBMISSION_COMMENT,
} from '../../../graphql/Mutations'
import {AlertManagerContext} from '@canvas/alerts/react/AlertManager'
import ComposeModalContainer from './ComposeModalContainer'
import {Conversation} from '../../../graphql/Conversation'
import {ConversationMessage} from '../../../graphql/ConversationMessage'
import {
  CONVERSATION_MESSAGES_QUERY,
  COURSES_QUERY,
  REPLY_CONVERSATION_QUERY,
  SUBMISSION_COMMENTS_QUERY,
  VIEWABLE_SUBMISSIONS_QUERY,
} from '../../../graphql/Queries'
import {useScope as useI18nScope} from '@canvas/i18n'
import ModalSpinner from './ModalSpinner'
import PropTypes from 'prop-types'
import React, {useContext, useState, useEffect} from 'react'
import {useMutation, useQuery} from 'react-apollo'
import {ConversationContext} from '../../../util/constants'

const I18n = useI18nScope('conversations_2')

const ComposeModalManager = props => {
  const {setOnFailure, setOnSuccess} = useContext(AlertManagerContext)
  const [sendingMessage, setSendingMessage] = useState(false)
  const {isSubmissionCommentsType} = useContext(ConversationContext)
  const [modalError, setModalError] = useState(null)

  // no-cache policy is required here to decouple the composeModalManager course query from the
  // MessageListActionContainer course query. Otherwise the filtered courses get cached to both
  const coursesQuery = useQuery(COURSES_QUERY, {
    variables: {
      userID: ENV.current_user_id?.toString(),
    },
    fetchPolicy: 'no-cache',
    skip: props.isReply || props.isReplyAll || props.isForward,
  })

  const getReplyRecipients = () => {
    if (isSubmissionCommentsType) return []
    if (!replyConversationQuery.data?.legacyNode) return []

    const lastMessage =
      replyConversationQuery.data.legacyNode.conversationMessagesConnection.nodes[0]

    const lastAuthor = lastMessage?.author

    if (
      lastAuthor &&
      lastAuthor?._id &&
      props.isReply &&
      lastAuthor?._id.toString() !== ENV.current_user_id.toString()
    ) {
      return [lastAuthor]
    }
    return lastMessage?.recipients || []
  }

  const replyConversationQuery = useQuery(REPLY_CONVERSATION_QUERY, {
    variables: {
      conversationID: props.conversation?._id,
      participants: [ENV.current_user_id?.toString()],
      ...(props.conversationMessage && {createdBefore: props.conversationMessage?.createdAt}),
      first: props.isForward && props.conversationMessage ? 1 : null,
    },
    notifyOnNetworkStatusChange: true,
    skip: !(props.isReply || props.isReplyAll || props.isForward) || isSubmissionCommentsType,
  })

  const updateConversationsCache = (cache, result) => {
    let legacyNode
    try {
      const queryResult = JSON.parse(
        JSON.stringify(cache.readQuery(props.conversationsQueryOption))
      )
      legacyNode = queryResult.legacyNode
    } catch (e) {
      // readQuery throws an exception if the query isn't already in the cache
      // If its not in the cache we don't want to do anything
      return
    }

    if (props.isReply || props.isReplyAll || props.isForward) {
      const conversation = legacyNode.conversationsConnection.nodes.find(
        c => c.conversation._id === props.conversation._id
      ).conversation

      conversation.conversationMessagesConnection.nodes.unshift(
        result.data.addConversationMessage.conversationMessage
      )
      conversation.conversationMessagesCount++
    } else {
      legacyNode.conversationsConnection.nodes.unshift(
        ...result.data.createConversation.conversations
      )
    }

    cache.writeQuery({
      ...props.conversationsQueryOption,
      data: {legacyNode},
    })
  }

  const updateReplyConversationsCache = (cache, result) => {
    if (props.isReply || props.isReplyAll || props.isForward) {
      const replyQueryResult = JSON.parse(
        JSON.stringify(
          cache.readQuery({
            query: REPLY_CONVERSATION_QUERY,
            variables: {
              conversationID: props.conversation?._id,
              participants: [ENV.current_user_id?.toString()],
              ...(props.conversationMessage && {
                createdBefore: props.conversationMessage?.createdAt,
              }),
            },
          })
        )
      )
      replyQueryResult.legacyNode.conversationMessagesConnection.nodes.unshift(
        result.data.addConversationMessage.conversationMessage
      )

      cache.writeQuery({
        query: REPLY_CONVERSATION_QUERY,
        variables: {
          conversationID: props.conversation?._id,
          participants: [ENV.current_user_id?.toString()],
          ...(props.conversationMessage && {createdBefore: props.conversationMessage?.createdAt}),
        },
        data: {legacyNode: replyQueryResult.legacyNode},
      })
    }
  }

  const updateConversationMessagesCache = (cache, result) => {
    if (props?.conversation) {
      const queryToUpdate = {
        query: CONVERSATION_MESSAGES_QUERY,
        variables: {
          conversationID: props.conversation._id,
        },
      }
      const data = JSON.parse(JSON.stringify(cache.readQuery(queryToUpdate)))

      data.legacyNode.conversationMessagesConnection.nodes = [
        result.data.addConversationMessage.conversationMessage,
        ...data.legacyNode.conversationMessagesConnection.nodes,
      ]

      cache.writeQuery({...queryToUpdate, data})
    }
  }

  const updateSubmissionCommentsCache = (cache, result) => {
    if (props?.conversation) {
      const queryToUpdate = {
        query: SUBMISSION_COMMENTS_QUERY,
        variables: {
          submissionID: props.conversation._id,
          sort: 'desc',
        },
      }
      const data = JSON.parse(JSON.stringify(cache.readQuery(queryToUpdate)))

      data.legacyNode.commentsConnection.nodes.unshift(
        result.data.createSubmissionComment.submissionComment
      )
      cache.writeQuery({...queryToUpdate, data})
    }

    const queryToUpdate = {
      query: VIEWABLE_SUBMISSIONS_QUERY,
      variables: {
        userID: ENV.current_user_id?.toString(),
        sort: 'desc',
      },
    }
    const data = JSON.parse(JSON.stringify(cache.readQuery(queryToUpdate)))
    const submissionToUpdate = data.legacyNode.viewableSubmissionsConnection.nodes.find(
      c => c._id === props.conversation._id
    )
    submissionToUpdate.commentsConnection.nodes.unshift(
      result.data.createSubmissionComment.submissionComment
    )

    cache.writeQuery({...queryToUpdate, data})
  }

  const updateCache = (cache, result) => {
    const submissionFail = result?.data?.createSubmissionComment?.errors
    const addConversationFail = result?.data?.addConversationMessage?.errors
    const createConversationFail = result?.data?.createConversation?.errors
    if (submissionFail || addConversationFail || createConversationFail) {
      // Error messages get set in the onConversationCreateComplete function
      // This just prevents a cacheUpdate when there is an error
      return
    }
    if (isSubmissionCommentsType) {
      updateSubmissionCommentsCache(cache, result)
    } else {
      updateConversationMessagesCache(cache, result)
      updateConversationsCache(cache, result)
      updateReplyConversationsCache(cache, result)
    }
  }

  const onConversationCreateComplete = data => {
    setSendingMessage(false)
    // success is true if there is no error message or if data === true
    const errorMessage = data?.errors
    const success = errorMessage ? false : !!data

    if (success) {
      props.onDismiss()
      setOnSuccess(I18n.t('Message sent!'), false)
    } else {
      if (errorMessage && errorMessage[0]?.message) {
        setModalError(errorMessage[0].message)
      } else if (isSubmissionCommentsType) {
        setModalError(I18n.t('Error creating Submission Comment'))
      } else if (props.isReply || props.isReplyAll || props.isForward) {
        setModalError(I18n.t('Error occurred while adding message to conversation'))
      } else {
        setModalError(I18n.t('Error occurred while creating conversation message'))
      }

      setTimeout(() => {
        setModalError(null)
      }, 2500)
    }
  }

  const [createConversation] = useMutation(CREATE_CONVERSATION, {
    update: updateCache,
    onCompleted: data => onConversationCreateComplete(data?.createConversation),
    onError: () => onConversationCreateComplete(false),
  })

  const [addConversationMessage] = useMutation(ADD_CONVERSATION_MESSAGE, {
    update: updateCache,
    onCompleted: data => onConversationCreateComplete(data?.addConversationMessage),
    onError: () => onConversationCreateComplete(false),
  })

  const [createSubmissionComment] = useMutation(CREATE_SUBMISSION_COMMENT, {
    update: updateCache,
    onCompleted: data => onConversationCreateComplete(data?.createSubmissionComment),
    onError: () => onConversationCreateComplete(false),
  })

  // Keep selectedIDs updated with the correct recipients when replying
  useEffect(() => {
    if ((props.isReply || props.isReplyAll) && !isSubmissionCommentsType) {
      const recipients = getReplyRecipients()
      const selectedUsers = recipients.map(u => {
        return {
          _id: u._id,
          id: u.id,
          name: u.name,
          itemType: 'user',
        }
      })
      props.onSelectedIdsChange(selectedUsers)
    }
    // eslint-disable-next-line react-hooks/exhaustive-deps
  }, [isSubmissionCommentsType, props.isReply, props.isReplyAll, replyConversationQuery.data])

  if (!props.open) {
    return null
  }

  // Handle query errors
  if (coursesQuery?.error) {
    setOnFailure(I18n.t('Error loading course data'))
    return null
  }
  if (replyConversationQuery?.error) {
    setOnFailure(I18n.t('Error loading past messages'))
    return null
  }

  // Handle loading
  if (coursesQuery?.loading || replyConversationQuery?.loading) {
    return <ModalSpinner label={I18n.t('Loading')} message={I18n.t('Loading Compose Modal')} />
  }

  const filteredCourses = () => {
    const courses = coursesQuery?.data?.legacyNode
    if (courses) {
      courses.enrollments = courses?.enrollments.filter(enrollment => !enrollment?.concluded)
      courses.favoriteGroupsConnection.nodes = courses?.favoriteGroupsConnection?.nodes.filter(
        group => group?.canMessage
      )
    }

    return courses
  }

  return (
    <ComposeModalContainer
<<<<<<< HEAD
      inboxSettingsFeature={props.inboxSettingsFeature}
=======
      inboxSignatureBlock={props.inboxSignatureBlock}
>>>>>>> 3a2a498e
      addConversationMessage={data => {
        addConversationMessage({
          variables: {
            ...data.variables,
            conversationId: props.conversation?._id,
            recipients: data.variables.recipients
              ? data.variables.recipients
              : props.selectedIds.map(rec => rec?._id || rec.id),
          },
        })
      }}
      createSubmissionComment={data => {
        createSubmissionComment({
          variables: {
            ...data.variables,
            submissionId: props?.conversation?._id,
          },
        })
      }}
      courses={filteredCourses()}
      createConversation={createConversation}
      isReply={props.isReply || props.isReplyAll}
      isForward={props.isForward}
      onDismiss={props.onDismiss}
      open={props.open}
      pastConversation={replyConversationQuery?.data?.legacyNode}
      sendingMessage={sendingMessage}
      setSendingMessage={setSendingMessage}
      onSelectedIdsChange={props.onSelectedIdsChange}
      selectedIds={props.selectedIds}
      contextIdFromUrl={props.contextIdFromUrl}
      maxGroupRecipientsMet={props.maxGroupRecipientsMet}
      submissionCommentsHeader={isSubmissionCommentsType ? props?.conversation?.subject : null}
      modalError={modalError}
      isPrivateConversation={!!props?.conversation?.isPrivate}
      currentCourseFilter={props.currentCourseFilter}
    />
  )
}

ComposeModalManager.propTypes = {
  conversation: Conversation.shape,
  conversationMessage: ConversationMessage.shape,
  isReply: PropTypes.bool,
  isReplyAll: PropTypes.bool,
  isForward: PropTypes.bool,
  onDismiss: PropTypes.func,
  open: PropTypes.bool,
  conversationsQueryOption: PropTypes.object,
  onSelectedIdsChange: PropTypes.func,
  selectedIds: PropTypes.array,
  contextIdFromUrl: PropTypes.string,
  maxGroupRecipientsMet: PropTypes.bool,
  currentCourseFilter: PropTypes.string,
<<<<<<< HEAD
  inboxSettingsFeature: PropTypes.bool, // TODO: remove after inboxSettingsFeature flag is removed
=======
  inboxSignatureBlock: PropTypes.bool,
>>>>>>> 3a2a498e
}

export default ComposeModalManager<|MERGE_RESOLUTION|>--- conflicted
+++ resolved
@@ -320,11 +320,7 @@
 
   return (
     <ComposeModalContainer
-<<<<<<< HEAD
-      inboxSettingsFeature={props.inboxSettingsFeature}
-=======
       inboxSignatureBlock={props.inboxSignatureBlock}
->>>>>>> 3a2a498e
       addConversationMessage={data => {
         addConversationMessage({
           variables: {
@@ -379,11 +375,7 @@
   contextIdFromUrl: PropTypes.string,
   maxGroupRecipientsMet: PropTypes.bool,
   currentCourseFilter: PropTypes.string,
-<<<<<<< HEAD
-  inboxSettingsFeature: PropTypes.bool, // TODO: remove after inboxSettingsFeature flag is removed
-=======
   inboxSignatureBlock: PropTypes.bool,
->>>>>>> 3a2a498e
 }
 
 export default ComposeModalManager