--- conflicted
+++ resolved
@@ -390,11 +390,7 @@
       submissionCommentsHeader={isSubmissionCommentsType ? props?.conversation?.subject : null}
       modalError={modalError}
       isPrivateConversation={!!props?.conversation?.isPrivate}
-<<<<<<< HEAD
-      currentCourseFilter={props.currentCourseFilter}
-=======
       activeCourseFilterID={props.activeCourseFilterID}
->>>>>>> 1c55606d
       setModalError={setModalError}
     />
   )
