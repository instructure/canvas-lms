/*
 * Copyright (C) 2021 - present Instructure, Inc.
 *
 * This file is part of Canvas.
 *
 * Canvas is free software: you can redistribute it and/or modify it under
 * the terms of the GNU Affero General Public License as published by the Free
 * Software Foundation, version 3 of the License.
 *
 * Canvas is distributed in the hope that it will be useful, but WITHOUT ANY
 * WARRANTY; without even the implied warranty of MERCHANTABILITY or FITNESS FOR
 * A PARTICULAR PURPOSE. See the GNU Affero General Public License for more
 * details.
 *
 * You should have received a copy of the GNU Affero General Public License along
 * with this program. If not, see <http://www.gnu.org/licenses/>.
 */

import {
  ADD_CONVERSATION_MESSAGE,
  CREATE_CONVERSATION,
  CREATE_SUBMISSION_COMMENT,
} from '../../../graphql/Mutations'
import {AlertManagerContext} from '@canvas/alerts/react/AlertManager'
import ComposeModalContainer from './ComposeModalContainer'
import {Conversation} from '../../../graphql/Conversation'
import {ConversationMessage} from '../../../graphql/ConversationMessage'
import {
  CONVERSATION_MESSAGES_QUERY,
  COURSES_QUERY,
  REPLY_CONVERSATION_QUERY,
  SUBMISSION_COMMENTS_QUERY,
  VIEWABLE_SUBMISSIONS_QUERY,
} from '../../../graphql/Queries'
import {useScope as createI18nScope} from '@canvas/i18n'
import ModalSpinner from './ModalSpinner'
import PropTypes from 'prop-types'
import React, {useContext, useState, useEffect} from 'react'
import {useMutation, useQuery} from '@apollo/client'
import {ConversationContext} from '../../../util/constants'
import {captureException} from '@sentry/react'

const I18n = createI18nScope('conversations_2')

const ComposeModalManager = props => {
  const {setOnFailure, setOnSuccess} = useContext(AlertManagerContext)
  const [sendingMessage, setSendingMessage] = useState(false)
  const {isSubmissionCommentsType} = useContext(ConversationContext)
  const [modalError, setModalError] = useState(null)

  // no-cache policy is required here to decouple the composeModalManager course query from the
  // MessageListActionContainer course query. Otherwise the filtered courses get cached to both
  const coursesQuery = useQuery(COURSES_QUERY, {
    variables: {
      userID: ENV.current_user_id?.toString(),
    },
    fetchPolicy: 'no-cache',
    skip: props.isReply || props.isReplyAll || props.isForward,
  })

  const getReplyRecipients = () => {
    if (isSubmissionCommentsType) return []
    if (!replyConversationQuery.data?.legacyNode) return []

    const lastMessage =
      replyConversationQuery.data.legacyNode.conversationMessagesConnection.nodes[0]

    const lastAuthor = lastMessage?.author

    if (
      lastAuthor &&
      lastAuthor?._id &&
      props.isReply &&
      lastAuthor?._id.toString() !== ENV.current_user_id.toString()
    ) {
      return [lastAuthor]
    }
    return lastMessage?.recipients || []
  }

  const replyConversationQuery = useQuery(REPLY_CONVERSATION_QUERY, {
    variables: {
      conversationID: props.conversation?._id,
      participants: [ENV.current_user_id?.toString()],
      ...(props.conversationMessage && {createdBefore: props.conversationMessage?.createdAt}),
      first: props.isForward && props.conversationMessage ? 1 : null,
    },
    notifyOnNetworkStatusChange: true,
    skip: !(props.isReply || props.isReplyAll || props.isForward) || isSubmissionCommentsType,
  })

  const updateConversationsCache = (cache, result) => {
    const queryResult = JSON.parse(JSON.stringify(cache.readQuery(props.conversationsQueryOption)))

    if (!queryResult) {
      return
    }

    const legacyNode = queryResult.legacyNode

    if (props.isReply || props.isReplyAll || props.isForward) {
      const conversation = legacyNode.conversationsConnection.nodes.find(
        c => c.conversation._id === props.conversation._id,
      ).conversation

      if (result.data?.addConversationMessage?.conversationMessage) {
        conversation.conversationMessagesConnection.nodes.unshift(
<<<<<<< HEAD
          result.data.addConversationMessage.conversationMessage
        )
      } else {
        captureException(new Error('There is no value for addConversationMessage.conversationMessage in updateConversationsCache'))
=======
          result.data.addConversationMessage.conversationMessage,
        )
>>>>>>> 51db239a
      }

      conversation.conversationMessagesCount++
    } else {
      legacyNode.conversationsConnection.nodes.unshift(
        ...result.data.createConversation.conversations,
      )
    }

    cache.writeQuery({
      ...props.conversationsQueryOption,
      data: {legacyNode},
    })
  }

  const updateReplyConversationsCache = (cache, result) => {
    if (props.isReply || props.isReplyAll || props.isForward) {
      const replyQueryResult = JSON.parse(
        JSON.stringify(
          cache.readQuery({
            query: REPLY_CONVERSATION_QUERY,
            variables: {
              conversationID: props.conversation?._id,
              participants: [ENV.current_user_id?.toString()],
              ...(props.conversationMessage && {
                createdBefore: props.conversationMessage?.createdAt,
              }),
            },
          }),
        ),
      )

      if (!replyQueryResult) {
        return
      }

      if (result.data?.addConversationMessage?.conversationMessage) {
        replyQueryResult.legacyNode.conversationMessagesConnection.nodes.unshift(
<<<<<<< HEAD
          result.data.addConversationMessage.conversationMessage
        )
      } else {
        captureException(new Error('There is no value for addConversationMessage.conversationMessage in updateReplyConversationsCache'))
=======
          result.data.addConversationMessage.conversationMessage,
        )
>>>>>>> 51db239a
      }

      cache.writeQuery({
        query: REPLY_CONVERSATION_QUERY,
        variables: {
          conversationID: props.conversation?._id,
          participants: [ENV.current_user_id?.toString()],
          ...(props.conversationMessage && {createdBefore: props.conversationMessage?.createdAt}),
        },
        data: {legacyNode: replyQueryResult.legacyNode},
      })
    }
  }

  const updateConversationMessagesCache = (cache, result) => {
    if (props?.conversation) {
      const queryToUpdate = {
        query: CONVERSATION_MESSAGES_QUERY,
        variables: {
          conversationID: props.conversation._id,
        },
      }
      const data = JSON.parse(JSON.stringify(cache.readQuery(queryToUpdate)))

      if (result.data?.addConversationMessage?.conversationMessage) {
        data.legacyNode.conversationMessagesConnection.nodes = [
          result.data.addConversationMessage.conversationMessage,
          ...data.legacyNode.conversationMessagesConnection.nodes,
        ]
<<<<<<< HEAD
      } else {
        captureException(new Error('There is no value for addConversationMessage.conversationMessage in updateConversationMessagesCache'))
=======
>>>>>>> 51db239a
      }

      cache.writeQuery({...queryToUpdate, data})
    }
  }

  const updateSubmissionCommentsCache = (cache, result) => {
    if (props?.conversation) {
      const queryToUpdate = {
        query: SUBMISSION_COMMENTS_QUERY,
        variables: {
          submissionID: props.conversation._id,
          sort: 'desc',
        },
      }
      const data = JSON.parse(JSON.stringify(cache.readQuery(queryToUpdate)))

      data.legacyNode.commentsConnection.nodes.unshift(
        result.data.createSubmissionComment.submissionComment,
      )
      cache.writeQuery({...queryToUpdate, data})
    }

    const queryToUpdate = {
      query: VIEWABLE_SUBMISSIONS_QUERY,
      variables: {
        userID: ENV.current_user_id?.toString(),
        sort: 'desc',
      },
    }

    const data = JSON.parse(JSON.stringify(cache.readQuery(queryToUpdate)))

    if (!data) {
      return
    }

    const submissionToUpdate = data.legacyNode.viewableSubmissionsConnection.nodes.find(
      c => c._id === props.conversation._id,
    )
    submissionToUpdate.commentsConnection.nodes.unshift(
      result.data.createSubmissionComment.submissionComment,
    )

    cache.writeQuery({...queryToUpdate, data})
  }

  const updateCache = (cache, result) => {
    if (result?.data?.addConversationMessage?.conversationMessage?._id === '0') {
      // if the user sends another delayed message right now, we will have 2 0 id message in our stack, which will cause duplication
      // result.data.addConversationMessage.conversationMessage.id = Date.now().toString()
      window.location.reload()
      return
    }
    const submissionFail = result?.data?.createSubmissionComment?.errors
    const addConversationFail = result?.data?.addConversationMessage?.errors
    const createConversationFail = result?.data?.createConversation?.errors
    if (submissionFail || addConversationFail || createConversationFail) {
      // Error messages get set in the onConversationCreateComplete function
      // This just prevents a cacheUpdate when there is an error
      return
    }
    if (isSubmissionCommentsType) {
      updateSubmissionCommentsCache(cache, result)
    } else {
      updateConversationMessagesCache(cache, result)
      updateConversationsCache(cache, result)
      updateReplyConversationsCache(cache, result)
    }
  }

  const onConversationCreateComplete = (data, fullData) => {
    setSendingMessage(false)
    // success is true if there is no error message or if data === true
    const errorMessage = data?.errors
    const success = errorMessage && errorMessage.length > 0 ? false : !!data
    if (success) {
      props.onDismiss()
      setOnSuccess(I18n.t('Message sent!'), false)
    } else {
      if (errorMessage && errorMessage[0]?.message) {
        setModalError(errorMessage[0].message)
      } else if (isSubmissionCommentsType) {
        setModalError(I18n.t('Error creating Submission Comment'))
      } else if (props.isReply || props.isReplyAll || props.isForward) {
        setModalError(I18n.t('Error occurred while adding message to conversation'))
      } else {
        console.error(fullData)
        captureException(new Error('Error occurred while creating conversation message'))
        setModalError(I18n.t('Error occurred while creating conversation message'))
      }

      setTimeout(() => {
        setModalError(null)
      }, 2500)
    }
  }

  const [createConversation] = useMutation(CREATE_CONVERSATION, {
    update: updateCache,
    onCompleted: data => onConversationCreateComplete(data?.createConversation ?? {}, data),
    onError: data => onConversationCreateComplete(false, data),
  })

  const [addConversationMessage] = useMutation(ADD_CONVERSATION_MESSAGE, {
    update: updateCache,
    onCompleted: data => onConversationCreateComplete(data?.addConversationMessage ?? {}, data),
    onError: data => onConversationCreateComplete(false, data),
  })

  const [createSubmissionComment] = useMutation(CREATE_SUBMISSION_COMMENT, {
    update: updateCache,
    onCompleted: data => onConversationCreateComplete(data?.createSubmissionComment),
    onError: () => onConversationCreateComplete(false),
  })

  // Keep selectedIDs updated with the correct recipients when replying
  useEffect(() => {
    if ((props.isReply || props.isReplyAll) && !isSubmissionCommentsType) {
      const recipients = getReplyRecipients()
      const selectedUsers = recipients.map(u => {
        return {
          _id: u._id,
          id: u.id,
          name: u.name,
          itemType: 'user',
        }
      })
      props.onSelectedIdsChange(selectedUsers)
    }
    // eslint-disable-next-line react-hooks/exhaustive-deps
  }, [isSubmissionCommentsType, props.isReply, props.isReplyAll, replyConversationQuery.data])

  if (!props.open) {
    return null
  }

  // Handle query errors
  if (coursesQuery?.error) {
    setOnFailure(I18n.t('Error loading course data'))
    return null
  }
  if (replyConversationQuery?.error) {
    setOnFailure(I18n.t('Error loading past messages'))
    return null
  }

  // Handle loading
  if (coursesQuery?.loading || replyConversationQuery?.loading) {
    return <ModalSpinner label={I18n.t('Loading')} message={I18n.t('Loading Compose Modal')} />
  }

  const filteredCourses = () => {
    const legacyNode = coursesQuery?.data?.legacyNode

    if (!legacyNode) {
      return null
    }

    const courses = JSON.parse(JSON.stringify(legacyNode))
    if (courses) {
      courses.enrollments = courses?.enrollments.filter(enrollment => !enrollment?.concluded)
      courses.favoriteGroupsConnection.nodes = courses?.favoriteGroupsConnection?.nodes.filter(
        group => group?.canMessage,
      )
    }

    return courses
  }

  return (
    <ComposeModalContainer
      inboxSignatureBlock={props.inboxSignatureBlock}
      addConversationMessage={data => {
        addConversationMessage({
          variables: {
            ...data.variables,
            conversationId: props.conversation?._id,
            recipients: data.variables.recipients
              ? data.variables.recipients
              : props.selectedIds.map(rec => rec?._id || rec.id),
          },
        })
      }}
      createSubmissionComment={data => {
        createSubmissionComment({
          variables: {
            ...data.variables,
            submissionId: props?.conversation?._id,
          },
        })
      }}
      courses={filteredCourses()}
      createConversation={createConversation}
      isReply={props.isReply || props.isReplyAll}
      isForward={props.isForward}
      onDismiss={props.onDismiss}
      open={props.open}
      pastConversation={replyConversationQuery?.data?.legacyNode}
      sendingMessage={sendingMessage}
      setSendingMessage={setSendingMessage}
      onSelectedIdsChange={props.onSelectedIdsChange}
      selectedIds={props.selectedIds}
      contextIdFromUrl={props.contextIdFromUrl}
      maxGroupRecipientsMet={props.maxGroupRecipientsMet}
      submissionCommentsHeader={isSubmissionCommentsType ? props?.conversation?.subject : null}
      modalError={modalError}
      isPrivateConversation={!!props?.conversation?.isPrivate}
      activeCourseFilterID={props.activeCourseFilterID}
      setModalError={setModalError}
    />
  )
}

ComposeModalManager.propTypes = {
  conversation: Conversation.shape,
  conversationMessage: ConversationMessage.shape,
  isReply: PropTypes.bool,
  isReplyAll: PropTypes.bool,
  isForward: PropTypes.bool,
  onDismiss: PropTypes.func,
  open: PropTypes.bool,
  conversationsQueryOption: PropTypes.object,
  onSelectedIdsChange: PropTypes.func,
  selectedIds: PropTypes.array,
  contextIdFromUrl: PropTypes.string,
  maxGroupRecipientsMet: PropTypes.bool,
  activeCourseFilterID: PropTypes.string,
  inboxSignatureBlock: PropTypes.bool,
}

export default ComposeModalManager<|MERGE_RESOLUTION|>--- conflicted
+++ resolved
@@ -38,7 +38,6 @@
 import React, {useContext, useState, useEffect} from 'react'
 import {useMutation, useQuery} from '@apollo/client'
 import {ConversationContext} from '../../../util/constants'
-import {captureException} from '@sentry/react'
 
 const I18n = createI18nScope('conversations_2')
 
@@ -105,15 +104,8 @@
 
       if (result.data?.addConversationMessage?.conversationMessage) {
         conversation.conversationMessagesConnection.nodes.unshift(
-<<<<<<< HEAD
-          result.data.addConversationMessage.conversationMessage
-        )
-      } else {
-        captureException(new Error('There is no value for addConversationMessage.conversationMessage in updateConversationsCache'))
-=======
           result.data.addConversationMessage.conversationMessage,
         )
->>>>>>> 51db239a
       }
 
       conversation.conversationMessagesCount++
@@ -152,15 +144,8 @@
 
       if (result.data?.addConversationMessage?.conversationMessage) {
         replyQueryResult.legacyNode.conversationMessagesConnection.nodes.unshift(
-<<<<<<< HEAD
-          result.data.addConversationMessage.conversationMessage
-        )
-      } else {
-        captureException(new Error('There is no value for addConversationMessage.conversationMessage in updateReplyConversationsCache'))
-=======
           result.data.addConversationMessage.conversationMessage,
         )
->>>>>>> 51db239a
       }
 
       cache.writeQuery({
@@ -190,11 +175,6 @@
           result.data.addConversationMessage.conversationMessage,
           ...data.legacyNode.conversationMessagesConnection.nodes,
         ]
-<<<<<<< HEAD
-      } else {
-        captureException(new Error('There is no value for addConversationMessage.conversationMessage in updateConversationMessagesCache'))
-=======
->>>>>>> 51db239a
       }
 
       cache.writeQuery({...queryToUpdate, data})
@@ -245,9 +225,7 @@
   const updateCache = (cache, result) => {
     if (result?.data?.addConversationMessage?.conversationMessage?._id === '0') {
       // if the user sends another delayed message right now, we will have 2 0 id message in our stack, which will cause duplication
-      // result.data.addConversationMessage.conversationMessage.id = Date.now().toString()
-      window.location.reload()
-      return
+      result.data.addConversationMessage.conversationMessage.id = Date.now().toString()
     }
     const submissionFail = result?.data?.createSubmissionComment?.errors
     const addConversationFail = result?.data?.addConversationMessage?.errors
@@ -266,11 +244,11 @@
     }
   }
 
-  const onConversationCreateComplete = (data, fullData) => {
+  const onConversationCreateComplete = data => {
     setSendingMessage(false)
     // success is true if there is no error message or if data === true
     const errorMessage = data?.errors
-    const success = errorMessage && errorMessage.length > 0 ? false : !!data
+    const success = errorMessage ? false : !!data
     if (success) {
       props.onDismiss()
       setOnSuccess(I18n.t('Message sent!'), false)
@@ -282,8 +260,6 @@
       } else if (props.isReply || props.isReplyAll || props.isForward) {
         setModalError(I18n.t('Error occurred while adding message to conversation'))
       } else {
-        console.error(fullData)
-        captureException(new Error('Error occurred while creating conversation message'))
         setModalError(I18n.t('Error occurred while creating conversation message'))
       }
 
@@ -295,14 +271,14 @@
 
   const [createConversation] = useMutation(CREATE_CONVERSATION, {
     update: updateCache,
-    onCompleted: data => onConversationCreateComplete(data?.createConversation ?? {}, data),
-    onError: data => onConversationCreateComplete(false, data),
+    onCompleted: data => onConversationCreateComplete(data?.createConversation),
+    onError: () => onConversationCreateComplete(false),
   })
 
   const [addConversationMessage] = useMutation(ADD_CONVERSATION_MESSAGE, {
     update: updateCache,
-    onCompleted: data => onConversationCreateComplete(data?.addConversationMessage ?? {}, data),
-    onError: data => onConversationCreateComplete(false, data),
+    onCompleted: data => onConversationCreateComplete(data?.addConversationMessage),
+    onError: () => onConversationCreateComplete(false),
   })
 
   const [createSubmissionComment] = useMutation(CREATE_SUBMISSION_COMMENT, {
