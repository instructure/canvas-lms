/*
 * Copyright (C) 2021 - present Instructure, Inc.
 *
 * This file is part of Canvas.
 *
 * Canvas is free software: you can redistribute it and/or modify it under
 * the terms of the GNU Affero General Public License as published by the Free
 * Software Foundation, version 3 of the License.
 *
 * Canvas is distributed in the hope that it will be useful, but WITHOUT ANY
 * WARRANTY; without even the implied warranty of MERCHANTABILITY or FITNESS FOR
 * A PARTICULAR PURPOSE. See the GNU Affero General Public License for more
 * details.
 *
 * You should have received a copy of the GNU Affero General Public License along
 * with this program. If not, see <http://www.gnu.org/licenses/>.
 */

import {
  ADD_CONVERSATION_MESSAGE,
  CREATE_CONVERSATION,
  CREATE_SUBMISSION_COMMENT,
} from '../../../graphql/Mutations'
import {AlertManagerContext} from '@canvas/alerts/react/AlertManager'
import ComposeModalContainer from './ComposeModalContainer'
import {Conversation} from '../../../graphql/Conversation'
import {ConversationMessage} from '../../../graphql/ConversationMessage'
import {
  CONVERSATION_MESSAGES_QUERY,
  COURSES_QUERY,
  REPLY_CONVERSATION_QUERY,
  SUBMISSION_COMMENTS_QUERY,
  VIEWABLE_SUBMISSIONS_QUERY,
} from '../../../graphql/Queries'
import {useScope as useI18nScope} from '@canvas/i18n'
import ModalSpinner from './ModalSpinner'
import PropTypes from 'prop-types'
import React, {useContext, useState, useEffect} from 'react'
import {useMutation, useQuery} from 'react-apollo'
import {ConversationContext} from '../../../util/constants'

const I18n = useI18nScope('conversations_2')

const ComposeModalManager = props => {
  const {setOnFailure, setOnSuccess} = useContext(AlertManagerContext)
  const [sendingMessage, setSendingMessage] = useState(false)
  const {isSubmissionCommentsType} = useContext(ConversationContext)
  const [modalError, setModalError] = useState(null)

  // no-cache policy is required here to decouple the composeModalManager course query from the
  // MessageListActionContainer course query. Otherwise the filtered courses get cached to both
  const coursesQuery = useQuery(COURSES_QUERY, {
    variables: {
      userID: ENV.current_user_id?.toString(),
    },
    fetchPolicy: 'no-cache',
    skip: props.isReply || props.isReplyAll || props.isForward,
  })

  const getReplyRecipients = () => {
    if (isSubmissionCommentsType) return []
    if (!replyConversationQuery.data?.legacyNode) return []

    const lastMessage =
      replyConversationQuery.data.legacyNode.conversationMessagesConnection.nodes[0]

    const lastAuthor = lastMessage?.author

    if (
      lastAuthor &&
      lastAuthor?._id &&
      props.isReply &&
      lastAuthor?._id.toString() !== ENV.current_user_id.toString()
    ) {
      return [lastAuthor]
    }
    return lastMessage?.recipients || []
  }

  const replyConversationQuery = useQuery(REPLY_CONVERSATION_QUERY, {
    variables: {
      conversationID: props.conversation?._id,
      participants: [ENV.current_user_id?.toString()],
      ...(props.conversationMessage && {createdBefore: props.conversationMessage?.createdAt}),
      first: props.isForward && props.conversationMessage ? 1 : null,
    },
    notifyOnNetworkStatusChange: true,
    skip: !(props.isReply || props.isReplyAll || props.isForward) || isSubmissionCommentsType,
  })

  const updateConversationsCache = (cache, result) => {
    let legacyNode
    try {
      const queryResult = JSON.parse(
        JSON.stringify(cache.readQuery(props.conversationsQueryOption))
      )
      legacyNode = queryResult.legacyNode
    } catch (e) {
      // readQuery throws an exception if the query isn't already in the cache
      // If its not in the cache we don't want to do anything
      return
    }

    if (props.isReply || props.isReplyAll || props.isForward) {
      const conversation = legacyNode.conversationsConnection.nodes.find(
        c => c.conversation._id === props.conversation._id
      ).conversation

      conversation.conversationMessagesConnection.nodes.unshift(
        result.data.addConversationMessage.conversationMessage
      )
      conversation.conversationMessagesCount++
    } else {
      legacyNode.conversationsConnection.nodes.unshift(
        ...result.data.createConversation.conversations
      )
    }

    cache.writeQuery({
      ...props.conversationsQueryOption,
      data: {legacyNode},
    })
  }

  const updateReplyConversationsCache = (cache, result) => {
    if (props.isReply || props.isReplyAll || props.isForward) {
      const replyQueryResult = JSON.parse(
        JSON.stringify(
          cache.readQuery({
            query: REPLY_CONVERSATION_QUERY,
            variables: {
              conversationID: props.conversation?._id,
              participants: [ENV.current_user_id?.toString()],
              ...(props.conversationMessage && {
                createdBefore: props.conversationMessage?.createdAt,
              }),
            },
          })
        )
      )
      replyQueryResult.legacyNode.conversationMessagesConnection.nodes.unshift(
        result.data.addConversationMessage.conversationMessage
      )

      cache.writeQuery({
        query: REPLY_CONVERSATION_QUERY,
        variables: {
          conversationID: props.conversation?._id,
          participants: [ENV.current_user_id?.toString()],
          ...(props.conversationMessage && {createdBefore: props.conversationMessage?.createdAt}),
        },
        data: {legacyNode: replyQueryResult.legacyNode},
      })
    }
  }

  const updateConversationMessagesCache = (cache, result) => {
    if (props?.conversation) {
      const queryToUpdate = {
        query: CONVERSATION_MESSAGES_QUERY,
        variables: {
          conversationID: props.conversation._id,
        },
      }
      const data = JSON.parse(JSON.stringify(cache.readQuery(queryToUpdate)))

      data.legacyNode.conversationMessagesConnection.nodes = [
        result.data.addConversationMessage.conversationMessage,
        ...data.legacyNode.conversationMessagesConnection.nodes,
      ]

      cache.writeQuery({...queryToUpdate, data})
    }
  }

  const updateSubmissionCommentsCache = (cache, result) => {
    if (props?.conversation) {
      const queryToUpdate = {
        query: SUBMISSION_COMMENTS_QUERY,
        variables: {
          submissionID: props.conversation._id,
          sort: 'desc',
        },
      }
      const data = JSON.parse(JSON.stringify(cache.readQuery(queryToUpdate)))

      data.legacyNode.commentsConnection.nodes.unshift(
        result.data.createSubmissionComment.submissionComment
      )
      cache.writeQuery({...queryToUpdate, data})
    }

    const queryToUpdate = {
      query: VIEWABLE_SUBMISSIONS_QUERY,
      variables: {
        userID: ENV.current_user_id?.toString(),
        sort: 'desc',
      },
    }
    const data = JSON.parse(JSON.stringify(cache.readQuery(queryToUpdate)))
    const submissionToUpdate = data.legacyNode.viewableSubmissionsConnection.nodes.find(
      c => c._id === props.conversation._id
    )
    submissionToUpdate.commentsConnection.nodes.unshift(
      result.data.createSubmissionComment.submissionComment
    )

    cache.writeQuery({...queryToUpdate, data})
  }

  const updateCache = (cache, result) => {
    const submissionFail = result?.data?.createSubmissionComment?.errors
    const addConversationFail = result?.data?.addConversationMessage?.errors
    const createConversationFail = result?.data?.createConversation?.errors
    if (submissionFail || addConversationFail || createConversationFail) {
      // Error messages get set in the onConversationCreateComplete function
      // This just prevents a cacheUpdate when there is an error
      return
    }
    if (isSubmissionCommentsType) {
      updateSubmissionCommentsCache(cache, result)
    } else {
      updateConversationMessagesCache(cache, result)
      updateConversationsCache(cache, result)
      updateReplyConversationsCache(cache, result)
    }
  }

  const onConversationCreateComplete = data => {
    setSendingMessage(false)
    // success is true if there is no error message or if data === true
    const errorMessage = data?.errors
    const success = errorMessage ? false : !!data

    if (success) {
      props.onDismiss()
      setOnSuccess(I18n.t('Message sent!'), false)
    } else {
      if (errorMessage && errorMessage[0]?.message) {
        setModalError(errorMessage[0].message)
      } else if (isSubmissionCommentsType) {
        setModalError(I18n.t('Error creating Submission Comment'))
      } else if (props.isReply || props.isReplyAll || props.isForward) {
        setModalError(I18n.t('Error occurred while adding message to conversation'))
      } else {
        setModalError(I18n.t('Error occurred while creating conversation message'))
      }

      setTimeout(() => {
        setModalError(null)
      }, 2500)
    }
  }

  const [createConversation] = useMutation(CREATE_CONVERSATION, {
    update: updateCache,
    onCompleted: data => onConversationCreateComplete(data?.createConversation),
    onError: () => onConversationCreateComplete(false),
  })

  const [addConversationMessage] = useMutation(ADD_CONVERSATION_MESSAGE, {
    update: updateCache,
    onCompleted: data => onConversationCreateComplete(data?.addConversationMessage),
    onError: () => onConversationCreateComplete(false),
  })

  const [createSubmissionComment] = useMutation(CREATE_SUBMISSION_COMMENT, {
    update: updateCache,
    onCompleted: data => onConversationCreateComplete(data?.createSubmissionComment),
    onError: () => onConversationCreateComplete(false),
  })

  // Keep selectedIDs updated with the correct recipients when replying
  useEffect(() => {
    if ((props.isReply || props.isReplyAll) && !isSubmissionCommentsType) {
      const recipients = getReplyRecipients()
      const selectedUsers = recipients.map(u => {
        return {
          _id: u._id,
          id: u.id,
          name: u.name,
          itemType: 'user',
        }
      })
      props.onSelectedIdsChange(selectedUsers)
    }
    // eslint-disable-next-line react-hooks/exhaustive-deps
  }, [isSubmissionCommentsType, props.isReply, props.isReplyAll, replyConversationQuery.data])

  if (!props.open) {
    return null
  }

  // Handle query errors
  if (coursesQuery?.error) {
    setOnFailure(I18n.t('Error loading course data'))
    return null
  }
  if (replyConversationQuery?.error) {
    setOnFailure(I18n.t('Error loading past messages'))
    return null
  }

  // Handle loading
  if (coursesQuery?.loading || replyConversationQuery?.loading) {
    return <ModalSpinner label={I18n.t('Loading')} message={I18n.t('Loading Compose Modal')} />
  }

  const filteredCourses = () => {
    const courses = coursesQuery?.data?.legacyNode
    if (courses) {
      courses.enrollments = courses?.enrollments.filter(enrollment => !enrollment?.concluded)
      courses.favoriteGroupsConnection.nodes = courses?.favoriteGroupsConnection?.nodes.filter(
        group => group?.canMessage
      )
    }

    return courses
  }

  return (
    <ComposeModalContainer
<<<<<<< HEAD
      inboxSettingsFeature={props.inboxSettingsFeature}
=======
      inboxSignatureBlock={props.inboxSignatureBlock}
>>>>>>> 4b37e285
      addConversationMessage={data => {
        addConversationMessage({
          variables: {
            ...data.variables,
            conversationId: props.conversation?._id,
            recipients: data.variables.recipients
              ? data.variables.recipients
              : props.selectedIds.map(rec => rec?._id || rec.id),
          },
        })
      }}
      createSubmissionComment={data => {
        createSubmissionComment({
          variables: {
            ...data.variables,
            submissionId: props?.conversation?._id,
          },
        })
      }}
      courses={filteredCourses()}
      createConversation={createConversation}
      isReply={props.isReply || props.isReplyAll}
      isForward={props.isForward}
      onDismiss={props.onDismiss}
      open={props.open}
      pastConversation={replyConversationQuery?.data?.legacyNode}
      sendingMessage={sendingMessage}
      setSendingMessage={setSendingMessage}
      onSelectedIdsChange={props.onSelectedIdsChange}
      selectedIds={props.selectedIds}
      contextIdFromUrl={props.contextIdFromUrl}
      maxGroupRecipientsMet={props.maxGroupRecipientsMet}
      submissionCommentsHeader={isSubmissionCommentsType ? props?.conversation?.subject : null}
      modalError={modalError}
      isPrivateConversation={!!props?.conversation?.isPrivate}
      currentCourseFilter={props.currentCourseFilter}
    />
  )
}

ComposeModalManager.propTypes = {
  conversation: Conversation.shape,
  conversationMessage: ConversationMessage.shape,
  isReply: PropTypes.bool,
  isReplyAll: PropTypes.bool,
  isForward: PropTypes.bool,
  onDismiss: PropTypes.func,
  open: PropTypes.bool,
  conversationsQueryOption: PropTypes.object,
  onSelectedIdsChange: PropTypes.func,
  selectedIds: PropTypes.array,
  contextIdFromUrl: PropTypes.string,
  maxGroupRecipientsMet: PropTypes.bool,
  currentCourseFilter: PropTypes.string,
<<<<<<< HEAD
  inboxSettingsFeature: PropTypes.bool, // TODO: remove after inboxSettingsFeature flag is removed
=======
  inboxSignatureBlock: PropTypes.bool,
>>>>>>> 4b37e285
}

export default ComposeModalManager<|MERGE_RESOLUTION|>--- conflicted
+++ resolved
@@ -320,11 +320,7 @@
 
   return (
     <ComposeModalContainer
-<<<<<<< HEAD
-      inboxSettingsFeature={props.inboxSettingsFeature}
-=======
       inboxSignatureBlock={props.inboxSignatureBlock}
->>>>>>> 4b37e285
       addConversationMessage={data => {
         addConversationMessage({
           variables: {
@@ -379,11 +375,7 @@
   contextIdFromUrl: PropTypes.string,
   maxGroupRecipientsMet: PropTypes.bool,
   currentCourseFilter: PropTypes.string,
-<<<<<<< HEAD
-  inboxSettingsFeature: PropTypes.bool, // TODO: remove after inboxSettingsFeature flag is removed
-=======
   inboxSignatureBlock: PropTypes.bool,
->>>>>>> 4b37e285
 }
 
 export default ComposeModalManager