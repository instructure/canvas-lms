/*
 * Copyright (C) 2021 - present Instructure, Inc.
 *
 * This file is part of Canvas.
 *
 * Canvas is free software: you can redistribute it and/or modify it under
 * the terms of the GNU Affero General Public License as published by the Free
 * Software Foundation, version 3 of the License.
 *
 * Canvas is distributed in the hope that it will be useful, but WITHOUT ANY
 * WARRANTY; without even the implied warranty of MERCHANTABILITY or FITNESS FOR
 * A PARTICULAR PURPOSE. See the GNU Affero General Public License for more
 * details.
 *
 * You should have received a copy of the GNU Affero General Public License along
 * with this program. If not, see <http://www.gnu.org/licenses/>.
 */

import { ConversationMessage } from '../../../graphql/ConversationMessage'
import { MessageBody } from '../../components/MessageBody/MessageBody'
import { PastMessages } from '../../components/PastMessages/PastMessages'
import PropTypes from 'prop-types'
import React, { useState } from 'react'

import { AttachmentDisplay, MediaAttachment } from '@canvas/message-attachments'
import { Flex } from '@instructure/ui-flex'
import { Modal } from '@instructure/ui-modal'
import { View } from '@instructure/ui-view'
import { Alert } from '@instructure/ui-alerts'
import TranslationControls from '../../components/TranslationControls/TranslationControls'

const { Item } = Flex

const ModalBody = props => {
  const shouldTranslate = ENV?.inbox_translation_enabled
  return (
    <Modal.Body padding="none">
      {props.modalError && (
        <Alert margin="small" variant="error" timeout={2500}>
          {props.modalError}
        </Alert>
      )}
      <Flex direction="column" width="100%" height="100%">
        {props.children}
        <View borderWidth="small none none none" padding="x-small">
          <MessageBody
            onBodyChange={props.onBodyChange}
            messages={props.bodyMessages}
<<<<<<< HEAD
            inboxSettingsFeature={props.inboxSettingsFeature}
=======
            inboxSignatureBlock={props.inboxSignatureBlock}
>>>>>>> 4b37e285
            signature={props.signature}
          />
          {shouldTranslate && <TranslationControls signature={props.signature} inboxSettingsFeature={props.inboxSettingsFeature} />}
        </View>
        {props.pastMessages?.length > 0 && <PastMessages messages={props.pastMessages} />}
        <Flex alignItems="start" borderWidth="small none none none" padding="small">
          {props.mediaUploadFile && props.mediaUploadFile.uploadedFile && (
            <Item data-testid="media-attachment">
              <MediaAttachment
                file={{
                  mediaID: props.mediaUploadFile.mediaObject.media_object.media_id,
                  src: URL.createObjectURL(props.mediaUploadFile.uploadedFile),
                  title:
                    props.mediaUploadFile.mediaObject.media_object.user_entered_title ??
                    props.mediaUploadFile.mediaObject.media_object.title,
                  type: props.mediaUploadFile.mediaObject.media_object.media_type,
                  mediaTracks: props.mediaUploadFile.mediaObject.media_object.media_tracks,
                }}
                onRemoveMediaComment={props.onRemoveMediaComment}
              />
            </Item>)}

          <Item shouldShrink={true}>
            <AttachmentDisplay
              attachments={props.attachments}
              onReplaceItem={props.replaceAttachment}
              onDeleteItem={props.removeAttachment}
            />
          </Item>
        </Flex>
      </Flex>
    </Modal.Body>
  )

}

ModalBody.propTypes = {
  attachments: PropTypes.array,
  bodyMessages: PropTypes.arrayOf(
    PropTypes.shape({
      text: PropTypes.string,
      type: PropTypes.string,
    })
  ),
  children: PropTypes.element,
  onBodyChange: PropTypes.func,
  pastMessages: PropTypes.arrayOf(ConversationMessage.shape),
  removeAttachment: PropTypes.func,
  replaceAttachment: PropTypes.func,
  modalError: PropTypes.string,
  mediaUploadFile: PropTypes.object,
  onRemoveMediaComment: PropTypes.func,
<<<<<<< HEAD
  inboxSettingsFeature: PropTypes.bool,
=======
  inboxSignatureBlock: PropTypes.bool,
>>>>>>> 4b37e285
  signature: PropTypes.string,
}

export default ModalBody<|MERGE_RESOLUTION|>--- conflicted
+++ resolved
@@ -46,11 +46,7 @@
           <MessageBody
             onBodyChange={props.onBodyChange}
             messages={props.bodyMessages}
-<<<<<<< HEAD
-            inboxSettingsFeature={props.inboxSettingsFeature}
-=======
             inboxSignatureBlock={props.inboxSignatureBlock}
->>>>>>> 4b37e285
             signature={props.signature}
           />
           {shouldTranslate && <TranslationControls signature={props.signature} inboxSettingsFeature={props.inboxSettingsFeature} />}
@@ -103,11 +99,7 @@
   modalError: PropTypes.string,
   mediaUploadFile: PropTypes.object,
   onRemoveMediaComment: PropTypes.func,
-<<<<<<< HEAD
-  inboxSettingsFeature: PropTypes.bool,
-=======
   inboxSignatureBlock: PropTypes.bool,
->>>>>>> 4b37e285
   signature: PropTypes.string,
 }
 
