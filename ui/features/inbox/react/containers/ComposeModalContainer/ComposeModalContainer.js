--- conflicted
+++ resolved
@@ -285,18 +285,11 @@
                   isReply={props.isReply}
                   isForward={props.isForward}
                   onContextSelect={onContextSelect}
-<<<<<<< HEAD
-                  onSelectedIdsChange={props.onSelectedIdsChange}
-                  onUserNoteChange={onUserNoteChange}
-                  onSendIndividualMessagesChange={onSendIndividualMessagesChange}
-                  onSubjectChange={onSubjectChange}
-=======
                   onSelectedIdsChange={onSelectedIdsChange}
                   onUserNoteChange={onUserNoteChange}
                   onSendIndividualMessagesChange={onSendIndividualMessagesChange}
                   onSubjectChange={onSubjectChange}
                   onAddressBookInputValueChange={setAddressBookInputValue}
->>>>>>> 59e3f8cf
                   userNote={userNote}
                   sendIndividualMessages={sendIndividualMessages}
                   subject={
@@ -304,10 +297,7 @@
                   }
                   mediaAttachmentTitle={mediaUploadFile?.uploadedFile.name}
                   onRemoveMediaComment={onRemoveMedia}
-<<<<<<< HEAD
-=======
                   addressBookMessages={addressBookMessages}
->>>>>>> 59e3f8cf
                   data-testid="compose-modal-inputs"
                 />
               )}
