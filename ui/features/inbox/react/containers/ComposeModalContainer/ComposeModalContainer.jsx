/*
 * Copyright (C) 2021 - present Instructure, Inc.
 *
 * This file is part of Canvas.
 *
 * Canvas is free software: you can redistribute it and/or modify it under
 * the terms of the GNU Affero General Public License as published by the Free
 * Software Foundation, version 3 of the License.
 *
 * Canvas is distributed in the hope that it will be useful, but WITHOUT ANY
 * WARRANTY; without even the implied warranty of MERCHANTABILITY or FITNESS FOR
 * A PARTICULAR PURPOSE. See the GNU Affero General Public License for more
 * details.
 *
 * You should have received a copy of the GNU Affero General Public License along
 * with this program. If not, see <http://www.gnu.org/licenses/>.
 */

import { AlertManagerContext } from '@canvas/alerts/react/AlertManager'
import { ComposeActionButtons } from '../../components/ComposeActionButtons/ComposeActionButtons'
import { Conversation } from '../../../graphql/Conversation'
import HeaderInputs from './HeaderInputs'
import { useScope as useI18nScope } from '@canvas/i18n'
import { Modal } from '@instructure/ui-modal'
import ModalBody from './ModalBody'
import ModalHeader from './ModalHeader'
import ModalSpinner from './ModalSpinner'
import PropTypes from 'prop-types'
import React, { useContext, useState, useEffect, useCallback } from 'react'
import { Responsive } from '@instructure/ui-responsive'
import { responsiveQuerySizes } from '../../../util/utils'
import { uploadFiles } from '@canvas/upload-file'
import UploadMedia from '@instructure/canvas-media'
import {
  UploadMediaStrings,
  MediaCaptureStrings,
  SelectStrings,
} from '@canvas/upload-media-translations'
import { ConversationContext } from '../../../util/constants'
import { useLazyQuery, useQuery } from 'react-apollo'
import { RECIPIENTS_OBSERVERS_QUERY, INBOX_SETTINGS_QUERY } from '../../../graphql/Queries'
import { ModalBodyContext } from '../../utils/constants'
import { translateMessage, handleTranslatedModalBody } from '../../utils/inbox_translator'

const I18n = useI18nScope('conversations_2')

const ComposeModalContainer = props => {
  const { setOnFailure, setOnSuccess } = useContext(AlertManagerContext)

  const [attachments, setAttachments] = useState([])
  const [attachmentsToUpload, setAttachmentsToUpload] = useState([])
  const [subject, setSubject] = useState('')
  const [body, setBody] = useState('')
  const [addressBookInputValue, setAddressBookInputValue] = useState('')
  const [bodyMessages, setBodyMessages] = useState([])
  const [addressBookMessages, setAddressBookMessages] = useState([])
  const [sendIndividualMessages, setSendIndividualMessages] = useState(false)
  const [userNote, setUserNote] = useState(false)
  const [selectedContext, setSelectedContext] = useState()
  const [courseMessages, setCourseMessages] = useState([])
  const [mediaUploadOpen, setMediaUploadOpen] = useState(false)
  const [uploadingMediaFile, setUploadingMediaFile] = useState(false)
  const [mediaUploadFile, setMediaUploadFile] = useState(null)
  const { isSubmissionCommentsType } = useContext(ConversationContext)
  const [loadingObservers, setLoadingObservers] = useState(false)
  const [includeObserversMessages, setIncludeObserversMessages] = useState(null)
  const [activeSignature, setActiveSignature] = useState()

<<<<<<< HEAD
  const {
    loading: inboxSettingsLoading
  } = useQuery(INBOX_SETTINGS_QUERY, {
=======
  const { loading: inboxSettingsLoading } = useQuery(INBOX_SETTINGS_QUERY, {
>>>>>>> be06df91
    onCompleted: data => {
      let signature
      if (data?.myInboxSettings?.useSignature) {
        signature = data.myInboxSettings.signature
      }
      setActiveSignature(signature)
    },
    onError: () => {
      setOnFailure(I18n.t('There was an error while loading inbox settings'))
      dismiss()
    },
<<<<<<< HEAD
    skip: !props.inboxSettingsFeature || !props.open
=======
    skip: !props.inboxSettingsFeature || !props.open,
>>>>>>> be06df91
  })
  // Translation features
  const [translating, setTranslating] = useState(false)
  const [messagePosition, setMessagePosition] = useState(null)
  const [translationTargetLanguage, setTranslationTargetLanguage] = useState('')

  const [
    getRecipientsObserversQuery,
    {
      data: recipientsObserversData,
      loading: recipientsObserversDataLoading,
      error: recipientsObserversError,
    },
  ] = useLazyQuery(RECIPIENTS_OBSERVERS_QUERY)

  useEffect(() => {
    if (recipientsObserversError) {
      setIncludeObserversMessages({
        text: I18n.t('Observers were not included. Please try again.'),
        type: 'error',
      })
      setLoadingObservers(false)
    } else if (recipientsObserversDataLoading) {
      setLoadingObservers(true)
    } else {
      setLoadingObservers(false)
      if (!recipientsObserversData) {
        return
      }
      const observersToAdd = recipientsObserversData?.legacyNode?.recipientsObservers?.nodes || []

      if (observersToAdd.length > 0) {
        const newObservers = observersToAdd.map(u => {
          return {
            _id: u._id,
            id: u.id,
            name: u.name,
            itemType: 'user',
            totalRecipients: 1,
          }
        })

        // Make sure no observers are added twice
        const selectedRecipientIds = new Set(props.selectedIds.map(item => item.id))
        const uniqueSelectedIds = [
          ...props.selectedIds,
          ...newObservers.filter(item => !selectedRecipientIds.has(item.id)),
        ]

        props.onSelectedIdsChange(uniqueSelectedIds)
      } else {
        setIncludeObserversMessages({
          text: I18n.t('Selected recipient(s) do not have assigned Observers'),
          type: 'info',
        })
      }
    }
    // eslint-disable-next-line react-hooks/exhaustive-deps
  }, [recipientsObserversData, recipientsObserversDataLoading, recipientsObserversError])

  const getContextName = contextId => {
    const courseOptions = [
      props.courses?.favoriteCoursesConnection?.nodes,
      props.courses?.favoriteGroupsConnection.nodes,
    ]

    const mergeOptions = lists => {
      return lists.flatMap(list =>
        list.map(option => ({
          assetString: option.assetString,
          contextName: option.contextName,
        }))
      )
    }

    const mergedOptions = mergeOptions(courseOptions)

    return mergedOptions.find(item => item.assetString === contextId)?.contextName
  }

  useEffect(() => {
    if (
      (props.isReply || props.isForward) &&
      ['Course', 'Group'].includes(props.pastConversation?.contextType)
    ) {
      setSelectedContext({
        contextID: props.pastConversation?.contextAssetString,
        contextName: props.pastConversation?.contextName,
      })
    } else if (props.contextIdFromUrl) {
      setSelectedContext({
        contextID: props.contextIdFromUrl,
        contextName: getContextName(props.contextIdFromUrl),
      })
    }
    // eslint-disable-next-line react-hooks/exhaustive-deps
  }, [])

  useEffect(() => {
    if (!props.isReply && !props.isForward && props.currentCourseFilter) {
      setSelectedContext({
        contextID: props.currentCourseFilter,
        contextName: getContextName(props.currentCourseFilter),
      })
    }
    // eslint-disable-next-line react-hooks/exhaustive-deps
  }, [props.courses, props.currentCourseFilter, props.isForward, props.isReply])

  const getRecipientsObserver = () => {
    if (selectedContext?.contextID) {
      getRecipientsObserversQuery({
        variables: {
          userID: ENV.current_user_id?.toString(),
          contextCode: selectedContext?.contextID,
          recipientIds: props.selectedIds.map(rec => rec?._id || rec.id),
        },
      })
    }
  }
  const onMediaUploadComplete = (err, data) => {
    if (err) {
      setOnFailure(I18n.t('There was an error uploading the media.'))
    } else {
      setUploadingMediaFile(false)
      setMediaUploadFile(data)
    }
  }

  const onRemoveMedia = () => {
    setMediaUploadFile(null)
  }

  const addAttachment = async e => {
    const files = Array.from(e.currentTarget?.files)
    if (!files.length) {
      setOnFailure(I18n.t('Error adding files to conversation message'))
      return
    }

    const newAttachmentsToUpload = files.map((file, i) => {
      return { isLoading: true, id: file.url ? `${i}-${file.url}` : `${i}-${file.name}` }
    })

    setAttachmentsToUpload(prev => prev.concat(newAttachmentsToUpload))
    setOnSuccess(I18n.t('Uploading files'))

    try {
      const newFiles = await uploadFiles(files, '/files/pending', { conversations: true })
      setAttachments(prev => prev.concat(newFiles))
    } catch (err) {
      setOnFailure(I18n.t('Error uploading files'))
    } finally {
      setAttachmentsToUpload(prev => {
        const attachmentsStillUploading = prev.filter(
          file => !newAttachmentsToUpload.includes(file)
        )
        return attachmentsStillUploading
      })
    }
  }

  const removeAttachment = id => {
    setAttachments(prev => {
      const index = prev.findIndex(attachment => attachment.id === id)
      prev.splice(index, 1)
      return [...prev]
    })
  }

  const replaceAttachment = async (id, e) => {
    removeAttachment(id)
    addAttachment(e)
  }

  const onSubjectChange = value => {
    setSubject(value.currentTarget.value)
  }

  const onBodyChange = value => {
    if (value) {
      setBodyMessages([])
    }
  }

  const onUserNoteChange = () => {
    setUserNote(prev => !prev)
  }

  const onSendIndividualMessagesChange = () => {
    setSendIndividualMessages(prev => !prev)
  }

  // if maxGroupRecipientsMet, change individual message setting to true
  useEffect(() => {
    if (props.maxGroupRecipientsMet) {
      setSendIndividualMessages(true)
    }
  }, [props.maxGroupRecipientsMet])

  /** TRANSLATION CODE */
  const translateBody = (isPrimary) => {
    setTranslating(true)
    translateMessage({
      subject: subject,
      body: body,
      signature: activeSignature,
      srcLang: 'en',
      tgtLang: translationTargetLanguage,
      callback: (translatedText) => {
        handleTranslatedModalBody(translatedText, isPrimary, activeSignature, setBody)
        setTranslating(false)
      }
    })
  }
  /**  END TRANSLATION CODE */

  const onContextSelect = context => {
    if (context && context?.contextID) {
      setCourseMessages([])
    }
    props.onSelectedIdsChange([])
    setSelectedContext({ contextID: context.contextID, contextName: context.contextName })
  }

  const validMessageFields = () => {
    let isValid = true
    const errors = [] // Initialize an array to collect errors

    if (!body) {
      const errorMessage = I18n.t('Please insert a message body.')
      setBodyMessages([{ text: errorMessage, type: 'error' }])
      errors.push(errorMessage) // Add error message to the array
      isValid = false
    }

    if (!isSubmissionCommentsType) {
      if (addressBookInputValue !== '') {
        const errorMessage = I18n.t('No matches found. Please insert a valid recipient.')
        setAddressBookMessages([{ text: errorMessage, type: 'error' }])
        errors.push(errorMessage) // Add error message to the array
        isValid = false
      } else if (props.selectedIds.length === 0) {
        const errorMessage = I18n.t('Please select a recipient.')
        setAddressBookMessages([{ text: errorMessage, type: 'error' }])
        errors.push(errorMessage) // Add error message to the array
        isValid = false
      }
    }

    if (!isSubmissionCommentsType && !props.isReply && !props.isForward) {
      if (
        !ENV.CONVERSATIONS.CAN_MESSAGE_ACCOUNT_CONTEXT &&
        (!selectedContext || !selectedContext?.contextID)
      ) {
        const errorMessage = I18n.t('Please select a course')
        setCourseMessages([{ text: errorMessage, type: 'error' }])
        errors.push(errorMessage) // Add error message to the array
        isValid = false
      }
    }

    // Aggregate errors and output to the screen reader
    if (errors.length > 0) {
      setOnFailure(errors.join(', '), true)
    }

    return isValid
  }

  const onSelectedIdsChange = selectedIds => {
    if (selectedIds.length > 0 && addressBookMessages.length > 0) {
      setAddressBookMessages([])
    }

    props.onSelectedIdsChange(selectedIds)
  }

  const sendMessage = async () => {
    if (isSubmissionCommentsType) {
      await props.createSubmissionComment({
        variables: {
          body,
        },
      })
    } else if (props.isReply) {
      await props.addConversationMessage({
        variables: {
          attachmentIds: attachments.map(a => a.id),
          body,
          userNote,
          includedMessages: props.pastConversation?.conversationMessagesConnection.nodes.map(
            c => c._id
          ),
          mediaCommentId: mediaUploadFile?.mediaObject?.media_object?.media_id,
          mediaCommentType: mediaUploadFile?.mediaObject?.media_object?.media_type,
        },
      })
    } else if (props.isForward) {
      await props.addConversationMessage({
        variables: {
          attachmentIds: attachments.map(a => a.id),
          body,
          includedMessages: props.pastConversation?.conversationMessagesConnection.nodes.map(
            c => c._id
          ),
          recipients: props.selectedIds.map(rec => rec?._id || rec.id),
          mediaCommentId: mediaUploadFile?.mediaObject?.media_object?.media_id,
          mediaCommentType: mediaUploadFile?.mediaObject?.media_object?.media_type,
          contextCode: ENV.CONVERSATIONS.ACCOUNT_CONTEXT_CODE,
        },
      })
    } else {
      await props.createConversation({
        variables: {
          attachmentIds: attachments.map(a => a.id),
          bulkMessage: sendIndividualMessages,
          body,
          userNote,
          contextCode: selectedContext?.contextID || ENV?.CONVERSATIONS?.ACCOUNT_CONTEXT_CODE,
          recipients: props.selectedIds.map(rec => rec?._id || rec.id),
          subject,
          groupConversation: true,
          mediaCommentId: mediaUploadFile?.mediaObject?.media_object?.media_id,
          mediaCommentType: mediaUploadFile?.mediaObject?.media_object?.media_type,
        },
      })
    }
  }

  const resetState = () => {
    setAttachments([])
    setAttachmentsToUpload([])
    setBody(null)
    setBodyMessages([])
    setAddressBookMessages([])
    setSelectedContext(null)
    setCourseMessages([])
    props.onSelectedIdsChange([])
    props.setSendingMessage(false)
    setSubject(null)
    setSendIndividualMessages(false)
    setMediaUploadFile(null)
  }

  const dismiss = () => {
    resetState()
    props.onDismiss()
  }

  const loadInboxSettingsSpinner = () => (
    <ModalSpinner
      label={I18n.t('Loading Inbox Settings')}
      message={I18n.t('Loading Inbox Settings')}
      onExited={() => {}}
    />
  )

  if (inboxSettingsLoading) return loadInboxSettingsSpinner()

  const modalBodyContext = {
    body,
    setBody,
    translating,
    setTranslating,
    setTranslationTargetLanguage,
    messagePosition,
    setMessagePosition,
    translateBody
  }

  return (
    <>
      <Responsive
        match="media"
        query={responsiveQuerySizes({ mobile: true, desktop: true })}
        props={{
          mobile: {
            modalSize: 'fullscreen',
            dataTestId: 'compose-modal-mobile',
          },
          desktop: {
            modalSize: 'medium',
            dataTestId: 'compose-modal-desktop',
          },
        }}
        render={responsiveProps => (
          <ModalBodyContext.Provider value={modalBodyContext}>
            <Modal
              open={props.open}
              onDismiss={props.onDismiss}
              size={responsiveProps.modalSize}
              label={I18n.t('Compose Message')}
              shouldCloseOnDocumentClick={false}
              onExited={resetState}
              data-testid={responsiveProps.dataTestId}
            >
              <ModalHeader onDismiss={dismiss} headerTitle={props?.submissionCommentsHeader} />
              <ModalBody
                attachments={[...attachments, ...attachmentsToUpload]}
                bodyMessages={bodyMessages}
                onBodyChange={onBodyChange}
                pastMessages={props.pastConversation?.conversationMessagesConnection.nodes}
                removeAttachment={removeAttachment}
                replaceAttachment={replaceAttachment}
                modalError={props.modalError}
                mediaUploadFile={mediaUploadFile}
                onRemoveMediaComment={onRemoveMedia}
                signature={activeSignature}
                inboxSettingsFeature={props.inboxSettingsFeature}
              >
                {isSubmissionCommentsType ? null : (
                  <HeaderInputs
                    activeCourseFilter={selectedContext}
                    setUserNote={setUserNote}
                    contextName={props.pastConversation?.contextName}
                    courses={props.courses}
                    selectedRecipients={props.selectedIds}
                    maxGroupRecipientsMet={props.maxGroupRecipientsMet}
                    isReply={props.isReply}
                    isForward={props.isForward}
                    onContextSelect={onContextSelect}
                    onSelectedIdsChange={onSelectedIdsChange}
                    onUserNoteChange={onUserNoteChange}
                    onSendIndividualMessagesChange={onSendIndividualMessagesChange}
                    onSubjectChange={onSubjectChange}
                    onAddressBookInputValueChange={setAddressBookInputValue}
                    userNote={userNote}
                    sendIndividualMessages={sendIndividualMessages}
                    subject={
                      props.isReply || props.isForward ? props.pastConversation?.subject : subject
                    }
                    addressBookMessages={addressBookMessages}
                    courseMessages={courseMessages}
                    data-testid="compose-modal-inputs"
                    isPrivateConversation={props.isPrivateConversation}
                    selectedContext={selectedContext}
                    getRecipientsObserver={getRecipientsObserver}
                    areObserversLoading={loadingObservers}
                    includeObserversMessages={includeObserversMessages}
                    setIncludeObserversMessages={setIncludeObserversMessages}
                  />
                )}
              </ModalBody>
              <Modal.Footer>
                <ComposeActionButtons
                  onAttachmentUpload={addAttachment}
                  onMediaUpload={() => setMediaUploadOpen(true)}
                  onCancel={dismiss}
                  onSend={() => {
                    if (!validMessageFields()) {
                      return
                    }

                    if (!attachmentsToUpload.length) {
                      sendMessage()
                    }
                    props.setSendingMessage(true)
                  }}
                  isSending={false}
                  hasMediaComment={!!mediaUploadFile}
                />
              </Modal.Footer>
            </Modal>
          </ModalBodyContext.Provider>
        )}
      />
      <UploadMedia
        onStartUpload={() => setUploadingMediaFile(true)}
        onUploadComplete={onMediaUploadComplete}
        onDismiss={() => setMediaUploadOpen(false)}
        open={mediaUploadOpen}
        tabs={{ embed: false, record: true, upload: true }}
        uploadMediaTranslations={{ UploadMediaStrings, MediaCaptureStrings, SelectStrings }}
        liveRegion={() => document.getElementById('flash_screenreader_holder')}
        rcsConfig={{
          contextId: ENV.current_user_id,
          contextType: 'user',
        }}
        userLocale={ENV.LOCALE}
      />
      <ModalSpinner
        label={I18n.t('Sending Message')}
        message={I18n.t('Sending Message')}
        open={props.sendingMessage && !attachmentsToUpload.length && !uploadingMediaFile}
      />
      <ModalSpinner
        label={I18n.t('Uploading Files')}
        message={I18n.t('Please wait while we upload attachments and media')}
        onExited={() => sendMessage()}
        open={props.sendingMessage && !!attachmentsToUpload.length && uploadingMediaFile}
      />
    </>
  )
}

export default ComposeModalContainer

ComposeModalContainer.propTypes = {
  addConversationMessage: PropTypes.func,
  createSubmissionComment: PropTypes.func,
  courses: PropTypes.object,
  createConversation: PropTypes.func,
  isReply: PropTypes.bool,
  isForward: PropTypes.bool,
  onDismiss: PropTypes.func,
  open: PropTypes.bool,
  pastConversation: Conversation.shape,
  sendingMessage: PropTypes.bool,
  setSendingMessage: PropTypes.func,
  onSelectedIdsChange: PropTypes.func,
  selectedIds: PropTypes.array,
  contextIdFromUrl: PropTypes.string,
  maxGroupRecipientsMet: PropTypes.bool,
  submissionCommentsHeader: PropTypes.string,
  modalError: PropTypes.string,
  isPrivateConversation: PropTypes.bool,
  currentCourseFilter: PropTypes.string,
  inboxSettingsFeature: PropTypes.bool, // TODO: remove after inboxSettingsFeature flag is removed
}<|MERGE_RESOLUTION|>--- conflicted
+++ resolved
@@ -66,13 +66,7 @@
   const [includeObserversMessages, setIncludeObserversMessages] = useState(null)
   const [activeSignature, setActiveSignature] = useState()
 
-<<<<<<< HEAD
-  const {
-    loading: inboxSettingsLoading
-  } = useQuery(INBOX_SETTINGS_QUERY, {
-=======
   const { loading: inboxSettingsLoading } = useQuery(INBOX_SETTINGS_QUERY, {
->>>>>>> be06df91
     onCompleted: data => {
       let signature
       if (data?.myInboxSettings?.useSignature) {
@@ -84,11 +78,7 @@
       setOnFailure(I18n.t('There was an error while loading inbox settings'))
       dismiss()
     },
-<<<<<<< HEAD
-    skip: !props.inboxSettingsFeature || !props.open
-=======
     skip: !props.inboxSettingsFeature || !props.open,
->>>>>>> be06df91
   })
   // Translation features
   const [translating, setTranslating] = useState(false)
