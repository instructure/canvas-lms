--- conflicted
+++ resolved
@@ -202,22 +202,6 @@
       ) : (
         <SubjectInput onChange={props.onSubjectChange} value={props.subject} />
       )}
-<<<<<<< HEAD
-      {props.mediaAttachmentTitle && (
-        <Flex.Item data-testid="media-attachment">
-          <ComposeInputWrapper
-            shouldGrow={true}
-            input={
-              <MediaAttachment
-                mediaTitle={props.mediaAttachmentTitle}
-                onRemoveMedia={props.onRemoveMediaComment}
-              />
-            }
-          />
-        </Flex.Item>
-      )}
-=======
->>>>>>> 16101d78
     </Flex>
   )
 }
