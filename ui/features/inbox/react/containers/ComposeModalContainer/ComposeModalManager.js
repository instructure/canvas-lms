/*
 * Copyright (C) 2021 - present Instructure, Inc.
 *
 * This file is part of Canvas.
 *
 * Canvas is free software: you can redistribute it and/or modify it under
 * the terms of the GNU Affero General Public License as published by the Free
 * Software Foundation, version 3 of the License.
 *
 * Canvas is distributed in the hope that it will be useful, but WITHOUT ANY
 * WARRANTY; without even the implied warranty of MERCHANTABILITY or FITNESS FOR
 * A PARTICULAR PURPOSE. See the GNU Affero General Public License for more
 * details.
 *
 * You should have received a copy of the GNU Affero General Public License along
 * with this program. If not, see <http://www.gnu.org/licenses/>.
 */

import {
  ADD_CONVERSATION_MESSAGE,
  CREATE_CONVERSATION,
  CREATE_SUBMISSION_COMMENT,
} from '../../../graphql/Mutations'
import {AlertManagerContext} from '@canvas/alerts/react/AlertManager'
import ComposeModalContainer from './ComposeModalContainer'
import {Conversation} from '../../../graphql/Conversation'
import {ConversationMessage} from '../../../graphql/ConversationMessage'
import {
  CONVERSATION_MESSAGES_QUERY,
  COURSES_QUERY,
  REPLY_CONVERSATION_QUERY,
  SUBMISSION_COMMENTS_QUERY,
  VIEWABLE_SUBMISSIONS_QUERY,
} from '../../../graphql/Queries'
import {useScope as useI18nScope} from '@canvas/i18n'
import ModalSpinner from './ModalSpinner'
import PropTypes from 'prop-types'
import React, {useContext, useState, useEffect} from 'react'
import {useMutation, useQuery} from 'react-apollo'
import {ConversationContext} from '../../../util/constants'

const I18n = useI18nScope('conversations_2')

const ComposeModalManager = props => {
  const {setOnFailure, setOnSuccess} = useContext(AlertManagerContext)
  const [sendingMessage, setSendingMessage] = useState(false)
  const {isSubmissionCommentsType} = useContext(ConversationContext)
  const [modalError, setModalError] = useState(null)

  // no-cache policy is required here to decouple the composeModalManager course query from the
  // MessageListActionContainer course query. Otherwise the filtered courses get cached to both
  const coursesQuery = useQuery(COURSES_QUERY, {
    variables: {
      userID: ENV.current_user_id?.toString(),
    },
    fetchPolicy: 'no-cache',
    skip: props.isReply || props.isReplyAll || props.isForward,
  })

  const getReplyRecipients = () => {
    if (isSubmissionCommentsType) return

    const lastAuthor = props.conversationMessage
      ? props.conversationMessage?.author
      : props.conversation?.messages[0]?.author

    if (
      lastAuthor &&
      lastAuthor?._id &&
      props.isReply &&
      lastAuthor?._id.toString() !== ENV.current_user_id.toString()
    ) {
      return [lastAuthor]
    } else {
      const recipients = props.conversationMessage
        ? props.conversationMessage?.recipients
        : props.conversation?.messages[0]?.recipients
      return recipients || []
    }
  }

  const getReplyRecipientIDs = () => {
    return getReplyRecipients()?.map(r => r._id.toString())
  }

  const replyConversationQuery = useQuery(REPLY_CONVERSATION_QUERY, {
    variables: {
      conversationID: props.conversation?._id,
      participants: getReplyRecipientIDs(),
      ...(props.conversationMessage && {createdBefore: props.conversationMessage?.createdAt}),
      first: props.isForward && props.conversationMessage ? 1 : null,
    },
    notifyOnNetworkStatusChange: true,
    skip: !(props.isReply || props.isReplyAll || props.isForward) || isSubmissionCommentsType,
  })

  const updateConversationsCache = (cache, result) => {
    let legacyNode
    try {
      const queryResult = JSON.parse(
        JSON.stringify(cache.readQuery(props.conversationsQueryOption))
      )
      legacyNode = queryResult.legacyNode
    } catch (e) {
      // readQuery throws an exception if the query isn't already in the cache
      // If its not in the cache we don't want to do anything
      return
    }

    if (props.isReply || props.isReplyAll || props.isForward) {
      legacyNode.conversationsConnection.nodes
        .find(c => c.conversation._id === props.conversation._id)
        .conversation.conversationMessagesConnection.nodes.unshift(
          result.data.addConversationMessage.conversationMessage
        )
    } else {
      legacyNode.conversationsConnection.nodes.unshift(
        ...result.data.createConversation.conversations
      )
    }

    cache.writeQuery({
      ...props.conversationsQueryOption,
      data: {legacyNode},
    })
  }

  const updateReplyConversationsCache = (cache, result) => {
    if (props.isReply || props.isReplyAll || props.isForward) {
      const replyQueryResult = JSON.parse(
        JSON.stringify(
          cache.readQuery({
            query: REPLY_CONVERSATION_QUERY,
            variables: {
              conversationID: props.conversation?._id,
              participants: getReplyRecipientIDs(),
              ...(props.conversationMessage && {
                createdBefore: props.conversationMessage?.createdAt,
              }),
            },
          })
        )
      )

      replyQueryResult.legacyNode.conversationMessagesConnection.nodes.unshift(
        result.data.addConversationMessage.conversationMessage
      )

      cache.writeQuery({
        query: REPLY_CONVERSATION_QUERY,
        variables: {
          conversationID: props.conversation?._id,
          participants: getReplyRecipientIDs(),
          ...(props.conversationMessage && {createdBefore: props.conversationMessage?.createdAt}),
        },
        data: {legacyNode: replyQueryResult.legacyNode},
      })
    }
  }

  const updateConversationMessagesCache = (cache, result) => {
    if (props?.conversation) {
      const querytoUpdate = {
        query: CONVERSATION_MESSAGES_QUERY,
        variables: {
          conversationID: props.conversation._id,
        },
      }
      const data = JSON.parse(JSON.stringify(cache.readQuery(querytoUpdate)))

      data.legacyNode.conversationMessagesConnection.nodes = [
        result.data.addConversationMessage.conversationMessage,
        ...data.legacyNode.conversationMessagesConnection.nodes,
      ]

      cache.writeQuery({...querytoUpdate, data})
    }
  }

  const updateSubmissionCommentsCache = (cache, result) => {
    if (props?.conversation) {
      const queryToUpdate = {
        query: SUBMISSION_COMMENTS_QUERY,
        variables: {
          submissionID: props.conversation._id,
          sort: 'desc',
        },
      }
      const data = JSON.parse(JSON.stringify(cache.readQuery(queryToUpdate)))

      data.legacyNode.commentsConnection.nodes.unshift(
        result.data.createSubmissionComment.submissionComment
      )
      cache.writeQuery({...queryToUpdate, data})
    }

    const queryToUpdate = {
      query: VIEWABLE_SUBMISSIONS_QUERY,
      variables: {
        userID: ENV.current_user_id?.toString(),
        sort: 'desc',
      },
    }
    const data = JSON.parse(JSON.stringify(cache.readQuery(queryToUpdate)))
    const submissionToUpdate = data.legacyNode.viewableSubmissionsConnection.nodes.find(
      c => c._id === props.conversation._id
    )
    submissionToUpdate.commentsConnection.nodes.unshift(
      result.data.createSubmissionComment.submissionComment
    )

    cache.writeQuery({...queryToUpdate, data})
  }

  const updateCache = (cache, result) => {
    const submissionFail = result?.data?.createSubmissionComment?.errors
    const addConversationFail = result?.data?.addConversationMessage?.errors
    const createConversationFail = result?.data?.createConversation?.errors
    if (submissionFail || addConversationFail || createConversationFail) {
      // Error messages get set in the onConversationCreateComplete function
      // This just prevents a cacheUpdate when there is an error
      return
    }
    if (isSubmissionCommentsType) {
      updateSubmissionCommentsCache(cache, result)
    } else {
      updateConversationMessagesCache(cache, result)
      updateConversationsCache(cache, result)
      updateReplyConversationsCache(cache, result)
    }
  }

  const onConversationCreateComplete = data => {
    setSendingMessage(false)
    // success is true if there is no error message or if data === true
    const errorMessage = data?.errors
    const success = errorMessage ? false : !!data

    if (success) {
      props.onDismiss()
      setOnSuccess(I18n.t('Message sent!'), false)
    } else {
      if (errorMessage && errorMessage[0]?.message) {
        setModalError(errorMessage[0].message)
      } else if (isSubmissionCommentsType) {
        setModalError(I18n.t('Error creating Submission Comment'))
      } else if (props.isReply || props.isReplyAll || props.isForward) {
        setModalError(I18n.t('Error occurred while adding message to conversation'))
      } else {
        setModalError(I18n.t('Error occurred while creating conversation message'))
      }

      setTimeout(() => {
        setModalError(null)
      }, 2500)
    }
  }

  const [createConversation] = useMutation(CREATE_CONVERSATION, {
    update: updateCache,
    onCompleted: data => onConversationCreateComplete(data?.createConversation),
    onError: () => onConversationCreateComplete(false),
  })

  const [addConversationMessage] = useMutation(ADD_CONVERSATION_MESSAGE, {
    update: updateCache,
    onCompleted: data => onConversationCreateComplete(data?.addConversationMessage),
    onError: () => onConversationCreateComplete(false),
  })

  const [createSubmissionComment] = useMutation(CREATE_SUBMISSION_COMMENT, {
    update: updateCache,
    onCompleted: data => onConversationCreateComplete(data?.createSubmissionComment),
    onError: () => onConversationCreateComplete(false),
  })

  // Keep selectedIDs updated with the correct recipients when replying
  useEffect(() => {
    if ((props.isReply || props.isReplyAll) && !isSubmissionCommentsType) {
      const recipients = getReplyRecipients()
      const selectedUsers = recipients.map(u => {
        return {
          _id: u._id,
          id: u.id,
          name: u.name,
          itemType: 'user',
        }
      })
      props.onSelectedIdsChange(selectedUsers)
    }
    // eslint-disable-next-line react-hooks/exhaustive-deps
  }, [isSubmissionCommentsType, props.isReply, props.isReplyAll])

  if (!props.open) {
    return null
  }

  // Handle query errors
  if (coursesQuery?.error) {
    setOnFailure(I18n.t('Error loading course data'))
    return null
  }
  if (replyConversationQuery?.error) {
    setOnFailure(I18n.t('Error loading past messages'))
    return null
  }

  // Handle loading
  if (coursesQuery?.loading || replyConversationQuery?.loading) {
    return <ModalSpinner label={I18n.t('Loading')} message={I18n.t('Loading Compose Modal')} />
  }

  const filteredCourses = () => {
    const courses = coursesQuery?.data?.legacyNode
    if (courses) {
      courses.enrollments = courses?.enrollments.filter(enrollment => !enrollment?.concluded)
<<<<<<< HEAD
=======
      courses.favoriteGroupsConnection.nodes = courses?.favoriteGroupsConnection?.nodes.filter(
        group => group?.canMessage
      )
>>>>>>> 147b3201
    }

    return courses
  }

  return (
    <ComposeModalContainer
      addConversationMessage={data => {
        addConversationMessage({
          variables: {
            ...data.variables,
            conversationId: props.conversation?._id,
            recipients: data.variables.recipients
              ? data.variables.recipients
              : props.selectedIds.map(rec => rec?._id || rec.id),
          },
        })
      }}
      createSubmissionComment={data => {
        createSubmissionComment({
          variables: {
            ...data.variables,
            submissionId: props?.conversation?._id,
          },
        })
      }}
      courses={filteredCourses()}
      createConversation={createConversation}
      isReply={props.isReply || props.isReplyAll}
      isForward={props.isForward}
      onDismiss={props.onDismiss}
      open={props.open}
      pastConversation={replyConversationQuery?.data?.legacyNode}
      sendingMessage={sendingMessage}
      setSendingMessage={setSendingMessage}
      onSelectedIdsChange={props.onSelectedIdsChange}
      selectedIds={props.selectedIds}
      maxGroupRecipientsMet={props.maxGroupRecipientsMet}
      submissionCommentsHeader={isSubmissionCommentsType ? props?.conversation?.subject : null}
      modalError={modalError}
      isPrivateConversation={!!props?.conversation?.isPrivate}
    />
  )
}

ComposeModalManager.propTypes = {
  conversation: Conversation.shape,
  conversationMessage: ConversationMessage.shape,
  isReply: PropTypes.bool,
  isReplyAll: PropTypes.bool,
  isForward: PropTypes.bool,
  onDismiss: PropTypes.func,
  open: PropTypes.bool,
  conversationsQueryOption: PropTypes.object,
  onSelectedIdsChange: PropTypes.func,
  selectedIds: PropTypes.array,
  maxGroupRecipientsMet: PropTypes.bool,
}

export default ComposeModalManager<|MERGE_RESOLUTION|>--- conflicted
+++ resolved
@@ -314,12 +314,9 @@
     const courses = coursesQuery?.data?.legacyNode
     if (courses) {
       courses.enrollments = courses?.enrollments.filter(enrollment => !enrollment?.concluded)
-<<<<<<< HEAD
-=======
       courses.favoriteGroupsConnection.nodes = courses?.favoriteGroupsConnection?.nodes.filter(
         group => group?.canMessage
       )
->>>>>>> 147b3201
     }
 
     return courses
