/*
 * Copyright (C) 2021 - present Instructure, Inc.
 *
 * This file is part of Canvas.
 *
 * Canvas is free software: you can redistribute it and/or modify it under
 * the terms of the GNU Affero General Public License as published by the Free
 * Software Foundation, version 3 of the License.
 *
 * Canvas is distributed in the hope that it will be useful, but WITHOUT ANY
 * WARRANTY; without even the implied warranty of MERCHANTABILITY or FITNESS FOR
 * A PARTICULAR PURPOSE. See the GNU Affero General Public License for more
 * details.
 *
 * You should have received a copy of the GNU Affero General Public License along
 * with this program. If not, see <http://www.gnu.org/licenses/>.
 */

import {
  ADD_CONVERSATION_MESSAGE,
  CREATE_CONVERSATION,
  CREATE_SUBMISSION_COMMENT
} from '../../../graphql/Mutations'
import {AlertManagerContext} from '@canvas/alerts/react/AlertManager'
import ComposeModalContainer from './ComposeModalContainer'
import {Conversation} from '../../../graphql/Conversation'
import {ConversationMessage} from '../../../graphql/ConversationMessage'
import {
  CONVERSATION_MESSAGES_QUERY,
  COURSES_QUERY,
  REPLY_CONVERSATION_QUERY,
  SUBMISSION_COMMENTS_QUERY,
  VIEWABLE_SUBMISSIONS_QUERY
} from '../../../graphql/Queries'
import {useScope as useI18nScope} from '@canvas/i18n'
import ModalSpinner from './ModalSpinner'
import PropTypes from 'prop-types'
import React, {useContext, useState} from 'react'
import {useMutation, useQuery} from 'react-apollo'
import {ConversationContext} from '../../../util/constants'

const I18n = useI18nScope('conversations_2')

const ComposeModalManager = props => {
  const {setOnFailure, setOnSuccess} = useContext(AlertManagerContext)
  const [sendingMessage, setSendingMessage] = useState(false)
  const {isSubmissionCommentsType} = useContext(ConversationContext)
  const [modalError, setModalError] = useState(null)

  const coursesQuery = useQuery(COURSES_QUERY, {
    variables: {
      userID: ENV.current_user_id?.toString()
    },
    skip: props.isReply || props.isReplyAll || props.isForward
  })

  const getParticipants = () => {
    if (isSubmissionCommentsType) return

    const lastAuthorId = props.conversationMessage
      ? props.conversationMessage?.author._id.toString()
      : props.conversation?.messages[0].author._id.toString()

    if (props.isReply && lastAuthorId !== ENV.current_user_id.toString()) {
      return [lastAuthorId]
    } else {
      const recipients = props.conversationMessage
        ? props.conversationMessage?.recipients
        : props.conversation?.messages[0]?.recipients
      return recipients?.map(r => r._id.toString())
    }
  }

  const replyConversationQuery = useQuery(REPLY_CONVERSATION_QUERY, {
    variables: {
      conversationID: props.conversation?._id,
      participants: getParticipants(),
      ...(props.conversationMessage && {createdBefore: props.conversationMessage.createdAt})
    },
    skip: !(props.isReply || props.isReplyAll || props.isForward) || isSubmissionCommentsType
  })

  const updateConversationsCache = (cache, result) => {
    let legacyNode
    try {
      const queryResult = JSON.parse(
        JSON.stringify(cache.readQuery(props.conversationsQueryOption))
      )
      legacyNode = queryResult.legacyNode
    } catch (e) {
      // readQuery throws an exception if the query isn't already in the cache
      // If its not in the cache we don't want to do anything
      return
    }

    if (props.isReply || props.isReplyAll || props.isForward) {
      legacyNode.conversationsConnection.nodes
        .find(c => c.conversation._id === props.conversation._id)
        .conversation.conversationMessagesConnection.nodes.unshift(
          result.data.addConversationMessage.conversationMessage
        )
    } else {
      legacyNode.conversationsConnection.nodes.unshift(
        ...result.data.createConversation.conversations
      )
    }

    cache.writeQuery({
      ...props.conversationsQueryOption,
      data: {legacyNode}
    })
  }

  const updateReplyConversationsCache = (cache, result) => {
    if (props.isReply || props.isReplyAll || props.isForward) {
      const replyQueryResult = JSON.parse(
        JSON.stringify(
          cache.readQuery({
            query: REPLY_CONVERSATION_QUERY,
            variables: {
              conversationID: props.conversation?._id,
              participants: getParticipants(),
              ...(props.conversationMessage && {createdBefore: props.conversationMessage.createdAt})
            }
          })
        )
      )

      replyQueryResult.legacyNode.conversationMessagesConnection.nodes.unshift(
        result.data.addConversationMessage.conversationMessage
      )

      cache.writeQuery({
        query: REPLY_CONVERSATION_QUERY,
        variables: {
          conversationID: props.conversation?._id,
          participants: getParticipants(),
          ...(props.conversationMessage && {createdBefore: props.conversationMessage.createdAt})
        },
        data: {legacyNode: replyQueryResult.legacyNode}
      })
    }
  }

  const updateConversationMessagesCache = (cache, result) => {
    if (props?.conversation) {
      const querytoUpdate = {
        query: CONVERSATION_MESSAGES_QUERY,
        variables: {
          conversationID: props.conversation._id
        }
      }
      const data = JSON.parse(JSON.stringify(cache.readQuery(querytoUpdate)))

      data.legacyNode.conversationMessagesConnection.nodes = [
        result.data.addConversationMessage.conversationMessage,
        ...data.legacyNode.conversationMessagesConnection.nodes
      ]

      cache.writeQuery({...querytoUpdate, data})
    }
  }

  const updateSubmissionCommentsCache = (cache, result) => {
    if (props?.conversation) {
      const queryToUpdate = {
        query: SUBMISSION_COMMENTS_QUERY,
        variables: {
          submissionID: props.conversation._id,
          sort: 'desc'
        }
      }
      const data = JSON.parse(JSON.stringify(cache.readQuery(queryToUpdate)))

      data.legacyNode.commentsConnection.nodes.unshift(
        result.data.createSubmissionComment.submissionComment
      )
      cache.writeQuery({...queryToUpdate, data})
    }

    const queryToUpdate = {
      query: VIEWABLE_SUBMISSIONS_QUERY,
      variables: {
        userID: ENV.current_user_id?.toString(),
        sort: 'desc'
      }
    }
    const data = JSON.parse(JSON.stringify(cache.readQuery(queryToUpdate)))
    const submissionToUpdate = data.legacyNode.viewableSubmissionsConnection.nodes.find(
      c => c._id === props.conversation._id
    )
    submissionToUpdate.commentsConnection.nodes.unshift(
      result.data.createSubmissionComment.submissionComment
    )

    cache.writeQuery({...queryToUpdate, data})
  }

  const updateCache = (cache, result) => {
    const submissionFail = result?.data?.createSubmissionComment?.errors
    const addConversationFail = result?.data?.addConversationMessage?.errors
    const createConversationFail = result?.data?.createConversation?.errors
    if (submissionFail || addConversationFail || createConversationFail) {
      // Error messages get set in the onConversationCreateComplete function
      // This just prevents a cacheUpdate when there is an error
      return
    }
    if (isSubmissionCommentsType) {
      updateSubmissionCommentsCache(cache, result)
    } else {
      updateConversationMessagesCache(cache, result)
      updateConversationsCache(cache, result)
      updateReplyConversationsCache(cache, result)
    }
  }

  const onConversationCreateComplete = success => {
    setSendingMessage(false)

    if (success) {
      props.onDismiss()
      setOnSuccess(I18n.t('Message sent!'), false)
    } else {
      if (isSubmissionCommentsType) {
        setModalError(I18n.t('Error creating Submission Comment'))
      } else if (props.isReply || props.isReplyAll || props.isForward) {
        setModalError(I18n.t('Error occurred while adding message to conversation'))
      } else {
        setModalError(I18n.t('Error occurred while creating conversation message'))
      }

      setTimeout(() => {
        setModalError(null)
      }, 2500)
    }
  }

  const [createConversation] = useMutation(CREATE_CONVERSATION, {
    update: updateCache,
    onCompleted: data => onConversationCreateComplete(!data.createConversation.errors),
    onError: () => onConversationCreateComplete(false)
  })

  const [addConversationMessage] = useMutation(ADD_CONVERSATION_MESSAGE, {
    update: updateCache,
    onCompleted: data => onConversationCreateComplete(!data.addConversationMessage.errors),
    onError: () => onConversationCreateComplete(false)
  })

  const [createSubmissionComment] = useMutation(CREATE_SUBMISSION_COMMENT, {
    update: updateCache,
    onCompleted: data => onConversationCreateComplete(!data.createSubmissionComment.errors),
    onError: () => onConversationCreateComplete(false)
  })

  if (!props.open) {
    return null
  }

  // Handle query errors
  if (coursesQuery?.error) {
    setOnFailure(I18n.t('Error loading course data'))
    return null
  }
  if (replyConversationQuery?.error) {
    setOnFailure(I18n.t('Error loading past messages'))
    return null
  }

  // Handle loading
  if (coursesQuery?.loading || replyConversationQuery?.loading) {
    return <ModalSpinner label={I18n.t('Loading')} message={I18n.t('Loading Compose Modal')} />
  }

  return (
    <ComposeModalContainer
      addConversationMessage={data => {
        addConversationMessage({
          variables: {
            ...data.variables,
            conversationId: props.conversation?._id,
            recipients: data.variables.recipients ? data.variables.recipients : getParticipants()
          }
        })
      }}
      createSubmissionComment={data => {
        createSubmissionComment({
          variables: {
            ...data.variables,
            submissionId: props?.conversation?._id
          }
        })
      }}
      courses={coursesQuery?.data?.legacyNode}
      createConversation={createConversation}
      isReply={props.isReply || props.isReplyAll}
      isForward={props.isForward}
      onDismiss={props.onDismiss}
      open={props.open}
      pastConversation={replyConversationQuery?.data?.legacyNode}
      sendingMessage={sendingMessage}
      setSendingMessage={setSendingMessage}
      onSelectedIdsChange={props.onSelectedIdsChange}
      selectedIds={props.selectedIds}
<<<<<<< HEAD
=======
      submissionCommentsHeader={isSubmissionCommentsType ? props?.conversation?.subject : null}
      modalError={modalError}
>>>>>>> f36f2b64
    />
  )
}

ComposeModalManager.propTypes = {
  conversation: Conversation.shape,
  conversationMessage: ConversationMessage.shape,
  isReply: PropTypes.bool,
  isReplyAll: PropTypes.bool,
  isForward: PropTypes.bool,
  onDismiss: PropTypes.func,
  open: PropTypes.bool,
  conversationsQueryOption: PropTypes.object,
  onSelectedIdsChange: PropTypes.func,
  selectedIds: PropTypes.array
}

export default ComposeModalManager<|MERGE_RESOLUTION|>--- conflicted
+++ resolved
@@ -302,11 +302,8 @@
       setSendingMessage={setSendingMessage}
       onSelectedIdsChange={props.onSelectedIdsChange}
       selectedIds={props.selectedIds}
-<<<<<<< HEAD
-=======
       submissionCommentsHeader={isSubmissionCommentsType ? props?.conversation?.subject : null}
       modalError={modalError}
->>>>>>> f36f2b64
     />
   )
 }
