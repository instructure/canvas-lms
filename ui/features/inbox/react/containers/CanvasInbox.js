--- conflicted
+++ resolved
@@ -170,13 +170,10 @@
   }
 
   const removeOutOfScopeConversationsFromCache = (cache, result) => {
-<<<<<<< HEAD
-=======
     if (scope === 'starred') {
       return
     }
 
->>>>>>> 9d4ac5c7
     if (result.data.updateConversationParticipants.errors) {
       return
     }
@@ -244,13 +241,8 @@
   const handleArchiveComplete = data => {
     const archiveSuccessMsg = I18n.t(
       {
-<<<<<<< HEAD
-        one: 'Message Archived!',
-        other: 'Messages Archived!'
-=======
         one: 'Message archived!',
         other: 'Messages archived!'
->>>>>>> 9d4ac5c7
       },
       {count: selectedConversations.length}
     )
@@ -259,28 +251,18 @@
       setOnFailure(I18n.t('Archive operation failed'))
     } else {
       setArchiveDisabled(true)
-<<<<<<< HEAD
-      removeFromSelectedConversations(selectedConversations)
-      setOnSuccess(archiveSuccessMsg) // screenReaderOnly
-=======
       if (scope !== 'Starred') {
         removeFromSelectedConversations(selectedConversations)
       }
       setOnSuccess(archiveSuccessMsg, false)
->>>>>>> 9d4ac5c7
     }
   }
 
   const handleUnarchiveComplete = data => {
     const unarchiveSuccessMsg = I18n.t(
       {
-<<<<<<< HEAD
-        one: 'Message Unarchived!',
-        other: 'Messages Unarchived!'
-=======
         one: 'Message unarchived!',
         other: 'Messages unarchived!'
->>>>>>> 9d4ac5c7
       },
       {count: selectedConversations.length}
     )
@@ -289,15 +271,10 @@
       setOnFailure(I18n.t('Unarchive operation failed'))
     } else {
       setArchiveDisabled(false)
-<<<<<<< HEAD
-      removeFromSelectedConversations(selectedConversations)
-      setOnSuccess(unarchiveSuccessMsg) // screenReaderOnly
-=======
       if (scope !== 'Starred') {
         removeFromSelectedConversations(selectedConversations)
       }
       setOnSuccess(unarchiveSuccessMsg, false)
->>>>>>> 9d4ac5c7
     }
   }
 
@@ -444,8 +421,6 @@
     })
   }
 
-<<<<<<< HEAD
-=======
   const [readStateChangeConversationParticipants] = useMutation(UPDATE_CONVERSATION_PARTICIPANTS, {
     onCompleted(data) {
       if (data.updateConversationParticipants.errors) {
@@ -486,7 +461,6 @@
     }
   }
 
->>>>>>> 9d4ac5c7
   const onReply = ({conversationMessage = null, replyAll = false} = {}) => {
     conversationMessage = isSubmissionCommentsType ? {} : conversationMessage
     setSelectedConversationMessage(conversationMessage)
@@ -573,10 +547,7 @@
                   onStar={handleStar}
                   firstConversationIsStarred={firstConversationIsStarred}
                   onDelete={handleDelete}
-<<<<<<< HEAD
-=======
                   onReadStateChange={handleReadState}
->>>>>>> 9d4ac5c7
                   canReply={canReply}
                 />
               </Flex.Item>
@@ -655,10 +626,7 @@
                                 }
                               : null
                           }
-<<<<<<< HEAD
-=======
                           onReadStateChange={handleReadState}
->>>>>>> 9d4ac5c7
                           scope={scope}
                         />
                       </>
