--- conflicted
+++ resolved
@@ -656,11 +656,7 @@
                                 border={true}
                                 padding="medium none medium none"
                               >
-<<<<<<< HEAD
-                                <CondensedButton
-=======
                                 <Link
->>>>>>> 31fbffe1
                                   data-testid="message-detail-back-button"
                                   isWithinText={false}
                                   as="button"
