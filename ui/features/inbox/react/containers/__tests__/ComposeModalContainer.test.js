/*
 * Copyright (C) 2020 - present Instructure, Inc.
 *
 * This file is part of Canvas.
 *
 * Canvas is free software: you can redistribute it and/or modify it under
 * the terms of the GNU Affero General Public License as published by the Free
 * Software Foundation, version 3 of the License.
 *
 * Canvas is distributed in the hope that it will be useful, but WITHOUT ANY
 * WARRANTY; without even the implied warranty of MERCHANTABILITY or FITNESS FOR
 * A PARTICULAR PURPOSE. See the GNU Affero General Public License for more
 * details.
 *
 * You should have received a copy of the GNU Affero General Public License along
 * with this program. If not, see <http://www.gnu.org/licenses/>.
 */

import * as uploadFileModule from '@canvas/upload-file'
import {AlertManagerContext} from '@canvas/alerts/react/AlertManager'
import {ApolloProvider} from 'react-apollo'
import ComposeModalManager from '../ComposeModalContainer/ComposeModalManager'
import {fireEvent, render, waitFor} from '@testing-library/react'
import waitForApolloLoading from '../../../util/waitForApolloLoading'
import {handlers} from '../../../graphql/mswHandlers'
import {mswClient} from '../../../../../shared/msw/mswClient'
import {mswServer} from '../../../../../shared/msw/mswServer'
import React from 'react'
import {responsiveQuerySizes} from '../../../util/utils'
import {ConversationContext} from '../../../util/constants'
import {useScope as useI18nScope} from '@canvas/i18n'

jest.mock('../../../util/utils', () => ({
  ...jest.requireActual('../../../util/utils'),
  responsiveQuerySizes: jest.fn()
}))

describe('ComposeModalContainer', () => {
  const server = mswServer(handlers)
  beforeAll(() => {
    // eslint-disable-next-line no-undef
    fetchMock.dontMock()
    server.listen()

    // Add appropriate mocks for responsive
    window.matchMedia = jest.fn().mockImplementation(() => {
      return {
        matches: true,
        media: '',
        onchange: null,
        addListener: jest.fn(),
        removeListener: jest.fn()
      }
    })

    // Repsonsive Query Mock Default
    responsiveQuerySizes.mockImplementation(() => ({
      desktop: {minWidth: '768px'}
    }))
  })

  afterEach(() => {
    server.resetHandlers()
  })

  afterAll(() => {
    server.close()
    // eslint-disable-next-line no-undef
    fetchMock.enableMocks()
  })

  beforeEach(() => {
    uploadFileModule.uploadFiles = jest.fn().mockResolvedValue([])
    window.ENV = {
      current_user_id: '1',
      CONVERSATIONS: {
        ATTACHMENTS_FOLDER_ID: 1
      }
    }
  })

  const setup = ({
    setOnFailure = jest.fn(),
    setOnSuccess = jest.fn(),
    isReply,
    isReplyAll,
    isForward,
    conversation,
<<<<<<< HEAD
    selectedIds = []
  ) => {
    return render(
      <ApolloProvider client={mswClient}>
        <AlertManagerContext.Provider value={{setOnFailure, setOnSuccess}}>
          <ComposeModalManager
            open
            onDismiss={jest.fn()}
            isReply={isReply}
            isReplyAll={isReplyAll}
            isForward={isForward}
            conversation={conversation}
            onSelectedIdsChange={jest.fn()}
            selectedIds={selectedIds}
          />
=======
    selectedIds = ['1'],
    isSubmissionCommentsType = false
  } = {}) =>
    render(
      <ApolloProvider client={mswClient}>
        <AlertManagerContext.Provider value={{setOnFailure, setOnSuccess}}>
          <ConversationContext.Provider value={{isSubmissionCommentsType}}>
            <ComposeModalManager
              open
              onDismiss={jest.fn()}
              isReply={isReply}
              isReplyAll={isReplyAll}
              isForward={isForward}
              conversation={conversation}
              onSelectedIdsChange={jest.fn()}
              selectedIds={selectedIds}
            />
          </ConversationContext.Provider>
>>>>>>> f36f2b64
        </AlertManagerContext.Provider>
      </ApolloProvider>
    )

  const uploadFiles = (element, files) => {
    fireEvent.change(element, {
      target: {
        files
      }
    })
  }

  describe('rendering', () => {
    it('should render', () => {
      const component = setup()
      expect(component.container).toBeTruthy()
    })
  })

  describe('Attachments', () => {
    it('attempts to upload a file', async () => {
      uploadFileModule.uploadFiles.mockResolvedValue([{id: '1', name: 'file1.jpg'}])
      const {findByTestId} = setup()
      const fileInput = await findByTestId('attachment-input')
      const file = new File(['foo'], 'file.pdf', {type: 'application/pdf'})

      uploadFiles(fileInput, [file])

      await waitFor(() =>
        expect(uploadFileModule.uploadFiles).toHaveBeenCalledWith([file], '/api/v1/folders/1/files')
      )
    })

    it('allows uploading multiple files', async () => {
      uploadFileModule.uploadFiles.mockResolvedValue([
        {id: '1', name: 'file1.jpg'},
        {id: '2', name: 'file2.jpg'}
      ])
      const {findByTestId} = setup()
      const fileInput = await findByTestId('attachment-input')
      const file1 = new File(['foo'], 'file1.pdf', {type: 'application/pdf'})
      const file2 = new File(['foo'], 'file2.pdf', {type: 'application/pdf'})

      uploadFiles(fileInput, [file1, file2])

      await waitFor(() =>
        expect(uploadFileModule.uploadFiles).toHaveBeenCalledWith(
          [file1, file2],
          '/api/v1/folders/1/files'
        )
      )
    })
  })

  describe('Media', () => {
    it('opens the media upload modal', async () => {
      const container = setup()
      const mediaButton = await container.findByTestId('media-upload')
      fireEvent.click(mediaButton)
      expect(await container.findByText('Upload Media')).toBeInTheDocument()
    })
  })

  describe('Subject', () => {
    it('allows setting the subject', async () => {
      const {findByTestId} = setup()
      const subjectInput = await findByTestId('subject-input')
      fireEvent.click(subjectInput)
      fireEvent.change(subjectInput, {target: {value: 'Potato'}})
      expect(subjectInput.value).toEqual('Potato')
    })
  })

  describe('Body', () => {
    it('allows setting the body', async () => {
      const {findByTestId} = setup()
      const bodyInput = await findByTestId('message-body')
      fireEvent.change(bodyInput, {target: {value: 'Potato'}})
      expect(bodyInput.value).toEqual('Potato')
    })
  })

  describe('Send individual messages', () => {
    it('allows toggling the setting', async () => {
      const {findByTestId} = setup()
      const checkbox = await findByTestId('individual-message-checkbox')
      expect(checkbox.checked).toBe(false)

      fireEvent.click(checkbox)
      expect(checkbox.checked).toBe(true)

      fireEvent.click(checkbox)
      expect(checkbox.checked).toBe(false)
    })
  })

  describe('Course Select', () => {
    it('queries graphql for courses', async () => {
      const component = setup()

      const select = await component.findByTestId('course-select')
      fireEvent.click(select)

      const selectOptions = await component.findAllByText('Fighting Magneto 101')
      expect(selectOptions.length).toBeGreaterThan(0)
    })

    it('does not render All Courses option', async () => {
      const {findByTestId, queryByText} = setup()
      const courseDropdown = await findByTestId('course-select')
      fireEvent.click(courseDropdown)
      expect(await queryByText('All Courses')).not.toBeInTheDocument()
      await waitForApolloLoading()
    })
  })

  describe('Create Conversation', () => {
    it('allows creating conversations', async () => {
      const I18n = useI18nScope('conversations_2')

      const mockedSetOnSuccess = jest.fn().mockResolvedValue({})

      const component = setup({setOnSuccess: mockedSetOnSuccess})

      // Set subject
      const subjectInput = await component.findByTestId('subject-input')
      fireEvent.change(subjectInput, {target: {value: 'Potato Subject'}})

      // Set body
      const bodyInput = component.getByTestId('message-body')
      fireEvent.change(bodyInput, {target: {value: 'Potato'}})

      // Hit send
      const button = component.getByTestId('send-button')
      fireEvent.click(button)

      await waitFor(() =>
        expect(mockedSetOnSuccess).toHaveBeenCalledWith(I18n.t('Message sent!'), false)
      )
    })

    it('does not close modal when an error occurs', async () => {
      const mockedSetOnSuccess = jest.fn().mockResolvedValue({})

      const component = setup({setOnSuccess: mockedSetOnSuccess, selectedIds: []})

      // Set body
      const bodyInput = await component.findByTestId('message-body')
      fireEvent.change(bodyInput, {target: {value: 'Potato'}})

      // Hit send
      const button = component.getByTestId('send-button')
      fireEvent.click(button)

      expect(mockedSetOnSuccess).not.toHaveBeenCalled()
      expect(await component.findByTestId('compose-modal-desktop')).toBeInTheDocument()
    })
  })

  describe('reply', () => {
    const mockConversation = {
      _id: '1',
      messages: [
        {
          author: {
            _id: '1337'
          }
        }
      ]
    }

    it('does not allow changing the context', async () => {
      const component = setup({isReply: true})
      await waitFor(() => expect(component.queryByText('Loading')).toBeNull())
      expect(component.queryByTestId('course-select')).toBeNull()
    })

    it('does not allow changing the subject', async () => {
      const component = setup({isReply: true})
      await waitFor(() => expect(component.queryByText('Loading')).toBeNull())
      expect(component.queryByTestId('subject-input')).toBeNull()
    })

    it('should include past messages', async () => {
<<<<<<< HEAD
      const component = setup(jest.fn(), jest.fn(), true, false, false, {
        _id: '1',
        messages: [
          {
            author: {
              _id: '1337'
            }
          }
        ]
      })

=======
      const component = setup({isReply: true, conversation: mockConversation})
>>>>>>> f36f2b64
      expect(await component.findByTestId('past-messages')).toBeInTheDocument()
    })

    it('allows replying to a conversation', async () => {
      const mockedSetOnSuccess = jest.fn().mockResolvedValue({})
<<<<<<< HEAD
      const component = setup(jest.fn(), mockedSetOnSuccess, true, false, false, {
        _id: '1',
        messages: [
          {
            author: {
              _id: '1337'
            }
          }
        ]
=======

      const component = setup({
        setOnSuccess: mockedSetOnSuccess,
        isReply: true,
        conversation: mockConversation
>>>>>>> f36f2b64
      })

      // Set body
      const bodyInput = await component.findByTestId('message-body')
      fireEvent.change(bodyInput, {target: {value: 'Potato'}})

      // Hit send
      const button = component.getByTestId('send-button')
      fireEvent.click(button)

      await waitFor(() => expect(mockedSetOnSuccess).toHaveBeenCalled())
    })

    describe('Submission Comments', () => {
      const mockSubmission = {
        _id: '1',
        subject: 'submission1 - course',
        messages: [
          {
            author: {
              _id: '1337'
            }
          }
        ]
      }
      it('should replace compose message with submission subject', async () => {
        const component = setup({
          isReply: true,
          conversation: mockSubmission,
          isSubmissionCommentsType: true
        })
        await waitFor(() => expect(component.queryByText('Loading')).toBeNull())
        expect(component.queryByText(mockSubmission.subject)).toBeInTheDocument()
        expect(component.queryByText('Compose Message')).not.toBeInTheDocument()
      })

      it('should only have body, cancel, and send inputs', async () => {
        const component = setup({
          isReply: true,
          conversation: mockSubmission,
          isSubmissionCommentsType: true
        })
        await waitFor(() => expect(component.queryByText('Loading')).toBeNull())

        expect(component.queryByTestId('compose-modal-desktop')).toBeInTheDocument()
        expect(component.queryByTestId('cancel-button')).toBeInTheDocument()
        expect(component.queryByTestId('send-button')).toBeInTheDocument()
        expect(component.queryByTestId('compose-modal-inputs')).not.toBeInTheDocument()
        expect(component.queryByTestId('attachment-upload')).not.toBeInTheDocument()
        expect(component.queryByTestId('attachment-input')).not.toBeInTheDocument()
        expect(component.queryByTestId('media-upload')).not.toBeInTheDocument()
      })

      it('allows replying to a submission', async () => {
        const mockedSetOnSuccess = jest.fn().mockResolvedValue({})

        const component = setup({
          setOnSuccess: mockedSetOnSuccess,
          isReply: true,
          conversation: mockSubmission,
          isSubmissionCommentsType: true
        })

        // Set body
        const bodyInput = await component.findByTestId('message-body')
        fireEvent.change(bodyInput, {target: {value: 'Potato'}})

        // Hit send
        const button = component.getByTestId('send-button')
        fireEvent.click(button)

        await waitFor(() => expect(mockedSetOnSuccess).toHaveBeenCalled())
      })
    })
  })

  describe('replyAll', () => {
    it('allows replying all to a conversation', async () => {
      const mockedSetOnSuccess = jest.fn().mockResolvedValue({})
      const mockConversation = {
        _id: '1',
        messages: [
          {
            author: {
              _id: '1337'
            },
            recipients: [
              {
                _id: '1337'
              },
              {
                _id: '1338'
              }
            ]
          }
        ]
<<<<<<< HEAD
=======
      }

      const component = setup({
        setOnSuccess: mockedSetOnSuccess,
        isReplyAll: true,
        conversation: mockConversation
>>>>>>> f36f2b64
      })

      // Set body
      const bodyInput = await component.findByTestId('message-body')
      fireEvent.change(bodyInput, {target: {value: 'Potato'}})

      // Hit send
      const button = component.getByTestId('send-button')
      fireEvent.click(button)

      await waitFor(() => expect(mockedSetOnSuccess).toHaveBeenCalled())
    })
  })

  describe('forward', () => {
    it('allows replying all to a conversation', async () => {
      const mockedSetOnSuccess = jest.fn().mockResolvedValue({})
      const mockConversation = {
        _id: '1',
<<<<<<< HEAD

=======
>>>>>>> f36f2b64
        messages: [
          {
            author: {
              _id: '1337'
            },
            recipients: [
              {
                _id: '1337'
              },
              {
                _id: '1338'
              }
            ]
          }
        ]
<<<<<<< HEAD
=======
      }

      const component = setup({
        setOnSuccess: mockedSetOnSuccess,
        isReplyAll: true,
        conversation: mockConversation
>>>>>>> f36f2b64
      })

      // Set body
      const bodyInput = await component.findByTestId('message-body')
      fireEvent.change(bodyInput, {target: {value: 'Potato'}})

      // Hit send
      const button = component.getByTestId('send-button')
      fireEvent.click(button)

      await waitFor(() => expect(mockedSetOnSuccess).toHaveBeenCalled())
    })
  })

  describe('Responsive', () => {
    describe('Mobile', () => {
      beforeEach(() => {
        responsiveQuerySizes.mockImplementation(() => ({
          mobile: {maxWidth: '67'}
        }))
      })

      it('Should emit correct testId for mobile compose window', async () => {
        const component = setup()
        const modal = await component.findByTestId('compose-modal-mobile')
        expect(modal).toBeTruthy()
      })
    })

    describe('Desktop', () => {
      beforeEach(() => {
        responsiveQuerySizes.mockImplementation(() => ({
          desktop: {minWidth: '768'}
        }))
      })

      it('Should emit correct testId for destop compose window', async () => {
        const component = setup()
        const modal = await component.findByTestId('compose-modal-desktop')
        expect(modal).toBeTruthy()
      })
    })
  })
})<|MERGE_RESOLUTION|>--- conflicted
+++ resolved
@@ -86,23 +86,6 @@
     isReplyAll,
     isForward,
     conversation,
-<<<<<<< HEAD
-    selectedIds = []
-  ) => {
-    return render(
-      <ApolloProvider client={mswClient}>
-        <AlertManagerContext.Provider value={{setOnFailure, setOnSuccess}}>
-          <ComposeModalManager
-            open
-            onDismiss={jest.fn()}
-            isReply={isReply}
-            isReplyAll={isReplyAll}
-            isForward={isForward}
-            conversation={conversation}
-            onSelectedIdsChange={jest.fn()}
-            selectedIds={selectedIds}
-          />
-=======
     selectedIds = ['1'],
     isSubmissionCommentsType = false
   } = {}) =>
@@ -121,7 +104,6 @@
               selectedIds={selectedIds}
             />
           </ConversationContext.Provider>
->>>>>>> f36f2b64
         </AlertManagerContext.Provider>
       </ApolloProvider>
     )
@@ -306,43 +288,17 @@
     })
 
     it('should include past messages', async () => {
-<<<<<<< HEAD
-      const component = setup(jest.fn(), jest.fn(), true, false, false, {
-        _id: '1',
-        messages: [
-          {
-            author: {
-              _id: '1337'
-            }
-          }
-        ]
-      })
-
-=======
       const component = setup({isReply: true, conversation: mockConversation})
->>>>>>> f36f2b64
       expect(await component.findByTestId('past-messages')).toBeInTheDocument()
     })
 
     it('allows replying to a conversation', async () => {
       const mockedSetOnSuccess = jest.fn().mockResolvedValue({})
-<<<<<<< HEAD
-      const component = setup(jest.fn(), mockedSetOnSuccess, true, false, false, {
-        _id: '1',
-        messages: [
-          {
-            author: {
-              _id: '1337'
-            }
-          }
-        ]
-=======
 
       const component = setup({
         setOnSuccess: mockedSetOnSuccess,
         isReply: true,
         conversation: mockConversation
->>>>>>> f36f2b64
       })
 
       // Set body
@@ -439,15 +395,12 @@
             ]
           }
         ]
-<<<<<<< HEAD
-=======
       }
 
       const component = setup({
         setOnSuccess: mockedSetOnSuccess,
         isReplyAll: true,
         conversation: mockConversation
->>>>>>> f36f2b64
       })
 
       // Set body
@@ -467,10 +420,6 @@
       const mockedSetOnSuccess = jest.fn().mockResolvedValue({})
       const mockConversation = {
         _id: '1',
-<<<<<<< HEAD
-
-=======
->>>>>>> f36f2b64
         messages: [
           {
             author: {
@@ -486,15 +435,12 @@
             ]
           }
         ]
-<<<<<<< HEAD
-=======
       }
 
       const component = setup({
         setOnSuccess: mockedSetOnSuccess,
         isReplyAll: true,
         conversation: mockConversation
->>>>>>> f36f2b64
       })
 
       // Set body
