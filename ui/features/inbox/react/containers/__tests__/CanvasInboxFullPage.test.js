/*
 * Copyright (C) 2021 - present Instructure, Inc.
 *
 * This file is part of Canvas.
 *
 * Canvas is free software: you can redistribute it and/or modify it under
 * the terms of the GNU Affero General Public License as published by the Free
 * Software Foundation, version 3 of the License.
 *
 * Canvas is distributed in the hope that it will be useful, but WITHOUT ANY
 * WARRANTY; without even the implied warranty of MERCHANTABILITY or FITNESS FOR
 * A PARTICULAR PURPOSE. See the GNU Affero General Public License for more
 * details.
 *
 * You should have received a copy of the GNU Affero General Public License along
 * with this program. If not, see <http://www.gnu.org/licenses/>.
 */

import {AlertManagerContext} from '@canvas/alerts/react/AlertManager'
import CanvasInbox from '../CanvasInbox'
import {ApolloProvider} from 'react-apollo'
import React from 'react'
import {render, fireEvent} from '@testing-library/react'
import {responsiveQuerySizes} from '../../../util/utils'
import {mswClient} from '../../../../../shared/msw/mswClient'
import {mswServer} from '../../../../../shared/msw/mswServer'
import {handlers} from '../../../graphql/mswHandlers'
import waitForApolloLoading from '../../../util/waitForApolloLoading'
<<<<<<< HEAD
import {graphql} from 'msw'
import {ConversationParticipant} from '../../../graphql/ConversationParticipant'
import {Conversation} from '../../../graphql/Conversation'
import {PageInfo} from '../../../graphql/PageInfo'
=======
>>>>>>> a3ab1d4e

jest.mock('../../../util/utils', () => ({
  ...jest.requireActual('../../../util/utils'),
  responsiveQuerySizes: jest.fn()
}))

describe('CanvasInbox Full Page', () => {
  const server = mswServer(handlers)
  const setOnFailure = jest.fn()
  const setOnSuccess = jest.fn()

  beforeAll(() => {
    // eslint-disable-next-line no-undef
    fetchMock.dontMock()
    server.listen()
    window.ENV = {
      current_user: {
        id: '9'
      }
    }

    window.matchMedia = jest.fn().mockImplementation(() => {
      return {
        matches: true,
        media: '',
        onchange: null,
        addListener: jest.fn(),
        removeListener: jest.fn()
      }
    })

    // Repsonsive Query Mock Default
    responsiveQuerySizes.mockImplementation(() => ({
      desktop: {minWidth: '768px'}
    }))
  })

  beforeEach(() => {
    mswClient.cache.reset()
    window.location.hash = ''
  })

  afterEach(() => {
    server.resetHandlers()
    setOnFailure.mockClear()
    setOnSuccess.mockClear()
  })

  afterAll(() => {
    server.close()
    // eslint-disable-next-line no-undef
    fetchMock.enableMocks()
  })

  const setup = () => {
    return render(
      <ApolloProvider client={mswClient}>
        <AlertManagerContext.Provider value={{setOnFailure, setOnSuccess}}>
          <CanvasInbox />
        </AlertManagerContext.Provider>
      </ApolloProvider>
    )
  }

  describe('Desktop', () => {
    beforeAll(() => {
      responsiveQuerySizes.mockImplementation(() => ({
        desktop: {minWidth: '768px'}
      }))
    })

    test('toggles between inbox and sent scopes', async () => {
      const container = setup()
      await waitForApolloLoading()
      const conversationNode = await container.findByTestId('conversation')
      expect(conversationNode).toHaveTextContent('this is a message for the inbox')

      const mailboxDropdown = await container.findByLabelText('Mailbox Selection')
      fireEvent.click(mailboxDropdown)
      await waitForApolloLoading()

      const option = await container.findByText('Sent')

      expect(option).toBeTruthy()

      fireEvent.click(option)

      await waitForApolloLoading()

      const sentConversationNodes = await container.findAllByTestId('conversation')
      expect(sentConversationNodes[0]).toHaveTextContent('this is the first reply message')
      expect(sentConversationNodes[1]).toHaveTextContent('this is the second reply message')
    })

    it('renders the conversation messages', async () => {
      const container = setup()
      await waitForApolloLoading()

      const conversation = await container.findByTestId('conversationListItem-Checkbox')
      fireEvent.click(conversation)
      await waitForApolloLoading()

      expect(await container.findByText('this is the first reply message')).toBeInTheDocument()
      expect(await container.findByText('this is a reply all')).toBeInTheDocument()
      expect(await container.findByText('testing 123')).toBeInTheDocument()
    })

<<<<<<< HEAD
    it('Successfully star selected conversation', async () => {
      const {findAllByTestId, findByTestId, getByText} = setup()

      const checkboxes = await findAllByTestId('conversationListItem-Checkbox')
      expect(checkboxes.length).toBe(1)
      fireEvent.click(checkboxes[0])

      const settingsCog = await findByTestId('settings')
      fireEvent.click(settingsCog)

      const star = getByText('Star')
      fireEvent.click(star)

      await waitFor(() =>
        expect(setOnSuccess).toHaveBeenCalledWith('The conversation has been successfully starred.')
      )
    })

    it('Successfully star selected conversations', async () => {
      server.use(
        graphql.query('GetConversationsQuery', (req, res, ctx) => {
          const data = {
            legacyNode: {
              _id: '9',
              id: 'VXNlci05',
              conversationsConnection: {
                nodes: [
                  {
                    ...ConversationParticipant.mock({
                      _id: '256',
                      id: 'Q29udmVyc2F0aW9uUGFydGljaXBhbnQtMjU2',
                      workflowState: 'unread'
                    }),
                    conversation: Conversation.mock({
                      _id: '197',
                      id: 'Q29udmVyc2F0aW9uLTE5Mz==',
                      subject: 'This is an inbox conversation'
                    })
                  },
                  {
                    ...ConversationParticipant.mock({
                      _id: '258',
                      id: 'Q29udmVyc2F0aW9uUGFydGljaXBhbnQtMjU6',
                      workflowState: 'unread'
                    }),
                    conversation: Conversation.mock({
                      _id: '1',
                      id: 'Q29udmVyc2F0aW9uLTE5Nw==',
                      subject: 'This is an inbox conversation'
                    })
                  }
                ],
                pageInfo: PageInfo.mock({hasNextPage: false}),
                __typename: 'ConversationParticipantConnection'
              },
              __typename: 'User'
            }
          }

          return res.once(ctx.data(data))
        })
      )

      const container = setup()

      const checkboxes = await container.findAllByTestId('conversationListItem-Checkbox')
      expect(checkboxes.length).toBe(2)
      fireEvent.click(checkboxes[0])
      fireEvent.click(checkboxes[1])

      const settingsCog = await container.findByTestId('settings')
      fireEvent.click(settingsCog)

      const star = container.getByText('Star')
      fireEvent.click(star)

      await waitFor(() =>
        expect(setOnSuccess).toHaveBeenCalledWith(
          'The conversations has been successfully starred.'
        )
      )
    })

=======
>>>>>>> a3ab1d4e
    it('should check then uncheck a checkbox', async () => {
      const container = setup()

      const checkbox = await container.findByTestId('conversationListItem-Checkbox')
      expect(checkbox.checked).toBeFalsy()
      fireEvent.click(checkbox)
      expect(checkbox.checked).toBeTruthy()
      fireEvent.click(checkbox)
      expect(checkbox.checked).toBeFalsy()
    })

    it('should trigger confirm when deleting from MessageListActions', async () => {
      window.confirm = jest.fn(() => true)
      const container = setup()

      const conversation = await container.findByTestId('conversationListItem-Checkbox')
      fireEvent.click(conversation)

      const deleteBtn = await container.findByTestId('delete')
      fireEvent.click(deleteBtn)
      expect(window.confirm).toHaveBeenCalled()
    })

    it('should trigger confirm when deleting from message kebab menu', async () => {
      window.confirm = jest.fn(() => true)
      const container = setup()

      const conversation = await container.findByTestId('conversationListItem-Checkbox')
      fireEvent.click(conversation)

      const moreOptionsButtons = await container.findAllByTestId('message-more-options')
      fireEvent.click(moreOptionsButtons[1])
      const deleteOption = await container.findByTestId('message-delete')
      fireEvent.click(deleteOption)
      expect(window.confirm).toHaveBeenCalled()
    })

    it('should find desktop message list container', () => {
      const container = setup()

      expect(container.queryByTestId('desktop-message-action-header')).toBeInTheDocument()
    })

    describe('URL routing', () => {
      it('should load default URL as inbox Scope', async () => {
        const container = setup()
        await waitForApolloLoading()
        expect(window.location.hash).toBe('#filter=type=inbox')

        const mailboxDropdown = await container.findByLabelText('Mailbox Selection')
        expect(mailboxDropdown.getAttribute('value')).toBe('Inbox')
      })

      it('should respect the initial loading url hash', async () => {
        window.location.hash = '#filter=type=sent'
        const container = setup()
        await waitForApolloLoading()
        expect(window.location.hash).toBe('#filter=type=sent')

        const mailboxDropdown = await container.findByLabelText('Mailbox Selection')
        expect(mailboxDropdown.getAttribute('value')).toBe('Sent')
      })

      describe('scope select', () => {
        it('should update filter if url filter value is updated', async () => {
          const container = setup()
          await waitForApolloLoading()

          let mailboxDropdown = await container.findByLabelText('Mailbox Selection')
          expect(mailboxDropdown.getAttribute('value')).toBe('Inbox')

          window.location.hash = '#filter=type=archived'
          await waitForApolloLoading()

          mailboxDropdown = await container.findByLabelText('Mailbox Selection')
          expect(mailboxDropdown.getAttribute('value')).toBe('Archived')
        })

        it('should update the url correctly if scope filter is changed in UI', async () => {
          const container = setup()
          await waitForApolloLoading()

          expect(window.location.hash).toBe('#filter=type=inbox')

          const mailboxDropdown = await container.findByLabelText('Mailbox Selection')
          fireEvent.click(mailboxDropdown)
          await waitForApolloLoading()

          const option = await container.findByText('Sent')
          fireEvent.click(option)
          await waitForApolloLoading()

          expect(window.location.hash).toBe('#filter=type=sent')
        })

        it('should not update filter if url filter is invalid', async () => {
          const container = setup()
          await waitForApolloLoading()

          let mailboxDropdown = await container.findByLabelText('Mailbox Selection')
          expect(mailboxDropdown.getAttribute('value')).toBe('Inbox')

          window.location.hash = '#filter=type=FAKEFILTER'
          await waitForApolloLoading()

          mailboxDropdown = await container.findByLabelText('Mailbox Selection')
          expect(mailboxDropdown.getAttribute('value')).toBe('Inbox')
        })
      })

      describe('course select', () => {
        it('should set the filter if a valid filter option is given in the initialurl', async () => {
          window.location.hash = '#filter=type=inbox&course=course_195'
          const container = setup()
          await waitForApolloLoading()

          const mailboxDropdown = await container.findByTestId('course-select')
          expect(window.location.hash).toBe('#filter=type=inbox&course=course_195')
          expect(mailboxDropdown.getAttribute('value')).toBe('XavierSchool')
        })
        it('should update filter if url filter value is updated', async () => {
          window.location.hash = '#filter=type=inbox'
          const container = setup()
          await waitForApolloLoading()

          let mailboxDropdown = await container.findByTestId('course-select')
          expect(window.location.hash).toBe('#filter=type=inbox')
          expect(mailboxDropdown.getAttribute('value')).toBe('')

          window.location.hash = '#filter=type=inbox&course=course_195'
          await waitForApolloLoading()

          mailboxDropdown = await container.findByTestId('course-select')
          expect(mailboxDropdown.getAttribute('value')).toBe('XavierSchool')
        })
        it('should update the url correctly if scope filter is changed in UI', async () => {
          const container = setup()
          await waitForApolloLoading()

          expect(window.location.hash).toBe('#filter=type=inbox')

          const courseDropdown = await container.findByTestId('course-select')
          fireEvent.click(courseDropdown)
          await waitForApolloLoading()

          const option = await container.findByText('XavierSchool')
          fireEvent.click(option)
          await waitForApolloLoading()

          expect(window.location.hash).toBe('#filter=type=inbox&course=course_195')
        })
        it('should remove the courseFilter if the url filter is invalid', async () => {
          const container = setup()
          await waitForApolloLoading()

          window.location.hash = '#filter=type=inbox&course=FAKE_COURSE'
          await waitForApolloLoading()

          const mailboxDropdown = await container.findByTestId('course-select')
          expect(window.location.hash).toBe('#filter=type=inbox')
          expect(mailboxDropdown.getAttribute('value')).toBe('')
        })
      })
    })
  })

  describe('Mobile', () => {
    beforeAll(() => {
      responsiveQuerySizes.mockImplementation(() => ({
        mobile: {minWidth: '0px'}
      }))
    })

    it('should find mobile message action header', () => {
      const container = setup()

      expect(container.queryByTestId('mobile-message-action-header')).toBeInTheDocument()
    })
  })
})<|MERGE_RESOLUTION|>--- conflicted
+++ resolved
@@ -26,13 +26,6 @@
 import {mswServer} from '../../../../../shared/msw/mswServer'
 import {handlers} from '../../../graphql/mswHandlers'
 import waitForApolloLoading from '../../../util/waitForApolloLoading'
-<<<<<<< HEAD
-import {graphql} from 'msw'
-import {ConversationParticipant} from '../../../graphql/ConversationParticipant'
-import {Conversation} from '../../../graphql/Conversation'
-import {PageInfo} from '../../../graphql/PageInfo'
-=======
->>>>>>> a3ab1d4e
 
 jest.mock('../../../util/utils', () => ({
   ...jest.requireActual('../../../util/utils'),
@@ -140,92 +133,6 @@
       expect(await container.findByText('testing 123')).toBeInTheDocument()
     })
 
-<<<<<<< HEAD
-    it('Successfully star selected conversation', async () => {
-      const {findAllByTestId, findByTestId, getByText} = setup()
-
-      const checkboxes = await findAllByTestId('conversationListItem-Checkbox')
-      expect(checkboxes.length).toBe(1)
-      fireEvent.click(checkboxes[0])
-
-      const settingsCog = await findByTestId('settings')
-      fireEvent.click(settingsCog)
-
-      const star = getByText('Star')
-      fireEvent.click(star)
-
-      await waitFor(() =>
-        expect(setOnSuccess).toHaveBeenCalledWith('The conversation has been successfully starred.')
-      )
-    })
-
-    it('Successfully star selected conversations', async () => {
-      server.use(
-        graphql.query('GetConversationsQuery', (req, res, ctx) => {
-          const data = {
-            legacyNode: {
-              _id: '9',
-              id: 'VXNlci05',
-              conversationsConnection: {
-                nodes: [
-                  {
-                    ...ConversationParticipant.mock({
-                      _id: '256',
-                      id: 'Q29udmVyc2F0aW9uUGFydGljaXBhbnQtMjU2',
-                      workflowState: 'unread'
-                    }),
-                    conversation: Conversation.mock({
-                      _id: '197',
-                      id: 'Q29udmVyc2F0aW9uLTE5Mz==',
-                      subject: 'This is an inbox conversation'
-                    })
-                  },
-                  {
-                    ...ConversationParticipant.mock({
-                      _id: '258',
-                      id: 'Q29udmVyc2F0aW9uUGFydGljaXBhbnQtMjU6',
-                      workflowState: 'unread'
-                    }),
-                    conversation: Conversation.mock({
-                      _id: '1',
-                      id: 'Q29udmVyc2F0aW9uLTE5Nw==',
-                      subject: 'This is an inbox conversation'
-                    })
-                  }
-                ],
-                pageInfo: PageInfo.mock({hasNextPage: false}),
-                __typename: 'ConversationParticipantConnection'
-              },
-              __typename: 'User'
-            }
-          }
-
-          return res.once(ctx.data(data))
-        })
-      )
-
-      const container = setup()
-
-      const checkboxes = await container.findAllByTestId('conversationListItem-Checkbox')
-      expect(checkboxes.length).toBe(2)
-      fireEvent.click(checkboxes[0])
-      fireEvent.click(checkboxes[1])
-
-      const settingsCog = await container.findByTestId('settings')
-      fireEvent.click(settingsCog)
-
-      const star = container.getByText('Star')
-      fireEvent.click(star)
-
-      await waitFor(() =>
-        expect(setOnSuccess).toHaveBeenCalledWith(
-          'The conversations has been successfully starred.'
-        )
-      )
-    })
-
-=======
->>>>>>> a3ab1d4e
     it('should check then uncheck a checkbox', async () => {
       const container = setup()
 
