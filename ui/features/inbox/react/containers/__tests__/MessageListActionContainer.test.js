/*
 * Copyright (C) 2021 - present Instructure, Inc.
 *
 * This file is part of Canvas.
 *
 * Canvas is free software: you can redistribute it and/or modify it under
 * the terms of the GNU Affero General Public License as published by the Free
 * Software Foundation, version 3 of the License.
 *
 * Canvas is distributed in the hope that it will be useful, but WITHOUT ANY
 * WARRANTY; without even the implied warranty of MERCHANTABILITY or FITNESS FOR
 * A PARTICULAR PURPOSE. See the GNU Affero General Public License for more
 * details.
 *
 * You should have received a copy of the GNU Affero General Public License along
 * with this program. If not, see <http://www.gnu.org/licenses/>.
 */

import {AlertManagerContext} from '@canvas/alerts/react/AlertManager'
import {ApolloProvider} from 'react-apollo'
import {handlers} from '../../../graphql/mswHandlers'
import MessageListActionContainer from '../MessageListActionContainer'
import {mswClient} from '../../../../../shared/msw/mswClient'
import {mswServer} from '../../../../../shared/msw/mswServer'
import React from 'react'
import {render, fireEvent} from '@testing-library/react'

describe('MessageListActionContainer', () => {
  const server = mswServer(handlers)
  beforeAll(() => {
    // eslint-disable-next-line no-undef
    fetchMock.dontMock()
    server.listen()
  })

  afterEach(() => {
    server.resetHandlers()
  })

  afterAll(() => {
    server.close()
    // eslint-disable-next-line no-undef
    fetchMock.enableMocks()
  })

  beforeEach(() => {
    window.ENV = {
      current_user_id: 1
    }
  })

  const setup = overrideProps => {
    return render(
      <ApolloProvider client={mswClient}>
        <AlertManagerContext.Provider value={{setOnFailure: jest.fn(), setOnSuccess: jest.fn()}}>
<<<<<<< HEAD
          <MessageListActionContainer {...overrideProps} />
=======
          <MessageListActionContainer
            onCompose={jest.fn()}
            onReply={jest.fn()}
            onReplyAll={jest.fn()}
            {...overrideProps}
          />
>>>>>>> c23b8f0c
        </AlertManagerContext.Provider>
      </ApolloProvider>
    )
  }

  describe('rendering', () => {
    it('should render', () => {
      const component = setup()
      expect(component.container).toBeTruthy()
    })

    it('should call onCourseFilterSelect when course selected', async () => {
      const mock = jest.fn()

      const component = setup({
        onCourseFilterSelect: mock
      })

      const courseDropdown = await component.findByTestId('course-select')
      fireEvent.click(courseDropdown)

      const option = await component.findByText('Fighting Magneto 101')
      fireEvent.click(option)

      expect(mock.mock.calls.length).toBe(1)
    })

    it('should callback to update mailbox when event fires', async () => {
      const mock = jest.fn()

      const component = setup({
        onSelectMailbox: mock
      })

      const mailboxDropdown = await component.findByLabelText('Mailbox Selection')
      fireEvent.click(mailboxDropdown)

      const option = await component.findByText('Sent')
      expect(option).toBeTruthy()
      fireEvent.click(option)

      expect(mock.mock.calls.length).toBe(1)
    })

    it('should call onSelectMailbox when mailbox changed', async () => {
      const mock = jest.fn()

      const component = setup({
        onSelectMailbox: mock
      })

      const mailboxDropdown = await component.findByLabelText('Mailbox Selection')
      fireEvent.click(mailboxDropdown)

      const option = await component.findByText('Sent')
      expect(option).toBeTruthy()
      fireEvent.click(option)

      expect(mock.mock.calls.length).toBe(1)
    })

    it('should load with selected mailbox set via props', async () => {
      const component = setup({
        activeMailbox: 'sent'
      })

      const mailboxDropdown = await component.findByDisplayValue('Sent')
      expect(mailboxDropdown).toBeTruthy()
    })
  })

  it('should have buttons disabled when their disabled states are true', async () => {
    const component = setup({
      deleteDisabled: true,
      archiveDisabled: true
    })

    const delBtn = await component.findByTestId('delete')
    const archBtn = await component.findByTestId('archive')
    expect(delBtn).toBeDisabled()
    expect(archBtn).toBeDisabled()
  })

  it('should have buttons enabled when their disabled states are false', async () => {
    const component = setup({
      deleteDisabled: false,
      archiveDisabled: false
    })

    const delBtn = await component.findByTestId('delete')
    const archBtn = await component.findByTestId('archive')
    expect(delBtn).not.toBeDisabled()
    expect(archBtn).not.toBeDisabled()
  })

  it('should have archive disabled when activeMailbox is sent', async () => {
    const component = setup({
      archiveDisabled: false,
      activeMailbox: 'sent'
    })

    const archBtn = await component.findByTestId('archive')
    expect(archBtn).toBeDisabled()
  })

  it('should show unarchive button when displayUnarchiveButton is true', async () => {
    const component = setup({
      archiveDisabled: false,
      displayUnarchiveButton: true
    })

    const unarchBtn = await component.findByTestId('unarchive')
    expect(unarchBtn).toBeTruthy()
  })

  it('should trigger confirm when unarchiving', async () => {
    window.confirm = jest.fn(() => true)
    const component = setup({
      archiveDisabled: false,
      displayUnarchiveButton: true,
      selectedConversations: [{test1: 'test1'}, {test2: 'test2'}]
    })

    const unarchBtn = await component.findByTestId('unarchive')
    fireEvent.click(unarchBtn)
    expect(window.confirm).toHaveBeenCalled()
  })

  it('should trigger confirm when deleting', async () => {
    window.confirm = jest.fn(() => true)
    const component = setup({
      deleteDisabled: false,
      selectedConversations: [{test1: 'test1'}, {test2: 'test2'}]
    })

    const deleteBtn = await component.findByTestId('delete')
    fireEvent.click(deleteBtn)
    expect(window.confirm).toHaveBeenCalled()
  })
})<|MERGE_RESOLUTION|>--- conflicted
+++ resolved
@@ -53,16 +53,12 @@
     return render(
       <ApolloProvider client={mswClient}>
         <AlertManagerContext.Provider value={{setOnFailure: jest.fn(), setOnSuccess: jest.fn()}}>
-<<<<<<< HEAD
-          <MessageListActionContainer {...overrideProps} />
-=======
           <MessageListActionContainer
             onCompose={jest.fn()}
             onReply={jest.fn()}
             onReplyAll={jest.fn()}
             {...overrideProps}
           />
->>>>>>> c23b8f0c
         </AlertManagerContext.Provider>
       </ApolloProvider>
     )
