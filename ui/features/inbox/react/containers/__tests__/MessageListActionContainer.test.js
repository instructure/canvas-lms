--- conflicted
+++ resolved
@@ -102,8 +102,6 @@
       expect(await queryByText('Concluded Courses')).toBeInTheDocument()
     })
 
-<<<<<<< HEAD
-=======
     it('should render concluded courses', async () => {
       const {findByTestId, queryByText} = setup()
       const courseDropdown = await findByTestId('course-select')
@@ -118,7 +116,6 @@
       expect(await queryByText('concluded_group')).toBeInTheDocument()
     })
 
->>>>>>> 8e93bf79
     it('should call onCourseFilterSelect when course selected', async () => {
       const mock = jest.fn()
 
