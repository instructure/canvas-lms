--- conflicted
+++ resolved
@@ -82,11 +82,7 @@
     conversation,
     selectedIds = ['1'],
     isSubmissionCommentsType = false,
-<<<<<<< HEAD
-    inboxSettingsFeature = false,
-=======
     inboxSignatureBlock = false,
->>>>>>> 3a2a498e
   } = {}) =>
     render(
       <ApolloProvider client={mswClient}>
@@ -101,11 +97,7 @@
               conversation={conversation}
               onSelectedIdsChange={jest.fn()}
               selectedIds={selectedIds}
-<<<<<<< HEAD
-              inboxSettingsFeature={inboxSettingsFeature}
-=======
               inboxSignatureBlock={inboxSignatureBlock}
->>>>>>> 3a2a498e
             />
           </ConversationContext.Provider>
         </AlertManagerContext.Provider>
@@ -520,17 +512,9 @@
   })
 
   describe('Inbox Settings Loader', () => {
-<<<<<<< HEAD
-    it('shows loader when inboxSettingsFeature flag is enabled', async () => {
-      const {getByText} = setup({inboxSettingsFeature: true})
-      await waitFor(() => {
-        expect(getByText('Loading Inbox Settings')).toBeInTheDocument()
-      })
-=======
     it('shows loader when Inbox Signature Block Setting is enabled', async () => {
       const {findAllByText} = setup({inboxSignatureBlock: true})
       expect((await findAllByText('Loading Inbox Settings')).length).toBe(2)
->>>>>>> 3a2a498e
     })
   })
 })