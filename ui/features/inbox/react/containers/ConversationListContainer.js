/*
 * Copyright (C) 2020 - present Instructure, Inc.
 *
 * This file is part of Canvas.
 *
 * Canvas is free software: you can redistribute it and/or modify it under
 * the terms of the GNU Affero General Public License as published by the Free
 * Software Foundation, version 3 of the License.
 *
 * Canvas is distributed in the hope that it will be useful, but WITHOUT ANY
 * WARRANTY; without even the implied warranty of MERCHANTABILITY or FITNESS FOR
 * A PARTICULAR PURPOSE. See the GNU Affero General Public License for more
 * details.
 *
 * You should have received a copy of the GNU Affero General Public License along
 * with this program. If not, see <http://www.gnu.org/licenses/>.
 */

import {ConversationContext} from '../../util/constants'
import {ConversationListHolder} from '../components/ConversationListHolder/ConversationListHolder'
import {useScope as useI18nScope} from '@canvas/i18n'
import {Mask} from '@instructure/ui-overlays'
import PropTypes from 'prop-types'
import React, {useContext, useMemo, useState} from 'react'
import {Spinner} from '@instructure/ui-spinner'
import {View} from '@instructure/ui-view'
import {inboxConversationsWrapper, responsiveQuerySizes} from '../../util/utils'
import {Responsive} from '@instructure/ui-responsive'

const I18n = useI18nScope('conversations_2')

const ConversationListContainer = ({
  scope,
  onSelectConversation,
  onReadStateChange,
  onStarStateChange,
  commonQueryVariables,
  conversationsQuery,
  submissionCommentsQuery,
}) => {
  const {isSubmissionCommentsType} = useContext(ConversationContext)
  const [isLoadingMoreData, setIsLoadingMoreData] = useState(false)

<<<<<<< HEAD
  const handleMarkAsUnread = conversationId => {
    onReadStateChange('unread', [conversationId])
  }

  const handleMarkAsRead = conversationId => {
    onReadStateChange('read', [conversationId])
=======
  const handleMarkAsUnread = conversation => {
    onReadStateChange('unread', [conversation])
  }

  const handleMarkAsRead = conversation => {
    onReadStateChange('read', [conversation])
>>>>>>> 5e181781
  }

  const fetchMoreMenuData = () => {
    setIsLoadingMoreData(true)
    if (!isSubmissionCommentsType) {
      conversationsQuery.fetchMore({
        variables: {
          ...commonQueryVariables,
          _id: inboxItemData[inboxItemData.length - 1]._node_id,
          scope,
          afterConversation:
            conversationsQuery.data?.legacyNode?.conversationsConnection?.pageInfo.endCursor,
        },
        updateQuery: (previousResult, {fetchMoreResult}) => {
          setIsLoadingMoreData(false)

          const prev_nodes = previousResult.legacyNode.conversationsConnection.nodes
          const fetchMore_nodes = fetchMoreResult.legacyNode.conversationsConnection.nodes
          const fetchMore_pageInfo = fetchMoreResult?.legacyNode?.conversationsConnection?.pageInfo
          return {
            legacyNode: {
              _id: fetchMoreResult?.legacyNode?._id,
              id: fetchMoreResult?.legacyNode?.id,
              conversationsConnection: {
                nodes: [...prev_nodes, ...fetchMore_nodes],
                pageInfo: fetchMore_pageInfo,
                __typename: 'ConversationParticipantConnection',
              },
              __typename: 'User',
            },
          }
        },
      })
    } else {
      submissionCommentsQuery.fetchMore({
        variables: {
          ...commonQueryVariables,
          _id: inboxItemData[inboxItemData.length - 1]._node_id,
          sort: 'desc',
          afterSubmission:
            submissionCommentsQuery.data?.legacyNode?.viewableSubmissionsConnection?.pageInfo
              .endCursor,
        },
        updateQuery: (previousResult, {fetchMoreResult}) => {
          setIsLoadingMoreData(false)

          const prev_nodes = previousResult.legacyNode.viewableSubmissionsConnection.nodes
          const fetchMore_nodes = fetchMoreResult.legacyNode.viewableSubmissionsConnection.nodes
          const fetchMore_pageInfo =
            fetchMoreResult?.legacyNode?.viewableSubmissionsConnection?.pageInfo
          return {
            legacyNode: {
              _id: fetchMoreResult?.legacyNode?._id,
              id: fetchMoreResult?.legacyNode?.id,
              viewableSubmissionsConnection: {
                nodes: [...prev_nodes, ...fetchMore_nodes],
                pageInfo: fetchMore_pageInfo,
                __typename: 'SubmissionConnection',
              },
              __typename: 'User',
            },
          }
        },
      })
    }
  }

  const inboxItemData = useMemo(() => {
    if (
      (conversationsQuery.loading && !conversationsQuery.data) ||
      (submissionCommentsQuery.loading && !submissionCommentsQuery.data)
    ) {
      return []
    }
    const data = isSubmissionCommentsType
      ? submissionCommentsQuery.data?.legacyNode?.viewableSubmissionsConnection?.nodes
      : conversationsQuery.data?.legacyNode?.conversationsConnection?.nodes
    const inboxData = inboxConversationsWrapper(data, isSubmissionCommentsType)

    if (inboxData.length > 0 && !conversationsQuery.loading && !submissionCommentsQuery.loading) {
      inboxData[inboxData.length - 1].isLast = true
    }
    return inboxData
  }, [
    conversationsQuery.loading,
    conversationsQuery.data,
    submissionCommentsQuery.loading,
    submissionCommentsQuery.data,
    isSubmissionCommentsType,
  ])

  const renderLoading = () => {
    return (
      <View as="div" style={{position: 'relative'}} height="100%">
        <Mask>
          <Spinner renderTitle={() => I18n.t('Loading Message List')} variant="inverse" />
        </Mask>
      </View>
    )
  }

  if (conversationsQuery.loading && submissionCommentsQuery.loading) {
    renderLoading()
  }

  return (
    <span id="inbox-conversation-holder">
      <Responsive
        match="media"
        query={responsiveQuerySizes({mobile: true, tablet: true, desktop: true})}
        props={{
          mobile: {
            textSize: 'x-small',
            datatestid: 'list-items-mobile',
            truncateSize: 90,
          },
          tablet: {
            textSize: 'x-small',
            datatestid: 'list-items-tablet',
            truncateSize: 40,
          },
          desktop: {
            textSize: 'small',
            datatestid: 'list-items-desktop',
            truncateSize: 40,
          },
        }}
        render={responsiveProps => (
          <ConversationListHolder
            conversations={inboxItemData}
            onSelect={onSelectConversation}
            onStar={onStarStateChange}
            onMarkAsRead={handleMarkAsRead}
            onMarkAsUnread={handleMarkAsUnread}
            textSize={responsiveProps.textSize}
            datatestid={responsiveProps.datatestid}
            hasMoreMenuData={
              conversationsQuery.data?.legacyNode?.conversationsConnection?.pageInfo?.hasNextPage ||
              submissionCommentsQuery.data?.legacyNode?.viewableSubmissionsConnection?.pageInfo
                ?.hasNextPage
            }
            fetchMoreMenuData={fetchMoreMenuData}
            isLoadingMoreMenuData={isLoadingMoreData}
            isLoading={conversationsQuery.loading || submissionCommentsQuery.loading}
            isError={conversationsQuery.error || submissionCommentsQuery.error}
            truncateSize={responsiveProps.truncateSize}
          />
        )}
      />
    </span>
  )
}

export default ConversationListContainer

ConversationListContainer.propTypes = {
  scope: PropTypes.string,
  onSelectConversation: PropTypes.func,
  onReadStateChange: PropTypes.func,
  onStarStateChange: PropTypes.func,
  commonQueryVariables: PropTypes.object,
  conversationsQuery: PropTypes.object,
  submissionCommentsQuery: PropTypes.object,
}

ConversationListContainer.defaultProps = {
  scope: 'inbox',
  onSelectConversation: () => {},
}<|MERGE_RESOLUTION|>--- conflicted
+++ resolved
@@ -41,21 +41,12 @@
   const {isSubmissionCommentsType} = useContext(ConversationContext)
   const [isLoadingMoreData, setIsLoadingMoreData] = useState(false)
 
-<<<<<<< HEAD
-  const handleMarkAsUnread = conversationId => {
-    onReadStateChange('unread', [conversationId])
-  }
-
-  const handleMarkAsRead = conversationId => {
-    onReadStateChange('read', [conversationId])
-=======
   const handleMarkAsUnread = conversation => {
     onReadStateChange('unread', [conversation])
   }
 
   const handleMarkAsRead = conversation => {
     onReadStateChange('read', [conversation])
->>>>>>> 5e181781
   }
 
   const fetchMoreMenuData = () => {
