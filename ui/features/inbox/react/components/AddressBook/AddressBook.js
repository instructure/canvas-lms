/*
 * Copyright (C) 2021 - present Instructure, Inc.
 *
 * This file is part of Canvas.
 *
 * Canvas is free software: you can redistribute it and/or modify it under
 * the terms of the GNU Affero General Public License as published by the Free
 * Software Foundation, version 3 of the License.
 *
 * Canvas is distributed in the hope that it will be useful, but WITHOUT ANY
 * WARRANTY; without even the implied warranty of MERCHANTABILITY or FITNESS FOR
 * A PARTICULAR PURPOSE. See the GNU Affero General Public License for more
 * details.
 *
 * You should have received a copy of the GNU Affero General Public License along
 * with this program. If not, see <http://www.gnu.org/licenses/>.
 */

import PropTypes from 'prop-types'
import {Popover} from '@instructure/ui-popover'
import {View} from '@instructure/ui-view'
import {TextInput} from '@instructure/ui-text-input'
import {TruncateText} from '@instructure/ui-truncate-text'
import {Spinner} from '@instructure/ui-spinner'
import {Heading} from '@instructure/ui-heading'
import {
  IconArrowOpenStartLine,
  IconArrowOpenEndLine,
  IconAddressBookLine
} from '@instructure/ui-icons'
import {
  ScreenReaderContent,
  AccessibleContent,
  PresentationContent
} from '@instructure/ui-a11y-content'
import {IconButton} from '@instructure/ui-buttons'
import {Flex} from '@instructure/ui-flex'
import {Text} from '@instructure/ui-text'
import {Tag} from '@instructure/ui-tag'
import {nanoid} from 'nanoid'
import {AddressBookItem} from './AddressBookItem'
import {useScope as useI18nScope} from '@canvas/i18n'
import React, {useEffect, useMemo, useState, useRef, useCallback} from 'react'

const I18n = useI18nScope('conversations_2')

const MOUSE_FOCUS_TYPE = 'mouse'
const KEYBOARD_FOCUS_TYPE = 'keyboard'

export const CONTEXT_TYPE = 'context'
export const USER_TYPE = 'user'
export const SUBMENU_TYPE = 'subMenu'
export const BACK_BUTTON_TYPE = 'backButton'
export const HEADER_TEXT_TYPE = 'headerText'
export const SELECT_ENTIRE_CONTEXT_TYPE = 'selectContext'

export const AddressBook = ({
  menuData,
  onSelect,
  onTextChange,
  onSelectedIdsChange,
  selectedRecipients,
  isSubMenu,
  isLoading,
  limitTagCount,
  headerText,
  width,
  open,
  onUserFilterSelect,
  fetchMoreMenuData,
  hasMoreMenuData,
  isLoadingMoreMenuData,
  inputValue,
  hasSelectAllFilterOption,
  currentFilter,
<<<<<<< HEAD
  activeCourseFilter
=======
  activeCourseFilter,
  addressBookMessages
>>>>>>> 72259c2d
}) => {
  const textInputRef = useRef(null)
  const componentViewRef = useRef(null)
  const popoverInstanceId = useRef(`address-book-menu-${nanoid()}`)
  const [isMenuOpen, setIsMenuOpen] = useState(open)
  const [selectedItem, setSelectedItem] = useState(null)
  const [selectedMenuItems, setSelectedMenuItems] = useState([])
  const [isLimitReached, setLimitReached] = useState(false)
  const [popoverWidth, setPopoverWidth] = useState('200px')
  const menuRef = useRef(null)
  const [focusType, setFocusType] = useState(KEYBOARD_FOCUS_TYPE) // Options are 'keyboard' and 'mouse'
  const backButtonArray = isSubMenu
    ? [{id: 'backButton', name: I18n.t('Back'), itemType: BACK_BUTTON_TYPE}]
    : []
  const headerArray = headerText
    ? [{id: 'headerText', name: headerText, focusSkip: true, itemType: HEADER_TEXT_TYPE}]
    : []
  const homeMenu = [
    {id: 'subMenuCourse', name: I18n.t('Courses'), itemType: SUBMENU_TYPE},
    {id: 'subMenuStudents', name: I18n.t('Students'), itemType: SUBMENU_TYPE}
  ]
  const [data, setData] = useState([
    ...backButtonArray,
    ...headerArray,
    ...menuData.contextData,
    ...menuData.userData
  ])
  const ariaAddressBookLabel = I18n.t('Address Book')
  const [menuItemCurrent, setMenuItemCurrent] = useState(null)
  const [isSubMenuSelection, setIsSubMenuSelection] = useState(true)

  const showContextSelect = useMemo(() => {
    // Legacy discussions don't allow messages to all groups/sections
    // The mutation also doesn't allow using a course groups or sections asset string as a recipient
    const disabledContextSelectOptions = ['groups', 'sections']
    let contextID = currentFilter?.context?.contextID

    if (!hasSelectAllFilterOption || !contextID || inputValue) {
      return false
    }

    // The groups and sections asset string has the identifier at the end of the string
    contextID = contextID.split('_')
    let contextIdentifier = contextID[contextID.length - 1]

    if (disabledContextSelectOptions.includes(contextIdentifier)) {
      return false
    }

    // Currently only context information is returned for a course and section query
    const contextSelectionsWithoutUserData = ['course', 'section']
    // The course and section asset string has the identifier at the front of the string
    contextIdentifier = contextID[0]

    if (contextSelectionsWithoutUserData.includes(contextIdentifier)) {
      return true
    }

    // Show the context select if there are student in the context
    return menuData.userData.length !== 0
  }, [hasSelectAllFilterOption, currentFilter, menuData, inputValue])

  const selectAllContextArray = showContextSelect
    ? [
        {
          id: currentFilter.context.contextID,
          name: `${I18n.t('All in')} ${currentFilter.context.contextName}`,
          itemType: SELECT_ENTIRE_CONTEXT_TYPE
        }
      ]
    : []

  const onItemRefSet = useCallback(refCurrent => {
    setMenuItemCurrent(refCurrent)
  }, [])

  // Update width to match componentViewRef width
  useEffect(() => {
    setPopoverWidth(componentViewRef?.current?.offsetWidth + 'px')
  }, [componentViewRef])

  // Keep Menu Data Up to Date when props change
  useEffect(() => {
    if (!isSubMenu) {
      setData([...homeMenu])
    } else {
      setData([
        ...backButtonArray,
        ...headerArray,
        ...selectAllContextArray,
        ...menuData.contextData,
        ...menuData.userData
      ])
    }
    // eslint-disable-next-line react-hooks/exhaustive-deps
  }, [menuData, isSubMenu])

  // Reset selected item when data changes
  useEffect(() => {
    if (isSubMenuSelection) setSelectedItem(data[0])
  }, [data, isSubMenuSelection])

  // Limit amount of selected tags and close menu when limit reached
  useEffect(() => {
    if (!limitTagCount || selectedMenuItems.length < limitTagCount) {
      setLimitReached(false)
      textInputRef?.current?.removeAttribute('disabled', '')
    } else if (selectedMenuItems.length >= limitTagCount) {
      setLimitReached(true)
      textInputRef?.current?.setAttribute('disabled', true)
      setIsMenuOpen(false)
    }
  }, [selectedMenuItems, limitTagCount, textInputRef])

<<<<<<< HEAD
  // Provide selected IDs via callback
  useEffect(() => {
    if (selectedMenuItems.filter(x => !selectedRecipients.includes(x)).length > 0) {
      onSelectedIdsChange(selectedMenuItems)
    }
  }, [onSelectedIdsChange, selectedMenuItems, selectedRecipients])

=======
>>>>>>> 72259c2d
  // set initial recipients from props
  useEffect(() => {
    if (selectedRecipients?.length >= 1) {
      setSelectedMenuItems(selectedRecipients)
    }
  }, [selectedRecipients])

  // Creates an observer on the last scroll item to fetch more data when it becomes visible
  useEffect(() => {
    if (menuItemCurrent && hasMoreMenuData) {
      const observer = new IntersectionObserver(
        ([menuItem]) => {
          if (menuItem.isIntersecting) {
            observer.unobserve(menuItemCurrent)
            setIsSubMenuSelection(false)
            setMenuItemCurrent(null)
            fetchMoreMenuData()
          }
        },
        {
          root: null,
          rootMargin: '0px',
          threshold: 0.4
        }
      )

      if (menuItemCurrent) {
        observer.observe(menuItemCurrent)
      }

      return () => {}
    }
  }, [fetchMoreMenuData, hasMoreMenuData, menuItemCurrent])

  useEffect(() => {
    if (
      activeCourseFilter?.contextID === null &&
      activeCourseFilter?.contextName === null &&
      selectedRecipients.length === 0 &&
      selectedMenuItems.length !== 0
    ) {
      onSelectedIdsChange([])
      setSelectedMenuItems([])
    }
    // eslint-disable-next-line react-hooks/exhaustive-deps
  }, [activeCourseFilter, selectedRecipients])

  // Render individual menu items
  const renderMenuItem = (menuItem, isLast) => {
    const isSubmenu = menuItem.itemType === SUBMENU_TYPE
    const isHeader = menuItem.itemType === HEADER_TEXT_TYPE
    const isBackButton = menuItem.itemType === BACK_BUTTON_TYPE
    const isContext = menuItem.itemType === CONTEXT_TYPE

    if (isHeader) {
      return renderHeaderItem(menuItem.name)
    }

    return (
      <View
        key={`address-book-item-${menuItem.id}-${menuItem.itemType}`}
        elementRef={el => {
          if (isLast) {
            onItemRefSet(el)
          }
        }}
      >
        <AddressBookItem
          iconAfter={isContext || isSubmenu ? <IconArrowOpenEndLine /> : null}
          iconBefore={isBackButton ? <IconArrowOpenStartLine /> : null}
          as="div"
          isSelected={selectedItem?.id === menuItem.id}
          hasPopup={!!(isContext || isSubmenu)}
          id={`address-book-menu-item-${menuItem.id}-${menuItem.itemType}`}
          onSelect={() => {
            selectHandler(menuItem, isContext, isBackButton, isSubmenu)
          }}
          onHover={() => {
            if (focusType !== MOUSE_FOCUS_TYPE) {
              setFocusType(MOUSE_FOCUS_TYPE)
            }
            setSelectedItem(menuItem)
          }}
          menuRef={menuRef}
          isKeyboardFocus={focusType === KEYBOARD_FOCUS_TYPE}
        >
          {menuItem.name}
        </AddressBookItem>
      </View>
    )
  }

  // Render no results found item
  const renderNoResultsFound = () => {
    return (
      <View as="div" padding="xx-small">
        <Flex width="100%" margin="xxx-small none xxx-small xxx-small">
          <Flex.Item align="center" shouldGrow shouldShrink>
            <View>
              <Text>{I18n.t('No Results Found')}</Text>
            </View>
          </Flex.Item>
        </Flex>
      </View>
    )
  }

  // Render header menu item
  const renderHeaderItem = text => {
    return (
      <View as="div" padding="xx-small">
        <Flex
          width="100%"
          margin="xxx-small none xxx-small xxx-small"
          key="address-book-header"
          data-testid="address-book-header"
        >
          <Flex.Item align="center" shouldGrow shouldShrink>
            <View>
              <PresentationContent>
                <TruncateText>
                  <Heading level="h4" as="span">
                    {text}
                  </Heading>
                </TruncateText>
              </PresentationContent>
            </View>
          </Flex.Item>
        </Flex>
      </View>
    )
  }

  // Memo which determines appropriate render methods to call
  const renderedItems = useMemo(() => {
    if (data.length === 0 && !isLoading) {
      return renderNoResultsFound()
    }

    return data.map(menuItem => {
      return renderMenuItem(menuItem, menuItem?.isLast)
    })
    // eslint-disable-next-line react-hooks/exhaustive-deps
  }, [data, selectedItem, selectedMenuItems, focusType])

  // Loading renderer
  const renderLoading = () => {
    return (
      <View as="div" padding="xx-small" data-testid="menu-loading-spinner">
        <Flex width="100%" margin="xxx-small none xxx-small xxx-small">
          <Flex.Item align="start" margin="0 small 0 0">
            <Spinner renderTitle={I18n.t('Loading')} size="x-small" />
          </Flex.Item>
          <Flex.Item align="center" shouldGrow shouldShrink>
            <View>
              <Text>{I18n.t('Loading')}</Text>
            </View>
          </Flex.Item>
        </Flex>
      </View>
    )
  }

  const renderedSelectedTags = useMemo(() => {
    return selectedMenuItems.map(menuItem => {
      return (
        <span
          data-testid="address-book-tag"
          key={`address-book-tag-${menuItem.id}-${menuItem.itemType}`}
        >
          <Tag
            text={
              <AccessibleContent alt={`${I18n.t('Remove')} ${menuItem.name}`}>
                {menuItem.name}
              </AccessibleContent>
            }
            dismissible
            margin="0 xx-small 0 0"
            onClick={() => {
              removeTag(menuItem)
            }}
            key={`address-book-tag-${menuItem.id}-${menuItem.itemType}`}
          />
        </span>
      )
    })
    // eslint-disable-next-line react-hooks/exhaustive-deps
  }, [selectedMenuItems])

  // Key handler for input
  const inputKeyHandler = e => {
    setFocusType(KEYBOARD_FOCUS_TYPE)

    // Remove unfocusable items
    const focusableData = data.filter(item => !item.focusSkip)

    const currentPosition = focusableData.findIndex(item => {
      return item.id === selectedItem?.id
    })

    if (!currentPosition) {
      setSelectedItem(focusableData[0])
    }

    let position = 0
    switch (e.keyCode) {
      case 38: // up
        if (!isLimitReached && currentPosition === 0) {
          position = focusableData.length - 1
          setSelectedItem(focusableData[position])
        } else if (!isLimitReached) {
          position = currentPosition - 1
          setSelectedItem(focusableData[position])
        }
        break
      case 40: // down
        if (!isMenuOpen && !isLimitReached) {
          setIsMenuOpen(true)
        }

        if (currentPosition >= focusableData.length - 1 && !isLimitReached) {
          position = 0
          setSelectedItem(focusableData[position])
        } else if (!isLimitReached) {
          position = currentPosition + 1
          setSelectedItem(focusableData[position])
        }
        break
      case 8: // Backspace
        if (inputValue === '') {
          removeTag(selectedMenuItems[selectedMenuItems.length - 1])
        }
        break
      case 27: // Escape
        isMenuOpen && setIsMenuOpen(false)
        break
      case 13: // Enter
        selectHandler(selectedItem, undefined, undefined)
        break
      default:
        break
    }
  }

  // Handler for selecting an item
  // Controls callback + tag addition
  const selectHandler = (menuItem, isContext, isBackButton, isSubmenu) => {
    // If information is not available, quickly find it from data state
    if (isContext === undefined && isBackButton === undefined && isSubmenu === undefined) {
      const selectedMenuItem = data.find(u => u.id === selectedItem?.id)
      isSubmenu = selectedMenuItem.itemType === SUBMENU_TYPE
      isBackButton = selectedMenuItem.itemType === BACK_BUTTON_TYPE
      isContext = selectedMenuItem.itemType === CONTEXT_TYPE
    }

    // Only add tags for users
    if (!isBackButton && !isContext && !isSubmenu) {
      addTag(menuItem)
      onSelect(menuItem)
      if (onUserFilterSelect) {
        onUserFilterSelect(menuItem?._id ? `user_${menuItem?._id}` : undefined)
      }
    } else {
      setIsSubMenuSelection(true)
      onSelect(menuItem, isContext, isBackButton, isSubmenu)
    }
  }

  const addTag = menuItem => {
    const newSelectedMenuItems = selectedMenuItems
    const matchedMenuItems = newSelectedMenuItems.filter(u => {
      return u.id === menuItem.id
    })

    // Prevent duplicate IDs from being added
    if (matchedMenuItems.length === 0) {
      newSelectedMenuItems.push(menuItem)
      onTextChange('')
    }

    setSelectedMenuItems([...newSelectedMenuItems])
    onSelectedIdsChange([...newSelectedMenuItems])
  }

  const removeTag = removeMenuItem => {
    let newSelectedMenuItems = selectedMenuItems
    if (onUserFilterSelect) {
      onUserFilterSelect(undefined)
    }
    newSelectedMenuItems = newSelectedMenuItems.filter(
      menuItem => menuItem.id !== removeMenuItem.id
    )
    setSelectedMenuItems([...newSelectedMenuItems])
    onSelectedIdsChange([...newSelectedMenuItems])
  }

  return (
    <View as="div" width={width}>
      <div ref={componentViewRef}>
        <Flex alignItems="start">
          <Flex.Item padding="none xxx-small none none" shouldGrow shouldShrink>
            <Popover
              on="click"
              offsetY={4}
              placement="bottom start"
              isShowingContent={isMenuOpen}
              onShowContent={() => {
                setIsMenuOpen(true)
              }}
              onHideContent={(e, {documentClick}) => {
                if (
                  documentClick &&
                  e?.target?.getAttribute('aria-label') !== ariaAddressBookLabel
                ) {
                  setIsMenuOpen(false)
                }
              }}
              renderTrigger={
                <TextInput
                  placeholder={
                    selectedMenuItems.length === 0 ? I18n.t('Insert or Select Names') : null
                  }
                  renderLabel={
                    <ScreenReaderContent>{I18n.t('Address Book Input')}</ScreenReaderContent>
                  }
                  renderBeforeInput={selectedMenuItems.length === 0 ? null : renderedSelectedTags}
                  onFocus={() => {
                    if (!isLimitReached) {
                      setIsMenuOpen(true)
                    }
                  }}
                  onBlur={() => {
                    if (focusType === KEYBOARD_FOCUS_TYPE) {
                      setIsMenuOpen(false)
                    }
                  }}
                  onKeyDown={inputKeyHandler}
                  aria-expanded={isMenuOpen}
                  aria-activedescendant={`address-book-menu-item-${selectedItem?.id}-${selectedItem?.itemType}`}
                  type="search"
                  aria-owns={popoverInstanceId.current}
                  aria-label={ariaAddressBookLabel}
                  aria-autocomplete="list"
                  inputRef={ref => {
                    textInputRef.current = ref
                  }}
                  value={inputValue}
                  onChange={e => {
                    onTextChange(e.target.value)
                    setIsMenuOpen(true)
                  }}
                  data-testid="address-book-input"
                  messages={addressBookMessages}
                />
              }
            >
              {isLoading && !isLoadingMoreMenuData && renderLoading()}
              {(!isLoading || isLoadingMoreMenuData) && (
                <View
                  elementRef={el => {
                    menuRef.current = el
                  }}
                  as="div"
                  width={popoverWidth}
                  maxHeight="45vh"
                  overflowY="auto"
                >
                  <ul
                    role="menu"
                    aria-label={I18n.t('Address Book Menu')}
                    id={popoverInstanceId.current}
                    style={{
                      paddingInlineStart: '0px',
                      marginBlockStart: '0px',
                      marginBlockEnd: '0px',
                      margin: '0'
                    }}
                    data-testid="address-book-popover"
                  >
                    {renderedItems}
                    {isLoadingMoreMenuData && renderLoading()}
                  </ul>
                </View>
              )}
            </Popover>
          </Flex.Item>
          <Flex.Item>
            <IconButton
              data-testid="address-button"
              screenReaderLabel={I18n.t('Open Address Book')}
              onClick={() => {
                if (isMenuOpen) {
                  setIsMenuOpen(false)
                } else {
                  textInputRef.current.focus()
                }
              }}
              disabled={isLimitReached}
              margin="none none none xx-small"
            >
              <IconAddressBookLine />
            </IconButton>
          </Flex.Item>
        </Flex>
      </div>
    </View>
  )
}

AddressBook.defaultProps = {
  width: '340px',
  menuData: {},
  onTextChange: () => {},
  onSelect: () => {},
  onSelectedIdsChange: () => {},
  selectedRecipients: []
}

AddressBook.propTypes = {
  /**
   * Array of Menu Data to be displayed
   */
  menuData: PropTypes.object,
  /**
   * Callback for an item being selected
   */
  onSelect: PropTypes.func,
  /**
   * Callback which provides text changes
   */
  onTextChange: PropTypes.func,
  /**
   * Callback which provides an array of selected items
   */
  onSelectedIdsChange: PropTypes.func,
  /**
   *
   */
  selectedRecipients: PropTypes.array,
  /**
   * Boolean for if subMenu back button should render
   */
  isSubMenu: PropTypes.bool,
  /**
   * Boolean to control if menu is loading
   */
  isLoading: PropTypes.bool,
  /**
   * Number that limits selected item count
   */
  limitTagCount: PropTypes.number,
  /**
   * Header text displayed inside Menu
   */
  headerText: PropTypes.string,
  /**
   * Width of AddressBook component
   */
  width: PropTypes.string,
  /**
   * Bool which determines if addressbook is open
   */
  open: PropTypes.bool,
  /**
   * use State function to set user filter for conversations
   */
  onUserFilterSelect: PropTypes.func,
  /**
   * Bool which determines if Menu can load more data
   */
  hasMoreMenuData: PropTypes.bool,
  /**
   * Function to call next page
   */
  fetchMoreMenuData: PropTypes.func,
  /**
   * Bool which determines if menu is fetching more data
   */
  isLoadingMoreMenuData: PropTypes.bool,
  /**
   * State variable that controls the search input string value
   */
  inputValue: PropTypes.string,
  /**
   * bool which determines if "select all" in a context menu appears
   */
  hasSelectAllFilterOption: PropTypes.bool,
  /**
   * object that contains the current context filter information
   */
  currentFilter: PropTypes.object,
<<<<<<< HEAD
  activeCourseFilter: PropTypes.object
=======
  activeCourseFilter: PropTypes.object,
  addressBookMessages: PropTypes.array
>>>>>>> 72259c2d
}

export default AddressBook<|MERGE_RESOLUTION|>--- conflicted
+++ resolved
@@ -73,12 +73,8 @@
   inputValue,
   hasSelectAllFilterOption,
   currentFilter,
-<<<<<<< HEAD
-  activeCourseFilter
-=======
   activeCourseFilter,
   addressBookMessages
->>>>>>> 72259c2d
 }) => {
   const textInputRef = useRef(null)
   const componentViewRef = useRef(null)
@@ -193,16 +189,6 @@
     }
   }, [selectedMenuItems, limitTagCount, textInputRef])
 
-<<<<<<< HEAD
-  // Provide selected IDs via callback
-  useEffect(() => {
-    if (selectedMenuItems.filter(x => !selectedRecipients.includes(x)).length > 0) {
-      onSelectedIdsChange(selectedMenuItems)
-    }
-  }, [onSelectedIdsChange, selectedMenuItems, selectedRecipients])
-
-=======
->>>>>>> 72259c2d
   // set initial recipients from props
   useEffect(() => {
     if (selectedRecipients?.length >= 1) {
@@ -694,12 +680,8 @@
    * object that contains the current context filter information
    */
   currentFilter: PropTypes.object,
-<<<<<<< HEAD
-  activeCourseFilter: PropTypes.object
-=======
   activeCourseFilter: PropTypes.object,
   addressBookMessages: PropTypes.array
->>>>>>> 72259c2d
 }
 
 export default AddressBook