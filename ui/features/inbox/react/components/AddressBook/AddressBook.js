/*
 * Copyright (C) 2021 - present Instructure, Inc.
 *
 * This file is part of Canvas.
 *
 * Canvas is free software: you can redistribute it and/or modify it under
 * the terms of the GNU Affero General Public License as published by the Free
 * Software Foundation, version 3 of the License.
 *
 * Canvas is distributed in the hope that it will be useful, but WITHOUT ANY
 * WARRANTY; without even the implied warranty of MERCHANTABILITY or FITNESS FOR
 * A PARTICULAR PURPOSE. See the GNU Affero General Public License for more
 * details.
 *
 * You should have received a copy of the GNU Affero General Public License along
 * with this program. If not, see <http://www.gnu.org/licenses/>.
 */

import PropTypes from 'prop-types'
import {Popover} from '@instructure/ui-popover'
import {View} from '@instructure/ui-view'
import {TextInput} from '@instructure/ui-text-input'
import {TruncateText} from '@instructure/ui-truncate-text'
import {Spinner} from '@instructure/ui-spinner'
import {Heading} from '@instructure/ui-heading'
import {
  IconArrowOpenStartLine,
  IconArrowOpenEndLine,
  IconAddressBookLine
} from '@instructure/ui-icons'
import {
  ScreenReaderContent,
  AccessibleContent,
  PresentationContent
} from '@instructure/ui-a11y-content'
import {IconButton} from '@instructure/ui-buttons'
import {Flex} from '@instructure/ui-flex'
import {Text} from '@instructure/ui-text'
import {Tag} from '@instructure/ui-tag'
import {nanoid} from 'nanoid'
import {AddressBookItem} from './AddressBookItem'
import {useScope as useI18nScope} from '@canvas/i18n'
import React, {useEffect, useMemo, useState, useRef, useCallback} from 'react'

const I18n = useI18nScope('conversations_2')

const MOUSE_FOCUS_TYPE = 'mouse'
const KEYBOARD_FOCUS_TYPE = 'keyboard'

export const CONTEXT_TYPE = 'context'
export const USER_TYPE = 'user'
export const SUBMENU_TYPE = 'subMenu'
export const BACK_BUTTON_TYPE = 'backButton'
export const HEADER_TEXT_TYPE = 'headerText'
export const SELECT_ENTIRE_CONTEXT_TYPE = 'selectContext'

export const AddressBook = ({
  menuData,
  onSelect,
  onTextChange,
  onSelectedIdsChange,
  selectedRecipients,
  isSubMenu,
  isLoading,
  limitTagCount,
  headerText,
  width,
  open,
  onUserFilterSelect,
  fetchMoreMenuData,
  hasMoreMenuData,
  isLoadingMoreMenuData,
  inputValue,
  hasSelectAllFilterOption,
  currentFilter
}) => {
  const textInputRef = useRef(null)
  const componentViewRef = useRef(null)
  const popoverInstanceId = useRef(`address-book-menu-${nanoid()}`)
  const [isMenuOpen, setIsMenuOpen] = useState(open)
  const [selectedItem, setSelectedItem] = useState(null)
  const [selectedMenuItems, setSelectedMenuItems] = useState([])
  const [isLimitReached, setLimitReached] = useState(false)
  const [popoverWidth, setPopoverWidth] = useState('200px')
  const menuRef = useRef(null)
  const [focusType, setFocusType] = useState(KEYBOARD_FOCUS_TYPE) // Options are 'keyboard' and 'mouse'
  const backButtonArray = isSubMenu
    ? [{id: 'backButton', name: I18n.t('Back'), itemType: BACK_BUTTON_TYPE}]
    : []
  const headerArray = headerText
    ? [{id: 'headerText', name: headerText, focusSkip: true, itemType: HEADER_TEXT_TYPE}]
    : []
  const homeMenu = [
    {id: 'subMenuCourse', name: I18n.t('Courses'), itemType: SUBMENU_TYPE},
    {id: 'subMenuStudents', name: I18n.t('Students'), itemType: SUBMENU_TYPE}
  ]
  const [data, setData] = useState([
    ...backButtonArray,
    ...headerArray,
    ...menuData.contextData,
    ...menuData.userData
  ])
  const ariaAddressBookLabel = I18n.t('Address Book')
  const [menuItemCurrent, setMenuItemCurrent] = useState(null)
  const [isSubMenuSelection, setIsSubMenuSelection] = useState(true)

  const showContextSelect = useMemo(() => {
    // Legacy discussions don't allow messages to all groups/sections
    // The mutation also doesn't allow using a course groups or sections asset string as a recipient
    const disabledContextSelectOptions = ['groups', 'sections']
    let contextID = currentFilter?.context?.contextID

    if (!hasSelectAllFilterOption || !contextID || inputValue) {
      return false
    }

    // The groups and sections asset string has the identifier at the end of the string
    contextID = contextID.split('_')
    let contextIdentifier = contextID[contextID.length - 1]

    if (disabledContextSelectOptions.includes(contextIdentifier)) {
      return false
    }

    // Currently only context information is returned for a course and section query
    const contextSelectionsWithoutUserData = ['course', 'section']
    // The course and section asset string has the identifier at the front of the string
    contextIdentifier = contextID[0]

    if (contextSelectionsWithoutUserData.includes(contextIdentifier)) {
      return true
    }

    // Show the context select if there are student in the context
    return menuData.userData.length !== 0
  }, [hasSelectAllFilterOption, currentFilter, menuData, inputValue])

  const selectAllContextArray = showContextSelect
    ? [
        {
          id: currentFilter.context.contextID,
          name: `${I18n.t('All in')} ${currentFilter.context.contextName}`,
          itemType: SELECT_ENTIRE_CONTEXT_TYPE
        }
      ]
    : []

  const onItemRefSet = useCallback(refCurrent => {
    setMenuItemCurrent(refCurrent)
  }, [])

  // Update width to match componentViewRef width
  useEffect(() => {
    setPopoverWidth(componentViewRef?.current?.offsetWidth + 'px')
  }, [componentViewRef])

  // Keep Menu Data Up to Date when props change
  useEffect(() => {
    if (!isSubMenu) {
      setData([...homeMenu])
    } else {
      setData([
        ...backButtonArray,
        ...headerArray,
        ...selectAllContextArray,
        ...menuData.contextData,
        ...menuData.userData
      ])
    }
    // eslint-disable-next-line react-hooks/exhaustive-deps
  }, [menuData, isSubMenu])

  // Reset selected item when data changes
  useEffect(() => {
    if (isSubMenuSelection) setSelectedItem(data[0])
  }, [data, isSubMenuSelection])

  // Limit amount of selected tags and close menu when limit reached
  useEffect(() => {
    if (!limitTagCount || selectedMenuItems.length < limitTagCount) {
      setLimitReached(false)
      textInputRef?.current?.removeAttribute('disabled', '')
    } else if (selectedMenuItems.length >= limitTagCount) {
      setLimitReached(true)
      textInputRef?.current?.setAttribute('disabled', true)
      setIsMenuOpen(false)
    }
  }, [selectedMenuItems, limitTagCount, textInputRef])

  // Provide selected IDs via callback
  useEffect(() => {
    onSelectedIdsChange(selectedMenuItems)
  }, [onSelectedIdsChange, selectedMenuItems])

<<<<<<< HEAD
=======
  // set initial recipients from props
  useEffect(() => {
    if (selectedRecipients?.length >= 1) {
      setSelectedMenuItems(selectedRecipients)
    }
  }, [selectedRecipients])

>>>>>>> b7feed5f
  // Creates an observer on the last scroll item to fetch more data when it becomes visible
  useEffect(() => {
    if (menuItemCurrent && hasMoreMenuData) {
      const observer = new IntersectionObserver(
        ([menuItem]) => {
          if (menuItem.isIntersecting) {
            observer.unobserve(menuItemCurrent)
            setIsSubMenuSelection(false)
            setMenuItemCurrent(null)
            fetchMoreMenuData()
          }
        },
        {
          root: null,
          rootMargin: '0px',
          threshold: 0.4
        }
      )

      if (menuItemCurrent) {
        observer.observe(menuItemCurrent)
      }

      return () => {}
    }
  }, [fetchMoreMenuData, hasMoreMenuData, menuItemCurrent])

  // Render individual menu items
  const renderMenuItem = (menuItem, isLast) => {
    const isSubmenu = menuItem.itemType === SUBMENU_TYPE
    const isHeader = menuItem.itemType === HEADER_TEXT_TYPE
    const isBackButton = menuItem.itemType === BACK_BUTTON_TYPE
    const isContext = menuItem.itemType === CONTEXT_TYPE

    if (isHeader) {
      return renderHeaderItem(menuItem.name)
    }

    return (
      <View
        key={`address-book-item-${menuItem.id}-${menuItem.itemType}`}
        elementRef={el => {
          if (isLast) {
            onItemRefSet(el)
          }
        }}
      >
        <AddressBookItem
          iconAfter={isContext || isSubmenu ? <IconArrowOpenEndLine /> : null}
          iconBefore={isBackButton ? <IconArrowOpenStartLine /> : null}
          as="div"
          isSelected={selectedItem?.id === menuItem.id}
          hasPopup={!!(isContext || isSubmenu)}
          id={`address-book-menu-item-${menuItem.id}-${menuItem.itemType}`}
          onSelect={() => {
            selectHandler(menuItem, isContext, isBackButton, isSubmenu)
          }}
          onHover={() => {
            if (focusType !== MOUSE_FOCUS_TYPE) {
              setFocusType(MOUSE_FOCUS_TYPE)
            }
            setSelectedItem(menuItem)
          }}
          menuRef={menuRef}
          isKeyboardFocus={focusType === KEYBOARD_FOCUS_TYPE}
        >
          {menuItem.name}
        </AddressBookItem>
      </View>
    )
  }

  // Render no results found item
  const renderNoResultsFound = () => {
    return (
      <View as="div" padding="xx-small">
        <Flex width="100%" margin="xxx-small none xxx-small xxx-small">
          <Flex.Item align="center" shouldGrow shouldShrink>
            <View>
              <Text>{I18n.t('No Results Found')}</Text>
            </View>
          </Flex.Item>
        </Flex>
      </View>
    )
  }

  // Render header menu item
  const renderHeaderItem = text => {
    return (
      <View as="div" padding="xx-small">
        <Flex
          width="100%"
          margin="xxx-small none xxx-small xxx-small"
          key="address-book-header"
          data-testid="address-book-header"
        >
          <Flex.Item align="center" shouldGrow shouldShrink>
            <View>
              <PresentationContent>
                <TruncateText>
                  <Heading level="h4" as="span">
                    {text}
                  </Heading>
                </TruncateText>
              </PresentationContent>
            </View>
          </Flex.Item>
        </Flex>
      </View>
    )
  }

  // Memo which determines appropriate render methods to call
  const renderedItems = useMemo(() => {
    if (data.length === 0 && !isLoading) {
      return renderNoResultsFound()
    }

    return data.map(menuItem => {
      return renderMenuItem(menuItem, menuItem?.isLast)
    })
    // eslint-disable-next-line react-hooks/exhaustive-deps
  }, [data, selectedItem, selectedMenuItems, focusType])

  // Loading renderer
  const renderLoading = () => {
    return (
      <View as="div" padding="xx-small" data-testid="menu-loading-spinner">
        <Flex width="100%" margin="xxx-small none xxx-small xxx-small">
          <Flex.Item align="start" margin="0 small 0 0">
            <Spinner renderTitle={I18n.t('Loading')} size="x-small" />
          </Flex.Item>
          <Flex.Item align="center" shouldGrow shouldShrink>
            <View>
              <Text>{I18n.t('Loading')}</Text>
            </View>
          </Flex.Item>
        </Flex>
      </View>
    )
  }

  const renderedSelectedTags = useMemo(() => {
    return selectedMenuItems.map(menuItem => {
      return (
        <span
          data-testid="address-book-tag"
          key={`address-book-tag-${menuItem.id}-${menuItem.itemType}`}
        >
          <Tag
            text={
              <AccessibleContent alt={`${I18n.t('Remove')} ${menuItem.name}`}>
                {menuItem.name}
              </AccessibleContent>
            }
            dismissible
            margin="0 xx-small 0 0"
            onClick={() => {
              removeTag(menuItem)
            }}
            key={`address-book-tag-${menuItem.id}-${menuItem.itemType}`}
          />
        </span>
      )
    })
    // eslint-disable-next-line react-hooks/exhaustive-deps
  }, [selectedMenuItems])

  // Key handler for input
  const inputKeyHandler = e => {
    setFocusType(KEYBOARD_FOCUS_TYPE)

    // Remove unfocusable items
    const focusableData = data.filter(item => !item.focusSkip)

    const currentPosition = focusableData.findIndex(item => {
      return item.id === selectedItem?.id
    })

    if (!currentPosition) {
      setSelectedItem(focusableData[0])
    }

    let position = 0
    switch (e.keyCode) {
      case 38: // up
        if (!isLimitReached && currentPosition === 0) {
          position = focusableData.length - 1
          setSelectedItem(focusableData[position])
        } else if (!isLimitReached) {
          position = currentPosition - 1
          setSelectedItem(focusableData[position])
        }
        break
      case 40: // down
        if (!isMenuOpen && !isLimitReached) {
          setIsMenuOpen(true)
        }

        if (currentPosition >= focusableData.length - 1 && !isLimitReached) {
          position = 0
          setSelectedItem(focusableData[position])
        } else if (!isLimitReached) {
          position = currentPosition + 1
          setSelectedItem(focusableData[position])
        }
        break
      case 8: // Backspace
        if (inputValue === '') {
          removeTag(selectedMenuItems[selectedMenuItems.length - 1])
        }
        break
      case 27: // Escape
        isMenuOpen && setIsMenuOpen(false)
        break
      case 13: // Enter
        selectHandler(selectedItem, undefined, undefined)
        break
      default:
        break
    }
  }

  // Handler for selecting an item
  // Controls callback + tag addition
  const selectHandler = (menuItem, isContext, isBackButton, isSubmenu) => {
    // If information is not available, quickly find it from data state
    if (isContext === undefined && isBackButton === undefined && isSubmenu === undefined) {
      const selectedMenuItem = data.find(u => u.id === selectedItem?.id)
      isSubmenu = selectedMenuItem.itemType === SUBMENU_TYPE
      isBackButton = selectedMenuItem.itemType === BACK_BUTTON_TYPE
      isContext = selectedMenuItem.itemType === CONTEXT_TYPE
    }

    // Only add tags for users
    if (!isBackButton && !isContext && !isSubmenu) {
      addTag(menuItem)
      onSelect(menuItem)
      if (onUserFilterSelect) {
        onUserFilterSelect(menuItem?._id ? `user_${menuItem?._id}` : undefined)
      }
    } else {
      setIsSubMenuSelection(true)
      onSelect(menuItem, isContext, isBackButton, isSubmenu)
    }
  }

  const addTag = menuItem => {
    const newSelectedMenuItems = selectedMenuItems
    const matchedMenuItems = newSelectedMenuItems.filter(u => {
      return u.id === menuItem.id
    })

    // Prevent duplicate IDs from being added
    if (matchedMenuItems.length === 0) {
      newSelectedMenuItems.push(menuItem)
      onTextChange('')
    }

    setSelectedMenuItems([...newSelectedMenuItems])
  }

  const removeTag = removeMenuItem => {
    let newSelectedMenuItems = selectedMenuItems
    if (onUserFilterSelect) {
      onUserFilterSelect(undefined)
    }
    newSelectedMenuItems = newSelectedMenuItems.filter(
      menuItem => menuItem.id !== removeMenuItem.id
    )
    setSelectedMenuItems([...newSelectedMenuItems])
  }

  return (
    <View as="div" width={width}>
      <div ref={componentViewRef}>
        <Flex>
          <Flex.Item padding="none xxx-small none none" shouldGrow shouldShrink>
            <Popover
              on="click"
              offsetY={4}
              placement="bottom start"
              isShowingContent={isMenuOpen}
              onShowContent={() => {
                setIsMenuOpen(true)
              }}
              onHideContent={(e, {documentClick}) => {
                if (
                  documentClick &&
                  e?.target?.getAttribute('aria-label') !== ariaAddressBookLabel
                ) {
                  setIsMenuOpen(false)
                }
              }}
              renderTrigger={
                <TextInput
                  renderLabel={
                    <ScreenReaderContent>{I18n.t('Address Book Input')}</ScreenReaderContent>
                  }
                  renderBeforeInput={selectedMenuItems.length === 0 ? null : renderedSelectedTags}
                  onFocus={() => {
                    if (!isLimitReached) {
                      setIsMenuOpen(true)
                    }
                  }}
                  onBlur={() => {
                    if (focusType === KEYBOARD_FOCUS_TYPE) {
                      setIsMenuOpen(false)
                    }
                  }}
                  onKeyDown={inputKeyHandler}
                  aria-expanded={isMenuOpen}
                  aria-activedescendant={`address-book-menu-item-${selectedItem?.id}-${selectedItem?.itemType}`}
                  type="search"
                  aria-owns={popoverInstanceId.current}
                  aria-label={ariaAddressBookLabel}
                  aria-autocomplete="list"
                  inputRef={ref => {
                    textInputRef.current = ref
                  }}
                  value={inputValue}
                  onChange={e => {
                    onTextChange(e.target.value)
                    setIsMenuOpen(true)
                  }}
                  data-testid="address-book-input"
                />
              }
            >
              {isLoading && !isLoadingMoreMenuData && renderLoading()}
              {(!isLoading || isLoadingMoreMenuData) && (
                <View
                  elementRef={el => {
                    menuRef.current = el
                  }}
                  as="div"
                  width={popoverWidth}
                  maxHeight="45vh"
                  overflowY="auto"
                >
                  <ul
                    role="menu"
                    aria-label={I18n.t('Address Book Menu')}
                    id={popoverInstanceId.current}
                    style={{
                      paddingInlineStart: '0px',
                      marginBlockStart: '0px',
                      marginBlockEnd: '0px',
                      margin: '0'
                    }}
                    data-testid="address-book-popover"
                  >
                    {renderedItems}
                    {isLoadingMoreMenuData && renderLoading()}
                  </ul>
                </View>
              )}
            </Popover>
          </Flex.Item>
          <Flex.Item>
            <IconButton
              data-testid="address-button"
              screenReaderLabel={I18n.t('Open Address Book')}
              onClick={() => {
                if (isMenuOpen) {
                  setIsMenuOpen(false)
                } else {
                  textInputRef.current.focus()
                }
              }}
              disabled={isLimitReached}
            >
              <IconAddressBookLine />
            </IconButton>
          </Flex.Item>
        </Flex>
      </div>
    </View>
  )
}

AddressBook.defaultProps = {
  width: '340px',
  menuData: {},
  onTextChange: () => {},
  onSelect: () => {},
  onSelectedIdsChange: () => {},
  selectedRecipients: []
}

AddressBook.propTypes = {
  /**
   * Array of Menu Data to be displayed
   */
  menuData: PropTypes.object,
  /**
   * Callback for an item being selected
   */
  onSelect: PropTypes.func,
  /**
   * Callback which provides text changes
   */
  onTextChange: PropTypes.func,
  /**
   * Callback which provides an array of selected items
   */
  onSelectedIdsChange: PropTypes.func,
  /**
   *
   */
  selectedRecipients: PropTypes.array,
  /**
   * Boolean for if subMenu back button should render
   */
  isSubMenu: PropTypes.bool,
  /**
   * Boolean to control if menu is loading
   */
  isLoading: PropTypes.bool,
  /**
   * Number that limits selected item count
   */
  limitTagCount: PropTypes.number,
  /**
   * Header text displayed inside Menu
   */
  headerText: PropTypes.string,
  /**
   * Width of AddressBook component
   */
  width: PropTypes.string,
  /**
   * Bool which determines if addressbook is open
   */
  open: PropTypes.bool,
  /**
   * use State function to set user filter for conversations
   */
  onUserFilterSelect: PropTypes.func,
  /**
   * Bool which determines if Menu can load more data
   */
  hasMoreMenuData: PropTypes.bool,
  /**
   * Function to call next page
   */
  fetchMoreMenuData: PropTypes.func,
  /**
   * Bool which determines if menu is fetching more data
   */
  isLoadingMoreMenuData: PropTypes.bool,
  /**
   * State variable that controls the search input string value
   */
  inputValue: PropTypes.string,
  /**
   * bool which determines if "select all" in a context menu appears
   */
  hasSelectAllFilterOption: PropTypes.bool,
  /**
   * object that contains the current context filter information
   */
  currentFilter: PropTypes.object
}

export default AddressBook<|MERGE_RESOLUTION|>--- conflicted
+++ resolved
@@ -192,8 +192,6 @@
     onSelectedIdsChange(selectedMenuItems)
   }, [onSelectedIdsChange, selectedMenuItems])
 
-<<<<<<< HEAD
-=======
   // set initial recipients from props
   useEffect(() => {
     if (selectedRecipients?.length >= 1) {
@@ -201,7 +199,6 @@
     }
   }, [selectedRecipients])
 
->>>>>>> b7feed5f
   // Creates an observer on the last scroll item to fetch more data when it becomes visible
   useEffect(() => {
     if (menuItemCurrent && hasMoreMenuData) {
