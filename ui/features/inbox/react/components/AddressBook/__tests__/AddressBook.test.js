--- conflicted
+++ resolved
@@ -232,8 +232,6 @@
       expect(screen.queryByTestId('address-book-popover')).not.toBeInTheDocument()
     })
 
-<<<<<<< HEAD
-=======
     it('Should call getTotalRecipients for All_in_context', async () => {
       const current_filter = {
         context: {
@@ -256,7 +254,6 @@
       expect(tag).toBeTruthy()
     })
 
->>>>>>> b85be89e
     it('Should render tag when item is selected', async () => {
       const onSelectSpy = jest.fn()
       setup({...defaultProps, open: true, isSubMenu: true, onSelect: onSelectSpy})
