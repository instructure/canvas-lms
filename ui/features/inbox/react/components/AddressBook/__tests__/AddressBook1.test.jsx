--- conflicted
+++ resolved
@@ -24,8 +24,6 @@
 import {mswClient} from '../../../../../../shared/msw/mswClient'
 import {mswServer} from '../../../../../../shared/msw/mswServer'
 import fakeENV from '@canvas/test-utils/fakeENV'
-<<<<<<< HEAD
-=======
 
 // Mock jQuery to prevent flashError errors from unrelated components
 jest.mock('jquery', () => {
@@ -39,7 +37,6 @@
   }
   return jest.fn(() => jQueryMock)
 })
->>>>>>> f6e5b4e8
 
 const server = mswServer(handlers)
 beforeAll(() => {
@@ -62,10 +59,7 @@
 afterEach(() => {
   server.resetHandlers()
   fakeENV.teardown()
-<<<<<<< HEAD
-=======
   jest.clearAllMocks()
->>>>>>> f6e5b4e8
 })
 
 afterAll(() => {
