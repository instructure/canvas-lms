--- conflicted
+++ resolved
@@ -238,8 +238,6 @@
 
       expect(getByTestId('unread-badge')).toBeTruthy()
     })
-<<<<<<< HEAD
-=======
 
     it('sends correct submission id to be marked as read', () => {
       const onMarkAsRead = jest.fn()
@@ -253,6 +251,5 @@
       fireEvent.click(unreadBadge)
       expect(onMarkAsRead).toHaveBeenCalledWith(submissionsCommentsMock()._id)
     })
->>>>>>> 4273fd44
   })
 })