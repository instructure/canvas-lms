--- conflicted
+++ resolved
@@ -217,11 +217,7 @@
         data-testid="conversation-list-no-messages"
       >
         <Flex.Item shouldGrow shouldShrink>
-<<<<<<< HEAD
-          <img src={InboxEmpty} alt="No messages Panda" />
-=======
           <img src={InboxEmpty} alt="No messages Panda" aria-hidden="true" />
->>>>>>> 6b6248f4
         </Flex.Item>
         <Flex.Item>
           <Text color="primary" size="small" weight="bold">
