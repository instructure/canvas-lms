/*
 * Copyright (C) 2020 - present Instructure, Inc.
 *
 * This file is part of Canvas.
 *
 * Canvas is free software: you can redistribute it and/or modify it under
 * the terms of the GNU Affero General Public License as published by the Free
 * Software Foundation, version 3 of the License.
 *
 * Canvas is distributed in the hope that it will be useful, but WITHOUT ANY
 * WARRANTY; without even the implied warranty of MERCHANTABILITY or FITNESS FOR
 * A PARTICULAR PURPOSE. See the GNU Affero General Public License for more
 * details.
 *
 * You should have received a copy of the GNU Affero General Public License along
 * with this program. If not, see <http://www.gnu.org/licenses/>.
 */

import { fireEvent, render, waitFor } from '@testing-library/react'
import React from 'react'
import { MessageBody } from '../MessageBody'
import { ModalBodyContext } from '../../../utils/constants'

const createProps = overrides => {
  return {
    onBodyChange: jest.fn(),
    ...overrides,
  }
}

describe('MessageBody', () => {
  it('renders the message body', () => {
    const props = createProps()
    const { getByTestId } = render(
      <MessageBody {...props} />
    )
    expect(getByTestId('message-body')).toBeInTheDocument()
  })

  it('uses the onBodyChange prop when the value has changed', () => {
    const props = createProps()
    const mockContext = {
      body: "",
      setBody: jest.fn(),
      translating: false
    }

    const { getByTestId } = render(
      <ModalBodyContext.Provider value={mockContext}>
        <MessageBody {...props} />
      </ModalBodyContext.Provider>
    )
    const messageBody = getByTestId('message-body')
    fireEvent.change(messageBody, { target: { value: 'howdy' } })
    expect(mockContext.setBody).toHaveBeenCalledWith('howdy')
    expect(props.onBodyChange).toHaveBeenCalled()
  })

  it('renders a message if provided', () => {
    const props = createProps({
      messages: [
        {
          text: 'Please insert a message body.',
          type: 'error',
        },
      ],
    })
    const { getByText } = render(<MessageBody {...props} />)
    expect(getByText(props.messages[0].text)).toBeInTheDocument()
  })

  describe('Signature', () => {
    it('renders signature when inboxSettingsFeature prop is true', async () => {
      const props = createProps({
        inboxSettingsFeature: true,
<<<<<<< HEAD
        signature: 'My signature'
=======
        signature: 'My signature',
>>>>>>> be06df91
      })

      const mockContext = {
        body: "",
        setBody: jest.fn(),
        translating: false
      }
      render(
        <ModalBodyContext.Provider value={mockContext}>
          <MessageBody {...props} />
        </ModalBodyContext.Provider>
      )

      expect(mockContext.setBody).toHaveBeenCalled()
    })

    it('does not render signature when inboxSettingsFeature prop is false', () => {
      const props = createProps({
        inboxSettingsFeature: false,
<<<<<<< HEAD
        signature: 'My signature'
=======
        signature: 'My signature',
>>>>>>> be06df91
      })
      render(<MessageBody {...props} />)
      const textArea = document.querySelectorAll('textarea')[0].value
      const signature = textArea.substring(textArea.length - props.signature.length)
      expect(signature).not.toBe(props.signature)
    })
  })
})<|MERGE_RESOLUTION|>--- conflicted
+++ resolved
@@ -73,11 +73,7 @@
     it('renders signature when inboxSettingsFeature prop is true', async () => {
       const props = createProps({
         inboxSettingsFeature: true,
-<<<<<<< HEAD
-        signature: 'My signature'
-=======
         signature: 'My signature',
->>>>>>> be06df91
       })
 
       const mockContext = {
@@ -97,11 +93,7 @@
     it('does not render signature when inboxSettingsFeature prop is false', () => {
       const props = createProps({
         inboxSettingsFeature: false,
-<<<<<<< HEAD
-        signature: 'My signature'
-=======
         signature: 'My signature',
->>>>>>> be06df91
       })
       render(<MessageBody {...props} />)
       const textArea = document.querySelectorAll('textarea')[0].value
