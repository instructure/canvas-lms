/*
 * Copyright (C) 2020 - present Instructure, Inc.
 *
 * This file is part of Canvas.
 *
 * Canvas is free software: you can redistribute it and/or modify it under
 * the terms of the GNU Affero General Public License as published by the Free
 * Software Foundation, version 3 of the License.
 *
 * Canvas is distributed in the hope that it will be useful, but WITHOUT ANY
 * WARRANTY; without even the implied warranty of MERCHANTABILITY or FITNESS FOR
 * A PARTICULAR PURPOSE. See the GNU Affero General Public License for more
 * details.
 *
 * You should have received a copy of the GNU Affero General Public License along
 * with this program. If not, see <http://www.gnu.org/licenses/>.
 */

import { fireEvent, render, waitFor } from '@testing-library/react'
import React from 'react'
import { MessageBody } from '../MessageBody'
import { ModalBodyContext } from '../../../utils/constants'

const createProps = overrides => {
  return {
    onBodyChange: jest.fn(),
    ...overrides,
  }
}

describe('MessageBody', () => {
  it('renders the message body', () => {
    const props = createProps()
    const { getByTestId } = render(
      <MessageBody {...props} />
    )
    expect(getByTestId('message-body')).toBeInTheDocument()
  })

  it('uses the onBodyChange prop when the value has changed', () => {
    const props = createProps()
    const mockContext = {
      body: "",
      setBody: jest.fn(),
      translating: false
    }

    const { getByTestId } = render(
      <ModalBodyContext.Provider value={mockContext}>
        <MessageBody {...props} />
      </ModalBodyContext.Provider>
    )
    const messageBody = getByTestId('message-body')
    fireEvent.change(messageBody, { target: { value: 'howdy' } })
    expect(mockContext.setBody).toHaveBeenCalledWith('howdy')
    expect(props.onBodyChange).toHaveBeenCalled()
  })

  it('renders a message if provided', () => {
    const props = createProps({
      messages: [
        {
          text: 'Please insert a message body.',
          type: 'error',
        },
      ],
    })
    const { getByText } = render(<MessageBody {...props} />)
    expect(getByText(props.messages[0].text)).toBeInTheDocument()
  })

  describe('Signature', () => {
<<<<<<< HEAD
    it('renders signature when inboxSettingsFeature prop is true', async () => {
      const props = createProps({
        inboxSettingsFeature: true,
        signature: 'My signature',
=======
    it('renders signature when inboxSignatureBlock prop is true', () => {
      const props = createProps({
        inboxSignatureBlock: true,
        signature: 'My signature'
>>>>>>> 3a2a498e
      })

      const mockContext = {
        body: "",
        setBody: jest.fn(),
        translating: false
      }
      render(
        <ModalBodyContext.Provider value={mockContext}>
          <MessageBody {...props} />
        </ModalBodyContext.Provider>
      )

      expect(mockContext.setBody).toHaveBeenCalled()
    })

<<<<<<< HEAD
    it('does not render signature when inboxSettingsFeature prop is false', () => {
      const props = createProps({
        inboxSettingsFeature: false,
        signature: 'My signature',
=======
    it('does not render signature when inboxSignatureBlock prop is false', () => {
      const props = createProps({
        inboxSignatureBlock: false,
        signature: 'My signature'
>>>>>>> 3a2a498e
      })
      render(<MessageBody {...props} />)
      const textArea = document.querySelectorAll('textarea')[0].value
      const signature = textArea.substring(textArea.length - props.signature.length)
      expect(signature).not.toBe(props.signature)
    })
  })
})<|MERGE_RESOLUTION|>--- conflicted
+++ resolved
@@ -70,17 +70,10 @@
   })
 
   describe('Signature', () => {
-<<<<<<< HEAD
-    it('renders signature when inboxSettingsFeature prop is true', async () => {
-      const props = createProps({
-        inboxSettingsFeature: true,
-        signature: 'My signature',
-=======
     it('renders signature when inboxSignatureBlock prop is true', () => {
       const props = createProps({
         inboxSignatureBlock: true,
         signature: 'My signature'
->>>>>>> 3a2a498e
       })
 
       const mockContext = {
@@ -97,17 +90,10 @@
       expect(mockContext.setBody).toHaveBeenCalled()
     })
 
-<<<<<<< HEAD
-    it('does not render signature when inboxSettingsFeature prop is false', () => {
-      const props = createProps({
-        inboxSettingsFeature: false,
-        signature: 'My signature',
-=======
     it('does not render signature when inboxSignatureBlock prop is false', () => {
       const props = createProps({
         inboxSignatureBlock: false,
         signature: 'My signature'
->>>>>>> 3a2a498e
       })
       render(<MessageBody {...props} />)
       const textArea = document.querySelectorAll('textarea')[0].value
