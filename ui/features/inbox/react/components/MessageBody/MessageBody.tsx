/*
 * Copyright (C) 2020 - present Instructure, Inc.
 *
 * This file is part of Canvas.
 *
 * Canvas is free software: you can redistribute it and/or modify it under
 * the terms of the GNU Affero General Public License as published by the Free
 * Software Foundation, version 3 of the License.
 *
 * Canvas is distributed in the hope that it will be useful, but WITHOUT ANY
 * WARRANTY; without even the implied warranty of MERCHANTABILITY or FITNESS FOR
 * A PARTICULAR PURPOSE. See the GNU Affero General Public License for more
 * details.
 *
 * You should have received a copy of the GNU Affero General Public License along
 * with this program. If not, see <http://www.gnu.org/licenses/>.
 */

import React, {useContext, useEffect} from 'react'
import {ScreenReaderContent} from '@instructure/ui-a11y-content'
import {TextArea} from '@instructure/ui-text-area'
import {useScope as useI18nScope} from '@canvas/i18n'
import {ModalBodyContext, signatureSeparator} from '../../utils/constants'

const I18n = useI18nScope('conversations_2')

type Message = {
  text: string
  type: 'error' | 'hint' | 'success' | 'screenreader-only'
}

type Props = {
  onBodyChange: (body: string) => void
  messages: Message[]
<<<<<<< HEAD
  inboxSettingsFeature: boolean
=======
  inboxSignatureBlock: boolean
>>>>>>> 3a2a498e
  signature?: string
}

export const MessageBody = (props: Props) => {
  const signature =
<<<<<<< HEAD
    (props.inboxSettingsFeature && props.signature && `${signatureSeparator}${props.signature}`) ||
=======
    (props.inboxSignatureBlock && props.signature && `${signatureSeparator}${props.signature}`) ||
>>>>>>> 3a2a498e
    ''

  const {body, setBody, translating} = useContext(ModalBodyContext)

  useEffect(() => {
<<<<<<< HEAD
    if (signature) setBody(body => body + signature)
=======
    if (signature) setBody((body: string) => body + signature)
>>>>>>> 3a2a498e
  }, [setBody, signature])

  const handleBodyChange = (e: React.ChangeEvent<HTMLTextAreaElement>) => {
    setBody(e.target.value)
    props.onBodyChange(e.target.value)
  }

  return (
    <TextArea
      label={<ScreenReaderContent>{I18n.t('Message Body')}</ScreenReaderContent>}
      messages={props.messages}
      autoGrow={false}
      height="200px"
      maxHeight="200px"
      value={body}
      onChange={handleBodyChange}
      disabled={translating}
      data-testid="message-body"
    />
  )
}<|MERGE_RESOLUTION|>--- conflicted
+++ resolved
@@ -32,31 +32,19 @@
 type Props = {
   onBodyChange: (body: string) => void
   messages: Message[]
-<<<<<<< HEAD
-  inboxSettingsFeature: boolean
-=======
   inboxSignatureBlock: boolean
->>>>>>> 3a2a498e
   signature?: string
 }
 
 export const MessageBody = (props: Props) => {
   const signature =
-<<<<<<< HEAD
-    (props.inboxSettingsFeature && props.signature && `${signatureSeparator}${props.signature}`) ||
-=======
     (props.inboxSignatureBlock && props.signature && `${signatureSeparator}${props.signature}`) ||
->>>>>>> 3a2a498e
     ''
 
   const {body, setBody, translating} = useContext(ModalBodyContext)
 
   useEffect(() => {
-<<<<<<< HEAD
-    if (signature) setBody(body => body + signature)
-=======
     if (signature) setBody((body: string) => body + signature)
->>>>>>> 3a2a498e
   }, [setBody, signature])
 
   const handleBodyChange = (e: React.ChangeEvent<HTMLTextAreaElement>) => {
