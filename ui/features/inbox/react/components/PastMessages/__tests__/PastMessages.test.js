/*
 * Copyright (C) 2020 - present Instructure, Inc.
 *
 * This file is part of Canvas.
 *
 * Canvas is free software: you can redistribute it and/or modify it under
 * the terms of the GNU Affero General Public License as published by the Free
 * Software Foundation, version 3 of the License.
 *
 * Canvas is distributed in the hope that it will be useful, but WITHOUT ANY
 * WARRANTY; without even the implied warranty of MERCHANTABILITY or FITNESS FOR
 * A PARTICULAR PURPOSE. See the GNU Affero General Public License for more
 * details.
 *
 * You should have received a copy of the GNU Affero General Public License along
 * with this program. If not, see <http://www.gnu.org/licenses/>.
 */

import DateHelper from '@canvas/datetime/dateHelper'
import React from 'react'
import {render} from '@testing-library/react'
import {PastMessages} from '../PastMessages'
import {useScope as useI18nScope} from '@canvas/i18n'

const I18n = useI18nScope('conversations_2')
const dateOptions = {
  month: 'short',
  day: 'numeric',
  hour: 'numeric',
  minute: 'numeric'
}

describe('PastMessages', () => {
  it('renders past messages', () => {
    const props = {
      messages: [
        {
          author: {
            name: 'Gandalf'
          },
          body: "No. No, it isn't",
          createdAt: 'TA 3019'
        },
        {
          author: {
            name: 'Pippin'
          },
          body: "Well, that isn't so bad.",
          createdAt: 'TA 3019'
        },
        {
          author: {
            name: 'Gandalf'
          },
          body: 'White shores, and beyond, a far green country under a swift sunrise.',
          createdAt: 'TA 3019'
        },
        {
          author: {
            name: 'Pippin'
          },
          body: 'What? Gandalf? See what?',
          createdAt: 'TA 3019'
        },
        {
          author: {
            name: 'Gandalf'
          },
          body: "End? No, the journey doesn't end here. Death is just another path, one that we all must take. The grey rain-curtain of this world rolls back, and all turns to silver glass, and then you see it.",
          createdAt: 'TA 3019'
        },
        {
          author: {
            name: 'Pippin'
          },
          body: "I didn't think it would end this way.",
          createdAt: 'TA 3019'
        }
      ]
    }

    const {getAllByText, getByText} = render(<PastMessages {...props} />)

    props.messages.forEach(message => {
<<<<<<< HEAD
      const expectedDate = Intl.DateTimeFormat(I18n.currentLocale(), dateOptions).format(
        new Date(message.createdAt)
      )
=======
      const expectedDate = DateHelper.formatDatetimeForDiscussions(message.createdAt)
>>>>>>> 9378b4e4

      expect(getAllByText(message.author.name).length > 0).toBe(true)
      expect(getByText(message.body)).toBeInTheDocument()
      expect(getAllByText(expectedDate).length > 0).toBe(true)
    })
  })
})<|MERGE_RESOLUTION|>--- conflicted
+++ resolved
@@ -20,15 +20,6 @@
 import React from 'react'
 import {render} from '@testing-library/react'
 import {PastMessages} from '../PastMessages'
-import {useScope as useI18nScope} from '@canvas/i18n'
-
-const I18n = useI18nScope('conversations_2')
-const dateOptions = {
-  month: 'short',
-  day: 'numeric',
-  hour: 'numeric',
-  minute: 'numeric'
-}
 
 describe('PastMessages', () => {
   it('renders past messages', () => {
@@ -82,13 +73,7 @@
     const {getAllByText, getByText} = render(<PastMessages {...props} />)
 
     props.messages.forEach(message => {
-<<<<<<< HEAD
-      const expectedDate = Intl.DateTimeFormat(I18n.currentLocale(), dateOptions).format(
-        new Date(message.createdAt)
-      )
-=======
       const expectedDate = DateHelper.formatDatetimeForDiscussions(message.createdAt)
->>>>>>> 9378b4e4
 
       expect(getAllByText(message.author.name).length > 0).toBe(true)
       expect(getByText(message.body)).toBeInTheDocument()
