/*
 * Copyright (C) 2020 - present Instructure, Inc.
 *
 * This file is part of Canvas.
 *
 * Canvas is free software: you can redistribute it and/or modify it under
 * the terms of the GNU Affero General Public License as published by the Free
 * Software Foundation, version 3 of the License.
 *
 * Canvas is distributed in the hope that it will be useful, but WITHOUT ANY
 * WARRANTY; without even the implied warranty of MERCHANTABILITY or FITNESS FOR
 * A PARTICULAR PURPOSE. See the GNU Affero General Public License for more
 * details.
 *
 * You should have received a copy of the GNU Affero General Public License along
 * with this program. If not, see <http://www.gnu.org/licenses/>.
 */
import {render, fireEvent} from '@testing-library/react'
import React from 'react'
import {MessageDetailHeader} from '../MessageDetailHeader'
import {responsiveQuerySizes} from '../../../../util/utils'
import {ConversationContext} from '../../../../util/constants'

jest.mock('../../../../util/utils', () => ({
  ...jest.requireActual('../../../../util/utils'),
  responsiveQuerySizes: jest.fn()
}))

describe('MessageDetailHeader', () => {
  beforeAll(() => {
    // Add appropriate mocks for responsive
    window.matchMedia = jest.fn().mockImplementation(() => {
      return {
        matches: true,
        media: '',
        onchange: null,
        addListener: jest.fn(),
        removeListener: jest.fn()
      }
    })

    // Repsonsive Query Mock Default
    responsiveQuerySizes.mockImplementation(() => ({
      desktop: {minWidth: '768px'}
    }))
  })

  it('renders with provided text', () => {
    const props = {text: 'Message Header Text'}
    const {getByText} = render(<MessageDetailHeader {...props} />)
    expect(getByText('Message Header Text')).toBeInTheDocument()
  })

  it('does not render the more options menu when in submission comments scope', () => {
    const props = {text: 'Message Header Text'}
    const {getByText, queryByTestId} = render(
      <ConversationContext.Provider value={{isSubmissionCommentsType: true}}>
        <MessageDetailHeader {...props} />
      </ConversationContext.Provider>
    )
    expect(getByText('Message Header Text')).toBeInTheDocument()
    expect(queryByTestId('message-more-options')).not.toBeInTheDocument()
  })

  describe('sends the selected option to the provided callback function', () => {
    const props = {
      text: 'Button Test'
    }
    it('sends the selected option to the onReply callback function', () => {
      props.onReply = jest.fn()
      const {getByRole} = render(<MessageDetailHeader {...props} />)
      const replyButton = getByRole(
        (role, element) => role === 'button' && element.textContent === 'Reply'
      )

      fireEvent.click(replyButton)

      expect(props.onReply).toHaveBeenCalled()
    })

    it('sends the selected option to the onReplyAll callback function', () => {
      props.onReplyAll = jest.fn()
      const {getByRole, getByText} = render(<MessageDetailHeader {...props} />)
      const moreOptionsButton = getByRole(
        (role, element) => role === 'button' && element.textContent === 'More options'
      )

      fireEvent.click(moreOptionsButton)
      fireEvent.click(getByText('Reply All'))

      expect(props.onReplyAll).toHaveBeenCalled()
    })

    it('sends the selected option to the onDelete callback function', () => {
      props.onDelete = jest.fn()
      const {getByRole, getByText} = render(<MessageDetailHeader {...props} />)
      const moreOptionsButton = getByRole(
        (role, element) => role === 'button' && element.textContent === 'More options'
      )
      fireEvent.click(moreOptionsButton)
      fireEvent.click(getByText('Delete'))

      expect(props.onDelete).toHaveBeenCalled()
    })

    it('sends the selected option to the onForward callback function', () => {
      props.onForward = jest.fn()
      const {getByRole, getByText} = render(<MessageDetailHeader {...props} />)
      const moreOptionsButton = getByRole(
        (role, element) => role === 'button' && element.textContent === 'More options'
      )
      fireEvent.click(moreOptionsButton)
      fireEvent.click(getByText('Forward'))

      expect(props.onForward).toHaveBeenCalled()
<<<<<<< HEAD
=======
      expect(props.onForward.mock.calls[0][0]).toBe(undefined)
>>>>>>> 8ae2c262
    })
  })

  describe('Responsive', () => {
    describe('Mobile', () => {
      beforeEach(() => {
        responsiveQuerySizes.mockImplementation(() => ({
          mobile: {maxWidth: '67'}
        }))
      })

      it('Should render mobile test id for header', async () => {
        const props = {text: 'Message Header Text'}
        const {findByTestId} = render(<MessageDetailHeader {...props} />)
        const headingElm = await findByTestId('message-detail-header-mobile')
        expect(headingElm).toBeTruthy()
      })
    })

    describe('Desktop', () => {
      beforeEach(() => {
        responsiveQuerySizes.mockImplementation(() => ({
          desktop: {maxWidth: '67'}
        }))
      })

      it('Should render desktop test id for header', async () => {
        const props = {text: 'Message Header Text'}
        const {findByTestId} = render(<MessageDetailHeader {...props} />)
        const headingElm = await findByTestId('message-detail-header-desktop')
        expect(headingElm).toBeTruthy()
      })
    })
  })
})<|MERGE_RESOLUTION|>--- conflicted
+++ resolved
@@ -113,10 +113,7 @@
       fireEvent.click(getByText('Forward'))
 
       expect(props.onForward).toHaveBeenCalled()
-<<<<<<< HEAD
-=======
       expect(props.onForward.mock.calls[0][0]).toBe(undefined)
->>>>>>> 8ae2c262
     })
   })
 
