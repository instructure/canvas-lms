/*
 * Copyright (C) 2020 - present Instructure, Inc.
 *
 * This file is part of Canvas.
 *
 * Canvas is free software: you can redistribute it and/or modify it under
 * the terms of the GNU Affero General Public License as published by the Free
 * Software Foundation, version 3 of the License.
 *
 * Canvas is distributed in the hope that it will be useful, but WITHOUT ANY
 * WARRANTY; without even the implied warranty of MERCHANTABILITY or FITNESS FOR
 * A PARTICULAR PURPOSE. See the GNU Affero General Public License for more
 * details.
 *
 * You should have received a copy of the GNU Affero General Public License along
 * with this program. If not, see <http://www.gnu.org/licenses/>.
 */

import PropTypes from 'prop-types'
import React, {useContext} from 'react'
import {ConversationContext} from '../../../util/constants'
import {Button} from '@instructure/ui-buttons'
import {Flex} from '@instructure/ui-flex'
import {
  IconCollectionSaveLine,
  IconComposeLine,
  IconMoreLine,
  IconRemoveFromCollectionLine,
  IconReplyAll2Line,
  IconReplyLine,
  IconTrashLine
} from '@instructure/ui-icons'
import {Menu} from '@instructure/ui-menu'
import {Tooltip} from '@instructure/ui-tooltip'
import {useScope as useI18nScope} from '@canvas/i18n'
import {View} from '@instructure/ui-view'

const I18n = useI18nScope('conversations_2')

const Settings = props => (
  <Menu
    placement="bottom"
    trigger={
      <Tooltip renderTip={I18n.t('More options')} placement="top">
        <Button
          renderIcon={IconMoreLine}
          disabled={props.settingsDisabled}
          data-testid="settings"
        />
      </Tooltip>
    }
    disabled={props.settingsDisabled}
  >
    {props.shouldRenderMarkAsRead && (
      <Menu.Item value="MarkAsRead" onSelect={() => props.markAsRead()} data-testid="mark-as-read">
        {props.hasMultipleSelectedMessages ? I18n.t('Mark all as read') : I18n.t('Mark as read')}
      </Menu.Item>
    )}
    {props.shouldRenderMarkAsUnread && (
      <Menu.Item
        value="MarkAsUnread"
        onSelect={() => props.markAsUnread()}
        data-testid="mark-as-unread"
      >
        {props.hasMultipleSelectedMessages
          ? I18n.t('Mark all as unread')
          : I18n.t('Mark as unread')}
      </Menu.Item>
    )}
    <Menu.Item value="Forward" onSelect={() => props.forward()}>
      {I18n.t('Forward')}
    </Menu.Item>
    {props.star && (
      <Menu.Item value="Star" onSelect={() => props.star()}>
        {I18n.t('Star')}
      </Menu.Item>
    )}
    {props.unstar && (
      <Menu.Item value="Unstar" onSelect={() => props.unstar()}>
        {I18n.t('Unstar')}
      </Menu.Item>
    )}
  </Menu>
)

const ActionButton = props => (
  <Tooltip renderTip={props.tip} placement="top">
    <Button
      renderIcon={props.icon}
      onClick={props.onClick}
      margin="0 x-small 0 0"
      interaction={props.disabled ? 'disabled' : 'enabled'}
      data-testid={props.testid}
    />
  </Tooltip>
)

export const MessageActionButtons = props => {
  const {isSubmissionCommentsType} = useContext(ConversationContext)
  if (isSubmissionCommentsType) {
    return (
      <ActionButton
        tip={I18n.t('Reply')}
        icon={IconReplyLine}
        onClick={props.reply}
<<<<<<< HEAD
        disabled
=======
>>>>>>> f36f2b64
        testid="reply"
        disabled={props.replyDisabled}
      />
    )
  }

  return (
    <Flex>
      <Flex.Item shouldGrow>
        <View padding="0 medium 0 0">
          <ActionButton
            tip={I18n.t('Compose a new message')}
            icon={IconComposeLine}
            onClick={props.compose}
            testid="compose"
          />
        </View>
      </Flex.Item>
      <Flex.Item>
        <ActionButton
          tip={I18n.t('Reply')}
          icon={IconReplyLine}
          onClick={props.reply}
          disabled={props.replyDisabled}
          testid="reply"
        />
        <ActionButton
          tip={I18n.t('Reply all')}
          icon={IconReplyAll2Line}
          onClick={props.replyAll}
          disabled={props.replyDisabled}
          testid="reply-all"
        />
        <ActionButton
          tip={props.unarchive ? I18n.t('Unarchive') : I18n.t('Archive')}
          icon={props.unarchive ? IconRemoveFromCollectionLine : IconCollectionSaveLine}
          onClick={props.unarchive ? props.unarchive : props.archive}
          disabled={props.archiveDisabled}
          testid={props.unarchive ? 'unarchive' : 'archive'}
        />
        <ActionButton
          tip={I18n.t('Delete')}
          icon={IconTrashLine}
          onClick={props.delete}
          disabled={props.deleteDisabled}
          testid="delete"
        />
        <Settings {...props} />
      </Flex.Item>
    </Flex>
  )
}

MessageActionButtons.propTypes = {
  replyDisabled: PropTypes.bool,
  archiveDisabled: PropTypes.bool,
  deleteDisabled: PropTypes.bool,
  settingsDisabled: PropTypes.bool,
  compose: PropTypes.func.isRequired,
  reply: PropTypes.func.isRequired,
  replyAll: PropTypes.func.isRequired,
  archive: PropTypes.func,
  unarchive: PropTypes.func,
  delete: PropTypes.func.isRequired,
  markAsUnread: PropTypes.func,
  markAsRead: PropTypes.func,
  forward: PropTypes.func.isRequired,
  star: PropTypes.func,
  unstar: PropTypes.func,
  shouldRenderMarkAsRead: PropTypes.bool,
  shouldRenderMarkAsUnread: PropTypes.bool,
  hasMultipleSelectedMessages: PropTypes.bool
}<|MERGE_RESOLUTION|>--- conflicted
+++ resolved
@@ -103,10 +103,6 @@
         tip={I18n.t('Reply')}
         icon={IconReplyLine}
         onClick={props.reply}
-<<<<<<< HEAD
-        disabled
-=======
->>>>>>> f36f2b64
         testid="reply"
         disabled={props.replyDisabled}
       />
