/*
 * Copyright (C) 2020 - present Instructure, Inc.
 *
 * This file is part of Canvas.
 *
 * Canvas is free software: you can redistribute it and/or modify it under
 * the terms of the GNU Affero General Public License as published by the Free
 * Software Foundation, version 3 of the License.
 *
 * Canvas is distributed in the hope that it will be useful, but WITHOUT ANY
 * WARRANTY; without even the implied warranty of MERCHANTABILITY or FITNESS FOR
 * A PARTICULAR PURPOSE. See the GNU Affero General Public License for more
 * details.
 *
 * You should have received a copy of the GNU Affero General Public License along
 * with this program. If not, see <http://www.gnu.org/licenses/>.
 */

import PropTypes from 'prop-types'
import React, {useContext} from 'react'
import {ConversationContext} from '../../../util/constants'
import {Button} from '@instructure/ui-buttons'
import {Flex} from '@instructure/ui-flex'
import {
  IconCollectionSaveLine,
  IconComposeLine,
  IconMoreLine,
  IconRemoveFromCollectionLine,
  IconReplyAll2Line,
  IconReplyLine,
  IconTrashLine
} from '@instructure/ui-icons'
import {Menu} from '@instructure/ui-menu'
import {Tooltip} from '@instructure/ui-tooltip'
import {useScope as useI18nScope} from '@canvas/i18n'
import {View} from '@instructure/ui-view'

const I18n = useI18nScope('conversations_2')

const Settings = props => (
  <Menu
    placement="bottom"
    trigger={
      <Tooltip renderTip={I18n.t('More options')} placement="top">
        <Button
          renderIcon={IconMoreLine}
          disabled={props.settingsDisabled}
          data-testid="settings"
        />
      </Tooltip>
    }
    disabled={props.settingsDisabled}
  >
    {props.shouldRenderMarkAsRead && (
      <Menu.Item value="MarkAsRead" onSelect={() => props.markAsRead()} data-testid="mark-as-read">
        {props.hasMultipleSelectedMessages ? I18n.t('Mark all as read') : I18n.t('Mark as read')}
      </Menu.Item>
    )}
    {props.shouldRenderMarkAsUnread && (
      <Menu.Item
        value="MarkAsUnread"
        onSelect={() => props.markAsUnread()}
        data-testid="mark-as-unread"
      >
        {props.hasMultipleSelectedMessages
          ? I18n.t('Mark all as unread')
          : I18n.t('Mark as unread')}
      </Menu.Item>
    )}
    <Menu.Item value="Forward" onSelect={() => props.forward()}>
      {I18n.t('Forward')}
    </Menu.Item>
    {props.star && (
      <Menu.Item value="Star" onSelect={() => props.star()}>
        {I18n.t('Star')}
      </Menu.Item>
    )}
    {props.unstar && (
      <Menu.Item value="Unstar" onSelect={() => props.unstar()}>
        {I18n.t('Unstar')}
      </Menu.Item>
    )}
  </Menu>
)

const ActionButton = props => (
  <Tooltip renderTip={props.tip} placement="top">
    <Button
      renderIcon={props.icon}
      onClick={props.onClick}
      margin="0 x-small 0 0"
      interaction={props.disabled ? 'disabled' : 'enabled'}
      data-testid={props.testid}
    />
  </Tooltip>
)

export const MessageActionButtons = props => {
  const {isSubmissionCommentsType} = useContext(ConversationContext)
  if (isSubmissionCommentsType) {
    return (
      <ActionButton
        tip={I18n.t('Reply')}
        icon={IconReplyLine}
        onClick={props.reply}
<<<<<<< HEAD
        disabled
=======
>>>>>>> 8ae2c262
        testid="reply"
        disabled={props.replyDisabled}
      />
    )
  }

  return (
    <Flex>
      <Flex.Item shouldGrow>
        <View padding="0 medium 0 0">
          <ActionButton
            tip={I18n.t('Compose a new message')}
            icon={IconComposeLine}
            onClick={props.compose}
            testid="compose"
          />
        </View>
      </Flex.Item>
      <Flex.Item>
        <ActionButton
          tip={I18n.t('Reply')}
          icon={IconReplyLine}
          onClick={props.reply}
          disabled={props.replyDisabled}
          testid="reply"
        />
        <ActionButton
          tip={I18n.t('Reply all')}
          icon={IconReplyAll2Line}
          onClick={props.replyAll}
          disabled={props.replyDisabled}
          testid="reply-all"
        />
        <ActionButton
          tip={props.unarchive ? I18n.t('Unarchive') : I18n.t('Archive')}
          icon={props.unarchive ? IconRemoveFromCollectionLine : IconCollectionSaveLine}
          onClick={props.unarchive ? props.unarchive : props.archive}
          disabled={props.archiveDisabled}
          testid={props.unarchive ? 'unarchive' : 'archive'}
        />
        <ActionButton
          tip={I18n.t('Delete')}
          icon={IconTrashLine}
          onClick={props.delete}
          disabled={props.deleteDisabled}
          testid="delete"
        />
        <Settings {...props} />
      </Flex.Item>
    </Flex>
  )
}

MessageActionButtons.propTypes = {
  replyDisabled: PropTypes.bool,
  archiveDisabled: PropTypes.bool,
  deleteDisabled: PropTypes.bool,
  settingsDisabled: PropTypes.bool,
  compose: PropTypes.func.isRequired,
  reply: PropTypes.func.isRequired,
  replyAll: PropTypes.func.isRequired,
  archive: PropTypes.func,
  unarchive: PropTypes.func,
  delete: PropTypes.func.isRequired,
  markAsUnread: PropTypes.func,
  markAsRead: PropTypes.func,
  forward: PropTypes.func.isRequired,
  star: PropTypes.func,
  unstar: PropTypes.func,
  shouldRenderMarkAsRead: PropTypes.bool,
  shouldRenderMarkAsUnread: PropTypes.bool,
  hasMultipleSelectedMessages: PropTypes.bool
}<|MERGE_RESOLUTION|>--- conflicted
+++ resolved
@@ -103,10 +103,6 @@
         tip={I18n.t('Reply')}
         icon={IconReplyLine}
         onClick={props.reply}
-<<<<<<< HEAD
-        disabled
-=======
->>>>>>> 8ae2c262
         testid="reply"
         disabled={props.replyDisabled}
       />
