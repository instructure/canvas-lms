/*
 * Copyright (C) 2020 - present Instructure, Inc.
 *
 * This file is part of Canvas.
 *
 * Canvas is free software: you can redistribute it and/or modify it under
 * the terms of the GNU Affero General Public License as published by the Free
 * Software Foundation, version 3 of the License.
 *
 * Canvas is distributed in the hope that it will be useful, but WITHOUT ANY
 * WARRANTY; without even the implied warranty of MERCHANTABILITY or FITNESS FOR
 * A PARTICULAR PURPOSE. See the GNU Affero General Public License for more
 * details.
 *
 * You should have received a copy of the GNU Affero General Public License along
 * with this program. If not, see <http://www.gnu.org/licenses/>.
 */

import {Avatar} from '@instructure/ui-avatar'
import DateHelper from '@canvas/datetime/dateHelper'
import {Flex} from '@instructure/ui-flex'
import {MessageDetailActions} from '../MessageDetailActions/MessageDetailActions'
import {MessageDetailParticipants} from '../MessageDetailParticipants/MessageDetailParticipants'
import PropTypes from 'prop-types'
import React, {useContext} from 'react'
import {Responsive} from '@instructure/ui-responsive'
import {responsiveQuerySizes} from '../../../util/utils'
import {IconPaperclipLine} from '@instructure/ui-icons'
import {Link} from '@instructure/ui-link'
import {List} from '@instructure/ui-list'
import {Text} from '@instructure/ui-text'
import {ConversationContext} from '../../../util/constants'
import {MediaAttachment} from '@canvas/message-attachments'
import {formatMessage} from '@canvas/util/TextHelper'

export const MessageDetailItem = ({...props}) => {
  const createdAt = DateHelper.formatDatetimeForDisplay(props.conversationMessage.createdAt)
  const {isSubmissionCommentsType} = useContext(ConversationContext)
  const {conversationMessage: {mediaComment} = {}} = props

  return (
    <Responsive
      match="media"
      query={responsiveQuerySizes({mobile: true, tablet: true, desktop: true})}
      props={{
        mobile: {
          avatar: 'small',
          usernames: 'x-small',
          courseNameDate: 'x-small',
          messageBody: 'x-small',
          dataTestId: 'message-detail-item-mobile',
        },
        tablet: {
          avatar: 'medium',
          usernames: 'small',
          courseNameDate: 'x-small',
          messageBody: 'small',
          dataTestId: 'message-detail-item-tablet',
        },
        desktop: {
          avatar: 'medium',
          usernames: 'medium',
          courseNameDate: 'x-small',
          messageBody: 'medium',
          dataTestId: 'message-detail-item-desktop',
        },
      }}
      render={responsiveProps => (
        <>
          <Flex data-testid={responsiveProps.dataTestId} alignItems="start">
            <Flex.Item>
              <Avatar
                size={responsiveProps.avatar}
                margin="small small small none"
                name={props.conversationMessage?.author?.name}
                src={props.conversationMessage?.author?.avatarUrl}
              />
            </Flex.Item>
            <Flex.Item shouldShrink={true} shouldGrow={true}>
              <Flex direction="column">
                <Flex.Item>
                  <MessageDetailParticipants
                    participantsSize={responsiveProps.usernames}
                    conversationMessage={props.conversationMessage}
                  />
                </Flex.Item>
                <Flex.Item>
                  <Text weight="normal" size={responsiveProps.courseNameDate} wrap="break-word">
                    {props.contextName}
                  </Text>
                </Flex.Item>
                <Flex.Item>
                  <Text weight="normal" size={responsiveProps.courseNameDate} wrap="break-word">
                    {createdAt}
                  </Text>
                </Flex.Item>
              </Flex>
            </Flex.Item>
            {!isSubmissionCommentsType && (
              <Flex.Item textAlign="end">
                <MessageDetailActions
                  onReply={props.onReply}
                  onReplyAll={props.onReplyAll}
                  onDelete={props.onDelete}
                  onForward={props.onForward}
                />
              </Flex.Item>
            )}
          </Flex>
          <Text
<<<<<<< HEAD
=======
            wrap="break-word"
>>>>>>> cb79c465
            size={responsiveProps.messageBody}
            dangerouslySetInnerHTML={{__html: formatMessage(props.conversationMessage?.body)}}
          />
          {props.conversationMessage.attachmentsConnection?.nodes?.length > 0 && (
            <List isUnstyled={true} margin="medium auto small">
              {props.conversationMessage.attachmentsConnection.nodes.map(attachment => {
                return (
                  <List.Item as="div" key={attachment.id}>
                    <Link href={attachment.url} renderIcon={<IconPaperclipLine size="x-small" />}>
                      {attachment.displayName}
                    </Link>
                  </List.Item>
                )
              })}
            </List>
          )}
          {mediaComment && (
            <MediaAttachment
              file={{
                mediaID: mediaComment._id,
                title: mediaComment.title,
                mediaTracks: mediaComment.media_tracks,
                mediaSources: mediaComment.mediaSources,
              }}
            />
          )}
        </>
      )}
    />
  )
}

MessageDetailItem.propTypes = {
  // TODO: not sure yet the exact shape of the data that will be fetched, so these will likely change
  conversationMessage: PropTypes.object,
  contextName: PropTypes.string,
  onReply: PropTypes.func,
  onReplyAll: PropTypes.func,
  onDelete: PropTypes.func,
  onForward: PropTypes.func,
}

MessageDetailItem.defaultProps = {
  conversationMessage: {},
}<|MERGE_RESOLUTION|>--- conflicted
+++ resolved
@@ -108,10 +108,7 @@
             )}
           </Flex>
           <Text
-<<<<<<< HEAD
-=======
             wrap="break-word"
->>>>>>> cb79c465
             size={responsiveProps.messageBody}
             dangerouslySetInnerHTML={{__html: formatMessage(props.conversationMessage?.body)}}
           />
