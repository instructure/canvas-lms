--- conflicted
+++ resolved
@@ -55,10 +55,7 @@
   const elementId = mediaComment?._id
     ? `media-player-${props.conversationMessage?._id}-${mediaComment._id}`
     : ''
-<<<<<<< HEAD
-=======
 
->>>>>>> 2bd5305a
   return (
     <Responsive
       match="media"
