--- conflicted
+++ resolved
@@ -45,11 +45,8 @@
     setTranslationTargetLanguage,
     translateBody,
     translating: translationLoading,
-<<<<<<< HEAD
-=======
     errorMessages,
     setErrorMessages,
->>>>>>> 005bce2c
   } = useTranslationContext()
 
   const handleChange = (selectedArray: string[]) => {
@@ -76,12 +73,6 @@
     if (!selectedLanguage) {
       const result = languages.current.find(({name}) => name === input)
 
-<<<<<<< HEAD
-      if (result) {
-        setSelectedLanguage(result)
-      } else {
-        // TODO: error handling
-=======
       if (!result) {
         setErrorMessages([
           {
@@ -89,7 +80,6 @@
             text: I18n.t('There was an error selecting the language. Please try another language.'),
           },
         ])
->>>>>>> 005bce2c
         return
       }
 
@@ -124,12 +114,8 @@
           <Flex margin="0 0 medium 0" gap="mediumSmall" alignItems="start">
             <Flex.Item shouldGrow>
               <CanvasMultiSelect
-<<<<<<< HEAD
-                label={I18n.t('Translate To')}
-=======
                 label=""
                 aria-labelledby="langauge-selector-label"
->>>>>>> 005bce2c
                 placeholder={I18n.t('Select a language...')}
                 onChange={handleChange}
                 inputValue={input}
@@ -153,11 +139,7 @@
               <Button
                 renderIcon={() => <IconAiLine />}
                 color="secondary"
-<<<<<<< HEAD
-                disabled={isDisabled}
-=======
                 disabled={translationLoading}
->>>>>>> 005bce2c
                 onClick={handleSubmit}
               >
                 {I18n.t('Translate')}
