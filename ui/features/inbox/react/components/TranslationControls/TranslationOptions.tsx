/*
 * Copyright (C) 2025 - present Instructure, Inc.
 *
 * This file is part of Canvas.
 *
 * Canvas is free software: you can redistribute it and/or modify it under
 * the terms of the GNU Affero General Public License as published by the Free
 * Software Foundation, version 3 of the License.
 *
 * Canvas is distributed in the hope that it will be useful, but WITHOUT ANY
 * WARRANTY; without even the implied warranty of MERCHANTABILITY or FITNESS FOR
 * A PARTICULAR PURPOSE. See the GNU Affero General Public License for more
 * details.
 *
 * You should have received a copy of the GNU Affero General Public License along
 * with this program. If not, see <http://www.gnu.org/licenses/>.
 */

import React, {useState, useRef, useMemo} from 'react'
import {Flex} from '@instructure/ui-flex'
import {Text} from '@instructure/ui-text'
import {RadioInput} from '@instructure/ui-radio-input'
import CanvasMultiSelect from '@canvas/multi-select/react'
import {useScope as createI18nScope} from '@canvas/i18n'
import {Language} from './TranslationControls'
import {Button} from '@instructure/ui-buttons'
import {View} from '@instructure/ui-view'
import {IconAiLine} from '@instructure/ui-icons'
import {useTranslationContext} from '../../hooks/useTranslationContext'

const I18n = createI18nScope('conversations_2')

interface Props {
  asPrimary: boolean | null
  onSetPrimary: (value: boolean) => void
}

const TranslationOptions: React.FC<Props> = ({asPrimary, onSetPrimary}) => {
  // @ts-expect-error
  const languages = useRef<Language[]>(ENV?.inbox_translation_languages ?? [])
  const [input, setInput] = useState('')
  const [selectedLanguage, setSelectedLanguage] = useState<Language | null>(null)

  const {
    setTranslationTargetLanguage,
    translateBody,
    translating: translationLoading,
<<<<<<< HEAD
=======
    errorMessages,
    setErrorMessages,
>>>>>>> c345be2d
  } = useTranslationContext()

  const handleChange = (selectedArray: string[]) => {
    const id = selectedArray[0]
    const result = languages.current.find(({id: _id}) => id === _id)

    if (!result) {
      return
    }

    if (selectedLanguage?.id !== result.id) {
      setInput(result.name)
      setSelectedLanguage(result)
      setTranslationTargetLanguage(result.id)
    }
  }

  const handleSubmit = () => {
    if (!input) {
      setErrorMessages([{type: 'newError', text: I18n.t('Please select a language')}])
      return
    }

    if (!selectedLanguage) {
      const result = languages.current.find(({name}) => name === input)

<<<<<<< HEAD
      if (result) {
        setSelectedLanguage(result)
      } else {
        // TODO: error handling
=======
      if (!result) {
        setErrorMessages([
          {
            type: 'newError',
            text: I18n.t('There was an error selecting the language. Please try another language.'),
          },
        ])
>>>>>>> c345be2d
        return
      }

      setSelectedLanguage(result)
    }

    if (asPrimary === null) {
      onSetPrimary(false)
    }

    setErrorMessages([])
    translateBody(asPrimary === null ? false : asPrimary)
  }

  const filteredLanguages: Language[] = useMemo(() => {
    if (!input) {
      return languages.current
    }

    return languages.current.filter(({name}) => name.toLowerCase().startsWith(input.toLowerCase()))
  }, [languages, input])

  return (
    <View>
      <Flex direction="column">
        <View as="div" margin="xx-small 0 0 xx-small">
          <label id="langauge-selector-label">
            <Text weight="bold">{I18n.t('Translate To')}</Text>
          </label>
        </View>
        <Flex.Item overflowY="visible" padding="small small 0 small">
          <Flex margin="0 0 medium 0" gap="mediumSmall" alignItems="start">
            <Flex.Item shouldGrow>
              <CanvasMultiSelect
<<<<<<< HEAD
                label={I18n.t('Translate To')}
=======
                label=""
                aria-labelledby="langauge-selector-label"
>>>>>>> c345be2d
                placeholder={I18n.t('Select a language...')}
                onChange={handleChange}
                inputValue={input}
                onInputChange={e => setInput(e.target.value)}
                messages={errorMessages}
              >
                {filteredLanguages.map(({id, name}) => (
                  <CanvasMultiSelect.Option
                    key={id}
                    label={name}
                    id={id}
                    value={name}
                    isSelected={id === selectedLanguage?.id}
                  >
                    {name}
                  </CanvasMultiSelect.Option>
                ))}
              </CanvasMultiSelect>
            </Flex.Item>
            <Flex.Item>
              <Button
                renderIcon={() => <IconAiLine />}
                color="secondary"
<<<<<<< HEAD
                disabled={isDisabled}
=======
                disabled={translationLoading}
>>>>>>> c345be2d
                onClick={handleSubmit}
              >
                {I18n.t('Translate')}
              </Button>
            </Flex.Item>
          </Flex>
        </Flex.Item>
        <Flex.Item padding="0 small">
          <Flex justifyItems="start" gap="medium" margin="0 0 medium 0" padding="x-small 0">
            <Flex.Item>
              <RadioInput
                label={I18n.t('Show translation second')}
                value="secondary"
                name="secondary"
                checked={asPrimary === false}
                onChange={() => onSetPrimary(false)}
              />
            </Flex.Item>
            <Flex.Item>
              <RadioInput
                label={I18n.t('Show translation first')}
                value="primary"
                name="primary"
                checked={asPrimary === true}
                onChange={() => onSetPrimary(true)}
              />
            </Flex.Item>
          </Flex>
        </Flex.Item>
      </Flex>
      <Flex padding="0 small">
        <Text color="secondary" size="small">
          {I18n.t(
            'This translation is generated by AI. Please note that the output may not always be accurate.',
          )}
        </Text>
      </Flex>
    </View>
  )
}

export default TranslationOptions<|MERGE_RESOLUTION|>--- conflicted
+++ resolved
@@ -45,11 +45,8 @@
     setTranslationTargetLanguage,
     translateBody,
     translating: translationLoading,
-<<<<<<< HEAD
-=======
     errorMessages,
     setErrorMessages,
->>>>>>> c345be2d
   } = useTranslationContext()
 
   const handleChange = (selectedArray: string[]) => {
@@ -76,12 +73,6 @@
     if (!selectedLanguage) {
       const result = languages.current.find(({name}) => name === input)
 
-<<<<<<< HEAD
-      if (result) {
-        setSelectedLanguage(result)
-      } else {
-        // TODO: error handling
-=======
       if (!result) {
         setErrorMessages([
           {
@@ -89,7 +80,6 @@
             text: I18n.t('There was an error selecting the language. Please try another language.'),
           },
         ])
->>>>>>> c345be2d
         return
       }
 
@@ -124,12 +114,8 @@
           <Flex margin="0 0 medium 0" gap="mediumSmall" alignItems="start">
             <Flex.Item shouldGrow>
               <CanvasMultiSelect
-<<<<<<< HEAD
-                label={I18n.t('Translate To')}
-=======
                 label=""
                 aria-labelledby="langauge-selector-label"
->>>>>>> c345be2d
                 placeholder={I18n.t('Select a language...')}
                 onChange={handleChange}
                 inputValue={input}
@@ -153,11 +139,7 @@
               <Button
                 renderIcon={() => <IconAiLine />}
                 color="secondary"
-<<<<<<< HEAD
-                disabled={isDisabled}
-=======
                 disabled={translationLoading}
->>>>>>> c345be2d
                 onClick={handleSubmit}
               >
                 {I18n.t('Translate')}
