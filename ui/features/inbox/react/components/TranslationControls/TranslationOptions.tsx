/*
 * Copyright (C) 2025 - present Instructure, Inc.
 *
 * This file is part of Canvas.
 *
 * Canvas is free software: you can redistribute it and/or modify it under
 * the terms of the GNU Affero General Public License as published by the Free
 * Software Foundation, version 3 of the License.
 *
 * Canvas is distributed in the hope that it will be useful, but WITHOUT ANY
 * WARRANTY; without even the implied warranty of MERCHANTABILITY or FITNESS FOR
 * A PARTICULAR PURPOSE. See the GNU Affero General Public License for more
 * details.
 *
 * You should have received a copy of the GNU Affero General Public License along
 * with this program. If not, see <http://www.gnu.org/licenses/>.
 */

import React, {useState, useRef} from 'react'
import {Flex} from '@instructure/ui-flex'
import {Text} from '@instructure/ui-text'
<<<<<<< HEAD
import CanvasMultiSelect from '@canvas/multi-select/react'
=======
import {SimpleSelect} from '@instructure/ui-simple-select'
>>>>>>> 70ef2fec
import {useScope as createI18nScope} from '@canvas/i18n'
import {Language} from './TranslationControls'
import {Button} from '@instructure/ui-buttons'
import {View} from '@instructure/ui-view'
import {IconAiSolid} from '@instructure/ui-icons'
import {useTranslationContext} from '../../hooks/useTranslationContext'
import {RadioInput, RadioInputGroup} from '@instructure/ui-radio-input'
import {Responsive} from '@instructure/ui-responsive'
import {responsiveQuerySizes} from '@canvas/discussions/react/utils'

const I18n = createI18nScope('conversations_2')

interface Props {
  asPrimary: boolean | null
  onSetPrimary: (value: boolean) => void
}

const TranslationOptions: React.FC<Props> = ({asPrimary, onSetPrimary}) => {
  // @ts-expect-error
  const languages = useRef<Language[]>(ENV?.inbox_translation_languages ?? [])
  const [selectedLanguage, setSelectedLanguage] = useState<Language | null>(null)
<<<<<<< HEAD
  const selectRef = useRef<HTMLInputElement | null>(null)
=======
  const inputRef = useRef<HTMLInputElement>()
>>>>>>> 70ef2fec

  const translationContext = useTranslationContext()

  const errorMessages = translationContext.errorMessages ?? []
  const {
    setTranslationTargetLanguage,
    translateBody,
    translating: translationLoading,
    setErrorMessages,
  } = translationContext

  const handleSelectOption = (_event: React.ChangeEvent<HTMLSelectElement>, value: string) => {
    const result = languages.current.find(lang => lang.id === value)

    if (!result) return

    setSelectedLanguage(result)
    setTranslationTargetLanguage(result.id)
  }

  const handleSubmit = () => {
    if (translationLoading) return
<<<<<<< HEAD

    if (!input) {
      setErrorMessages([{type: 'newError', text: I18n.t('Please select a language')}])
      selectRef.current?.focus()
      return
    }

    if (!selectedLanguage) {
      const result = languages.current.find(({name}) => name === input)

      if (!result) {
        setErrorMessages([
          {
            type: 'newError',
            text: I18n.t('There was an error selecting the language. Please try another language.'),
          },
        ])
        selectRef.current?.focus()
        return
      }

      setSelectedLanguage(result)
=======

    if (!selectedLanguage) {
      setErrorMessages([{type: 'newError', text: I18n.t('Please select a language.')}])
      inputRef.current?.focus()
      return
>>>>>>> 70ef2fec
    }

    if (asPrimary === null) {
      onSetPrimary(false)
    }

    setErrorMessages([])
    translateBody(asPrimary ?? false)
  }

  return (
    <Responsive
      match="media"
      query={responsiveQuerySizes({mobile: true, desktop: true}) as any}
      props={{
        mobile: {
          direction: 'column',
          width: '100%',
          display: 'block',
        },
        desktop: {
          direction: 'row',
          width: 'auto',
<<<<<<< HEAD
          display: 'flex',
=======
          display: 'inline-block',
>>>>>>> 70ef2fec
        },
      }}
      render={(responsiveProps: any) => {
        return (
          <View>
            <Flex direction="column">
<<<<<<< HEAD
              <View as="div" margin="xx-small 0 0 xx-small">
                <label id="langauge-selector-label">
                  <Text weight="bold">{I18n.t('Translate To')}</Text>
                </label>
              </View>
=======
>>>>>>> 70ef2fec
              <Flex.Item overflowY="visible" padding="small small 0 small">
                <Flex
                  margin="0 0 medium 0"
                  gap="mediumSmall"
                  alignItems="start"
                  direction={responsiveProps.direction}
                >
<<<<<<< HEAD
                  <Flex.Item shouldGrow width={responsiveProps.width} overflowY="hidden">
                    <CanvasMultiSelect
                      label=""
                      aria-labelledby="langauge-selector-label"
                      placeholder={I18n.t('Select a language...')}
                      onChange={handleChange}
                      inputValue={input}
                      onInputChange={e => setInput(e.target.value)}
                      messages={errorMessages}
                      inputRef={el => {
                        selectRef.current = el
                      }}
                    >
                      {filteredLanguages.map(({id, name}) => (
                        <CanvasMultiSelect.Option
                          key={id}
                          label={name}
                          id={id}
                          value={name}
                          isSelected={id === selectedLanguage?.id}
                        >
                          {name}
                        </CanvasMultiSelect.Option>
                      ))}
                    </CanvasMultiSelect>
                  </Flex.Item>
                  <Flex.Item width={responsiveProps.width}>
=======
                  <Flex.Item
                    shouldGrow
                    width={responsiveProps.width}
                    overflowY="hidden"
                    overflowX="hidden"
                  >
                    <SimpleSelect
                      renderLabel={I18n.t('Translate To')}
                      aria-labelledby="langauge-selector-label"
                      placeholder={I18n.t('Select a language...')}
                      value={selectedLanguage?.id}
                      defaultValue={''}
                      onChange={(_event, {value}) =>
                        handleSelectOption(
                          _event as React.ChangeEvent<HTMLSelectElement>,
                          value as string,
                        )
                      }
                      messages={errorMessages}
                      inputRef={el => {
                        inputRef.current = el ?? undefined
                      }}
                    >
                      {languages.current.map(({id, name}) => (
                        <SimpleSelect.Option key={id} id={id} value={id}>
                          {name}
                        </SimpleSelect.Option>
                      ))}
                    </SimpleSelect>
                  </Flex.Item>
                  <Flex.Item
                    width={responsiveProps.width}
                    align={errorMessages.length > 0 ? 'center' : 'end'}
                  >
>>>>>>> 70ef2fec
                    <Button
                      color="ai-primary"
                      aria-label={I18n.t('Ignite AI Translate')}
                      renderIcon={<IconAiSolid />}
                      onClick={handleSubmit}
                      display={responsiveProps.display}
                    >
                      {I18n.t('Translate')}
                    </Button>
                  </Flex.Item>
                </Flex>
              </Flex.Item>
              <Flex.Item padding="0 small" margin="0 0 medium 0">
                <RadioInputGroup
                  layout="columns"
                  name="translationPlacement"
                  description={I18n.t('Choose placement')}
                >
                  <RadioInput
                    label={I18n.t('Show translation second')}
                    value="secondary"
                    name="secondary"
                    checked={asPrimary === false}
                    onChange={() => onSetPrimary(false)}
                  />
                  <RadioInput
                    label={I18n.t('Show translation first')}
                    value="primary"
                    name="primary"
                    checked={asPrimary === true}
                    onChange={() => onSetPrimary(true)}
                  />
                </RadioInputGroup>
              </Flex.Item>
            </Flex>
            <Flex padding="0 small">
              <Text color="secondary" size="small">
                {I18n.t(
                  'This translation is generated by AI. Please note that the output may not always be accurate.',
                )}
              </Text>
            </Flex>
          </View>
        )
      }}
    />
  )
}

export default TranslationOptions<|MERGE_RESOLUTION|>--- conflicted
+++ resolved
@@ -19,11 +19,7 @@
 import React, {useState, useRef} from 'react'
 import {Flex} from '@instructure/ui-flex'
 import {Text} from '@instructure/ui-text'
-<<<<<<< HEAD
-import CanvasMultiSelect from '@canvas/multi-select/react'
-=======
 import {SimpleSelect} from '@instructure/ui-simple-select'
->>>>>>> 70ef2fec
 import {useScope as createI18nScope} from '@canvas/i18n'
 import {Language} from './TranslationControls'
 import {Button} from '@instructure/ui-buttons'
@@ -45,11 +41,7 @@
   // @ts-expect-error
   const languages = useRef<Language[]>(ENV?.inbox_translation_languages ?? [])
   const [selectedLanguage, setSelectedLanguage] = useState<Language | null>(null)
-<<<<<<< HEAD
-  const selectRef = useRef<HTMLInputElement | null>(null)
-=======
   const inputRef = useRef<HTMLInputElement>()
->>>>>>> 70ef2fec
 
   const translationContext = useTranslationContext()
 
@@ -72,36 +64,11 @@
 
   const handleSubmit = () => {
     if (translationLoading) return
-<<<<<<< HEAD
-
-    if (!input) {
-      setErrorMessages([{type: 'newError', text: I18n.t('Please select a language')}])
-      selectRef.current?.focus()
-      return
-    }
-
-    if (!selectedLanguage) {
-      const result = languages.current.find(({name}) => name === input)
-
-      if (!result) {
-        setErrorMessages([
-          {
-            type: 'newError',
-            text: I18n.t('There was an error selecting the language. Please try another language.'),
-          },
-        ])
-        selectRef.current?.focus()
-        return
-      }
-
-      setSelectedLanguage(result)
-=======
 
     if (!selectedLanguage) {
       setErrorMessages([{type: 'newError', text: I18n.t('Please select a language.')}])
       inputRef.current?.focus()
       return
->>>>>>> 70ef2fec
     }
 
     if (asPrimary === null) {
@@ -125,25 +92,13 @@
         desktop: {
           direction: 'row',
           width: 'auto',
-<<<<<<< HEAD
-          display: 'flex',
-=======
           display: 'inline-block',
->>>>>>> 70ef2fec
         },
       }}
       render={(responsiveProps: any) => {
         return (
           <View>
             <Flex direction="column">
-<<<<<<< HEAD
-              <View as="div" margin="xx-small 0 0 xx-small">
-                <label id="langauge-selector-label">
-                  <Text weight="bold">{I18n.t('Translate To')}</Text>
-                </label>
-              </View>
-=======
->>>>>>> 70ef2fec
               <Flex.Item overflowY="visible" padding="small small 0 small">
                 <Flex
                   margin="0 0 medium 0"
@@ -151,35 +106,6 @@
                   alignItems="start"
                   direction={responsiveProps.direction}
                 >
-<<<<<<< HEAD
-                  <Flex.Item shouldGrow width={responsiveProps.width} overflowY="hidden">
-                    <CanvasMultiSelect
-                      label=""
-                      aria-labelledby="langauge-selector-label"
-                      placeholder={I18n.t('Select a language...')}
-                      onChange={handleChange}
-                      inputValue={input}
-                      onInputChange={e => setInput(e.target.value)}
-                      messages={errorMessages}
-                      inputRef={el => {
-                        selectRef.current = el
-                      }}
-                    >
-                      {filteredLanguages.map(({id, name}) => (
-                        <CanvasMultiSelect.Option
-                          key={id}
-                          label={name}
-                          id={id}
-                          value={name}
-                          isSelected={id === selectedLanguage?.id}
-                        >
-                          {name}
-                        </CanvasMultiSelect.Option>
-                      ))}
-                    </CanvasMultiSelect>
-                  </Flex.Item>
-                  <Flex.Item width={responsiveProps.width}>
-=======
                   <Flex.Item
                     shouldGrow
                     width={responsiveProps.width}
@@ -214,7 +140,6 @@
                     width={responsiveProps.width}
                     align={errorMessages.length > 0 ? 'center' : 'end'}
                   >
->>>>>>> 70ef2fec
                     <Button
                       color="ai-primary"
                       aria-label={I18n.t('Ignite AI Translate')}
