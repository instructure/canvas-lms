/*
 * Copyright (C) 2024 - present Instructure, Inc.
 *
 * This file is part of Canvas.
 *
 * Canvas is free software: you can redistribute it and/or modify it under
 * the terms of the GNU Affero General Public License as published by the Free
 * Software Foundation, version 3 of the License.
 *
 * Canvas is distributed in the hope that it will be useful, but WITHOUT ANY
 * WARRANTY; without even the implied warranty of MERCHANTABILITY or FITNESS FOR
 * A PARTICULAR PURPOSE. See the GNU Affero General Public License for more
 * details.
 *
 * You should have received a copy of the GNU Affero General Public License along
 * with this program. If not, see <http://www.gnu.org/licenses/>.
 */

import { Flex } from '@instructure/ui-flex'
import { Checkbox } from '@instructure/ui-checkbox'

<<<<<<< HEAD
import React, {useState, useRef, useEffect, useMemo} from 'react'
import {signatureSeparator, translationSeparator} from '../../utils/constants'
import {stripSignature} from '../../utils/inbox_translator'
import {useScope as createI18nScope} from '@canvas/i18n'
import CanvasMultiSelect from '@canvas/multi-select/react'
import { useTranslationContext } from '../../hooks/useTranslationContext'
=======
import React, { useState } from 'react'
import { useScope as createI18nScope } from '@canvas/i18n'
import TranslationOptions from './TranslationOptions'
import useTranslationDisplay from '../../hooks/useTranslationDisplay'
>>>>>>> 442bbfc6

const I18n = createI18nScope('conversations_2')

interface TranslationControlsProps {
  inboxSettingsFeature: boolean
  signature: string
}

export interface Language {
  id: string
  name: string
}

const TranslationControls = (props: TranslationControlsProps) => {
  const [includeTranslation, setIncludeTranslation] = useState(false)
<<<<<<< HEAD
  const {
    setMessagePosition,
    messagePosition,
    setTranslationTargetLanguage,
    translateBody,
    body,
    setBody,
  } = useTranslationContext()
  const [input, setInput] = useState('English')
  const [selected, setSelected] = useState<Language['id'] | null>(null)

  // If we have a message position, the message has been translated.
  const primary = useMemo(() => {
    if (messagePosition === null) {
      return null
    }

    return messagePosition === 'primary'
  }, [messagePosition])

  const translated = useMemo(() => {
    return messagePosition !== null && body.includes(translationSeparator)
  }, [messagePosition, body])

  /**
   * Handle placing translated message in primary or secondary position
   * */
  const handleChange = (isPrimary: boolean) => {
    // If not already translated, translate the body.
    setMessagePosition(isPrimary ? 'primary' : 'secondary')
    if (!translated) {
      translateBody(isPrimary)
      return
    }

    setBody(prevBody => {
      let newBody = prevBody
      // Strip the signature
      if (props.inboxSettingsFeature && props.signature !== '') {
        newBody = stripSignature(prevBody)
      }

      // Split on the translation separator
      const [part1, part2] = newBody.split(translationSeparator)
      // Flip the message
      newBody = [part2, part1].join(translationSeparator)

      // Add the signature back in.
      if (props.inboxSettingsFeature && props.signature !== '' && props.signature !== undefined) {
        return [newBody, props.signature].join(signatureSeparator)
      }

      // No signature, return the body flipped.
      return newBody
    })
  }

  const handleIncludeTranslation = (shouldInclude: boolean) => setIncludeTranslation(shouldInclude)

  useEffect(() => {
    if (!includeTranslation && translated) {
      setMessagePosition(null)
      setBody(prevBody => {
        if (props.inboxSettingsFeature && props.signature !== '') {
          prevBody = stripSignature(prevBody)
        }

        const [part1, part2] = prevBody.split(translationSeparator)
        const newBody = messagePosition === 'primary' ? part2 : part1

        if (props.inboxSettingsFeature && props.signature !== '') {
          return [newBody, props.signature].join(signatureSeparator)
        }

        return newBody
      })
    }
  }, [
    includeTranslation,
    setMessagePosition,
    messagePosition,
    props.inboxSettingsFeature,
    props.signature,
    setBody,
    translated,
  ])

  const handleSelect = (selectedArray: string[]) => {
    const id = selectedArray[0]
    const result = languages.current.find(({id: _id}) => id === _id)

    if (!result) {
      return
    }

    setInput(result.name)
    setSelected(result.id)
    setTranslationTargetLanguage(result.id)
  }

  const filteredLanguages: Language[] = useMemo(() => {
    if (!input) {
      return languages.current
    }

    return languages.current.filter(({name}) => name.toLowerCase().startsWith(input.toLowerCase()))
  }, [languages, input])
=======

  const { handleIsPrimaryChange, primary } = useTranslationDisplay({
    signature: props.signature,
    inboxSettingsFeature: props.inboxSettingsFeature,
    includeTranslation
  })
>>>>>>> 442bbfc6

  return (
    <>
      <Flex alignItems="start" padding="small small small">
        <Flex.Item>
          <Checkbox
            label={I18n.t('Include translated version of this message')}
            value="medium"
            variant="toggle"
            checked={includeTranslation}
            onChange={() => setIncludeTranslation(!includeTranslation)}
          />
        </Flex.Item>
      </Flex>
      {includeTranslation && (
        <TranslationOptions
          asPrimary={primary}
          onSetPrimary={handleIsPrimaryChange}
        />
      )}
    </>
  )
}

export default TranslationControls<|MERGE_RESOLUTION|>--- conflicted
+++ resolved
@@ -19,19 +19,10 @@
 import { Flex } from '@instructure/ui-flex'
 import { Checkbox } from '@instructure/ui-checkbox'
 
-<<<<<<< HEAD
-import React, {useState, useRef, useEffect, useMemo} from 'react'
-import {signatureSeparator, translationSeparator} from '../../utils/constants'
-import {stripSignature} from '../../utils/inbox_translator'
-import {useScope as createI18nScope} from '@canvas/i18n'
-import CanvasMultiSelect from '@canvas/multi-select/react'
-import { useTranslationContext } from '../../hooks/useTranslationContext'
-=======
 import React, { useState } from 'react'
 import { useScope as createI18nScope } from '@canvas/i18n'
 import TranslationOptions from './TranslationOptions'
 import useTranslationDisplay from '../../hooks/useTranslationDisplay'
->>>>>>> 442bbfc6
 
 const I18n = createI18nScope('conversations_2')
 
@@ -47,122 +38,12 @@
 
 const TranslationControls = (props: TranslationControlsProps) => {
   const [includeTranslation, setIncludeTranslation] = useState(false)
-<<<<<<< HEAD
-  const {
-    setMessagePosition,
-    messagePosition,
-    setTranslationTargetLanguage,
-    translateBody,
-    body,
-    setBody,
-  } = useTranslationContext()
-  const [input, setInput] = useState('English')
-  const [selected, setSelected] = useState<Language['id'] | null>(null)
-
-  // If we have a message position, the message has been translated.
-  const primary = useMemo(() => {
-    if (messagePosition === null) {
-      return null
-    }
-
-    return messagePosition === 'primary'
-  }, [messagePosition])
-
-  const translated = useMemo(() => {
-    return messagePosition !== null && body.includes(translationSeparator)
-  }, [messagePosition, body])
-
-  /**
-   * Handle placing translated message in primary or secondary position
-   * */
-  const handleChange = (isPrimary: boolean) => {
-    // If not already translated, translate the body.
-    setMessagePosition(isPrimary ? 'primary' : 'secondary')
-    if (!translated) {
-      translateBody(isPrimary)
-      return
-    }
-
-    setBody(prevBody => {
-      let newBody = prevBody
-      // Strip the signature
-      if (props.inboxSettingsFeature && props.signature !== '') {
-        newBody = stripSignature(prevBody)
-      }
-
-      // Split on the translation separator
-      const [part1, part2] = newBody.split(translationSeparator)
-      // Flip the message
-      newBody = [part2, part1].join(translationSeparator)
-
-      // Add the signature back in.
-      if (props.inboxSettingsFeature && props.signature !== '' && props.signature !== undefined) {
-        return [newBody, props.signature].join(signatureSeparator)
-      }
-
-      // No signature, return the body flipped.
-      return newBody
-    })
-  }
-
-  const handleIncludeTranslation = (shouldInclude: boolean) => setIncludeTranslation(shouldInclude)
-
-  useEffect(() => {
-    if (!includeTranslation && translated) {
-      setMessagePosition(null)
-      setBody(prevBody => {
-        if (props.inboxSettingsFeature && props.signature !== '') {
-          prevBody = stripSignature(prevBody)
-        }
-
-        const [part1, part2] = prevBody.split(translationSeparator)
-        const newBody = messagePosition === 'primary' ? part2 : part1
-
-        if (props.inboxSettingsFeature && props.signature !== '') {
-          return [newBody, props.signature].join(signatureSeparator)
-        }
-
-        return newBody
-      })
-    }
-  }, [
-    includeTranslation,
-    setMessagePosition,
-    messagePosition,
-    props.inboxSettingsFeature,
-    props.signature,
-    setBody,
-    translated,
-  ])
-
-  const handleSelect = (selectedArray: string[]) => {
-    const id = selectedArray[0]
-    const result = languages.current.find(({id: _id}) => id === _id)
-
-    if (!result) {
-      return
-    }
-
-    setInput(result.name)
-    setSelected(result.id)
-    setTranslationTargetLanguage(result.id)
-  }
-
-  const filteredLanguages: Language[] = useMemo(() => {
-    if (!input) {
-      return languages.current
-    }
-
-    return languages.current.filter(({name}) => name.toLowerCase().startsWith(input.toLowerCase()))
-  }, [languages, input])
-=======
 
   const { handleIsPrimaryChange, primary } = useTranslationDisplay({
     signature: props.signature,
     inboxSettingsFeature: props.inboxSettingsFeature,
     includeTranslation
   })
->>>>>>> 442bbfc6
 
   return (
     <>
