--- conflicted
+++ resolved
@@ -207,13 +207,10 @@
           ],
           __typename: 'SubmissionCommentConnection'
         },
-<<<<<<< HEAD
-=======
         user: {
           _id: '75',
           __typename: 'User'
         },
->>>>>>> f36f2b64
         __typename: 'Submission'
       }
     }
