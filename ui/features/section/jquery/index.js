--- conflicted
+++ resolved
@@ -38,20 +38,6 @@
 $(document).ready(function () {
   const section_id = window.location.pathname.split('/')[4],
     $edit_section_form = $('#edit_section_form'),
-<<<<<<< HEAD
-    $edit_section_link = $('.edit_section_link'),
-    currentEnrollmentList = new PaginatedList($('#current-enrollment-list'), {
-      presenter: sectionEnrollmentPresenter,
-      template: enrollmentTemplate,
-      url: '/api/v1/sections/' + section_id + '/enrollments?include[]=can_be_removed',
-    }),
-    completedEnrollmentList = new PaginatedList($('#completed-enrollment-list'), {
-      presenter: sectionEnrollmentPresenter,
-      requestParams: {state: 'completed', page: 1, per_page: 25},
-      template: enrollmentTemplate,
-      url: '/api/v1/sections/' + section_id + '/enrollments?include[]=can_be_removed',
-    })
-=======
     $edit_section_link = $('.edit_section_link')
   new PaginatedList($('#current-enrollment-list'), {
     presenter: sectionEnrollmentPresenter,
@@ -64,7 +50,6 @@
     template: enrollmentTemplate,
     url: '/api/v1/sections/' + section_id + '/enrollments?include[]=can_be_removed',
   })
->>>>>>> 31fbffe1
 
   $edit_section_form
     .formSubmit({
