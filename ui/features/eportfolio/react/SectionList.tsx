--- conflicted
+++ resolved
@@ -170,11 +170,7 @@
         {portfolioName}
       </Text>
       <Text>{I18n.t('Sections')}</Text>
-<<<<<<< HEAD
-      <View display="block" overflowY="auto" maxHeight="600px">
-=======
       <View display="block" overflowY="auto" maxHeight="400px">
->>>>>>> 21440366
         <div id="section_list">
           <Table
             caption={I18n.t('List of sections for %{eportfolio}', {
