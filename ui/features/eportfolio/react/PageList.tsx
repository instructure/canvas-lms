/*
 * Copyright (C) 2024 - present Instructure, Inc.
 *
 * This file is part of Canvas.
 *
 * Canvas is free software: you can redistribute it and/or modify it under
 * the terms of the GNU Affero General Public License as published by the Free
 * Software Foundation, version 3 of the License.
 *
 * Canvas is distributed in the hope that it will be useful, but WITHOUT ANY
 * WARRANTY; without even the implied warranty of MERCHANTABILITY or FITNESS FOR
 * A PARTICULAR PURPOSE. See the GNU Affero General Public License for more
 * details.
 *
 * You should have received a copy of the GNU Affero General Public License along
 * with this program. If not, see <http://www.gnu.org/licenses/>.
 */

import {Flex} from '@instructure/ui-flex'
import React, {useState, useRef} from 'react'
import {useScope as createI18nScope} from '@canvas/i18n'
import {useInfiniteQuery, type QueryFunctionContext} from '@tanstack/react-query'
import doFetchApi from '@canvas/do-fetch-api-effect'
import {Spinner} from '@instructure/ui-spinner'
import {Alert} from '@instructure/ui-alerts'
import {Text} from '@instructure/ui-text'
import {Button, IconButton} from '@instructure/ui-buttons'
import {Link} from '@instructure/ui-link'
import {Table} from '@instructure/ui-table'
import {
  IconMoreLine,
  IconAddLine,
  IconTrashLine,
  IconTextLine,
  IconSortLine,
} from '@instructure/ui-icons'
import {Menu} from '@instructure/ui-menu'
import type {ePortfolio, ePortfolioPage} from './types'
import PageEditModal from './PageEditModal'
import {View} from '@instructure/ui-view'
import {generatePageListKey} from './utils'

const I18n = createI18nScope('eportfolio')

interface Props {
  readonly sectionId: number
  readonly sectionName: string
  readonly portfolio: ePortfolio
  readonly isOwner: boolean
  readonly onUpdate: (json: ePortfolioPage) => void
  readonly isLoading: boolean
}

function PageList(props: Props) {
  const [modalType, setModalType] = useState('')
  const [selectedPage, setSelectedPage] = useState<ePortfolioPage | null>(null)
  const observerRef = useRef<IntersectionObserver | null>(null)

  const fetchPages = async ({
    pageParam = '1',
  }: QueryFunctionContext): Promise<{json: ePortfolioPage[]; nextPage: string | null}> => {
    const params = {
      page: pageParam,
      per_page: '10',
    }
    const {json, link} = await doFetchApi<ePortfolioPage[]>({
      path: `/eportfolios/${props.portfolio.id}/categories/${props.sectionId}/pages`,
      params,
<<<<<<< HEAD
=======
      fetchOpts: {
        cache: 'no-store',
      },
>>>>>>> 605b35ff
    })
    const nextPage = link?.next ? link.next.page : null
    if (json) {
      return {json, nextPage}
    }
    return {json: [], nextPage: null}
  }

  const {data, refetch, fetchNextPage, isFetching, isFetchingNextPage, hasNextPage, isSuccess} =
    useInfiniteQuery({
      queryKey: generatePageListKey(props.sectionId, props.portfolio.id),
      queryFn: fetchPages,
      staleTime: 10 * 60 * 1000, // 10 minutes
      getNextPageParam: lastPage => lastPage.nextPage,
    })

  const onConfirm = (json?: undefined | ePortfolioPage) => {
    if (json) {
      props.onUpdate(json)
    }
    setModalType('')
    setSelectedPage(null)
    refetch()
  }

  const onCancel = () => {
    setModalType('')
    setSelectedPage(null)
  }

  const onMenuSelect = (page: ePortfolioPage, type: string) => {
    if (page != null) {
      setSelectedPage(page)
    }
    setModalType(type)
  }

  function clearPageLoadTrigger() {
    if (observerRef.current === null) return
    observerRef.current.disconnect()
    observerRef.current = null
  }

  function setPageLoadTrigger(ref: Element | null) {
    if (ref === null) return
    clearPageLoadTrigger()
    observerRef.current = new IntersectionObserver(function (entries) {
      if (entries[0].isIntersecting) {
        fetchNextPage()
        clearPageLoadTrigger()
      }
    })
    observerRef.current.observe(ref)
  }

  const isTriggerRow = (row: number, numOfPages: number) =>
    row === numOfPages - 1 && !!hasNextPage && !isFetching
  const setTrigger = (row: number, numOfPages: number) =>
    isTriggerRow(row, numOfPages) ? (ref: Element | null) => setPageLoadTrigger(ref) : undefined

  const renderModal = (pages: ePortfolioPage[]) => {
    if (modalType !== '') {
      return (
        <PageEditModal
          modalType={modalType}
          portfolio={props.portfolio}
          page={selectedPage}
          sectionId={props.sectionId}
          pageList={pages}
          onConfirm={onConfirm}
          onCancel={onCancel}
        />
      )
    }
  }

  const renderPageRow = (page: ePortfolioPage, index: number, pageLength: number) => {
    const options = [
      <Menu.Item
        key="rename"
        data-testid="rename-menu-option"
        onClick={() => onMenuSelect(page, 'rename')}
      >
        <Flex gap="x-small" direction="row">
          <IconTextLine />
          <Text>{I18n.t('Rename')}</Text>
        </Flex>
      </Menu.Item>,
    ]
    if (pageLength > 1) {
      options.push(
        <Menu.Item
          key="move"
          data-testid="move-menu-option"
          onClick={() => onMenuSelect(page, 'move')}
        >
          <Flex gap="x-small" direction="row">
            <IconSortLine />
            {I18n.t('Move to...')}
          </Flex>
        </Menu.Item>,
      )
      options.push(
        <Menu.Item
          key="delete"
          data-testid="delete-menu-option"
          onClick={() => onMenuSelect(page, 'delete')}
        >
          <Flex gap="x-small" direction="row">
            <IconTrashLine />
            {I18n.t('Delete')}
          </Flex>
        </Menu.Item>,
      )
    }
    return (
      <Table.Row key={page.id}>
        <Table.Cell>
          <Link href={page.entry_url}>
            <Text elementRef={setTrigger(index, pageLength)}>{page.name}</Text>
          </Link>
        </Table.Cell>
        <Table.Cell>
          {props.isOwner ? (
            <Menu
              trigger={
                <IconButton
                  withBorder={false}
                  data-testid={`${page.id}-menu`}
                  screenReaderLabel={I18n.t('Page options for %{page}', {page: page.name})}
                  size="small"
                >
                  <IconMoreLine />
                </IconButton>
              }
            >
              {options}
            </Menu>
          ) : null}
        </Table.Cell>
      </Table.Row>
    )
  }

  if ((isFetching && !isFetchingNextPage) || props.isLoading) {
    return <Spinner size="medium" renderTitle={I18n.t('Loading ePortfolio pages')} />
  } else if (!isSuccess) {
    return <Alert variant="error">{I18n.t('Failed to load ePortfolio pages')}</Alert>
  } else {
    const allPages = data.pages.reduce<ePortfolioPage[]>((acc, val) => acc.concat(val.json), [])
    return (
      <Flex direction="column" gap="xx-small">
        <Text weight="bold" size="large">
          {props.sectionName}
        </Text>
        <Text>{I18n.t('Pages')}</Text>
<<<<<<< HEAD
        <View display="block" maxHeight="600px" margin="0" overflowY="auto">
=======
        <View display="block" maxHeight="400px" margin="0" overflowY="auto">
>>>>>>> 605b35ff
          <Table caption={I18n.t('List of pages')}>
            <Table.Body>
              {allPages.map((page: ePortfolioPage, index: number) => {
                return renderPageRow(page, index, allPages.length)
              })}
            </Table.Body>
          </Table>
          {isFetchingNextPage ? (
            <Spinner size="small" renderTitle={I18n.t('Loading ePortfolio pages')} />
          ) : null}
        </View>
        {props.isOwner ? (
          <>
            {renderModal(allPages)}
            <Button
              margin="0 0 xx-small 0"
              data-testid="add-page-button"
              renderIcon={<IconAddLine />}
              textAlign="start"
              onClick={() => setModalType('add')}
            >
              {I18n.t('Add Page')}
            </Button>
          </>
        ) : null}
      </Flex>
    )
  }
}
export default PageList<|MERGE_RESOLUTION|>--- conflicted
+++ resolved
@@ -66,12 +66,9 @@
     const {json, link} = await doFetchApi<ePortfolioPage[]>({
       path: `/eportfolios/${props.portfolio.id}/categories/${props.sectionId}/pages`,
       params,
-<<<<<<< HEAD
-=======
       fetchOpts: {
         cache: 'no-store',
       },
->>>>>>> 605b35ff
     })
     const nextPage = link?.next ? link.next.page : null
     if (json) {
@@ -228,11 +225,7 @@
           {props.sectionName}
         </Text>
         <Text>{I18n.t('Pages')}</Text>
-<<<<<<< HEAD
-        <View display="block" maxHeight="600px" margin="0" overflowY="auto">
-=======
         <View display="block" maxHeight="400px" margin="0" overflowY="auto">
->>>>>>> 605b35ff
           <Table caption={I18n.t('List of pages')}>
             <Table.Body>
               {allPages.map((page: ePortfolioPage, index: number) => {
