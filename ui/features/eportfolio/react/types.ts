/*
 * Copyright (C) 2024 - present Instructure, Inc.
 *
 * This file is part of Canvas.
 *
 * Canvas is free software: you can redistribute it and/or modify it under
 * the terms of the GNU Affero General Public License as published by the Free
 * Software Foundation, version 3 of the License.
 *
 * Canvas is distributed in the hope that it will be useful, but WITHOUT ANY
 * WARRANTY; without even the implied warranty of MERCHANTABILITY or FITNESS FOR
 * A PARTICULAR PURPOSE. See the GNU Affero General Public License for more
 * details.
 *
 * You should have received a copy of the GNU Affero General Public License along
 * with this program. If not, see <http://www.gnu.org/licenses/>.
 */
export type ePortfolioPage = {
  id: number
  name: string
  position: number
  entry_url: string
}
export type ePortfolio = {
  id: number
  name: string
  public: boolean
  profile_url: string | null
<<<<<<< HEAD
=======
  eportfolio_url?: string
>>>>>>> 7fab6966
}
export type ePortfolioSection = {
  id: number
  name: string
  position: number
  category_url: string
}<|MERGE_RESOLUTION|>--- conflicted
+++ resolved
@@ -26,10 +26,7 @@
   name: string
   public: boolean
   profile_url: string | null
-<<<<<<< HEAD
-=======
   eportfolio_url?: string
->>>>>>> 7fab6966
 }
 export type ePortfolioSection = {
   id: number
