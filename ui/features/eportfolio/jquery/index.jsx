/*
 * Copyright (C) 2011 - present Instructure, Inc.
 *
 * This file is part of Canvas.
 *
 * Canvas is free software: you can redistribute it and/or modify it under
 * the terms of the GNU Affero General Public License as published by the Free
 * Software Foundation, version 3 of the License.
 *
 * Canvas is distributed in the hope that it will be useful, but WITHOUT ANY
 * WARRANTY; without even the implied warranty of MERCHANTABILITY or FITNESS FOR
 * A PARTICULAR PURPOSE. See the GNU Affero General Public License for more
 * details.
 *
 * You should have received a copy of the GNU Affero General Public License along
 * with this program. If not, see <http://www.gnu.org/licenses/>.
 */

// There's technically a security vulnerability here.  Since we let
// the user insert arbitrary content into their page, it's possible
// they'll create elements with the same class names we're using to
// find endpoints for updating settings and content.  However, since
// only the portfolio's owner can set this content, it seems like
// the worst they can do is override endpoint urls for eportfolio
// settings on their own personal eportfolio, they can't
// affect anyone else

import {useScope as createI18nScope} from '@canvas/i18n'
import $ from 'jquery'
import React from 'react'
import {QueryProvider} from '@canvas/query'
<<<<<<< HEAD
import doFetchApi from '@canvas/do-fetch-api-effect'
import SectionList from '../react/SectionList'
import PageContainer from '../react/PageContainer'
=======
import PortfolioPortal from '../react/PortfolioPortal'
>>>>>>> 7fab6966
import ReactDOM from 'react-dom/client'
import userSettings from '@canvas/user-settings'
import RichContentEditor from '@canvas/rce/RichContentEditor'
import {fetchContent} from './eportfolio_section'
import sanitizeHtml from 'sanitize-html-with-tinymce'
import {raw} from '@instructure/html-escape'
import '@canvas/jquery/jquery.ajaxJSON'
import '@canvas/jquery/jquery.tree' /* instTree */
import '@canvas/jquery/jquery.instructure_forms' /* formSubmit, getFormData, formErrors, errorBox */
import 'jqueryui/dialog'
import '@canvas/util/jquery/fixDialogButtons'
import '@canvas/rails-flash-notifications' /* $.screenReaderFlashMessageExclusive */
import '@canvas/jquery/jquery.instructure_misc_helpers' /* scrollSidebar */
import replaceTags from '@canvas/util/replaceTags'
import '@canvas/jquery/jquery.instructure_misc_plugins' /* confirmDelete, showIf */
import '@canvas/loading-image'
import '@canvas/util/templateData' /* fillTemplateData, getTemplateData */
import 'jquery-scroll-to-visible/jquery.scrollTo'
import 'jqueryui/progressbar'
import 'jqueryui/sortable'
import CreatePortfolioForm from '../react/CreatePortfolioForm'
import {Portal} from '@instructure/ui-portal'

const I18n = createI18nScope('eportfolio')

// optimization so user isn't waiting on RCS to
// respond when they hit edit
RichContentEditor.preloadRemoteModule()

const ePortfolioValidations = {
  object_name: 'eportfolio',
  property_validations: {
    name(value) {
      if (!value || value.trim() === '') {
        return I18n.t('errors.name_required', 'Name is required')
      }
      if (value && value.length > 255) {
        return I18n.t('errors.name_too_long', 'Name is too long')
      }
    },
  },
}

function ePortfolioFormData() {
  let data = $('#edit_page_form').getFormData({
    object_name: 'eportfolio_entry',
    values: [
      'eportfolio_entry[name]',
      'eportfolio_entry[allow_comments]',
      'eportfolio_entry[show_comments]',
    ],
  })
  let idx = 0
  $('#edit_page_form .section').each(function () {
    const $section = $(this)
    const section_type = $section.getTemplateData({textValues: ['section_type']}).section_type
    if (section_type === 'rich_text' || section_type === 'html' || $section.hasClass('read_only')) {
      idx++
      const name = 'section_' + idx
      const sectionContent = fetchContent($section, section_type, name)
      data = $.extend(data, sectionContent)
    }
  })
  data.section_count = idx
  return data
}

function saveObject($obj, type) {
  const isSaving = $obj.data('event_pending')
  if (isSaving || $obj.length === 0) {
    return
  }
  let method = 'PUT'
  let url = $obj.find('.rename_' + type + '_url').attr('href')
  if ($obj.attr('id') === type + '_new') {
    method = 'POST'
    url = $('.add_' + type + '_url').attr('href')
  }
  const $objs = $obj.parents('ul').find('.' + type + ':not(.unsaved)')
  let newName = $obj.find('#' + type + '_name').val()
  $objs.each(function () {
    if (this !== $obj[0] && $(this).find('.name').text() === newName) {
      newName = ''
    }
  })
  if (!newName) {
    return false
  }
  let object_name = 'eportfolio_category'
  if (type === 'page') {
    object_name = 'eportfolio_entry'
  }
  const data = {}
  data[object_name + '[name]'] = newName
  if (type === 'page') {
    data[object_name + '[eportfolio_category_id]'] = $('#eportfolio_category_id').text()
  }
  if (method === 'POST') {
    $obj.attr('id', type + '_saving')
  }
  $obj.data('event_pending', true)
  $obj.addClass('event_pending')
  $.ajaxJSON(
    url,
    method,
    data,
    res => {
      $obj.removeClass('event_pending')
      $obj.removeClass('unsaved')
      const obj = res[object_name]
      if (method === 'POST') {
        $obj.remove()
        $(document).triggerHandler(type + '_added', res)
      } else {
        $(document).triggerHandler(type + '_updated', res)
      }
      $obj.fillTemplateData({
        data: obj,
        id: type + '_' + obj.id,
        hrefValues: ['id', 'slug'],
      })
      $obj.data('event_pending', false)
    },
    // error callback
    (_res, xhr, _textStatus, _errorThrown) => {
      $obj.removeClass('event_pending')
      $obj.data('event_pending', false)
      let name_message = I18n.t('errors.section_name_invalid', 'Section name is not valid')
      if (xhr.name && xhr.name.length > 0 && xhr.name[0].message === 'too_long') {
        name_message = I18n.t('errors.section_name_too_long', 'Section name is too long')
      }
      if ($obj.hasClass('unsaved')) {
        alert(name_message)
        $obj.remove()
      } else {
        // put back in "edit" mode
        $obj.find('.edit_section_link').click()
        $obj.find('#section_name').errorBox(name_message).css('z-index', 20)
      }
    },
    // options
    {skipDefaultError: true},
  )
  return true
}

function renderCreateForm() {
  const createContainer = document.getElementById('create_portfolio_mount')
  const formContainer = document.getElementById('create_portfolio_form_mount')

  if (createContainer) {
    return (
      <Portal open={true} mountNode={createContainer}>
        <CreatePortfolioForm formMount={formContainer} />
      </Portal>
    )
  }
}

function renderPortal(portfolio_id) {
  const sectionListContainer = document.getElementById('section_list_mount')
  const pageListContainer = document.getElementById('page_list_mount')
<<<<<<< HEAD
  if (pageListContainer) {
    const root = ReactDOM.createRoot(pageListContainer)
    root.render(
      <QueryProvider>
        <PageContainer
          portfolio={portfolio}
          isOwner={isOwner}
          sectionId={sectionId}
          onUpdate={json => $(document).triggerHandler('page_updated', json)}
        />
      </QueryProvider>,
    )
  }
}

$(document).ready(function () {
  if (ENV.eportfolio_id) {
    const fetchPortfolio = async () => {
      const {json} = await doFetchApi({
        path: `/eportfolios/${ENV.eportfolio_id}`,
      })
      return json
    }
    fetchPortfolio()
      .then(portfolio => {
        const isOwner = ENV.owner_view
        const sectionId = ENV.category_id
        renderSectionList(portfolio, isOwner)
        renderPageList(portfolio, isOwner, sectionId)
      })
      .catch(() => {
        const sectionListContainer = document.getElementById('section_list_mount')
        if (sectionListContainer) {
          const root = ReactDOM.createRoot(sectionListContainer)
          root.render(<Alert variant="error">{I18n.t('Failed to load section list')}</Alert>)
        }
        const pageListContainer = document.getElementById('page_list_mount')
        if (pageListContainer) {
          const root = ReactDOM.createRoot(pageListContainer)
          root.render(<Alert variant="error">{I18n.t('Failed to load page list')}</Alert>)
        }
      })
=======

  return (
    <QueryProvider>
      <PortfolioPortal
        portfolioId={portfolio_id}
        sectionListNode={sectionListContainer}
        pageListNode={pageListContainer}
        onPageUpdate={json => $(document).triggerHandler('page_updated', json)}
      />
    </QueryProvider>
  )
}

$(document).ready(function () {
  const portfolio_id = ENV.eportfolio_id
  const root = ReactDOM.createRoot(document.getElementById('eportfolio_portal_mount'))
  if (portfolio_id) {
    root.render(renderPortal(portfolio_id))
  } else {
    root.render(renderCreateForm())
>>>>>>> 7fab6966
  }
  // Add ePortfolio related
  $('.add_eportfolio_link').click(function (event) {
    event.preventDefault()
    $('#whats_an_eportfolio').slideToggle()
    $('#add_eportfolio_form').slideToggle(function () {
      $(this).find(':text:first').focus().select()
    })
  })
  $('#add_eportfolio_form .cancel_button').click(() => {
    $('#add_eportfolio_form').slideToggle()
    $('#whats_an_eportfolio').slideToggle()
  })
  $('#add_eportfolio_form').submit(function () {
    const $this = $(this)
    const result = $this.validateForm(ePortfolioValidations)
    if (!result) {
      return false
    }
  })
  $('.edit_content_link').click(function (event) {
    event.preventDefault()
    $('.edit_content_link_holder').hide()
    $('#page_content').addClass('editing')
    $('#edit_page_form').addClass('editing')
    $('#page_sidebar').addClass('editing')
    $('#edit_page_form .section').each(function () {
      const $section = $(this)
      const sectionData = $section.getTemplateData({
        textValues: ['section_type'],
        htmlValues: ['section_content'],
      })
      sectionData.section_content = $.trim(sectionData.section_content)
      const section_type = sectionData.section_type
      const edit_type = 'edit_' + section_type + '_content'

      const $edit = $('#edit_content_templates .' + edit_type).clone(true)
      $section.append($edit.show())
      if (edit_type === 'edit_html_content') {
        $edit.find('.edit_section').attr('id', 'edit_' + $section.attr('id'))
        $edit.find('.edit_section').val(sectionData.section_content)
      } else if (edit_type === 'edit_rich_text_content') {
        const $richText = $edit.find('.edit_section')
        $richText.attr('id', 'edit_' + $section.attr('id'))
        RichContentEditor.loadNewEditor($richText, {defaultContent: sectionData.section_content})
      }
    })
    $('#edit_page_form :text:first').focus().select()
    $('#page_comments_holder').hide()
    $(document).triggerHandler('editing_page')
  })
  $('#edit_page_form')
    .find('.allow_comments')
    .change(function () {
      $('#edit_page_form .show_comments_box').showIf($(this).prop('checked'))
    })
    .change()
  $('#edit_page_sidebar .submit_button').click(() => {
    $('#edit_page_form').submit()
  })
  $('#edit_page_form,#edit_page_sidebar')
    .find('button.preview_button')
    .click(function () {
      $('#page_content .section.failed').remove()
      $('#edit_page_form,#page_content,#page_sidebar').addClass('previewing')
      $('#page_content .section').each(function () {
        const $section = $(this)
        const $preview = $section
          .find('.section_content')
          .clone()
          .removeClass('section_content')
          .addClass('preview_content')
          .addClass('preview_section')
        const section_type = $section.getTemplateData({textValues: ['section_type']}).section_type
        if (section_type === 'html') {
          // xsslint safeString.function sanitizeHtml
          $preview.html(sanitizeHtml($section.find('.edit_section').val()))
          $section.find('.section_content').after($preview)
        } else if (section_type === 'rich_text') {
          const $richText = $section.find('.edit_section')
          const editorContent = RichContentEditor.callOnRCE($richText, 'get_code')
          if (editorContent) {
            $preview.html(sanitizeHtml(editorContent))
          }
          $section.find('.section_content').after($preview)
        }
      })
    })
    .end()
    .find('.keep_editing_button')
    .click(() => {
      $('#edit_page_form,#page_content,#page_sidebar').removeClass('previewing')
      $('#page_content .preview_section').remove()
    })
    .end()
    .find('.cancel_button')
    .click(function () {
      $('#edit_page_form .edit_rich_text_content .edit_section').each(function () {
        RichContentEditor.destroyRCE($(this))
      })
      $('#edit_page_form,#page_content,#page_sidebar').removeClass('editing')
      $('#page_content .section.unsaved').remove()
      $('.edit_content_link_holder').show()
      $('#edit_page_form .edit_section').each(function () {
        $(this).remove()
      })
      $('#page_content .section .form_content').remove()
      $('#page_comments_holder').show()
    })
  $('#edit_page_form').formSubmit({
    processData(_data) {
      $('#page_content .section.unsaved').removeClass('unsaved')
      $('#page_content .section.failed').remove()
      $('#page_content .section').each(function () {
        const $section = $(this)
        const section_type = $section.getTemplateData({textValues: ['section_type']}).section_type
        if (section_type === 'rich_text' || section_type === 'html') {
          if (section_type === 'rich_text') {
            const $richText = $section.find('.edit_section')
            const editorContent = RichContentEditor.callOnRCE($richText, 'get_code')
            if (editorContent) {
              $section.find('.section_content').html(sanitizeHtml(editorContent))
            }
            RichContentEditor.destroyRCE($richText)
          } else {
            const code = sanitizeHtml($section.find('.edit_section').val())
            $section.find('.section_content').html(raw(code))
          }
        } else if (!$section.hasClass('read_only')) {
          $section.remove()
        }
      })
      return ePortfolioFormData()
    },
    beforeSubmit(_data) {
      $('#edit_page_form .edit_rich_text_content .edit_section').each(function () {
        RichContentEditor.destroyRCE($(this))
      })
      $('#edit_page_form,#page_content,#page_sidebar')
        .removeClass('editing')
        .removeClass('previewing')
      $('#page_content .section.unsaved,#page_content .section .form_content').remove()
      $('#edit_page_form .edit_section').each(function () {
        $(this).remove()
      })
      $(this).loadingImage()
    },
    success(data) {
      $(document).triggerHandler('page_updated', data)
      $('.edit_content_link_holder').show()
      if (data.eportfolio_entry.allow_comments) {
        $('#page_comments_holder').slideDown('fast')
      }
      $(this).loadingImage('remove')
    },
  })
  $('#edit_page_form .switch_views_link').click(function (event) {
    event.preventDefault()
    RichContentEditor.callOnRCE($('#edit_page_content'), 'toggle')
    //  todo: replace .andSelf with .addBack when JQuery is upgraded.
    $(this).siblings('.switch_views_link').andSelf().toggle().focus()
  })
  $('#edit_page_sidebar .add_content_link').click(function (event) {
    event.preventDefault()
    $('#edit_page_form .keep_editing_button:first').click()
    const $section = $('#page_section_blank')
      .clone(true)
      .attr('id', 'page_section_' + ENV.SECTION_COUNT_IDX)
    $section.addClass('unsaved')
    $section.attr('id', 'page_section_' + ENV.SECTION_COUNT_IDX++)
    $('#page_content').append($section)
    let section_type = 'rich_text'
    let section_type_name = I18n.t(
      '#eportfolios._page_section.section_types.rich_text',
      'Rich Text Content',
    )
    if ($(this).hasClass('add_html_link')) {
      section_type = 'html'
      section_type_name = I18n.t(
        '#eportfolios._page_section.section_types.html',
        'HTML/Embedded Content',
      )
    } else if ($(this).hasClass('add_submission_link')) {
      section_type = 'submission'
      section_type_name = I18n.t(
        '#eportfolios._page_section.section_types.submission',
        'Course Submission',
      )
    } else if ($(this).hasClass('add_file_link')) {
      section_type = 'attachment'
      section_type_name = I18n.t(
        '#eportfolios._page_section.section_types.attachment',
        'Image/File Upload',
      )
    }
    const edit_type = 'edit_' + section_type + '_content'
    $section.fillTemplateData({
      data: {section_type, section_type_name},
    })
    const $edit = $('#edit_content_templates .' + edit_type).clone(true)
    $section.append($edit.show())
    if (edit_type === 'edit_html_content') {
      $edit.find('.edit_section').attr('id', 'edit_' + $section.attr('id'))
    } else if (edit_type === 'edit_rich_text_content') {
      const $richText = $edit.find('.edit_section')
      $richText.attr('id', 'edit_' + $section.attr('id'))
      RichContentEditor.loadNewEditor($richText, {focus: true, defaultContent: ''})
    }
    $section.hide().slideDown('fast', () => {
      $('html,body').scrollTo($section)
      if (section_type === 'html') {
        $edit.find('.edit_section').focus().select()
      }
      if (section_type === 'submission') {
        $edit.find('.submission:first .text').focus()
      }
    })
  })
  $('.delete_page_section_link').on('click', function (event) {
    event.preventDefault()
    $(this)
      .parents('.section')
      .confirmDelete({
        success() {
          $(this).slideUp(function () {
            $(this).remove()
          })
        },
      })
  })
  $('#page_content').sortable({
    handle: '.move_link',
    helper: 'clone',
    axis: 'y',
    start(_event, ui) {
      const $section = $(ui.item)
      if ($section.getTemplateData({textValues: ['section_type']}).section_type === 'rich_text') {
        const $richText = $section.find('.edit_section')
        RichContentEditor.destroyRCE($richText)
      }
    },
    stop(_event, ui) {
      const $section = $(ui.item)
      if ($section.getTemplateData({textValues: ['section_type']}).section_type === 'rich_text') {
        const $richText = $section.find('.edit_section')
        RichContentEditor.loadNewEditor($richText)
      }
    },
  })
  $('#page_content')
    .on('click', '.cancel_content_button', function (event) {
      event.preventDefault()
      $(this)
        .parents('.section')
        .slideUp(function () {
          $(this).remove()
        })
    })
    .on('click', '.select_submission_button', function (event) {
      event.preventDefault()
      const $section = $(this).parents('.section')
      const $selection = $section.find('.submission_list li.active-leaf:first')
      if ($selection.length === 0) {
        return
      }
      const url = $selection.find('.submission_info').attr('href')
      const title = $selection.find('.submission_info').text()
      const id = $selection.attr('id').substring(11)
      $section.fillTemplateData({
        data: {submission_id: id},
      })
      const $sectionContent = $section.find('.section_content')
      $sectionContent.empty()
      const $frame = $('#edit_content_templates').find('.submission_preview').clone()
      $frame.attr('src', url)
      $sectionContent.append($frame)
      $section.addClass('read_only')
      $(this).focus()
      $.screenReaderFlashMessage(I18n.t('submission added: %{title}', {title}))
    })
    .on('click', '.upload_file_button', function (event) {
      event.preventDefault()
      event.stopPropagation()
      const $section = $(this).parents('.section')
      const $message = $('#edit_content_templates').find('.uploading_file').clone()
      const $upload = $(this).parents('.section').find('.file_upload')

      if (!$upload.val() && $section.find('.file_list .leaf.active').length === 0) {
        return
      }

      $message.fillTemplateData({
        data: {file_name: $upload.val()},
      })
      $(this).parents('.section').find('.section_content').empty().append($message.show())
      const $form = $('#upload_file_form').clone(true).attr('id', '')
      $('body').append($form.css({position: 'absolute', zIndex: -1}))
      $form.data('section', $section)
      $form.find('.file_upload').remove().end().append($upload).submit()
      $section.addClass('read_only')
    })
  $('#upload_file_form').formSubmit({
    fileUpload: true,
    fileUploadOptions: {
      preparedFileUpload: true,
      upload_only: true,
      singleFile: true,
      context_code: ENV.context_code,
      folder_id: ENV.folder_id,
      formDataTarget: 'uploadDataUrl',
    },
    object_name: 'attachment',
    processData(data) {
      if (!data.uploaded_data) {
        const $section = $(this).data('section')
        const $file = $section.find('.file_list .leaf.active')
        // If the user has selected a file from the list instead of uploading
        if ($file.length > 0) {
          const templateData = $file.getTemplateData({textValues: ['id', 'name']})
          const id = templateData.id
          const uuid = $('#file_uuid_' + id).text()
          const name = templateData.name
          $section.find('.attachment_id').text(id)
          let url = $('.eportfolio_download_url').attr('href')
          url = replaceTags(url, 'uuid', uuid)
          if ($file.hasClass('image')) {
            const $image = $('#eportfolio_view_image').clone(true).removeAttr('id')
            $image.find('.eportfolio_image').attr('src', url).attr('alt', name)
            $image.find('.eportfolio_download').attr('href', url)
            $section.find('.section_content').empty().append($image)
          } else {
            const $download = $('#eportfolio_download_file').clone(true).removeAttr('id')
            $download.fillTemplateData({
              data: {filename: name},
            })
            $download.find('.eportfolio_download').attr('href', url)
            $section.find('.section_content').empty().append($download)
          }
          $(this).remove()
        } else {
          $(this).errorBox(I18n.t('errors.missing_file', 'Please select a file'))
        }
        return false
      }
    },
    success(attachment) {
      const $section = $(this).data('section')
      $section.find('.attachment_id').text(attachment.id)
      let url = $('.eportfolio_download_url').attr('href')
      url = replaceTags(url, 'uuid', attachment.uuid)
      if (attachment['content-type'].indexOf('image') !== -1) {
        const $image = $('#eportfolio_view_image').clone(true).removeAttr('id')
        $image.find('.eportfolio_image').attr('src', url).attr('alt', attachment.display_name)
        $image.find('.eportfolio_download').attr('href', url)
        $section.find('.section_content').empty().append($image)
      } else {
        const $download = $('#eportfolio_download_file').clone(true).removeAttr('id')
        $download.fillTemplateData({
          data: {filename: attachment.display_name},
        })
        $download.find('.eportfolio_download').attr('href', url)
        $section.find('.section_content').empty().append($download)
      }
      $(this).remove()
    },
    error(data) {
      const $section = $(this).data('section')
      $section.find('.uploading_file').text(I18n.t('errors.upload_failed', 'Upload Failed.'))
      $section.addClass('failed')
      $(this).remove()
      $section.formErrors(data.errors || data)
    },
  })
  $('#recent_submissions .submission').keydown(function (event) {
    const count = $(event.target).closest('a').length
    if (count === 0 || count === 1) {
      const code = event.which
      if (code === 13 || code === 32) {
        if (count === 0) {
          // Add Submission
          $(this).click()
        } else if (count === 1) {
          // Open Submission
          $(event.target).closest('a')[0].click()
        }
      }
    }
  })
  $('#recent_submissions .submission').click(function (event) {
    if ($(event.target).closest('a').length === 0) {
      event.preventDefault()
      event.stopPropagation()
      $(this).removeClass('active-leaf')
      $('#category_select').triggerHandler('change')
      const id = $(this).getTemplateData({textValues: ['submission_id']}).submission_id
      $('#add_submission_form .submission_id').val(id)
      const assignment = $(this).find('.assignment_title').text()
      const context = $(this).find('.context_name').text()
      $('#add_submission_form .submission_description').val(
        I18n.t('default_description', 'This is my %{assignment} submission for %{course}.', {
          assignment,
          course: context,
        }),
      )
      $('#add_submission_form')
        .dialog({
          title: I18n.t('titles.add_submission', 'Add Page for Submission'),
          width: 400,
          open() {
            $(this).find(':text:visible:first').val(assignment).focus().select()
            $(document).triggerHandler('submission_dialog_opened')
          },
          modal: true,
          zIndex: 1000,
        })
        .fixDialogButtons()
    }
  })
  $('#add_submission_form .cancel_button').click(() => {
    $('#add_submission_form').dialog('close')
  })
  $('#add_submission_form').formSubmit({
    processData(_data) {
      const url = $(this).find('.add_eportfolio_entry_url').attr('href')
      $(this).attr('action', url)
    },
    beforeSubmit(_data) {
      $(this).loadingImage()
    },
    success(data) {
      $(this).loadingImage('remove')
      $(this).dialog('close')
      const entry = data.eportfolio_entry
      /* eslint-disable no-empty */
      try {
        const submission_id = entry.content[1].submission_id
        $('#submission_' + submission_id + ',#recent_submission_' + submission_id).addClass(
          'already_used',
        )
      } catch (_e) {}
      /* eslint-enable no-empty */
      let url = $(this).find('.eportfolio_named_entry_url').attr('href')
      url = replaceTags(url, 'category_slug', entry.category_slug)
      url = replaceTags(url, 'slug', entry.slug)
      window.location.href = url
      $(document).triggerHandler('page_added', data)
    },
  })
  $('#category_select')
    .change(function () {
      const id = $(this).val()
      if (id === 'new') {
        return
      }
      $('#page_select_list .page_select:not(#page_select_blank)').remove()
      $('#structure_category_' + id)
        .find('.entry_list li.entry')
        .each(function () {
          const $page = $('#page_select_blank').clone(true).removeAttr('id')
          $page.text($(this).getTemplateData({textValues: ['name']}).name)
          $('#page_select_list').append($page.show())
        })
    })
    .triggerHandler('change')

  $('.delete_comment_link').click(function (event) {
    event.preventDefault()
    $(this)
      .parents('.comment')
      .confirmDelete({
        url: $(this).attr('href'),
        message: I18n.t('confirm_delete_message', 'Are you sure you want to delete this message?'),
        success(_data) {
          $(this).slideUp(function () {
            $(this).remove()
          })
        },
      })
  })
  $('.delete_eportfolio_link').click(event => {
    event.preventDefault()
    $('#delete_eportfolio_form').toggle(() => {
      $('html,body').scrollTo($('#delete_eportfolio_form'))
    })
  })
  $(document).blur(() => {})

  $('.submission_list').instTree({
    multi: false,
    dragdrop: false,
  })
  $('.file_list > ul').instTree({
    autoclose: false,
    multi: false,
    dragdrop: false,
    overrideEvents: true,
    onClick(_e, _node) {
      $(this).parents('.file_list').find('li.active').removeClass('active')
      $(this).addClass('active')
    },
  })
  $(document).bind('page_added page_updated', (_event, data) => {
    const entry = data.eportfolio_entry
    const $activePage = $('#eportfolio_entry_' + entry.id)
    if ($activePage.length) {
      $activePage.fillTemplateData({
        id: 'eportfolio_entry_' + entry.id,
        data: entry,
      })
    }
  })
  $('#page_name')
    .keydown(function (event) {
      if (event.keyCode === 27) {
        // esc
      } else if (event.keyCode === 13) {
        // enter
        $(this).parents('li').find('.name').text($(this).val())
        saveObject($(this).parents('li'), 'page')
      }
    })
    .blur(function () {
      const $page = $(this).parents('li.page')
      saveObject($page, 'page')
    })

  const $wizard_box = $('#wizard_box')

  function setWizardSpacerBoxDisplay(action) {
    $('#wizard_spacer_box')
      .height($wizard_box.height() || 0)
      .showIf(action === 'show')
  }

  const pathname = window.location.pathname
  $('.close_wizard_link').click(event => {
    event.preventDefault()
    userSettings.set('hide_wizard_' + pathname, true)

    $wizard_box.slideUp('fast', () => {
      $('.wizard_popup_link').slideDown('fast')
      $('.wizard_popup_link').focus()
      setWizardSpacerBoxDisplay('hide')
    })
  })

  $('.wizard_popup_link').click(event => {
    event.preventDefault()
    $('.wizard_popup_link').slideUp('fast')
    $wizard_box.slideDown('fast', () => {
      $wizard_box.triggerHandler('wizard_opened')
      $wizard_box.focus()
      $([document, window]).triggerHandler('scroll')
    })
  })

  if ($wizard_box.length) {
    $wizard_box.bind('wizard_opened', () => {
      const $wizard_options = $wizard_box.find('.wizard_options'),
        height = $wizard_options.height()
      $wizard_options.height(height)
      $wizard_box.find('.wizard_details').css({
        maxHeight: height - 5,
        overflow: 'auto',
      })
      setWizardSpacerBoxDisplay('show')
    })

    $wizard_box.find('.wizard_options_list .option').click(function (event) {
      const $this = $(this)
      const $a = $(event.target).closest('a')
      if ($a.length > 0 && $a.attr('href') !== '#') {
        return
      }
      event.preventDefault()
      $this.parents('.wizard_options_list').find('.option.selected').removeClass('selected')
      $this.addClass('selected')
      const $details = $wizard_box.find('.wizard_details')
      const data = $this.getTemplateData({textValues: ['header']})
      data.link = data.header
      $details.fillTemplateData({
        data,
      })
      $details.find('.details').remove()
      $details.find('.header').after($this.find('.details').clone(true).show())
      const url = $this.find('.header').attr('href')
      if (url !== '#') {
        $details.find('.link').show().attr('href', url)
      } else {
        $details.find('.link').hide()
      }
      $details.hide().fadeIn('fast')
    })
    setTimeout(() => {
      if (!userSettings.get('hide_wizard_' + pathname)) {
        $('.wizard_popup_link.auto_open:first').click()
      }
    }, 500)
  }

  $('#section_list').on('click', '.edit_section_link', function (event) {
    if ($(this).parents('li').hasClass('unsaved')) {
      event.preventDefault()
    }
    if ($(this).parents('#section_list').hasClass('editing')) {
      event.preventDefault()
      const $li = $(this).parents('li')
      if ($li.hasClass('just_dropped')) {
        $li.removeClass('just_dropped')
      }
    }
  })
  $('#section_name')
    .keydown(function (event) {
      if (event.keyCode === 13) {
        // enter
        $(this).parents('li').find('.name').text($(this).val())
        saveObject($(this).parents('li'), 'section')
      }
    })
    .blur(function () {
      const $section = $(this).parents('li.section')
      saveObject($section, 'section')
    })

  $('.download_eportfolio_link').click(function (event) {
    $(this).slideUp()
    event.preventDefault()
    $('#export_progress').progressbar().progressbar('option', 'value', 0)
    const $box = $('#downloading_eportfolio_message')
    $box.slideDown()
    $box
      .find('.message')
      .text(
        I18n.t(
          '#eportfolios.show.headers.export_progress',
          'Collecting ePortfolio resources. this may take a while if you have a lot of files in your ePortfolio.',
        ),
      )
    const url = $(this).attr('href')
    let errorCount = 0
    const check = function (first) {
      let req_url = url
      if (first) {
        req_url = url + '?compile=1'
      }
      $.ajaxJSON(
        req_url,
        'GET',
        {},
        data => {
          if (
            data.attachment &&
            data.attachment.file_state &&
            data.attachment.file_state === 'available'
          ) {
            $('#export_progress').progressbar('option', 'value', 100)
            window.location.href = url + '.zip'
            return
          } else if (data.attachment && data.attachment.file_state) {
            const progress = parseInt(data.attachment.file_state, 10)
            $('#export_progress').progressbar(
              'option',
              'value',
              Math.max(
                Math.min($('#export_progress').progressbar('option', 'value') + 0.1, 90),
                progress,
              ),
            )
          } else {
            $('#export_progress').progressbar(
              'option',
              'value',
              Math.min($('#export_progress').progressbar('option', 'value') + 0.1, 90),
            )
          }
          setTimeout(check, 2000)
        },
        _data => {
          errorCount++
          if (errorCount > 5) {
            $box
              .find('.message')
              .text(
                I18n.t(
                  'errors.compiling',
                  'There was an error compiling your eportfolio.  Please try again in a little while.',
                ),
              )
          } else {
            setTimeout(check, 5000)
          }
        },
      )
    }
    check(true)
  })
  $('.download_eportfolio_link').click(() => {
    $('#downloading_eportfolio_dialog').dialog({
      title: I18n.t('titles.download_eportfolio', 'Download ePortfolio'),
      modal: true,
      zIndex: 1000,
    })
  })
})<|MERGE_RESOLUTION|>--- conflicted
+++ resolved
@@ -29,13 +29,7 @@
 import $ from 'jquery'
 import React from 'react'
 import {QueryProvider} from '@canvas/query'
-<<<<<<< HEAD
-import doFetchApi from '@canvas/do-fetch-api-effect'
-import SectionList from '../react/SectionList'
-import PageContainer from '../react/PageContainer'
-=======
 import PortfolioPortal from '../react/PortfolioPortal'
->>>>>>> 7fab6966
 import ReactDOM from 'react-dom/client'
 import userSettings from '@canvas/user-settings'
 import RichContentEditor from '@canvas/rce/RichContentEditor'
@@ -198,50 +192,6 @@
 function renderPortal(portfolio_id) {
   const sectionListContainer = document.getElementById('section_list_mount')
   const pageListContainer = document.getElementById('page_list_mount')
-<<<<<<< HEAD
-  if (pageListContainer) {
-    const root = ReactDOM.createRoot(pageListContainer)
-    root.render(
-      <QueryProvider>
-        <PageContainer
-          portfolio={portfolio}
-          isOwner={isOwner}
-          sectionId={sectionId}
-          onUpdate={json => $(document).triggerHandler('page_updated', json)}
-        />
-      </QueryProvider>,
-    )
-  }
-}
-
-$(document).ready(function () {
-  if (ENV.eportfolio_id) {
-    const fetchPortfolio = async () => {
-      const {json} = await doFetchApi({
-        path: `/eportfolios/${ENV.eportfolio_id}`,
-      })
-      return json
-    }
-    fetchPortfolio()
-      .then(portfolio => {
-        const isOwner = ENV.owner_view
-        const sectionId = ENV.category_id
-        renderSectionList(portfolio, isOwner)
-        renderPageList(portfolio, isOwner, sectionId)
-      })
-      .catch(() => {
-        const sectionListContainer = document.getElementById('section_list_mount')
-        if (sectionListContainer) {
-          const root = ReactDOM.createRoot(sectionListContainer)
-          root.render(<Alert variant="error">{I18n.t('Failed to load section list')}</Alert>)
-        }
-        const pageListContainer = document.getElementById('page_list_mount')
-        if (pageListContainer) {
-          const root = ReactDOM.createRoot(pageListContainer)
-          root.render(<Alert variant="error">{I18n.t('Failed to load page list')}</Alert>)
-        }
-      })
-=======
 
   return (
     <QueryProvider>
@@ -262,7 +212,6 @@
     root.render(renderPortal(portfolio_id))
   } else {
     root.render(renderCreateForm())
->>>>>>> 7fab6966
   }
   // Add ePortfolio related
   $('.add_eportfolio_link').click(function (event) {
