/*
 * Copyright (C) 2022 - present Instructure, Inc.
 *
 * This file is part of Canvas.
 *
 * Canvas is free software: you can redistribute it and/or modify it under
 * the terms of the GNU Affero General Public License as published by the Free
 * Software Foundation, version 3 of the License.
 *
 * Canvas is distributed in the hope that it will be useful, but WITHOUT ANY
 * WARRANTY; without even the implied warranty of MERCHANTABILITY or FITNESS FOR
 * A PARTICULAR PURPOSE. See the GNU Affero General Public License for more
 * details.
 *
 * You should have received a copy of the GNU Affero General Public License along
 * with this program. If not, see <http://www.gnu.org/licenses/>.
 */

import React from 'react'
import {render, act, waitFor, fireEvent} from '@testing-library/react'
import fetchMock from 'fetch-mock'

import {destroyContainer} from '@canvas/alerts/react/FlashAlert'

import {AccountCalendarSettings} from '../AccountCalendarSettings'
import {RESPONSE_ACCOUNT_1, RESPONSE_ACCOUNT_5, RESPONSE_ACCOUNT_6} from './fixtures'

jest.mock('@canvas/calendar/AccountCalendarsUtils', () => {
  return {
    alertForMatchingAccounts: jest.fn(),
  }
})

const defaultProps = {
  accountId: 1,
}

beforeEach(() => {
  fetchMock.get(/\/api\/v1\/accounts\/1\/account_calendars.*/, RESPONSE_ACCOUNT_1)
  fetchMock.get(/\/api\/v1\/accounts\/1\/visible_calendars_count.*/, RESPONSE_ACCOUNT_1.length)
  jest.useFakeTimers()
  jest.clearAllMocks()
})

afterEach(() => {
  fetchMock.restore()
  destroyContainer()
})

describe('AccountCalendarSettings', () => {
  it('renders header and subtext', () => {
    const {getByRole, getByText} = render(<AccountCalendarSettings {...defaultProps} />)
    expect(
      getByRole('heading', {name: 'Account Calendar Visibility', level: 1})
    ).toBeInTheDocument()
    expect(
      getByText(
        'Choose which calendars your users can add in the "Other Calendars" section of their Canvas calendar. Users will only be able to add enabled calendars for the accounts they are associated with. By default, all calendars are disabled.'
      )
    ).toBeInTheDocument()
  })

  it('saves changes when clicking apply', async () => {
    fetchMock.put(/\/api\/v1\/accounts\/1\/account_calendars/, {message: 'Updated 1 account'})
    const {findByText, getByText, findAllByText, getByTestId, getByRole} = render(
      <AccountCalendarSettings {...defaultProps} />
    )
    expect(await findByText('University (5)')).toBeInTheDocument()
    const universityCheckbox = getByRole('checkbox', {name: 'Show account calendar for University'})
    const applyButton = getByTestId('save-button')
    expect(applyButton).toBeDisabled()
    act(() => universityCheckbox.click())
    expect(applyButton).toBeEnabled()
    act(() => applyButton.click())
    await waitFor(() => expect(getByText('Loading accounts')).toBeInTheDocument())
    expect((await findAllByText('Updated 1 account'))[0]).toBeInTheDocument()
  })

  it('renders account tree when no filters are applied', async () => {
    const {findByText, getByTestId} = render(<AccountCalendarSettings {...defaultProps} />)
    await findByText('University (5)')
    expect(getByTestId('account-tree')).toBeInTheDocument()
  })

  it('renders account list when filters are applied', async () => {
    const {findByText, queryByTestId, getByPlaceholderText} = render(
      <AccountCalendarSettings {...defaultProps} />
    )
    await findByText('University (5)')
    fetchMock.restore()
    fetchMock.get('/api/v1/accounts/1/account_calendars?search_term=elemen&filter=&per_page=20', [
      {
        id: '134',
        name: 'West Elementary School',
        parent_account_id: '1',
        root_account_id: '0',
        visible: true,
        sub_account_count: 0,
      },
    ])
    const search = getByPlaceholderText('Search Calendars')
    fireEvent.change(search, {target: {value: 'elemen'}})
    expect(await findByText('West Elementary School')).toBeInTheDocument()
    expect(queryByTestId('account-tree')).not.toBeVisible()
  })

  describe('auto subscription settings', () => {
    beforeAll(() => {
      window.ENV.FEATURES ||= {}
      window.ENV.FEATURES.auto_subscribe_account_calendars = true
    })

    beforeEach(() => {
      fetchMock.restore()
      fetchMock.get(/\/api\/v1\/accounts\/1\/visible_calendars_count.*/, RESPONSE_ACCOUNT_5.length)
      fetchMock.get(/\/api\/v1\/accounts\/1\/account_calendars.*/, RESPONSE_ACCOUNT_5)
      fetchMock.put(/\/api\/v1\/accounts\/1\/account_calendars/, {message: 'Updated 1 account'})
      jest.useFakeTimers()
      jest.clearAllMocks()
    })

    it('saves subscription type changes', async () => {
      const {findByText, getByText, getByTestId, getAllByTestId} = render(
        <AccountCalendarSettings {...defaultProps} />
      )
      expect(await findByText('Manually-Created Courses (2)')).toBeInTheDocument()

      act(() => getAllByTestId('subscription-dropdown')[0].click())
      act(() => getByText('Auto subscribe').click())
      act(() => getByTestId('save-button').click())
      act(() => getByTestId('confirm-button').click())
      const request = fetchMock.lastOptions(/\/api\/v1\/accounts\/1\/account_calendars.*/)
      const requestBody = JSON.parse(request?.body?.toString() || '{}')
      expect(requestBody).toEqual([{id: RESPONSE_ACCOUNT_5[0].id, auto_subscribe: true}])
    })

    it('shows the confirmation modal if switching from manual to auto subscription', async () => {
      const {getByRole, getByText, findByText, getByTestId, getAllByTestId} = render(
        <AccountCalendarSettings {...defaultProps} />
      )
      expect(await findByText('Manually-Created Courses (2)')).toBeInTheDocument()

      act(() => getAllByTestId('subscription-dropdown')[0].click())
      act(() => getByText('Auto subscribe').click())
      act(() => getByTestId('save-button').click())
      const modalTitle = getByRole('heading', {name: 'Apply Changes'})
      expect(modalTitle).toBeInTheDocument()
    })

    it('does not show the confirmation modal if switching from auto to manual subscription', async () => {
      fetchMock.restore()
      fetchMock.get(/\/api\/v1\/accounts\/1\/account_calendars.*/, RESPONSE_ACCOUNT_6)
      fetchMock.get(/\/api\/v1\/accounts\/1\/visible_calendars_count.*/, RESPONSE_ACCOUNT_6.length)
      fetchMock.put(/\/api\/v1\/accounts\/1\/account_calendars/, {message: 'Updated 1 account'})

      const {queryByRole, getByText, findByText, getByTestId} = render(
        <AccountCalendarSettings {...defaultProps} />
      )
      expect(await findByText('Manually-Created Courses')).toBeInTheDocument()
      const applyButton = getByTestId('save-button')

      expect(applyButton).toBeDisabled()
      act(() => getByTestId('subscription-dropdown').click())
      act(() => getByText('Manual subscribe').click())
      expect(applyButton).toBeEnabled()
      act(() => applyButton.click())
      const modalTitle = queryByRole('heading', {name: 'Apply Changes'})
      expect(modalTitle).not.toBeInTheDocument()
    })

    it('does not show the confirmation modal if changing only the account visibility', async () => {
      const {queryByRole, getByRole, getByTestId, findByText} = render(
        <AccountCalendarSettings {...defaultProps} />
      )
      expect(await findByText('Manually-Created Courses (2)')).toBeInTheDocument()

      const visibilityCheckbox = getByRole('checkbox', {
        name: 'Show account calendar for Manually-Created Courses',
      })
      const applyButton = getByTestId('save-button')
      expect(applyButton).toBeDisabled()
      act(() => visibilityCheckbox.click())
      expect(applyButton).toBeEnabled()
      act(() => applyButton.click())
      const modalTitle = queryByRole('heading', {name: 'Apply Changes'})
      expect(modalTitle).not.toBeInTheDocument()
    })

    describe('fires confirmation dialog when', () => {
      beforeEach(() => {
        fetchMock.restore()
        fetchMock.get(/\/api\/v1\/accounts\/1\/account_calendars.*/, RESPONSE_ACCOUNT_1)
        fetchMock.get(
          /\/api\/v1\/accounts\/1\/visible_calendars_count.*/,
          RESPONSE_ACCOUNT_1.length
        )
      })

      it('calendar visibility changes', async () => {
<<<<<<< HEAD
        const {findByText, getByRole} = render(<AccountCalendarSettings {...defaultProps} />)
        expect(await findByText('University (25)')).toBeInTheDocument()
        const universityCheckbox = getByRole('checkbox', {
          name: 'Show account calendar for University',
        })

        act(() => universityCheckbox.click())
=======
        const getUniversityCheckbox = () =>
          getByRole('checkbox', {
            name: 'Show account calendar for University',
          })

        const {findByText, getByRole} = render(<AccountCalendarSettings {...defaultProps} />)
        expect(await findByText('University (5)')).toBeInTheDocument()

        act(() => getUniversityCheckbox().click())
>>>>>>> aa91a358

        const event = new Event('beforeunload')
        event.preventDefault = jest.fn()
        window.dispatchEvent(event)
        expect(event.preventDefault).toHaveBeenCalled()

<<<<<<< HEAD
        act(() => universityCheckbox.click())
=======
        act(() => getUniversityCheckbox().click())
>>>>>>> aa91a358

        event.preventDefault = jest.fn()
        window.dispatchEvent(event)
        expect(event.preventDefault).not.toHaveBeenCalled()
      })

      it('calendar subscription type changes', async () => {
        const {findByText, getByText, getAllByTestId} = render(
          <AccountCalendarSettings {...defaultProps} />
        )
<<<<<<< HEAD
        expect(await findByText('University (25)')).toBeInTheDocument()
=======
        expect(await findByText('University (5)')).toBeInTheDocument()
>>>>>>> aa91a358

        act(() => getAllByTestId('subscription-dropdown')[0].click())
        act(() => getByText('Auto subscribe').click())

        const event = new Event('beforeunload')
        event.preventDefault = jest.fn()
        window.dispatchEvent(event)
        expect(event.preventDefault).toHaveBeenCalled()

        act(() => getAllByTestId('subscription-dropdown')[0].click())
        act(() => getByText('Manual subscribe').click())

        event.preventDefault = jest.fn()
        window.dispatchEvent(event)
        expect(event.preventDefault).not.toHaveBeenCalled()
      })
    })
  })
})<|MERGE_RESOLUTION|>--- conflicted
+++ resolved
@@ -197,15 +197,6 @@
       })
 
       it('calendar visibility changes', async () => {
-<<<<<<< HEAD
-        const {findByText, getByRole} = render(<AccountCalendarSettings {...defaultProps} />)
-        expect(await findByText('University (25)')).toBeInTheDocument()
-        const universityCheckbox = getByRole('checkbox', {
-          name: 'Show account calendar for University',
-        })
-
-        act(() => universityCheckbox.click())
-=======
         const getUniversityCheckbox = () =>
           getByRole('checkbox', {
             name: 'Show account calendar for University',
@@ -215,18 +206,13 @@
         expect(await findByText('University (5)')).toBeInTheDocument()
 
         act(() => getUniversityCheckbox().click())
->>>>>>> aa91a358
 
         const event = new Event('beforeunload')
         event.preventDefault = jest.fn()
         window.dispatchEvent(event)
         expect(event.preventDefault).toHaveBeenCalled()
 
-<<<<<<< HEAD
-        act(() => universityCheckbox.click())
-=======
         act(() => getUniversityCheckbox().click())
->>>>>>> aa91a358
 
         event.preventDefault = jest.fn()
         window.dispatchEvent(event)
@@ -237,11 +223,7 @@
         const {findByText, getByText, getAllByTestId} = render(
           <AccountCalendarSettings {...defaultProps} />
         )
-<<<<<<< HEAD
-        expect(await findByText('University (25)')).toBeInTheDocument()
-=======
         expect(await findByText('University (5)')).toBeInTheDocument()
->>>>>>> aa91a358
 
         act(() => getAllByTestId('subscription-dropdown')[0].click())
         act(() => getByText('Auto subscribe').click())
