--- conflicted
+++ resolved
@@ -48,11 +48,8 @@
   visibilityChanges,
   subscriptionChanges,
   onAccountToggled,
-<<<<<<< HEAD
-=======
   onAccountSubscriptionToggled,
   autoSubscriptionEnabled,
->>>>>>> b546d3a2
 }: ComponentProps) => {
   const [collections, setCollections] = useState<Collection>({})
   const [loadingCollectionIds, setLoadingCollectionIds] = useState<number[]>([originAccountId])
