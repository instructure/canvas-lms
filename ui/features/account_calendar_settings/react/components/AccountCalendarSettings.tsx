// @ts-nocheck
/*
 * Copyright (C) 2022 - present Instructure, Inc.
 *
 * This file is part of Canvas.
 *
 * Canvas is free software: you can redistribute it and/or modify it under
 * the terms of the GNU Affero General Public License as published by the Free
 * Software Foundation, version 3 of the License.
 *
 * Canvas is distributed in the hope that it will be useful, but WITHOUT ANY
 * WARRANTY; without even the implied warranty of MERCHANTABILITY or FITNESS FOR
 * A PARTICULAR PURPOSE. See the GNU Affero General Public License for more
 * details.
 *
 * You should have received a copy of the GNU Affero General Public License along
 * with this program. If not, see <http://www.gnu.org/licenses/>.
 */

import React, {useLayoutEffect, useRef, useState, useEffect} from 'react'

import {Flex} from '@instructure/ui-flex'
import {Spinner} from '@instructure/ui-spinner'
import {Heading} from '@instructure/ui-heading'
import {Text} from '@instructure/ui-text'
import {View} from '@instructure/ui-view'

import doFetchApi from '@canvas/do-fetch-api-effect'
import {showFlashError, showFlashSuccess} from '@canvas/alerts/react/FlashAlert'
import {useScope as useI18nScope} from '@canvas/i18n'

import {AccountList} from './AccountList'
import {AccountTree} from './AccountTree'
import {FilterControls, FilterType} from './FilterControls'
import {Footer} from './Footer'
import {VisibilityChange, SubscriptionChange} from '../types'

const I18n = useI18nScope('account_calendar_settings')

type ComponentProps = {
  readonly accountId: number
}

const BORDER_WIDTH = 'small'
const BOTTOM_PADDING_OFFSET = 30

const useBeforeUnload = (hasChanges: boolean) => {
  const dirty = useRef(false)

  useEffect(() => {
    dirty.current = hasChanges
  }, [hasChanges])

  useEffect(() => {
    const onUnload = (e: BeforeUnloadEvent) => {
      if (dirty.current) {
        e.preventDefault()
        e.returnValue = true
      }
    }

    window.addEventListener('beforeunload', onUnload)

    return () => window.removeEventListener('beforeunload', onUnload)
  }, [])
}

export const AccountCalendarSettings = ({accountId}: ComponentProps) => {
  const autoSubscriptionEnabled = window.ENV?.FEATURES?.auto_subscribe_account_calendars ?? false
  const [visibilityChanges, setVisibilityChanges] = useState<VisibilityChange[]>([])
  const [subscriptionChanges, setSubscriptionChanges] = useState<SubscriptionChange[]>([])
  const [showConfirmation, setShowConfirmation] = useState(false)
  const [isSaving, setSaving] = useState(false)
  const [searchValue, setSearchValue] = useState('')
  const [filterValue, setFilterValue] = useState(FilterType.SHOW_ALL)
  const [windowHeight, setWindowHeight] = useState(window.innerHeight)
  const [accountTreeHeight, setAccountTreeHeight] = useState(0)
  const accountTreeRef = useRef(null)
  const footerRef = useRef(null)

  useLayoutEffect(() => {
    const updateWindowHeight = () => setWindowHeight(window.innerHeight)
    window.addEventListener('resize', updateWindowHeight)
    return () => window.removeEventListener('resize', updateWindowHeight)
  }, [])

  useLayoutEffect(() => {
    // make the height of the main area fill the rest of the vertical space
    if (accountTreeRef.current && footerRef.current) {
      setAccountTreeHeight(
        windowHeight -
          accountTreeRef.current.getBoundingClientRect().top -
          footerRef.current.offsetHeight -
          BOTTOM_PADDING_OFFSET
      )
    }
  }, [accountTreeRef, footerRef, windowHeight])

  useEffect(() => {
    const askConfirmation =
      autoSubscriptionEnabled && subscriptionChanges.some(change => change.auto_subscribe)
    setShowConfirmation(askConfirmation)
  }, [autoSubscriptionEnabled, subscriptionChanges])

  const onAccountToggled = (id: number, visible: boolean) => {
    const existingChange = visibilityChanges.find(change => change.id === id)
    if (existingChange) {
      if (existingChange.visible !== visible) {
        setVisibilityChanges(visibilityChanges.filter(change => change.id !== id))
      }
    } else {
      setVisibilityChanges([...visibilityChanges, {id, visible}])
    }
    if (visible === false) {
      setSubscriptionChanges(subscriptionChanges.filter(change => change.id !== id))
    }
  }

  const onAccountSubscriptionToggled = (id: number, autoSubscription: boolean) => {
    const existingChange = subscriptionChanges.find(change => change.id === id)
    if (existingChange) {
      if (existingChange.auto_subscribe !== autoSubscription) {
        setSubscriptionChanges(subscriptionChanges.filter(change => change.id !== id))
      }
    } else {
      setSubscriptionChanges([...subscriptionChanges, {id, auto_subscribe: autoSubscription}])
    }
  }

  const onApplyClicked = () => {
    const accountCalendarChanges = [
      ...visibilityChanges
        .concat(subscriptionChanges)
        .reduce(
          (changes, currentChange) =>
            changes.set(
              currentChange.id,
              Object.assign(changes.get(currentChange.id) || {}, currentChange)
            ),
          new Map()
        )
        .values(),
    ]
    setSaving(true)
    doFetchApi({
      path: `/api/v1/accounts/${accountId}/account_calendars`,
      method: 'PUT',
      body: accountCalendarChanges,
    })
      .then(({json}) => {
        setVisibilityChanges([])
        setSubscriptionChanges([])
        showFlashSuccess(json?.message)()
      })
      .catch(err => {
        showFlashError(I18n.t("Couldn't save account calendar visibilities"))(err)
      })
      .finally(() => {
        setSaving(false)
      })
  }

  const hasChanges = visibilityChanges.length + subscriptionChanges.length > 0

  useBeforeUnload(hasChanges)

  const showTree = searchValue === '' && filterValue === FilterType.SHOW_ALL

  return (
    <section>
      <Heading as="h1" level="h2" margin="small 0">
        {I18n.t('Account Calendar Visibility')}
      </Heading>
      <Text>
        {I18n.t(
          'Choose which calendars your users can add in the "Other Calendars" section of their Canvas calendar. Users will only be able to add enabled calendars for the accounts they are associated with. By default, all calendars are disabled.'
        )}
      </Text>

      <View as="div" borderWidth={`${BORDER_WIDTH}`} margin="medium 0 0">
        <FilterControls
          searchValue={searchValue}
          filterValue={filterValue}
          setSearchValue={setSearchValue}
          setFilterValue={setFilterValue}
        />
      </View>
      <View
        as="div"
        borderWidth={`0 ${BORDER_WIDTH} ${BORDER_WIDTH} ${BORDER_WIDTH}`}
        elementRef={e => (accountTreeRef.current = e)}
        height={`${accountTreeHeight}px`}
        overflowY="auto"
      >
        {!isSaving ? (
          <div>
            <div style={{display: showTree ? 'block' : 'none'}}>
              <AccountTree
                originAccountId={accountId}
                visibilityChanges={visibilityChanges}
                subscriptionChanges={subscriptionChanges}
                onAccountToggled={onAccountToggled}
                onAccountSubscriptionToggled={onAccountSubscriptionToggled}
                autoSubscriptionEnabled={autoSubscriptionEnabled}
              />
            </div>
            <div style={{display: showTree ? 'none' : 'block'}}>
              <AccountList
                originAccountId={accountId}
                searchValue={searchValue}
                filterValue={filterValue}
                visibilityChanges={visibilityChanges}
                subscriptionChanges={subscriptionChanges}
                onAccountToggled={onAccountToggled}
                onAccountSubscriptionToggled={onAccountSubscriptionToggled}
                autoSubscriptionEnabled={autoSubscriptionEnabled}
              />
            </div>
          </div>
        ) : (
          <Flex as="div" alignItems="center" justifyItems="center" padding="x-large">
            <Spinner renderTitle={I18n.t('Loading accounts')} />
          </Flex>
        )}
      </View>
      <View
        as="div"
        borderWidth={`0 ${BORDER_WIDTH} ${BORDER_WIDTH} ${BORDER_WIDTH}`}
        elementRef={e => (footerRef.current = e)}
        background="secondary"
      >
        {!isSaving && (
          <Footer
            originAccountId={accountId}
            visibilityChanges={visibilityChanges}
            onApplyClicked={onApplyClicked}
<<<<<<< HEAD
            enableSaveButton={visibilityChanges.length + subscriptionChanges.length > 0}
=======
            enableSaveButton={hasChanges}
>>>>>>> a9d918a9
            showConfirmation={showConfirmation}
          />
        )}
      </View>
    </section>
  )
}<|MERGE_RESOLUTION|>--- conflicted
+++ resolved
@@ -234,11 +234,7 @@
             originAccountId={accountId}
             visibilityChanges={visibilityChanges}
             onApplyClicked={onApplyClicked}
-<<<<<<< HEAD
-            enableSaveButton={visibilityChanges.length + subscriptionChanges.length > 0}
-=======
             enableSaveButton={hasChanges}
->>>>>>> a9d918a9
             showConfirmation={showConfirmation}
           />
         )}
