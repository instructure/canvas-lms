--- conflicted
+++ resolved
@@ -104,10 +104,7 @@
               autoSubscription={isAutoSubscription}
               disabled={!isVisible}
               onChange={onAccountSubscriptionToggled}
-<<<<<<< HEAD
-=======
               accountName={item.name}
->>>>>>> b3b750c9
             />
           </FlexItem>
         )}
