// @ts-nocheck
/*
 * Copyright (C) 2022 - present Instructure, Inc.
 *
 * This file is part of Canvas.
 *
 * Canvas is free software: you can redistribute it and/or modify it under
 * the terms of the GNU Affero General Public License as published by the Free
 * Software Foundation, version 3 of the License.
 *
 * Canvas is distributed in the hope that it will be useful, but WITHOUT ANY
 * WARRANTY; without even the implied warranty of MERCHANTABILITY or FITNESS FOR
 * A PARTICULAR PURPOSE. See the GNU Affero General Public License for more
 * details.
 *
 * You should have received a copy of the GNU Affero General Public License along
 * with this program. If not, see <http://www.gnu.org/licenses/>.
 */

import React, {useEffect, useState} from 'react'

import {Checkbox} from '@instructure/ui-checkbox'
import {Flex} from '@instructure/ui-flex'
import {IconCalendarMonthLine} from '@instructure/ui-icons'
import {ScreenReaderContent} from '@instructure/ui-a11y-content'
import {Text} from '@instructure/ui-text'
import {View} from '@instructure/ui-view'

import {useScope as useI18nScope} from '@canvas/i18n'

import {Account, SubscriptionChange, VisibilityChange} from '../types'
import SubscriptionsDropDown from './SubscriptionDropDown'

const I18n = useI18nScope('account_calendar_settings_account_calendar_item')

const CALENDAR_ICON_SIZE = '1.25rem'

type ComponentProps = {
  readonly item: Account
  readonly visibilityChanges: VisibilityChange[]
  readonly subscriptionChanges: SubscriptionChange[]
  readonly onAccountToggled: (id: number, visible: boolean) => void
  readonly onAccountSubscriptionToggled: (id: number, autoSubscription: boolean) => void
  readonly padding?: string
  readonly showTopSeparator?: boolean
  readonly autoSubscriptionEnabled: boolean
}

// Doing this to avoid TS2339 errors-- remove once we're on InstUI 8
const {Item: FlexItem} = Flex as any

export const AccountCalendarItem = ({
  item,
  visibilityChanges,
  subscriptionChanges,
  onAccountToggled,
  onAccountSubscriptionToggled,
  padding,
  showTopSeparator = false,
  autoSubscriptionEnabled,
}: ComponentProps) => {
  const [isVisible, setIsVisible] = useState(item.visible)
  const [isAutoSubscription, setIsAutoSubscription] = useState(item.auto_subscribe)

  useEffect(() => {
    const accountVisibility =
      visibilityChanges?.find(change => change.id === item.id)?.visible ?? item.visible
    setIsVisible(accountVisibility)
  }, [item.id, item.visible, visibilityChanges])

  useEffect(() => {
    const autoSubscription =
      subscriptionChanges?.find(change => change.id === item.id)?.auto_subscribe ??
      item.auto_subscribe
    setIsAutoSubscription(autoSubscription)
  }, [item.id, item.auto_subscribe, subscriptionChanges])

  return (
    <View as="div" padding={padding} borderWidth={`${showTopSeparator ? 'small' : '0'} 0 0 0`}>
      <Flex data-testid="flex-calendar-item" as="div" alignItems="center">
        <FlexItem>
          <Checkbox
            label={
              <ScreenReaderContent>
                {I18n.t('Show account calendar for %{name}', {name: item.name})}
              </ScreenReaderContent>
            }
            data-testid="account-calendar-checkbox"
            inline={true}
            checked={isVisible}
            onChange={e => onAccountToggled(item.id, e.target.checked)}
          />
        </FlexItem>
        <FlexItem margin="0 small">
          <IconCalendarMonthLine width={CALENDAR_ICON_SIZE} height={CALENDAR_ICON_SIZE} />
        </FlexItem>
        <FlexItem>
          <Text data-testid="account-calendar-name">{item.name}</Text>
        </FlexItem>
        {autoSubscriptionEnabled && (
          <FlexItem margin="0 0 0 auto">
            <SubscriptionsDropDown
              accountId={item.id}
              autoSubscription={isAutoSubscription}
              disabled={!isVisible}
              onChange={onAccountSubscriptionToggled}
<<<<<<< HEAD
=======
              accountName={item.name}
>>>>>>> a9d918a9
            />
          </FlexItem>
        )}
      </Flex>
    </View>
  )
}<|MERGE_RESOLUTION|>--- conflicted
+++ resolved
@@ -104,10 +104,7 @@
               autoSubscription={isAutoSubscription}
               disabled={!isVisible}
               onChange={onAccountSubscriptionToggled}
-<<<<<<< HEAD
-=======
               accountName={item.name}
->>>>>>> a9d918a9
             />
           </FlexItem>
         )}
