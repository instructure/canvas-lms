// @ts-nocheck
/*
 * Copyright (C) 2022 - present Instructure, Inc.
 *
 * This file is part of Canvas.
 *
 * Canvas is free software: you can redistribute it and/or modify it under
 * the terms of the GNU Affero General Public License as published by the Free
 * Software Foundation, version 3 of the License.
 *
 * Canvas is distributed in the hope that it will be useful, but WITHOUT ANY
 * WARRANTY; without even the implied warranty of MERCHANTABILITY or FITNESS FOR
 * A PARTICULAR PURPOSE. See the GNU Affero General Public License for more
 * details.
 *
 * You should have received a copy of the GNU Affero General Public License along
 * with this program. If not, see <http://www.gnu.org/licenses/>.
 */

import React from 'react'

import {Spinner} from '@instructure/ui-spinner'
import {ToggleGroup} from '@instructure/ui-toggle-details'
import {IconMiniArrowEndSolid, IconMiniArrowDownSolid} from '@instructure/ui-icons'
import {View} from '@instructure/ui-view'
import {ApplyTheme} from '@instructure/ui-themeable'
import {accountListTheme} from '../theme'

import {AccountCalendarItem} from './AccountCalendarItem'
import {Account, VisibilityChange, Collection, SubscriptionChange} from '../types'

import {useScope as useI18nScope} from '@canvas/i18n'

const I18n = useI18nScope('account_calendar_settings_account_group')

type ComponentProps = {
  readonly parentId: null | number
  readonly accountGroup: Account[] | number[]
  readonly defaultExpanded: boolean
  readonly collections: Collection
  readonly handleToggle: (account: Account, expanded: boolean) => void
  readonly visibilityChanges: VisibilityChange[]
  readonly subscriptionChanges: SubscriptionChange[]
  readonly onAccountToggled: (id: number, visible: boolean) => void
  readonly onAccountSubscriptionToggled: (id: number, autoSubscription: boolean) => void
  readonly autoSubscriptionEnabled: boolean
}

const accGroupSortCalback = (a, b, parentId) => {
  if (a.id === parentId) {
    return -1
  }
  if (b.id === parentId) {
    return 1
  }
  if (b.sub_account_count < a.sub_account_count) {
    return 1
  }
  if (b.sub_account_count > a.sub_account_count) {
    return -1
  }
  return 0
}

export const AccountCalendarItemToggleGroup = ({
  parentId,
  accountGroup,
  defaultExpanded,
  collections,
  handleToggle,
  visibilityChanges,
  subscriptionChanges,
  onAccountToggled,
  onAccountSubscriptionToggled,
  autoSubscriptionEnabled,
}: ComponentProps) => {
  if (!accountGroup) return <Spinner renderTitle={I18n.t('Loading accounts')} size="x-small" />

  accountGroup = accountGroup
    .map(id => collections[id])
    .sort((a, b) => accGroupSortCalback(a, b, parentId))

  return (
    <div className="account-group">
      {accountGroup.map(acc => {
        if (!(acc.sub_account_count > 0 && parentId !== acc.id)) {
          return (
            <div key={`toggle-group-single-${acc.id}`}>
              <AccountCalendarItem
                item={acc}
                visibilityChanges={visibilityChanges}
                subscriptionChanges={subscriptionChanges}
                onAccountToggled={onAccountToggled}
                padding="small"
                showTopSeparator={true}
                onAccountSubscriptionToggled={onAccountSubscriptionToggled}
                autoSubscriptionEnabled={autoSubscriptionEnabled}
              />
            </div>
          )
        }

        return (
          <ApplyTheme theme={accountListTheme} key={`toggle-group-${acc.id}`}>
            <View as="div" borderWidth={`${parentId !== null ? 'small' : '0'} 0 0 0`}>
              <ToggleGroup
                border={false}
                data-testid={`toggle-group-${acc.id}`}
                summary={acc.heading}
<<<<<<< HEAD
                toggleLabel={I18n.t('%{account_name}, %{number_of_children} accounts', {
                  account_name: acc.name,
                  number_of_children: acc.sub_account_count,
                })}
=======
                toggleLabel={acc.label}
>>>>>>> b3b750c9
                iconExpanded={IconMiniArrowDownSolid}
                icon={IconMiniArrowEndSolid}
                onToggle={(ev, ex) => {
                  handleToggle(acc, ex)
                }}
                defaultExpanded={defaultExpanded}
              >
                <AccountCalendarItemToggleGroup
                  parentId={acc.id}
                  accountGroup={acc.children}
                  defaultExpanded={false}
                  collections={collections}
                  handleToggle={handleToggle}
                  visibilityChanges={visibilityChanges}
                  subscriptionChanges={subscriptionChanges}
                  onAccountToggled={onAccountToggled}
                  onAccountSubscriptionToggled={onAccountSubscriptionToggled}
                  autoSubscriptionEnabled={autoSubscriptionEnabled}
                />
              </ToggleGroup>
            </View>
          </ApplyTheme>
        )
      })}
    </div>
  )
}<|MERGE_RESOLUTION|>--- conflicted
+++ resolved
@@ -107,14 +107,7 @@
                 border={false}
                 data-testid={`toggle-group-${acc.id}`}
                 summary={acc.heading}
-<<<<<<< HEAD
-                toggleLabel={I18n.t('%{account_name}, %{number_of_children} accounts', {
-                  account_name: acc.name,
-                  number_of_children: acc.sub_account_count,
-                })}
-=======
                 toggleLabel={acc.label}
->>>>>>> b3b750c9
                 iconExpanded={IconMiniArrowDownSolid}
                 icon={IconMiniArrowEndSolid}
                 onToggle={(ev, ex) => {
