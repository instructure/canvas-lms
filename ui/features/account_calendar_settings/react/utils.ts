--- conflicted
+++ resolved
@@ -49,14 +49,6 @@
       ...{
         heading: I18n.t('%{accountName} (%{accountCount})', {
           accountName: account.name,
-<<<<<<< HEAD
-          accountCount: account.sub_account_count + 1 // to include parent account in the count
-        })
-      }
-    }
-
-    if (account.parent_account_id && account.parent_account_id != account.id) {
-=======
           accountCount: account.sub_account_count + 1, // to include parent account in the count
         }),
       },
@@ -67,7 +59,6 @@
       allAccounts[account.parent_account_id] &&
       account.parent_account_id != account.id
     ) {
->>>>>>> c4055bd5
       allAccounts[account.parent_account_id].children.push(account.id)
     }
 
