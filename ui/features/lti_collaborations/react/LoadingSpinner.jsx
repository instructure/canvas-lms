/*
 * Copyright (C) 2016 - present Instructure, Inc.
 *
 * This file is part of Canvas.
 *
 * Canvas is free software: you can redistribute it and/or modify it under
 * the terms of the GNU Affero General Public License as published by the Free
 * Software Foundation, version 3 of the License.
 *
 * Canvas is distributed in the hope that it will be useful, but WITHOUT ANY
 * WARRANTY; without even the implied warranty of MERCHANTABILITY or FITNESS FOR
 * A PARTICULAR PURPOSE. See the GNU Affero General Public License for more
 * details.
 *
 * You should have received a copy of the GNU Affero General Public License along
 * with this program. If not, see <http://www.gnu.org/licenses/>.
 */

import React from 'react'
import {useScope as createI18nScope} from '@canvas/i18n'

const I18n = createI18nScope('react_collaborations')

<<<<<<< HEAD
 
=======
>>>>>>> 51db239a
class Spinner extends React.Component {
  render() {
    return (
      <div className="LoadingSpinner LoadingSpinner-medium LoadingSpinner-lightBg">
        <svg className="circle" role="img" aria-labelledby="LoadingSpinner">
          <title id="LoadingSpinner">{I18n.t('Loading collaborations')}</title>
          <g role="presentation">
            <circle className="circleShadow" cx="50%" cy="50%" r="1.75em" />
            <circle className="circleTrack" cx="50%" cy="50%" r="1.75em" />
            <circle className="circleSpin" cx="50%" cy="50%" r="1.75em" />
          </g>
        </svg>
      </div>
    )
  }
}

export default Spinner<|MERGE_RESOLUTION|>--- conflicted
+++ resolved
@@ -21,10 +21,6 @@
 
 const I18n = createI18nScope('react_collaborations')
 
-<<<<<<< HEAD
- 
-=======
->>>>>>> 51db239a
 class Spinner extends React.Component {
   render() {
     return (
