/*
 * Copyright (C) 2021 - present Instructure, Inc.
 *
 * This file is part of Canvas.
 *
 * Canvas is free software: you can redistribute it and/or modify it under
 * the terms of the GNU Affero General Public License as published by the Free
 * Software Foundation, version 3 of the License.
 *
 * Canvas is distributed in the hope that it will be useful, but WITHOUT ANY
 * WARRANTY; without even the implied warranty of MERCHANTABILITY or FITNESS FOR
 * A PARTICULAR PURPOSE. See the GNU Affero General Public License for more
 * details.
 *
 * You should have received a copy of the GNU Affero General Public License along
 * with this program. If not, see <http://www.gnu.org/licenses/>.
 */

import React from 'react'
// @ts-ignore: TS doesn't understand i18n scoped imports
import I18n from 'i18n!pace_plans_settings'
import moment from 'moment-timezone'
import {connect} from 'react-redux'

import {Button, CloseButton, IconButton} from '@instructure/ui-buttons'
import {Checkbox} from '@instructure/ui-checkbox'
import {Heading} from '@instructure/ui-heading'
import {IconSettingsLine} from '@instructure/ui-icons'
import {Modal} from '@instructure/ui-modal'
import {Popover} from '@instructure/ui-popover'
import {View} from '@instructure/ui-view'

import {showFlashAlert} from '@canvas/alerts/react/FlashAlert'
import BlackoutDates from './blackout_dates'
import * as PacePlanApi from '../../../api/pace_plan_api'
import {StoreState, PacePlan} from '../../../types'
import {getCourse} from '../../../reducers/course'
import {getExcludeWeekends, getPacePlan, getPlanPublishing} from '../../../reducers/pace_plans'
import {pacePlanActions} from '../../../actions/pace_plans'
import {actions as uiActions} from '../../../actions/ui'
import UpdateExistingPlansModal from '../../../shared/components/update_existing_plans_modal'

interface StoreProps {
  readonly courseId: string
  readonly excludeWeekends: boolean
  readonly pacePlan: PacePlan
  readonly planPublishing: boolean
}

interface DispatchProps {
  readonly loadLatestPlanByContext: typeof pacePlanActions.loadLatestPlanByContext
  readonly setEditingBlackoutDates: typeof uiActions.setEditingBlackoutDates
  readonly setEndDate: typeof pacePlanActions.setEndDate
  readonly showLoadingOverlay: typeof uiActions.showLoadingOverlay
  readonly toggleExcludeWeekends: typeof pacePlanActions.toggleExcludeWeekends
}

type ComponentProps = StoreProps & DispatchProps

interface LocalState {
  readonly changeMadeToBlackoutDates: boolean
  readonly showBlackoutDatesModal: boolean
  readonly showSettingsPopover: boolean
  readonly showUpdateExistingPlansModal: boolean
}

export class Settings extends React.Component<ComponentProps, LocalState> {
  constructor(props: ComponentProps) {
    super(props)
    this.state = {
      changeMadeToBlackoutDates: false,
      showBlackoutDatesModal: false,
      showSettingsPopover: false,
      showUpdateExistingPlansModal: false
    }
  }

  /* Callbacks */

  showBlackoutDatesModal = () => {
    this.setState({showBlackoutDatesModal: true})
    this.props.setEditingBlackoutDates(true)
  }

  republishAllPlans = () => {
    this.props.showLoadingOverlay('Publishing...')
    PacePlanApi.republishAllPlansForCourse(this.props.courseId)
      .then(this.onCloseUpdateExistingPlansModal)
      .catch(err => {
        showFlashAlert({
          message: I18n.t('Failed publishing plan'),
          err,
          type: 'error'
        })
      })
  }

  onCloseBlackoutDatesModal = () => {
    this.setState(({changeMadeToBlackoutDates}) => ({
      showBlackoutDatesModal: false,
      showUpdateExistingPlansModal: changeMadeToBlackoutDates,
      changeMadeToBlackoutDates: false
    }))
    if (!this.state.changeMadeToBlackoutDates) {
      this.props.setEditingBlackoutDates(false)
    }
  }

  onCloseUpdateExistingPlansModal = async () => {
    this.setState({showUpdateExistingPlansModal: false})
    await this.props.loadLatestPlanByContext(
      this.props.pacePlan.context_type,
      this.props.pacePlan.context_id
    )
    this.props.setEditingBlackoutDates(false)
  }

  validateEnd = (date: moment.Moment) => {
    let error: string | undefined

    if (ENV.VALID_DATE_RANGE.start_at.date && date < moment(ENV.VALID_DATE_RANGE.start_at.date)) {
      error = I18n.t('Date is before course start date')
    } else if (
      ENV.VALID_DATE_RANGE.end_at.date &&
      date > moment(ENV.VALID_DATE_RANGE.end_at.date)
    ) {
      error = I18n.t('Date is after course end date')
    }
    return error
  }

  /* Renderers */

  renderBlackoutDatesModal() {
    return (
      <Modal
        open={this.state.showBlackoutDatesModal}
        onDismiss={() => this.setState({showBlackoutDatesModal: false})}
        label="Blackout Dates"
        shouldCloseOnDocumentClick
      >
        <Modal.Header>
          <CloseButton
            placement="end"
            offset="medium"
            variant="icon"
            onClick={this.onCloseBlackoutDatesModal}
          >
            Close
          </CloseButton>
          <Heading>Blackout Dates</Heading>
        </Modal.Header>

        <Modal.Body>
          <View as="div" width="36rem">
            <BlackoutDates onChange={() => this.setState({changeMadeToBlackoutDates: true})} />
          </View>
        </Modal.Body>

        <Modal.Footer>
          <Button color="secondary" onClick={this.onCloseBlackoutDatesModal}>
            Close
          </Button>
          &nbsp;
        </Modal.Footer>
      </Modal>
    )
  }

<<<<<<< HEAD
  renderHardEndDatesCheckbox() {
    return (
      <View as="div" margin="small 0 0" width="100%">
        <Checkbox
          data-testid="require-end-date-toggle"
          label={I18n.t('Require Completion by Specified End Date')}
          checked={this.props.pacePlan.hard_end_dates}
          disabled={this.props.planPublishing}
          onChange={() => {
            this.props.toggleHardEndDates()
            // this has the dual affect of setting the plan's end_date
            // when unchecked and setting a default value for when it
            // gets checked
            this.props.setEndDate(ENV.VALID_DATE_RANGE.end_at.date)
          }}
        />
      </View>
    )
  }

  renderHardEndDatesInput() {
    if (!this.props.pacePlan.hard_end_dates) return null

    return (
      <View id="pace-plans-required-end-date-input" as="div" margin="small 0 0" width="100%">
        <PacePlanDateInput
          label={<ScreenReaderContent>{I18n.t('End Date')}</ScreenReaderContent>}
          interaction="enabled"
          dateValue={this.props.pacePlan.end_date}
          onDateChange={this.props.setEndDate}
          validateDay={this.validateEnd}
          width="100%"
        />
      </View>
    )
  }

=======
>>>>>>> d46c49a8
  render() {
    if (this.props.pacePlan.context_type === 'Enrollment') {
      return null
    }
    return (
      <div>
        {this.renderBlackoutDatesModal()}
        <UpdateExistingPlansModal
          open={this.state.showUpdateExistingPlansModal}
          onDismiss={this.onCloseUpdateExistingPlansModal}
          confirm={this.republishAllPlans}
        />
        <Popover
          on="click"
          renderTrigger={
            <IconButton screenReaderLabel={I18n.t('Modify Settings')}>
              <IconSettingsLine />
            </IconButton>
          }
          placement="bottom start"
          isShowingContent={this.state.showSettingsPopover}
          onShowContent={() => this.setState({showSettingsPopover: true})}
          onHideContent={() => this.setState({showSettingsPopover: false})}
          withArrow={false}
        >
          <View as="div" padding="small">
            <View as="div">
              <Checkbox
                data-testid="skip-weekends-toggle"
                label={I18n.t('Skip Weekends')}
                checked={this.props.excludeWeekends}
                disabled={this.props.planPublishing}
                onChange={() => this.props.toggleExcludeWeekends()}
              />
            </View>
            {/* Commented out since we're not implementing these features yet */}
            {/* </View> */}
            {/* <CondensedButton */}
            {/*  onClick={() => { */}
            {/*    this.setState({showSettingsPopover: false}) */}
            {/*    this.showBlackoutDatesModal() */}
            {/*  }} */}
            {/*  margin="small 0 0" */}
            {/* > */}
            {/*  <AccessibleContent alt={I18n.t('View Blackout Dates')}> */}
            {/*    {I18n.t('Blackout Dates')} */}
            {/*  </AccessibleContent> */}
            {/* </CondensedButton> */}
          </View>
        </Popover>
      </div>
    )
  }
}

const mapStateToProps = (state: StoreState): StoreProps => {
  return {
    courseId: getCourse(state).id,
    excludeWeekends: getExcludeWeekends(state),
    pacePlan: getPacePlan(state),
    planPublishing: getPlanPublishing(state)
  }
}

export default connect(mapStateToProps, {
  loadLatestPlanByContext: pacePlanActions.loadLatestPlanByContext,
  setEditingBlackoutDates: uiActions.setEditingBlackoutDates,
  setEndDate: pacePlanActions.setEndDate,
  showLoadingOverlay: uiActions.showLoadingOverlay,
  toggleExcludeWeekends: pacePlanActions.toggleExcludeWeekends
})(Settings)<|MERGE_RESOLUTION|>--- conflicted
+++ resolved
@@ -34,6 +34,7 @@
 import BlackoutDates from './blackout_dates'
 import * as PacePlanApi from '../../../api/pace_plan_api'
 import {StoreState, PacePlan} from '../../../types'
+import {Course} from '../../../shared/types'
 import {getCourse} from '../../../reducers/course'
 import {getExcludeWeekends, getPacePlan, getPlanPublishing} from '../../../reducers/pace_plans'
 import {pacePlanActions} from '../../../actions/pace_plans'
@@ -41,6 +42,7 @@
 import UpdateExistingPlansModal from '../../../shared/components/update_existing_plans_modal'
 
 interface StoreProps {
+  readonly course: Course
   readonly courseId: string
   readonly excludeWeekends: boolean
   readonly pacePlan: PacePlan
@@ -167,46 +169,6 @@
     )
   }
 
-<<<<<<< HEAD
-  renderHardEndDatesCheckbox() {
-    return (
-      <View as="div" margin="small 0 0" width="100%">
-        <Checkbox
-          data-testid="require-end-date-toggle"
-          label={I18n.t('Require Completion by Specified End Date')}
-          checked={this.props.pacePlan.hard_end_dates}
-          disabled={this.props.planPublishing}
-          onChange={() => {
-            this.props.toggleHardEndDates()
-            // this has the dual affect of setting the plan's end_date
-            // when unchecked and setting a default value for when it
-            // gets checked
-            this.props.setEndDate(ENV.VALID_DATE_RANGE.end_at.date)
-          }}
-        />
-      </View>
-    )
-  }
-
-  renderHardEndDatesInput() {
-    if (!this.props.pacePlan.hard_end_dates) return null
-
-    return (
-      <View id="pace-plans-required-end-date-input" as="div" margin="small 0 0" width="100%">
-        <PacePlanDateInput
-          label={<ScreenReaderContent>{I18n.t('End Date')}</ScreenReaderContent>}
-          interaction="enabled"
-          dateValue={this.props.pacePlan.end_date}
-          onDateChange={this.props.setEndDate}
-          validateDay={this.validateEnd}
-          width="100%"
-        />
-      </View>
-    )
-  }
-
-=======
->>>>>>> d46c49a8
   render() {
     if (this.props.pacePlan.context_type === 'Enrollment') {
       return null
@@ -264,6 +226,7 @@
 
 const mapStateToProps = (state: StoreState): StoreProps => {
   return {
+    course: getCourse(state),
     courseId: getCourse(state).id,
     excludeWeekends: getExcludeWeekends(state),
     pacePlan: getPacePlan(state),
