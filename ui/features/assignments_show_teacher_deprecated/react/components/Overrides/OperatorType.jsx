/*
 * Copyright (C) 2018 - present Instructure, Inc.
 *
 * This file is part of Canvas.
 *
 * Canvas is free software: you can redistribute it and/or modify it under
 * the terms of the GNU Affero General Public License as published by the Free
 * Software Foundation, version 3 of the License.
 *
 * Canvas is distributed in the hope that it will be useful, but WITHOUT ANY
 * WARRANTY; without even the implied warranty of MERCHANTABILITY or FITNESS FOR
 * A PARTICULAR PURPOSE. See the GNU Affero General Public License for more
 * details.
 *
 * You should have received a copy of the GNU Affero General Public License along
 * with this program. If not, see <http://www.gnu.org/licenses/>.
 */

import React from 'react'
import {string} from 'prop-types'
import {useScope as createI18nScope} from '@canvas/i18n'

import {View} from '@instructure/ui-view'
import {Flex} from '@instructure/ui-flex'
import {Text} from '@instructure/ui-text'

const I18n = createI18nScope('assignments_2')

<<<<<<< HEAD
 
=======
>>>>>>> 4b8c5dea
export default class OperatorType extends React.Component {
  static propTypes = {
    value: string.isRequired,
  }

  static defaultProps = {
    value: 'or',
  }

  render() {
    const display = this.props.value === 'or' ? I18n.t('Or') : I18n.t('And')
    return (
      <View display="inline-block" width="100%">
        <Flex margin="0 x-small 0 0" justifyItems="center">
          <Flex.Item borderWidth="small" borderRadius="medium" padding="x-small x-small">
            <Text>{display}</Text>
          </Flex.Item>
        </Flex>
      </View>
    )
  }
}<|MERGE_RESOLUTION|>--- conflicted
+++ resolved
@@ -26,10 +26,6 @@
 
 const I18n = createI18nScope('assignments_2')
 
-<<<<<<< HEAD
- 
-=======
->>>>>>> 4b8c5dea
 export default class OperatorType extends React.Component {
   static propTypes = {
     value: string.isRequired,
