--- conflicted
+++ resolved
@@ -34,11 +34,7 @@
           onValidate={() => true}
           invalidMessage={() => undefined}
         />
-<<<<<<< HEAD
-      </MockedProvider>
-=======
       </MockedProvider>,
->>>>>>> 51db239a
     )
 
     expect(getByTestId('AssignmentType')).toBeInTheDocument()
