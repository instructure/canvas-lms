/*
 * Copyright (C) 2018 - present Instructure, Inc.
 *
 * This file is part of Canvas.
 *
 * Canvas is free software: you can redistribute it and/or modify it under
 * the terms of the GNU Affero General Public License as published by the Free
 * Software Foundation, version 3 of the License.
 *
 * Canvas is distributed in the hope that it will be useful, but WITHOUT ANY
 * WARRANTY; without even the implied warranty of MERCHANTABILITY or FITNESS FOR
 * A PARTICULAR PURPOSE. See the GNU Affero General Public License for more
 * details.
 *
 * You should have received a copy of the GNU Affero General Public License along
 * with this program. If not, see <http://www.gnu.org/licenses/>.
 */

import React from 'react'
import {render} from '@testing-library/react'
import {MockedProvider} from '@apollo/client/testing'
import {mockAssignment} from '../../test-utils'
import Header from '../Header'

describe('assignments 2 teacher view header', () => {
  it('renders basic assignment information', () => {
    const assignment = mockAssignment()
    const {getByTestId} = render(
      <MockedProvider>
        <Header
          assignment={assignment}
          onChangeAssignment={() => {}}
          onSetWorkstate={() => {}}
          onValidate={() => true}
          invalidMessage={() => undefined}
        />
<<<<<<< HEAD
      </MockedProvider>
=======
      </MockedProvider>,
>>>>>>> 4b8c5dea
    )

    expect(getByTestId('AssignmentType')).toBeInTheDocument()
    expect(getByTestId('AssignmentModules')).toBeInTheDocument()
    expect(getByTestId('AssignmentGroup')).toBeInTheDocument()
    expect(getByTestId('AssignmentName')).toBeInTheDocument()
    expect(getByTestId('teacher-toolbox')).toBeInTheDocument()
  })
})<|MERGE_RESOLUTION|>--- conflicted
+++ resolved
@@ -34,11 +34,7 @@
           onValidate={() => true}
           invalidMessage={() => undefined}
         />
-<<<<<<< HEAD
-      </MockedProvider>
-=======
       </MockedProvider>,
->>>>>>> 4b8c5dea
     )
 
     expect(getByTestId('AssignmentType')).toBeInTheDocument()
