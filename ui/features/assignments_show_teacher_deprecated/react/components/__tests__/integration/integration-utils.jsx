--- conflicted
+++ resolved
@@ -45,11 +45,7 @@
   const fns = render(
     <MockedProvider mocks={mocks} addTypename={false}>
       <TeacherQuery assignmentLid={assignment.lid} />
-<<<<<<< HEAD
-    </MockedProvider>
-=======
     </MockedProvider>,
->>>>>>> 4b8c5dea
   )
   return fns
 }
@@ -70,11 +66,7 @@
   const fns = render(
     <MockedProvider mocks={mocks} addTypename={false}>
       <TeacherView assignment={assignment} {...teacherViewProps} />
-<<<<<<< HEAD
-    </MockedProvider>
-=======
     </MockedProvider>,
->>>>>>> 4b8c5dea
   )
   if (activeTabName) {
     fireEvent.click(fns.getAllByText(new RegExp(activeTabName, 'i'))[0])
