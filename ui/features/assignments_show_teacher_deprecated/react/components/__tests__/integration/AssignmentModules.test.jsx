/*
 * Copyright (C) 2019 - present Instructure, Inc.
 *
 * This file is part of Canvas.
 *
 * Canvas is free software: you can redistribute it and/or modify it under
 * the terms of the GNU Affero General Public License as published by the Free
 * Software Foundation, version 3 of the License.
 *
 * Canvas is distributed in the hope that it will be useful, but WITHOUT ANY
 * WARRANTY; without even the implied warranty of MERCHANTABILITY or FITNESS FOR
 * A PARTICULAR PURPOSE. See the GNU Affero General Public License for more
 * details.
 *
 * You should have received a copy of the GNU Affero General Public License along
 * with this program. If not, see <http://www.gnu.org/licenses/>.
 */

import React from 'react'
import {render} from '@testing-library/react'
import AssignmentModules from '../../Editables/AssignmentModules'
import {MockedProvider} from '@apollo/client/testing'
import {COURSE_MODULES_QUERY} from '../../../assignmentData'
import {waitForNoElement} from '../../../test-utils'

/*
 *  CAUTION: The InstUI Select component is greatly changed in v7.
 *  Updating the import to the new ui-select location is almost certainly
 *  going to break the functionality of the component. Any failing tests
 *  will just be skipped, and the component can be fixed later when work
 *  resumes on A2.
 */

const mocks = [
  {
    request: {
      query: COURSE_MODULES_QUERY,
      variables: {
        courseId: '55',
      },
    },
    result: {
      data: {
        course: {
          lid: '55',
          gid: 'Q291cnNlLTU1',
          modulesConnection: {
            pageInfo: {
              endCursor: 'Ng==',
              hasNextPage: true,
              __typename: 'PageInfo',
            },
            __typename: 'ModuleConnection',
            nodes: [
              {
                lid: '79',
                gid: 'TW9kdWxlLTc5',
                name: 'Module X',
                position: 1,
                __typename: 'Module',
              },
              {
                lid: '80',
                gid: 'TW9kdWxlLTgw',
                name: 'Module Y',
                position: 2,
                __typename: 'Module',
              },
            ],
          },
          __typename: 'Course',
        },
      },
    },
  },
  {
    request: {
      query: COURSE_MODULES_QUERY,
      variables: {
        courseId: '55',
        cursor: 'Ng==',
      },
    },
    result: {
      data: {
        course: {
          lid: '55',
          gid: 'Q291cnNlLTU1',
          modulesConnection: {
            pageInfo: {
              endCursor: 'XX==',
              hasNextPage: false,
              __typename: 'PageInfo',
            },
            __typename: 'ModuleConnection',
            nodes: [
              {
                lid: '81',
                gid: 'TW9kdWxlLTgx',
                name: 'Module Z',
                position: 3,
                __typename: 'Module',
              },
            ],
          },
          __typename: 'Course',
        },
      },
    },
  },
]

describe('AssignmentModules', () => {
  it.skip('queries group list on edit', async () => {
    const {getByText} = render(
      <MockedProvider mocks={mocks} addTypename={false}>
        <AssignmentModules
          courseId="55"
          mode="edit"
          onChange={() => {}}
          onChangeMode={() => {}}
          readOnly={false}
        />
<<<<<<< HEAD
      </MockedProvider>
=======
      </MockedProvider>,
>>>>>>> 51db239a
    )
    // The modules are loded when Select removes its spinner
    await waitForNoElement(() => getByText('Loading...'))
    expect(getByText('Module X')).toBeInTheDocument()
    expect(getByText('Module Y')).toBeInTheDocument()
    expect(getByText('Module Z')).toBeInTheDocument()
  })
})<|MERGE_RESOLUTION|>--- conflicted
+++ resolved
@@ -121,11 +121,7 @@
           onChangeMode={() => {}}
           readOnly={false}
         />
-<<<<<<< HEAD
-      </MockedProvider>
-=======
       </MockedProvider>,
->>>>>>> 51db239a
     )
     // The modules are loded when Select removes its spinner
     await waitForNoElement(() => getByText('Loading...'))
