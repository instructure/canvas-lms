/*
 * Copyright (C) 2018 - present Instructure, Inc.
 *
 * This file is part of Canvas.
 *
 * Canvas is free software: you can redistribute it and/or modify it under
 * the terms of the GNU Affero General Public License as published by the Free
 * Software Foundation, version 3 of the License.
 *
 * Canvas is distributed in the hope that it will be useful, but WITHOUT ANY
 * WARRANTY; without even the implied warranty of MERCHANTABILITY or FITNESS FOR
 * A PARTICULAR PURPOSE. See the GNU Affero General Public License for more
 * details.
 *
 * You should have received a copy of the GNU Affero General Public License along
 * with this program. If not, see <http://www.gnu.org/licenses/>.
 */

import React from 'react'
import {render} from '@testing-library/react'
import {MockedProvider} from '@apollo/client/testing'
import {mockAssignment, mockSubmission} from '../../test-utils'
import Toolbox from '../Toolbox'

function renderToolbox(assignment) {
  return render(
    <MockedProvider>
      <Toolbox
        assignment={assignment}
        onChangeAssignment={() => {}}
        onSetWorkstate={() => {}}
        onValidate={() => true}
        invalidMessage={() => undefined}
      />
<<<<<<< HEAD
    </MockedProvider>
=======
    </MockedProvider>,
>>>>>>> 4b8c5dea
  )
}

describe('assignments 2 teacher view toolbox', () => {
  it('renders basic information', () => {
    const assignment = mockAssignment({
      needsGradingCount: 1,
      submissions: {
        nodes: [mockSubmission({submittedAt: null}), mockSubmission()],
      },
    })

    const {getByLabelText, getByTestId} = renderToolbox(assignment)
    expect(getByLabelText('Published').getAttribute('checked')).toBe('')
    expect(getByTestId('AssignmentPoints')).toBeInTheDocument()
  })

  it('renders unpublished value checkbox', () => {
    const {getByLabelText} = renderToolbox(mockAssignment({state: 'unpublished'}))
    expect(getByLabelText('Published').getAttribute('checked')).toBeFalsy()
  })
})<|MERGE_RESOLUTION|>--- conflicted
+++ resolved
@@ -32,11 +32,7 @@
         onValidate={() => true}
         invalidMessage={() => undefined}
       />
-<<<<<<< HEAD
-    </MockedProvider>
-=======
     </MockedProvider>,
->>>>>>> 4b8c5dea
   )
 }
 
