/*
 * Copyright (C) 2018 - present Instructure, Inc.
 *
 * This file is part of Canvas.
 *
 * Canvas is free software: you can redistribute it and/or modify it under
 * the terms of the GNU Affero General Public License as published by the Free
 * Software Foundation, version 3 of the License.
 *
 * Canvas is distributed in the hope that it will be useful, but WITHOUT ANY
 * WARRANTY; without even the implied warranty of MERCHANTABILITY or FITNESS FOR
 * A PARTICULAR PURPOSE. See the GNU Affero General Public License for more
 * details.
 *
 * You should have received a copy of the GNU Affero General Public License along
 * with this program. If not, see <http://www.gnu.org/licenses/>.
 */

import React from 'react'
import {render} from '@testing-library/react'
import {MockedProvider} from '@apollo/client/testing'
import {mockAssignment, mockSubmission} from '../../test-utils'
import Toolbox from '../Toolbox'

function renderToolbox(assignment) {
  return render(
    <MockedProvider>
      <Toolbox
        assignment={assignment}
        onChangeAssignment={() => {}}
        onSetWorkstate={() => {}}
        onValidate={() => true}
        invalidMessage={() => undefined}
      />
<<<<<<< HEAD
    </MockedProvider>
=======
    </MockedProvider>,
>>>>>>> 51db239a
  )
}

describe('assignments 2 teacher view toolbox', () => {
  it('renders basic information', () => {
    const assignment = mockAssignment({
      needsGradingCount: 1,
      submissions: {
        nodes: [mockSubmission({submittedAt: null}), mockSubmission()],
      },
    })

    const {getByLabelText, getByTestId} = renderToolbox(assignment)
    expect(getByLabelText('Published').getAttribute('checked')).toBe('')
    expect(getByTestId('AssignmentPoints')).toBeInTheDocument()
  })

  it('renders unpublished value checkbox', () => {
    const {getByLabelText} = renderToolbox(mockAssignment({state: 'unpublished'}))
    expect(getByLabelText('Published').getAttribute('checked')).toBeFalsy()
  })
})<|MERGE_RESOLUTION|>--- conflicted
+++ resolved
@@ -32,11 +32,7 @@
         onValidate={() => true}
         invalidMessage={() => undefined}
       />
-<<<<<<< HEAD
-    </MockedProvider>
-=======
     </MockedProvider>,
->>>>>>> 51db239a
   )
 }
 
