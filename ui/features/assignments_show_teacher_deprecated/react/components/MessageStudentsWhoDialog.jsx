--- conflicted
+++ resolved
@@ -82,11 +82,7 @@
     else if (selectedFilter === 'more-than') this.handleMoreThan()
     else {
       const errorMessage = 'MessageStudentsWhoDialog error: unrecognized filter'
-<<<<<<< HEAD
-       
-=======
-
->>>>>>> 51db239a
+
       console.error(errorMessage, selectedFilter)
       captureException(new Error(errorMessage))
     }
