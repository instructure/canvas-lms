/*
 * Copyright (C) 2019 - present Instructure, Inc.
 *
 * This file is part of Canvas.
 *
 * Canvas is free software: you can redistribute it and/or modify it under
 * the terms of the GNU Affero General Public License as published by the Free
 * Software Foundation, version 3 of the License.
 *
 * Canvas is distributed in the hope that it will be useful, but WITHOUT ANY
 * WARRANTY; without even the implied warranty of MERCHANTABILITY or FITNESS FOR
 * A PARTICULAR PURPOSE. See the GNU Affero General Public License for more
 * details.
 *
 * You should have received a copy of the GNU Affero General Public License along
 * with this program. If not, see <http://www.gnu.org/licenses/>.
 */

import React from 'react'
import {bool, func} from 'prop-types'
import {useScope as createI18nScope} from '@canvas/i18n'
import {showFlashAlert} from '@canvas/alerts/react/FlashAlert'
import {sendMessageStudentsWho} from '../api'
import {hasSubmitted, hasSubmission, hasGraded} from '@canvas/grading/messageStudentsWhoHelper'
import {TeacherAssignmentShape} from '../assignmentData'
import ConfirmDialog from './ConfirmDialog'
import MessageStudentsWhoForm from './MessageStudentsWhoForm'
import {captureException} from '@sentry/browser'

const I18n = createI18nScope('assignments_2')

export default class MessageStudentsWhoDialog extends React.Component {
  static propTypes = {
    assignment: TeacherAssignmentShape,
    open: bool.isRequired,
    onClose: func.isRequired,
  }

  constructor(...args) {
    super(...args)
    this.state = {
      sendingMessagesNow: false,
      selectedFilter: hasSubmission(this.props.assignment) ? 'not-submitted' : 'not-graded',
      pointsThreshold: null,
      subject: '',
      body: '',
      selectedStudents: [],
    }
  }

  componentDidMount() {
    // using componentDidMount is not ideal, but its an easy way to share the code.
    this.handleFilterChange(this.state.selectedFilter)
  }

  messageStudentsWhoButtonProps = () => [
    {
      children: I18n.t('Cancel'),
      onClick: this.props.onClose,
    },
    {
      children: I18n.t('Send'),
      variant: 'primary',
      onClick: this.handleSend,
      disabled:
        this.state.subject.length === 0 ||
        this.state.body.length === 0 ||
        this.state.selectedStudents.length === 0,
    },
  ]

  findStudentsWith(submissionSelector) {
    const selectedSubmissions = this.props.assignment.submissions.nodes.filter(submissionSelector)
    return selectedSubmissions.map(submission => submission.user.lid)
  }

  handleFilterChange = selectedFilter => {
    this.setState({selectedFilter})
    if (selectedFilter === 'not-submitted') this.handleNotSubmitted()
    else if (selectedFilter === 'not-graded') this.handleNotGraded()
    else if (selectedFilter === 'less-than') this.handleLessThan()
    else if (selectedFilter === 'more-than') this.handleMoreThan()
    else {
      const errorMessage = 'MessageStudentsWhoDialog error: unrecognized filter'
<<<<<<< HEAD
       
=======

>>>>>>> 4b8c5dea
      console.error(errorMessage, selectedFilter)
      captureException(new Error(errorMessage))
    }
  }

  handlePointsChange = newPointsThreshold => {
    // important to set pointsThreshold first so the filter handlers will see the updated value
    this.setState({pointsThreshold: newPointsThreshold})
    this.handleFilterChange(this.state.selectedFilter)
  }

  handleNotSubmitted() {
    this.setState({
      subject: I18n.t('No submission for %{assignmentTitle}', {
        assignmentTitle: this.props.assignment.name,
      }),
      selectedStudents: this.findStudentsWith(submission => !hasSubmitted(submission)),
    })
  }

  handleNotGraded() {
    this.setState({
      subject: I18n.t('No grade for %{assignmentTitle}', {
        assignmentTitle: this.props.assignment.name,
      }),
      selectedStudents: this.findStudentsWith(submission => !hasGraded(submission)),
    })
  }

  handleLessThan() {
    this.setState(state => ({
      subject: I18n.t('Scored less than %{score} on %{assignmentTitle}', {
        score: state.pointsThreshold ? state.pointsThreshold.toString() : 0,
        assignmentTitle: this.props.assignment.name,
      }),
      selectedStudents: this.findStudentsWith(
        submission => submission.score != null && submission.score < state.pointsThreshold,
      ),
    }))
  }

  handleMoreThan() {
    this.setState(state => ({
      subject: I18n.t('Scored more than %{score} on %{assignmentTitle}', {
        score: state.pointsThreshold ? state.pointsThreshold.toString() : 0,
        assignmentTitle: this.props.assignment.name,
      }),
      selectedStudents: this.findStudentsWith(
        submission => submission.score != null && submission.score > state.pointsThreshold,
      ),
    }))
  }

  shouldShowPointsThreshold() {
    return ['less-than', 'more-than'].includes(this.state.selectedFilter)
  }

  handleSubjectChange = newSubjectValue => {
    this.setState({subject: newSubjectValue})
  }

  handleBodyChange = newBodyValue => {
    this.setState({body: newBodyValue})
  }

  handleSelectedStudentsChange = newStudentSelection => {
    this.setState({selectedStudents: newStudentSelection})
  }

  handleSend = () => {
    this.setState({sendingMessagesNow: true})
    showFlashAlert({message: I18n.t('Sending messages'), srOnly: true})
    sendMessageStudentsWho({
      recipientLids: this.state.selectedStudents,
      subject: this.state.subject,
      body: this.state.body,
      contextCode: `course_${this.props.assignment.course.lid}`,
    })
      .then(() => {
        showFlashAlert({message: I18n.t('Messages sent'), type: 'success'})
        this.setState({sendingMessagesNow: false})
        this.props.onClose()
      })
      .catch(() => {
        showFlashAlert({message: I18n.t('Error sending messages'), type: 'error'})
        this.setState({sendingMessagesNow: false})
      })
  }

  renderThresholdValue() {
    return this.state.points === null ? '' : this.state.pointsThreshold.toString()
  }

  renderMessageStudentsWhoForm = () => (
    <MessageStudentsWhoForm
      assignment={this.props.assignment}
      pointsThreshold={this.state.pointsThreshold}
      selectedFilter={this.state.selectedFilter}
      subject={this.state.subject}
      body={this.state.body}
      selectedStudents={this.state.selectedStudents}
      showPointsThreshold={this.shouldShowPointsThreshold()}
      onFilterChange={this.handleFilterChange}
      onPointsThresholdChange={this.handlePointsChange}
      onSubjectChange={this.handleSubjectChange}
      onBodyChange={this.handleBodyChange}
      onSelectedStudentsChange={this.handleSelectedStudentsChange}
    />
  )

  render() {
    return (
      <ConfirmDialog
        open={this.props.open}
        working={this.state.sendingMessagesNow}
        disabled={this.state.sendingMessagesNow}
        heading={I18n.t('Message Students Who...')}
        body={this.renderMessageStudentsWhoForm}
        buttons={this.messageStudentsWhoButtonProps}
        onDismiss={this.props.onClose}
        modalProps={{size: 'medium'}}
        spinnerLabel={I18n.t('sending messages...')}
      />
    )
  }
}<|MERGE_RESOLUTION|>--- conflicted
+++ resolved
@@ -82,11 +82,7 @@
     else if (selectedFilter === 'more-than') this.handleMoreThan()
     else {
       const errorMessage = 'MessageStudentsWhoDialog error: unrecognized filter'
-<<<<<<< HEAD
-       
-=======
-
->>>>>>> 4b8c5dea
+
       console.error(errorMessage, selectedFilter)
       captureException(new Error(errorMessage))
     }
