/*
 * Copyright (C) 2019 - present Instructure, Inc.
 *
 * This file is part of Canvas.
 *
 * Canvas is free software: you can redistribute it and/or modify it under
 * the terms of the GNU Affero General Public License as published by the Free
 * Software Foundation, version 3 of the License.
 *
 * Canvas is distributed in the hope that it will be useful, but WITHOUT ANY
 * WARRANTY; without even the implied warranty of MERCHANTABILITY or FITNESS FOR
 * A PARTICULAR PURPOSE. See the GNU Affero General Public License for more
 * details.
 *
 * You should have received a copy of the GNU Affero General Public License along
 * with this program. If not, see <http://www.gnu.org/licenses/>.
 */

import React from 'react'
import {render, fireEvent} from '@testing-library/react'
import {MockedProvider} from '@apollo/client/testing'
import {STUDENT_SEARCH_QUERY} from '../../../assignmentData'
import {mockAssignment, mockSubmission, mockUser, closest} from '../../../test-utils'
import StudentsSearcher from '../StudentsSearcher'

function mockRequest({users = [mockUser()], variables = {}}) {
  const submissions = users.map(user => mockSubmission({user}))
  const assignment = mockAssignment({
    submissions: {nodes: submissions},
  })
  return {
    request: {
      query: STUDENT_SEARCH_QUERY,
      variables: {
        assignmentId: assignment.lid,
        ...variables,
      },
    },
    result: {
      data: {assignment},
    },
  }
}

// each element of users and variables defines a request, its variables, and the
// users that should be returned.
function renderStudentsSearcher(usersAndVariables, useAssignment) {
  if (usersAndVariables === undefined) {
    usersAndVariables = [{users: [mockUser()], variables: {}}]
  }
  const requests = usersAndVariables.map(uav => mockRequest(uav))
  const assignment = useAssignment || mockAssignment()
  const fns = render(
    <MockedProvider mocks={requests} addTypename={false}>
      <StudentsSearcher assignment={assignment} />
<<<<<<< HEAD
    </MockedProvider>
=======
    </MockedProvider>,
>>>>>>> 51db239a
  )
  return fns
}

beforeEach(() => jest.useFakeTimers())

describe('StudentsSearcher', () => {
  it('renders a spinner while loading', () => {
    const {getByText} = renderStudentsSearcher()
    expect(getByText('Loading')).toBeInTheDocument()
  })

  it('shows action buttons when assignment is published', () => {
    const {getByText} = renderStudentsSearcher()
    expect(closest(getByText('SpeedGrader'), 'a')).toBeTruthy()
    expect(closest(getByText('Message Students'), 'button')).toBeTruthy()
  })

  it('enables "Message Students" when students are not anonymized', () => {
    const assignment = mockAssignment({anonymizeStudents: false})
    const {getByText} = renderStudentsSearcher([], assignment)
    const button = closest(getByText('Message Students'), 'button')
    expect(button.disabled).toBeFalsy()
  })

  it('disables "Message Students" when students are anonymized', () => {
    const assignment = mockAssignment({anonymizeStudents: true})
    const {getByText} = renderStudentsSearcher([], assignment)
    const button = closest(getByText('Message Students'), 'button')
    expect(button.disabled).toBeTruthy()
  })

  it('should open speedgrader link in a new tab', () => {
    const {getByText} = renderStudentsSearcher()
    const sgLink = closest(getByText('SpeedGrader'), 'a')
    expect(sgLink.getAttribute('href')).toMatch(
      /\/courses\/course-lid\/gradebook\/speed_grader\?assignment_id=assignment-lid/,
    )
    expect(sgLink.getAttribute('target')).toEqual('_blank')
  })

  it('does not render submission and grading links when assignment is not published', () => {
    const assignment = mockAssignment({state: 'unpublished'})
    const {queryByText} = renderStudentsSearcher([], assignment)
    expect(queryByText('SpeedGrader', {exact: false})).toBeNull()
    expect(queryByText('Message Students', {exact: false})).toBeNull()
  })

  it.skip('initially loads all students and renders results', () => {
    const foo = mockUser({lid: 'foo', shortName: 'foo'})
    const bar = mockUser({lid: 'bar', shortName: 'bar'})
    const {getByText} = renderStudentsSearcher([{users: [foo, bar]}])
    jest.runOnlyPendingTimers()
    expect(getByText(foo.shortName)).toBeInTheDocument()
    expect(getByText(bar.shortName)).toBeInTheDocument()
  })

  it.skip('sorts by username', () => {
    const {getByText} = renderStudentsSearcher([
      {},
      {
        users: [mockUser({shortName: 'searched user'})],
        variables: {orderBy: [{field: 'username', direction: 'ascending'}]},
      },
      {
        users: [mockUser({shortName: 'reverse searched user'})],
        variables: {orderBy: [{field: 'username', direction: 'descending'}]},
      },
    ])
    jest.runOnlyPendingTimers()
    fireEvent.click(closest(getByText('Name'), 'button'))
    jest.runOnlyPendingTimers()
    expect(getByText('searched user')).toBeInTheDocument()

    fireEvent.click(closest(getByText('Name'), 'button'))
    jest.runOnlyPendingTimers()
    expect(getByText('reverse searched user')).toBeInTheDocument()
  })

  it.skip('sorts by score', () => {
    const {getByText} = renderStudentsSearcher([
      {},
      {
        users: [mockUser({shortName: 'searched user'})],
        variables: {orderBy: [{field: 'score', direction: 'ascending'}]},
      },
    ])
    jest.runOnlyPendingTimers()
    fireEvent.click(closest(getByText('Score'), 'button'))
    jest.runOnlyPendingTimers()
    expect(getByText('searched user')).toBeInTheDocument()
  })

  it.skip('sorts by submission date', () => {
    const {getByText} = renderStudentsSearcher([
      {},
      {
        users: [mockUser({shortName: 'searched user'})],
        variables: {orderBy: [{field: 'submitted_at', direction: 'ascending'}]},
      },
    ])
    jest.runOnlyPendingTimers()
    fireEvent.click(closest(getByText('Submission Date'), 'button'))
    jest.runOnlyPendingTimers()
    expect(getByText('searched user')).toBeInTheDocument()
  })

  it('hides extended filters by default', () => {
    const {queryByTestId} = renderStudentsSearcher()
    jest.runOnlyPendingTimers()
    expect(queryByTestId('assignToFilter')).toBeNull()
    expect(queryByTestId('attemptsFilter')).toBeNull()
    expect(queryByTestId('assignToFilter')).toBeNull()
  })

  it('toggles extended filters when button is clicked', () => {
    const {queryByTestId, getByTestId, getByText} = renderStudentsSearcher()
    fireEvent.click(closest(getByText('Filter'), 'button'))
    jest.runOnlyPendingTimers()
    expect(getByTestId('assignToFilter')).toBeInTheDocument()
    expect(getByTestId('attemptFilter')).toBeInTheDocument()
    expect(getByTestId('statusFilter')).toBeInTheDocument()

    fireEvent.click(closest(getByText('Filter'), 'button'))
    jest.runOnlyPendingTimers()
    expect(queryByTestId('assignToFilter')).toBeNull()
    expect(queryByTestId('attemptFilter')).toBeNull()
    expect(queryByTestId('assignToFilter')).toBeNull()
  })

  it.skip('runs the userSearch query with a delay', () => {
    const {getByText, queryByText, getByLabelText} = renderStudentsSearcher([
      {},
      {users: [mockUser({shortName: 'searched user'})], variables: {userSearch: 'search'}},
    ])
    jest.runOnlyPendingTimers()
    const searchInput = getByLabelText('Search by student name')
    fireEvent.change(searchInput, {target: {value: 'search'}})

    // initially hasn't searched yet
    jest.advanceTimersByTime(500)
    expect(getByText(mockUser().shortName)).toBeInTheDocument()
    expect(queryByText('searched user')).toBeNull()

    // then does the search after the delay
    jest.advanceTimersByTime(500)
    expect(getByText('searched user')).toBeInTheDocument()
  })

  it('displays a message and does not load when 0 < search characters < 3', () => {
    const {getByText, getByLabelText} = renderStudentsSearcher()
    jest.runOnlyPendingTimers()
    const searchInput = getByLabelText('Search by student name')
    fireEvent.change(searchInput, {target: {value: '12'}})
    jest.advanceTimersByTime(1000)
    expect(getByText(/at least 3 characters/)).toBeInTheDocument()
  })
})<|MERGE_RESOLUTION|>--- conflicted
+++ resolved
@@ -53,11 +53,7 @@
   const fns = render(
     <MockedProvider mocks={requests} addTypename={false}>
       <StudentsSearcher assignment={assignment} />
-<<<<<<< HEAD
-    </MockedProvider>
-=======
     </MockedProvider>,
->>>>>>> 51db239a
   )
   return fns
 }
