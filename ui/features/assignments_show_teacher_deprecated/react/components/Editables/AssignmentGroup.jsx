--- conflicted
+++ resolved
@@ -42,20 +42,12 @@
   readOnly: bool,
 }
 // eslint doesn't deal with the prop types being defined this way
-<<<<<<< HEAD
- 
-=======
-
->>>>>>> 4b8c5dea
+
 const AssignmentGroupDefaultProps = {
   assignmentGroupList: [],
   readOnly: false,
 }
-<<<<<<< HEAD
- 
-=======
-
->>>>>>> 4b8c5dea
+
 const assignmentGroupPlaceholder = I18n.t('No Assignment Group Assigned')
 
 class AssignmentGroupUI extends React.Component {
