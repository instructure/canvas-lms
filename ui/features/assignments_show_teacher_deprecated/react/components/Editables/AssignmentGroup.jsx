/*
 * Copyright (C) 2018 - present Instructure, Inc.
 *
 * This file is part of Canvas.
 *
 * Canvas is free software: you can redistribute it and/or modify it under
 * the terms of the GNU Affero General Public License as published by the Free
 * Software Foundation, version 3 of the License.
 *
 * Canvas is distributed in the hope that it will be useful, but WITHOUT ANY
 * WARRANTY; without even the implied warranty of MERCHANTABILITY or FITNESS FOR
 * A PARTICULAR PURPOSE. See the GNU Affero General Public License for more
 * details.
 *
 * You should have received a copy of the GNU Affero General Public License along
 * with this program. If not, see <http://www.gnu.org/licenses/>.
 */
import React from 'react'
import {arrayOf, bool, func, oneOf, string} from 'prop-types'
import {useScope as createI18nScope} from '@canvas/i18n'
import produce from 'immer'
import get from 'lodash/get'
import set from 'lodash/set'
import {Query} from '@apollo/client/react/components'
import {Text} from '@instructure/ui-text'
import SelectableText from './SelectableText'
import {
  AssignmentGroupShape,
  COURSE_ASSIGNMENT_GROUPS_QUERY,
  COURSE_ASSIGNMENT_GROUPS_QUERY_LOCAL,
} from '../../assignmentData'

const I18n = createI18nScope('assignments_2')

const AssignmentGroupPropTypes = {
  mode: oneOf(['edit', 'view']).isRequired,
  onChange: func.isRequired,
  onChangeMode: func.isRequired,
  onAddAssignmentGroup: func, // .isRequired  TODO: when support + New Assignment Group
  assignmentGroupList: arrayOf(AssignmentGroupShape),
  selectedAssignmentGroup: AssignmentGroupShape,
  readOnly: bool,
}
// eslint doesn't deal with the prop types being defined this way
<<<<<<< HEAD
 
=======

>>>>>>> 51db239a
const AssignmentGroupDefaultProps = {
  assignmentGroupList: [],
  readOnly: false,
}
<<<<<<< HEAD
 
=======

>>>>>>> 51db239a
const assignmentGroupPlaceholder = I18n.t('No Assignment Group Assigned')

class AssignmentGroupUI extends React.Component {
  static propTypes = {
    ...AssignmentGroupPropTypes,
    isLoading: bool,
  }

  static defaultProps = {
    ...AssignmentGroupDefaultProps,
    isLoading: false,
  }

  handleGroupChange = selection => {
    const group = this.props.assignmentGroupList.find(g => g.lid === selection.value)
    this.props.onChange(group)
  }

  handleGroupChangeMode = mode => {
    if (!this.props.readOnly) {
      this.props.onChangeMode(mode)
    }
  }

  // TODO: support +Group
  // handleChangeSelection = selection => {
  //   const add = !!selection.find(s => s.value === 'add')
  //   if (add) {
  //     const currentSelected = selection.filter(s => s.value !== 'add')
  //     // 1. open a popup to create a new group
  //     // 2. tell our client about the new group
  //     // 3. the client should
  //     //    i. create the group (synchronously?)
  //     //    ii. add this group to the groupList and set selectedAssignmentGroupId
  //     this.props.onAddAssignmentGroup({name: 'new mod'}, currentSelected)
  //   }
  // }
  getAssignmentGroupOptions() {
    let opts = [] // TODO: support adding [{label: I18n.t('+ Assignment Group'), value: 'add'}]
    if (this.props.assignmentGroupList && this.props.assignmentGroupList.length) {
      opts = opts.concat(this.props.assignmentGroupList.map(g => ({label: g.name, value: g.lid})))
    } else if (this.props.selectedAssignmentGroup) {
      opts.push({
        label: this.props.selectedAssignmentGroup.name,
        value: this.props.selectedAssignmentGroup.lid,
      })
    }
    return opts
  }

  renderGroupView = groupOption => {
    if (!groupOption) {
      return <Text weight="light">{assignmentGroupPlaceholder}</Text>
    } else {
      return <Text>{groupOption.label}</Text>
    }
  }

  render() {
    const options = this.getAssignmentGroupOptions()
    const group =
      this.props.selectedAssignmentGroup &&
      options.find(g => g.value === this.props.selectedAssignmentGroup.lid)
    return (
      <div data-testid="AssignmentGroup">
        <SelectableText
          key="assignment-group-select"
          id="assignment-group"
          mode={this.props.mode}
          label={I18n.t('Assignment Group')}
          value={group}
          onChange={this.handleGroupChange}
          onChangeMode={this.handleGroupChangeMode}
          onChangeSelection={this.handleChangeSelection}
          renderView={this.renderGroupView}
          size="medium"
          readOnly={this.props.readOnly}
          options={options}
          loadingText={this.props.isLoading ? I18n.t('Loading...') : null}
        />
      </div>
    )
  }
}
const AssignmentGroup = function (props) {
  const q =
    props.mode === 'edit' ? COURSE_ASSIGNMENT_GROUPS_QUERY : COURSE_ASSIGNMENT_GROUPS_QUERY_LOCAL
  let groups = []
  let isLoading = false
  return (
    <Query query={q} variables={{courseId: props.courseId}}>
      {({data, loading, fetchMore}) => {
        if (loading) {
          isLoading = true
        } else if (props.mode === 'edit') {
          isLoading = depaginate(fetchMore, data)
        } else {
          isLoading = false
        }
        groups = get(data, 'course.assignmentGroupsConnection.nodes')
        return (
          <AssignmentGroupUI
            key="assignment-group"
            mode={props.mode}
            courseId={props.courseId}
            selectedAssignmentGroup={props.selectedAssignmentGroup}
            assignmentGroupList={isLoading ? null : groups}
            onChange={props.onChange}
            onChangeMode={props.onChangeMode}
            onAddModule={props.onAddModule}
            readOnly={props.readOnly}
            isLoading={isLoading}
          />
        )
      }}
    </Query>
  )
}
AssignmentGroup.propTypes = {
  ...AssignmentGroupPropTypes,
  courseId: string,
}
AssignmentGroup.defaultProps = AssignmentGroupDefaultProps

// As long's as there's another page of data, go get it
function depaginate(fetchMore, data) {
  let isLoading = false
  // We no longer have a request in-flight, see if we need to get another page
  if (data.course.assignmentGroupsConnection.pageInfo.hasNextPage) {
    fetchMore({
      variables: {cursor: data.course.assignmentGroupsConnection.pageInfo.endCursor},
      updateQuery: mergeThePage,
    })
    isLoading = true
  }
  return isLoading
}

// merge the new result into the existing data
function mergeThePage(previousResult, {fetchMoreResult}) {
  const newGroups = fetchMoreResult.course.assignmentGroupsConnection.nodes
  const pageInfo = fetchMoreResult.course.assignmentGroupsConnection.pageInfo
  // using immer.produce let's me base the merge result on
  // fetchMoreResult w/o having to do a deep copy first
  const result = produce(fetchMoreResult, draft => {
    let r = set(draft, 'course.pageInfo', pageInfo)
    r = set(
      r,
      'course.assignmentGroupsConnection.nodes',
      previousResult.course.assignmentGroupsConnection.nodes.concat(newGroups),
    )
    return r
  })
  return result
}

export default AssignmentGroup
export {AssignmentGroupUI}<|MERGE_RESOLUTION|>--- conflicted
+++ resolved
@@ -42,20 +42,12 @@
   readOnly: bool,
 }
 // eslint doesn't deal with the prop types being defined this way
-<<<<<<< HEAD
- 
-=======
-
->>>>>>> 51db239a
+
 const AssignmentGroupDefaultProps = {
   assignmentGroupList: [],
   readOnly: false,
 }
-<<<<<<< HEAD
- 
-=======
-
->>>>>>> 51db239a
+
 const assignmentGroupPlaceholder = I18n.t('No Assignment Group Assigned')
 
 class AssignmentGroupUI extends React.Component {
