--- conflicted
+++ resolved
@@ -16,11 +16,7 @@
  * with this program. If not, see <http://www.gnu.org/licenses/>.
  */
 import React from 'react'
-<<<<<<< HEAD
-import ReactDOM from 'react-dom'
-=======
 import {createRoot} from 'react-dom/client'
->>>>>>> 51db239a
 import {ApolloProvider} from '@apollo/client'
 // import TeacherView from './teacher/components/TeacherView'
 import TeacherQuery from './components/TeacherQuery'
