--- conflicted
+++ resolved
@@ -255,15 +255,9 @@
         .attr('disabled', true)
         .text(I18n.t('buttons.publishing', 'Publishing...'))
     },
-<<<<<<< HEAD
-    success(data) {
-      $(this).find('button').text(I18n.t('buttons.already_published', 'Published!'))
-      location.reload()
-=======
     success(_data) {
       $(this).find('button').text(I18n.t('buttons.already_published', 'Published!'))
       window.location.reload()
->>>>>>> 16101d78
     },
   })
 
@@ -272,11 +266,7 @@
   const view = new PublishButtonView({model, el: $el})
 
   const refresh = function () {
-<<<<<<< HEAD
-    location.href = location.href
-=======
     window.location.reload()
->>>>>>> 16101d78
   }
   view.on('publish', refresh)
   view.on('unpublish', refresh)
