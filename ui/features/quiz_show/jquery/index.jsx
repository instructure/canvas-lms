/*
 * Copyright (C) 2011 - present Instructure, Inc.
 *
 * This file is part of Canvas.
 *
 * Canvas is free software: you can redistribute it and/or modify it under
 * the terms of the GNU Affero General Public License as published by the Free
 * Software Foundation, version 3 of the License.
 *
 * Canvas is distributed in the hope that it will be useful, but WITHOUT ANY
 * WARRANTY; without even the implied warranty of MERCHANTABILITY or FITNESS FOR
 * A PARTICULAR PURPOSE. See the GNU Affero General Public License for more
 * details.
 *
 * You should have received a copy of the GNU Affero General Public License along
 * with this program. If not, see <http://www.gnu.org/licenses/>.
 */

import {useScope as createI18nScope} from '@canvas/i18n'
import $ from 'jquery'
import React from 'react'
import {createRoot} from 'react-dom/client'
import MessageStudentsDialog from '@canvas/message-students-dialog'
import QuizArrowApplicator from '@canvas/quizzes/jquery/quiz_arrows'
import inputMethods from '@canvas/quizzes/jquery/quiz_inputs'
import Quiz from '@canvas/quizzes/backbone/models/Quiz'
import PublishButtonView from '@canvas/publish-button-view'
import QuizLogAuditingEventDumper from '@canvas/quiz-log-auditing/jquery/dump_events'
import CyoeStats from '@canvas/conditional-release-stats/react/index'
import {renderDatetimeField} from '@canvas/datetime/jquery/DatetimeField'
import 'jqueryui/dialog'
import '@canvas/util/jquery/fixDialogButtons'
import '@canvas/rails-flash-notifications'
import '@canvas/jquery/jquery.instructure_misc_plugins' /* ifExists, confirmDelete */
import '@canvas/jquery/jquery.disableWhileLoading'
import '@canvas/message-students-dialog/jquery/message_students' /* messageStudents */
import AssignmentExternalTools from '@canvas/assignments/react/AssignmentExternalTools'
import DirectShareUserModal from '@canvas/direct-sharing/react/components/DirectShareUserModal'
import DirectShareCourseTray from '@canvas/direct-sharing/react/components/DirectShareCourseTray'
import ItemAssignToManager from '@canvas/context-modules/differentiated-modules/react/Item/ItemAssignToManager'

const I18n = createI18nScope('quizzes.show')

$(document).ready(function () {
  if (ENV.QUIZ_SUBMISSION_EVENTS_URL) {
    QuizLogAuditingEventDumper(true)
  }

  $('#preview_quiz_button').click(_e => {
    $('#js-sequential-warning-dialogue div a').attr('href', $('#preview_quiz_button').attr('href'))
  })

  function ensureStudentsLoaded(callback) {
    if ($('#quiz_details').length) {
      return callback()
    } else {
      return $.get(ENV.QUIZ_DETAILS_URL, html => {
        $('#quiz_details_wrapper').html(html)
        callback()
      })
    }
  }

  const arrowApplicator = new QuizArrowApplicator()
  arrowApplicator.applyArrows()
  // quiz_show is being pulled into ember show for now. only hide inputs
  // when we don't have a .allow-inputs
  if (!$('.allow-inputs').length) {
    inputMethods.disableInputs('[type=radio], [type=checkbox]')
    inputMethods.setWidths()
  }

  $('form.edit_quizzes_quiz').on('submit', function (e) {
    e.preventDefault()
    e.stopImmediatePropagation()
    $(this).find('.loading').removeClass('hidden')
    const data = $(this).serializeArray()
    const url = $(this).attr('action')
    $.ajax({
      url,
      data,
      type: 'POST',
      success() {
        $('.edit_quizzes_quiz').parents('.alert').hide()
      },
    })
  })

  $('.delete_quiz_link').click(function (event) {
    event.preventDefault()
    let deleteConfirmMessage = I18n.t(
      'confirms.delete_quiz',
      'Are you sure you want to delete this quiz?',
    )
    const submittedCount = parseInt($('#quiz_details_wrapper').data('submitted-count'), 10)
    if (submittedCount > 0) {
      deleteConfirmMessage +=
        '\n\n' +
        I18n.t(
          'confirms.delete_quiz_submissions_warning',
          {
            one: 'Warning: 1 student has already taken this quiz. If you delete it, any completed submissions will be deleted and no longer appear in the gradebook.',
            other:
              'Warning: %{count} students have already taken this quiz. If you delete it, any completed submissions will be deleted and no longer appear in the gradebook.',
          },
          {count: submittedCount},
        )
    }
    $('nothing').confirmDelete({
      url: $(this).attr('href'),
      message: deleteConfirmMessage,
      success() {
        window.location.href = ENV.QUIZZES_URL
      },
    })
  })

  let hasOpenedQuizDetails = false
  $('.quiz_details_link').click(event => {
    event.preventDefault()
    $('#quiz_details_wrapper').disableWhileLoading(
      ensureStudentsLoaded(() => {
        const $quizResultsText = $('#quiz_details_text')
        $('#quiz_details').slideToggle()
        if (hasOpenedQuizDetails) {
          if (ENV.IS_SURVEY) {
            $quizResultsText.text(
              I18n.t('links.show_student_survey_results', 'Show Student Survey Results'),
            )
          } else {
            $quizResultsText.text(
              I18n.t('links.show_student_quiz_results', 'Show Student Quiz Results'),
            )
          }
        } else if (ENV.IS_SURVEY) {
          $quizResultsText.text(
            I18n.t('links.hide_student_survey_results', 'Hide Student Survey Results'),
          )
        } else {
          $quizResultsText.text(
            I18n.t('links.hide_student_quiz_results', 'Hide Student Quiz Results'),
          )
        }
        hasOpenedQuizDetails = !hasOpenedQuizDetails
      }),
    )
  })

  $('.message_students_link').click(event => {
    event.preventDefault()
    ensureStudentsLoaded(() => {
      const submissionList = ENV.QUIZ_SUBMISSION_LIST
      const unsubmittedStudents = submissionList.UNSUBMITTED_STUDENTS.map(p => ({
        ...p,
        id: p.id.toString(),
      }))
      const submittedStudents = submissionList.SUBMITTED_STUDENTS.map(p => ({
        ...p,
        id: p.id.toString(),
      }))
      const haveTakenQuiz = I18n.t(
        'students_who_have_taken_the_quiz',
        'Students who have taken the quiz',
      )
      const haveNotTakenQuiz = I18n.t(
        'students_who_have_not_taken_the_quiz',
        'Students who have NOT taken the quiz',
      )
      const dialog = new MessageStudentsDialog({
        context: ENV.QUIZ.title,
        recipientGroups: [
          {name: haveTakenQuiz, recipients: submittedStudents},
          {name: haveNotTakenQuiz, recipients: unsubmittedStudents},
        ],
      })
      dialog.open()
    })
  })

  function openSendTo(event, open = true) {
    if (event) event.preventDefault()
<<<<<<< HEAD
     
    ReactDOM.render(
=======

    const container = document.getElementById('direct-share-mount-point')
    const root = createRoot(container)
    root.render(
>>>>>>> 4b8c5dea
      <DirectShareUserModal
        open={open}
        sourceCourseId={ENV.COURSE_ID}
        contentShare={{content_type: 'quiz', content_id: ENV.QUIZ.id}}
        onDismiss={() => {
          root.unmount()
          openSendTo(null, false)
          $('.al-trigger').focus()
        }}
      />,
    )
  }

  $('.direct-share-send-to-menu-item').click(openSendTo)

  function openCopyTo(event, open = true) {
    if (event) event.preventDefault()
<<<<<<< HEAD
     
    ReactDOM.render(
=======

    const container = document.getElementById('direct-share-mount-point')
    const root = createRoot(container)
    root.render(
>>>>>>> 4b8c5dea
      <DirectShareCourseTray
        open={open}
        sourceCourseId={ENV.COURSE_ID}
        contentSelection={{quizzes: [ENV.QUIZ.id]}}
        onDismiss={() => {
          root.unmount()
          openCopyTo(null, false)
          $('.al-trigger').focus()
        }}
      />,
    )
  }

  $('.direct-share-copy-to-menu-item').click(openCopyTo)

  $('#let_students_take_this_quiz_button').ifExists(function ($link) {
    const $unlock_for_how_long_dialog = $('#unlock_for_how_long_dialog')

    $link.click(() => {
      $unlock_for_how_long_dialog.dialog('open')
      return false
    })

    const $lock_at = $(this).find('.datetime_field')

    $unlock_for_how_long_dialog.dialog({
      autoOpen: false,
      modal: true,
      resizable: false,
      width: 400,
      buttons: {
        Unlock() {
          $('#quiz_unlock_form')
            // append this back to the form since it got moved to be a child of body when we called .dialog('open')
            .append($(this).dialog('destroy'))
            .find('#quiz_lock_at')
            .val($lock_at.data('iso8601'))
            .end()
            .submit()
        },
      },
      zIndex: 1000,
    })

    renderDatetimeField($lock_at)
  })

  $('#lock_this_quiz_now_link').ifExists($link => {
    $link.click(e => {
      e.preventDefault()
      $('#quiz_lock_form').submit()
    })
  })

  if ($('ul.page-action-list').find('li').length > 0) {
    $('ul.page-action-list').show()
  }

  $('#publish_quiz_form').formSubmit({
    beforeSubmit(_data) {
      $(this)
        .find('button')
        .prop('disabled', true)
        .text(I18n.t('buttons.publishing', 'Publishing...'))
    },
    success(_data) {
      $(this).find('button').text(I18n.t('buttons.already_published', 'Published!'))
      window.location.reload()
    },
  })

  function renderItemAssignToTray(open, returnFocusTo, itemProps) {
<<<<<<< HEAD
     
    ReactDOM.render(
=======
    const container = document.getElementById('assign-to-mount-point')
    const root = createRoot(container)
    root.render(
>>>>>>> 4b8c5dea
      <ItemAssignToManager
        open={open}
        onClose={() => {
          root.unmount()
        }}
        onDismiss={() => {
          renderItemAssignToTray(false, returnFocusTo, itemProps)
          returnFocusTo.focus()
        }}
        itemType="quiz"
        iconType="quiz"
        locale={ENV.LOCALE || 'en'}
        timezone={ENV.TIMEZONE || 'UTC'}
        {...itemProps}
      />,
    )
  }

  $('.assign-to-link').on('click keyclick', function (event) {
    event.preventDefault()
    const returnFocusTo = $(event.target).closest('ul').prev('.al-trigger')

    const courseId = event.target.getAttribute('data-quiz-context-id')
    const itemName = event.target.getAttribute('data-quiz-name')
    const itemContentId = event.target.getAttribute('data-quiz-id')
    const pointsString = event.target.getAttribute('data-quiz-points-possible')
    const pointsPossible = pointsString ? parseFloat(pointsString) : undefined
    renderItemAssignToTray(true, returnFocusTo, {
      courseId,
      itemName,
      itemContentId,
      pointsPossible,
    })
  })

  const $el = $('#quiz-publish-link')
  const model = new Quiz($.extend(ENV.QUIZ, {unpublishable: !$el.hasClass('disabled')}))
  const view = new PublishButtonView({model, el: $el})

  const refresh = function () {
    window.location.reload()
  }
  view.on('publish', refresh)
  view.on('unpublish', refresh)
  view.render()

  const graphsRoot = document.getElementById('crs-graphs')
  const detailsParent = document.getElementById('not_right_side')
  CyoeStats.init(graphsRoot, detailsParent)

  if ($('#assignment_external_tools').length) {
    AssignmentExternalTools.attach(
      $('#assignment_external_tools')[0],
      'assignment_view',
      parseInt(ENV.COURSE_ID, 10),
      parseInt(ENV.QUIZ.assignment_id, 10),
    )
  }
})<|MERGE_RESOLUTION|>--- conflicted
+++ resolved
@@ -179,15 +179,10 @@
 
   function openSendTo(event, open = true) {
     if (event) event.preventDefault()
-<<<<<<< HEAD
-     
-    ReactDOM.render(
-=======
 
     const container = document.getElementById('direct-share-mount-point')
     const root = createRoot(container)
     root.render(
->>>>>>> 4b8c5dea
       <DirectShareUserModal
         open={open}
         sourceCourseId={ENV.COURSE_ID}
@@ -205,15 +200,10 @@
 
   function openCopyTo(event, open = true) {
     if (event) event.preventDefault()
-<<<<<<< HEAD
-     
-    ReactDOM.render(
-=======
 
     const container = document.getElementById('direct-share-mount-point')
     const root = createRoot(container)
     root.render(
->>>>>>> 4b8c5dea
       <DirectShareCourseTray
         open={open}
         sourceCourseId={ENV.COURSE_ID}
@@ -286,14 +276,9 @@
   })
 
   function renderItemAssignToTray(open, returnFocusTo, itemProps) {
-<<<<<<< HEAD
-     
-    ReactDOM.render(
-=======
     const container = document.getElementById('assign-to-mount-point')
     const root = createRoot(container)
     root.render(
->>>>>>> 4b8c5dea
       <ItemAssignToManager
         open={open}
         onClose={() => {
