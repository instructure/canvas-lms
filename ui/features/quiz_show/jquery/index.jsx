--- conflicted
+++ resolved
@@ -290,13 +290,8 @@
     const courseId = event.target.getAttribute('data-quiz-context-id')
     const itemName = event.target.getAttribute('data-quiz-name')
     const itemContentId = event.target.getAttribute('data-quiz-id')
-<<<<<<< HEAD
-    const pointsPossible =
-      parseFloat(event.target.getAttribute('data-quiz-points-possible')) + ' pts'
-=======
     const pointsString = event.target.getAttribute('data-quiz-points-possible')
     const pointsPossible = pointsString ? parseFloat(pointsString) : undefined
->>>>>>> 1bd50e80
     renderItemAssignToTray(true, returnFocusTo, {
       courseId,
       itemName,
