--- conflicted
+++ resolved
@@ -179,11 +179,7 @@
 
   function openSendTo(event, open = true) {
     if (event) event.preventDefault()
-<<<<<<< HEAD
-    // eslint-disable-next-line no-restricted-properties
-=======
      
->>>>>>> 80d4da09
     ReactDOM.render(
       <DirectShareUserModal
         open={open}
@@ -202,11 +198,7 @@
 
   function openCopyTo(event, open = true) {
     if (event) event.preventDefault()
-<<<<<<< HEAD
-    // eslint-disable-next-line no-restricted-properties
-=======
      
->>>>>>> 80d4da09
     ReactDOM.render(
       <DirectShareCourseTray
         open={open}
@@ -280,11 +272,7 @@
   })
 
   function renderItemAssignToTray(open, returnFocusTo, itemProps) {
-<<<<<<< HEAD
-    // eslint-disable-next-line no-restricted-properties
-=======
      
->>>>>>> 80d4da09
     ReactDOM.render(
       <ItemAssignToManager
         open={open}
