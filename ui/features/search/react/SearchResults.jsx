--- conflicted
+++ resolved
@@ -19,11 +19,7 @@
 import React from 'react'
 import {Flex} from '@instructure/ui-flex'
 import {ToggleDetails} from '@instructure/ui-toggle-details'
-<<<<<<< HEAD
-import {useScope as useI18nScope} from '@canvas/i18n'
-=======
 import {useScope as createI18nScope} from '@canvas/i18n'
->>>>>>> 80d4da09
 import SearchResult from './SearchResult'
 
 const I18n = createI18nScope('SmartSearch')
