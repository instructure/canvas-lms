/*
 * Copyright (C) 2023 - present Instructure, Inc.
 *
 * This file is part of Canvas.
 *
 * Canvas is free software: you can redistribute it and/or modify it under
 * the terms of the GNU Affero General Public License as published by the Free
 * Software Foundation, version 3 of the License.
 *
 * Canvas is distributed in the hope that it will be useful, but WITHOUT ANY
 * WARRANTY; without even the implied warranty of MERCHANTABILITY or FITNESS FOR
 * A PARTICULAR PURPOSE. See the GNU Affero General Public License for more
 * details.
 *
 * You should have received a copy of the GNU Affero General Public License along
 * with this program. If not, see <http://www.gnu.org/licenses/>.
 */

import React, { useState } from 'react'
import {Text} from '@instructure/ui-text'
import {IconButton} from '@instructure/ui-buttons'
import {Link} from '@instructure/ui-link'
import {useScope as useI18nScope} from '@canvas/i18n'
import {Heading} from '@instructure/ui-heading'
import {Flex} from '@instructure/ui-flex'
import {
  IconLikeLine,
  IconLikeSolid,
  IconAssignmentLine,
  IconDocumentLine,
  IconAnnouncementLine,
  IconDiscussionLine,
} from '@instructure/ui-icons'
import {View} from '@instructure/ui-view'

const I18n = useI18nScope('SmartSearch')

const preview = (body, maxLength = 512) => {
  const preview = []
  const words = body.match(/\p{L}+/gu)

  if (words == null) {
    return ''
  }

  while (preview.join(' ').length < maxLength) {
    preview.push(words.shift())
  }

  return preview.join(' ') + '...'
}

const icon_class = content_type => {
  switch (content_type) {
    case 'Assignment':
      return IconAssignmentLine
    case 'Announcement':
      return IconAnnouncementLine
    case 'DiscussionTopic':
      return IconDiscussionLine
    default:
      return IconDocumentLine
  }
}

<<<<<<< HEAD
export default function SearchResult({onExplain, onLike, onDislike, result}) {
  const {body, content_id, content_type, relevance, html_url, readable_type, title} = result
=======
export default function SearchResult({onExplain, onLike, onDislike, result, searchTerm}) {
  const {body, content_id, content_type, relevance, html_url, readable_type, title} = result

  const getHighlightedSegment = (searchTerm, text, maxTokens) => {
    // Split the searchTerm into tokens
    const searchTerms = searchTerm.split(' ');

    // Filter out single character search terms
    const validSearchTerms = searchTerms.filter(term => term.length > 1);

    // Escape each searchTerm and join them with '|'
    const escapedSearchTerms = validSearchTerms.map(term => term.replace(/[.*+?^${}()|[\]\\]/g, '\\$&')).join('|');

    // Create a RegExp that matches any of the searchTerms
    // TODO: prefix this regex with a word boundry \\b to avoid substrings
    // or figure out a way to remove stop words from the search terms
    const searchExpression = new RegExp(`(${escapedSearchTerms})`, 'gi');

    // Remove HTML tags and split the text into words
    const words = text.replace(/<[^>]*>/gm, '').split(' ');

    // Calculate the concentration of highlight words in each segment of maxTokens words
    let segmentIndex = 0;
    let truncatedText = text;
    if(words.length > maxTokens) {
      const segments = [];
      for (let i = 0; i < words.length; i += maxTokens) {
        const segment = words.slice(i, i + maxTokens)
        const highlightCount = segment.filter(word => searchExpression.test(word)).length
        const concentration = highlightCount / segment.length;
        segments.push({ segment, concentration, segmentIndex: i / maxTokens })
      }

      // Keep the segment with the highest concentration
      let segmentRecord = segments.sort((a, b) => b.concentration - a.concentration)[0]

      // Join the words back into a string and add ellipses if the segment is not the first or last
      truncatedText = segmentRecord.segment.join(' ')
      segmentIndex = segmentRecord.segmentIndex
      if(segmentIndex > 0) {
        truncatedText = '...' + truncatedText
      }
      if(segmentIndex < segments.length - 1) {
        truncatedText += '...'
      }
    }

    return { truncatedText, searchExpression };
  }

  const addSearchHighlighting = (searchTerm, text) => {
    const maxTokens = 128
    const { truncatedText, searchExpression } = getHighlightedSegment(searchTerm, text, maxTokens)

    return truncatedText.replace(
      searchExpression,
      '<span data-testid="highlighted-search-item" style="background-color: rgba(0,142,226,0.2); border-radius: .25rem; padding-bottom: 3px; padding-top: 1px;">$1</span>'
    )
  }

  const [feedback, setFeedback] = useState()
>>>>>>> f6b60bb3

  return (
    <View as="li" borderColor="primary" borderWidth="small 0 0 0" padding="medium 0">
      <Flex alignItems="start" as="div" gap="large" justifyItems="space-between">
        <Flex.Item shouldShrink={true} size="85%">
          <Heading as="h2" level="h3">
            {title}
          </Heading>

          <Link
            href={html_url}
            isWithinText={false}
            target="_blank"
            renderIcon={React.createElement(icon_class(content_type), {
              color: 'brand',
              size: 'x-small',
            })}
          >
            {readable_type}
          </Link>
          <Text
            as="p"
            size="small"
            dangerouslySetInnerHTML={{
              __html: addSearchHighlighting(searchTerm, body),
            }}
          />
        </Flex.Item>
        <Flex.Item shouldShrink={true}>
          <Flex gap="small">
            <Flex.Item as="div">
<<<<<<< HEAD
              <Text size="small" weight="bold">
                {I18n.t('%{percent}% Relevance', {percent: relevance})}
              </Text>
              <ProgressBar
                meterColor="success"
                size={'x-small'}
                screenReaderLabel={I18n.t('Relevance')}
                valueNow={relevance}
                valueMax={100}
                width={'150px'}
              />
=======
>>>>>>> f6b60bb3
              <span className="hidden">
                <Text size="small">
                  <Link
                    as="button"
                    onClick={_ => onExplain({id: content_id, type: content_type})}
                    margin="small 0 0 0"
                  >
                    {I18n.t('Why was this result received?')}
                  </Link>
                </Text>
              </span>
            </Flex.Item>
            <Flex.Item>
              <IconButton
                onClick={_ => onLike({id: content_id, type: content_type}).then(_ => setFeedback("liked"))}
                screenReaderLabel={I18n.t('I like this result')}
                renderIcon={feedback === "liked" ? <IconLikeSolid color="brand" />: <IconLikeLine />}
                withBackground={false}
                withBorder={false}
              />
              <span style={{display: 'inline-block', transform: 'rotate(180deg)'}}>
                <IconButton
                  onClick={_ => onDislike({id: content_id, type: content_type}).then(_ => setFeedback("disliked"))}
                  screenReaderLabel={I18n.t('I do not like this result')}
                  renderIcon={feedback === "disliked" ? <IconLikeSolid color="brand" /> : <IconLikeLine />}
                  withBackground={false}
                  withBorder={false}
                />
              </span>
            </Flex.Item>
          </Flex>
        </Flex.Item>
      </Flex>
    </View>
  )
}<|MERGE_RESOLUTION|>--- conflicted
+++ resolved
@@ -63,10 +63,6 @@
   }
 }
 
-<<<<<<< HEAD
-export default function SearchResult({onExplain, onLike, onDislike, result}) {
-  const {body, content_id, content_type, relevance, html_url, readable_type, title} = result
-=======
 export default function SearchResult({onExplain, onLike, onDislike, result, searchTerm}) {
   const {body, content_id, content_type, relevance, html_url, readable_type, title} = result
 
@@ -128,7 +124,6 @@
   }
 
   const [feedback, setFeedback] = useState()
->>>>>>> f6b60bb3
 
   return (
     <View as="li" borderColor="primary" borderWidth="small 0 0 0" padding="medium 0">
@@ -160,20 +155,6 @@
         <Flex.Item shouldShrink={true}>
           <Flex gap="small">
             <Flex.Item as="div">
-<<<<<<< HEAD
-              <Text size="small" weight="bold">
-                {I18n.t('%{percent}% Relevance', {percent: relevance})}
-              </Text>
-              <ProgressBar
-                meterColor="success"
-                size={'x-small'}
-                screenReaderLabel={I18n.t('Relevance')}
-                valueNow={relevance}
-                valueMax={100}
-                width={'150px'}
-              />
-=======
->>>>>>> f6b60bb3
               <span className="hidden">
                 <Text size="small">
                   <Link
