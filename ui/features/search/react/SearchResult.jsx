/*
 * Copyright (C) 2023 - present Instructure, Inc.
 *
 * This file is part of Canvas.
 *
 * Canvas is free software: you can redistribute it and/or modify it under
 * the terms of the GNU Affero General Public License as published by the Free
 * Software Foundation, version 3 of the License.
 *
 * Canvas is distributed in the hope that it will be useful, but WITHOUT ANY
 * WARRANTY; without even the implied warranty of MERCHANTABILITY or FITNESS FOR
 * A PARTICULAR PURPOSE. See the GNU Affero General Public License for more
 * details.
 *
 * You should have received a copy of the GNU Affero General Public License along
 * with this program. If not, see <http://www.gnu.org/licenses/>.
 */

import React, { useState } from 'react'
import {Text} from '@instructure/ui-text'
import {IconButton} from '@instructure/ui-buttons'
import {Link} from '@instructure/ui-link'
import {useScope as useI18nScope} from '@canvas/i18n'
import {Heading} from '@instructure/ui-heading'
import {Flex} from '@instructure/ui-flex'
import {
  IconLikeLine,
  IconLikeSolid,
  IconAssignmentLine,
  IconDocumentLine,
  IconAnnouncementLine,
  IconDiscussionLine,
} from '@instructure/ui-icons'
import {View} from '@instructure/ui-view'
import stopwords from "./stopwords"

const I18n = useI18nScope('SmartSearch')

const preview = (body, maxLength = 512) => {
  const preview = []
  const words = body.match(/\p{L}+/gu)

  if (words == null) {
    return ''
  }

  while (preview.join(' ').length < maxLength) {
    preview.push(words.shift())
  }

  return preview.join(' ') + '...'
}

const icon_class = content_type => {
  switch (content_type) {
    case 'Assignment':
      return IconAssignmentLine
    case 'Announcement':
      return IconAnnouncementLine
    case 'DiscussionTopic':
      return IconDiscussionLine
    default:
      return IconDocumentLine
  }
}

export default function SearchResult({onExplain, onLike, onDislike, result, searchTerm}) {
  const {body, content_id, content_type, relevance, html_url, readable_type, title} = result

  const getHighlightedSegment = (searchTerm, text, maxTokens) => {
    // Split the searchTerm into tokens
    const searchTerms = searchTerm.split(' ');

<<<<<<< HEAD
    // Filter out single character search terms
    const validSearchTerms = searchTerms.filter(term => term.length > 1);
=======
    // Filter out single character search terms and common words
    const validSearchTerms = searchTerms.filter(term => term.length > 1 && !stopwords.includes(term))
>>>>>>> 6d644d6a

    // Escape each searchTerm and join them with '|'
    const escapedSearchTerms = validSearchTerms.map(term => term.replace(/[.*+?^${}()|[\]\\]/g, '\\$&')).join('|');

    // Create a RegExp that matches any of the searchTerms
    // TODO: prefix this regex with a word boundry \\b to avoid substrings
    // or figure out a way to remove stop words from the search terms
    const searchExpression = new RegExp(`(${escapedSearchTerms})`, 'gi');

    // Remove HTML tags and split the text into words
    const words = text.replace(/<[^>]*>/gm, '').split(' ');

    // Calculate the concentration of highlight words in each segment of maxTokens words
    let segmentIndex = 0;
    let truncatedText = text;
    if(words.length > maxTokens) {
      const segments = [];
      for (let i = 0; i < words.length; i += maxTokens) {
        const segment = words.slice(i, i + maxTokens)
        const highlightCount = segment.filter(word => searchExpression.test(word)).length
        const concentration = highlightCount / segment.length;
        segments.push({ segment, concentration, segmentIndex: i / maxTokens })
      }

      // Keep the segment with the highest concentration
      let segmentRecord = segments.sort((a, b) => b.concentration - a.concentration)[0]

      // Join the words back into a string and add ellipses if the segment is not the first or last
      truncatedText = segmentRecord.segment.join(' ')
      segmentIndex = segmentRecord.segmentIndex
      if(segmentIndex > 0) {
        truncatedText = '...' + truncatedText
      }
      if(segmentIndex < segments.length - 1) {
        truncatedText += '...'
      }
    }

    return { truncatedText, searchExpression };
  }

  const addSearchHighlighting = (searchTerm, text) => {
    const maxTokens = 128
    const { truncatedText, searchExpression } = getHighlightedSegment(searchTerm, text, maxTokens)

    return truncatedText.replace(
      searchExpression,
      '<span data-testid="highlighted-search-item" style="background-color: rgba(0,142,226,0.2); border-radius: .25rem; padding-bottom: 3px; padding-top: 1px;">$1</span>'
    )
  }

  const [feedback, setFeedback] = useState()

  return (
    <View as="li" borderColor="primary" borderWidth="small 0 0 0" padding="medium 0">
      <Flex alignItems="start" as="div" gap="large" justifyItems="space-between">
        <Flex.Item shouldShrink={true} size="85%">
          <Heading as="h2" level="h3">
            {title}
          </Heading>

          <Link
            href={html_url}
            isWithinText={false}
            target="_blank"
            renderIcon={React.createElement(icon_class(content_type), {
              color: 'brand',
              size: 'x-small',
            })}
          >
            {readable_type}
          </Link>
          <Text
            as="p"
            size="small"
            dangerouslySetInnerHTML={{
              __html: addSearchHighlighting(searchTerm, body),
            }}
          />
        </Flex.Item>
        <Flex.Item shouldShrink={true}>
          <Flex gap="small">
            <Flex.Item as="div">
              <span className="hidden">
                <Text size="small">
                  <Link
                    as="button"
                    onClick={_ => onExplain({id: content_id, type: content_type})}
                    margin="small 0 0 0"
                  >
                    {I18n.t('Why was this result received?')}
                  </Link>
                </Text>
              </span>
            </Flex.Item>
            <Flex.Item>
              <IconButton
                onClick={_ => onLike({id: content_id, type: content_type}).then(_ => setFeedback("liked"))}
                screenReaderLabel={I18n.t('I like this result')}
                renderIcon={feedback === "liked" ? <IconLikeSolid color="brand" />: <IconLikeLine />}
                withBackground={false}
                withBorder={false}
              />
              <span style={{display: 'inline-block', transform: 'rotate(180deg)'}}>
                <IconButton
                  onClick={_ => onDislike({id: content_id, type: content_type}).then(_ => setFeedback("disliked"))}
                  screenReaderLabel={I18n.t('I do not like this result')}
                  renderIcon={feedback === "disliked" ? <IconLikeSolid color="brand" /> : <IconLikeLine />}
                  withBackground={false}
                  withBorder={false}
                />
              </span>
            </Flex.Item>
          </Flex>
        </Flex.Item>
      </Flex>
    </View>
  )
}<|MERGE_RESOLUTION|>--- conflicted
+++ resolved
@@ -71,13 +71,8 @@
     // Split the searchTerm into tokens
     const searchTerms = searchTerm.split(' ');
 
-<<<<<<< HEAD
-    // Filter out single character search terms
-    const validSearchTerms = searchTerms.filter(term => term.length > 1);
-=======
     // Filter out single character search terms and common words
     const validSearchTerms = searchTerms.filter(term => term.length > 1 && !stopwords.includes(term))
->>>>>>> 6d644d6a
 
     // Escape each searchTerm and join them with '|'
     const escapedSearchTerms = validSearchTerms.map(term => term.replace(/[.*+?^${}()|[\]\\]/g, '\\$&')).join('|');
