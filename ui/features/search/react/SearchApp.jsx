/*
 * Copyright (C) 2023 - present Instructure, Inc.
 *
 * This file is part of Canvas.
 *
 * Canvas is free software: you can redistribute it and/or modify it under
 * the terms of the GNU Affero General Public License as published by the Free
 * Software Foundation, version 3 of the License.
 *
 * Canvas is distributed in the hope that it will be useful, but WITHOUT ANY
 * WARRANTY; without even the implied warranty of MERCHANTABILITY or FITNESS FOR
 * A PARTICULAR PURPOSE. See the GNU Affero General Public License for more
 * details.
 *
 * You should have received a copy of the GNU Affero General Public License along
 * with this program. If not, see <http://www.gnu.org/licenses/>.
 */

import React, {useEffect, useRef, useState, useCallback} from 'react'
import {Alert} from '@instructure/ui-alerts'
import {Flex} from '@instructure/ui-flex'
import {Heading} from '@instructure/ui-heading'
import {Button, CloseButton, IconButton} from '@instructure/ui-buttons'
import {IconSearchLine} from '@instructure/ui-icons'
import {Modal} from '@instructure/ui-modal'
import {Pill} from '@instructure/ui-pill'
import {Spinner} from '@instructure/ui-spinner'
import {TextArea} from '@instructure/ui-text-area'
import {TextInput} from '@instructure/ui-text-input'
import {Tray} from '@instructure/ui-tray'
import {View} from '@instructure/ui-view'
import {useScope as createI18nScope} from '@canvas/i18n'
import SearchResults from './SearchResults'
import IndexingProgress from './IndexingProgress'

const I18n = createI18nScope('SmartSearch')

export default function SearchApp() {
  const [previousSearch, setPreviousSearch] = useState(null)
  const searchInput = useRef(null)
  const [error, setError] = useState(null)
  const [feedback, setFeedback] = useState({
    action: null,
    comment: '',
    objectId: null,
    objectType: null,
  })
  const [feedbackOpen, setFeedbackOpen] = useState(false)
  const [isLoading, setIsLoading] = useState(false)
  const [searchResults, setSearchResults] = useState([])
  const [indexingProgress, setIndexingProgress] = useState(null)
  const [isTrayOpen, setIsTrayOpen] = useState(false)
  const [resolveFeedback, setResolveFeedback] = useState(null)

  useEffect(() => {
    doUrlSearch(false) // init the box but don't actually do the search until we've checked index status
    if (searchInput.current) {
      searchInput.current.focus()
    }
    // eslint-disable-next-line react-hooks/exhaustive-deps
  }, [])

  const checkIndexStatus = useCallback(() => {
    fetch(`/api/v1/courses/${ENV.COURSE_ID}/smartsearch/index_status`).then(res => {
      res.json().then(({status, progress}) => {
        if (status === 'indexing') {
          setIndexingProgress(progress)
          setTimeout(checkIndexStatus, 2000)
        } else {
          setIndexingProgress(null)
          doUrlSearch()
        }
      })
    })
    // eslint-disable-next-line react-hooks/exhaustive-deps
  }, [])

  const doUrlSearch = useCallback((perform = true) => {
    const url = new URL(window.location.href)
    const searchTerm = url.searchParams.get('q')
    if (searchTerm && searchTerm.length && searchInput.current) {
      searchInput.current.value = searchTerm
      if (perform) {
        onSearch()
      }
    }
  }, [])

  useEffect(() => {
    checkIndexStatus()
    window.addEventListener('popstate', doUrlSearch)
    // eslint-disable-next-line react-hooks/exhaustive-deps
  }, [])

  const onDislike = ({id, type}) => {
    console.debug('dislike', id, type)

    setFeedbackOpen(true)
    setFeedback({...feedback, action: 'DISLIKE', objectId: id, objectType: type})
    return new Promise(resolve => setResolveFeedback(() => resolve))
  }

  const onExplain = ({id, type}) => {
    console.debug('explain', id, type)
  }

  const onLike = ({id, type}) => {
    console.debug('like', id, type)

    setFeedbackOpen(true)
    setFeedback({...feedback, action: 'LIKE', objectId: id, objectType: type})
    return new Promise(resolve => setResolveFeedback(() => resolve))
  }

  const onCloseFeedback = () => {
    setFeedback('')
    setFeedbackOpen(false)
  }

  const onSubmitFeedback = e => {
    e.preventDefault()
    console.debug('submit feedback', feedback)

    fetch(
      `/api/v1/courses/${ENV.COURSE_ID}/smartsearch/log?q=${encodeURIComponent(previousSearch)}&a=${
        feedback.action
      }&oid=${feedback.objectId}&ot=${feedback.objectType}&c=${encodeURIComponent(
        feedback.comment,
      )}`,
    )
    setFeedback({action: null, comment: '', objectId: null, objectType: null})
    setFeedbackOpen(false)
    if (resolveFeedback) {
      resolveFeedback()
    }
  }

  const onSearch = e => {
    e?.preventDefault()

    if (!searchInput.current) return

    const searchTerm = searchInput.current.value.trim()
    if (searchTerm === '') return

    setIsLoading(true)
    setSearchResults([])
    setPreviousSearch(searchTerm)

    const url = new URL(window.location.href)
    if (url.searchParams.get('q') !== searchTerm) {
      url.searchParams.set('q', searchTerm)
      window.history.pushState({}, '', url)
    }

    fetch(`/api/v1/courses/${ENV.COURSE_ID}/smartsearch?q=${searchTerm}&per_page=25`)
      .then(res => {
        if (!res.ok) {
          throw new Error(I18n.t('Failed to execute search: ') + res.statusText)
        }
        res
          .json()
          .then(({results}) => {
            setSearchResults(results)
          })
          .catch(err => {
            console.error(err)
            setError(err.message)
          })
      })
      .catch(err => {
        console.error(err)
        setError(err.message)
      })
      .finally(() => {
        setIsLoading(false)
      })
  }

  return (
    <View>
      <Modal
        as="form"
        label={I18n.t('Help us Improve!')}
        open={feedbackOpen}
        onDismiss={onCloseFeedback}
        onSubmit={onSubmitFeedback}
        shouldCloseOnDocumentClick={true}
        size="medium"
      >
        <Modal.Header>
          <CloseButton
            onClick={onCloseFeedback}
            offset="small"
            placement="end"
            screenReaderLabel={I18n.t('Close')}
          />
          <Heading level="h2">{I18n.t('Help us Improve!')}</Heading>
        </Modal.Header>
        <Modal.Body>
          <TextArea
            onChange={e => setFeedback({...feedback, comment: e.target.value})}
            label={I18n.t('How do you feel about this search result?')}
            value={feedback.comment}
          />
        </Modal.Body>
        <Modal.Footer>
          <Button margin="0 small 0 0" type="button" onClick={onCloseFeedback}>
            {I18n.t('Cancel')}
          </Button>
          <Button color="primary" type="submit">
            {I18n.t('Submit')}
          </Button>
        </Modal.Footer>
      </Modal>

      {error && (
        <Alert
          margin="medium 0"
          onDismiss={_ => setError(null)}
          renderCloseButtonLabel={I18n.t('Close')}
          variant="error"
        >
          {error}
        </Alert>
      )}

      <Heading level="h1" margin="0 0 medium 0">
        <Flex justifyItems="space-between">
          <Flex.Item>
            {I18n.t('Smart Search')}
            <Pill color="alert" margin="0 0 0 small" themeOverride={{background: 'alert'}}>
              {I18n.t('Feature Preview')}
            </Pill>
          </Flex.Item>
          <Flex.Item>
            <Button onClick={_ => setIsTrayOpen(true)}>{I18n.t('How It Works')}</Button>
          </Flex.Item>
        </Flex>
      </Heading>

      <form action="#" method="get" onSubmit={onSearch}>
        <fieldset>
          <TextInput
            inputRef={el => (searchInput.current = el)}
            placeholder={I18n.t('Food that a panda eats')}
            renderAfterInput={
              <IconButton
                interaction={indexingProgress ? 'disabled' : 'enabled'}
                renderIcon={<IconSearchLine />}
                withBackground={false}
                withBorder={false}
                screenReaderLabel={'Search'}
                type="submit"
              />
            }
            renderLabel=""
          />
        </fieldset>
      </form>

      {indexingProgress !== null ? (
        <IndexingProgress progress={indexingProgress} />
      ) : isLoading ? (
        <Flex justifyItems="center">
          <Spinner renderTitle={I18n.t('Searching')} />
        </Flex>
      ) : (
        <View display="block" className="searchResults" margin="small 0 0 0">
          <SearchResults
            onDislike={onDislike}
            onExplain={onExplain}
            onLike={onLike}
            searchResults={searchResults}
            searchTerm={previousSearch}
          />
        </View>
      )}
      <Tray
        label={I18n.t('How It Works')}
        open={isTrayOpen}
        onDismiss={_ => {
          setIsTrayOpen(false)
        }}
        size="regular"
        placement="end"
      >
        <View as="div" padding="medium">
          <Flex>
            <Flex.Item>
              <CloseButton
                placement="end"
                offset="small"
                screenReaderLabel="Close"
                onClick={_ => {
                  setIsTrayOpen(false)
                }}
              />
            </Flex.Item>
            <Flex.Item>
              <h3>{I18n.t('About Smart Search')}</h3>
              <p>
                {I18n.t(
                  'Smart Search, currently in development for Canvas, uses semantic algorithms and AI to understand query context and semantic meaning, not just keyword matching.',
                )}
              </p>
              <h3>{I18n.t('Using Smart Search')}</h3>
              <p>
                {I18n.t(
                  'Smart Search employs "embeddings" to mathematically represent content and queries for comparison, understanding keywords or general queries in any language, thanks to its multilingual AI model. Write search queries using keywords, questions, sentences, or whatever is most natural for you to describe what you are trying to find.',
                )}
              </p>
              <h3>{I18n.t('Searchable Content')}</h3>
              <p>
                {I18n.t(
                  'As of June 1, 2024, searchable items include content pages, announcements, discussion prompts, and assignment descriptions, with plans to expand.',
                )}
              </p>
              <h3>{I18n.t('Contributing to Development')}</h3>
              <p>
                {I18n.t(
                  'Smart Search is in feature preview. Feedback can be provided through result ratings and the Canvas Community space for Smart Search Beta. Canvas community space can be found here: ',
                )}
                <a
                  href="https://community.canvaslms.com/t5/Smart-Search/gh-p/smart_search"
<<<<<<< HEAD
                  target="_blank" rel="noreferrer"
=======
                  target="_blank"
                  rel="noreferrer"
>>>>>>> 4b8c5dea
                >
                  {I18n.t('Smart Search Community')}
                </a>
              </p>
            </Flex.Item>
          </Flex>
        </View>
      </Tray>
    </View>
  )
}<|MERGE_RESOLUTION|>--- conflicted
+++ resolved
@@ -323,12 +323,8 @@
                 )}
                 <a
                   href="https://community.canvaslms.com/t5/Smart-Search/gh-p/smart_search"
-<<<<<<< HEAD
-                  target="_blank" rel="noreferrer"
-=======
                   target="_blank"
                   rel="noreferrer"
->>>>>>> 4b8c5dea
                 >
                   {I18n.t('Smart Search Community')}
                 </a>
