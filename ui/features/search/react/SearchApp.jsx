--- conflicted
+++ resolved
@@ -49,11 +49,8 @@
   const [isLoading, setIsLoading] = useState(false)
   const [searchResults, setSearchResults] = useState([])
   const [indexingProgress, setIndexingProgress] = useState(null)
-<<<<<<< HEAD
-=======
   const [isTrayOpen, setIsTrayOpen] = useState(false)
   const [resolveFeedback, setResolveFeedback] = useState(null)
->>>>>>> f6b60bb3
 
   useEffect(() => {
     doUrlSearch(false)  // init the box but don't actually do the search until we've checked index status
@@ -63,19 +60,6 @@
   }, [])
 
   const checkIndexStatus = useCallback(() => {
-<<<<<<< HEAD
-    fetch(`/api/v1/courses/${ENV.COURSE_ID}/smartsearch/index_status`)
-      .then(res => {
-        res.json().then(({status, progress}) => {
-          if (status === 'indexing') {
-            setIndexingProgress(progress)
-            setTimeout(checkIndexStatus, 2000)
-          } else {
-            setIndexingProgress(null)
-          }
-        })
-      })
-=======
     fetch(`/api/v1/courses/${ENV.COURSE_ID}/smartsearch/index_status`).then(res => {
       res.json().then(({status, progress}) => {
         if (status === 'indexing') {
@@ -98,15 +82,11 @@
         onSearch()
       }
     }
->>>>>>> f6b60bb3
   }, [])
 
   useEffect(() => {
     checkIndexStatus()
-<<<<<<< HEAD
-=======
     window.addEventListener('popstate', doUrlSearch)
->>>>>>> f6b60bb3
   }, [])
 
   const onDislike = ({id, type}) => {
@@ -157,11 +137,6 @@
 
     if (!searchInput.current) return
 
-<<<<<<< HEAD
-    if (!searchInput.current) return
-
-=======
->>>>>>> f6b60bb3
     const searchTerm = searchInput.current.value.trim()
     if (searchTerm === '') return
 
@@ -169,15 +144,12 @@
     setSearchResults([])
     setPreviousSearch(searchTerm)
 
-<<<<<<< HEAD
-=======
     const url = new URL(window.location.href);
     if (url.searchParams.get('q') !== searchTerm) {
       url.searchParams.set('q', searchTerm);
       window.history.pushState({}, '', url);
     }
 
->>>>>>> f6b60bb3
     fetch(`/api/v1/courses/${ENV.COURSE_ID}/smartsearch?q=${searchTerm}&per_page=25`)
       .then(res => {
         if(!res.ok) {
