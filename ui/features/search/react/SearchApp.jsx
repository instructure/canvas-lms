/*
 * Copyright (C) 2023 - present Instructure, Inc.
 *
 * This file is part of Canvas.
 *
 * Canvas is free software: you can redistribute it and/or modify it under
 * the terms of the GNU Affero General Public License as published by the Free
 * Software Foundation, version 3 of the License.
 *
 * Canvas is distributed in the hope that it will be useful, but WITHOUT ANY
 * WARRANTY; without even the implied warranty of MERCHANTABILITY or FITNESS FOR
 * A PARTICULAR PURPOSE. See the GNU Affero General Public License for more
 * details.
 *
 * You should have received a copy of the GNU Affero General Public License along
 * with this program. If not, see <http://www.gnu.org/licenses/>.
 */

import React, {useEffect, useRef, useState, useCallback} from 'react'
import {Alert} from '@instructure/ui-alerts'
import {Flex} from '@instructure/ui-flex'
import {Heading} from '@instructure/ui-heading'
import {Button, CloseButton, IconButton} from '@instructure/ui-buttons'
import {IconSearchLine} from '@instructure/ui-icons'
import {Modal} from '@instructure/ui-modal'
import {Pill} from '@instructure/ui-pill'
import {Spinner} from '@instructure/ui-spinner'
import {TextArea} from '@instructure/ui-text-area'
import {TextInput} from '@instructure/ui-text-input'
import {Tray} from '@instructure/ui-tray'
import {View} from '@instructure/ui-view'
import {useScope as createI18nScope} from '@canvas/i18n'
import SearchResults from './SearchResults'
import IndexingProgress from './IndexingProgress'

const I18n = createI18nScope('SmartSearch')

export default function SearchApp() {
  const [previousSearch, setPreviousSearch] = useState(null)
  const searchInput = useRef(null)
  const [error, setError] = useState(null)
  const [feedback, setFeedback] = useState({
    action: null,
    comment: '',
    objectId: null,
    objectType: null,
  })
  const [feedbackOpen, setFeedbackOpen] = useState(false)
  const [isLoading, setIsLoading] = useState(false)
  const [searchResults, setSearchResults] = useState([])
  const [indexingProgress, setIndexingProgress] = useState(null)
  const [isTrayOpen, setIsTrayOpen] = useState(false)
  const [resolveFeedback, setResolveFeedback] = useState(null)

  useEffect(() => {
    doUrlSearch(false) // init the box but don't actually do the search until we've checked index status
    if (searchInput.current) {
      searchInput.current.focus()
    }
    // eslint-disable-next-line react-hooks/exhaustive-deps
  }, [])

  const checkIndexStatus = useCallback(() => {
    fetch(`/api/v1/courses/${ENV.COURSE_ID}/smartsearch/index_status`).then(res => {
      res.json().then(({status, progress}) => {
        if (status === 'indexing') {
          setIndexingProgress(progress)
          setTimeout(checkIndexStatus, 2000)
        } else {
          setIndexingProgress(null)
          doUrlSearch()
        }
      })
    })
    // eslint-disable-next-line react-hooks/exhaustive-deps
  }, [])

  const doUrlSearch = useCallback((perform = true) => {
    const url = new URL(window.location.href)
    const searchTerm = url.searchParams.get('q')
    if (searchTerm && searchTerm.length && searchInput.current) {
      searchInput.current.value = searchTerm
      if (perform) {
        onSearch()
      }
    }
  }, [])

  useEffect(() => {
    checkIndexStatus()
    window.addEventListener('popstate', doUrlSearch)
    // eslint-disable-next-line react-hooks/exhaustive-deps
  }, [])

  const onDislike = ({id, type}) => {
    console.debug('dislike', id, type)

    setFeedbackOpen(true)
    setFeedback({...feedback, action: 'DISLIKE', objectId: id, objectType: type})
    return new Promise(resolve => setResolveFeedback(() => resolve))
  }

  const onExplain = ({id, type}) => {
    console.debug('explain', id, type)
  }

  const onLike = ({id, type}) => {
    console.debug('like', id, type)

    setFeedbackOpen(true)
    setFeedback({...feedback, action: 'LIKE', objectId: id, objectType: type})
    return new Promise(resolve => setResolveFeedback(() => resolve))
  }

  const onCloseFeedback = () => {
    setFeedback('')
    setFeedbackOpen(false)
  }

  const onSubmitFeedback = e => {
    e.preventDefault()
    console.debug('submit feedback', feedback)

    fetch(
      `/api/v1/courses/${ENV.COURSE_ID}/smartsearch/log?q=${encodeURIComponent(previousSearch)}&a=${
        feedback.action
      }&oid=${feedback.objectId}&ot=${feedback.objectType}&c=${encodeURIComponent(
        feedback.comment,
      )}`,
    )
    setFeedback({action: null, comment: '', objectId: null, objectType: null})
    setFeedbackOpen(false)
    if (resolveFeedback) {
      resolveFeedback()
    }
  }

  const onSearch = e => {
    e?.preventDefault()

    if (!searchInput.current) return

    const searchTerm = searchInput.current.value.trim()
    if (searchTerm === '') return

    setIsLoading(true)
    setSearchResults([])
    setPreviousSearch(searchTerm)

    const url = new URL(window.location.href)
    if (url.searchParams.get('q') !== searchTerm) {
      url.searchParams.set('q', searchTerm)
      window.history.pushState({}, '', url)
    }

    fetch(`/api/v1/courses/${ENV.COURSE_ID}/smartsearch?q=${searchTerm}&per_page=25`)
      .then(res => {
        if (!res.ok) {
          throw new Error(I18n.t('Failed to execute search: ') + res.statusText)
        }
        res
          .json()
          .then(({results}) => {
            setSearchResults(results)
          })
          .catch(err => {
            console.error(err)
            setError(err.message)
          })
      })
      .catch(err => {
        console.error(err)
        setError(err.message)
      })
      .finally(() => {
        setIsLoading(false)
      })
  }

  return (
    <View>
      <Modal
        as="form"
        label={I18n.t('Help us Improve!')}
        open={feedbackOpen}
        onDismiss={onCloseFeedback}
        onSubmit={onSubmitFeedback}
        shouldCloseOnDocumentClick={true}
        size="medium"
      >
        <Modal.Header>
          <CloseButton
            onClick={onCloseFeedback}
            offset="small"
            placement="end"
            screenReaderLabel={I18n.t('Close')}
          />
          <Heading level="h2">{I18n.t('Help us Improve!')}</Heading>
        </Modal.Header>
        <Modal.Body>
          <TextArea
            onChange={e => setFeedback({...feedback, comment: e.target.value})}
            label={I18n.t('How do you feel about this search result?')}
            value={feedback.comment}
          />
        </Modal.Body>
        <Modal.Footer>
          <Button margin="0 small 0 0" type="button" onClick={onCloseFeedback}>
            {I18n.t('Cancel')}
          </Button>
          <Button color="primary" type="submit">
            {I18n.t('Submit')}
          </Button>
        </Modal.Footer>
      </Modal>

      {error && (
        <Alert
          margin="medium 0"
          onDismiss={_ => setError(null)}
          renderCloseButtonLabel={I18n.t('Close')}
          variant="error"
        >
          {error}
        </Alert>
      )}

      <Heading level="h1" margin="0 0 medium 0">
        <Flex justifyItems="space-between">
          <Flex.Item>
            {I18n.t('Smart Search')}
            <Pill color="alert" margin="0 0 0 small" themeOverride={{background: 'alert'}}>
              {I18n.t('Feature Preview')}
            </Pill>
          </Flex.Item>
          <Flex.Item>
            <Button onClick={_ => setIsTrayOpen(true)}>{I18n.t('How It Works')}</Button>
          </Flex.Item>
        </Flex>
      </Heading>

      <form action="#" method="get" onSubmit={onSearch}>
        <fieldset>
          <TextInput
            inputRef={el => (searchInput.current = el)}
            placeholder={I18n.t('Food that a panda eats')}
            renderAfterInput={
              <IconButton
                interaction={indexingProgress ? 'disabled' : 'enabled'}
                renderIcon={<IconSearchLine />}
                withBackground={false}
                withBorder={false}
                screenReaderLabel={'Search'}
                type="submit"
              />
            }
            renderLabel=""
          />
        </fieldset>
      </form>

      {indexingProgress !== null ? (
        <IndexingProgress progress={indexingProgress} />
      ) : isLoading ? (
        <Flex justifyItems="center">
          <Spinner renderTitle={I18n.t('Searching')} />
        </Flex>
      ) : (
        <View display="block" className="searchResults" margin="small 0 0 0">
          <SearchResults
            onDislike={onDislike}
            onExplain={onExplain}
            onLike={onLike}
            searchResults={searchResults}
            searchTerm={previousSearch}
          />
        </View>
      )}
      <Tray
        label={I18n.t('How It Works')}
        open={isTrayOpen}
        onDismiss={_ => {
          setIsTrayOpen(false)
        }}
        size="regular"
        placement="end"
      >
        <View as="div" padding="medium">
          <Flex>
            <Flex.Item>
              <CloseButton
                placement="end"
                offset="small"
                screenReaderLabel="Close"
                onClick={_ => {
                  setIsTrayOpen(false)
                }}
              />
            </Flex.Item>
            <Flex.Item>
              <h3>{I18n.t('About Smart Search')}</h3>
              <p>
                {I18n.t(
                  'Smart Search, currently in development for Canvas, uses semantic algorithms and AI to understand query context and semantic meaning, not just keyword matching.',
                )}
              </p>
              <h3>{I18n.t('Using Smart Search')}</h3>
              <p>
                {I18n.t(
                  'Smart Search employs "embeddings" to mathematically represent content and queries for comparison, understanding keywords or general queries in any language, thanks to its multilingual AI model. Write search queries using keywords, questions, sentences, or whatever is most natural for you to describe what you are trying to find.',
                )}
              </p>
              <h3>{I18n.t('Searchable Content')}</h3>
              <p>
                {I18n.t(
                  'As of June 1, 2024, searchable items include content pages, announcements, discussion prompts, and assignment descriptions, with plans to expand.',
                )}
              </p>
              <h3>{I18n.t('Contributing to Development')}</h3>
              <p>
                {I18n.t(
                  'Smart Search is in feature preview. Feedback can be provided through result ratings and the Canvas Community space for Smart Search Beta. Canvas community space can be found here: ',
                )}
                <a
                  href="https://community.canvaslms.com/t5/Smart-Search/gh-p/smart_search"
<<<<<<< HEAD
                  target="_blank" rel="noreferrer"
=======
                  target="_blank"
                  rel="noreferrer"
>>>>>>> 51db239a
                >
                  {I18n.t('Smart Search Community')}
                </a>
              </p>
            </Flex.Item>
          </Flex>
        </View>
      </Tray>
    </View>
  )
}<|MERGE_RESOLUTION|>--- conflicted
+++ resolved
@@ -323,12 +323,8 @@
                 )}
                 <a
                   href="https://community.canvaslms.com/t5/Smart-Search/gh-p/smart_search"
-<<<<<<< HEAD
-                  target="_blank" rel="noreferrer"
-=======
                   target="_blank"
                   rel="noreferrer"
->>>>>>> 51db239a
                 >
                   {I18n.t('Smart Search Community')}
                 </a>
