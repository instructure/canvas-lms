/*
 * Copyright (C) 2025 - present Instructure, Inc.
 *
 * This file is part of Canvas.
 *
 * Canvas is free software: you can redistribute it and/or modify it under
 * the terms of the GNU Affero General Public License as published by the Free
 * Software Foundation, version 3 of the License.
 *
 * Canvas is distributed in the hope that it will be useful, but WITHOUT ANY
 * WARRANTY; without even the implied warranty of MERCHANTABILITY or FITNESS FOR
 * A PARTICULAR PURPOSE. See the GNU Affero General Public License for more
 * details.
 *
 * You should have received a copy of the GNU Affero General Public License along
 * with this program. If not, see <http://www.gnu.org/licenses/>.
 */

import {useScope as createI18nScope} from '@canvas/i18n'
import React from 'react'
import {Text} from '@instructure/ui-text'
import {Heading} from '@instructure/ui-heading'
import {Flex} from '@instructure/ui-flex'
import {
  IconAssignmentLine,
  IconDocumentLine,
  IconAnnouncementLine,
  IconDiscussionLine,
  IconModuleLine,
  IconCalendarMonthLine,
  IconUnpublishedLine,
} from '@instructure/ui-icons'
import type {Module, Result} from '../types'
import {htmlEscape} from '@instructure/html-escape'
import {Pill} from '@instructure/ui-pill'
import {fudgeDateForProfileTimezone} from '@canvas/datetime/date-functions'
import {addSearchHighlighting} from './searchHighlighting'
import {Link} from '@instructure/ui-link'

const I18n = createI18nScope('SmartSearch')

const iconClass = (content_type: string) => {
  switch (content_type) {
    case 'Assignment':
<<<<<<< HEAD
      return <IconAssignmentLine size="x-small" data-testid="assignment_icon" />
    case 'Announcement':
      return <IconAnnouncementLine size="x-small" data-testid="announcement_icon" />
    case 'DiscussionTopic':
      return <IconDiscussionLine size="x-small" data-testid="discussion_icon" />
    default:
      return <IconDocumentLine size="x-small" data-testid="document_icon" />
=======
      return (
        <IconAssignmentLine size="x-small" data-testid="assignment_icon" key="assignment_icon" />
      )
    case 'Announcement':
      return (
        <IconAnnouncementLine
          size="x-small"
          data-testid="announcement_icon"
          key="announcement_icon"
        />
      )
    case 'DiscussionTopic':
      return (
        <IconDiscussionLine size="x-small" data-testid="discussion_icon" key="discussion_icon" />
      )
    default:
      return <IconDocumentLine size="x-small" data-testid="document_icon" key="document_icon" />
>>>>>>> 142422de
  }
}

const MAX_MODULES_SHOWN = 5

export interface ResultCardProps {
  result: Result
  resultType: 'best' | 'similar'
  searchTerm: string
}

export default function ResultCard(props: ResultCardProps) {
  const {body, content_type, html_url, title, readable_type} = props.result

  const renderModuleList = (modules: Module[]) => {
    let trimmedModules = modules
    let extraModuleText: string | null = null
    if (modules.length > MAX_MODULES_SHOWN) {
      trimmedModules = modules.slice(0, MAX_MODULES_SHOWN)
      extraModuleText = I18n.t(
        {one: '%{count} other module', other: '%{count} other modules'},
        {
          count: modules.length - MAX_MODULES_SHOWN,
        },
      )
    }
    if (trimmedModules.length === 0) {
      return null
    }
    return (
<<<<<<< HEAD
      <Flex gap="space8">
        {trimmedModules.map((module: Module, index: number) => (
          <Flex key={module.id} gap="space8">
=======
      <Flex gap="space8" key="module-list">
        {trimmedModules.map((module: Module, index: number) => (
          <Flex key={`module-item-${module.id}`} gap="space8">
>>>>>>> 142422de
            <IconModuleLine data-testid="module_icon" />
            <Text key={`module-name-${module.id}`} variant="contentSmall">
              {module.name}
            </Text>
            {index < modules.length - 1 || extraModuleText ? (
              <span key={`module-separator-${index}`}> | </span>
            ) : null}
          </Flex>
        ))}
        {extraModuleText ? (
          <Text key="extra-modules" variant="contentSmall">
            {extraModuleText}
          </Text>
        ) : null}
      </Flex>
    )
  }

  const renderPills = (id: string, dueDate: string | null, published: boolean | null) => {
    const pills = [
      iconClass(content_type),
      <Text variant="content" key="content-type">
        {readable_type}
      </Text>,
    ]
    if (dueDate) {
      const fudgedDate = fudgeDateForProfileTimezone(new Date(dueDate))
      pills.push(
        <Pill data-testid={`${id}-due`} renderIcon={<IconCalendarMonthLine />} key="due-date">
          {I18n.t('Due %{date}', {
            date: fudgedDate!.toLocaleDateString(undefined, {month: 'short', day: 'numeric'}),
          })}
        </Pill>,
      )
    }
    if (published === false) {
      pills.push(
        <Pill data-testid={`${id}-publish`} renderIcon={<IconUnpublishedLine />} key="unpublished">
          {I18n.t('Unpublished')}
<<<<<<< HEAD
        </Pill>
      )
    }
    if (publishPill || datePill) {
      return (
        <Flex gap="space8">
          {datePill}
          {publishPill}
        </Flex>
=======
        </Pill>,
>>>>>>> 142422de
      )
    }
    return (
      <Flex key="result-pills" gap="space8" alignItems="center">
        {pills}
      </Flex>
    )
  }

  return (
    <Flex
<<<<<<< HEAD
=======
      key={`${props.result.content_id}-${props.result.content_type}`}
>>>>>>> 142422de
      alignItems="start"
      direction="column"
      gap="space8"
      justifyItems="space-between"
      data-testid="search-result"
    >
<<<<<<< HEAD
      <Link href={html_url} target="_blank">
=======
      <Link href={html_url} target="_blank" key="result-link">
>>>>>>> 142422de
        <Heading variant="titleCardLarge" data-pendo={`smart-search-${props.resultType}-result`}>
          {title}
        </Heading>
      </Link>
<<<<<<< HEAD
      <Flex gap="space8" alignItems="center">
        {iconClass(content_type)}
        <Text variant="content">{readable_type}</Text>
      </Flex>
=======
>>>>>>> 142422de
      {renderPills(
        `${props.result.content_id}-${props.result.content_type}`,
        props.result.due_date ?? null,
        props.result.published ?? null,
      )}
      <Text
        key="result-body"
        variant="content"
        dangerouslySetInnerHTML={{
          __html: addSearchHighlighting(props.searchTerm, htmlEscape(body)),
        }}
      />
      {props.result.modules && renderModuleList(props.result.modules)}
    </Flex>
  )
}<|MERGE_RESOLUTION|>--- conflicted
+++ resolved
@@ -42,15 +42,6 @@
 const iconClass = (content_type: string) => {
   switch (content_type) {
     case 'Assignment':
-<<<<<<< HEAD
-      return <IconAssignmentLine size="x-small" data-testid="assignment_icon" />
-    case 'Announcement':
-      return <IconAnnouncementLine size="x-small" data-testid="announcement_icon" />
-    case 'DiscussionTopic':
-      return <IconDiscussionLine size="x-small" data-testid="discussion_icon" />
-    default:
-      return <IconDocumentLine size="x-small" data-testid="document_icon" />
-=======
       return (
         <IconAssignmentLine size="x-small" data-testid="assignment_icon" key="assignment_icon" />
       )
@@ -68,7 +59,6 @@
       )
     default:
       return <IconDocumentLine size="x-small" data-testid="document_icon" key="document_icon" />
->>>>>>> 142422de
   }
 }
 
@@ -99,15 +89,9 @@
       return null
     }
     return (
-<<<<<<< HEAD
-      <Flex gap="space8">
-        {trimmedModules.map((module: Module, index: number) => (
-          <Flex key={module.id} gap="space8">
-=======
       <Flex gap="space8" key="module-list">
         {trimmedModules.map((module: Module, index: number) => (
           <Flex key={`module-item-${module.id}`} gap="space8">
->>>>>>> 142422de
             <IconModuleLine data-testid="module_icon" />
             <Text key={`module-name-${module.id}`} variant="contentSmall">
               {module.name}
@@ -147,19 +131,7 @@
       pills.push(
         <Pill data-testid={`${id}-publish`} renderIcon={<IconUnpublishedLine />} key="unpublished">
           {I18n.t('Unpublished')}
-<<<<<<< HEAD
-        </Pill>
-      )
-    }
-    if (publishPill || datePill) {
-      return (
-        <Flex gap="space8">
-          {datePill}
-          {publishPill}
-        </Flex>
-=======
         </Pill>,
->>>>>>> 142422de
       )
     }
     return (
@@ -171,32 +143,18 @@
 
   return (
     <Flex
-<<<<<<< HEAD
-=======
       key={`${props.result.content_id}-${props.result.content_type}`}
->>>>>>> 142422de
       alignItems="start"
       direction="column"
       gap="space8"
       justifyItems="space-between"
       data-testid="search-result"
     >
-<<<<<<< HEAD
-      <Link href={html_url} target="_blank">
-=======
       <Link href={html_url} target="_blank" key="result-link">
->>>>>>> 142422de
         <Heading variant="titleCardLarge" data-pendo={`smart-search-${props.resultType}-result`}>
           {title}
         </Heading>
       </Link>
-<<<<<<< HEAD
-      <Flex gap="space8" alignItems="center">
-        {iconClass(content_type)}
-        <Text variant="content">{readable_type}</Text>
-      </Flex>
-=======
->>>>>>> 142422de
       {renderPills(
         `${props.result.content_id}-${props.result.content_type}`,
         props.result.due_date ?? null,
