--- conflicted
+++ resolved
@@ -66,11 +66,8 @@
   return json
 }
 
-<<<<<<< HEAD
-=======
 const SMALL_WINDOW = 850
 
->>>>>>> a5dbccb1
 export default function SmartSearchHeader(props: Props) {
   const searchInput = useRef<HTMLInputElement | null>(null)
   const [windowWidth, setWindowWidth] = useState(window.innerWidth)
@@ -252,26 +249,6 @@
             {I18n.t('Filters')}
           </Button>
         </Flex>
-<<<<<<< HEAD
-      </Heading>
-      {/* need to override form css styling in Flex (defaults to margin: 0 0 22px) */}
-      <Flex
-        margin="0"
-        width="600px"
-        gap="buttons"
-        as="form"
-        onSubmit={e => {
-          e.preventDefault()
-          onSearch(false)
-        }}
-      >
-        <Flex.Item shouldGrow>
-          <AutocompleteSearch
-            defaultValue={searchParam.get('q') || ''}
-            setInputRef={input => {
-              searchInput.current = input
-              props.setSearchInputRef(input)
-=======
       )
     } else {
       return (
@@ -284,7 +261,6 @@
             onSubmit={e => {
               e.preventDefault()
               onSearch(false, filters)
->>>>>>> a5dbccb1
             }}
           >
             <Flex.Item shouldGrow>
