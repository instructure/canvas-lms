/*
 * Copyright (C) 2025 - present Instructure, Inc.
 *
 * This file is part of Canvas.
 *
 * Canvas is free software: you can redistribute it and/or modify it under
 * the terms of the GNU Affero General Public License as published by the Free
 * Software Foundation, version 3 of the License.
 *
 * Canvas is distributed in the hope that it will be useful, but WITHOUT ANY
 * WARRANTY; without even the implied warranty of MERCHANTABILITY or FITNESS FOR
 * A PARTICULAR PURPOSE. See the GNU Affero General Public License for more
 * details.
 *
 * You should have received a copy of the GNU Affero General Public License along
 * with this program. If not, see <http://www.gnu.org/licenses/>.
 */

import {useScope as createI18nScope} from '@canvas/i18n'
import {useCallback, useEffect, useRef, useState} from 'react'
import {Button} from '@instructure/ui-buttons'
import type {IndexProgress, Result} from '../types'
import {Heading} from '@instructure/ui-heading'
import {Flex} from '@instructure/ui-flex'
import doFetchApi from '@canvas/do-fetch-api-effect'
<<<<<<< HEAD
=======
import {IconAiSolid, IconAiColoredSolid} from '@instructure/ui-icons'
>>>>>>> 5493525b
import AutocompleteSearch from './AutocompleteSearch'
import {useSearchParams} from 'react-router-dom'

const I18n = createI18nScope('SmartSearch')

const MAX_NUMBER_OF_RESULTS = 25
const MAX_RECENT_SEARCHES = 25 // Maximum number of recent searches to store

interface Props {
  courseId: string
  isLoading: boolean
  onSearch: (query: string) => void
  onSuccess: (results: Result[]) => void
  onError: (error: string) => void
  onIndexingProgress: (progress: IndexProgress | null) => void
}

const executeSmartSearch = async (searchQuery: string, courseId: string) => {
  const params = {
    q: searchQuery,
    per_page: MAX_NUMBER_OF_RESULTS,
    include: ['modules', 'status'],
  }
  const {json} = await doFetchApi<{results: Result[]}>({
    path: `/api/v1/courses/${courseId}/smartsearch`,
    params,
  })
  return json
}

/*
 * This component is incomplete.
 * Will eventually contain the branding and updated search button.
 * For now, it simply displays a search bar.
 */
export default function SmartSearchHeader(props: Props) {
  const searchInput = useRef<HTMLInputElement | null>(null)
  const [searchParam, setSearchParams] = useSearchParams()
  const [recentSearches, setRecentSearches] = useState<string[]>([])

  useEffect(() => {
    const localSearches = localStorage.getItem('recentSmartSearches') || '[]'
    const parsedSearches = JSON.parse(localSearches)
    if (Array.isArray(parsedSearches)) {
      setRecentSearches(parsedSearches)
    }
  }, [])

  const updateRecentSearches = useCallback((searchTerm: string, recentSearches: string[]) => {
    const searches = recentSearches.filter(search => search !== searchTerm)
    const updatedSearches = [searchTerm, ...searches].slice(0, MAX_RECENT_SEARCHES)
    setRecentSearches(updatedSearches)
    localStorage.setItem('recentSmartSearches', JSON.stringify(updatedSearches))
  }, [])

  const onSearch = useCallback(
    async (useUrl: boolean) => {
      let searchTerm = searchInput.current?.value.trim() || ''
      const queryParam = searchParam.get('q')
      if (useUrl) {
        // search based on the URL
        searchTerm = queryParam || searchTerm
      } else if (queryParam !== searchTerm) {
        // update the URL with the new search term
        setSearchParams(prevParams => {
          return {
            ...prevParams,
            q: searchTerm,
          }
        })
      }
      if (searchTerm === '') return

      props.onSearch(searchTerm)

      try {
        const json = await executeSmartSearch(searchTerm, props.courseId)
        props.onSuccess(json!.results)
      } catch (error) {
        props.onError(I18n.t('Failed to execute search: ') + error)
      } finally {
        updateRecentSearches(searchTerm, recentSearches)
      }
    },
    [props, recentSearches, searchParam, setSearchParams, updateRecentSearches],
  )

  const checkIndexStatus = useCallback(async () => {
    try {
      const {json} = await doFetchApi<IndexProgress>({
        path: `/api/v1/courses/${props.courseId}/smartsearch/index_status`,
      })
      if (json && json.status === 'indexing') {
        props.onIndexingProgress(json)
        setTimeout(checkIndexStatus, 2000)
      } else {
        props.onIndexingProgress(null)
        onSearch(true)
      }
    } catch (error) {
      props.onError(I18n.t('Failed to check index status: ') + error)
    }
  }, [onSearch, props])

  useEffect(() => {
    if (searchInput.current) {
      searchInput.current.focus()
    }
    checkIndexStatus()
    // only run this effect once component mounts
    // eslint-disable-next-line react-hooks/exhaustive-deps
  }, [])

  return (
    <>
      <Heading variant="titlePageDesktop" data-testid="smart-search-heading">
        <Flex alignItems="center" gap="small">
          <IconAiColoredSolid size="small" />
          {I18n.t('Smart Search')}
        </Flex>
      </Heading>
      <Flex
<<<<<<< HEAD
        width="50%"
=======
        width="495px"
>>>>>>> 5493525b
        gap="x-small"
        as="form"
        onSubmit={e => {
          e.preventDefault()
          onSearch(false)
        }}
      >
        <Flex.Item shouldGrow>
          <AutocompleteSearch
            defaultValue={searchParam.get('q') || ''}
            setInputRef={input => {
              searchInput.current = input
            }}
            isLoading={props.isLoading}
            options={recentSearches}
          />
        </Flex.Item>
<<<<<<< HEAD
        <Button color="primary" type="submit" data-testid="search-button">
=======
        <Button
          color="ai-primary"
          renderIcon={<IconAiSolid />}
          type="submit"
          data-testid="search-button"
        >
>>>>>>> 5493525b
          {I18n.t('Search')}
        </Button>
      </Flex>
    </>
  )
}<|MERGE_RESOLUTION|>--- conflicted
+++ resolved
@@ -23,10 +23,7 @@
 import {Heading} from '@instructure/ui-heading'
 import {Flex} from '@instructure/ui-flex'
 import doFetchApi from '@canvas/do-fetch-api-effect'
-<<<<<<< HEAD
-=======
 import {IconAiSolid, IconAiColoredSolid} from '@instructure/ui-icons'
->>>>>>> 5493525b
 import AutocompleteSearch from './AutocompleteSearch'
 import {useSearchParams} from 'react-router-dom'
 
@@ -149,11 +146,7 @@
         </Flex>
       </Heading>
       <Flex
-<<<<<<< HEAD
-        width="50%"
-=======
         width="495px"
->>>>>>> 5493525b
         gap="x-small"
         as="form"
         onSubmit={e => {
@@ -171,16 +164,12 @@
             options={recentSearches}
           />
         </Flex.Item>
-<<<<<<< HEAD
-        <Button color="primary" type="submit" data-testid="search-button">
-=======
         <Button
           color="ai-primary"
           renderIcon={<IconAiSolid />}
           type="submit"
           data-testid="search-button"
         >
->>>>>>> 5493525b
           {I18n.t('Search')}
         </Button>
       </Flex>
