--- conflicted
+++ resolved
@@ -172,10 +172,7 @@
           <IconButton
             withBorder={false}
             withBackground={false}
-<<<<<<< HEAD
-=======
             size="small"
->>>>>>> ee12519a
             renderIcon={<IconTroubleLine />}
             onClick={() => handleInputChange('')}
             screenReaderLabel={I18n.t('Clear search')}
