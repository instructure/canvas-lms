--- conflicted
+++ resolved
@@ -36,13 +36,9 @@
   return (
     <Flex gap="sectionElements" direction="column">
       <Flex.Item>
-<<<<<<< HEAD
-        <Heading variant="titleSection">{I18n.t('You may also be interested in')}</Heading>
-=======
         <Heading variant="titleSection" level="h2">
           {I18n.t('You may also be interested in')}
         </Heading>
->>>>>>> dec807a2
       </Flex.Item>
       {props.results.map((result, index) => (
         <ResultCard
