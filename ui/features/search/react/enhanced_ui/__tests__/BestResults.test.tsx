--- conflicted
+++ resolved
@@ -53,12 +53,7 @@
   it('renders multiple results', () => {
     const {getByText} = render(<BestResults {...props} />)
 
-<<<<<<< HEAD
-    expect(getByText('Best matches')).toBeInTheDocument()
-    expect(getByText('2 results for "writing outlines"')).toBeInTheDocument()
-=======
     expect(getByText('2 results')).toBeInTheDocument()
->>>>>>> a5dbccb1
     expect(getByText('Course Syllabus')).toBeInTheDocument()
     expect(getByText('Favorite Artist - Outline')).toBeInTheDocument()
   })
@@ -67,11 +62,7 @@
     const user = userEvent.setup()
     const {getByText} = render(<BestResults {...props} results={[]} />)
 
-<<<<<<< HEAD
-    expect(getByText('No best matches for "writing outlines"')).toBeInTheDocument()
-=======
     expect(getByText('No results')).toBeInTheDocument()
->>>>>>> a5dbccb1
     expect(getByText('Try a similar result below or')).toBeInTheDocument() // 'start over' is a separate element (link)
     await user.click(getByText('start over'))
     expect(props.resetSearch).toHaveBeenCalled()
