--- conflicted
+++ resolved
@@ -156,13 +156,8 @@
       user.click(getByTestId('search-button'))
 
       await waitFor(() => {
-<<<<<<< HEAD
-        expect(getByText('Similar results')).toBeInTheDocument()
-        expect(getByText('Best matches')).toBeInTheDocument()
-=======
         expect(getByText('You may also be interested in')).toBeInTheDocument()
         expect(getByText('1 result')).toBeInTheDocument()
->>>>>>> a5dbccb1
         expect(getByText(results[0].title)).toBeInTheDocument()
         expect(getByText(results[1].title)).toBeInTheDocument()
       })
