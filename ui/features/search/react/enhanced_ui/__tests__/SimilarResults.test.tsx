/*
 * Copyright (C) 2025 - present Instructure, Inc.
 *
 * This file is part of Canvas.
 *
 * Canvas is free software: you can redistribute it and/or modify it under
 * the terms of the GNU Affero General Public License as published by the Free
 * Software Foundation, version 3 of the License.
 *
 * Canvas is distributed in the hope that it will be useful, but WITHOUT ANY
 * WARRANTY; without even the implied warranty of MERCHANTABILITY or FITNESS FOR
 * A PARTICULAR PURPOSE. See the GNU Affero General Public License for more
 * details.
 *
 * You should have received a copy of the GNU Affero General Public License along
 * with this program. If not, see <http://www.gnu.org/licenses/>.
 */

import {render} from '@testing-library/react'
import SimilarResults from '../SimilarResults'

const props = {
  searchTerm: 'writing outlines',
  results: [
    {
      content_id: '3',
      content_type: 'Announcement',
      readable_type: 'announcement',
      title: 'The Writings of John Doe due tomorow',
      body: 'Submit your reports tomorrow by 5pm',
      html_url: '/courses/1/pages/syllabus',
      distance: 0.7,
      relevance: 0.3,
    },
    {
      content_id: '7',
      content_type: 'DiscussionTopic',
      readable_type: 'Disucssion',
      title: 'Group Discussion #12',
      body: `Explain why John Doe is your favorite writer.`,
      html_url: '/courses/1/discussions/7',
      distance: 0.2,
      relevance: 0.4,
    },
  ],
}

describe('SimilarResults', () => {
  it('should render multiple results', () => {
    const {getByText} = render(<SimilarResults {...props} />)

<<<<<<< HEAD
    expect(getByText('Similar results')).toBeInTheDocument()
    expect(getByText(/While not a direct match/)).toBeInTheDocument()
=======
    expect(getByText('You may also be interested in')).toBeInTheDocument()
>>>>>>> a5dbccb1
    expect(getByText(/Writings of John Doe/)).toBeInTheDocument()
    expect(getByText(/Group Discussion/)).toBeInTheDocument()
  })
})<|MERGE_RESOLUTION|>--- conflicted
+++ resolved
@@ -49,12 +49,7 @@
   it('should render multiple results', () => {
     const {getByText} = render(<SimilarResults {...props} />)
 
-<<<<<<< HEAD
-    expect(getByText('Similar results')).toBeInTheDocument()
-    expect(getByText(/While not a direct match/)).toBeInTheDocument()
-=======
     expect(getByText('You may also be interested in')).toBeInTheDocument()
->>>>>>> a5dbccb1
     expect(getByText(/Writings of John Doe/)).toBeInTheDocument()
     expect(getByText(/Group Discussion/)).toBeInTheDocument()
   })
