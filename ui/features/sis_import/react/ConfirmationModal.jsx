/*
 * Copyright (C) 2024 - present Instructure, Inc.
 *
 * This file is part of Canvas.
 *
 * Canvas is free software: you can redistribute it and/or modify it under
 * the terms of the GNU Affero General Public License as published by the Free
 * Software Foundation, version 3 of the License.
 *
 * Canvas is distributed in the hope that it will be useful, but WITHOUT ANY
 * WARRANTY; without even the implied warranty of MERCHANTABILITY or FITNESS FOR
 * A PARTICULAR PURPOSE. See the GNU Affero General Public License for more
 * details.
 *
 * You should have received a copy of the GNU Affero General Public License along
 * with this program. If not, see <http://www.gnu.org/licenses/>.
 */
import React from 'react'
import ReactDOM from 'react-dom'
import {Modal} from '@instructure/ui-modal'
import {Button, CloseButton} from '@instructure/ui-buttons'
import {Heading} from '@instructure/ui-heading'
import {Alert} from '@instructure/ui-alerts'
import {useScope as createI18nScope} from '@canvas/i18n'

const I18n = createI18nScope('SIS_Import')

export function BatchImportAlert({margin}) {
  return (
    <Alert variant="warning" margin={margin}>
      <p>
        {I18n.t(
          `If selected, this will delete everything for this term, which includes all courses and enrollments
                that are not in the selected import file above. See the documentation for details.`,
        )}
      </p>
    </Alert>
  )
}

export function ConfirmationModal({isOpen, onSubmit, onRequestClose}) {
  return (
    <Modal
      as="form"
      open={isOpen}
      onDismiss={onRequestClose}
      size="small"
      label={I18n.t('Confirm SIS Import Changes')}
      shouldCloseOnDocumentClick={true}
    >
      <Modal.Header>
        <CloseButton
          placement="end"
          offset="small"
          onClick={onRequestClose}
          screenReaderLabel={I18n.t('Close')}
        />
        <Heading>{I18n.t('Confirm Changes')}</Heading>
      </Modal.Header>
      <Modal.Body>
        <BatchImportAlert margin="small" />
        <div>{I18n.t('Please confirm you want to move forward with these changes.')}</div>
      </Modal.Body>
      <Modal.Footer>
        <Button id="confirmation_modal_cancel" onClick={onRequestClose} margin="0 x-small 0 0">
          {I18n.t('Cancel')}
        </Button>
        <Button id="confirmation_modal_confirm" color="primary" onClick={onSubmit}>
          {I18n.t('Confirm')}
        </Button>
      </Modal.Footer>
    </Modal>
  )
}

export function renderBatchImportAlert(margin) {
<<<<<<< HEAD
   
=======
>>>>>>> 4b8c5dea
  ReactDOM.render(
    <BatchImportAlert margin={margin} />,
    document.getElementById('batch_import_instructions'),
  )
}

export function openModal(onSubmit, onRequestClose) {
<<<<<<< HEAD
   
=======
>>>>>>> 4b8c5dea
  ReactDOM.render(
    <ConfirmationModal isOpen={true} onSubmit={onSubmit} onRequestClose={onRequestClose} />,
    document.getElementById('confirmation_modal_root'),
  )
}<|MERGE_RESOLUTION|>--- conflicted
+++ resolved
@@ -74,10 +74,6 @@
 }
 
 export function renderBatchImportAlert(margin) {
-<<<<<<< HEAD
-   
-=======
->>>>>>> 4b8c5dea
   ReactDOM.render(
     <BatchImportAlert margin={margin} />,
     document.getElementById('batch_import_instructions'),
@@ -85,10 +81,6 @@
 }
 
 export function openModal(onSubmit, onRequestClose) {
-<<<<<<< HEAD
-   
-=======
->>>>>>> 4b8c5dea
   ReactDOM.render(
     <ConfirmationModal isOpen={true} onSubmit={onSubmit} onRequestClose={onRequestClose} />,
     document.getElementById('confirmation_modal_root'),
