--- conflicted
+++ resolved
@@ -66,10 +66,6 @@
         </Text>
         <Text size="small">
           {text.map((content, i) => (
-<<<<<<< HEAD
-             
-=======
->>>>>>> 4b8c5dea
             <View key={i} as="div" padding="x-small 0">
               {content}
             </View>
