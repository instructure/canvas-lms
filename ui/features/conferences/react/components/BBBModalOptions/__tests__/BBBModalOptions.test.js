--- conflicted
+++ resolved
@@ -72,12 +72,9 @@
         showCalendar={props.showCalendar}
         startDate={props.startDate}
         endDate={props.endDate}
-<<<<<<< HEAD
-=======
         setAddToCalendar={props.setAddToCalendar}
         addToCalendar={props.addToCalendar}
         tab={props.tab}
->>>>>>> 103ee6bd
       />
     )
   }
@@ -141,8 +138,6 @@
     const container = setup(defaultProps)
     expect(container.getByLabelText('Enable recording for this conference').disabled).toBeTruthy()
   })
-<<<<<<< HEAD
-=======
 
   it('should lock Invitation Options & set inviteAll equal to true if add_to_calendar is checked', () => {
     const customProps = defaultProps
@@ -179,5 +174,4 @@
     const container = setup({...customProps})
     expect(container.queryByText('Add to Calendar')).toBeInTheDocument()
   })
->>>>>>> 103ee6bd
 })