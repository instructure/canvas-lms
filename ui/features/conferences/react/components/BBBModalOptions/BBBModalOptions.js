--- conflicted
+++ resolved
@@ -28,32 +28,22 @@
 import {Flex} from '@instructure/ui-flex'
 import {TextArea} from '@instructure/ui-text-area'
 import {Tabs} from '@instructure/ui-tabs'
-<<<<<<< HEAD
-import {DateTimeInput} from '@instructure/ui-forms'
-import {ScreenReaderContent} from '@instructure/ui-a11y-content'
-=======
 import {Tooltip} from '@instructure/ui-tooltip'
 import {DateTimeInput} from '@instructure/ui-forms'
 import {ScreenReaderContent} from '@instructure/ui-a11y-content'
 import {SETTINGS_TAB, ATTENDEES_TAB} from '../../../util/constants'
 import {View} from '@instructure/ui-view'
 import DateHelper from '@canvas/datetime/dateHelper'
->>>>>>> 7a160bbc
 
 const I18n = useI18nScope('video_conference')
 
 const BBBModalOptions = ({addToCalendar, setAddToCalendar, ...props}) => {
   const [noTimeLimit, setNoTimeLimit] = useState(props.options.includes('no_time_limit')) // match options.no_time_limit default
 
-<<<<<<< HEAD
-  const [tab, setTab] = useState(SETTINGS_TAB)
-  const [noTimeLimit, setNoTimeLimit] = useState(props.options.includes('no_time_limit')) // match options.no_time_limit default
-=======
   const contextIsGroup = ENV.context_asset_string?.split('_')[0] === 'group'
   const inviteAllMemberstext = contextIsGroup
     ? I18n.t('Invite all group members')
     : I18n.t('Invite all course members')
->>>>>>> 7a160bbc
 
   return (
     <Tabs
@@ -64,11 +54,7 @@
       <Tabs.Panel
         id={SETTINGS_TAB}
         renderTitle={I18n.t('Settings')}
-<<<<<<< HEAD
-        isSelected={tab === SETTINGS_TAB}
-=======
         isSelected={props.tab === SETTINGS_TAB}
->>>>>>> 7a160bbc
       >
         <Flex margin="none none large" direction="column">
           <Flex.Item padding="small">
@@ -80,10 +66,7 @@
                 props.onSetName(value)
               }}
               isRequired={true}
-<<<<<<< HEAD
-=======
               messages={props.nameValidationMessages}
->>>>>>> 7a160bbc
             />
           </Flex.Item>
           <Flex.Item padding="small">
@@ -108,14 +91,9 @@
 
                   props.onSetDuration(props.duration - 1)
                 }}
-<<<<<<< HEAD
-                interaction={noTimeLimit ? 'disabled' : 'enabled'}
-                isRequired={!noTimeLimit}
-=======
                 interaction={noTimeLimit || props.hasBegun ? 'disabled' : 'enabled'}
                 isRequired={!noTimeLimit}
                 messages={props.durationValidationMessages}
->>>>>>> 7a160bbc
               />
             </span>
           </Flex.Item>
@@ -139,15 +117,12 @@
                 onChange={event => {
                   setNoTimeLimit(event.target.checked)
                 }}
-<<<<<<< HEAD
-=======
                 disabled={props.hasBegun}
               />
               <Checkbox
                 label={I18n.t('Enable waiting room')}
                 value="enable_waiting_room"
                 disabled={props.hasBegun}
->>>>>>> 7a160bbc
               />
               {!contextIsGroup && ENV.can_manage_calendar && (
                 <Checkbox
@@ -165,9 +140,6 @@
               )}
             </CheckboxGroup>
           </Flex.Item>
-<<<<<<< HEAD
-          {props.showCalendar && (
-=======
           {props.startDate && props.hasBegun && (
             <Flex.Item padding="small" data-testid="plain-text-dates">
               <div>
@@ -185,7 +157,6 @@
             </Flex.Item>
           )}
           {props.showCalendar && !props.hasBegun && (
->>>>>>> 7a160bbc
             <Flex.Item>
               <Flex>
                 <Flex.Item padding="small" align="start">
@@ -206,10 +177,7 @@
                         {I18n.t('Start Date for Conference')}
                       </ScreenReaderContent>
                     }
-<<<<<<< HEAD
-=======
                     messages={props.calendarValidationMessages}
->>>>>>> 7a160bbc
                   />
                 </Flex.Item>
                 <Flex.Item padding="small" align="start">
@@ -228,10 +196,7 @@
                     description={
                       <ScreenReaderContent>{I18n.t('End Date for Conference')}</ScreenReaderContent>
                     }
-<<<<<<< HEAD
-=======
                     messages={props.calendarValidationMessages}
->>>>>>> 7a160bbc
                   />
                 </Flex.Item>
               </Flex>
@@ -253,11 +218,7 @@
       <Tabs.Panel
         id={ATTENDEES_TAB}
         renderTitle={I18n.t('Attendees')}
-<<<<<<< HEAD
-        isSelected={tab === ATTENDEES_TAB}
-=======
         isSelected={props.tab === ATTENDEES_TAB}
->>>>>>> 7a160bbc
       >
         <Flex margin="none none large" direction="column">
           <Flex.Item padding="small">
@@ -371,13 +332,6 @@
   onAttendeesChange: PropTypes.func,
   availableAttendeesList: PropTypes.arrayOf(PropTypes.object),
   selectedAttendees: PropTypes.arrayOf(PropTypes.string),
-<<<<<<< HEAD
-  showCalendar: PropTypes.bool,
-  onEndDateChange: PropTypes.func,
-  onStartDateChange: PropTypes.func,
-  startDate: PropTypes.string,
-  endDate: PropTypes.string
-=======
   savedAttendees: PropTypes.arrayOf(PropTypes.string),
   showCalendar: PropTypes.bool,
   setAddToCalendar: PropTypes.func,
@@ -394,7 +348,6 @@
   hasBegun: PropTypes.bool,
   durationValidationMessages: PropTypes.array,
   isEditing: PropTypes.bool
->>>>>>> 7a160bbc
 }
 
 export default BBBModalOptions