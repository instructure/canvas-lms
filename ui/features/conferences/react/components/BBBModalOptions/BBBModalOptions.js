/*
 * Copyright (C) 2022 - present Instructure, Inc.
 *
 * This file is part of Canvas.
 *
 * Canvas is free software: you can redistribute it and/or modify it under
 * the terms of the GNU Affero General Public License as published by the Free
 * Software Foundation, version 3 of the License.
 *
 * Canvas is distributed in the hope that it will be useful, but WITHOUT ANY
 * WARRANTY; without even the implied warranty of MERCHANTABILITY or FITNESS FOR
 * A PARTICULAR PURPOSE. See the GNU Affero General Public License for more
 * details.
 *
 * You should have received a copy of the GNU Affero General Public License along
 * with this program. If not, see <http://www.gnu.org/licenses/>.
 */

import {useScope as useI18nScope} from '@canvas/i18n'
import React, {useState} from 'react'
import PropTypes from 'prop-types'
import {Checkbox, CheckboxGroup} from '@instructure/ui-checkbox'
import {ConferenceAddressBook} from '../ConferenceAddressBook/ConferenceAddressBook'
import {IconButton} from '@instructure/ui-buttons'
import {IconInfoLine} from '@instructure/ui-icons'
import {TextInput} from '@instructure/ui-text-input'
import {NumberInput} from '@instructure/ui-number-input'
import {Flex} from '@instructure/ui-flex'
import {TextArea} from '@instructure/ui-text-area'
import {Tabs} from '@instructure/ui-tabs'
import {Tooltip} from '@instructure/ui-tooltip'
import {DateTimeInput} from '@instructure/ui-forms'
import {ScreenReaderContent} from '@instructure/ui-a11y-content'
import {SETTINGS_TAB, ATTENDEES_TAB} from '../../../util/constants'
import {View} from '@instructure/ui-view'
import DateHelper from '@canvas/datetime/dateHelper'

const I18n = useI18nScope('video_conference')

const BBBModalOptions = ({addToCalendar, setAddToCalendar, ...props}) => {
  const [noTimeLimit, setNoTimeLimit] = useState(props.options.includes('no_time_limit')) // match options.no_time_limit default

  const contextIsGroup = ENV.context_asset_string?.split('_')[0] === 'group'
<<<<<<< HEAD
  const inviteAllMemberstext = contextIsGroup
=======
  const inviteAllMembersText = contextIsGroup
>>>>>>> 908c291f
    ? I18n.t('Invite all group members')
    : I18n.t('Invite all course members')

  return (
    <Tabs
      onRequestTabChange={(e, {id}) => {
        props.setTab(id)
      }}
    >
      <Tabs.Panel
        id={SETTINGS_TAB}
        renderTitle={I18n.t('Settings')}
        isSelected={props.tab === SETTINGS_TAB}
      >
        <Flex margin="none none large" direction="column">
          <Flex.Item padding="small">
            <TextInput
              renderLabel={I18n.t('Name')}
              placeholder={I18n.t('Conference Name')}
              value={props.name}
              onChange={(e, value) => {
                props.onSetName(value)
              }}
              isRequired={true}
              messages={props.nameValidationMessages}
            />
          </Flex.Item>
          <Flex.Item padding="small">
            <span data-testid="duration-input">
              <NumberInput
                renderLabel={I18n.t('Duration in Minutes')}
                display="inline-block"
                value={noTimeLimit ? '' : props.duration}
                onChange={(e, value) => {
                  if (!Number.isInteger(Number(value))) return

                  props.onSetDuration(Number(value))
                }}
                onIncrement={() => {
                  if (!Number.isInteger(props.duration)) return

                  props.onSetDuration(props.duration + 1)
                }}
                onDecrement={() => {
                  if (!Number.isInteger(props.duration)) return
                  if (props.duration === 0) return

                  props.onSetDuration(props.duration - 1)
                }}
                interaction={noTimeLimit || props.hasBegun ? 'disabled' : 'enabled'}
                isRequired={!noTimeLimit}
                messages={props.durationValidationMessages}
              />
            </span>
          </Flex.Item>
          <Flex.Item padding="small">
            <CheckboxGroup
              name="options"
              onChange={value => {
                props.onSetOptions(value)
              }}
              defaultValue={props.options}
              description={I18n.t('Options')}
            >
              <Checkbox
                label={I18n.t('Enable recording for this conference')}
                value="recording_enabled"
                disabled={!ENV.bbb_recording_enabled}
              />
              <Checkbox
                label={I18n.t('No time limit (for long-running conferences)')}
                value="no_time_limit"
                onChange={event => {
                  setNoTimeLimit(event.target.checked)
                }}
                disabled={props.hasBegun}
<<<<<<< HEAD
              />
              <Checkbox
                label={I18n.t('Enable waiting room')}
                value="enable_waiting_room"
                disabled={props.hasBegun}
              />
=======
              />
              <Checkbox
                label={I18n.t('Enable waiting room')}
                value="enable_waiting_room"
                disabled={props.hasBegun}
              />
>>>>>>> 908c291f
              {!contextIsGroup && ENV.can_manage_calendar && (
                <Checkbox
                  label={I18n.t('Add to Calendar')}
                  value="add_to_calendar"
                  onChange={event => {
                    setAddToCalendar(event.target.checked)
                    // due to calendar api, it sends invite to full course, thus invite_all must be checked
                    if (event.target.checked) {
                      props.onSetInvitationOptions(['invite_all'])
                    }
                  }}
                  disabled={props.hasBegun}
                />
              )}
            </CheckboxGroup>
          </Flex.Item>
          {props.startDate && props.hasBegun && (
            <Flex.Item padding="small" data-testid="plain-text-dates">
              <div>
                <span>{`${I18n.t('Start at: ')} ${DateHelper.formatDatetimeForDisplay(
                  props.startDate
                )}`}</span>
              </div>
              {props.endDate && (
                <div>
                  <span>{`${I18n.t('End at: ')} ${DateHelper.formatDatetimeForDisplay(
                    props.endDate
                  )}`}</span>
                </div>
              )}
            </Flex.Item>
          )}
          {props.showCalendar && !props.hasBegun && (
            <Flex.Item>
              <Flex wrap="wrap">
                <Flex.Item padding="small" align="start">
                  <DateTimeInput
                    data-testId="start-date-input"
                    onChange={(e, newValue) => {
                      props.onStartDateChange(newValue)
                    }}
                    layout="columns"
                    dateLabel={I18n.t('Start Date')}
                    timeLabel={I18n.t('Start Time')}
                    value={props.startDate}
                    invalidDateTimeMessage={I18n.t('Invalid date and time')}
                    dateNextLabel={I18n.t('Next Month')}
                    datePreviousLabel={I18n.t('Previous Month')}
                    description={
                      <ScreenReaderContent>
                        {I18n.t('Start Date for Conference')}
                      </ScreenReaderContent>
                    }
<<<<<<< HEAD
                    messages={props.calendarValidationMessages}
=======
                    messages={props.calendarValidationMessages[0]}
>>>>>>> 908c291f
                  />
                </Flex.Item>
                <Flex.Item padding="small none small small" align="start">
                  <DateTimeInput
                    data-testId="end-date-input"
                    onChange={(e, newValue) => {
                      props.onEndDateChange(newValue)
                    }}
                    layout="columns"
                    dateLabel={I18n.t('End Date')}
                    timeLabel={I18n.t('End Time')}
                    value={props.endDate}
                    invalidDateTimeMessage={I18n.t('Invalid date and time')}
                    dateNextLabel={I18n.t('Next Month')}
                    datePreviousLabel={I18n.t('Previous Month')}
                    description={
                      <ScreenReaderContent>{I18n.t('End Date for Conference')}</ScreenReaderContent>
                    }
<<<<<<< HEAD
                    messages={props.calendarValidationMessages}
=======
                    messages={props.calendarValidationMessages[1]}
>>>>>>> 908c291f
                  />
                </Flex.Item>
              </Flex>
            </Flex.Item>
          )}
          <Flex.Item padding="small">
            <TextArea
              label={I18n.t('Description')}
              placeholder={I18n.t('Conference Description')}
              value={props.description}
              onChange={e => {
                props.onSetDescription(e.target.value)
              }}
              messages={props.descriptionValidationMessages}
            />
          </Flex.Item>
        </Flex>
      </Tabs.Panel>
      <Tabs.Panel
        id={ATTENDEES_TAB}
        renderTitle={I18n.t('Attendees')}
        isSelected={props.tab === ATTENDEES_TAB}
      >
        <Flex margin="none none large" direction="column">
          <Flex.Item padding="small">
            <CheckboxGroup
              name="invitation_options"
              onChange={value => {
                props.onSetInvitationOptions([...value])
              }}
              defaultValue={props.invitationOptions}
              description={
                <View>
                  {I18n.t('Invitation Options')}
                  {addToCalendar && (
                    <Tooltip
                      renderTip={I18n.t('All course members must be invited to calendar events.')}
                      placement="end"
                      on={['click', 'hover', 'focus']}
                    >
                      <IconButton
                        renderIcon={IconInfoLine}
                        withBackground={false}
                        withBorder={false}
                        screenReaderLabel="Toggle Tooltip"
                        data-testid="inviteAll-tooltip"
                      />
                    </Tooltip>
                  )}
                </View>
              }
            >
<<<<<<< HEAD
              <Checkbox label={inviteAllMemberstext} value="invite_all" disabled={addToCalendar} />
=======
              <Checkbox label={inviteAllMembersText} value="invite_all" disabled={addToCalendar} />
>>>>>>> 908c291f
              {!contextIsGroup && (
                <Checkbox
                  label={I18n.t('Remove all course observer members')}
                  value="remove_observers"
                  disabled={addToCalendar || !props.invitationOptions.includes('invite_all')}
                />
              )}
            </CheckboxGroup>
          </Flex.Item>
          {props.showAddressBook && (
            <Flex.Item padding="small">
              <ConferenceAddressBook
                data-testId="conference-address-book"
<<<<<<< HEAD
                selectedIds={props.selectedAttendees}
                savedAttendees={props.savedAttendees}
                menuItemList={props.availableAttendeesList}
                onChange={userList => {
                  props.onAttendeesChange(userList.map(u => u.id))
=======
                selectedItems={props.selectedAttendees}
                menuItemList={props.availableAttendeesList}
                onChange={menuItemList => {
                  props.onAttendeesChange(menuItemList)
>>>>>>> 908c291f
                }}
                isEditing={props.isEditing}
              />
            </Flex.Item>
          )}
          <Flex.Item padding="small">
            <CheckboxGroup
              name="attendees_options"
              onChange={value => {
                props.onSetAttendeesOptions(value)
              }}
              defaultValue={props.attendeesOptions}
              description={I18n.t('Allow Attendees To...')}
            >
              <Checkbox
                label={I18n.t('Share webcam')}
                value="share_webcam"
                disabled={props.hasBegun}
              />
              <Checkbox
                label={I18n.t('See other viewers webcams')}
                value="share_other_webcams"
                disabled={props.hasBegun}
              />
              <Checkbox
                label={I18n.t('Share microphone')}
                value="share_microphone"
                disabled={props.hasBegun}
              />
              <Checkbox
                label={I18n.t('Send public chat messages')}
                value="send_public_chat"
                disabled={props.hasBegun}
              />
              <Checkbox
                label={I18n.t('Send private chat messages')}
                value="send_private_chat"
                disabled={props.hasBegun}
              />
            </CheckboxGroup>
          </Flex.Item>
        </Flex>
      </Tabs.Panel>
    </Tabs>
  )
}

BBBModalOptions.defaultProps = {
  calendarValidationMessages: [],
}

BBBModalOptions.propTypes = {
  name: PropTypes.string,
  onSetName: PropTypes.func,
  duration: PropTypes.number,
  onSetDuration: PropTypes.func,
  options: PropTypes.array,
  onSetOptions: PropTypes.func,
  description: PropTypes.string,
  onSetDescription: PropTypes.func,
  invitationOptions: PropTypes.array,
  onSetInvitationOptions: PropTypes.func,
  attendeesOptions: PropTypes.array,
  onSetAttendeesOptions: PropTypes.func,
  showAddressBook: PropTypes.bool,
  onAttendeesChange: PropTypes.func,
  availableAttendeesList: PropTypes.arrayOf(PropTypes.object),
<<<<<<< HEAD
  selectedAttendees: PropTypes.arrayOf(PropTypes.string),
  savedAttendees: PropTypes.arrayOf(PropTypes.string),
=======
  selectedAttendees: PropTypes.arrayOf(PropTypes.object),
>>>>>>> 908c291f
  showCalendar: PropTypes.bool,
  setAddToCalendar: PropTypes.func,
  addToCalendar: PropTypes.bool,
  onEndDateChange: PropTypes.func,
  onStartDateChange: PropTypes.func,
  startDate: PropTypes.string,
  endDate: PropTypes.string,
  calendarValidationMessages: PropTypes.array,
  tab: PropTypes.string,
  setTab: PropTypes.func,
  nameValidationMessages: PropTypes.array,
  descriptionValidationMessages: PropTypes.array,
  hasBegun: PropTypes.bool,
  durationValidationMessages: PropTypes.array,
<<<<<<< HEAD
  isEditing: PropTypes.bool
=======
  isEditing: PropTypes.bool,
>>>>>>> 908c291f
}

export default BBBModalOptions<|MERGE_RESOLUTION|>--- conflicted
+++ resolved
@@ -41,11 +41,7 @@
   const [noTimeLimit, setNoTimeLimit] = useState(props.options.includes('no_time_limit')) // match options.no_time_limit default
 
   const contextIsGroup = ENV.context_asset_string?.split('_')[0] === 'group'
-<<<<<<< HEAD
-  const inviteAllMemberstext = contextIsGroup
-=======
   const inviteAllMembersText = contextIsGroup
->>>>>>> 908c291f
     ? I18n.t('Invite all group members')
     : I18n.t('Invite all course members')
 
@@ -122,21 +118,12 @@
                   setNoTimeLimit(event.target.checked)
                 }}
                 disabled={props.hasBegun}
-<<<<<<< HEAD
               />
               <Checkbox
                 label={I18n.t('Enable waiting room')}
                 value="enable_waiting_room"
                 disabled={props.hasBegun}
               />
-=======
-              />
-              <Checkbox
-                label={I18n.t('Enable waiting room')}
-                value="enable_waiting_room"
-                disabled={props.hasBegun}
-              />
->>>>>>> 908c291f
               {!contextIsGroup && ENV.can_manage_calendar && (
                 <Checkbox
                   label={I18n.t('Add to Calendar')}
@@ -190,11 +177,7 @@
                         {I18n.t('Start Date for Conference')}
                       </ScreenReaderContent>
                     }
-<<<<<<< HEAD
-                    messages={props.calendarValidationMessages}
-=======
                     messages={props.calendarValidationMessages[0]}
->>>>>>> 908c291f
                   />
                 </Flex.Item>
                 <Flex.Item padding="small none small small" align="start">
@@ -213,11 +196,7 @@
                     description={
                       <ScreenReaderContent>{I18n.t('End Date for Conference')}</ScreenReaderContent>
                     }
-<<<<<<< HEAD
-                    messages={props.calendarValidationMessages}
-=======
                     messages={props.calendarValidationMessages[1]}
->>>>>>> 908c291f
                   />
                 </Flex.Item>
               </Flex>
@@ -270,11 +249,7 @@
                 </View>
               }
             >
-<<<<<<< HEAD
-              <Checkbox label={inviteAllMemberstext} value="invite_all" disabled={addToCalendar} />
-=======
               <Checkbox label={inviteAllMembersText} value="invite_all" disabled={addToCalendar} />
->>>>>>> 908c291f
               {!contextIsGroup && (
                 <Checkbox
                   label={I18n.t('Remove all course observer members')}
@@ -288,18 +263,10 @@
             <Flex.Item padding="small">
               <ConferenceAddressBook
                 data-testId="conference-address-book"
-<<<<<<< HEAD
-                selectedIds={props.selectedAttendees}
-                savedAttendees={props.savedAttendees}
-                menuItemList={props.availableAttendeesList}
-                onChange={userList => {
-                  props.onAttendeesChange(userList.map(u => u.id))
-=======
                 selectedItems={props.selectedAttendees}
                 menuItemList={props.availableAttendeesList}
                 onChange={menuItemList => {
                   props.onAttendeesChange(menuItemList)
->>>>>>> 908c291f
                 }}
                 isEditing={props.isEditing}
               />
@@ -367,12 +334,7 @@
   showAddressBook: PropTypes.bool,
   onAttendeesChange: PropTypes.func,
   availableAttendeesList: PropTypes.arrayOf(PropTypes.object),
-<<<<<<< HEAD
-  selectedAttendees: PropTypes.arrayOf(PropTypes.string),
-  savedAttendees: PropTypes.arrayOf(PropTypes.string),
-=======
   selectedAttendees: PropTypes.arrayOf(PropTypes.object),
->>>>>>> 908c291f
   showCalendar: PropTypes.bool,
   setAddToCalendar: PropTypes.func,
   addToCalendar: PropTypes.bool,
@@ -387,11 +349,7 @@
   descriptionValidationMessages: PropTypes.array,
   hasBegun: PropTypes.bool,
   durationValidationMessages: PropTypes.array,
-<<<<<<< HEAD
-  isEditing: PropTypes.bool
-=======
   isEditing: PropTypes.bool,
->>>>>>> 908c291f
 }
 
 export default BBBModalOptions