/*
 * Copyright (C) 2022 - present Instructure, Inc.
 *
 * This file is part of Canvas.
 *
 * Canvas is free software: you can redistribute it and/or modify it under
 * the terms of the GNU Affero General Public License as published by the Free
 * Software Foundation, version 3 of the License.
 *
 * Canvas is distributed in the hope that it will be useful, but WITHOUT ANY
 * WARRANTY; without even the implied warranty of MERCHANTABILITY or FITNESS FOR
 * A PARTICULAR PURPOSE. See the GNU Affero General Public License for more
 * details.
 *
 * You should have received a copy of the GNU Affero General Public License along
 * with this program. If not, see <http://www.gnu.org/licenses/>.
 */

import {useScope as useI18nScope} from '@canvas/i18n'
import React, {useState} from 'react'
import PropTypes from 'prop-types'
import {Checkbox, CheckboxGroup} from '@instructure/ui-checkbox'
import {ConferenceAddressBook} from '../ConferenceAddressBook/ConferenceAddressBook'
import {IconButton} from '@instructure/ui-buttons'
import {IconInfoLine} from '@instructure/ui-icons'
import {TextInput} from '@instructure/ui-text-input'
import {NumberInput} from '@instructure/ui-number-input'
import {Flex} from '@instructure/ui-flex'
import {TextArea} from '@instructure/ui-text-area'
import {Tabs} from '@instructure/ui-tabs'
<<<<<<< HEAD
import {DateTimeInput} from '@instructure/ui-forms'
import {ScreenReaderContent} from '@instructure/ui-a11y-content'
=======
import {Tooltip} from '@instructure/ui-tooltip'
import {DateTimeInput} from '@instructure/ui-forms'
import {ScreenReaderContent} from '@instructure/ui-a11y-content'
import {SETTINGS_TAB, ATTENDEES_TAB} from '../../../util/constants'
import {View} from '@instructure/ui-view'
>>>>>>> 103ee6bd

const I18n = useI18nScope('video_conference')

const BBBModalOptions = ({addToCalendar, setAddToCalendar, ...props}) => {
  const [noTimeLimit, setNoTimeLimit] = useState(props.options.includes('no_time_limit')) // match options.no_time_limit default

<<<<<<< HEAD
  const [tab, setTab] = useState(SETTINGS_TAB)
  const [noTimeLimit, setNoTimeLimit] = useState(props.options.includes('no_time_limit')) // match options.no_time_limit default
=======
  const contextIsGroup = ENV.context_asset_string?.split('_')[0] === 'group'
  const inviteAllMemberstext = contextIsGroup
    ? I18n.t('Invite all group members')
    : I18n.t('Invite all course members')
>>>>>>> 103ee6bd

  return (
    <Tabs
      onRequestTabChange={(e, {id}) => {
        props.setTab(id)
      }}
    >
      <Tabs.Panel
        id={SETTINGS_TAB}
        renderTitle={I18n.t('Settings')}
<<<<<<< HEAD
        isSelected={tab === SETTINGS_TAB}
=======
        isSelected={props.tab === SETTINGS_TAB}
>>>>>>> 103ee6bd
      >
        <Flex margin="none none large" direction="column">
          <Flex.Item padding="small">
            <TextInput
              renderLabel={I18n.t('Name')}
              placeholder={I18n.t('Conference Name')}
              value={props.name}
              onChange={(e, value) => {
                props.onSetName(value)
              }}
              isRequired={true}
<<<<<<< HEAD
=======
              messages={props.nameValidationMessages}
>>>>>>> 103ee6bd
            />
          </Flex.Item>
          <Flex.Item padding="small">
            <span data-testid="duration-input">
              <NumberInput
                renderLabel={I18n.t('Duration in Minutes')}
                display="inline-block"
                value={noTimeLimit ? '' : props.duration}
                onChange={(e, value) => {
                  if (!Number.isInteger(Number(value))) return

                  props.onSetDuration(Number(value))
                }}
                onIncrement={() => {
                  if (!Number.isInteger(props.duration)) return

                  props.onSetDuration(props.duration + 1)
                }}
                onDecrement={() => {
                  if (!Number.isInteger(props.duration)) return
                  if (props.duration === 0) return

                  props.onSetDuration(props.duration - 1)
                }}
                interaction={noTimeLimit ? 'disabled' : 'enabled'}
                isRequired={!noTimeLimit}
              />
            </span>
          </Flex.Item>
          <Flex.Item padding="small">
            <CheckboxGroup
              name="options"
              onChange={value => {
                props.onSetOptions(value)
              }}
              defaultValue={props.options}
              description={I18n.t('Options')}
            >
              <Checkbox
                label={I18n.t('Enable recording for this conference')}
                value="recording_enabled"
                disabled={!ENV.bbb_recording_enabled}
              />
              <Checkbox
                label={I18n.t('No time limit (for long-running conferences)')}
                value="no_time_limit"
                onChange={event => {
                  setNoTimeLimit(event.target.checked)
                }}
              />
              <Checkbox label={I18n.t('Enable waiting room')} value="enable_waiting_room" />
              {!contextIsGroup && (
                <Checkbox
                  label={I18n.t('Add to Calendar')}
                  value="add_to_calendar"
                  onChange={event => {
                    setAddToCalendar(event.target.checked)
                    // due to calendar api, it sends invite to full course, thus invite_all must be checked
                    if (event.target.checked) {
                      props.onSetInvitationOptions(['invite_all'])
                    }
                  }}
                />
              )}
            </CheckboxGroup>
          </Flex.Item>
          {props.showCalendar && (
            <Flex.Item>
              <Flex>
                <Flex.Item padding="small" align="start">
                  <DateTimeInput
                    data-testId="start-date-input"
                    onChange={(e, newValue) => {
                      props.onStartDateChange(newValue)
                    }}
                    layout="columns"
                    dateLabel={I18n.t('Start Date')}
                    timeLabel={I18n.t('Start Time')}
                    value={props.startDate}
                    invalidDateTimeMessage={I18n.t('Invalid date and time')}
                    dateNextLabel={I18n.t('Next Month')}
                    datePreviousLabel={I18n.t('Previous Month')}
                    description={
                      <ScreenReaderContent>
                        {I18n.t('Start Date for Conference')}
                      </ScreenReaderContent>
                    }
<<<<<<< HEAD
=======
                    messages={props.calendarValidationMessages}
>>>>>>> 103ee6bd
                  />
                </Flex.Item>
                <Flex.Item padding="small" align="start">
                  <DateTimeInput
                    data-testId="end-date-input"
                    onChange={(e, newValue) => {
                      props.onEndDateChange(newValue)
                    }}
                    layout="columns"
                    dateLabel={I18n.t('End Date')}
                    timeLabel={I18n.t('End Time')}
                    value={props.endDate}
                    invalidDateTimeMessage={I18n.t('Invalid date and time')}
                    dateNextLabel={I18n.t('Next Month')}
                    datePreviousLabel={I18n.t('Previous Month')}
                    description={
                      <ScreenReaderContent>{I18n.t('End Date for Conference')}</ScreenReaderContent>
                    }
<<<<<<< HEAD
=======
                    messages={props.calendarValidationMessages}
>>>>>>> 103ee6bd
                  />
                </Flex.Item>
              </Flex>
            </Flex.Item>
          )}
          <Flex.Item padding="small">
            <TextArea
              label={I18n.t('Description')}
              placeholder={I18n.t('Conference Description')}
              value={props.description}
              onChange={e => {
                props.onSetDescription(e.target.value)
              }}
              messages={props.descriptionValidationMessages}
            />
          </Flex.Item>
        </Flex>
      </Tabs.Panel>
      <Tabs.Panel
        id={ATTENDEES_TAB}
        renderTitle={I18n.t('Attendees')}
<<<<<<< HEAD
        isSelected={tab === ATTENDEES_TAB}
=======
        isSelected={props.tab === ATTENDEES_TAB}
>>>>>>> 103ee6bd
      >
        <Flex margin="none none large" direction="column">
          <Flex.Item padding="small">
            <CheckboxGroup
              name="invitation_options"
              onChange={value => {
                props.onSetInvitationOptions([...value])
              }}
              defaultValue={props.invitationOptions}
              description={
                <View>
                  {I18n.t('Invitation Options')}
                  {addToCalendar && (
                    <Tooltip
                      renderTip={I18n.t('All course members must be invited to calendar events.')}
                      placement="end"
                      on={['click', 'hover', 'focus']}
                    >
                      <IconButton
                        renderIcon={IconInfoLine}
                        withBackground={false}
                        withBorder={false}
                        screenReaderLabel="Toggle Tooltip"
                        data-testid="inviteAll-tooltip"
                      />
                    </Tooltip>
                  )}
                </View>
              }
            >
              <Checkbox label={inviteAllMemberstext} value="invite_all" disabled={addToCalendar} />
              {!contextIsGroup && (
                <Checkbox
                  label={I18n.t('Remove all course observer members')}
                  value="remove_observers"
                  disabled={addToCalendar || !props.invitationOptions.includes('invite_all')}
                />
              )}
            </CheckboxGroup>
          </Flex.Item>
          {props.showAddressBook && (
            <Flex.Item padding="small">
              <ConferenceAddressBook
                data-testId="conference-address-book"
                selectedIds={props.selectedAttendees}
                userList={props.availableAttendeesList}
                onChange={userList => {
                  props.onAttendeesChange(userList.map(u => u.id))
                }}
              />
            </Flex.Item>
          )}
          <Flex.Item padding="small">
            <CheckboxGroup
              name="attendees_options"
              onChange={value => {
                props.onSetAttendeesOptions(value)
              }}
              defaultValue={props.attendeesOptions}
              description={I18n.t('Allow Attendees To...')}
            >
              <Checkbox label={I18n.t('Share webcam')} value="share_webcam" />
              <Checkbox label={I18n.t('See other viewers webcams')} value="share_other_webcams" />
              <Checkbox label={I18n.t('Share microphone')} value="share_microphone" />
              <Checkbox label={I18n.t('Send public chat messages')} value="send_public_chat" />
              <Checkbox label={I18n.t('Send private chat messages')} value="send_private_chat" />
            </CheckboxGroup>
          </Flex.Item>
        </Flex>
      </Tabs.Panel>
    </Tabs>
  )
}

BBBModalOptions.propTypes = {
  name: PropTypes.string,
  onSetName: PropTypes.func,
  duration: PropTypes.number,
  onSetDuration: PropTypes.func,
  options: PropTypes.array,
  onSetOptions: PropTypes.func,
  description: PropTypes.string,
  onSetDescription: PropTypes.func,
  invitationOptions: PropTypes.array,
  onSetInvitationOptions: PropTypes.func,
  attendeesOptions: PropTypes.array,
  onSetAttendeesOptions: PropTypes.func,
  showAddressBook: PropTypes.bool,
  onAttendeesChange: PropTypes.func,
  availableAttendeesList: PropTypes.arrayOf(PropTypes.object),
  selectedAttendees: PropTypes.arrayOf(PropTypes.string),
  showCalendar: PropTypes.bool,
<<<<<<< HEAD
  onEndDateChange: PropTypes.func,
  onStartDateChange: PropTypes.func,
  startDate: PropTypes.string,
  endDate: PropTypes.string
=======
  setAddToCalendar: PropTypes.func,
  addToCalendar: PropTypes.bool,
  onEndDateChange: PropTypes.func,
  onStartDateChange: PropTypes.func,
  startDate: PropTypes.string,
  endDate: PropTypes.string,
  calendarValidationMessages: PropTypes.array,
  tab: PropTypes.string,
  setTab: PropTypes.func,
  nameValidationMessages: PropTypes.array,
  descriptionValidationMessages: PropTypes.array
>>>>>>> 103ee6bd
}

export default BBBModalOptions<|MERGE_RESOLUTION|>--- conflicted
+++ resolved
@@ -28,31 +28,21 @@
 import {Flex} from '@instructure/ui-flex'
 import {TextArea} from '@instructure/ui-text-area'
 import {Tabs} from '@instructure/ui-tabs'
-<<<<<<< HEAD
-import {DateTimeInput} from '@instructure/ui-forms'
-import {ScreenReaderContent} from '@instructure/ui-a11y-content'
-=======
 import {Tooltip} from '@instructure/ui-tooltip'
 import {DateTimeInput} from '@instructure/ui-forms'
 import {ScreenReaderContent} from '@instructure/ui-a11y-content'
 import {SETTINGS_TAB, ATTENDEES_TAB} from '../../../util/constants'
 import {View} from '@instructure/ui-view'
->>>>>>> 103ee6bd
 
 const I18n = useI18nScope('video_conference')
 
 const BBBModalOptions = ({addToCalendar, setAddToCalendar, ...props}) => {
   const [noTimeLimit, setNoTimeLimit] = useState(props.options.includes('no_time_limit')) // match options.no_time_limit default
 
-<<<<<<< HEAD
-  const [tab, setTab] = useState(SETTINGS_TAB)
-  const [noTimeLimit, setNoTimeLimit] = useState(props.options.includes('no_time_limit')) // match options.no_time_limit default
-=======
   const contextIsGroup = ENV.context_asset_string?.split('_')[0] === 'group'
   const inviteAllMemberstext = contextIsGroup
     ? I18n.t('Invite all group members')
     : I18n.t('Invite all course members')
->>>>>>> 103ee6bd
 
   return (
     <Tabs
@@ -63,11 +53,7 @@
       <Tabs.Panel
         id={SETTINGS_TAB}
         renderTitle={I18n.t('Settings')}
-<<<<<<< HEAD
-        isSelected={tab === SETTINGS_TAB}
-=======
         isSelected={props.tab === SETTINGS_TAB}
->>>>>>> 103ee6bd
       >
         <Flex margin="none none large" direction="column">
           <Flex.Item padding="small">
@@ -79,10 +65,7 @@
                 props.onSetName(value)
               }}
               isRequired={true}
-<<<<<<< HEAD
-=======
               messages={props.nameValidationMessages}
->>>>>>> 103ee6bd
             />
           </Flex.Item>
           <Flex.Item padding="small">
@@ -170,10 +153,7 @@
                         {I18n.t('Start Date for Conference')}
                       </ScreenReaderContent>
                     }
-<<<<<<< HEAD
-=======
                     messages={props.calendarValidationMessages}
->>>>>>> 103ee6bd
                   />
                 </Flex.Item>
                 <Flex.Item padding="small" align="start">
@@ -192,10 +172,7 @@
                     description={
                       <ScreenReaderContent>{I18n.t('End Date for Conference')}</ScreenReaderContent>
                     }
-<<<<<<< HEAD
-=======
                     messages={props.calendarValidationMessages}
->>>>>>> 103ee6bd
                   />
                 </Flex.Item>
               </Flex>
@@ -217,11 +194,7 @@
       <Tabs.Panel
         id={ATTENDEES_TAB}
         renderTitle={I18n.t('Attendees')}
-<<<<<<< HEAD
-        isSelected={tab === ATTENDEES_TAB}
-=======
         isSelected={props.tab === ATTENDEES_TAB}
->>>>>>> 103ee6bd
       >
         <Flex margin="none none large" direction="column">
           <Flex.Item padding="small">
@@ -314,12 +287,6 @@
   availableAttendeesList: PropTypes.arrayOf(PropTypes.object),
   selectedAttendees: PropTypes.arrayOf(PropTypes.string),
   showCalendar: PropTypes.bool,
-<<<<<<< HEAD
-  onEndDateChange: PropTypes.func,
-  onStartDateChange: PropTypes.func,
-  startDate: PropTypes.string,
-  endDate: PropTypes.string
-=======
   setAddToCalendar: PropTypes.func,
   addToCalendar: PropTypes.bool,
   onEndDateChange: PropTypes.func,
@@ -331,7 +298,6 @@
   setTab: PropTypes.func,
   nameValidationMessages: PropTypes.array,
   descriptionValidationMessages: PropTypes.array
->>>>>>> 103ee6bd
 }
 
 export default BBBModalOptions