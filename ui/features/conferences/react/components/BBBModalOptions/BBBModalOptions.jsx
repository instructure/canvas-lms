/*
 * Copyright (C) 2022 - present Instructure, Inc.
 *
 * This file is part of Canvas.
 *
 * Canvas is free software: you can redistribute it and/or modify it under
 * the terms of the GNU Affero General Public License as published by the Free
 * Software Foundation, version 3 of the License.
 *
 * Canvas is distributed in the hope that it will be useful, but WITHOUT ANY
 * WARRANTY; without even the implied warranty of MERCHANTABILITY or FITNESS FOR
 * A PARTICULAR PURPOSE. See the GNU Affero General Public License for more
 * details.
 *
 * You should have received a copy of the GNU Affero General Public License along
 * with this program. If not, see <http://www.gnu.org/licenses/>.
 */

import {useScope as createI18nScope} from '@canvas/i18n'
import React, {useState} from 'react'
import PropTypes from 'prop-types'
import {Checkbox, CheckboxGroup} from '@instructure/ui-checkbox'
import {ConferenceAddressBook} from '../ConferenceAddressBook/ConferenceAddressBook'
import {IconButton} from '@instructure/ui-buttons'
import {IconInfoLine} from '@instructure/ui-icons'
import {TextInput} from '@instructure/ui-text-input'
import {NumberInput} from '@instructure/ui-number-input'
import {Flex} from '@instructure/ui-flex'
import {TextArea} from '@instructure/ui-text-area'
import {Tabs} from '@instructure/ui-tabs'
import {Tooltip} from '@instructure/ui-tooltip'
import {DateTimeInput} from '@instructure/ui-date-time-input'
import {ScreenReaderContent} from '@instructure/ui-a11y-content'
import {SETTINGS_TAB, ATTENDEES_TAB} from '../../../util/constants'
import {View} from '@instructure/ui-view'
import DateHelper from '@canvas/datetime/dateHelper'

const I18n = createI18nScope('video_conference')

const BBBModalOptions = ({addToCalendar, setAddToCalendar, ...props}) => {
  const [noTimeLimit, setNoTimeLimit] = useState(props.options.includes('no_time_limit')) // match options.no_time_limit default

  const contextIsGroup = ENV.context_asset_string?.split('_')[0] === 'group'
  const inviteAllMembersText = contextIsGroup
    ? I18n.t('Invite all group members')
    : I18n.t('Invite all course members')

  return (
    <Tabs
      onRequestTabChange={(e, {id}) => {
        props.setTab(id)
      }}
    >
      <Tabs.Panel
        id={SETTINGS_TAB}
        renderTitle={I18n.t('Settings')}
        isSelected={props.tab === SETTINGS_TAB}
      >
        <Flex margin="none none large" direction="column">
          <Flex.Item padding="small">
            <TextInput
              renderLabel={I18n.t('Name')}
              placeholder={I18n.t('Conference Name')}
              value={props.name}
              onChange={(e, value) => {
                props.onSetName(value)
              }}
              isRequired={true}
              messages={props.nameValidationMessages}
            />
          </Flex.Item>
          <Flex.Item padding="small">
            <span data-testid="duration-input">
              <NumberInput
                allowStringValue={true}
                renderLabel={I18n.t('Duration in Minutes')}
                display="inline-block"
                value={noTimeLimit ? '' : props.duration}
                onChange={(e, value) => {
                  if (!Number.isInteger(Number(value))) return

                  props.onSetDuration(Number(value))
                }}
                onIncrement={() => {
                  if (!Number.isInteger(props.duration)) return

                  props.onSetDuration(props.duration + 1)
                }}
                onDecrement={() => {
                  if (!Number.isInteger(props.duration)) return
                  if (props.duration === 0) return

                  props.onSetDuration(props.duration - 1)
                }}
                interaction={noTimeLimit || props.hasBegun ? 'disabled' : 'enabled'}
                isRequired={!noTimeLimit}
                messages={props.durationValidationMessages}
              />
            </span>
          </Flex.Item>
          <Flex.Item padding="small">
            <CheckboxGroup
              name="options"
              onChange={value => {
                props.onSetOptions(value)
              }}
              defaultValue={props.options}
              description={I18n.t('Options')}
            >
              <Checkbox
                label={I18n.t('Enable recording for this conference')}
                value="recording_enabled"
                disabled={!ENV.bbb_recording_enabled}
              />
              <Checkbox
                label={I18n.t('No time limit (for long-running conferences)')}
                value="no_time_limit"
                onChange={event => {
                  setNoTimeLimit(event.target.checked)
                }}
                disabled={props.hasBegun}
              />
              <Checkbox
                label={I18n.t('Enable waiting room')}
                value="enable_waiting_room"
                disabled={props.hasBegun}
              />
              {!contextIsGroup && ENV.can_manage_calendar && (
                <Checkbox
                  label={I18n.t('Add to Calendar')}
                  value="add_to_calendar"
                  onChange={event => {
                    const confirmMessage = I18n.t(
                      'Checking Add to Calendar will invite all course members.',
                    )
                    if (event.target.checked) {
<<<<<<< HEAD
                       
=======
>>>>>>> 51db239a
                      if (window.confirm(confirmMessage)) {
                        setAddToCalendar(event.target.checked)
                        // due to calendar api, it sends invite to full course, thus invite_all must be checked
                        if (event.target.checked) {
                          props.onSetInvitationOptions(['invite_all'])
                        }
                      } else {
                        // This does not stop the button click, however it will
                        // prevent all the state changes it would have set off.
                        // We cannot stop a button click. Thus we must re-click.
                        // Ensures this code runs AFTER the browser handles click however it wants.
                        setTimeout(() => {
                          document
                            .querySelector('input[type="checkbox"][value="add_to_calendar"]')
                            .click()
                          setAddToCalendar(false)
                        }, 0)
                      }
                    } else {
                      // You are unchecking.
                      setAddToCalendar(false)
                    }
                  }}
                  disabled={props.hasBegun}
                />
              )}
            </CheckboxGroup>
          </Flex.Item>
          {props.startDate && props.hasBegun && (
            <Flex.Item padding="small" data-testid="plain-text-dates">
              <div>
                <span>{`${I18n.t('Start at: ')} ${DateHelper.formatDatetimeForDisplay(
                  props.startDate,
                )}`}</span>
              </div>
              {props.endDate && (
                <div>
                  <span>{`${I18n.t('End at: ')} ${DateHelper.formatDatetimeForDisplay(
                    props.endDate,
                  )}`}</span>
                </div>
              )}
            </Flex.Item>
          )}
          {props.showCalendar && !props.hasBegun && (
            <Flex.Item>
              <Flex wrap="wrap">
                <Flex.Item padding="small" align="start">
                  <DateTimeInput
                    data-testId="start-date-input"
                    onChange={(e, newValue) => {
                      props.onStartDateChange(newValue)
                    }}
                    layout="columns"
                    dateRenderLabel={I18n.t('Start Date')}
                    timeRenderLabel={I18n.t('Start Time')}
                    value={props.startDate}
                    invalidDateTimeMessage={I18n.t('Invalid date and time')}
                    nextMonthLabel={I18n.t('Next Month')}
                    prevMonthLabel={I18n.t('Previous Month')}
                    description={
                      <ScreenReaderContent>
                        {I18n.t('Start Date for Conference')}
                      </ScreenReaderContent>
                    }
                    messages={props.calendarValidationMessages[0]}
                  />
                </Flex.Item>
                <Flex.Item padding="small none small small" align="start">
                  <DateTimeInput
                    data-testId="end-date-input"
                    onChange={(e, newValue) => {
                      props.onEndDateChange(newValue)
                    }}
                    layout="columns"
                    dateRenderLabel={I18n.t('End Date')}
                    timeRenderLabel={I18n.t('End Time')}
                    value={props.endDate}
                    invalidDateTimeMessage={I18n.t('Invalid date and time')}
                    nextMonthLabel={I18n.t('Next Month')}
                    prevMonthLabel={I18n.t('Previous Month')}
                    description={
                      <ScreenReaderContent>{I18n.t('End Date for Conference')}</ScreenReaderContent>
                    }
                    messages={props.calendarValidationMessages[1]}
                  />
                </Flex.Item>
              </Flex>
            </Flex.Item>
          )}
          <Flex.Item padding="small">
            <TextArea
              label={I18n.t('Description')}
              placeholder={I18n.t('Conference Description')}
              value={props.description}
              onChange={e => {
                props.onSetDescription(e.target.value)
              }}
              messages={props.descriptionValidationMessages}
            />
          </Flex.Item>
        </Flex>
      </Tabs.Panel>
      <Tabs.Panel
        id={ATTENDEES_TAB}
        renderTitle={I18n.t('Attendees')}
        isSelected={props.tab === ATTENDEES_TAB}
      >
        <Flex margin="none none large" direction="column">
          <Flex.Item padding="small">
            <CheckboxGroup
              name="invitation_options"
              onChange={value => {
                // make sure to uncheck remove_observers if invite_all is unchecked
                if (!value.includes('invite_all') && value.indexOf('remove_observers') > -1) {
                  value.splice(value.indexOf('remove_observers'), 1)
                }
                props.onSetInvitationOptions([...value])
              }}
              defaultValue={props.invitationOptions}
              description={
                <View>
                  {I18n.t('Invitation Options')}
                  {addToCalendar && (
                    <Tooltip
                      renderTip={I18n.t('All course members must be invited to calendar events.')}
                      placement="end"
                      on={['click', 'hover', 'focus']}
                    >
                      <IconButton
                        renderIcon={IconInfoLine}
                        withBackground={false}
                        withBorder={false}
                        screenReaderLabel="Toggle Tooltip"
                        data-testid="inviteAll-tooltip"
                      />
                    </Tooltip>
                  )}
                </View>
              }
            >
              <Checkbox label={inviteAllMembersText} value="invite_all" disabled={addToCalendar} />
              {!contextIsGroup && (
                <Checkbox
                  label={I18n.t('Remove all course observer members')}
                  value="remove_observers"
                  disabled={addToCalendar || !props.invitationOptions.includes('invite_all')}
                />
              )}
            </CheckboxGroup>
          </Flex.Item>
          {props.showAddressBook && (
            <Flex.Item padding="small">
              <ConferenceAddressBook
                data-testId="conference-address-book"
                selectedItems={props.selectedAttendees}
                menuItemList={props.availableAttendeesList}
                onChange={menuItemList => {
                  props.onAttendeesChange(menuItemList)
                }}
                isEditing={props.isEditing}
              />
            </Flex.Item>
          )}
          <Flex.Item padding="small">
            <CheckboxGroup
              name="attendees_options"
              onChange={value => {
                props.onSetAttendeesOptions(value)
              }}
              defaultValue={props.attendeesOptions}
              description={I18n.t('Allow Attendees To...')}
            >
              <Checkbox
                label={I18n.t('Share webcam')}
                value="share_webcam"
                disabled={props.hasBegun}
              />
              <Checkbox
                label={I18n.t('See other viewers webcams')}
                value="share_other_webcams"
                disabled={props.hasBegun}
              />
              <Checkbox
                label={I18n.t('Share microphone')}
                value="share_microphone"
                disabled={props.hasBegun}
              />
              <Checkbox
                label={I18n.t('Send public chat messages')}
                value="send_public_chat"
                disabled={props.hasBegun}
              />
              <Checkbox
                label={I18n.t('Send private chat messages')}
                value="send_private_chat"
                disabled={props.hasBegun}
              />
            </CheckboxGroup>
          </Flex.Item>
        </Flex>
      </Tabs.Panel>
    </Tabs>
  )
}

BBBModalOptions.defaultProps = {
  calendarValidationMessages: [],
}

BBBModalOptions.propTypes = {
  name: PropTypes.string,
  onSetName: PropTypes.func,
  duration: PropTypes.number,
  onSetDuration: PropTypes.func,
  options: PropTypes.array,
  onSetOptions: PropTypes.func,
  description: PropTypes.string,
  onSetDescription: PropTypes.func,
  invitationOptions: PropTypes.array,
  onSetInvitationOptions: PropTypes.func,
  attendeesOptions: PropTypes.array,
  onSetAttendeesOptions: PropTypes.func,
  showAddressBook: PropTypes.bool,
  onAttendeesChange: PropTypes.func,
  availableAttendeesList: PropTypes.arrayOf(PropTypes.object),
  selectedAttendees: PropTypes.arrayOf(PropTypes.object),
  showCalendar: PropTypes.bool,
  setAddToCalendar: PropTypes.func,
  addToCalendar: PropTypes.bool,
  onEndDateChange: PropTypes.func,
  onStartDateChange: PropTypes.func,
  startDate: PropTypes.string,
  endDate: PropTypes.string,
  calendarValidationMessages: PropTypes.array,
  tab: PropTypes.string,
  setTab: PropTypes.func,
  nameValidationMessages: PropTypes.array,
  descriptionValidationMessages: PropTypes.array,
  hasBegun: PropTypes.bool,
  durationValidationMessages: PropTypes.array,
  isEditing: PropTypes.bool,
}

export default BBBModalOptions<|MERGE_RESOLUTION|>--- conflicted
+++ resolved
@@ -134,10 +134,6 @@
                       'Checking Add to Calendar will invite all course members.',
                     )
                     if (event.target.checked) {
-<<<<<<< HEAD
-                       
-=======
->>>>>>> 51db239a
                       if (window.confirm(confirmMessage)) {
                         setAddToCalendar(event.target.checked)
                         // due to calendar api, it sends invite to full course, thus invite_all must be checked
