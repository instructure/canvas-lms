/*
 * Copyright (C) 2022 - present Instructure, Inc.
 *
 * This file is part of Canvas.
 *
 * Canvas is free software: you can redistribute it and/or modify it under
 * the terms of the GNU Affero General Public License as published by the Free
 * Software Foundation, version 3 of the License.
 *
 * Canvas is distributed in the hope that it will be useful, but WITHOUT ANY
 * WARRANTY; without even the implied warranty of MERCHANTABILITY or FITNESS FOR
 * A PARTICULAR PURPOSE. See the GNU Affero General Public License for more
 * details.
 *
 * You should have received a copy of the GNU Affero General Public License along
 * with this program. If not, see <http://www.gnu.org/licenses/>.
 */

import {useScope as useI18nScope} from '@canvas/i18n'
import React, {useState} from 'react'
import PropTypes, {arrayOf} from 'prop-types'

import {Select} from '@instructure/ui-select'
import {View} from '@instructure/ui-view'

const I18n = useI18nScope('video_conference')

const VideoConferenceTypeSelect = ({conferenceTypes, onSetConferenceType, isEditing}) => {
  const [isShowingOptions, setIsShowingOptions] = useState(false)
  const [selectedOptionId, setSelectedOptionId] = useState(conferenceTypes[0].type)
  const [inputValue, setInputValue] = useState(conferenceTypes[0].name)
  const [highlightedOptionId, setHighlightedOptionId] = useState(null)

  const getOptionById = queryId => {
    return conferenceTypes.find(({type}) => type === queryId)
  }

  const handleShowOptions = () => {
    setIsShowingOptions(true)
  }

  const handleHideOptions = () => {
    const option = getOptionById(selectedOptionId)
    setIsShowingOptions(false)
    setHighlightedOptionId(null)
    setInputValue(selectedOptionId ? option?.name : '')
  }

  const handleBlur = () => {
    setHighlightedOptionId(null)
  }

  const handleHighlightOption = (event, {id}) => {
    event.persist()
    const option = getOptionById(id)
    setHighlightedOptionId(id)
    setInputValue(event.type === 'keydown' ? option?.name : inputValue)
  }

  const handleSelectOption = (event, {id}) => {
    const option = getOptionById(id)
    setSelectedOptionId(id)
    setInputValue(option?.name || '')
    setIsShowingOptions(false)
    onSetConferenceType(option.type)
  }

  return (
    <View as="div" margin="medium" data-testid="conference-type-select">
      <Select
        renderLabel={I18n.t('Conference Type')}
        assistiveText={I18n.t('Use arrow keys to navigate options.')}
        inputValue={inputValue}
        isShowingOptions={isShowingOptions}
        onBlur={handleBlur}
        onRequestShowOptions={handleShowOptions}
        onRequestHideOptions={handleHideOptions}
        onRequestHighlightOption={handleHighlightOption}
        onRequestSelectOption={handleSelectOption}
        disabled={isEditing}
      >
        {conferenceTypes.map(option => {
          return (
            <Select.Option
              id={option.type}
              key={option.type}
              isHighlighted={option.type === highlightedOptionId}
              isSelected={option.type === selectedOptionId}
            >
              {option?.name}
            </Select.Option>
          )
        })}
      </Select>
    </View>
  )
}

VideoConferenceTypeSelect.prototype = {
  conferenceTypes: arrayOf(PropTypes.object),
  onSetConferenceType: PropTypes.func,
<<<<<<< HEAD
  isEditing: PropTypes.bool
=======
  isEditing: PropTypes.bool,
>>>>>>> bb7bdd27
}

export default VideoConferenceTypeSelect<|MERGE_RESOLUTION|>--- conflicted
+++ resolved
@@ -99,11 +99,7 @@
 VideoConferenceTypeSelect.prototype = {
   conferenceTypes: arrayOf(PropTypes.object),
   onSetConferenceType: PropTypes.func,
-<<<<<<< HEAD
-  isEditing: PropTypes.bool
-=======
   isEditing: PropTypes.bool,
->>>>>>> bb7bdd27
 }
 
 export default VideoConferenceTypeSelect