/*
 * Copyright (C) 2022 - present Instructure, Inc.
 *
 * This file is part of Canvas.
 *
 * Canvas is free software: you can redistribute it and/or modify it under
 * the terms of the GNU Affero General Public License as published by the Free
 * Software Foundation, version 3 of the License.
 *
 * Canvas is distributed in the hope that it will be useful, but WITHOUT ANY
 * WARRANTY; without even the implied warranty of MERCHANTABILITY or FITNESS FOR
 * A PARTICULAR PURPOSE. See the GNU Affero General Public License for more
 * details.
 *
 * You should have received a copy of the GNU Affero General Public License along
 * with this program. If not, see <http://www.gnu.org/licenses/>.
 */

import React from 'react'
import {render} from '@testing-library/react'
import BaseModalOptions from '../BaseModalOptions'

describe('BaseModalOptions', () => {
  const setName = jest.fn()
  const setDuration = jest.fn()
  const setOptions = jest.fn()
  const setDescription = jest.fn()
  const setInvitationOptions = jest.fn()
  const setAttendeesOptions = jest.fn()

  const defaultProps = {
    name: 'Conference 1',
    setName,
    duration: 46,
    setDuration,
    options: [''],
    setOptions,
    description: 'First conference of all time',
    setDescription,
    invitationOptions: ['invite_all'],
    setInvitationOptions,
  }

  const setup = (props = {}) => {
    return render(
      <BaseModalOptions
        name={props.name}
        onSetName={props.setName}
        duration={props.duration}
        onSetDuration={props.setDuration}
        options={props.options}
        onSetOptions={props.setOptions}
        description={props.description}
        onSetDescription={props.setDescription}
        invitationOptions={props.invitationOptions}
        onSetInvitationOptions={props.setInvitationOptions}
      />,
    )
  }

  beforeEach(() => {
    setName.mockClear()
    setDuration.mockClear()
    setOptions.mockClear()
    setDescription.mockClear()
    setInvitationOptions.mockClear()
    setAttendeesOptions.mockClear()
  })

  it('should render', () => {
    const container = setup(defaultProps)
    expect(container).toBeTruthy()
  })

  it('should render with default props', () => { 
    const {getByLabelText, getAllByLabelText} = setup(defaultProps)
    expect(getByLabelText('Name *')).toHaveValue(defaultProps.name)
    expect(getAllByLabelText('Duration in Minutes *')[0]).toHaveValue(
<<<<<<< HEAD
      defaultProps.duration.toString()
=======
      defaultProps.duration.toString(),
>>>>>>> 4b8c5dea
    )
    expect(getByLabelText('No time limit (for long-running conferences)').checked).toBeFalsy()
    expect(getByLabelText('Description')).toHaveValue(defaultProps.description)
  })
})<|MERGE_RESOLUTION|>--- conflicted
+++ resolved
@@ -72,15 +72,11 @@
     expect(container).toBeTruthy()
   })
 
-  it('should render with default props', () => { 
+  it('should render with default props', () => {
     const {getByLabelText, getAllByLabelText} = setup(defaultProps)
     expect(getByLabelText('Name *')).toHaveValue(defaultProps.name)
     expect(getAllByLabelText('Duration in Minutes *')[0]).toHaveValue(
-<<<<<<< HEAD
-      defaultProps.duration.toString()
-=======
       defaultProps.duration.toString(),
->>>>>>> 4b8c5dea
     )
     expect(getByLabelText('No time limit (for long-running conferences)').checked).toBeFalsy()
     expect(getByLabelText('Description')).toHaveValue(defaultProps.description)
