/*
 * Copyright (C) 2022 - present Instructure, Inc.
 *
 * This file is part of Canvas.
 *
 * Canvas is free software: you can redistribute it and/or modify it under
 * the terms of the GNU Affero General Public License as published by the Free
 * Software Foundation, version 3 of the License.
 *
 * Canvas is distributed in the hope that it will be useful, but WITHOUT ANY
 * WARRANTY; without even the implied warranty of MERCHANTABILITY or FITNESS FOR
 * A PARTICULAR PURPOSE. See the GNU Affero General Public License for more
 * details.
 *
 * You should have received a copy of the GNU Affero General Public License along
 * with this program. If not, see <http://www.gnu.org/licenses/>.
 */

import {useScope as useI18nScope} from '@canvas/i18n'
import React, {useState} from 'react'
import PropTypes from 'prop-types'
import {Checkbox, CheckboxGroup} from '@instructure/ui-checkbox'
import {ConferenceAddressBook} from '../ConferenceAddressBook/ConferenceAddressBook'
import {TextInput} from '@instructure/ui-text-input'
import {NumberInput} from '@instructure/ui-number-input'
import {Flex} from '@instructure/ui-flex'
import {TextArea} from '@instructure/ui-text-area'

const I18n = useI18nScope('video_conference')

const BaseModalOptions = props => {
  const [noTimeLimit, setNoTimeLimit] = useState(props.options.includes('no_time_limit'))

  return (
    <>
      <Flex margin="none none large" direction="column">
        <Flex.Item padding="medium">
          <TextInput
            renderLabel={I18n.t('Name')}
            placeholder={I18n.t('Conference Name')}
            value={props.name}
            onChange={(e, value) => {
              props.onSetName(value)
            }}
            isRequired={true}
            messages={props.nameValidationMessages}
          />
        </Flex.Item>
        <Flex.Item padding="medium">
          <span data-testid="duration-input">
            <NumberInput
              renderLabel={I18n.t('Duration in Minutes')}
              display="inline-block"
              value={noTimeLimit ? '' : props.duration}
              onChange={(e, value) => {
                if (!Number.isInteger(Number(value))) return

                props.onSetDuration(Number(value))
              }}
              onIncrement={() => {
                if (!Number.isInteger(props.duration)) return

                props.onSetDuration(props.duration + 1)
              }}
              onDecrement={() => {
                if (!Number.isInteger(props.duration)) return
                if (props.duration === 0) return

                props.onSetDuration(props.duration - 1)
              }}
              interaction={noTimeLimit || props.hasBegun ? 'disabled' : 'enabled'}
              isRequired={!noTimeLimit}
              messages={props.durationValidationMessages}
            />
          </span>
        </Flex.Item>
        <Flex.Item padding="medium">
          <CheckboxGroup
            name="options"
            onChange={value => {
              props.onSetOptions(value)
            }}
            defaultValue={props.options}
            description={I18n.t('Options')}
          >
            <Checkbox
              label={I18n.t('No time limit (for long-running conferences)')}
              value="no_time_limit"
              onChange={event => {
                setNoTimeLimit(event.target.checked)
              }}
              disabled={props.hasBegun}
            />
          </CheckboxGroup>
        </Flex.Item>
        <Flex.Item padding="medium">
          <CheckboxGroup
            name="invitation_options"
            onChange={value => {
              props.onSetInvitationOptions([...value])
            }}
            defaultValue={props.invitationOptions}
            description={I18n.t('Invitation Options')}
          >
            <Checkbox label={I18n.t('Invite all course members')} value="invite_all" />
            <Checkbox
              label={I18n.t('Remove all course observer members')}
              value="remove_observers"
            />
          </CheckboxGroup>
        </Flex.Item>
        {props.showAddressBook && (
          <Flex.Item padding="medium">
            <ConferenceAddressBook
              data-testid="conference-address-book"
<<<<<<< HEAD
              selectedIds={props.selectedAttendees}
              savedAttendees={props.savedAttendees}
              menuItemList={props.availableAttendeesList}
              onChange={userList => {
                props.onAttendeesChange(userList.map(u => u.id))
=======
              selectedItems={props.selectedAttendees}
              menuItemList={props.availableAttendeesList}
              onChange={menuItemList => {
                props.onAttendeesChange(menuItemList)
>>>>>>> d9328659
              }}
              isEditing={props.isEditing}
            />
          </Flex.Item>
        )}
        <Flex.Item padding="medium">
          <TextArea
            label={I18n.t('Description')}
            placeholder={I18n.t('Conference Description')}
            value={props.description}
            onChange={e => {
              props.onSetDescription(e.target.value)
            }}
            messages={props.descriptionValidationMessages}
          />
        </Flex.Item>
      </Flex>
    </>
  )
}

BaseModalOptions.propTypes = {
  name: PropTypes.string,
  onSetName: PropTypes.func,
  duration: PropTypes.number,
  onSetDuration: PropTypes.func,
  options: PropTypes.array,
  onSetOptions: PropTypes.func,
  description: PropTypes.string,
  onSetDescription: PropTypes.func,
  invitationOptions: PropTypes.array,
  onSetInvitationOptions: PropTypes.func,
  showAddressBook: PropTypes.bool,
  onAttendeesChange: PropTypes.func,
  availableAttendeesList: PropTypes.arrayOf(PropTypes.object),
  selectedAttendees: PropTypes.arrayOf(PropTypes.string),
<<<<<<< HEAD
  savedAttendees: PropTypes.arrayOf(PropTypes.string),
=======
>>>>>>> d9328659
  nameValidationMessages: PropTypes.array,
  descriptionValidationMessages: PropTypes.array,
  hasBegun: PropTypes.bool,
  durationValidationMessages: PropTypes.array,
  isEditing: PropTypes.bool,
}

export default BaseModalOptions<|MERGE_RESOLUTION|>--- conflicted
+++ resolved
@@ -113,18 +113,10 @@
           <Flex.Item padding="medium">
             <ConferenceAddressBook
               data-testid="conference-address-book"
-<<<<<<< HEAD
-              selectedIds={props.selectedAttendees}
-              savedAttendees={props.savedAttendees}
-              menuItemList={props.availableAttendeesList}
-              onChange={userList => {
-                props.onAttendeesChange(userList.map(u => u.id))
-=======
               selectedItems={props.selectedAttendees}
               menuItemList={props.availableAttendeesList}
               onChange={menuItemList => {
                 props.onAttendeesChange(menuItemList)
->>>>>>> d9328659
               }}
               isEditing={props.isEditing}
             />
@@ -161,10 +153,6 @@
   onAttendeesChange: PropTypes.func,
   availableAttendeesList: PropTypes.arrayOf(PropTypes.object),
   selectedAttendees: PropTypes.arrayOf(PropTypes.string),
-<<<<<<< HEAD
-  savedAttendees: PropTypes.arrayOf(PropTypes.string),
-=======
->>>>>>> d9328659
   nameValidationMessages: PropTypes.array,
   descriptionValidationMessages: PropTypes.array,
   hasBegun: PropTypes.bool,
