/*
 * Copyright (C) 2022 - present Instructure, Inc.
 *
 * This file is part of Canvas.
 *
 * Canvas is free software: you can redistribute it and/or modify it under
 * the terms of the GNU Affero General Public License as published by the Free
 * Software Foundation, version 3 of the License.
 *
 * Canvas is distributed in the hope that it will be useful, but WITHOUT ANY
 * WARRANTY; without even the implied warranty of MERCHANTABILITY or FITNESS FOR
 * A PARTICULAR PURPOSE. See the GNU Affero General Public License for more
 * details.
 *
 * You should have received a copy of the GNU Affero General Public License along
 * with this program. If not, see <http://www.gnu.org/licenses/>.
 */

import React from 'react'
import {fireEvent, render} from '@testing-library/react'
import {VideoConferenceModal} from '../VideoConferenceModal'
import userEvent from '@testing-library/user-event'

const userList = [
  {displayName: 'Allison Pitler', id: '7'},
  {displayName: 'Caleb Guanzon', id: '3'},
  {displayName: 'Chawn Neal', id: '2'},
  {displayName: 'Drake Harper', id: '1'},
  {displayName: 'Jason Gillet', id: '5'},
  {displayName: 'Jeffrey Johnson', id: '0'},
  {displayName: 'Jewel Pearson', id: '8'},
  {displayName: 'Nic Nolan', id: '6'},
  {displayName: 'Omar Soto Fortuno', id: '4'}
]

const startCalendarDate = new Date().toISOString()
const endCalendarDate = new Date().toISOString()

describe('VideoConferenceModal', () => {
  const onDismiss = jest.fn()
  const onSubmit = jest.fn()

  const setup = (props = {}) => {
    return render(
      <VideoConferenceModal
        open={true}
        availableAttendeesList={userList}
        onDismiss={onDismiss}
        onSubmit={onSubmit}
        startCalendarDate={startCalendarDate}
        endCalendarDate={endCalendarDate}
        {...props}
      />
    )
  }

  beforeEach(() => {
    onDismiss.mockClear()
    onSubmit.mockClear()
    window.ENV.conference_type_details = [
      {
        name: 'BigBlueButton',
        type: 'BigBlueButton',
        settings: [],
        free_trial: false,
        lti_settings: null,
        contexts: null
      }
    ]
    window.ENV.bbb_recording_enabled = true
    window.ENV.context_name = 'Amazing Course'
  })

  it('should render', () => {
    const container = setup()
    expect(container).toBeTruthy()
  })

  it('call onDismiss when clicking the cancel button', () => {
    const container = setup()

    fireEvent.click(container.getByTestId('cancel-button'))
    expect(onDismiss).toHaveBeenCalled()
  })

  it('do not submit without a conference name', () => {
    const container = setup()
    expect(container.getByLabelText('Name')).toHaveValue('Amazing Course Conference')
    userEvent.clear(container.getByLabelText('Name'))
    fireEvent.click(container.getByTestId('submit-button'))
    expect(onSubmit).not.toHaveBeenCalled()
  })

  it('submit when correct fields are filled', () => {
    const container = setup()

    userEvent.clear(container.getByLabelText('Name'))
    userEvent.type(container.getByLabelText('Name'), 'A great video conference name')
    userEvent.type(container.getByLabelText('Description'), 'A great video conference description')
    fireEvent.click(container.getByTestId('submit-button'))

    expect(onSubmit).toHaveBeenCalled()
    expect(onSubmit.mock.calls[0][1]).toStrictEqual({
      name: 'A great video conference name',
      duration: 60,
<<<<<<< HEAD
      options: ['enable_waiting_room', 'recording_enabled'],
=======
      options: ['recording_enabled'],
>>>>>>> 7a160bbc
      conferenceType: 'BigBlueButton',
      description: 'A great video conference description',
      invitationOptions: ['invite_all'],
      attendeesOptions: [
        'share_webcam',
        'share_other_webcams',
        'share_microphone',
        'send_public_chat',
        'send_private_chat'
      ],
      selectedAttendees: [],
      startCalendarDate,
      endCalendarDate
    })
  })

  it('duration input arrows should work appropriately.', () => {
    const container = setup()
    const durationInput = container.getByTestId('duration-input')
    const arrowUpButton = durationInput
      .querySelector("svg[name='IconArrowOpenUp']")
      .closest('button')
    const arrowDownButton = durationInput
      .querySelector("svg[name='IconArrowOpenDown']")
      .closest('button')

    expect(container.getByLabelText('Duration in Minutes')).toHaveValue('60')

    fireEvent.mouseDown(arrowUpButton)
    fireEvent.mouseDown(arrowUpButton)
    expect(container.getByLabelText('Duration in Minutes')).toHaveValue('62')

    fireEvent.mouseDown(arrowDownButton)
    expect(container.getByLabelText('Duration in Minutes')).toHaveValue('61')
  })

  it('shows attendees tab after clicking it', () => {
    const container = setup()

    fireEvent.click(container.getByText('Attendees'))
    expect(container.getByText('Invite all course members')).toBeInTheDocument()
    expect(container.getByText('Remove all course observer members')).toBeInTheDocument()
  })

  it('shows correct group options in attendees tab', () => {
    window.ENV.context_asset_string = 'group_1'
    const container = setup()

    fireEvent.click(container.getByText('Attendees'))
    expect(container.getByText('Invite all group members')).toBeInTheDocument()
    expect(container.queryByText('Remove all course observer members')).not.toBeInTheDocument()
  })

  it('shows New Video Conference and Create button when not on editing mode', () => {
    const container = setup()

    expect(container.getByText('New Video Conference')).toBeInTheDocument()
    expect(container.getByText('Create')).toBeInTheDocument()
  })

  it('display correct values provided as props on editing mode', () => {
    const container = setup({
      isEditing: true,
      name: 'PHP Introduction',
      duration: 45,
      options: ['recording_enabled'],
      description: 'An introduction to PHP.',
      invitationOptions: [],
      attendeesOptions: ['share_webcam'],
      type: 'BigBlueButton'
    })

    expect(container.getByText('Save')).toBeInTheDocument()
    expect(container.getByText('Edit Video Conference')).toBeInTheDocument()
    expect(container.getByLabelText('Name')).toHaveValue('PHP Introduction')
    expect(container.getByLabelText('Duration in Minutes')).toHaveValue('45')
    expect(container.getByLabelText('Enable recording for this conference').checked).toBeTruthy()
    expect(container.getByLabelText('Description')).toHaveValue('An introduction to PHP.')

    fireEvent.click(container.getByText('Attendees'))
    expect(container.getByLabelText('Share webcam').checked).toBeTruthy()
  })

  it('doesnt call onSubmit when there is an error and you are on the Attendees tab', () => {
    const container = setup({
      isEditing: true,
      name: '',
      duration: 45,
      options: ['recording_enabled'],
      description: '',
      invitationOptions: [],
      attendeesOptions: ['share_webcam'],
      type: 'BigBlueButton'
    })

    fireEvent.click(container.getByText('Attendees'))
    fireEvent.click(container.getByTestId('submit-button'))

    expect(onSubmit).not.toHaveBeenCalled()
  })
})<|MERGE_RESOLUTION|>--- conflicted
+++ resolved
@@ -103,11 +103,7 @@
     expect(onSubmit.mock.calls[0][1]).toStrictEqual({
       name: 'A great video conference name',
       duration: 60,
-<<<<<<< HEAD
-      options: ['enable_waiting_room', 'recording_enabled'],
-=======
       options: ['recording_enabled'],
->>>>>>> 7a160bbc
       conferenceType: 'BigBlueButton',
       description: 'A great video conference description',
       invitationOptions: ['invite_all'],
