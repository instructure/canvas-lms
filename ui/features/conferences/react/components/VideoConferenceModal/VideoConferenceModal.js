--- conflicted
+++ resolved
@@ -38,11 +38,7 @@
   onSubmit,
   ...props
 }) => {
-<<<<<<< HEAD
-  const OPTIONS_DEFAULT = ['enable_waiting_room']
-=======
   const OPTIONS_DEFAULT = []
->>>>>>> 103ee6bd
 
   if (ENV.bbb_recording_enabled) {
     OPTIONS_DEFAULT.push('recording_enabled')
@@ -56,10 +52,7 @@
     'send_private_chat'
   ]
 
-<<<<<<< HEAD
-=======
   const [tab, setTab] = useState(SETTINGS_TAB)
->>>>>>> 103ee6bd
   const defaultName = ENV.context_name ? `${ENV.context_name} Conference` : 'Conference'
   const [name, setName] = useState(isEditing ? props.name : defaultName)
   const [conferenceType, setConferenceType] = useState(
@@ -87,8 +80,6 @@
   )
 
   const [showCalendarOptions, setShowCalendarOptions] = useState(false)
-<<<<<<< HEAD
-=======
   const [isLoading, setIsLoading] = useState(false)
 
   const [nameValidationMessages, setNameValidationMessages] = useState([])
@@ -125,7 +116,6 @@
       setDescription(descriptionToBeValidated)
     }
   }
->>>>>>> 103ee6bd
 
   // Detect initial state for address book display
   useEffect(() => {
@@ -135,11 +125,6 @@
 
   // Detect initial state for calender picker display
   useEffect(() => {
-<<<<<<< HEAD
-    const addToCalendar = options.includes('add_to_calendar')
-    addToCalendar ? setShowCalendarOptions(true) : setShowCalendarOptions(false)
-  }, [options])
-=======
     addToCalendar ? setShowCalendarOptions(true) : setShowCalendarOptions(false)
   }, [addToCalendar])
 
@@ -153,7 +138,6 @@
       setCalendarValidationMessages([])
     }
   }, [addToCalendar, startCalendarDate, endCalendarDate])
->>>>>>> 103ee6bd
 
   const renderCloseButton = () => {
     return (
@@ -189,12 +173,6 @@
           availableAttendeesList={availableAttendeesList}
           selectedAttendees={selectedAttendees}
           showCalendar={showCalendarOptions}
-<<<<<<< HEAD
-          startDate={startCalendarDate}
-          endDate={endCalendarDate}
-          onStartDateChange={setStartCalendarDate}
-          onEndDateChange={setEndCalendarDate}
-=======
           setAddToCalendar={setAddToCalendar}
           addToCalendar={addToCalendar}
           startDate={startCalendarDate}
@@ -206,7 +184,6 @@
           setTab={setTab}
           nameValidationMessages={nameValidationMessages}
           descriptionValidationMessages={descriptionValidationMessages}
->>>>>>> 103ee6bd
         />
       )
     }
@@ -269,11 +246,7 @@
       }}
       size="auto"
       label={header}
-<<<<<<< HEAD
-      shouldCloseOnDocumentClick={true}
-=======
       shouldCloseOnDocumentClick={false}
->>>>>>> 103ee6bd
     >
       <Modal.Header>
         {renderCloseButton()}
