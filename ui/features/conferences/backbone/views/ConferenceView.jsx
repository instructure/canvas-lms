--- conflicted
+++ resolved
@@ -16,11 +16,6 @@
  * with this program. If not, see <http://www.gnu.org/licenses/>.
  */
 
-<<<<<<< HEAD
- 
-
-=======
->>>>>>> 4b8c5dea
 import {extend} from '@canvas/backbone/utils'
 import {useScope as createI18nScope} from '@canvas/i18n'
 import $ from 'jquery'
@@ -100,11 +95,7 @@
     I18n.t(' Attendee sync in progress... '),
   )
   const spinnerDomEl = this.el.querySelector('.conference-loading-indicator')
-<<<<<<< HEAD
-   
-=======
-
->>>>>>> 4b8c5dea
+
   ReactDOM.render([spinner, spinnerText], spinnerDomEl)
   this.el.querySelector('.conference-loading-indicator').style.display = 'block'
   this.$(form).formSubmit({
@@ -159,10 +150,6 @@
   let allCogs, curIndex, currentCog
   e.preventDefault()
   if (
-<<<<<<< HEAD
-     
-=======
->>>>>>> 4b8c5dea
     !window.confirm(I18n.t('confirm.delete', 'Are you sure you want to delete this conference?'))
   ) {
     return $(e.currentTarget).parents('.inline-block').find('.al-trigger').focus()
@@ -188,10 +175,6 @@
 ConferenceView.prototype.close = function (e) {
   e.preventDefault()
   if (
-<<<<<<< HEAD
-     
-=======
->>>>>>> 4b8c5dea
     !window.confirm(
       I18n.t(
         'confirm.close',
@@ -305,11 +288,7 @@
 ConferenceView.prototype.deleteRecording = function (e) {
   let $button
   e.preventDefault()
-<<<<<<< HEAD
-   
-=======
-
->>>>>>> 4b8c5dea
+
   if (window.confirm(I18n.t('Are you sure you want to delete this recording?'))) {
     $button = $(e.currentTarget).parents('div.ig-button')
     return $.ajaxJSON($button.data('url') + '/recording', 'DELETE', {
