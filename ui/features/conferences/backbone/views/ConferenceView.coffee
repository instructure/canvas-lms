#
# Copyright (C) 2014 - present Instructure, Inc.
#
# This file is part of Canvas.
#
# Canvas is free software: you can redistribute it and/or modify it under
# the terms of the GNU Affero General Public License as published by the Free
# Software Foundation, version 3 of the License.
#
# Canvas is distributed in the hope that it will be useful, but WITHOUT ANY
# WARRANTY; without even the implied warranty of MERCHANTABILITY or FITNESS FOR
# A PARTICULAR PURPOSE. See the GNU Affero General Public License for more
# details.
#
# You should have received a copy of the GNU Affero General Public License along
# with this program. If not, see <http://www.gnu.org/licenses/>.

import {useScope as useI18nScope} from '@canvas/i18n'
import $ from 'jquery'
import {View} from '@canvas/backbone'
import template from '../../jst/newConference.handlebars'
import '@canvas/rails-flash-notifications'
import authenticity_token from '@canvas/authenticity-token'
<<<<<<< HEAD
=======
import { Spinner } from '@instructure/ui-spinner'
import { Text } from '@instructure/ui-text'
import ReactDOM from 'react-dom'
import React from 'react'
>>>>>>> 103ee6bd

import '@canvas/forms/jquery/jquery.instructure_forms' # formSubmit

I18n = useI18nScope('conferences')

export default class ConferenceView extends View

  tagName: 'li'

  className: 'conference'

  template: template

  events:
    'click .edit_conference_link': 'edit'
    'click .sync_conference_link': 'syncAttendees'
    'click .delete_conference_link': 'delete'
    'click .close_conference_link': 'close'
    'click .start-button': 'start'
    'click .external_url': 'external'
    'click .delete_recording_link': 'deleteRecording'

  initialize: ->
    super
    @model.on('change', @render)

  syncAttendees: (e) ->
    atag = e.target
    form = atag.parentElement.querySelector('form')
    conference_name = form.querySelector("[name='web_conference[title]']").value || ''
<<<<<<< HEAD
=======
    spinner = React.createElement(Spinner, {renderTitle:"Loading", size:"x-small"})
    spinnerText = React.createElement(Text, {size: "small"}, I18n.t(' Attendee sync in progress... '))
    spinnerDomEl = @el.querySelector('.conference-loading-indicator')
    ReactDOM.render([spinner, spinnerText], spinnerDomEl)
    @el.querySelector('.conference-loading-indicator').style.display = "block"
>>>>>>> 103ee6bd
    @$(form).formSubmit(
      object_name: 'web_conference'
      success: (data) =>
        @model.set(data)
        @model.trigger('sync')
<<<<<<< HEAD
        $.flashMessage(conference_name + I18n.t(" Attendees Synced!"))
      error: =>
        @show(@model)
=======
        @el.querySelector('.conference-loading-indicator').style.display = "none"
        ReactDOM.unmountComponentAtNode(spinnerDomEl)
        $.flashMessage(conference_name + I18n.t(" Attendees Synced!"))
      error: =>
        @show(@model)
        @el.querySelector('.conference-loading-indicator').style.display = "none"
        ReactDOM.unmountComponentAtNode(spinnerDomEl)
>>>>>>> 103ee6bd
        $.flashError(conference_name + I18n.t(" Attendees Failed to Sync."))
    )
    @$(form).submit()
    

  edit: (e) ->
    # refocus if edit not finalized
    @$el.find('.al-trigger').focus()

  toJSON: ->
    json = super
    json['auth_token'] = authenticity_token()
    json

  delete: (e) ->
    e.preventDefault()
    if !confirm I18n.t('confirm.delete', "Are you sure you want to delete this conference?")
      $(e.currentTarget).parents('.inline-block').find('.al-trigger').focus()
    else
      currentCog = $(e.currentTarget).parents('.inline-block').find('.al-trigger')[0]
      allCogs = $('#content .al-trigger').toArray()
      # Find the preceeding cog
      curIndex = allCogs.indexOf(currentCog)
      if (curIndex > 0)
        allCogs[curIndex - 1].focus()
      else
        $('.new-conference-btn').focus()
      @model.destroy success: =>
        $.screenReaderFlashMessage(I18n.t('Conference was deleted'))

  close: (e) ->
    e.preventDefault()
    return if !confirm(I18n.t('confirm.close', "Are you sure you want to end this conference?\n\nYou will not be able to reopen it."))
    $.ajaxJSON($(e.currentTarget).attr('href'), "POST", {}, (data) =>
      window.router.close(@model)
    )

  start: (e) ->
    if @model.isNew()
      e.preventDefault()
      return

    w = window.open(e.currentTarget.href, '_blank')
    if (!w) then return
    e.preventDefault()

    w.onload = () ->
      window.location.reload(true)

    # cross-domain
    i = setInterval(() ->
      if (!w) then return
      try
        href = w.location.href
      catch e
        clearInterval(i)
        window.location.reload(true)
    , 100)

  external: (e) ->
    e.preventDefault()
    loading_text = I18n.t('loading_urls_message', "Loading, please wait...")
    $self = $(e.currentTarget)
    link_text = $self.text()
    if (link_text == loading_text)
      return

    $self.text(loading_text)
    $.ajaxJSON($self.attr('href'), 'GET', {}, (data) ->
      $self.text(link_text)
      if (data.length == 0)
        $.flashError(I18n.t('no_urls_error', "Sorry, it looks like there aren't any %{type} pages for this conference yet.", {type: $self.attr('name')}))
      else if (data.length > 1)
        $box = $(document.createElement('DIV'))
        $box.append($("<p />").text(I18n.t('multiple_urls_message', "There are multiple %{type} pages available for this conference. Please select one:", {type: $self.attr('name')})))
        for datum in data
          $a = $("<a />", {href: datum.url || $self.attr('href') + '&url_id=' + datum.id, target: '_blank'})
          $a.text(datum.name)
          $box.append($a).append("<br>")

        $box.dialog(
          width: 425,
          minWidth: 425,
          minHeight: 215,
          resizable: true,
          height: "auto",
          title: $self.text()
        )
      else
        window.open(data[0].url)
    )

  deleteRecording: (e) ->
    e.preventDefault()
    if confirm I18n.t("Are you sure you want to delete this recording?")
      $button = $(e.currentTarget).parents('div.ig-button')
      $.ajaxJSON($button.data('url') + "/recording", "DELETE", {
          recording_id: $button.data("id"),
        }
      ).done( (data, status) =>
        if data.deleted
          return @removeRecordingRow($button)
        $.flashError(I18n.t("Sorry, the action performed on this recording failed. Try again later"))
      ).fail( (xhr, status) =>
        $.flashError(I18n.t("Sorry, the action performed on this recording failed. Try again later"))
      )

  removeRecordingRow: ($button) =>
    $row = $('.ig-row[data-id="' + $button.data("id") + '"]')
    $conferenceId = $($row.parents('div.ig-sublist')).data('id')
    $row.parents('li.recording').remove()
    @updateConferenceDetails($conferenceId)
    $.screenReaderFlashMessage(I18n.t('Recording was deleted'))

  updateConferenceDetails: (id) =>
    $info = $('div.ig-row#conf_' + id).find('div.ig-info')
    $detailRecordings = $info.find('div.ig-details__item-recordings')
    $recordings = $('.ig-sublist#conference-' + id)
    recordings = $recordings.find('li.recording').length
    if recordings > 1
      $detailRecordings.text(I18n.t("%{count} Recordings", {count: recordings}))
      return
    if recordings == 1
      $detailRecordings.text(I18n.t("%{count} Recording", {count: 1}))
      return
    $detailRecordings.remove()
    $recordings.remove()
    # Shift the link to text
    $link = $info.children('a.ig-title')
    $text = $('<span />').addClass('ig-title').html($link.text())
    $info.prepend($text)
    $link.remove()<|MERGE_RESOLUTION|>--- conflicted
+++ resolved
@@ -21,13 +21,10 @@
 import template from '../../jst/newConference.handlebars'
 import '@canvas/rails-flash-notifications'
 import authenticity_token from '@canvas/authenticity-token'
-<<<<<<< HEAD
-=======
 import { Spinner } from '@instructure/ui-spinner'
 import { Text } from '@instructure/ui-text'
 import ReactDOM from 'react-dom'
 import React from 'react'
->>>>>>> 103ee6bd
 
 import '@canvas/forms/jquery/jquery.instructure_forms' # formSubmit
 
@@ -58,24 +55,16 @@
     atag = e.target
     form = atag.parentElement.querySelector('form')
     conference_name = form.querySelector("[name='web_conference[title]']").value || ''
-<<<<<<< HEAD
-=======
     spinner = React.createElement(Spinner, {renderTitle:"Loading", size:"x-small"})
     spinnerText = React.createElement(Text, {size: "small"}, I18n.t(' Attendee sync in progress... '))
     spinnerDomEl = @el.querySelector('.conference-loading-indicator')
     ReactDOM.render([spinner, spinnerText], spinnerDomEl)
     @el.querySelector('.conference-loading-indicator').style.display = "block"
->>>>>>> 103ee6bd
     @$(form).formSubmit(
       object_name: 'web_conference'
       success: (data) =>
         @model.set(data)
         @model.trigger('sync')
-<<<<<<< HEAD
-        $.flashMessage(conference_name + I18n.t(" Attendees Synced!"))
-      error: =>
-        @show(@model)
-=======
         @el.querySelector('.conference-loading-indicator').style.display = "none"
         ReactDOM.unmountComponentAtNode(spinnerDomEl)
         $.flashMessage(conference_name + I18n.t(" Attendees Synced!"))
@@ -83,7 +72,6 @@
         @show(@model)
         @el.querySelector('.conference-loading-indicator').style.display = "none"
         ReactDOM.unmountComponentAtNode(spinnerDomEl)
->>>>>>> 103ee6bd
         $.flashError(conference_name + I18n.t(" Attendees Failed to Sync."))
     )
     @$(form).submit()
