--- conflicted
+++ resolved
@@ -48,7 +48,6 @@
       const node = document.getElementById('conference-alternatives-container')
       if (!node) {
         throw new Error('Could not find #conference-alternatives-container')
-<<<<<<< HEAD
       }
       renderConferenceAlternatives(node)
     }
@@ -67,7 +66,6 @@
     initialize() {
       this.close = this.close.bind(this)
       // populate the conference list with inital set of data
-      this.editView = new EditConferenceView()
 
       this.currentConferences = new ConferenceCollection(ENV.current_conferences)
       this.currentConferences.on('change', () => {
@@ -117,249 +115,12 @@
       $('.new-conference-btn').on('click', () => this.create())
     },
 
-    index() {
-      this.editView.close()
-    },
-
     create() {
       const conference = new Conference(clone(ENV.default_conference))
       conference.once('startSync', () => this.currentConferences.unshift(conference))
       if (conference.get('permissions').create) {
-        if (ENV.bbb_modal_update) {
-          const {attributes} = conference
-
-          const availableAttendeesList = ENV.users.map(({id, name}) => {
-            return {
-              displayName: name,
-              id,
-              type: 'user',
-              assetCode: `user-${id}`,
-            }
-          })
-
-          const availableSectionsList =
-            ENV.sections?.map(({id, name}) => {
-              return {
-                displayName: name,
-                id,
-                type: 'section',
-                assetCode: `section-${id}`,
-              }
-            }) || []
-
-          const availableGroupsList =
-            ENV.groups?.map(({id, name}) => {
-              return {
-                displayName: name,
-                id,
-                type: 'group',
-                assetCode: `group-${id}`,
-              }
-            }) || []
-
-          const menuData = availableAttendeesList.concat(availableSectionsList, availableGroupsList)
-
-          ReactDOM.render(
-            <VideoConferenceModal
-              open={true}
-              isEditing={false}
-              availableAttendeesList={menuData}
-              onDismiss={() => {
-                window.location.hash = ''
-
-                ReactDOM.render(
-                  <span />,
-                  document.getElementById('react-conference-modal-container'),
-                )
-              }}
-              onSubmit={async (e, data) => {
-                const context =
-                  attributes.context_type === 'Course'
-                    ? 'courses'
-                    : attributes.context_type === 'Group'
-                      ? 'groups'
-                      : null
-                const contextId = attributes.context_id
-                const inviteAll = data.invitationOptions.includes('invite_all') ? 1 : 0
-                const noTimeLimit = data.options.includes('no_time_limit') ? 1 : 0
-                const enableWaitingRoom = data.options.includes('enable_waiting_room') ? 1 : 0
-                const duration = noTimeLimit ? '' : data.duration
-                const record = data.options.includes('recording_enabled') ? 1 : 0
-                const calendar_event = data.options.includes('add_to_calendar') ? 1 : 0
-                const start_at = calendar_event ? data.startCalendarDate : null
-                const end_at = calendar_event ? data.endCalendarDate : null
-
-                const remove_observers = data.invitationOptions.includes('remove_observers') ? 1 : 0
-
-                const payload = {
-                  _method: 'POST',
-                  title: data.name,
-                  'web_conference[title]': data.name,
-                  conference_type: data.conferenceType,
-                  'web_conference[conference_type]': data.conferenceType,
-                  duration,
-                  'web_conference[duration]': duration,
-                  'user_settings[record]': record,
-                  'web_conference[user_settings][record]': record,
-                  'web_conference[user_settings][enable_waiting_room]': enableWaitingRoom,
-                  long_running: noTimeLimit,
-                  'web_conference[long_running]': noTimeLimit,
-                  description: data.description,
-                  'web_conference[description]': data.description,
-                  'user[all]': inviteAll,
-                  'observers[remove]': remove_observers,
-                  'web_conference[start_at]': start_at,
-                  'web_conference[end_at]': end_at,
-                  'web_conference[calendar_event]': calendar_event,
-                }
-                if (inviteAll) {
-                  ENV.users.forEach(userId => {
-                    payload[`user[${userId}]`] = 1
-                  })
-                } else {
-                  data.selectedAttendees.forEach(menuItem => {
-                    if (menuItem.type === 'group') {
-                      payload[`group[${menuItem.id}]`] = 1
-                    } else if (menuItem.type === 'section') {
-                      payload[`section[${menuItem.id}]`] = 1
-                    } else {
-                      payload[`user[${menuItem.id}]`] = 1
-                    }
-                  })
-                }
-                ;[
-                  'share_webcam',
-                  'share_microphone',
-                  'share_other_webcams',
-                  'send_public_chat',
-                  'send_private_chat',
-                ].forEach(option => {
-                  payload[`web_conference[user_settings][${option}]`] =
-                    data.attendeesOptions.includes(option) ? 1 : 0
-                })
-
-                const requestOptions = {
-                  credentials: 'same-origin',
-                  method: 'POST',
-                  body: new URLSearchParams(payload),
-                  headers: {
-                    'X-CSRF-Token': getCookie('_csrf_token'),
-                    Accept: 'application/json',
-                  },
-                }
-
-                if (!context) {
-                  return false
-                }
-
-                const response = await fetch(`/${context}/${contextId}/conferences`, requestOptions)
-
-                if (response.status === 200) {
-                  $.flashMessage(I18n.t('Conference Saved'))
-                  window.location.href = window.location.href.split('#')[0]
-                  return true
-                } else {
-                  $.flashError(I18n.t('There was an error upon saving your conference'))
-                  return false
-                }
-              }}
-            />,
-            document.getElementById('react-conference-modal-container'),
-          )
-        } else {
-          this.editView.show(conference)
-        }
-      }
-    },
-
-    edit(conference) {
-      conference =
-        this.currentConferences.get(conference) || this.concludedConferences.get(conference)
-      if (!conference) return
-      if (!conference.get('permissions').update) {
-        // reached when a user without edit permissions navigates
-        // to a specific conference's url directly
-        $(`#conf_${conference.get('id')}`)[0].scrollIntoView()
-        return
-      }
-      if (ENV.bbb_modal_update) {
-=======
-      }
-      renderConferenceAlternatives(node)
-    }
-  }
-
-  const ConferencesRouter = Backbone.Router.extend({
-    routes: {
-      '': 'index',
-      'conference_:id': 'edit',
-    },
-
-    editView: null,
-    currentConferences: null,
-    concludedConferences: null,
-
-    initialize() {
-      this.close = this.close.bind(this)
-      // populate the conference list with inital set of data
-
-      this.currentConferences = new ConferenceCollection(ENV.current_conferences)
-      this.currentConferences.on('change', () => {
-        // focus if edit finalized (element is redrawn so we find by id)
-        if (this.editConferenceId) {
-          $(`#new-conference-list div[data-id=${this.editConferenceId}] .al-trigger`).focus()
-        }
-      })
-      let view = (this.currentView = new CollectionView({
-        el: $('#new-conference-list'),
-        itemView: ConferenceView,
-        collection: this.currentConferences,
-        emptyMessage: I18n.t('no_new_conferences', 'There are no new conferences'),
-        listClassName: 'ig-list',
-      }))
-      view.render()
-
-      this.concludedConferences = new ConferenceCollection(ENV.concluded_conferences)
-      view = this.concludedView = new CollectionView({
-        el: $('#concluded-conference-list'),
-        itemView: ConcludedConferenceView,
-        collection: this.concludedConferences,
-        emptyMessage: I18n.t('no_concluded_conferences', 'There are no concluded conferences'),
-        listClassName: 'ig-list',
-      })
-      view.render()
-
-      $.screenReaderFlashMessage(
-        I18n.t(
-          'notifications.inaccessible',
-          'Warning: This page contains third-party content which is not accessible to screen readers.',
-        ),
-        20000,
-      )
-
-      const handleBreadCrumbSetter = ({getCrumbs, setCrumbs}) => {
-        const currentCrumbs = getCrumbs()
-        currentCrumbs.at(-1).url = ''
-        setCrumbs(currentCrumbs)
-      }
-
-      initializeTopNavPortalWithDefaults({
-        getBreadCrumbSetter: handleBreadCrumbSetter,
-        useStudentView: true,
-      })
-
-      $('.new-conference-btn').on('click', () => this.create())
-    },
-
-    create() {
-      const conference = new Conference(clone(ENV.default_conference))
-      conference.once('startSync', () => this.currentConferences.unshift(conference))
-      if (conference.get('permissions').create) {
->>>>>>> dec807a2
         const {attributes} = conference
-        const options = []
-        const invitationOptions = []
-        const attendeesOptions = []
+
         const availableAttendeesList = ENV.users.map(({id, name}) => {
           return {
             displayName: name,
@@ -390,51 +151,12 @@
           }) || []
 
         const menuData = availableAttendeesList.concat(availableSectionsList, availableGroupsList)
-        if (attributes.long_running === 1) {
-          options.push('no_time_limit')
-        }
-
-        if (attributes.user_settings.record) {
-          options.push('recording_enabled')
-        }
-
-        if (attributes.user_settings.enable_waiting_room) {
-          options.push('enable_waiting_room')
-        }
-
-        if (attributes.has_calendar_event && attributes.start_at && attributes.end_at) {
-          options.push('add_to_calendar')
-        }
-        ;[
-          'share_webcam',
-          'share_other_webcams',
-          'share_microphone',
-          'send_public_chat',
-          'send_private_chat',
-        ].forEach(option => {
-          if (attributes.user_settings[option]) {
-            attendeesOptions.push(option)
-          }
-        })
 
         ReactDOM.render(
           <VideoConferenceModal
             open={true}
-            isEditing={true}
-            hasBegun={!!attributes.started_at}
-            type={attributes.conference_type}
-            name={attributes.title}
-            duration={!attributes.duration ? 0 : attributes.duration}
-            options={options}
-            description={attributes.description}
-            invitationOptions={invitationOptions}
-            attendeesOptions={attendeesOptions}
+            isEditing={false}
             availableAttendeesList={menuData}
-            selectedAttendees={attributes.user_ids.map(u => {
-              return {assetCode: `user-${u}`, id: u}
-            })}
-            startCalendarDate={attributes.start_at}
-            endCalendarDate={attributes.end_at}
             onDismiss={() => {
               window.location.hash = ''
 
@@ -448,19 +170,19 @@
                     ? 'groups'
                     : null
               const contextId = attributes.context_id
-              const conferenceId = conference.id
               const inviteAll = data.invitationOptions.includes('invite_all') ? 1 : 0
               const noTimeLimit = data.options.includes('no_time_limit') ? 1 : 0
+              const enableWaitingRoom = data.options.includes('enable_waiting_room') ? 1 : 0
               const duration = noTimeLimit ? '' : data.duration
               const record = data.options.includes('recording_enabled') ? 1 : 0
-              const enableWaitingRoom = data.options.includes('enable_waiting_room') ? 1 : 0
               const calendar_event = data.options.includes('add_to_calendar') ? 1 : 0
               const start_at = calendar_event ? data.startCalendarDate : null
               const end_at = calendar_event ? data.endCalendarDate : null
+
               const remove_observers = data.invitationOptions.includes('remove_observers') ? 1 : 0
 
               const payload = {
-                _method: 'PUT',
+                _method: 'POST',
                 title: data.name,
                 'web_conference[title]': data.name,
                 conference_type: data.conferenceType,
@@ -480,7 +202,6 @@
                 'web_conference[end_at]': end_at,
                 'web_conference[calendar_event]': calendar_event,
               }
-
               if (inviteAll) {
                 ENV.users.forEach(userId => {
                   payload[`user[${userId}]`] = 1
@@ -498,8 +219,8 @@
               }
               ;[
                 'share_webcam',
+                'share_microphone',
                 'share_other_webcams',
-                'share_microphone',
                 'send_public_chat',
                 'send_private_chat',
               ].forEach(option => {
@@ -521,10 +242,7 @@
                 return false
               }
 
-              const response = await fetch(
-                `/${context}/${contextId}/conferences/${conferenceId}`,
-                requestOptions,
-              )
+              const response = await fetch(`/${context}/${contextId}/conferences`, requestOptions)
 
               if (response.status === 200) {
                 $.flashMessage(I18n.t('Conference Saved'))
@@ -538,13 +256,6 @@
           />,
           document.getElementById('react-conference-modal-container'),
         )
-<<<<<<< HEAD
-      } else {
-        this.editConferenceId = conference.get('id')
-        this.editView.show(conference, {isEditing: true})
-      }
-    },
-=======
       }
     },
 
@@ -570,16 +281,40 @@
           assetCode: `user-${id}`,
         }
       })
->>>>>>> dec807a2
-
-    close(conference) {
-      this.currentConferences.remove(conference)
-      this.concludedConferences.unshift(conference)
-    },
-  })
-
-<<<<<<< HEAD
-=======
+
+      const availableSectionsList =
+        ENV.sections?.map(({id, name}) => {
+          return {
+            displayName: name,
+            id,
+            type: 'section',
+            assetCode: `section-${id}`,
+          }
+        }) || []
+
+      const availableGroupsList =
+        ENV.groups?.map(({id, name}) => {
+          return {
+            displayName: name,
+            id,
+            type: 'group',
+            assetCode: `group-${id}`,
+          }
+        }) || []
+
+      const menuData = availableAttendeesList.concat(availableSectionsList, availableGroupsList)
+      if (attributes.long_running === 1) {
+        options.push('no_time_limit')
+      }
+
+      if (attributes.user_settings.record) {
+        options.push('recording_enabled')
+      }
+
+      if (attributes.user_settings.enable_waiting_room) {
+        options.push('enable_waiting_room')
+      }
+
       if (attributes.has_calendar_event && attributes.start_at && attributes.end_at) {
         options.push('add_to_calendar')
       }
@@ -727,7 +462,6 @@
     },
   })
 
->>>>>>> dec807a2
   window.router = new ConferencesRouter()
   Backbone.history.start()
 })