--- conflicted
+++ resolved
@@ -61,55 +61,6 @@
       {{/if}}
       {{/if}}
       {{#if has_actions}}
-<<<<<<< HEAD
-        <div class="inline-block">
-          <a class="al-trigger al-trigger-gray {{#unless id}}ui-state-disabled{{/unless}}" role="button" aria-haspopup="true"
-           aria-owns="{{id}}-content-1" href="#">
-            <i class="icon-settings"></i>
-            <i class="icon-mini-arrow-down"></i>
-            <span class="screenreader-only">{{#t "settings"}}Settings{{/t}}</span>
-          </a>
-          <ul id="{{id}}-content-1" class="al-options" role="menu" aria-hidden="true" aria-expanded="false" aria-activedescendant="{{id}}-content-2">
-
-            {{#if permissions.update}}
-
-              <li role="presentation">
-                <a class="icon-reset sync_conference_link"
-                      id="{{id}}-content-2"
-                      role="menuitem"
-                      title="{{#t "sync"}}Sync Attendees{{/t}}">{{#t "sync"}}Sync Attendees{{/t}}</a>
-                <form action="{{url}}" id="sync_attendees_{{id}}" style="margin:0;padding:0;display:inline" method="POST">
-                  <input type="hidden" name="_method" value="PUT">
-                  <input type="hidden" id="web_conference_sync_attendees"  name="web_conference[sync_attendees]" value="true">
-                  <input type="hidden" id="web_conference_title"  name="web_conference[title]" value="{{title}}">
-                  <div style="margin:0;padding:0;display:inline">
-                  <input name="authenticity_token" type="hidden" value="{{auth_token}}">
-                </div>
-                </form>
-              </li>
-
-              <li role="presentation">
-                <a href="#conference_{{ id }}"
-                    class="icon-edit edit_conference_link"
-                    id="{{id}}-content-3"
-                    role="menuitem"
-                    title="{{#t "edit"}}Edit{{/t}}">{{#t "edit"}}Edit{{/t}}</a>
-              </li>
-            {{/if}}
-            {{#if permissions.delete}}
-              <li role="presentation">
-                <a href="{{ url }}"
-                    class="icon-trash  delete_conference_link"
-                    id="{{id}}-content-4"
-                    role="menuitem"
-                    aria-label="{{#t "delete"}}Delete{{/t}}"
-                    title="{{#t "delete"}}Delete{{/t}}">{{#t "delete"}}Delete{{/t}}
-                </a>
-              </li>
-            {{/if}}
-          </ul>
-        </div>
-=======
       <div class="inline-block">
         <a class="al-trigger al-trigger-gray {{#unless id}}ui-state-disabled{{/unless}}" role="button"
           aria-haspopup="true" aria-owns="{{id}}-content-1" href="#">
@@ -150,7 +101,6 @@
           {{/if}}
         </ul>
       </div>
->>>>>>> 7a160bbc
       {{/if}}
     </div>
   </div>
