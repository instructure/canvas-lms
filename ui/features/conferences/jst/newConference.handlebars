--- conflicted
+++ resolved
@@ -54,13 +54,8 @@
       {{/if}}
       {{else}}
       {{#if permissions.initiate}}
-<<<<<<< HEAD
-      <a href="{{ join_url }}" class="btn btn-small start-button" target="_blank" {{#unless id}}disabled="disabled"
-        {{/unless}}>
-=======
       <a data-testid="start-button" href="{{ join_url }}" class="btn btn-small start-button" target="_blank" {{#unless
         id}}disabled="disabled" {{/unless}}>
->>>>>>> d9328659
         {{#t "start"}}Start{{/t}}
       </a>
       {{/if}}
@@ -68,47 +63,30 @@
       {{#if has_actions}}
       <div class="inline-block">
         <a class="al-trigger al-trigger-gray {{#unless id}}ui-state-disabled{{/unless}}" role="button"
-<<<<<<< HEAD
-          aria-haspopup="true" aria-owns="{{id}}-content-1" href="#">
-=======
           aria-haspopup="true" aria-owns="{{id}}-content-1" href="#" data-testid="settings-cog">
->>>>>>> d9328659
           <i class="icon-settings"></i>
           <i class="icon-mini-arrow-down"></i>
           <span class="screenreader-only">{{#t "settings"}}Settings{{/t}}</span>
         </a>
         <ul id="{{id}}-content-1" class="al-options" role="menu" aria-hidden="true" aria-expanded="false"
           aria-activedescendant="{{id}}-content-2">
-<<<<<<< HEAD
-
-          {{#if permissions.update}}
-
-=======
 
           {{#if permissions.update}}
           {{#if ENV.bbb_modal_update}}
->>>>>>> d9328659
           <li role="presentation">
             <a class="icon-reset sync_conference_link" id="{{id}}-content-2" role="menuitem" title="{{#t " sync"}}Sync
               Attendees{{/t}}">{{#t "sync"}}Sync Attendees{{/t}}</a>
             <form action="{{url}}" id="sync_attendees_{{id}}" style="margin:0;padding:0;display:inline" method="POST">
               <input type="hidden" name="_method" value="PUT">
               <input type="hidden" id="web_conference_sync_attendees" name="web_conference[sync_attendees]"
-<<<<<<< HEAD
-                value="true">
-=======
                 value="1">
->>>>>>> d9328659
               <input type="hidden" id="web_conference_title" name="web_conference[title]" value="{{title}}">
               <div style="margin:0;padding:0;display:inline">
                 <input name="authenticity_token" type="hidden" value="{{auth_token}}">
               </div>
             </form>
           </li>
-<<<<<<< HEAD
-=======
           {{/if}}
->>>>>>> d9328659
 
           <li role="presentation">
             <a href="#conference_{{ id }}" class="icon-edit edit_conference_link" id="{{id}}-content-3" role="menuitem"
