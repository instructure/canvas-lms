/*
 * Copyright (C) 2011 - present Instructure, Inc.
 *
 * This file is part of Canvas.
 *
 * Canvas is free software: you can redistribute it and/or modify it under
 * the terms of the GNU Affero General Public License as published by the Free
 * Software Foundation, version 3 of the License.
 *
 * Canvas is distributed in the hope that it will be useful, but WITHOUT ANY
 * WARRANTY; without even the implied warranty of MERCHANTABILITY or FITNESS FOR
 * A PARTICULAR PURPOSE. See the GNU Affero General Public License for more
 * details.
 *
 * You should have received a copy of the GNU Affero General Public License along
 * with this program. If not, see <http://www.gnu.org/licenses/>.
 */

import {useScope as useI18nScope} from '@canvas/i18n'
import $ from 'jquery'
import _ from 'underscore'
import Backbone from '@canvas/backbone'
import CollectionView from '@canvas/backbone-collection-view'
import ConferenceCollection from './backbone/collections/ConferenceCollection'
import Conference from './backbone/models/Conference'
import ConferenceView from './backbone/views/ConferenceView.coffee'
import ConcludedConferenceView from './backbone/views/ConcludedConferenceView.coffee'
import EditConferenceView from './backbone/views/EditConferenceView.coffee'
import '@canvas/jquery/jquery.ajaxJSON'
import '@canvas/forms/jquery/jquery.instructure_forms'
import 'jqueryui/dialog'
import '@canvas/jquery/jquery.instructure_misc_helpers'
import '@canvas/keycodes'
import '@canvas/loading-image'
import '@canvas/rails-flash-notifications'
import '@canvas/util/templateData'
import '@canvas/datetime'
import renderConferenceAlternatives from './react/renderAlternatives'
import ready from '@instructure/ready'
import React from 'react'
import ReactDOM from 'react-dom'
import {VideoConferenceModal} from './react/components/VideoConferenceModal/VideoConferenceModal'
import getCookie from '@instructure/get-cookie'

const I18n = useI18nScope('conferences')

if (ENV.can_create_conferences) {
  if (ENV.render_alternatives) {
    renderConferenceAlternatives()
  }
}

const ConferencesRouter = Backbone.Router.extend({
  routes: {
    '': 'index',
    'conference_:id': 'edit',
  },

  editView: null,
  currentConferences: null,
  concludedConferences: null,

  initialize() {
    this.close = this.close.bind(this)
    // populate the conference list with inital set of data
    this.editView = new EditConferenceView()

    this.currentConferences = new ConferenceCollection(ENV.current_conferences)
    this.currentConferences.on('change', () => {
      // focus if edit finalized (element is redrawn so we find by id)
      if (this.editConferenceId) {
        $(`#new-conference-list div[data-id=${this.editConferenceId}] .al-trigger`).focus()
      }
    })
    let view = (this.currentView = new CollectionView({
      el: $('#new-conference-list'),
      itemView: ConferenceView,
      collection: this.currentConferences,
      emptyMessage: I18n.t('no_new_conferences', 'There are no new conferences'),
      listClassName: 'ig-list',
    }))
    view.render()

    this.concludedConferences = new ConferenceCollection(ENV.concluded_conferences)
    view = this.concludedView = new CollectionView({
      el: $('#concluded-conference-list'),
      itemView: ConcludedConferenceView,
      collection: this.concludedConferences,
      emptyMessage: I18n.t('no_concluded_conferences', 'There are no concluded conferences'),
      listClassName: 'ig-list',
    })
    view.render()

    $.screenReaderFlashMessage(
      I18n.t(
        'notifications.inaccessible',
        'Warning: This page contains third-party content which is not accessible to screen readers.'
      ),
      20000
    )

    $('.new-conference-btn').on('click', () => this.create())
  },

  index() {
    this.editView.close()
  },

  create() {
    const conference = new Conference(_.clone(ENV.default_conference))
    conference.once('startSync', () => this.currentConferences.unshift(conference))
    if (conference.get('permissions').create) {
      if (ENV.bbb_modal_update) {
        const {attributes} = conference

        const availableAttendeesList = ENV.users.map(({id, name}) => {
          return {
            displayName: name,
            id,
<<<<<<< HEAD
=======
            type: 'user',
            assetCode: `user-${id}`,
>>>>>>> d9328659
          }
        })

        const availableSectionsList = ENV.sections.map(({id, name}) => {
          return {
            displayName: name,
            id,
            type: 'section',
            assetCode: `section-${id}`,
          }
        })

        const availableGroupsList = ENV.groups.map(({id, name}) => {
          return {
            displayName: name,
            id,
            type: 'group',
            assetCode: `group-${id}`,
          }
        })

        const menuData = availableAttendeesList.concat(availableSectionsList, availableGroupsList)
        ReactDOM.render(
          <VideoConferenceModal
            open={true}
            isEditing={false}
            availableAttendeesList={menuData}
            onDismiss={() => {
              window.location.hash = ''
              ReactDOM.render(<span />, document.getElementById('react-conference-modal-container'))
            }}
            onSubmit={async (e, data) => {
              const context =
                attributes.context_type === 'Course'
                  ? 'courses'
                  : attributes.context_type === 'Group'
                  ? 'groups'
                  : null
              const contextId = attributes.context_id
              const inviteAll = data.invitationOptions.includes('invite_all') ? 1 : 0
              const noTimeLimit = data.options.includes('no_time_limit') ? 1 : 0
              const enableWaitingRoom = data.options.includes('enable_waiting_room') ? 1 : 0
              const duration = noTimeLimit ? '' : data.duration
              const record = data.options.includes('recording_enabled') ? 1 : 0
              const calendar_event = data.options.includes('add_to_calendar') ? 1 : 0
              const start_at = calendar_event ? data.startCalendarDate : null
              const end_at = calendar_event ? data.endCalendarDate : null

              const remove_observers = data.invitationOptions.includes('remove_observers') ? 1 : 0

              const payload = {
                _method: 'POST',
                title: data.name,
                'web_conference[title]': data.name,
                conference_type: data.conferenceType,
                'web_conference[conference_type]': data.conferenceType,
                duration,
                'web_conference[duration]': duration,
                'user_settings[record]': record,
                'web_conference[user_settings][record]': record,
                'web_conference[user_settings][enable_waiting_room]': enableWaitingRoom,
                long_running: noTimeLimit,
                'web_conference[long_running]': noTimeLimit,
                description: data.description,
                'web_conference[description]': data.description,
                'user[all]': inviteAll,
                'observers[remove]': remove_observers,
                'web_conference[start_at]': start_at,
                'web_conference[end_at]': end_at,
                'web_conference[calendar_event]': calendar_event,
              }
              if (inviteAll) {
                ENV.users.forEach(userId => {
                  payload[`user[${userId}]`] = 1
                })
              } else {
                data.selectedAttendees.forEach(menuItem => {
                  if (menuItem.type === 'group') {
                    payload[`group[${menuItem.id}]`] = 1
                  } else if (menuItem.type === 'section') {
                    payload[`section[${menuItem.id}]`] = 1
                  } else {
                    payload[`user[${menuItem.id}]`] = 1
                  }
                })
              }

              ;[
                'share_webcam',
                'share_microphone',
                'share_other_webcams',
                'send_public_chat',
                'send_private_chat',
              ].forEach(option => {
                payload[`web_conference[user_settings][${option}]`] =
                  data.attendeesOptions.includes(option) ? 1 : 0
              })

              const requestOptions = {
                credentials: 'same-origin',
                method: 'POST',
                body: new URLSearchParams(payload),
                headers: {
                  'X-CSRF-Token': getCookie('_csrf_token'),
                },
              }

              if (!context) {
                return false
              }

              const response = await fetch(`/${context}/${contextId}/conferences`, requestOptions)

              if (response.status === 200) {
                $.flashMessage(I18n.t('Conference Saved'))
                window.location.href = window.location.href.split('#')[0]
                return true
              } else {
                $.flashError(I18n.t('There was an error upon saving your conference'))
                return false
              }
            }}
          />,
          document.getElementById('react-conference-modal-container')
        )
      } else {
        this.editView.show(conference)
      }
    }
  },

  edit(conference) {
    conference =
      this.currentConferences.get(conference) || this.concludedConferences.get(conference)
    if (!conference) return
    if (!conference.get('permissions').update) {
      // reached when a user without edit permissions navigates
      // to a specific conference's url directly
      $(`#conf_${conference.get('id')}`)[0].scrollIntoView()
      return
    }
    if (ENV.bbb_modal_update) {
      const {attributes} = conference
      const options = []
      const invitationOptions = []
      const attendeesOptions = []
      const availableAttendeesList = ENV.users.map(({id, name}) => {
        return {
          displayName: name,
          id,
<<<<<<< HEAD
=======
          type: 'user',
          assetCode: `user-${id}`,
        }
      })

      const availableSectionsList = ENV.sections.map(({id, name}) => {
        return {
          displayName: name,
          id,
          type: 'section',
          assetCode: `section-${id}`,
>>>>>>> d9328659
        }
      })

      const availableGroupsList = ENV.groups.map(({id, name}) => {
        return {
          displayName: name,
          id,
          type: 'group',
          assetCode: `group-${id}`,
        }
      })

      const menuData = availableAttendeesList.concat(availableSectionsList, availableGroupsList)
      if (attributes.long_running === 1) {
        options.push('no_time_limit')
      }

      if (attributes.user_settings.record) {
        options.push('recording_enabled')
      }

      if (attributes.user_settings.enable_waiting_room) {
        options.push('enable_waiting_room')
      }

<<<<<<< HEAD
      if (attributes.start_at && attributes.end_at) {
=======
      if (attributes.has_calendar_event && attributes.start_at && attributes.end_at) {
>>>>>>> d9328659
        options.push('add_to_calendar')
      }

      ;[
        'share_webcam',
        'share_other_webcams',
        'share_microphone',
        'send_public_chat',
        'send_private_chat',
      ].forEach(option => {
        if (attributes.user_settings[option]) {
          attendeesOptions.push(option)
        }
      })

      ReactDOM.render(
        <VideoConferenceModal
          open={true}
          isEditing={true}
          hasBegun={!!attributes.started_at}
          type={attributes.conference_type}
          name={attributes.title}
          duration={!attributes.duration ? 0 : attributes.duration}
          options={options}
          description={attributes.description}
          invitationOptions={invitationOptions}
          attendeesOptions={attendeesOptions}
<<<<<<< HEAD
          availableAttendeesList={availableAttendeesList}
          selectedAttendees={attributes.user_ids}
          savedAttendees={attributes.user_ids}
=======
          availableAttendeesList={menuData}
          selectedAttendees={attributes.user_ids.map(u => {
            return {assetCode: `user-${u}`, id: u}
          })}
>>>>>>> d9328659
          startCalendarDate={attributes.start_at}
          endCalendarDate={attributes.end_at}
          onDismiss={() => {
            window.location.hash = ''
            ReactDOM.render(<span />, document.getElementById('react-conference-modal-container'))
          }}
          onSubmit={async (e, data) => {
            const context =
              attributes.context_type === 'Course'
                ? 'courses'
                : attributes.context_type === 'Group'
                ? 'groups'
                : null
            const contextId = attributes.context_id
            const conferenceId = conference.id
            const inviteAll = data.invitationOptions.includes('invite_all') ? 1 : 0
            const noTimeLimit = data.options.includes('no_time_limit') ? 1 : 0
            const duration = noTimeLimit ? '' : data.duration
            const record = data.options.includes('recording_enabled') ? 1 : 0
            const enableWaitingRoom = data.options.includes('enable_waiting_room') ? 1 : 0
            const calendar_event = data.options.includes('add_to_calendar') ? 1 : 0
            const start_at = calendar_event ? data.startCalendarDate : null
            const end_at = calendar_event ? data.endCalendarDate : null
            const remove_observers = data.invitationOptions.includes('remove_observers') ? 1 : 0

            const payload = {
              _method: 'PUT',
              title: data.name,
              'web_conference[title]': data.name,
              conference_type: data.conferenceType,
              'web_conference[conference_type]': data.conferenceType,
              duration,
              'web_conference[duration]': duration,
              'user_settings[record]': record,
              'web_conference[user_settings][record]': record,
              'web_conference[user_settings][enable_waiting_room]': enableWaitingRoom,
              long_running: noTimeLimit,
              'web_conference[long_running]': noTimeLimit,
              description: data.description,
              'web_conference[description]': data.description,
              'user[all]': inviteAll,
              'observers[remove]': remove_observers,
              'web_conference[start_at]': start_at,
              'web_conference[end_at]': end_at,
              'web_conference[calendar_event]': calendar_event,
            }

            if (inviteAll) {
              ENV.users.forEach(userId => {
                payload[`user[${userId}]`] = 1
              })
            } else {
              data.selectedAttendees.forEach(menuItem => {
                if (menuItem.type === 'group') {
                  payload[`group[${menuItem.id}]`] = 1
                } else if (menuItem.type === 'section') {
                  payload[`section[${menuItem.id}]`] = 1
                } else {
                  payload[`user[${menuItem.id}]`] = 1
                }
              })
            }

            ;[
              'share_webcam',
              'share_other_webcams',
              'share_microphone',
              'send_public_chat',
              'send_private_chat',
            ].forEach(option => {
              payload[`web_conference[user_settings][${option}]`] = data.attendeesOptions.includes(
                option
              )
                ? 1
                : 0
            })

            const requestOptions = {
              credentials: 'same-origin',
              method: 'POST',
              body: new URLSearchParams(payload),
              headers: {
                'X-CSRF-Token': getCookie('_csrf_token'),
              },
            }

            if (!context) {
              return false
            }

            const response = await fetch(
              `/${context}/${contextId}/conferences/${conferenceId}`,
              requestOptions
            )

            if (response.status === 200) {
              $.flashMessage(I18n.t('Conference Saved'))
              window.location.href = window.location.href.split('#')[0]
              return true
            } else {
              $.flashError(I18n.t('There was an error upon saving your conference'))
              return false
            }
          }}
        />,
        document.getElementById('react-conference-modal-container')
      )
    } else {
      this.editConferenceId = conference.get('id')
      this.editView.show(conference, {isEditing: true})
    }
  },

  close(conference) {
    this.currentConferences.remove(conference)
    this.concludedConferences.unshift(conference)
  },
})

ready(() => {
  window.router = new ConferencesRouter()
  Backbone.history.start()
})<|MERGE_RESOLUTION|>--- conflicted
+++ resolved
@@ -117,11 +117,8 @@
           return {
             displayName: name,
             id,
-<<<<<<< HEAD
-=======
             type: 'user',
             assetCode: `user-${id}`,
->>>>>>> d9328659
           }
         })
 
@@ -272,8 +269,6 @@
         return {
           displayName: name,
           id,
-<<<<<<< HEAD
-=======
           type: 'user',
           assetCode: `user-${id}`,
         }
@@ -285,7 +280,6 @@
           id,
           type: 'section',
           assetCode: `section-${id}`,
->>>>>>> d9328659
         }
       })
 
@@ -311,11 +305,7 @@
         options.push('enable_waiting_room')
       }
 
-<<<<<<< HEAD
-      if (attributes.start_at && attributes.end_at) {
-=======
       if (attributes.has_calendar_event && attributes.start_at && attributes.end_at) {
->>>>>>> d9328659
         options.push('add_to_calendar')
       }
 
@@ -343,16 +333,10 @@
           description={attributes.description}
           invitationOptions={invitationOptions}
           attendeesOptions={attendeesOptions}
-<<<<<<< HEAD
-          availableAttendeesList={availableAttendeesList}
-          selectedAttendees={attributes.user_ids}
-          savedAttendees={attributes.user_ids}
-=======
           availableAttendeesList={menuData}
           selectedAttendees={attributes.user_ids.map(u => {
             return {assetCode: `user-${u}`, id: u}
           })}
->>>>>>> d9328659
           startCalendarDate={attributes.start_at}
           endCalendarDate={attributes.end_at}
           onDismiss={() => {
