--- conflicted
+++ resolved
@@ -101,11 +101,7 @@
     terms => {
       setState({enrollmentTerms: presentEnrollmentTerms(terms)})
     },
-<<<<<<< HEAD
-    [setState]
-=======
     [setState],
->>>>>>> 51db239a
   )
 
   const onSetsLoaded = useCallback(
@@ -113,11 +109,7 @@
       const sortedSets = sortBy(sets, 'createdAt').reverse()
       setState({sets: sortedSets})
     },
-<<<<<<< HEAD
-    [setState]
-=======
     [setState],
->>>>>>> 51db239a
   )
 
   const getSets = useCallback(() => {
@@ -151,11 +143,7 @@
           return term
         }
       }),
-<<<<<<< HEAD
-    [state.enrollmentTerms]
-=======
     [state.enrollmentTerms],
->>>>>>> 51db239a
   )
 
   const addGradingPeriodSet = useCallback(
@@ -169,17 +157,16 @@
         },
         () => {
           addSetFormButtonRef.current?.focus()
-<<<<<<< HEAD
-        }
+        },
       )
     },
-    [state.sets, state.expandedSetIDs, setState, associateTermsWithSet]
+    [state.sets, state.expandedSetIDs, setState, associateTermsWithSet],
   )
 
   const onSetUpdated = useCallback(
     updatedSet => {
       const sets = map(state.sets, set =>
-        set.id === updatedSet.id ? {...set, ...updatedSet} : set
+        set.id === updatedSet.id ? {...set, ...updatedSet} : set,
       )
 
       const terms = map(state.enrollmentTerms, term => {
@@ -195,39 +182,9 @@
       setState({sets, enrollmentTerms: terms})
       $.flashMessage(I18n.t('The grading period set was updated successfully.'))
     },
-    [state.sets, state.enrollmentTerms, setState]
-  )
-
-=======
-        },
-      )
-    },
-    [state.sets, state.expandedSetIDs, setState, associateTermsWithSet],
-  )
-
-  const onSetUpdated = useCallback(
-    updatedSet => {
-      const sets = map(state.sets, set =>
-        set.id === updatedSet.id ? {...set, ...updatedSet} : set,
-      )
-
-      const terms = map(state.enrollmentTerms, term => {
-        if (includes(updatedSet.enrollmentTermIDs, term.id)) {
-          return {...term, gradingPeriodGroupId: updatedSet.id}
-        } else if (term.gradingPeriodGroupId === updatedSet.id) {
-          return {...term, gradingPeriodGroupId: null}
-        } else {
-          return term
-        }
-      })
-
-      setState({sets, enrollmentTerms: terms})
-      $.flashMessage(I18n.t('The grading period set was updated successfully.'))
-    },
     [state.sets, state.enrollmentTerms, setState],
   )
 
->>>>>>> 51db239a
   const setAndGradingPeriodTitles = useCallback(set => {
     const titles = map(set.gradingPeriods, 'title')
     titles.unshift(set.title)
@@ -237,11 +194,7 @@
   const searchTextMatchesTitles = useCallback(
     titles =>
       some(titles, title => SearchHelpers.substringMatchRegex(state.searchText).test(title)),
-<<<<<<< HEAD
-    [state.searchText]
-=======
     [state.searchText],
->>>>>>> 51db239a
   )
 
   const filterSetsBySearchText = useCallback(
@@ -253,11 +206,7 @@
         return searchTextMatchesTitles(titles)
       })
     },
-<<<<<<< HEAD
-    [setAndGradingPeriodTitles, searchTextMatchesTitles]
-=======
     [setAndGradingPeriodTitles, searchTextMatchesTitles],
->>>>>>> 51db239a
   )
 
   const changeSearchText = useCallback(
@@ -266,11 +215,7 @@
         setState({searchText})
       }
     },
-<<<<<<< HEAD
-    [state.searchText, setState]
-=======
     [state.searchText, setState],
->>>>>>> 51db239a
   )
 
   const filterSetsBySelectedTerm = useCallback((sets, terms, selectedTermID) => {
@@ -285,11 +230,7 @@
     event => {
       setState({selectedTermID: event.target.value})
     },
-<<<<<<< HEAD
-    [setState]
-=======
     [setState],
->>>>>>> 51db239a
   )
 
   const alertForMatchingSets = useCallback(
@@ -304,21 +245,13 @@
             other: '%{count} sets of grading periods found.',
             zero: 'No matching sets of grading periods found.',
           },
-<<<<<<< HEAD
-          {count: numSets}
-=======
           {count: numSets},
->>>>>>> 51db239a
         )
       }
       const polite = true
       $.screenReaderFlashMessageExclusive(msg, polite)
     },
-<<<<<<< HEAD
-    [state.selectedTermID, state.searchText]
-=======
     [state.selectedTermID, state.searchText],
->>>>>>> 51db239a
   )
 
   const getVisibleSets = useCallback(() => {
@@ -345,22 +278,14 @@
         setState({expandedSetIDs: state.expandedSetIDs.concat([setId])})
       }
     },
-<<<<<<< HEAD
-    [state.expandedSetIDs, setState]
-=======
     [state.expandedSetIDs, setState],
->>>>>>> 51db239a
   )
 
   const editGradingPeriodSet = useCallback(
     set => {
       setState({editSet: {id: set.id, saving: false}})
     },
-<<<<<<< HEAD
-    [setState]
-=======
     [setState],
->>>>>>> 51db239a
   )
 
   const nodeToFocusOnAfterSetDeletion = useCallback(
@@ -373,11 +298,7 @@
         return setRefs.current[`show-grading-period-set-${prevSet.id}`]?._refs.editButton
       }
     },
-<<<<<<< HEAD
-    [state.sets]
-=======
     [state.sets],
->>>>>>> 51db239a
   )
 
   const removeGradingPeriodSet = useCallback(
@@ -386,11 +307,7 @@
       const nodeToFocus = nodeToFocusOnAfterSetDeletion(setID)
       setState({sets: newSets}, () => nodeToFocus?.focus())
     },
-<<<<<<< HEAD
-    [state.sets, nodeToFocusOnAfterSetDeletion, setState]
-=======
     [state.sets, nodeToFocusOnAfterSetDeletion, setState],
->>>>>>> 51db239a
   )
 
   const updateSetPeriods = useCallback(
@@ -403,11 +320,7 @@
       })
       setState({sets: newSets})
     },
-<<<<<<< HEAD
-    [state.sets, setState]
-=======
     [state.sets, setState],
->>>>>>> 51db239a
   )
 
   const openNewSetForm = useCallback(() => {
@@ -430,11 +343,7 @@
 
   const termsNotBelongingToActiveSets = useCallback(
     () => difference(state.enrollmentTerms, termsBelongingToActiveSets()),
-<<<<<<< HEAD
-    [state.enrollmentTerms, termsBelongingToActiveSets]
-=======
     [state.enrollmentTerms, termsBelongingToActiveSets],
->>>>>>> 51db239a
   )
 
   const selectableTermsForEditSetForm = useCallback(
@@ -444,22 +353,14 @@
       })
       return union(termsNotBelongingToActiveSets(), termsBelongingToThisSet)
     },
-<<<<<<< HEAD
-    [termsBelongingToActiveSets, termsNotBelongingToActiveSets]
-=======
     [termsBelongingToActiveSets, termsNotBelongingToActiveSets],
->>>>>>> 51db239a
   )
 
   const closeEditSetForm = useCallback(
     _id => {
       setState({editSet: {id: null, saving: false}})
     },
-<<<<<<< HEAD
-    [setState]
-=======
     [setState],
->>>>>>> 51db239a
   )
 
   const getShowGradingPeriodSetRef = useCallback(set => `show-grading-period-set-${set.id}`, [])
@@ -496,11 +397,7 @@
         />
       )
     },
-<<<<<<< HEAD
-    [state.editSet, setState, onSetUpdated, closeEditSetForm, selectableTermsForEditSetForm]
-=======
     [state.editSet, setState, onSetUpdated, closeEditSetForm, selectableTermsForEditSetForm],
->>>>>>> 51db239a
   )
 
   const renderNewGradingPeriodSetForm = useCallback(() => {
