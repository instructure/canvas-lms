--- conflicted
+++ resolved
@@ -63,11 +63,7 @@
     if (!inputValue) return unselectedTerms
 
     return unselectedTerms.filter(term =>
-<<<<<<< HEAD
-      term.displayName.toLowerCase().includes(inputValue.toLowerCase())
-=======
       term.displayName.toLowerCase().includes(inputValue.toLowerCase()),
->>>>>>> 4b8c5dea
     )
   }
 
@@ -199,11 +195,7 @@
         data-testid="enrollment-term-select"
         renderLabel={I18n.t('Attach terms')}
         assistiveText={I18n.t(
-<<<<<<< HEAD
-          'Type or use arrow keys to navigate options. Multiple selections allowed.'
-=======
           'Type or use arrow keys to navigate options. Multiple selections allowed.',
->>>>>>> 4b8c5dea
         )}
         inputValue={inputValue}
         isShowingOptions={isShowingOptions}
