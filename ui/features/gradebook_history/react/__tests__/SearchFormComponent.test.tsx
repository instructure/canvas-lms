--- conflicted
+++ resolved
@@ -83,15 +83,9 @@
   })
 
   test('has date pickers for from date and to date', function () {
-<<<<<<< HEAD
-    const inputs = wrapper.find(CanvasDateInput2)
-    expect(inputs).toHaveLength(2)
-    expect(inputs.every(CanvasDateInput2)).toBeTruthy()
-=======
     mountComponent()
     expect(screen.getByLabelText('Start Date')).toBeInTheDocument()
     expect(screen.getByLabelText('End Date')).toBeInTheDocument()
->>>>>>> f6e5b4e8
   })
 
   test('has a Button for submitting', function () {
