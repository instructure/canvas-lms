/*
 * Copyright (C) 2011 - present Instructure, Inc.
 *
 * This file is part of Canvas.
 *
 * Canvas is free software: you can redistribute it and/or modify it under
 * the terms of the GNU Affero General Public License as published by the Free
 * Software Foundation, version 3 of the License.
 *
 * Canvas is distributed in the hope that it will be useful, but WITHOUT ANY
 * WARRANTY; without even the implied warranty of MERCHANTABILITY or FITNESS FOR
 * A PARTICULAR PURPOSE. See the GNU Affero General Public License for more
 * details.
 *
 * You should have received a copy of the GNU Affero General Public License along
 * with this program. If not, see <http://www.gnu.org/licenses/>.
 */

// Eventually when the feature flag is retired
// we can divorce from these shenanigans
<<<<<<< HEAD
if (ENV.FEATURES.instui_for_import_page) {
=======
if (document.getElementById('instui_content_migrations')) {
>>>>>>> 0612a5fd
  import('./instui_setup')
    .then(() => {})
    .catch(() => {})
} else {
  import('./setup')
    .then(() => {})
    .catch(() => {})
}<|MERGE_RESOLUTION|>--- conflicted
+++ resolved
@@ -18,11 +18,7 @@
 
 // Eventually when the feature flag is retired
 // we can divorce from these shenanigans
-<<<<<<< HEAD
-if (ENV.FEATURES.instui_for_import_page) {
-=======
 if (document.getElementById('instui_content_migrations')) {
->>>>>>> 0612a5fd
   import('./instui_setup')
     .then(() => {})
     .catch(() => {})
