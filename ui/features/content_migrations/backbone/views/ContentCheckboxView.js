/*
 * Copyright (C) 2023 - present Instructure, Inc.
 *
 * This file is part of Canvas.
 *
 * Canvas is free software: you can redistribute it and/or modify it under
 * the terms of the GNU Affero General Public License as published by the Free
 * Software Foundation, version 3 of the License.
 *
 * Canvas is distributed in the hope that it will be useful, but WITHOUT ANY
 * WARRANTY; without even the implied warranty of MERCHANTABILITY or FITNESS FOR
 * A PARTICULAR PURPOSE. See the GNU Affero General Public License for more
 * details.
 *
 * You should have received a copy of the GNU Affero General Public License along
 * with this program. If not, see <http://www.gnu.org/licenses/>.
 */

<<<<<<< HEAD
 

=======
>>>>>>> 4b8c5dea
import {extend} from '@canvas/backbone/utils'
import Backbone from '@canvas/backbone'
import {useScope as createI18nScope} from '@canvas/i18n'
import template from '../../jst/ContentCheckbox.handlebars'
import checkboxCollectionTemplate from '../../jst/ContentCheckboxCollection.handlebars'
import CheckboxCollection from '../collections/ContentCheckboxCollection'
import CollectionView from '@canvas/backbone-collection-view'

const I18n = createI18nScope('content_migrations')

extend(ContentCheckboxView, Backbone.View)

function ContentCheckboxView() {
  this.fetchCheckboxes = this.fetchCheckboxes.bind(this)
  return ContentCheckboxView.__super__.constructor.apply(this, arguments)
}

ContentCheckboxView.prototype.template = template

ContentCheckboxView.prototype.tagName = 'li'

ContentCheckboxView.prototype.attributes = function () {
  let ref, ref1
  const attr = {}
  attr.role = 'treeitem'
  attr.id = 'treeitem-' + this.cid
  attr['data-type'] = this.model.get('type')
  attr['aria-checked'] = false
  attr['aria-level'] = (ref = this.model.collection) != null ? ref.options.ariaLevel : void 0
  if ((ref1 = this.model.collection) != null ? ref1.isTopLevel : void 0) {
    attr.class = 'top-level-treeitem'
  } else {
    attr.class = 'normal-treeitem'
  }
  return attr
}

ContentCheckboxView.prototype.els = {
  '[data-content=sublevelCheckboxes]': '$sublevelCheckboxes',
}

// Bind a change event only to top level checkboxes that are
// initially loaded
ContentCheckboxView.prototype.initialize = function () {
  ContentCheckboxView.__super__.initialize.apply(this, arguments)
  this.hasSubItemsUrl = !!this.model.get('sub_items_url')
  this.hasSubItems = !!this.model.get('sub_items')
  if (this.hasSubItemsUrl || this.hasSubItems) {
    return this.$el.on('fetchCheckboxes', this.fetchCheckboxes)
  }
}

ContentCheckboxView.prototype.toJSON = function () {
  const json = ContentCheckboxView.__super__.toJSON.apply(this, arguments)
  let ref
  json.hasSubCheckboxes = this.hasSubItems || this.hasSubItemsUrl
  json.isTopLevel = (ref = this.model.collection) != null ? ref.isTopLevel : void 0
  json.iconClass = this.getIconClass()
  if (json.type === 'context_modules' && json.submodule_count) {
    this.hasSubModules = true
    json.showModuleOptions = true
    json.sub_count = I18n.t(
      {
        one: '%{count} sub-module',
        other: '%{count} sub-modules',
      },
      {
        count: json.submodule_count,
      },
    )
  }
  json.screenreaderType = {
    assignment_groups: 'group',
    folders: 'folders',
  }[this.model.get('type')]
  return json
}

// This is a map for icon classes depending on the type of checkbox that is being
// rendered
ContentCheckboxView.prototype.iconClasses = {
  course_settings: 'icon-settings',
  syllabus_body: 'icon-syllabus',
  context_modules: 'icon-module',
  assignments: 'icon-assignment',
  quizzes: 'icon-quiz',
  assessment_question_banks: 'icon-collection',
  discussion_topics: 'icon-discussion',
  wiki_pages: 'icon-note-light',
  context_external_tools: 'icon-lti',
  tool_profiles: 'icon-lti',
  announcements: 'icon-announcement',
  calendar_events: 'icon-calendar-days',
  rubrics: 'icon-rubric',
  groups: 'icon-group',
  learning_outcomes: 'icon-outcomes',
  learning_outcome_groups: 'icon-folder',
  attachments: 'icon-document',
  assignment_groups: 'icon-folder',
  folders: 'icon-folder',
  blueprint_settings: 'icon-settings',
}

ContentCheckboxView.prototype.getIconClass = function () {
  return this.iconClasses[this.model.get('type')]
}

// If this checkbox model has sublevel checkboxes, create a new collection view
// and render the sub-level checkboxes in the collection view.
// @api custom backbone override
ContentCheckboxView.prototype.afterRender = function () {
  if (this.model.get('type') === 'context_modules' && !this.model.get('count')) {
    const $checkbox = this.$el.find('#checkbox-' + this.cid)
    $checkbox.data('moduleCheckbox', true)
    if (this.hasSubModules) {
      const $mo = this.$el.find('.module_options')
      $mo.hide().data('checkbox', $checkbox)
      $checkbox.data('moduleOptions', $mo)
    }
  }
  if (this.hasSubItemsUrl || this.hasSubItems) {
    this.$el.attr('aria-expanded', false)
  }
  let ref
  if (this.hasSubItems) {
    this.sublevelCheckboxes = new CheckboxCollection(this.model.get('sub_items'), {
      ariaLevel: ((ref = this.model.collection) != null ? ref.ariaLevel : void 0) + 1,
    })
    this.renderSublevelCheckboxes()
  }
  if (this.model.get('linked_resource')) {
    return this.attachLinkedResource()
  }
}

// Determines if we should hide the sublevel checkboxes or
// fetch new ones based on clicking the carrot next to it.
// @returns undefined
// @api private
ContentCheckboxView.prototype.fetchCheckboxes = function (event, options) {
  if (options == null) {
    options = {}
  }
  event.preventDefault()
  event.stopPropagation()
  if (!this.hasSubItemsUrl) {
    return
  }
  if (!this.sublevelCheckboxes) {
    this.fetchSublevelCheckboxes(options.silent)
    return this.renderSublevelCheckboxes()
  }
}

// Attempt to fetch sublevel in a new checkbox collection. Cache
// the collection so it doesn't call the server twice.
// @api private
ContentCheckboxView.prototype.fetchSublevelCheckboxes = function (silent) {
  let ref
  this.sublevelCheckboxes = new CheckboxCollection(null, {
    ariaLevel: ((ref = this.model.collection) != null ? ref.ariaLevel : void 0) + 1,
  })
  this.sublevelCheckboxes.url = this.model.get('sub_items_url')
  const dfd = this.sublevelCheckboxes.fetch()
  dfd.done(
    (function (_this) {
      return function () {
        return _this.$el.trigger('doneFetchingCheckboxes', _this.$el.find('#checkbox-' + _this.cid))
      }
    })(this),
  )
  if (!silent) {
    this.$el.disableWhileLoading(dfd)
  }
  return dfd
}

// Render all sublevel checkboxes in a collection view. The template
// should take care of rendering any "sublevel" checkboxes that may
// be on each of these models.
// @api private
ContentCheckboxView.prototype.renderSublevelCheckboxes = function () {
  const checkboxCollectionView = new CollectionView({
    collection: this.sublevelCheckboxes,
    itemView: ContentCheckboxView,
    el: this.$sublevelCheckboxes,
    template: checkboxCollectionTemplate,
  })
  return checkboxCollectionView.render()
}

// Some checkboxes will have a linked resource. If they do, build the linked resource
// property and attach it to the checkbox as a data element.
ContentCheckboxView.prototype.attachLinkedResource = function () {
  const linkedResource = this.model.get('linked_resource')
  const property = 'copy[' + linkedResource.type + '][id_' + linkedResource.migration_id + ']'
  return this.$el.find('#checkbox-' + this.cid).data('linkedResourceProperty', property)
}

export default ContentCheckboxView<|MERGE_RESOLUTION|>--- conflicted
+++ resolved
@@ -16,11 +16,6 @@
  * with this program. If not, see <http://www.gnu.org/licenses/>.
  */
 
-<<<<<<< HEAD
- 
-
-=======
->>>>>>> 4b8c5dea
 import {extend} from '@canvas/backbone/utils'
 import Backbone from '@canvas/backbone'
 import {useScope as createI18nScope} from '@canvas/i18n'
