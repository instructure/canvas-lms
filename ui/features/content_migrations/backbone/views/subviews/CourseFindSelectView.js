--- conflicted
+++ resolved
@@ -207,11 +207,7 @@
       }
     })(this),
   )
-<<<<<<< HEAD
-   
-=======
-
->>>>>>> 51db239a
+
   return this.$courseSearchField.val(courseObj != null ? courseObj.value : void 0)
 }
 
@@ -220,11 +216,7 @@
 // @api private
 CourseFindSelectView.prototype.setSourceCourseId = function (id) {
   let course, ref
-<<<<<<< HEAD
-   
-=======
-
->>>>>>> 51db239a
+
   if (id === ((ref = ENV.COURSE_ID) != null ? ref.toString() : void 0)) {
     this.$selectWarning.show()
   } else {
@@ -253,11 +245,7 @@
 CourseFindSelectView.prototype.validations = function () {
   const errors = {}
   const settings = this.model.get('settings')
-<<<<<<< HEAD
-   
-=======
-
->>>>>>> 51db239a
+
   if (!(settings != null ? settings.source_course_id : void 0)) {
     errors.courseSearchField = [
       {
