/*
 * Copyright (C) 2023 - present Instructure, Inc.
 *
 * This file is part of Canvas.
 *
 * Canvas is free software: you can redistribute it and/or modify it under
 * the terms of the GNU Affero General Public License as published by the Free
 * Software Foundation, version 3 of the License.
 *
 * Canvas is distributed in the hope that it will be useful, but WITHOUT ANY
 * WARRANTY; without even the implied warranty of MERCHANTABILITY or FITNESS FOR
 * A PARTICULAR PURPOSE. See the GNU Affero General Public License for more
 * details.
 *
 * You should have received a copy of the GNU Affero General Public License along
 * with this program. If not, see <http://www.gnu.org/licenses/>.
 */

import {extend} from '@canvas/backbone/utils'
import $ from 'jquery'
import {extend as lodashExtend, defer} from 'lodash'
import template from '../../jst/MigrationConverter.handlebars'
import ValidatedFormView from '@canvas/forms/backbone/views/ValidatedFormView'
import {useScope as useI18nScope} from '@canvas/i18n'
import 'jquery-tinypubsub'
import '@canvas/jquery/jquery.disableWhileLoading'
import {Alert} from '@instructure/ui-alerts'
import React from 'react'
import ReactDOM from 'react-dom'

const I18n = useI18nScope('content_migrations')

extend(MigrationConverterView, ValidatedFormView)

// This is an abstract class that is inherited
// from by other MigrationConverter views
function MigrationConverterView() {
  this.exitUploadingState = this.exitUploadingState.bind(this)
  this.enterUploadingState = this.enterUploadingState.bind(this)
  this.resetForm = this.resetForm.bind(this)
  return MigrationConverterView.__super__.constructor.apply(this, arguments)
}

MigrationConverterView.optionProperty('selectOptions')

MigrationConverterView.prototype.template = template

MigrationConverterView.prototype.initialize = function () {
  MigrationConverterView.__super__.initialize.apply(this, arguments)
  return $.subscribe('resetForm', this.resetForm)
}

MigrationConverterView.prototype.els = {
  '#converter': '$converter',
  '#chooseMigrationConverter': '$chooseMigrationConverter',
  '#submitMigration': '$submitBtn',
  '.form-container': '$formActions',
  '#overwrite-warning': '$overwriteWarning',
}

<<<<<<< HEAD
MigrationConverterView.prototype.events = lodashExtend({}, MigrationConverterView.prototype.events, {
  'change #chooseMigrationConverter': 'selectConverter',
  'click .cancelBtn': 'resetForm',
})
=======
MigrationConverterView.prototype.events = lodashExtend(
  {},
  MigrationConverterView.prototype.events,
  {
    'change #chooseMigrationConverter': 'selectConverter',
    'click .cancelBtn': 'resetForm',
  }
)
>>>>>>> bc086b28

MigrationConverterView.prototype.toJSON = function (json) {
  json = MigrationConverterView.__super__.toJSON.apply(this, arguments)
  json.selectOptions = this.selectOptions || ENV.SELECT_OPTIONS
  return json
}

// Render a backbone view (converter view) into
// the converter div. Removes anything in the
// converter div if there were any previous
// items set.

MigrationConverterView.prototype.renderConverter = function (converter) {
  if (converter) {
    return defer(
      (function (_this) {
        return function () {
          _this.$converter.html(converter.render().$el)
          return _this.trigger('converterRendered')
        }
      })(this)
    )
  } else {
    this.resetForm()
    return this.trigger('converterReset')
  }
}

// This is the actual action for making the view swaps when selecting
// a different converter view. Ensures that when you select a new view
// you are resetting the models data to it's dynamic defaults and setting
// it's migration_type to the view being shown.
//
// @api private
MigrationConverterView.prototype.selectConverter = function (_event) {
  this.$formActions.show()
  this.model.resetModel()
  this.$chooseMigrationConverter.attr('aria-activedescendant', this.$chooseMigrationConverter.val())
  this.model.set('migration_type', this.$chooseMigrationConverter.val())
  return $.publish('contentImportChange', {
    value: this.$chooseMigrationConverter.val(),
    migrationConverter: this,
  })
}

// Submit the form and call .save on the model. Handles validations. This override will
// wait until the save is complete then publish the models attributes on an event that
// is listened to in the content_migration bundle file. It also resets the form and
// model. The awkward typeof is there because super may return null or a number on failure :(
//
// @expects event
// @api ValidatedFormView override
MigrationConverterView.prototype.submit = function (_event) {
  this.enterUploadingState()
  const dfd = MigrationConverterView.__super__.submit.apply(this, arguments)
  if (dfd && typeof dfd === 'object') {
    dfd.always(
      (function (_this) {
        return function () {
          return _this.exitUploadingState()
        }
      })(this)
    )
    return dfd.done(
      (function (_this) {
        return function () {
          $.publish('migrationCreated', _this.model.attributes)
          _this.model.resetModel()
          return _this.resetForm()
        }
      })(this)
    )
  } else {
    return this.exitUploadingState()
  }
}

// Reseting the form will hide the submit buttons,
// clear the form html and change the dropdown menu to be nothing. Model date gets reset
// when switching dropdowns so should be fine.
//
// @api private
MigrationConverterView.prototype.resetForm = function () {
  this.$formActions.hide()
  this.$converter.empty()
  return this.$chooseMigrationConverter.val('none')
}

// Starts the progress bar or spinner, sets the button text to "Uploading",
// enables the warning about navigating away from the page
//
// @api private
MigrationConverterView.prototype.enterUploadingState = function () {
  this.btnText = this.$submitBtn.val()
  this.$submitBtn.val(I18n.t('uploading', 'Uploading...'))
  $(window).on('beforeunload', function () {
    return I18n.t(
      'upload_warning',
      'Navigating away from this page will cancel the upload process.'
    )
  })
  if (this.model.get('migration_type') === 'course_copy_importer') {
    return (this.disableWhileLoadingOpts = {})
  } else {
    this.disableWhileLoadingOpts = {
      noSpinner: true,
    }
    return $('#migration_upload_progress_container').show()
  }
}

// Resets button text, clears the beforeunload warning, and unmounts the progress bar
// (otherwise, a 100% bar will briefly appear when a second content migration is started)
//
// @api private
MigrationConverterView.prototype.exitUploadingState = function () {
  $(window).off('beforeunload')
  $('#migration_upload_progress_container').hide()
  ReactDOM.unmountComponentAtNode(document.getElementById('migration_upload_progress_bar'))
  return this.$submitBtn.val(this.btnText)
}

MigrationConverterView.prototype.afterRender = function () {
  // eslint-disable-next-line react/no-children-prop
  const alert = React.createElement(Alert, {
    children: I18n.t(
      'Importing the same course content more than once will overwrite any existing content in the course.'
    ),
    variant: 'warning',
    hasShadow: false,
    margin: '0 0 medium 0',
  })
  if (this.$overwriteWarning[0]) {
    return ReactDOM.render(alert, this.$overwriteWarning[0])
  }
}

export default MigrationConverterView<|MERGE_RESOLUTION|>--- conflicted
+++ resolved
@@ -58,12 +58,6 @@
   '#overwrite-warning': '$overwriteWarning',
 }
 
-<<<<<<< HEAD
-MigrationConverterView.prototype.events = lodashExtend({}, MigrationConverterView.prototype.events, {
-  'change #chooseMigrationConverter': 'selectConverter',
-  'click .cancelBtn': 'resetForm',
-})
-=======
 MigrationConverterView.prototype.events = lodashExtend(
   {},
   MigrationConverterView.prototype.events,
@@ -72,7 +66,6 @@
     'click .cancelBtn': 'resetForm',
   }
 )
->>>>>>> bc086b28
 
 MigrationConverterView.prototype.toJSON = function (json) {
   json = MigrationConverterView.__super__.toJSON.apply(this, arguments)
