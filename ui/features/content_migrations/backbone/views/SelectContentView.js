--- conflicted
+++ resolved
@@ -16,11 +16,6 @@
  * with this program. If not, see <http://www.gnu.org/licenses/>.
  */
 
-<<<<<<< HEAD
- 
-
-=======
->>>>>>> 4b8c5dea
 import {extend} from '@canvas/backbone/utils'
 import $ from 'jquery'
 import {isEmpty, pick} from 'lodash'
