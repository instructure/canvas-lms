--- conflicted
+++ resolved
@@ -54,11 +54,7 @@
   } catch (error) {
     $.flashError(I18n.t('Error retrieving content'))
     postMessageExternalContentCancel(window)
-<<<<<<< HEAD
-     
-=======
 
->>>>>>> 4b8c5dea
     console.error(error)
     captureException(error)
   }
