/*
 * Copyright (C) 2023 - present Instructure, Inc.
 *
 * This file is part of Canvas.
 *
 * Canvas is free software: you can redistribute it and/or modify it under
 * the terms of the GNU Affero General Public License as published by the Free
 * Software Foundation, version 3 of the License.
 *
 * Canvas is distributed in the hope that it will be useful, but WITHOUT ANY
 * WARRANTY; without even the implied warranty of MERCHANTABILITY or FITNESS FOR
 * A PARTICULAR PURPOSE. See the GNU Affero General Public License for more
 * details.
 *
 * You should have received a copy of the GNU Affero General Public License along
 * with this program. If not, see <http://www.gnu.org/licenses/>.
 */

import React, {useCallback, useEffect, useRef, useState} from 'react'
import {useScope as createI18nScope} from '@canvas/i18n'
import ContentMigrationsForm from './components/migrations_form'
import ContentMigrationsTable from './components/migrations_table'
import type {ContentMigrationItem, UpdateMigrationItemType} from './components/types'
import {showFlashError} from '@canvas/alerts/react/FlashAlert'
import doFetchApi from '@canvas/do-fetch-api-effect'

const I18n = createI18nScope('content_migrations_redesign')

type MigrationsResponse = {json: ContentMigrationItem[]}

export const App = () => {
  const [migrations, setMigrations] = useState<ContentMigrationItem[]>([])
  const [isLoading, setIsLoading] = useState(false)
<<<<<<< HEAD

  useEffect(() => {
=======
  const pageRef = useRef(1)
  const lastFetchCountRef = useRef(0)
  const perPage = 25

  const fetchNext = useCallback(async () => {
>>>>>>> 0ef5b089
    setIsLoading(true)
    doFetchApi({
      path: `/api/v1/courses/${window.ENV.COURSE_ID}/content_migrations`,
      params: {per_page: perPage, page: pageRef.current},
    })
      // @ts-expect-error
      .then((response: MigrationsResponse) => {
        setMigrations(prevMigrations => [...prevMigrations, ...response.json])
        lastFetchCountRef.current = response.json.length
        pageRef.current = pageRef.current + 1;
      })
      .catch(showFlashError(I18n.t("Couldn't load previous content migrations")))
      .finally(() => setIsLoading(false))
  }, [])

  useEffect(() => {
    fetchNext()
  }, [fetchNext])

  const updateMigrationItem: UpdateMigrationItemType = useCallback(
    async (migrationId: string, data: any, noXHR: boolean | undefined) => {
      if (noXHR) {
        setMigrations(prevMigrations =>
          prevMigrations.map((m: ContentMigrationItem) =>
            m.id === migrationId ? {...m, ...data} : m,
          ),
        )
      } else {
        try {
          const response = await doFetchApi<ContentMigrationItem>({
            path: `/api/v1/courses/${window.ENV.COURSE_ID}/content_migrations/${migrationId}`,
          })
          const json = response.json
          setMigrations(prevMigrations =>
            prevMigrations.map((m: ContentMigrationItem) =>
              m.id === migrationId ? {...json, ...data} : m,
            ),
          )
          return json
        } catch {
          showFlashError(I18n.t("Couldn't update content migrations"))
        }
      }
    },
    [setMigrations]
  )

  return (
    <>
      <ContentMigrationsForm setMigrations={setMigrations} />
      <ContentMigrationsTable
        migrations={migrations}
        isLoading={isLoading}
        updateMigrationItem={updateMigrationItem}
        fetchNext={fetchNext}
        hasMore={lastFetchCountRef.current === perPage}
      />
    </>
  )
}

export default App<|MERGE_RESOLUTION|>--- conflicted
+++ resolved
@@ -31,16 +31,11 @@
 export const App = () => {
   const [migrations, setMigrations] = useState<ContentMigrationItem[]>([])
   const [isLoading, setIsLoading] = useState(false)
-<<<<<<< HEAD
-
-  useEffect(() => {
-=======
   const pageRef = useRef(1)
   const lastFetchCountRef = useRef(0)
   const perPage = 25
 
   const fetchNext = useCallback(async () => {
->>>>>>> 0ef5b089
     setIsLoading(true)
     doFetchApi({
       path: `/api/v1/courses/${window.ENV.COURSE_ID}/content_migrations`,
