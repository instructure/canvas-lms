--- conflicted
+++ resolved
@@ -31,10 +31,7 @@
 export const App = () => {
   const [migrations, setMigrations] = useState<ContentMigrationItem[]>([])
   const [isLoading, setIsLoading] = useState(false)
-<<<<<<< HEAD
-=======
 
->>>>>>> 7fab6966
   useEffect(() => {
     setIsLoading(true)
     doFetchApi({
