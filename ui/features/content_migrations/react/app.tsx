/*
 * Copyright (C) 2023 - present Instructure, Inc.
 *
 * This file is part of Canvas.
 *
 * Canvas is free software: you can redistribute it and/or modify it under
 * the terms of the GNU Affero General Public License as published by the Free
 * Software Foundation, version 3 of the License.
 *
 * Canvas is distributed in the hope that it will be useful, but WITHOUT ANY
 * WARRANTY; without even the implied warranty of MERCHANTABILITY or FITNESS FOR
 * A PARTICULAR PURPOSE. See the GNU Affero General Public License for more
 * details.
 *
 * You should have received a copy of the GNU Affero General Public License along
 * with this program. If not, see <http://www.gnu.org/licenses/>.
 */

import React, {useCallback, useEffect, useState} from 'react'
import {useScope as createI18nScope} from '@canvas/i18n'
import ContentMigrationsForm from './components/migrations_form'
import ContentMigrationsTable from './components/migrations_table'
import type {ContentMigrationItem, UpdateMigrationItemType} from './components/types'
import {showFlashError} from '@canvas/alerts/react/FlashAlert'
import doFetchApi from '@canvas/do-fetch-api-effect'

const I18n = createI18nScope('content_migrations_redesign')

type MigrationsResponse = {json: ContentMigrationItem[]}

export const App = () => {
  const [migrations, setMigrations] = useState<ContentMigrationItem[]>([])
  const [isLoading, setIsLoading] = useState(false)
<<<<<<< HEAD
=======

>>>>>>> 9e16fa97
  useEffect(() => {
    setIsLoading(true)
    doFetchApi({
      path: `/api/v1/courses/${window.ENV.COURSE_ID}/content_migrations`,
      params: {per_page: 25},
    })
      // @ts-expect-error
      .then((response: MigrationsResponse) => {
        setMigrations(_prevMigrations => response.json)
      })
      .catch(showFlashError(I18n.t("Couldn't load previous content migrations")))
      .finally(() => setIsLoading(false))
  }, [setMigrations])

  const updateMigrationItem: UpdateMigrationItemType = useCallback(
    async (migrationId: string, data: any, noXHR: boolean | undefined) => {
      if (noXHR) {
        setMigrations(prevMigrations =>
          prevMigrations.map((m: ContentMigrationItem) =>
            m.id === migrationId ? {...m, ...data} : m,
          ),
        )
      } else {
        try {
          const response = await doFetchApi<ContentMigrationItem>({
            path: `/api/v1/courses/${window.ENV.COURSE_ID}/content_migrations/${migrationId}`,
          })
          const json = response.json
          setMigrations(prevMigrations =>
            prevMigrations.map((m: ContentMigrationItem) =>
              m.id === migrationId ? {...json, ...data} : m,
            ),
          )
          return json
        } catch {
          showFlashError(I18n.t("Couldn't update content migrations"))
        }
      }
    },
    [setMigrations]
  )

  return (
    <>
      <ContentMigrationsForm setMigrations={setMigrations} />
      <ContentMigrationsTable migrations={migrations} isLoading={isLoading} updateMigrationItem={updateMigrationItem} />
    </>
  )
}

export default App<|MERGE_RESOLUTION|>--- conflicted
+++ resolved
@@ -31,10 +31,7 @@
 export const App = () => {
   const [migrations, setMigrations] = useState<ContentMigrationItem[]>([])
   const [isLoading, setIsLoading] = useState(false)
-<<<<<<< HEAD
-=======
 
->>>>>>> 9e16fa97
   useEffect(() => {
     setIsLoading(true)
     doFetchApi({
