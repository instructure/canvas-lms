/*
 * Copyright (C) 2023 - present Instructure, Inc.
 *
 * This file is part of Canvas.
 *
 * Canvas is free software: you can redistribute it and/or modify it under
 * the terms of the GNU Affero General Public License as published by the Free
 * Software Foundation, version 3 of the License.
 *
 * Canvas is distributed in the hope that it will be useful, but WITHOUT ANY
 * WARRANTY; without even the implied warranty of MERCHANTABILITY or FITNESS FOR
 * A PARTICULAR PURPOSE. See the GNU Affero General Public License for more
 * details.
 *
 * You should have received a copy of the GNU Affero General Public License along
 * with this program. If not, see <http://www.gnu.org/licenses/>.
 */

import React from 'react'
import {render, waitFor, screen} from '@testing-library/react'
import ContentMigrationsTable from '../migrations_table'
import fetchMock from 'fetch-mock'
import {ContentMigrationItem} from '../types'

<<<<<<< HEAD
describe('ContentMigrationTable', () => {
  let setMigrationsMock: () => void

  beforeAll(() => {
    setMigrationsMock = jest.fn(() => {})
    fetchMock.mock('/api/v1/courses/0/content_migrations?per_page=25', ['api_return'])
  })

  it('Calls the API and renders the InstUI table', async () => {
    window.ENV.COURSE_ID = '0'
    render(<ContentMigrationsTable migrations={[]} setMigrations={setMigrationsMock} />)
    expect(screen.getByRole('table', {hidden: false})).toBeInTheDocument()
    expect(
      screen.getByRole('row', {
        name: 'Content Type Source Link Date Imported Status Progress Action',
        hidden: false,
      })
    ).toBeInTheDocument()
    expect(fetchMock.called('/api/v1/courses/0/content_migrations?per_page=25', 'GET')).toBe(true)
    await waitFor(() => {
      expect(setMigrationsMock).toHaveBeenCalledWith(['api_return'])
=======
const migrations: ContentMigrationItem[] = [
  {
    id: '123',
    migration_type: 'course_copy_importer',
    migration_type_title: 'Copy a Canvas Course',
    progress_url: 'http://mock.progress.url',
    settings: {
      source_course_id: '456',
      source_course_name: 'Other course',
      source_course_html_url: 'http://mock.other-course.url',
    },
    workflow_state: 'waiting_for_select',
    migration_issues_count: 0,
    migration_issues_url: 'http://mock.issues.url',
    created_at: 'Apr 15 at 9:11pm',
  },
]
let setMigrationsMock: () => void

const renderComponent = () => {
  return render(
    <ContentMigrationsTable migrations={migrations} setMigrations={setMigrationsMock} />
  )
}

describe('ContentMigrationTable', () => {
  // This is used to mock the result INST-UI Responsive component for rendering
  const originalMediaResult = window.matchMedia('(min-width: 768px)')

  beforeAll(() => {
    setMigrationsMock = jest.fn(() => {})
    window.ENV.COURSE_ID = '0'
    fetchMock.mock('/api/v1/courses/0/content_migrations?per_page=25', ['api_return'])
  })

  describe('ContentMigrationTableCondensedView', () => {
    beforeAll(() => {
      Object.defineProperty(originalMediaResult, 'matches', {
        value: false,
        writable: true,
        configurable: true,
        enumerable: true,
      })
      window.matchMedia = jest.fn().mockReturnValueOnce(originalMediaResult)
    })

    it('renders the table', () => {
      renderComponent()

      const headers = Array.from(document.querySelectorAll('span[as="th"]')).map(e => e.textContent)
      const data = Array.from(document.querySelectorAll('span[as="td"]')).map(e => e.textContent)

      expect(headers).toEqual([
        'Content Type',
        'Source Link',
        'Date Imported',
        'Status',
        'Progress',
        'Action',
      ])
      expect(data).toEqual([
        'Copy a Canvas Course',
        'Other course',
        'Apr 15 at 9:11pm',
        'Waiting for selection',
        'Select content',
        '',
      ])
    })

    it('calls the API', async () => {
      renderComponent()

      expect(fetchMock.called('/api/v1/courses/0/content_migrations?per_page=25', 'GET')).toBe(true)
      await waitFor(() => {
        expect(setMigrationsMock).toHaveBeenCalledWith(['api_return'])
      })
    })
  })

  describe('ContentMigrationTableExpandedView', () => {
    beforeAll(() => {
      Object.defineProperty(originalMediaResult, 'matches', {
        value: true,
        writable: true,
        configurable: true,
        enumerable: true,
      })
      window.matchMedia = jest.fn().mockReturnValueOnce(originalMediaResult)
    })

    it('renders the table', () => {
      renderComponent()

      expect(screen.getByRole('table', {hidden: false})).toBeInTheDocument()
      expect(
        screen.getByRole('row', {
          name: 'Content Type Source Link Date Imported Status Progress Action',
          hidden: false,
        })
      ).toBeInTheDocument()
    })

    it('calls the API', async () => {
      renderComponent()

      expect(fetchMock.called('/api/v1/courses/0/content_migrations?per_page=25', 'GET')).toBe(true)
      await waitFor(() => {
        expect(setMigrationsMock).toHaveBeenCalledWith(['api_return'])
      })
>>>>>>> 0612a5fd
    })
  })
})<|MERGE_RESOLUTION|>--- conflicted
+++ resolved
@@ -22,29 +22,6 @@
 import fetchMock from 'fetch-mock'
 import {ContentMigrationItem} from '../types'
 
-<<<<<<< HEAD
-describe('ContentMigrationTable', () => {
-  let setMigrationsMock: () => void
-
-  beforeAll(() => {
-    setMigrationsMock = jest.fn(() => {})
-    fetchMock.mock('/api/v1/courses/0/content_migrations?per_page=25', ['api_return'])
-  })
-
-  it('Calls the API and renders the InstUI table', async () => {
-    window.ENV.COURSE_ID = '0'
-    render(<ContentMigrationsTable migrations={[]} setMigrations={setMigrationsMock} />)
-    expect(screen.getByRole('table', {hidden: false})).toBeInTheDocument()
-    expect(
-      screen.getByRole('row', {
-        name: 'Content Type Source Link Date Imported Status Progress Action',
-        hidden: false,
-      })
-    ).toBeInTheDocument()
-    expect(fetchMock.called('/api/v1/courses/0/content_migrations?per_page=25', 'GET')).toBe(true)
-    await waitFor(() => {
-      expect(setMigrationsMock).toHaveBeenCalledWith(['api_return'])
-=======
 const migrations: ContentMigrationItem[] = [
   {
     id: '123',
@@ -155,7 +132,6 @@
       await waitFor(() => {
         expect(setMigrationsMock).toHaveBeenCalledWith(['api_return'])
       })
->>>>>>> 0612a5fd
     })
   })
 })