/*
 * Copyright (C) 2023 - present Instructure, Inc.
 *
 * This file is part of Canvas.
 *
 * Canvas is free software: you can redistribute it and/or modify it under
 * the terms of the GNU Affero General Public License as published by the Free
 * Software Foundation, version 3 of the License.
 *
 * Canvas is distributed in the hope that it will be useful, but WITHOUT ANY
 * WARRANTY; without even the implied warranty of MERCHANTABILITY or FITNESS FOR
 * A PARTICULAR PURPOSE. See the GNU Affero General Public License for more
 * details.
 *
 * You should have received a copy of the GNU Affero General Public License along
 * with this program. If not, see <http://www.gnu.org/licenses/>.
 */

import React from 'react'
import {render, screen} from '@testing-library/react'
import ContentMigrationsTable from '../migrations_table'
import fetchMock from 'fetch-mock'
import type {ContentMigrationItem} from '../types'

const migrations: ContentMigrationItem[] = [
  {
    id: '123',
    migration_type: 'course_copy_importer',
    migration_type_title: 'Copy a Canvas Course',
    progress_url: 'http://mock.progress.url',
    settings: {
      source_course_id: '456',
      source_course_name: 'Other course',
      source_course_html_url: 'http://mock.other-course.url',
    },
    workflow_state: 'waiting_for_select',
    migration_issues_count: 0,
    migration_issues_url: 'http://mock.issues.url',
    created_at: 'Apr 15 at 9:11pm',
  },
]

const renderComponent = (
  {
    migrationArray = migrations,
    isLoading = false,
  }: 
  {
    migrationArray?: ContentMigrationItem[],
    isLoading?: boolean,
  }
) => {
  return render(
<<<<<<< HEAD
    <ContentMigrationsTable migrations={migrations} setMigrations={setMigrationsMock} />,
=======
    <ContentMigrationsTable migrations={migrationArray} isLoading={isLoading} updateMigrationItem={jest.fn()} />
>>>>>>> 72b96909
  )
}

describe('ContentMigrationTable', () => {
  // This is used to mock the result INST-UI Responsive component for rendering
  const originalMediaResult = window.matchMedia('(min-width: 768px)')

  afterEach(() => {
    jest.clearAllMocks()
  })

  beforeAll(() => {
    window.ENV.COURSE_ID = '0'
    fetchMock.mock('/api/v1/courses/0/content_migrations?per_page=25', ['api_return'])
  })

  describe('ContentMigrationTableCondensedView', () => {
    beforeAll(() => {
      Object.defineProperty(originalMediaResult, 'matches', {
        value: false,
        writable: true,
        configurable: true,
        enumerable: true,
      })
      window.matchMedia = jest.fn().mockReturnValueOnce(originalMediaResult)
    })

    it('renders the table', () => {
      renderComponent({})

      const headers = Array.from(document.querySelectorAll('span[as="th"]')).map(e => e.textContent)
      const data = Array.from(document.querySelectorAll('span[as="td"]')).map(e => e.textContent)

      expect(headers).toEqual([
        'Content Type',
        'Source Link',
        'Date Imported',
        'Status',
        'Progress',
        'Action',
      ])
      expect(data).toEqual([
        'Copy a Canvas Course',
        'Other course',
        'Apr 15 at 9:11pm',
        'Waiting for selection',
        'Select content',
        '',
      ])
    })

    it('displays the loading spinner', () => {
      renderComponent({isLoading: true})

      expect(screen.getByLabelText('Loading')).toBeInTheDocument()
    })
  })

  describe('ContentMigrationTableExpandedView', () => {
    beforeAll(() => {
      Object.defineProperty(originalMediaResult, 'matches', {
        value: true,
        writable: true,
        configurable: true,
        enumerable: true,
      })
      window.matchMedia = jest.fn().mockReturnValueOnce(originalMediaResult)
    })

    it('renders the table', () => {
      renderComponent({})

      expect(screen.getByRole('table', {hidden: false})).toBeInTheDocument()
      expect(
        screen.getByRole('row', {
          name: 'Content Type Source Link Date Imported Status Progress Action',
          hidden: false,
        }),
      ).toBeInTheDocument()
    })

    it('displays the loading spinner', () => {
      renderComponent({isLoading: true})

      expect(screen.getByLabelText('Loading')).toBeInTheDocument()
    })
  })
})<|MERGE_RESOLUTION|>--- conflicted
+++ resolved
@@ -51,11 +51,7 @@
   }
 ) => {
   return render(
-<<<<<<< HEAD
-    <ContentMigrationsTable migrations={migrations} setMigrations={setMigrationsMock} />,
-=======
     <ContentMigrationsTable migrations={migrationArray} isLoading={isLoading} updateMigrationItem={jest.fn()} />
->>>>>>> 72b96909
   )
 }
 
