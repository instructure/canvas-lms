--- conflicted
+++ resolved
@@ -66,11 +66,7 @@
   })
 
   describe('modal', () => {
-<<<<<<< HEAD
-    beforeEach(() =>
-=======
     beforeEach(() => {
->>>>>>> 80d4da09
       // @ts-expect-error
       doFetchApi.mockReturnValue(Promise.resolve({json: generateMigrationIssues(1)}))
     })
