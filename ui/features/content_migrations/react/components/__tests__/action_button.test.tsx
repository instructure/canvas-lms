--- conflicted
+++ resolved
@@ -203,11 +203,7 @@
 
       await waitFor(() => {
         expect(
-<<<<<<< HEAD
-          screen.queryByRole('heading', {name: 'Canvas Cartridge Importer Issues'})
-=======
           screen.queryByRole('heading', {name: 'Canvas Cartridge Importer Issues'}),
->>>>>>> 51db239a
         ).not.toBeInTheDocument()
       })
     })
@@ -221,11 +217,7 @@
 
       await waitFor(() => {
         expect(
-<<<<<<< HEAD
-          screen.queryByRole('heading', {name: 'Canvas Cartridge Importer Issues'})
-=======
           screen.queryByRole('heading', {name: 'Canvas Cartridge Importer Issues'}),
->>>>>>> 51db239a
         ).not.toBeInTheDocument()
       })
     })
