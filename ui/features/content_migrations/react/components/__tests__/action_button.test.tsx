/*
 * Copyright (C) 2023 - present Instructure, Inc.
 *
 * This file is part of Canvas.
 *
 * Canvas is free software: you can redistribute it and/or modify it under
 * the terms of the GNU Affero General Public License as published by the Free
 * Software Foundation, version 3 of the License.
 *
 * Canvas is distributed in the hope that it will be useful, but WITHOUT ANY
 * WARRANTY; without even the implied warranty of MERCHANTABILITY or FITNESS FOR
 * A PARTICULAR PURPOSE. See the GNU Affero General Public License for more
 * details.
 *
 * You should have received a copy of the GNU Affero General Public License along
 * with this program. If not, see <http://www.gnu.org/licenses/>.
 */

import React from 'react'
import {render, screen, waitFor} from '@testing-library/react'
import userEvent, {PointerEventsCheckLevel} from '@testing-library/user-event'
import doFetchApi from '@canvas/do-fetch-api-effect'
import {ActionButton} from '../action_button'

jest.mock('@canvas/do-fetch-api-effect')

const generateMigrationIssues = (length: number) => {
  const data = []
  for (let i = 1; i <= length; i++) {
    data.push({
      id: i,
      description: `My description ${i}`,
      workflow_state: 'active',
      fix_issue_html_url: 'https://mock.fix.url',
      issue_type: 'error',
      created_at: '1997-04-15T00:00:00Z',
      updated_at: '1997-04-15T00:00:00Z',
      content_migration_url: 'https://mock.migration.url',
      error_message: `My error message${i}`,
    })
  }
  return data
}

const renderComponent = (overrideProps?: any) =>
  render(
    <ActionButton
      migration_type_title="Canvas Cartridge Importer"
      migration_issues_count={1}
      migration_issues_url="https://mock.issues.url"
      {...{...overrideProps}}
    />
  )

describe('ActionButton', () => {
  afterEach(() => jest.clearAllMocks())

  it('renders button when issues count is greater than zero', () => {
    renderComponent()
    expect(screen.getByRole('button', {name: 'View Issues'})).toBeInTheDocument()
  })

  it('does not render button when issues count is zero', () => {
    renderComponent({migration_issues_count: 0})
    expect(screen.queryByRole('button', {name: 'View Issues'})).not.toBeInTheDocument()
  })

  describe('modal', () => {
<<<<<<< HEAD
    beforeEach(() =>
=======
    beforeEach(() => {
>>>>>>> 1c55606d
      // @ts-expect-error
      doFetchApi.mockReturnValue(Promise.resolve({json: generateMigrationIssues(1)}))
    })

    afterEach(() => {
      jest.clearAllMocks()
      jest.resetAllMocks()
    })

    it('opens on click', async () => {
      renderComponent()
      await userEvent.click(screen.getByRole('button', {name: 'View Issues'}))
      expect(
        screen.getByRole('heading', {name: 'Canvas Cartridge Importer Issues'})
      ).toBeInTheDocument()
    })

    it('fetch issues list', async () => {
      renderComponent()
      await userEvent.click(screen.getByRole('button', {name: 'View Issues'}))
      expect(doFetchApi).toHaveBeenCalled()
    })

    it('shows issues list', async () => {
      renderComponent()
      await userEvent.click(screen.getByRole('button', {name: 'View Issues'}))
      const link = await screen.findByRole('link')
      expect(link).toHaveAttribute('href', 'https://mock.fix.url')
      expect(link).toHaveTextContent('My description 1')
    })

    describe('has more issues', () => {
      beforeEach(() => {
        const issues = generateMigrationIssues(15)
        const page1 = issues.slice(0, 10)
        const page2 = issues.slice(10, 15)
        doFetchApi
          // @ts-expect-error
          .mockReturnValueOnce(Promise.resolve({json: page1}))
          .mockReturnValueOnce(Promise.resolve({json: page2}))
      })

      it('shows "Show More" button', async () => {
        renderComponent({migration_issues_count: 15})
        await userEvent.click(screen.getByRole('button', {name: 'View Issues'}))
        expect(await screen.findByRole('button', {name: 'Show More'})).toBeInTheDocument()
      })

      it('"Show More" button calls fetch', async () => {
        renderComponent({migration_issues_count: 15})
        await userEvent.click(screen.getByRole('button', {name: 'View Issues'}))
        await userEvent.click(await screen.findByRole('button', {name: 'Show More'}))

        expect(doFetchApi).toHaveBeenCalledWith({
          path: 'https://mock.issues.url/?page=2&per_page=10',
          method: 'GET',
        })
      })

      it('"Show More" updates issues list', async () => {
        renderComponent({migration_issues_count: 15})
        await userEvent.click(screen.getByRole('button', {name: 'View Issues'}))
        await userEvent.click(await screen.findByRole('button', {name: 'Show More'}))

        expect(await screen.findByRole('link', {name: 'My description 1'})).toBeInTheDocument()
        expect(await screen.findByRole('link', {name: 'My description 2'})).toBeInTheDocument()
        expect(await screen.findByRole('link', {name: 'My description 3'})).toBeInTheDocument()
        expect(await screen.findByRole('link', {name: 'My description 4'})).toBeInTheDocument()
        expect(await screen.findByRole('link', {name: 'My description 5'})).toBeInTheDocument()
        expect(await screen.findByRole('link', {name: 'My description 6'})).toBeInTheDocument()
        expect(await screen.findByRole('link', {name: 'My description 7'})).toBeInTheDocument()
        expect(await screen.findByRole('link', {name: 'My description 8'})).toBeInTheDocument()
        expect(await screen.findByRole('link', {name: 'My description 9'})).toBeInTheDocument()
        expect(await screen.findByRole('link', {name: 'My description 10'})).toBeInTheDocument()
        expect(await screen.findByRole('link', {name: 'My description 11'})).toBeInTheDocument()
        expect(await screen.findByRole('link', {name: 'My description 12'})).toBeInTheDocument()
        expect(await screen.findByRole('link', {name: 'My description 13'})).toBeInTheDocument()
        expect(await screen.findByRole('link', {name: 'My description 14'})).toBeInTheDocument()
        expect(await screen.findByRole('link', {name: 'My description 15'})).toBeInTheDocument()
      })

      it('shows alert if fetch fails', async () => {
        // @ts-expect-error
        doFetchApi.mockReset()
        doFetchApi
          // @ts-expect-error
          .mockReturnValueOnce(Promise.resolve({json: generateMigrationIssues(10)}))
          .mockImplementationOnce(() => Promise.reject())
        renderComponent({migration_issues_count: 15})
        await userEvent.click(screen.getByRole('button', {name: 'View Issues'}))
        await userEvent.click(await screen.findByRole('button', {name: 'Show More'}))

        expect(
          await screen.findByText('Failed to fetch migration issues data.')
        ).toBeInTheDocument()
      })

      it.skip('shows spinner when loading more issues', async () => {
        doFetchApi
          // @ts-expect-error
          .mockReturnValueOnce(Promise.resolve({json: generateMigrationIssues(10)}))
          .mockReturnValueOnce(new Promise(resolve => setTimeout(resolve, 5000)))
        renderComponent({migration_issues_count: 15})
        await userEvent.click(screen.getByRole('button', {name: 'View Issues'}))
        await userEvent.click(await screen.findByRole('button', {name: 'Show More'}))
        expect(screen.getByText('Loading more issues')).toBeInTheDocument()
      })
    })

    it('shows alert if fetch fails', async () => {
      // @ts-expect-error
      doFetchApi.mockImplementation(() => Promise.reject())
      renderComponent()
      await userEvent.click(screen.getByRole('button', {name: 'View Issues'}))

      expect(await screen.findByText('Failed to fetch migration issues data.')).toBeInTheDocument()
    })

    it('shows spinner when loading', async () => {
      // @ts-expect-error
      doFetchApi.mockReturnValue(new Promise(resolve => setTimeout(resolve, 5000)))
      renderComponent()
      await userEvent.click(screen.getByRole('button', {name: 'View Issues'}))

      expect(screen.getByText('Loading issues')).toBeInTheDocument()
    })

    it('closes with x button', async () => {
      const user = userEvent.setup({pointerEventsCheck: PointerEventsCheckLevel.Never})
      renderComponent()
      await user.click(screen.getByRole('button', {name: 'View Issues'}))
      const xButton = screen.queryAllByText('Close')[0]
      await user.click(xButton)

      await waitFor(() => {
        expect(
          screen.queryByRole('heading', {name: 'Canvas Cartridge Importer Issues'})
        ).not.toBeInTheDocument()
      })
    })

    it('closes with close button', async () => {
      const user = userEvent.setup({pointerEventsCheck: PointerEventsCheckLevel.Never})
      renderComponent()
      await user.click(screen.getByRole('button', {name: 'View Issues'}))
      const closeButton = screen.queryAllByText('Close')[1]
      await user.click(closeButton)

      await waitFor(() => {
        expect(
          screen.queryByRole('heading', {name: 'Canvas Cartridge Importer Issues'})
        ).not.toBeInTheDocument()
      })
    })
  })
})<|MERGE_RESOLUTION|>--- conflicted
+++ resolved
@@ -66,11 +66,7 @@
   })
 
   describe('modal', () => {
-<<<<<<< HEAD
-    beforeEach(() =>
-=======
     beforeEach(() => {
->>>>>>> 1c55606d
       // @ts-expect-error
       doFetchApi.mockReturnValue(Promise.resolve({json: generateMigrationIssues(1)}))
     })
