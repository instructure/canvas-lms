/*
 * Copyright (C) 2023 - present Instructure, Inc.
 *
 * This file is part of Canvas.
 *
 * Canvas is free software: you can redistribute it and/or modify it under
 * the terms of the GNU Affero General Public License as published by the Free
 * Software Foundation, version 3 of the License.
 *
 * Canvas is distributed in the hope that it will be useful, but WITHOUT ANY
 * WARRANTY; without even the implied warranty of MERCHANTABILITY or FITNESS FOR
 * A PARTICULAR PURPOSE. See the GNU Affero General Public License for more
 * details.
 *
 * You should have received a copy of the GNU Affero General Public License along
 * with this program. If not, see <http://www.gnu.org/licenses/>.
 */

import {
  type AdjustDates,
  type DaySub,
  type DateShifts,
  type DateShiftsCommon,
  type DateAdjustmentConfig,
} from '@canvas/content-migrations'

export type ContentMigrationItemSettings = {
  source_course_id: string
  source_course_name: string
  source_course_html_url: string
}

export type Migrator = {
  type: string
  requires_file_upload: true
  name: string
  required_settings: string
}

export type ContentMigrationItemAttachment = {
  display_name: string
  url: string
}

export type ProgressWorkflowState = 'queued' | 'running' | 'completed' | 'failed'

export type StatusPillState = ProgressWorkflowState | 'waiting_for_select'

export type ContentMigrationWorkflowState =
  | 'pre_processing'
  | 'pre_processed'
  | 'queued'
  | 'failed'
  | 'waiting_for_select'
  | 'running'
  | 'completed'

export type ContentMigrationItem = {
  id: string
  migration_type: string
  migration_type_title: string
  progress_url: string
  settings: ContentMigrationItemSettings
  attachment?: ContentMigrationItemAttachment
  completion?: number
  workflow_state: ContentMigrationWorkflowState
  migration_issues_count: number
  migration_issues_url: string
  created_at: string
}

export type DateShiftsRequestBody = DateShiftsCommon & {
  remove_dates?: boolean
  shift_dates?: boolean
  day_substitutions: Record<string, string>
}

export type submitMigrationFormData = {
  errored?: boolean
  adjust_dates: AdjustDates
  selective_import: boolean
  date_shift_options: DateShifts
  settings: {[key: string]: any}
  daySubCollection?: object
  pre_attachment?: {
    name: string
    size: number
    no_redirect: boolean
  }
}

export type MigrationCreateRequestBody = {
  course_id: string
  migration_type: string
  date_shift_options: DateShiftsRequestBody
  selective_import: boolean
  settings: {[key: string]: any}
  pre_attachment?: {
    name: string
    no_redirect: boolean
    size: number
  }
}

export type onSubmitMigrationFormCallback = (
  formData: submitMigrationFormData,
  preAttachmentFile?: File
) => void

export type AttachmentProgressResponse = ContentMigrationItem & {
  type: string
  total: number
  timeStamp: number
  loaded: number
}

export type UpdateMigrationItemType = (
  contentMigrationItemId: string,
  data?: object,
  noXHR?: boolean
) => Promise<ContentMigrationItem | undefined>

export type QuestionBankSettings = {
  question_bank_id?: string | number
  question_bank_name?: string
<<<<<<< HEAD
}
=======
}

export type {AdjustDates, DaySub, DateShifts, DateShiftsCommon, DateAdjustmentConfig}
>>>>>>> 3c9ff88d
<|MERGE_RESOLUTION|>--- conflicted
+++ resolved
@@ -123,10 +123,6 @@
 export type QuestionBankSettings = {
   question_bank_id?: string | number
   question_bank_name?: string
-<<<<<<< HEAD
-}
-=======
 }
 
-export type {AdjustDates, DaySub, DateShifts, DateShiftsCommon, DateAdjustmentConfig}
->>>>>>> 3c9ff88d
+export type {AdjustDates, DaySub, DateShifts, DateShiftsCommon, DateAdjustmentConfig}