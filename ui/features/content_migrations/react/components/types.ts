--- conflicted
+++ resolved
@@ -22,11 +22,8 @@
   type DateShifts,
   type DateShiftsCommon,
   type DateAdjustmentConfig,
-<<<<<<< HEAD
-=======
   type MigrationCreateRequestBody,
   type onSubmitMigrationFormCallback,
->>>>>>> 80d4da09
 } from '@canvas/content-migrations'
 
 export type ContentMigrationItemSettings = {
@@ -74,47 +71,6 @@
   created_at: string
 }
 
-<<<<<<< HEAD
-export type DateShiftsRequestBody = DateShiftsCommon & {
-  remove_dates?: boolean
-  shift_dates?: boolean
-  day_substitutions: Record<string, string>
-}
-
-export type submitMigrationFormData = {
-  errored?: boolean
-  adjust_dates: AdjustDates
-  selective_import: boolean
-  date_shift_options: DateShifts
-  settings: {[key: string]: any}
-  daySubCollection?: object
-  pre_attachment?: {
-    name: string
-    size: number
-    no_redirect: boolean
-  }
-}
-
-export type MigrationCreateRequestBody = {
-  course_id: string
-  migration_type: string
-  date_shift_options: DateShiftsRequestBody
-  selective_import: boolean
-  settings: {[key: string]: any}
-  pre_attachment?: {
-    name: string
-    no_redirect: boolean
-    size: number
-  }
-}
-
-export type onSubmitMigrationFormCallback = (
-  formData: submitMigrationFormData,
-  preAttachmentFile?: File
-) => void
-
-=======
->>>>>>> 80d4da09
 export type AttachmentProgressResponse = ContentMigrationItem & {
   type: string
   total: number
@@ -133,9 +89,6 @@
   question_bank_name?: string
 }
 
-<<<<<<< HEAD
-export type {AdjustDates, DaySub, DateShifts, DateShiftsCommon, DateAdjustmentConfig}
-=======
 export type {
   AdjustDates,
   DaySub,
@@ -144,5 +97,4 @@
   DateAdjustmentConfig,
   MigrationCreateRequestBody,
   onSubmitMigrationFormCallback,
-}
->>>>>>> 80d4da09
+}