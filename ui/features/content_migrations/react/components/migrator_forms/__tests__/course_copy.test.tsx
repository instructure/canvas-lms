--- conflicted
+++ resolved
@@ -64,11 +64,7 @@
     await userEvent.type(screen.getByRole('combobox', {name: 'Search for a course'}), 'math')
     await waitFor(() => {
       expect(doFetchApi).toHaveBeenCalledWith({
-<<<<<<< HEAD
-        path: '/users/0/manageable_courses?term=math&include=concluded'
-=======
         path: '/users/0/manageable_courses?term=math&include=concluded',
->>>>>>> 77fa6d2f
       })
     })
     expect(screen.getByText('Mathmatics')).toBeInTheDocument()
@@ -79,11 +75,7 @@
     await userEvent.type(screen.getByRole('combobox', {name: 'Search for a course'}), 'math')
     await waitFor(() => {
       expect(doFetchApi).toHaveBeenCalledWith({
-<<<<<<< HEAD
-        path: '/users/0/manageable_courses?term=math&include=concluded'
-=======
         path: '/users/0/manageable_courses?term=math&include=concluded',
->>>>>>> 77fa6d2f
       })
     })
     expect(screen.getByText('Term: Default term')).toBeInTheDocument()
