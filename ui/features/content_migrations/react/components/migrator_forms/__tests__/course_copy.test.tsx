/*
 * Copyright (C) 2023 - present Instructure, Inc.
 *
 * This file is part of Canvas.
 *
 * Canvas is free software: you can redistribute it and/or modify it under
 * the terms of the GNU Affero General Public License as published by the Free
 * Software Foundation, version 3 of the License.
 *
 * Canvas is distributed in the hope that it will be useful, but WITHOUT ANY
 * WARRANTY; without even the implied warranty of MERCHANTABILITY or FITNESS FOR
 * A PARTICULAR PURPOSE. See the GNU Affero General Public License for more
 * details.
 *
 * You should have received a copy of the GNU Affero General Public License along
 * with this program. If not, see <http://www.gnu.org/licenses/>.
 */

import React from 'react'
import {render, screen, waitFor} from '@testing-library/react'
import CourseCopyImporter from '../course_copy'
import userEvent from '@testing-library/user-event'
import doFetchApi from '@canvas/do-fetch-api-effect'
import {sharedDateParsingTests} from './shared_form_cases'

jest.mock('@canvas/do-fetch-api-effect')

const onSubmit = jest.fn()
const onCancel = jest.fn()

const renderComponent = (overrideProps?: any) =>
  render(<CourseCopyImporter onSubmit={onSubmit} onCancel={onCancel} {...overrideProps} />)

describe('CourseCopyImporter', () => {
  beforeAll(() => {
    // @ts-expect-error
    window.ENV.current_user = {
      id: '0',
    }
    window.ENV.SHOW_BP_SETTINGS_IMPORT_OPTION = true
    // @ts-expect-error
    doFetchApi.mockReturnValue(
      Promise.resolve({
        json: [
          {
            id: '0',
            label: 'Mathmatics',
            term: 'Default term',
            blueprint: true,
            end_at: '16 Oct 2024 at 0:00',
            start_at: '14 Oct 2024 at 0:00',
          },
          {
            id: '1',
            label: 'Biology',
            term: 'Other term',
            blueprint: false,
          },
        ],
      })
    )
  })

  afterEach(() => jest.clearAllMocks())

  it('searches for matching courses and includes concluded by default', async () => {
    renderComponent()
    await userEvent.type(screen.getByRole('combobox', {name: 'Search for a course *'}), 'math')
    await waitFor(() => {
      expect(doFetchApi).toHaveBeenCalledWith({
        path: '/users/0/manageable_courses?term=math&include=concluded',
      })
    })
    expect(screen.getByText('Mathmatics')).toBeInTheDocument()
  })

  it('searches for matching courses and display proper terms', async () => {
    renderComponent()
    await userEvent.type(screen.getByRole('combobox', {name: 'Search for a course *'}), 'math')
    await waitFor(() => {
      expect(doFetchApi).toHaveBeenCalledWith({
        path: '/users/0/manageable_courses?term=math&include=concluded',
      })
    })
    expect(screen.getByText('Term: Default term')).toBeInTheDocument()
    expect(screen.getByText('Term: Other term')).toBeInTheDocument()
  })

  it('searches for matching courses excluding concluded', async () => {
    renderComponent()
    await userEvent.click(screen.getByRole('checkbox', {name: 'Include completed courses'}))
    await userEvent.type(screen.getByRole('combobox', {name: 'Search for a course *'}), 'math')
    await waitFor(() => {
      expect(doFetchApi).toHaveBeenCalledWith({
        path: '/users/0/manageable_courses?term=math',
      })
    })
    expect(screen.getByText('Mathmatics')).toBeInTheDocument()
  })

  it('calls onSubmit', async () => {
    renderComponent()
    await userEvent.type(screen.getByRole('combobox', {name: 'Search for a course *'}), 'math')
    await userEvent.click(await screen.findByText('Mathmatics'))
    await userEvent.click(screen.getByRole('button', {name: 'Add to Import Queue'}))
    expect(onSubmit).toHaveBeenCalledWith(
      expect.objectContaining({
        settings: expect.objectContaining({
          source_course_id: '0',
        }),
      })
    )
  })

  it('calls onCancel', async () => {
    renderComponent()
    await userEvent.click(screen.getByRole('button', {name: 'Clear'}))
    expect(onCancel).toHaveBeenCalled()
  })

  // The testing of onCancel and onSubmit above need the actual common migrator controls
  // So instead of mocking it here and testing the prop being passed to the mock
  // we're following the precedent and testing all the way to the child in this suite
  it('Renders BP settings import option if appropriate', async () => {
    renderComponent()
    await userEvent.type(screen.getByRole('combobox', {name: 'Search for a course *'}), 'math')
    await userEvent.click(await screen.findByText('Mathmatics'))
    await expect(await screen.getByText('Import Blueprint Course settings')).toBeInTheDocument()
  })

  it('Does not renders BP settings import option when the destination course is marked ineligible', async () => {
    window.ENV.SHOW_BP_SETTINGS_IMPORT_OPTION = false
    renderComponent()
    await userEvent.type(screen.getByRole('combobox', {name: 'Search for a course *'}), 'math')
    await userEvent.click(await screen.findByText('Mathmatics'))
    expect(screen.queryByText('Import Blueprint Course settings')).toBeNull()
  })

  it('Does not render BP settings import option when the selected course is not a blueprint', async () => {
    renderComponent()
    await userEvent.type(screen.getByRole('combobox', {name: 'Search for a course *'}), 'biol')
    await userEvent.click(await screen.findByText('Biology'))
    expect(screen.queryByText('Import Blueprint Course settings')).toBeNull()
  })

  it('disable inputs while uploading', async () => {
    renderComponent({isSubmitting: true})
    await waitFor(() => {
      expect(screen.getByRole('button', {name: 'Clear'})).toBeDisabled()
      expect(screen.getByRole('button', {name: /Adding.../})).toBeDisabled()
      expect(screen.getByRole('combobox', {name: 'Search for a course *'})).toBeDisabled()
      expect(screen.getByRole('radio', {name: /All content/})).toBeDisabled()
      expect(screen.getByRole('radio', {name: 'Select specific content'})).toBeDisabled()
      expect(screen.getByRole('checkbox', {name: 'Adjust events and due dates'})).toBeDisabled()
    })
  })

  it('disable "Adjust events and due dates" inputs while uploading', async () => {
    const {getByRole, rerender, getByLabelText} = renderComponent()

    await userEvent.click(getByRole('checkbox', {name: 'Adjust events and due dates'}))

    rerender(<CourseCopyImporter onSubmit={onSubmit} onCancel={onCancel} isSubmitting={true} />)

    await waitFor(() => {
      expect(getByRole('radio', {name: 'Shift dates'})).toBeInTheDocument()
      expect(getByRole('radio', {name: 'Shift dates'})).toBeDisabled()
      expect(getByRole('radio', {name: 'Remove dates'})).toBeDisabled()
      expect(getByLabelText('Select original beginning date')).toBeDisabled()
      expect(getByLabelText('Select new beginning date')).toBeDisabled()
      expect(getByLabelText('Select original end date')).toBeDisabled()
      expect(getByLabelText('Select new end date')).toBeDisabled()
      expect(getByRole('button', {name: 'Add substitution'})).toBeDisabled()
    })
  })

  sharedDateParsingTests(CourseCopyImporter)

  describe('source course adjust date field prefills', () => {
<<<<<<< HEAD
    const expectDateField = (label: string, value: string) => {
      expect(screen.getByLabelText(label).closest('input')?.value).toBe(value)
=======
    const expectDateField = (dataCid: string, value: string) => {
      expect((screen.getByTestId(dataCid) as HTMLInputElement).value).toBe(value)
>>>>>>> 1c55606d
    }

    it('parse the date from found course start date', async () => {
      const {getByRole} = renderComponent()

      await userEvent.type(screen.getByRole('combobox', {name: 'Search for a course *'}), 'math')
      await userEvent.click(await screen.findByText('Mathmatics'))
      await userEvent.click(getByRole('checkbox', {name: 'Adjust events and due dates'}))

<<<<<<< HEAD
      expectDateField('Select original beginning date', 'Oct 14 at 8pm')
=======
      expectDateField('old_start_date', 'Oct 14 at 8pm')
>>>>>>> 1c55606d
    })

    it('parse the date from found course end date', async () => {
      const {getByRole} = renderComponent()

      await userEvent.type(screen.getByRole('combobox', {name: 'Search for a course *'}), 'math')
      await userEvent.click(await screen.findByText('Mathmatics'))
      await userEvent.click(getByRole('checkbox', {name: 'Adjust events and due dates'}))

<<<<<<< HEAD
      expectDateField('Select original end date', 'Oct 16 at 8pm')
=======
      expectDateField('old_end_date', 'Oct 16 at 8pm')
>>>>>>> 1c55606d
    })
  })
})<|MERGE_RESOLUTION|>--- conflicted
+++ resolved
@@ -177,13 +177,8 @@
   sharedDateParsingTests(CourseCopyImporter)
 
   describe('source course adjust date field prefills', () => {
-<<<<<<< HEAD
-    const expectDateField = (label: string, value: string) => {
-      expect(screen.getByLabelText(label).closest('input')?.value).toBe(value)
-=======
     const expectDateField = (dataCid: string, value: string) => {
       expect((screen.getByTestId(dataCid) as HTMLInputElement).value).toBe(value)
->>>>>>> 1c55606d
     }
 
     it('parse the date from found course start date', async () => {
@@ -193,11 +188,7 @@
       await userEvent.click(await screen.findByText('Mathmatics'))
       await userEvent.click(getByRole('checkbox', {name: 'Adjust events and due dates'}))
 
-<<<<<<< HEAD
-      expectDateField('Select original beginning date', 'Oct 14 at 8pm')
-=======
       expectDateField('old_start_date', 'Oct 14 at 8pm')
->>>>>>> 1c55606d
     })
 
     it('parse the date from found course end date', async () => {
@@ -207,11 +198,7 @@
       await userEvent.click(await screen.findByText('Mathmatics'))
       await userEvent.click(getByRole('checkbox', {name: 'Adjust events and due dates'}))
 
-<<<<<<< HEAD
-      expectDateField('Select original end date', 'Oct 16 at 8pm')
-=======
       expectDateField('old_end_date', 'Oct 16 at 8pm')
->>>>>>> 1c55606d
     })
   })
 })