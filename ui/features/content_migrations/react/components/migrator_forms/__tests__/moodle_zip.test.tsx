/*
 * Copyright (C) 2023 - present Instructure, Inc.
 *
 * This file is part of Canvas.
 *
 * Canvas is free software: you can redistribute it and/or modify it under
 * the terms of the GNU Affero General Public License as published by the Free
 * Software Foundation, version 3 of the License.
 *
 * Canvas is distributed in the hope that it will be useful, but WITHOUT ANY
 * WARRANTY; without even the implied warranty of MERCHANTABILITY or FITNESS FOR
 * A PARTICULAR PURPOSE. See the GNU Affero General Public License for more
 * details.
 *
 * You should have received a copy of the GNU Affero General Public License along
 * with this program. If not, see <http://www.gnu.org/licenses/>.
 */

import MoodleZipImporter from '../moodle_zip'
import {
  sharedAdjustDateTests,
  sharedBankTests,
  sharedContentTests,
<<<<<<< HEAD
=======
  sharedDateParsingTests,
>>>>>>> cafde123
  sharedFormTests,
} from './shared_form_cases'

describe('MoodleZipImporter', () => {
  beforeAll(() => (window.ENV.UPLOAD_LIMIT = 1024))

  afterEach(() => jest.clearAllMocks())

  sharedFormTests(MoodleZipImporter)
  sharedContentTests(MoodleZipImporter)
  sharedBankTests(MoodleZipImporter)
  sharedAdjustDateTests(MoodleZipImporter)
<<<<<<< HEAD
=======
  sharedDateParsingTests(MoodleZipImporter)
>>>>>>> cafde123
})<|MERGE_RESOLUTION|>--- conflicted
+++ resolved
@@ -21,10 +21,7 @@
   sharedAdjustDateTests,
   sharedBankTests,
   sharedContentTests,
-<<<<<<< HEAD
-=======
   sharedDateParsingTests,
->>>>>>> cafde123
   sharedFormTests,
 } from './shared_form_cases'
 
@@ -37,8 +34,5 @@
   sharedContentTests(MoodleZipImporter)
   sharedBankTests(MoodleZipImporter)
   sharedAdjustDateTests(MoodleZipImporter)
-<<<<<<< HEAD
-=======
   sharedDateParsingTests(MoodleZipImporter)
->>>>>>> cafde123
 })