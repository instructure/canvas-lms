--- conflicted
+++ resolved
@@ -19,10 +19,7 @@
 import {
   sharedBankTests,
   sharedContentTests,
-<<<<<<< HEAD
-=======
   sharedDateParsingTests,
->>>>>>> 3c9ff88d
   sharedFormTests,
   sharedImportAsNQTests,
 } from './shared_form_cases'
@@ -33,8 +30,5 @@
   sharedContentTests(CommonCartridgeImporter)
   sharedBankTests(CommonCartridgeImporter)
   sharedImportAsNQTests(CommonCartridgeImporter)
-<<<<<<< HEAD
-=======
   sharedDateParsingTests(CommonCartridgeImporter)
->>>>>>> 3c9ff88d
 })