--- conflicted
+++ resolved
@@ -39,20 +39,6 @@
 
 const I18n = createI18nScope('content_migrations_redesign')
 
-<<<<<<< HEAD
-type CourseOption = {
-  id: string
-  label: string
-  term: string
-  start_at: string
-  end_at: string
-  start_at_locale: string | null
-  end_at_locale: string | null
-  blueprint: boolean
-}
-
-=======
->>>>>>> 005bce2c
 type CourseCopyImporterProps = {
   onSubmit: onSubmitMigrationFormCallback
   onCancel: () => void
@@ -126,42 +112,6 @@
     }
   }, [composeManageableCourseURL, isShowSelect])
 
-<<<<<<< HEAD
-  const throttledCourseFetch = useRef(
-    throttle(
-      (currentSearchParam: string, includeConcluded: boolean) => {
-        if (!currentSearchParam) {
-          setCourseOptions([])
-          return
-        }
-        doFetchApi({
-          path: composeManageableCourseURL(currentSearchParam, includeConcluded),
-        })
-          .then((response: any) => {
-            setCourseOptions(response.json)
-          })
-          .catch(showFlashError(I18n.t("Couldn't load course options")))
-      },
-      500,
-      {
-        leading: false,
-        trailing: true,
-      },
-    ),
-  )
-
-  const getCourseOptions = useCallback(
-    (e: React.SyntheticEvent<Element, Event>) => {
-      const target = e.target as HTMLInputElement
-      setSelectedCourse(null)
-      setSearchParam(target.value)
-      throttledCourseFetch.current(target.value, includeCompletedCourses)
-    },
-    [includeCompletedCourses],
-  )
-
-=======
->>>>>>> 005bce2c
   const addToPreloadedListIfNotExist = useCallback(
     (courseOption: CourseOption) => {
       const newMap = new Map(preloadedCourses)
@@ -172,23 +122,6 @@
       setPreloadedCourses(newMap)
     },
     [preloadedCourses],
-<<<<<<< HEAD
-  )
-
-  const selectCourse = useCallback(
-    (_e: ChangeEvent<HTMLSelectElement>, courseId: string) => {
-      const courseOption = courseOptions.find((c: CourseOption) => c.id === courseId)
-
-      if (courseOption) {
-        addToPreloadedListIfNotExist(courseOption)
-        setSelectedCourse(courseOption)
-        setSearchParam(courseOption.label)
-        setCourseOptions([])
-      }
-    },
-    [addToPreloadedListIfNotExist, courseOptions],
-=======
->>>>>>> 005bce2c
   )
 
   const selectPreloadedCourse = useCallback(
