/*
 * Copyright (C) 2023 - present Instructure, Inc.
 *
 * This file is part of Canvas.
 *
 * Canvas is free software: you can redistribute it and/or modify it under
 * the terms of the GNU Affero General Public License as published by the Free
 * Software Foundation, version 3 of the License.
 *
 * Canvas is distributed in the hope that it will be useful, but WITHOUT ANY
 * WARRANTY; without even the implied warranty of MERCHANTABILITY or FITNESS FOR
 * A PARTICULAR PURPOSE. See the GNU Affero General Public License for more
 * details.
 *
 * You should have received a copy of the GNU Affero General Public License along
 * with this program. If not, see <http://www.gnu.org/licenses/>.
 */

import React, {useCallback, useEffect, useState} from 'react'

<<<<<<< HEAD
import CommonMigratorControls from './common_migrator_controls'
import {noFileSelectedFormMessage} from '../utils'
=======
import {
  CommonMigratorControls,
  RequiredFormLabel,
  ErrorFormMessage,
  noFileSelectedFormMessage,
} from '@canvas/content-migrations'
>>>>>>> cafde123
import {showFlashError} from '@canvas/alerts/react/FlashAlert'
import doFetchApi from '@canvas/do-fetch-api-effect'
import {useScope as useI18nScope} from '@canvas/i18n'
import {IconButton} from '@instructure/ui-buttons'
import {IconSearchLine, IconTroubleLine} from '@instructure/ui-icons'
import {Spinner} from '@instructure/ui-spinner'
import {TextInput} from '@instructure/ui-text-input'
import {TreeBrowser} from '@instructure/ui-tree-browser'
import {View} from '@instructure/ui-view'
import type {FetchLinkHeader} from '@canvas/do-fetch-api-effect/types'
import type {onSubmitMigrationFormCallback} from '../types'
import MigrationFileInput from './file_input'
import type {TreeBrowserProps} from '@instructure/ui-tree-browser'
import {ImportLabel} from './import_label'
import {ImportInProgressLabel} from './import_in_progress_label'

type Collection = TreeBrowserProps['collections'][0]
type CollectionClickArgs = TreeBrowserProps['onCollectionClick']

const I18n = useI18nScope('content_migrations_redesign')

type ZipFileImporterProps = {
  onSubmit: onSubmitMigrationFormCallback
  onCancel: () => void
  fileUploadProgress: number | null
  isSubmitting: boolean
}

type Folder = {
  id: string
  name: string
  full_name: string
  context_id: string
  context_type: string
  parent_folder_id?: string
  workflow_state: string
  created_at: string
  updated_at: string
  locked?: string
  lock_at?: string
  unlock_at?: string
  position?: string
  folders_url?: string
  files_url?: string
  files_count?: string
  folders_count?: string
  hidden?: string
  hidden_for_user?: string
  locked_for_user?: string
  for_submissions?: string
  can_upload?: string
  children: number[]
}

type FetchFoldersResponse = {
  json: Folder[]
  link: FetchLinkHeader
}

const ZipFileImporter = ({
  onSubmit,
  onCancel,
  fileUploadProgress,
  isSubmitting,
}: ZipFileImporterProps) => {
  const [folders, setFolders] = useState<Array<Folder>>([])
  const [folder, setFolder] = useState<Folder | null>(null)
  const [file, setFile] = useState<File | null>(null)
  const [searchValue, setSearchValue] = useState('')
  const [fileError, setFileError] = useState<boolean>(false)
  const [folderError, setFolderError] = useState<boolean>(false)

  const handleSubmit: onSubmitMigrationFormCallback = useCallback(
    formData => {
      if (!file) {
        setFileError(true)
      }

      if (!folder) {
        setFolderError(true)
      }

      if (!file || !folder) {
        return
      }

      formData.pre_attachment = {
        name: file.name,
        size: file.size,
        no_redirect: true,
      }
      formData.settings.folder_id = folder?.id
      onSubmit(formData, file)
    },
    [file, folder, onSubmit]
  )

  useEffect(() => {
    const fetchFolders = (nextLink?: string, accumulatedResults: Folder[] = []) => {
      // Fetch all folders in the course
      doFetchApi({
        path:
          nextLink ||
          `/api/v1/courses/${window.ENV.COURSE_ID}/folders?sort_by=position&per_page=100`,
      })
        // @ts-expect-error
        .then((response: FetchFoldersResponse) => {
          const {json, link} = response
          const folderData = accumulatedResults.concat(json || [])

          if (link?.next) {
            fetchFolders(link.next.url, folderData)
          } else {
            // Organize folders with their children
            const parentFolders: Record<string, number[]> = {}
            folderData.forEach((f: Folder) => {
              if (f.parent_folder_id) {
                if (parentFolders[f.parent_folder_id]) {
                  parentFolders[f.parent_folder_id].push(parseInt(f.id, 10))
                } else {
                  parentFolders[f.parent_folder_id] = [parseInt(f.id, 10)]
                }
              }
            })
            const parentFoldersWithChildren = folderData
            parentFoldersWithChildren.forEach((parentFolder: Folder) => {
              parentFolder.children = parentFolders[parentFolder.id.toString()] || []
            })
            setFolders(parentFoldersWithChildren)
          }
        })
        .catch(showFlashError(I18n.t("Couldn't load folder options")))
    }

    fetchFolders()
  }, [])

  const folderCollection = () => {
    const collection: Record<number, Collection> = {}
    let filteredFolders = folders

    if (searchValue) {
      filteredFolders = folders.filter((f: Folder) =>
        f.name.toLowerCase().includes(searchValue.toLowerCase())
      )
    }
    filteredFolders.forEach((f: Folder) => {
      collection[parseInt(f.id, 10)] = {
        id: parseInt(f.id, 10),
        name: f.name,
        collections: searchValue ? [] : f.children || [],
        items: [],
      }
    })
    return collection
  }

  const handleCollectionClick: CollectionClickArgs = (_e, collection) => {
    setFolder(folders.find((f: Folder) => collection.id === parseInt(f.id, 10)) ?? null)
    setFolderError(false)
  }

  const renderClearButton = () => {
    if (!searchValue.length) return

    return (
      <IconButton
        type="button"
        size="small"
        withBackground={false}
        withBorder={false}
        screenReaderLabel="Clear search"
        onClick={() => {
          setSearchValue('')
        }}
      >
        <IconTroubleLine />
      </IconButton>
    )
  }

  const treeBrowserParams = () => {
    if (searchValue) {
      return {}
    }

    const rootFolderId = folders.find((f: Folder) => f.parent_folder_id === null)?.id
    if (!rootFolderId) {
      return {}
    } else {
      return {
        rootId: rootFolderId,
        defaultExpanded: [rootFolderId],
      }
    }
  }

  return (
    <>
      <MigrationFileInput
        fileUploadProgress={fileUploadProgress}
        accepts=".zip"
        onChange={setFile}
        isSubmitting={isSubmitting}
        externalFormMessage={fileError ? noFileSelectedFormMessage : undefined}
<<<<<<< HEAD
=======
        isRequired={true}
>>>>>>> cafde123
      />
      {!isSubmitting && (
        <View as="div" margin="medium none none none" width="100%">
          {folders.length > 0 ? (
            <>
              <TextInput
                renderLabel={
                  <RequiredFormLabel showErrorState={folderError}>
                    {I18n.t('Upload to')}
                  </RequiredFormLabel>
                }
                placeholder={I18n.t('Search folders')}
                value={searchValue}
                onChange={(e: React.ChangeEvent<HTMLInputElement>) => {
                  setFolder(null)
                  setSearchValue(e.target.value)
                }}
                renderBeforeInput={<IconSearchLine inline={false} />}
                renderAfterInput={renderClearButton()}
              />
              <View as="div" height="320px" padding="xx-small" overflowY="auto" overflowX="visible">
                <TreeBrowser
                  collections={folderCollection()}
                  items={{}}
                  sortOrder={(a, b) => {
                    return a.name.localeCompare(b.name)
                  }}
                  onCollectionClick={(id, collection) => {
                    handleCollectionClick(id, collection)
                  }}
                  selectionType="single"
                  {...treeBrowserParams()}
                />
              </View>
            </>
          ) : (
            <Spinner renderTitle={I18n.t('Loading folders')} />
          )}
        </View>
      )}
      {folderError && (
        <p>
<<<<<<< HEAD
          <Text color="danger" size="small">
            {I18n.t('You must select a folder to import content to')}
          </Text>
=======
          <ErrorFormMessage>
            {I18n.t('You must select a folder to import content to')}
          </ErrorFormMessage>
>>>>>>> cafde123
        </p>
      )}
      <CommonMigratorControls
        fileUploadProgress={fileUploadProgress}
        isSubmitting={isSubmitting}
        canSelectContent={false}
        onSubmit={handleSubmit}
        onCancel={onCancel}
        SubmitLabel={ImportLabel}
        SubmittingLabel={ImportInProgressLabel}
      />
    </>
  )
}

export default ZipFileImporter<|MERGE_RESOLUTION|>--- conflicted
+++ resolved
@@ -18,17 +18,12 @@
 
 import React, {useCallback, useEffect, useState} from 'react'
 
-<<<<<<< HEAD
-import CommonMigratorControls from './common_migrator_controls'
-import {noFileSelectedFormMessage} from '../utils'
-=======
 import {
   CommonMigratorControls,
   RequiredFormLabel,
   ErrorFormMessage,
   noFileSelectedFormMessage,
 } from '@canvas/content-migrations'
->>>>>>> cafde123
 import {showFlashError} from '@canvas/alerts/react/FlashAlert'
 import doFetchApi from '@canvas/do-fetch-api-effect'
 import {useScope as useI18nScope} from '@canvas/i18n'
@@ -234,10 +229,7 @@
         onChange={setFile}
         isSubmitting={isSubmitting}
         externalFormMessage={fileError ? noFileSelectedFormMessage : undefined}
-<<<<<<< HEAD
-=======
         isRequired={true}
->>>>>>> cafde123
       />
       {!isSubmitting && (
         <View as="div" margin="medium none none none" width="100%">
@@ -280,15 +272,9 @@
       )}
       {folderError && (
         <p>
-<<<<<<< HEAD
-          <Text color="danger" size="small">
-            {I18n.t('You must select a folder to import content to')}
-          </Text>
-=======
           <ErrorFormMessage>
             {I18n.t('You must select a folder to import content to')}
           </ErrorFormMessage>
->>>>>>> cafde123
         </p>
       )}
       <CommonMigratorControls
