--- conflicted
+++ resolved
@@ -39,12 +39,9 @@
 import type {TreeBrowserProps} from '@instructure/ui-tree-browser'
 import {ImportLabel} from './import_label'
 import {ImportInProgressLabel} from './import_in_progress_label'
-<<<<<<< HEAD
-=======
 import {ImportClearLabel} from './import_clear_label'
 import {Text} from '@instructure/ui-text'
 import {Flex} from '@instructure/ui-flex'
->>>>>>> 80d4da09
 
 type Collection = TreeBrowserProps['collections'][0]
 type CollectionClickArgs = TreeBrowserProps['onCollectionClick']
@@ -287,15 +284,7 @@
                 />
               </View>
               <TextInput
-<<<<<<< HEAD
-                renderLabel={
-                  <RequiredFormLabel showErrorState={folderError}>
-                    {I18n.t('Upload to')}
-                  </RequiredFormLabel>
-                }
-=======
                 renderLabel=""
->>>>>>> 80d4da09
                 placeholder={I18n.t('Search folders')}
                 value={searchValue}
                 onChange={(e: React.ChangeEvent<HTMLInputElement>) => {
@@ -324,16 +313,6 @@
           )}
         </View>
       )}
-<<<<<<< HEAD
-      {folderError && (
-        <p>
-          <ErrorFormMessage>
-            {I18n.t('You must select a folder to import content to')}
-          </ErrorFormMessage>
-        </p>
-      )}
-=======
->>>>>>> 80d4da09
       <CommonMigratorControls
         fileUploadProgress={fileUploadProgress}
         isSubmitting={isSubmitting}
@@ -342,10 +321,7 @@
         onCancel={onCancel}
         SubmitLabel={ImportLabel}
         SubmittingLabel={ImportInProgressLabel}
-<<<<<<< HEAD
-=======
         CancelLabel={ImportClearLabel}
->>>>>>> 80d4da09
       />
     </>
   )
