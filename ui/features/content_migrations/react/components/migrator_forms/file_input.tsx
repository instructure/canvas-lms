--- conflicted
+++ resolved
@@ -26,10 +26,7 @@
 import type {FormMessage} from '@instructure/ui-form-field'
 import {FileDrop} from '@instructure/ui-file-drop'
 import {Flex} from '@instructure/ui-flex'
-<<<<<<< HEAD
-=======
 import {FormLabel, RequiredFormLabel, ErrorFormMessage} from '@canvas/content-migrations'
->>>>>>> 3c9ff88d
 
 const I18n = useI18nScope('content_migrations_redesign')
 
@@ -39,12 +36,6 @@
   fileUploadProgress: number | null
   isSubmitting?: boolean
   externalFormMessage?: FormMessage
-<<<<<<< HEAD
-}
-
-const getHintMessage = (text: string): FormMessage => ({text, type: 'hint'})
-const getErrorMessage = (text: string): FormMessage => ({text, type: 'error'})
-=======
   isRequired?: boolean
 }
 
@@ -55,7 +46,6 @@
 })
 
 const formLabelText = I18n.t('Source')
->>>>>>> 3c9ff88d
 
 const MigrationFileInput = ({
   onChange,
@@ -63,10 +53,7 @@
   fileUploadProgress,
   isSubmitting,
   externalFormMessage,
-<<<<<<< HEAD
-=======
   isRequired,
->>>>>>> 3c9ff88d
 }: MigrationFileInputProps) => {
   const [formMessage, setFormMessage] = useState<FormMessage>(
     externalFormMessage || {text: I18n.t('No file chosen'), type: 'hint'}
@@ -154,10 +141,6 @@
               screenReaderLabel={I18n.t('Loading completion')}
               valueNow={fileUploadProgress || 0}
               valueMax={100}
-<<<<<<< HEAD
-              // @ts-ignore
-=======
->>>>>>> 3c9ff88d
               shouldAnimate={true}
             />
             <span>{fileUploadProgress}%</span>
