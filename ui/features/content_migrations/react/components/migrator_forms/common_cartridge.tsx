/*
 * Copyright (C) 2023 - present Instructure, Inc.
 *
 * This file is part of Canvas.
 *
 * Canvas is free software: you can redistribute it and/or modify it under
 * the terms of the GNU Affero General Public License as published by the Free
 * Software Foundation, version 3 of the License.
 *
 * Canvas is distributed in the hope that it will be useful, but WITHOUT ANY
 * WARRANTY; without even the implied warranty of MERCHANTABILITY or FITNESS FOR
 * A PARTICULAR PURPOSE. See the GNU Affero General Public License for more
 * details.
 *
 * You should have received a copy of the GNU Affero General Public License along
 * with this program. If not, see <http://www.gnu.org/licenses/>.
 */

import React, {useState} from 'react'
<<<<<<< HEAD
import CommonMigratorControls from './common_migrator_controls'
import type {onSubmitMigrationFormCallback} from '../types'
import QuestionBankSelector from './question_bank_selector'
import MigrationFileInput from './file_input'
import {noFileSelectedFormMessage} from '../utils'
import {useSubmitHandlerWithQuestionBank} from '../../hooks/form_handler_hooks'
=======
import {
  CommonMigratorControls,
  parseDateToISOString,
  noFileSelectedFormMessage,
} from '@canvas/content-migrations'
import type {onSubmitMigrationFormCallback} from '../types'
import QuestionBankSelector from './question_bank_selector'
import MigrationFileInput from './file_input'
import {useSubmitHandlerWithQuestionBank} from '../../hooks/form_handler_hooks'
import {ImportLabel} from './import_label'
import {ImportInProgressLabel} from './import_in_progress_label'
>>>>>>> cafde123

type CommonCartridgeImporterProps = {
  onSubmit: onSubmitMigrationFormCallback
  onCancel: () => void
  fileUploadProgress: number | null
  isSubmitting: boolean
}

const CommonCartridgeImporter = ({
  onSubmit,
  onCancel,
  fileUploadProgress,
  isSubmitting,
}: CommonCartridgeImporterProps) => {
  const [isQuestionBankDisabled, setIsQuestionBankDisabled] = useState(false)
  const {
    setFile,
    fileError,
    questionBankSettings,
    setQuestionBankSettings,
    questionBankError,
    handleSubmit,
  } = useSubmitHandlerWithQuestionBank(onSubmit)

  return (
    <>
      <MigrationFileInput
        fileUploadProgress={fileUploadProgress}
        onChange={setFile}
        isSubmitting={isSubmitting}
        externalFormMessage={fileError ? noFileSelectedFormMessage : undefined}
<<<<<<< HEAD
=======
        isRequired={true}
>>>>>>> cafde123
      />
      <QuestionBankSelector
        onChange={setQuestionBankSettings}
        questionBankError={questionBankError}
        disable={isSubmitting || isQuestionBankDisabled}
        notCompatible={isQuestionBankDisabled}
        questionBankSettings={questionBankSettings}
      />
      <CommonMigratorControls
        canSelectContent={true}
        isSubmitting={isSubmitting}
        canImportAsNewQuizzes={ENV.NEW_QUIZZES_IMPORT}
        canOverwriteAssessmentContent={true}
        canAdjustDates={true}
        onSubmit={handleSubmit}
        onCancel={onCancel}
        fileUploadProgress={fileUploadProgress}
        setIsQuestionBankDisabled={setIsQuestionBankDisabled}
        newStartDate={parseDateToISOString(ENV.OLD_START_DATE)}
        newEndDate={parseDateToISOString(ENV.OLD_END_DATE)}
        SubmitLabel={ImportLabel}
        SubmittingLabel={ImportInProgressLabel}
      />
    </>
  )
}

export default CommonCartridgeImporter<|MERGE_RESOLUTION|>--- conflicted
+++ resolved
@@ -17,14 +17,6 @@
  */
 
 import React, {useState} from 'react'
-<<<<<<< HEAD
-import CommonMigratorControls from './common_migrator_controls'
-import type {onSubmitMigrationFormCallback} from '../types'
-import QuestionBankSelector from './question_bank_selector'
-import MigrationFileInput from './file_input'
-import {noFileSelectedFormMessage} from '../utils'
-import {useSubmitHandlerWithQuestionBank} from '../../hooks/form_handler_hooks'
-=======
 import {
   CommonMigratorControls,
   parseDateToISOString,
@@ -36,7 +28,6 @@
 import {useSubmitHandlerWithQuestionBank} from '../../hooks/form_handler_hooks'
 import {ImportLabel} from './import_label'
 import {ImportInProgressLabel} from './import_in_progress_label'
->>>>>>> cafde123
 
 type CommonCartridgeImporterProps = {
   onSubmit: onSubmitMigrationFormCallback
@@ -68,10 +59,7 @@
         onChange={setFile}
         isSubmitting={isSubmitting}
         externalFormMessage={fileError ? noFileSelectedFormMessage : undefined}
-<<<<<<< HEAD
-=======
         isRequired={true}
->>>>>>> cafde123
       />
       <QuestionBankSelector
         onChange={setQuestionBankSettings}
