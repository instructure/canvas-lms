/*
 * Copyright (C) 2023 - present Instructure, Inc.
 *
 * This file is part of Canvas.
 *
 * Canvas is free software: you can redistribute it and/or modify it under
 * the terms of the GNU Affero General Public License as published by the Free
 * Software Foundation, version 3 of the License.
 *
 * Canvas is distributed in the hope that it will be useful, but WITHOUT ANY
 * WARRANTY; without even the implied warranty of MERCHANTABILITY or FITNESS FOR
 * A PARTICULAR PURPOSE. See the GNU Affero General Public License for more
 * details.
 *
 * You should have received a copy of the GNU Affero General Public License along
 * with this program. If not, see <http://www.gnu.org/licenses/>.
 */

import React, {useCallback, useState} from 'react'
import {Modal} from '@instructure/ui-modal'
import {Button, CloseButton} from '@instructure/ui-buttons'
import {Heading} from '@instructure/ui-heading'
import {Alert} from '@instructure/ui-alerts'
import {View} from '@instructure/ui-view'
import {Spinner} from '@instructure/ui-spinner'
import {useScope as createI18nScope} from '@canvas/i18n'
import {
  IconSettingsLine,
  IconSyllabusLine,
  IconModuleLine,
  IconHourGlassLine,
  IconAssignmentLine,
  IconQuizLine,
  IconCollectionLine,
  IconDiscussionLine,
  IconNoteLine,
  IconLtiLine,
  IconAnnouncementLine,
  IconCalendarDaysLine,
  IconRubricLine,
  IconGroupLine,
  IconOutcomesLine,
  IconFolderLine,
  IconDocumentLine,
} from '@instructure/ui-icons'
import doFetchApi from '@canvas/do-fetch-api-effect'
import {CollapsableList, type Item} from '@canvas/content-migrations'
import type {ContentMigrationItem, ContentMigrationWorkflowState} from './types'
import {Text} from '@instructure/ui-text'

const I18n = createI18nScope('content_migrations_redesign')

const ICONS: {[key: string]: any} = {
  course_settings: IconSettingsLine,
  syllabus_body: IconSyllabusLine,
  course_paces: IconHourGlassLine,
  context_modules: IconModuleLine,
  assignments: IconAssignmentLine,
  quizzes: IconQuizLine,
  assessment_question_banks: IconCollectionLine,
  discussion_topics: IconDiscussionLine,
  wiki_pages: IconNoteLine,
  context_external_tools: IconLtiLine,
  tool_profiles: IconLtiLine,
  announcements: IconAnnouncementLine,
  calendar_events: IconCalendarDaysLine,
  rubrics: IconRubricLine,
  groups: IconGroupLine,
  learning_outcomes: IconOutcomesLine,
  learning_outcome_groups: IconFolderLine,
  attachments: IconDocumentLine,
  assignment_groups: IconFolderLine,
  folders: IconFolderLine,
  blueprint_settings: IconSettingsLine,
}

type GenericItemResponse = {
  property: string
  title: string
  type: string
  sub_items?: GenericItemResponse[]
}

type SelectiveDataRequest = {
  id: string
  user_id: string
  copy: {[key: string]: string | {[key: string]: string}}
  workflow_state: ContentMigrationWorkflowState
}

type SelectiveDataResponse = (GenericItemResponse & {count?: number; sub_items_url?: string})[]

const responseToItem = ({type, title, property, sub_items}: GenericItemResponse): Item => ({
  id: property,
  label: title,
  icon: ICONS[type],
  children: sub_items ? sub_items.map(responseToItem) : undefined,
})

const mapSelectiveDataResponse = async (response: SelectiveDataResponse): Promise<Item[]> => {
  const rootItems: Item[] = []

  for (const {type, title, property, sub_items, count, sub_items_url} of response) {
    const rootItem = responseToItem({
      type,
      title,
      property,
      sub_items,
    })

    if (sub_items_url && count) {
      // @ts-expect-error
<<<<<<< HEAD
      // eslint-disable-next-line no-await-in-loop
=======
       
>>>>>>> 80d4da09
      const {json}: {json: GenericItemResponse[]} = await doFetchApi({
        path: sub_items_url,
        method: 'GET',
      })
      rootItem.label = I18n.t('%{title} (%{count})', {title, count})
      rootItem.children = json.map(responseToItem)
    }
    rootItems.push(rootItem)
  }
  return rootItems
}

const generateSelectiveDataResponse = (
  migrationId: string,
  userId: string,
  selectedProperties: string[]
): SelectiveDataRequest => {
  const copy: {[key: string]: any} = {}
  // This regex is used to get the copy key and sub-keys to use it to build the json
  // Example: copy[all_course_settings], copy[attachments][migration_abc123]
  const propertyRegex = /copy\[(.*?)\](?:\[(.*?)\])?/i
  selectedProperties.forEach(property => {
    const matches = property.match(propertyRegex)
    if (matches) {
      const key = matches[1]
      const subKey = matches[2]
      if (!subKey) {
        copy[key] = '1'
      } else {
        if (!copy[key]) copy[key] = {}
        copy[key][subKey] = '1'
      }
    }
  })
  return {id: migrationId, user_id: userId, workflow_state: 'waiting_for_select', copy}
}

type ContentSelectionModalProps = {
  courseId: string | undefined
  migration: ContentMigrationItem
  updateMigrationItem?: (migrationId: string) => void
}

export const ContentSelectionModal = ({
  courseId,
  migration,
  updateMigrationItem,
}: ContentSelectionModalProps) => {
  const [open, setOpen] = useState(false)
  const [selectedProperties, setSelectedProperties] = useState<Array<string>>([])
  const [items, setItems] = useState<Item[]>([])
  const [hasErrors, setHasErrors] = useState<boolean>(false)
  const [isLoading, setIsLoading] = useState<boolean>(false)

  const handleEntered = useCallback(() => {
    setIsLoading(true)
    doFetchApi({
      path: `/api/v1/courses/${courseId}/content_migrations/${migration.id}/selective_data`,
      method: 'GET',
    })
      // @ts-expect-error
      .then(({json}: {json: SelectiveDataResponse}) => mapSelectiveDataResponse(json))
      .then((mappedItems: Item[]) => setItems(mappedItems))
      .catch(() => setHasErrors(true))
      .finally(() => setIsLoading(false))
  }, [courseId, migration.id])

  const handleSubmit = () => {
    doFetchApi({
      path: `/api/v1/courses/${courseId}/content_migrations/${migration.id}`,
      method: 'PUT',
      body: generateSelectiveDataResponse(migration.id, ENV.current_user_id!, selectedProperties),
    })
      .then(() => {
        updateMigrationItem?.(migration.id)
        setOpen(false)
      })
      .catch(() => setOpen(false))
  }

  if (!courseId || migration.workflow_state !== 'waiting_for_select') return null

  let content
  if (items.length > 0 && !hasErrors && !isLoading) {
    content = (
      <CollapsableList
        items={items}
        onChange={newSelectedProperties => setSelectedProperties(newSelectedProperties)}
      />
    )
  } else if (hasErrors) {
    content = (
      <Alert variant="error" margin="small">
        {I18n.t('Failed to fetch content for import.')}
      </Alert>
    )
  } else if (isLoading) {
    content = (
      <View display="block" padding="large" textAlign="center">
        <Spinner renderTitle={() => I18n.t('Loading content for import.')} />
      </View>
    )
  } else if (items.length === 0) {
    content = (
      <View display="block" padding="0 0 xx-large">
        <Text>
          {I18n.t(
            'This file appears to be empty. Do you still want to proceed with content selection?'
          )}
        </Text>
      </View>
    )
  }

  return (
    <>
      <Button size="small" color="primary" onClick={() => setOpen(true)}>
        {I18n.t('Select content')}
      </Button>
      <Modal
        open={open}
        onDismiss={() => setOpen(false)}
        size="medium"
        label={I18n.t('Select Content for Import')}
        shouldCloseOnDocumentClick={true}
        onEnter={handleEntered}
      >
        <Modal.Header>
          <CloseButton
            placement="end"
            offset="small"
            onClick={() => setOpen(false)}
            screenReaderLabel={I18n.t('Close')}
          />
          <Heading>{I18n.t('Select Content for Import')}</Heading>
        </Modal.Header>
        <Modal.Body>{content}</Modal.Body>
        <Modal.Footer>
          <Button onClick={() => setOpen(false)} margin="0 x-small 0 0">
            {I18n.t('Cancel')}
          </Button>
          <Button
            color="primary"
<<<<<<< HEAD
            interaction={selectedProperties.length > 0 ? 'enabled' : 'disabled'}
=======
            interaction={hasErrors || isLoading ? 'disabled' : 'enabled'}
>>>>>>> 80d4da09
            onClick={handleSubmit}
          >
            {I18n.t('Select Content')}
          </Button>
        </Modal.Footer>
      </Modal>
    </>
  )
}<|MERGE_RESOLUTION|>--- conflicted
+++ resolved
@@ -110,11 +110,7 @@
 
     if (sub_items_url && count) {
       // @ts-expect-error
-<<<<<<< HEAD
-      // eslint-disable-next-line no-await-in-loop
-=======
        
->>>>>>> 80d4da09
       const {json}: {json: GenericItemResponse[]} = await doFetchApi({
         path: sub_items_url,
         method: 'GET',
@@ -258,11 +254,7 @@
           </Button>
           <Button
             color="primary"
-<<<<<<< HEAD
-            interaction={selectedProperties.length > 0 ? 'enabled' : 'disabled'}
-=======
             interaction={hasErrors || isLoading ? 'disabled' : 'enabled'}
->>>>>>> 80d4da09
             onClick={handleSubmit}
           >
             {I18n.t('Select Content')}
