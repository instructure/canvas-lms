--- conflicted
+++ resolved
@@ -26,56 +26,35 @@
 import {View} from '@instructure/ui-view'
 import {Alert} from '@instructure/ui-alerts'
 import {completeUpload} from '@canvas/upload-file'
-<<<<<<< HEAD
-import {MigratorSpecificForm} from './migrator_specific_form'
-import {GeneralMigrationControls} from './general_migration_controls'
-=======
 import CourseCopyImporter from './migrator_forms/course_copy'
 import CanvasCartridgeImporter from './migrator_forms/canvas_cartridge'
 import LegacyMigratorWrapper from './migrator_forms/legacy_migrator_wrapper'
->>>>>>> 8ef1940f
 import {
   AttachmentProgressResponse,
   ContentMigrationItem,
   ContentMigrationResponse,
   Migrator,
-<<<<<<< HEAD
-  submitMigrationProps,
-} from './types'
-=======
   onSubmitMigrationFormCallback,
 } from './types'
 import CommonCartridgeImporter from './migrator_forms/common_cartridge'
 import MoodleZipImporter from './migrator_forms/moodle_zip'
 import QTIZipImporter from './migrator_forms/qti_zip'
 import CommonMigratorControls from './migrator_forms/common_migrator_controls'
->>>>>>> 8ef1940f
 
 const I18n = useI18nScope('content_migrations_redesign')
 
 type RequestBody = {
   course_id: string
   migration_type: string
-<<<<<<< HEAD
-  settings: {
-    import_quizzes_next: boolean
-    source_course_id?: string
-  }
-  selective_import: boolean
-  date_shift_options: boolean
-=======
   date_shift_options: boolean
   selective_import: boolean
   settings: {[key: string]: any}
->>>>>>> 8ef1940f
   pre_attachment?: {
     name: string
     no_redirect: boolean
     size: number
   }
 }
-<<<<<<< HEAD
-=======
 
 type MigratorProps = {
   value: string
@@ -106,7 +85,6 @@
       return null
   }
 }
->>>>>>> 8ef1940f
 
 export const ContentMigrationsForm = ({
   migrations,
@@ -116,11 +94,6 @@
   setMigrations: (migrations: ContentMigrationItem[]) => void
 }) => {
   const [migrators, setMigrators] = useState<any>([])
-<<<<<<< HEAD
-  const [chosenMigrator, setChosenMigrator] = useState<string>('empty')
-  const [sourceCourse, setSourceCourse] = useState<string>('')
-  const [preAttachmentFile, setPreAttachmentFile] = useState<File | null>(null)
-=======
   const [chosenMigrator, setChosenMigrator] = useState<string | null>(null)
 
   const handleFileProgress = (_: AttachmentProgressResponse) => {}
@@ -156,89 +129,23 @@
     },
     [chosenMigrator, migrations, setMigrations, onResetForm]
   )
->>>>>>> 8ef1940f
 
   useEffect(() => {
     doFetchApi({
       path: `/api/v1/courses/${window.ENV.COURSE_ID}/content_migrations/migrators`,
     })
-<<<<<<< HEAD
-      .then((response: {json: Migrator[]}) =>
-=======
       .then((response: {json: Migrator[]}) => {
         // TODO: webct_scraper is not supported anymore, this should be removed from backend too.
         const filteredMigrators = response.json.filter((m: Migrator) => m.type !== 'webct_scraper')
->>>>>>> 8ef1940f
         setMigrators(
           filteredMigrators.sort((a: Migrator, _: Migrator) =>
             a.type === 'course_copy_importer' || a.type === 'canvas_cartridge_importer' ? -1 : 0
           )
         )
-      )
+      })
       .catch(showFlashError(I18n.t("Couldn't load migrators")))
   }, [])
 
-<<<<<<< HEAD
-  const handleFileProgress = (_: AttachmentProgressResponse) => {}
-  // console.log(`${(response.loaded / response.total) * 100}%`)
-
-  const handleMigratorChange = (migrator_type: string) => {
-    setChosenMigrator(migrator_type)
-  }
-
-  const resetForm = () => {
-    setChosenMigrator('empty')
-    setSourceCourse('')
-    setPreAttachmentFile(null)
-  }
-
-  const submitMigration = async ({
-    selectiveImport,
-    importAsNewQuizzes,
-    adjustDates,
-  }: submitMigrationProps) => {
-    const courseId = window.ENV.COURSE_ID
-    if (!courseId) {
-      return
-    }
-    const requestBody: RequestBody = {
-      course_id: courseId,
-      migration_type: chosenMigrator,
-      settings: {
-        import_quizzes_next: importAsNewQuizzes,
-      },
-      selective_import: selectiveImport,
-      date_shift_options: adjustDates,
-    }
-    if (chosenMigrator === 'course_copy_importer') {
-      requestBody.settings.source_course_id = sourceCourse
-    } else if (chosenMigrator === 'canvas_cartridge_importer' && preAttachmentFile) {
-      const {size, name} = preAttachmentFile
-      requestBody.pre_attachment = {
-        size,
-        name,
-        no_redirect: true,
-      }
-    }
-
-    const {json} = (await doFetchApi({
-      method: 'POST',
-      headers: {'Content-Type': 'application/json; charset=utf-8'},
-      path: `/api/v1/courses/${courseId}/content_migrations`,
-      body: requestBody,
-    })) as {json: ContentMigrationResponse} // TODO: remove type assertion once doFetchApi is typed
-    if (preAttachmentFile && json.pre_attachment) {
-      completeUpload(json.pre_attachment, preAttachmentFile, {
-        ignoreResult: true,
-        onProgress: handleFileProgress,
-      })
-    }
-    setMigrations([json as ContentMigrationItem].concat(migrations))
-    resetForm()
-  }
-
-=======
->>>>>>> 8ef1940f
   return (
     <View as="div" margin="small none xx-large none">
       <Heading level="h2" as="h2" margin="0 0 small">
@@ -277,16 +184,6 @@
           I18n.t('Loading options...')
         )}
       </View>
-<<<<<<< HEAD
-      <MigratorSpecificForm
-        migrator={chosenMigrator}
-        setSourceCourse={setSourceCourse}
-        onSelectPreAttachmentFile={setPreAttachmentFile}
-      />
-      {chosenMigrator !== 'empty' ? (
-        <GeneralMigrationControls submitMigration={submitMigration} />
-      ) : null}
-=======
 
       {chosenMigrator && (
         <>
@@ -298,7 +195,6 @@
           <hr role="presentation" aria-hidden="true" />
         </>
       )}
->>>>>>> 8ef1940f
     </View>
   )
 }
