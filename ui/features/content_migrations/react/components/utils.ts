/*
 * Copyright (C) 2023 - present Instructure, Inc.
 *
 * This file is part of Canvas.
 *
 * Canvas is free software: you can redistribute it and/or modify it under
 * the terms of the GNU Affero General Public License as published by the Free
 * Software Foundation, version 3 of the License.
 *
 * Canvas is distributed in the hope that it will be useful, but WITHOUT ANY
 * WARRANTY; without even the implied warranty of MERCHANTABILITY or FITNESS FOR
 * A PARTICULAR PURPOSE. See the GNU Affero General Public License for more
 * details.
 *
 * You should have received a copy of the GNU Affero General Public License along
 * with this program. If not, see <http://www.gnu.org/licenses/>.
 */

import type {FormMessage} from '@instructure/ui-form-field'
import {useScope as useI18nScope} from '@canvas/i18n'

const I18n = useI18nScope('content_migrations_redesign')

export const humanReadableSize = (size: number): string => {
  const units = ['Bytes', 'KB', 'MB', 'GB', 'TB', 'PB', 'EB', 'ZB', 'YB']
  let i = 0
  while (size >= 1024) {
    size /= 1024
    ++i
  }
  return size.toFixed(1) + ' ' + units[i]
}

export const timeout = (delay: number) => {
  return new Promise(resolve => setTimeout(resolve, delay))
}

<<<<<<< HEAD
export const noFileSelectedFormMessage: FormMessage = {
  text: I18n.t('You must select a file to import content from'),
  type: 'error',
}
=======
export {parseDateToISOString} from '@canvas/content-migrations'
>>>>>>> cafde123
<|MERGE_RESOLUTION|>--- conflicted
+++ resolved
@@ -16,11 +16,6 @@
  * with this program. If not, see <http://www.gnu.org/licenses/>.
  */
 
-import type {FormMessage} from '@instructure/ui-form-field'
-import {useScope as useI18nScope} from '@canvas/i18n'
-
-const I18n = useI18nScope('content_migrations_redesign')
-
 export const humanReadableSize = (size: number): string => {
   const units = ['Bytes', 'KB', 'MB', 'GB', 'TB', 'PB', 'EB', 'ZB', 'YB']
   let i = 0
@@ -35,11 +30,4 @@
   return new Promise(resolve => setTimeout(resolve, delay))
 }
 
-<<<<<<< HEAD
-export const noFileSelectedFormMessage: FormMessage = {
-  text: I18n.t('You must select a file to import content from'),
-  type: 'error',
-}
-=======
-export {parseDateToISOString} from '@canvas/content-migrations'
->>>>>>> cafde123
+export {parseDateToISOString} from '@canvas/content-migrations'