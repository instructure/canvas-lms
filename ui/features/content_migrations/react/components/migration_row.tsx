--- conflicted
+++ resolved
@@ -16,10 +16,6 @@
  * with this program. If not, see <http://www.gnu.org/licenses/>.
  */
 
-<<<<<<< HEAD
-import React, {useEffect, useCallback} from 'react'
-import type {ContentMigrationItem, ProgressWorkflowState} from './types'
-=======
 import React, {useEffect, useCallback, useState} from 'react'
 import type {
   ContentMigrationItem,
@@ -28,7 +24,6 @@
   StatusPillState,
   UpdateMigrationItemType,
 } from './types'
->>>>>>> e1aaee22
 import {datetimeString} from '@canvas/datetime/date-functions'
 import {Grid} from '@instructure/ui-grid'
 import {View} from '@instructure/ui-view'
