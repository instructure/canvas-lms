/*
 * Copyright (C) 2023 - present Instructure, Inc.
 *
 * This file is part of Canvas.
 *
 * Canvas is free software: you can redistribute it and/or modify it under
 * the terms of the GNU Affero General Public License as published by the Free
 * Software Foundation, version 3 of the License.
 *
 * Canvas is distributed in the hope that it will be useful, but WITHOUT ANY
 * WARRANTY; without even the implied warranty of MERCHANTABILITY or FITNESS FOR
 * A PARTICULAR PURPOSE. See the GNU Affero General Public License for more
 * details.
 *
 * You should have received a copy of the GNU Affero General Public License along
 * with this program. If not, see <http://www.gnu.org/licenses/>.
 */

import React, {useEffect} from 'react'
import {Table} from '@instructure/ui-table'
import {Heading} from '@instructure/ui-heading'
import {StatusPill} from './status_pill'
import {SourceLink} from './source_link'
import doFetchApi from '@canvas/do-fetch-api-effect'
import {useScope as useI18nScope} from '@canvas/i18n'
import {showFlashError} from '@canvas/alerts/react/FlashAlert'
import {datetimeString} from '@canvas/datetime/date-functions'
import {ContentMigrationItem} from './types'
<<<<<<< HEAD
import {CompletionProgressBar} from './completion_progress_bar'
=======
import {ActionButton} from './action_button'
import {buildProgressCellContent} from './completion_progress_bar'
>>>>>>> a5918370

const I18n = useI18nScope('content_migrations_redesign')

type responseType = {json: ContentMigrationItem[]}

export const ContentMigrationsTable = ({
  migrations,
  setMigrations,
}: {
  migrations: ContentMigrationItem[]
  setMigrations: (migrations: ContentMigrationItem[]) => void
}) => {
  useEffect(() => {
    doFetchApi({
      path: `/api/v1/courses/${window.ENV.COURSE_ID}/content_migrations`,
      params: {per_page: 25},
    })
      .then((response: responseType) => {
        setMigrations(response.json)
      })
      .catch(showFlashError(I18n.t("Couldn't load previous content migrations")))
  }, [setMigrations])

  return (
    <>
      <Heading margin="small 0">{I18n.t('Import Queue')}</Heading>
      <Table caption={I18n.t('Content Migrations')}>
        <Table.Head>
          <Table.Row>
<<<<<<< HEAD
            <Table.ColHeader theme={{padding: '0.6rem 0'}} id="content_type">
              {I18n.t('Content Type')}
            </Table.ColHeader>
            <Table.ColHeader theme={{padding: '0.6rem 0'}} id="source_link">
              {I18n.t('Source Link')}
            </Table.ColHeader>
            <Table.ColHeader theme={{padding: '0.6rem 0'}} id="date_imported">
              {I18n.t('Date Imported')}
            </Table.ColHeader>
            <Table.ColHeader theme={{padding: '0.6rem 0'}} id="status">
              {I18n.t('Status')}
            </Table.ColHeader>
            <Table.ColHeader theme={{padding: '0.6rem 0'}} id="progress">
              {I18n.t('Progress')}
            </Table.ColHeader>
=======
            <Table.ColHeader themeOverride={{padding: '0.6rem 0'}} id="content_type">
              {I18n.t('Content Type')}
            </Table.ColHeader>
            <Table.ColHeader themeOverride={{padding: '0.6rem 0'}} id="source_link">
              {I18n.t('Source Link')}
            </Table.ColHeader>
            <Table.ColHeader themeOverride={{padding: '0.6rem 0'}} id="date_imported">
              {I18n.t('Date Imported')}
            </Table.ColHeader>
            <Table.ColHeader themeOverride={{padding: '0.6rem 0'}} id="status">
              {I18n.t('Status')}
            </Table.ColHeader>
            <Table.ColHeader themeOverride={{padding: '0.6rem 0'}} id="progress">
              {I18n.t('Progress')}
            </Table.ColHeader>
            <Table.ColHeader themeOverride={{padding: '0.6rem 0'}} id="action">
              {I18n.t('Action')}
            </Table.ColHeader>
>>>>>>> a5918370
          </Table.Row>
        </Table.Head>
        <Table.Body>
          {migrations.map((cm: ContentMigrationItem) => (
            <Table.Row key={cm.id}>
<<<<<<< HEAD
              <Table.Cell theme={{padding: '1.1rem 0rem'}}>{cm.migration_type_title}</Table.Cell>
=======
              <Table.Cell themeOverride={{padding: '1.1rem 0rem'}}>
                {cm.migration_type_title}
              </Table.Cell>
>>>>>>> a5918370
              <Table.Cell>
                <SourceLink item={cm} />
              </Table.Cell>
              <Table.Cell>
                {datetimeString(cm.created_at, {timezone: ENV.CONTEXT_TIMEZONE})}
              </Table.Cell>
              <Table.Cell>
                <StatusPill
                  hasIssues={cm.migration_issues_count !== 0}
                  workflowState={cm.workflow_state}
                />
              </Table.Cell>
              <Table.Cell>
<<<<<<< HEAD
                <CompletionProgressBar progress_url={cm.progress_url} />
=======
                {buildProgressCellContent(
                  cm.workflow_state,
                  cm.migration_issues_count,
                  cm.progress_url
                )}
              </Table.Cell>
              <Table.Cell>
                <ActionButton
                  migration_type_title={cm.migration_type_title}
                  migration_issues_count={cm.migration_issues_count}
                  migration_issues_url={cm.migration_issues_url}
                />
>>>>>>> a5918370
              </Table.Cell>
            </Table.Row>
          ))}
        </Table.Body>
      </Table>
    </>
  )
}

export default ContentMigrationsTable<|MERGE_RESOLUTION|>--- conflicted
+++ resolved
@@ -26,12 +26,8 @@
 import {showFlashError} from '@canvas/alerts/react/FlashAlert'
 import {datetimeString} from '@canvas/datetime/date-functions'
 import {ContentMigrationItem} from './types'
-<<<<<<< HEAD
-import {CompletionProgressBar} from './completion_progress_bar'
-=======
 import {ActionButton} from './action_button'
 import {buildProgressCellContent} from './completion_progress_bar'
->>>>>>> a5918370
 
 const I18n = useI18nScope('content_migrations_redesign')
 
@@ -61,23 +57,6 @@
       <Table caption={I18n.t('Content Migrations')}>
         <Table.Head>
           <Table.Row>
-<<<<<<< HEAD
-            <Table.ColHeader theme={{padding: '0.6rem 0'}} id="content_type">
-              {I18n.t('Content Type')}
-            </Table.ColHeader>
-            <Table.ColHeader theme={{padding: '0.6rem 0'}} id="source_link">
-              {I18n.t('Source Link')}
-            </Table.ColHeader>
-            <Table.ColHeader theme={{padding: '0.6rem 0'}} id="date_imported">
-              {I18n.t('Date Imported')}
-            </Table.ColHeader>
-            <Table.ColHeader theme={{padding: '0.6rem 0'}} id="status">
-              {I18n.t('Status')}
-            </Table.ColHeader>
-            <Table.ColHeader theme={{padding: '0.6rem 0'}} id="progress">
-              {I18n.t('Progress')}
-            </Table.ColHeader>
-=======
             <Table.ColHeader themeOverride={{padding: '0.6rem 0'}} id="content_type">
               {I18n.t('Content Type')}
             </Table.ColHeader>
@@ -96,19 +75,14 @@
             <Table.ColHeader themeOverride={{padding: '0.6rem 0'}} id="action">
               {I18n.t('Action')}
             </Table.ColHeader>
->>>>>>> a5918370
           </Table.Row>
         </Table.Head>
         <Table.Body>
           {migrations.map((cm: ContentMigrationItem) => (
             <Table.Row key={cm.id}>
-<<<<<<< HEAD
-              <Table.Cell theme={{padding: '1.1rem 0rem'}}>{cm.migration_type_title}</Table.Cell>
-=======
               <Table.Cell themeOverride={{padding: '1.1rem 0rem'}}>
                 {cm.migration_type_title}
               </Table.Cell>
->>>>>>> a5918370
               <Table.Cell>
                 <SourceLink item={cm} />
               </Table.Cell>
@@ -122,9 +96,6 @@
                 />
               </Table.Cell>
               <Table.Cell>
-<<<<<<< HEAD
-                <CompletionProgressBar progress_url={cm.progress_url} />
-=======
                 {buildProgressCellContent(
                   cm.workflow_state,
                   cm.migration_issues_count,
@@ -137,7 +108,6 @@
                   migration_issues_count={cm.migration_issues_count}
                   migration_issues_url={cm.migration_issues_url}
                 />
->>>>>>> a5918370
               </Table.Cell>
             </Table.Row>
           ))}
