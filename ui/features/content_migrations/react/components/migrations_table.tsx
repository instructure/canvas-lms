/*
 * Copyright (C) 2023 - present Instructure, Inc.
 *
 * This file is part of Canvas.
 *
 * Canvas is free software: you can redistribute it and/or modify it under
 * the terms of the GNU Affero General Public License as published by the Free
 * Software Foundation, version 3 of the License.
 *
 * Canvas is distributed in the hope that it will be useful, but WITHOUT ANY
 * WARRANTY; without even the implied warranty of MERCHANTABILITY or FITNESS FOR
 * A PARTICULAR PURPOSE. See the GNU Affero General Public License for more
 * details.
 *
 * You should have received a copy of the GNU Affero General Public License along
 * with this program. If not, see <http://www.gnu.org/licenses/>.
 */

import React from 'react'
import {canvas} from '@instructure/ui-theme-tokens'
import {Table} from '@instructure/ui-table'
import {Heading} from '@instructure/ui-heading'
import {useScope as createI18nScope} from '@canvas/i18n'
import {Responsive} from '@instructure/ui-responsive'
import type {ContentMigrationItem, UpdateMigrationItemType} from './types'
import MigrationRow from './migration_row'
import {Spinner} from '@instructure/ui-spinner'
import {View} from '@instructure/ui-view'
import InfiniteScroll from '@canvas/infinite-scroll/react/components/InfiniteScroll'

const I18n = createI18nScope('content_migrations_redesign')

const LoadingSpinner = () => (
  <Table.Row>
    <Table.Cell colSpan={headerData.length} textAlign="center">
      <View as="div" margin="medium none" textAlign="center">
        <Spinner size="small" renderTitle={I18n.t('Loading')} />
      </View>
    </Table.Cell>
  </Table.Row>
)

type HeaderData = {
  id: string
  label: React.ReactNode
  textAlign?: 'start' | 'center' | 'end'
}

const headerData: HeaderData[] = [
  {id: 'content_type', label: <strong>{I18n.t('Content Type')}</strong>},
  {id: 'source_link', label: <strong>{I18n.t('Source Link')}</strong>},
  {id: 'date_imported', label: <strong>{I18n.t('Date Imported')}</strong>},
  {id: 'status', label: <strong>{I18n.t('Status')}</strong>, textAlign: 'center'},
  {id: 'progress', label: <strong>{I18n.t('Progress')}</strong>, textAlign: 'center'},
  {id: 'action', label: <strong>{I18n.t('Action')}</strong>, textAlign: 'center'},
]

export type ContentMigrationsTableProps = {
  migrations: ContentMigrationItem[]
  isLoading: boolean
  hasMore?: boolean
  fetchNext: () => void
  updateMigrationItem: UpdateMigrationItemType
}

export const ContentMigrationsTable = ({
  migrations,
  isLoading,
  hasMore = false,
  fetchNext,
  updateMigrationItem,
}: ContentMigrationsTableProps) => {
<<<<<<< HEAD
=======
  const loadMore = () => {
    if (isLoading || !hasMore) return;
    fetchNext();
  }

  const migrationsExpireDays = ENV.CONTENT_MIGRATIONS_EXPIRE_DAYS;

>>>>>>> 438cae6b
  return (
    <View as="div" borderWidth='small 0 0 0' padding='small 0 0 0'>
      <Heading level="h3" as="h3" margin="small 0">
        {I18n.t('Content imports')}
      </Heading>
<<<<<<< HEAD
      <View as="div" margin="small 0 medium 0">
        {I18n.t(
          'Content import files cannot be downloaded after 30 days.',
        )}
      </View>
=======
      {!!migrationsExpireDays && <View as="div" margin="small 0 medium 0">
        {I18n.t(
          'Content import files cannot be downloaded after %{days} days.', { days: migrationsExpireDays }
        )}
      </View>}
>>>>>>> 438cae6b
      <Responsive
        match="media"
        query={{
          expanded: {minWidth: canvas.breakpoints.medium},
        }}
        render={(_, matches) => {
          const layout = matches?.includes('expanded') ? 'auto' : 'stacked'
          return (
<<<<<<< HEAD
            <Table caption={I18n.t('Content Migrations')} layout={layout}>
              <Table.Head>
                <Table.Row>
                  {headerData.map((header) => (
                    <Table.ColHeader key={header.id} id={header.id} themeOverride={{padding: '0.6rem 0'}} textAlign={header.textAlign || 'start'}>
                      {header.label}
                    </Table.ColHeader>
                  ))}
                </Table.Row>
              </Table.Head>
              <Table.Body>
                {isLoading ? (
                  <LoadingSpinner />
                ) : (
                  migrations.map((cm: ContentMigrationItem) => (
                  <MigrationRow
                    key={cm.id}
                    migration={cm}
                    layout={layout}
                    updateMigrationItem={updateMigrationItem}
                  />
                )))}
              </Table.Body>
            </Table>
=======
            <InfiniteScroll
              pageStart={1}
              loadMore={loadMore}
              hasMore={!isLoading && hasMore}
            >
              <Table caption={I18n.t('Content Migrations')} layout={layout}>
                <Table.Head>
                  <Table.Row>
                    {headerData.map((header) => (
                      <Table.ColHeader key={header.id} id={header.id} themeOverride={{padding: '0.6rem 0'}} textAlign={header.textAlign || 'start'}>
                        {header.label}
                      </Table.ColHeader>
                    ))}
                  </Table.Row>
                </Table.Head>
                <Table.Body>
                  {migrations.map((cm: ContentMigrationItem) => (
                    <MigrationRow
                      key={cm.id}
                      migration={cm}
                      layout={layout}
                      updateMigrationItem={updateMigrationItem}
                    />
                  ))}
                  {isLoading && <LoadingSpinner />}
                </Table.Body>
              </Table>
            </InfiniteScroll>
>>>>>>> 438cae6b
          )
        }}
      />
    </View>
  )
}

export default ContentMigrationsTable<|MERGE_RESOLUTION|>--- conflicted
+++ resolved
@@ -70,8 +70,6 @@
   fetchNext,
   updateMigrationItem,
 }: ContentMigrationsTableProps) => {
-<<<<<<< HEAD
-=======
   const loadMore = () => {
     if (isLoading || !hasMore) return;
     fetchNext();
@@ -79,25 +77,16 @@
 
   const migrationsExpireDays = ENV.CONTENT_MIGRATIONS_EXPIRE_DAYS;
 
->>>>>>> 438cae6b
   return (
     <View as="div" borderWidth='small 0 0 0' padding='small 0 0 0'>
       <Heading level="h3" as="h3" margin="small 0">
         {I18n.t('Content imports')}
       </Heading>
-<<<<<<< HEAD
-      <View as="div" margin="small 0 medium 0">
-        {I18n.t(
-          'Content import files cannot be downloaded after 30 days.',
-        )}
-      </View>
-=======
       {!!migrationsExpireDays && <View as="div" margin="small 0 medium 0">
         {I18n.t(
           'Content import files cannot be downloaded after %{days} days.', { days: migrationsExpireDays }
         )}
       </View>}
->>>>>>> 438cae6b
       <Responsive
         match="media"
         query={{
@@ -106,32 +95,6 @@
         render={(_, matches) => {
           const layout = matches?.includes('expanded') ? 'auto' : 'stacked'
           return (
-<<<<<<< HEAD
-            <Table caption={I18n.t('Content Migrations')} layout={layout}>
-              <Table.Head>
-                <Table.Row>
-                  {headerData.map((header) => (
-                    <Table.ColHeader key={header.id} id={header.id} themeOverride={{padding: '0.6rem 0'}} textAlign={header.textAlign || 'start'}>
-                      {header.label}
-                    </Table.ColHeader>
-                  ))}
-                </Table.Row>
-              </Table.Head>
-              <Table.Body>
-                {isLoading ? (
-                  <LoadingSpinner />
-                ) : (
-                  migrations.map((cm: ContentMigrationItem) => (
-                  <MigrationRow
-                    key={cm.id}
-                    migration={cm}
-                    layout={layout}
-                    updateMigrationItem={updateMigrationItem}
-                  />
-                )))}
-              </Table.Body>
-            </Table>
-=======
             <InfiniteScroll
               pageStart={1}
               loadMore={loadMore}
@@ -160,7 +123,6 @@
                 </Table.Body>
               </Table>
             </InfiniteScroll>
->>>>>>> 438cae6b
           )
         }}
       />
