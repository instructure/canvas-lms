--- conflicted
+++ resolved
@@ -16,9 +16,6 @@
  * with this program. If not, see <http://www.gnu.org/licenses/>.
  */
 
-<<<<<<< HEAD
-import React, {useEffect} from 'react'
-=======
 import React, {useEffect, useCallback} from 'react'
 // @ts-ignore
 import {canvas} from '@instructure/ui-theme-tokens'
@@ -26,7 +23,6 @@
 import {View} from '@instructure/ui-view'
 import {Grid} from '@instructure/ui-grid'
 import {Text} from '@instructure/ui-text'
->>>>>>> 82f3398e
 import {Table} from '@instructure/ui-table'
 import {Heading} from '@instructure/ui-heading'
 import doFetchApi from '@canvas/do-fetch-api-effect'
@@ -42,9 +38,6 @@
 
 const I18n = useI18nScope('content_migrations_redesign')
 
-<<<<<<< HEAD
-type responseType = {json: ContentMigrationItem[]}
-=======
 type MigrationsResponse = {json: ContentMigrationItem[]}
 type MigrationResponse = {json: ContentMigrationItem}
 
@@ -186,7 +179,6 @@
     </Table>
   )
 }
->>>>>>> 82f3398e
 
 export const ContentMigrationsTable = ({
   migrations,
@@ -200,76 +192,6 @@
       path: `/api/v1/courses/${window.ENV.COURSE_ID}/content_migrations`,
       params: {per_page: 25},
     })
-<<<<<<< HEAD
-      .then((response: responseType) => {
-        setMigrations(response.json)
-      })
-      .catch(showFlashError(I18n.t("Couldn't load previous content migrations")))
-  }, [setMigrations])
-
-  return (
-    <>
-      <Heading margin="small 0">{I18n.t('Import Queue')}</Heading>
-      <Table caption={I18n.t('Content Migrations')}>
-        <Table.Head>
-          <Table.Row>
-            <Table.ColHeader themeOverride={{padding: '0.6rem 0'}} id="content_type">
-              {I18n.t('Content Type')}
-            </Table.ColHeader>
-            <Table.ColHeader themeOverride={{padding: '0.6rem 0'}} id="source_link">
-              {I18n.t('Source Link')}
-            </Table.ColHeader>
-            <Table.ColHeader themeOverride={{padding: '0.6rem 0'}} id="date_imported">
-              {I18n.t('Date Imported')}
-            </Table.ColHeader>
-            <Table.ColHeader themeOverride={{padding: '0.6rem 0'}} id="status">
-              {I18n.t('Status')}
-            </Table.ColHeader>
-            <Table.ColHeader themeOverride={{padding: '0.6rem 0'}} id="progress">
-              {I18n.t('Progress')}
-            </Table.ColHeader>
-            <Table.ColHeader themeOverride={{padding: '0.6rem 0'}} id="action">
-              {I18n.t('Action')}
-            </Table.ColHeader>
-          </Table.Row>
-        </Table.Head>
-        <Table.Body>
-          {migrations.map((cm: ContentMigrationItem) => (
-            <Table.Row key={cm.id}>
-              <Table.Cell themeOverride={{padding: '1.1rem 0rem'}}>
-                {cm.migration_type_title}
-              </Table.Cell>
-              <Table.Cell>
-                <SourceLink item={cm} />
-              </Table.Cell>
-              <Table.Cell>
-                {datetimeString(cm.created_at, {timezone: ENV.CONTEXT_TIMEZONE})}
-              </Table.Cell>
-              <Table.Cell>
-                <StatusPill
-                  hasIssues={cm.migration_issues_count !== 0}
-                  workflowState={cm.workflow_state}
-                />
-              </Table.Cell>
-              <Table.Cell>
-                {buildProgressCellContent(
-                  cm.workflow_state,
-                  cm.migration_issues_count,
-                  cm.progress_url
-                )}
-              </Table.Cell>
-              <Table.Cell>
-                <ActionButton
-                  migration_type_title={cm.migration_type_title}
-                  migration_issues_count={cm.migration_issues_count}
-                  migration_issues_url={cm.migration_issues_url}
-                />
-              </Table.Cell>
-            </Table.Row>
-          ))}
-        </Table.Body>
-      </Table>
-=======
       .then((response: MigrationsResponse) => setMigrations(response.json))
       .catch(showFlashError(I18n.t("Couldn't load previous content migrations")))
   }, [setMigrations])
@@ -317,7 +239,6 @@
           }
         }}
       />
->>>>>>> 82f3398e
     </>
   )
 }
