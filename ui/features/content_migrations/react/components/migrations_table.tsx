/*
 * Copyright (C) 2023 - present Instructure, Inc.
 *
 * This file is part of Canvas.
 *
 * Canvas is free software: you can redistribute it and/or modify it under
 * the terms of the GNU Affero General Public License as published by the Free
 * Software Foundation, version 3 of the License.
 *
 * Canvas is distributed in the hope that it will be useful, but WITHOUT ANY
 * WARRANTY; without even the implied warranty of MERCHANTABILITY or FITNESS FOR
 * A PARTICULAR PURPOSE. See the GNU Affero General Public License for more
 * details.
 *
 * You should have received a copy of the GNU Affero General Public License along
 * with this program. If not, see <http://www.gnu.org/licenses/>.
 */

import React from 'react'
import {canvas} from '@instructure/ui-theme-tokens'
import {Table} from '@instructure/ui-table'
import {Heading} from '@instructure/ui-heading'
import {useScope as createI18nScope} from '@canvas/i18n'
import {Responsive} from '@instructure/ui-responsive'
import type {ContentMigrationItem, UpdateMigrationItemType} from './types'
import MigrationRow from './migration_row'
import {Spinner} from '@instructure/ui-spinner'
import {View} from '@instructure/ui-view'

const I18n = createI18nScope('content_migrations_redesign')

const LoadingSpinner = () => (
<<<<<<< HEAD
  <View as="div" margin="medium none" textAlign="center">
    <Spinner size="small" renderTitle={I18n.t('Loading')} />
  </View>
)


type ContentMigrationsTableViewProps = {
  migrations: ContentMigrationItem[]
  isLoading: boolean
  updateMigrationItem: (
    migrationId: string,
    data: any,
    noXHR: boolean | undefined,
  ) => Promise<ContentMigrationItem | undefined>
}

const ContentMigrationsTableCondensedView = ({
  migrations,
  isLoading,
  updateMigrationItem,
}: ContentMigrationsTableViewProps) => {
  return (
    <Flex justifyItems="center" direction="column" gap="small">
      {migrations.map((cm: ContentMigrationItem) => (
        <MigrationRow
          key={cm.id}
          migration={cm}
          view="condensed"
          updateMigrationItem={updateMigrationItem}
        />
      ))}
      {isLoading && (<LoadingSpinner />)}
    </Flex>
  )
}

const ContentMigrationsTableExpandedView = ({
  migrations,
  isLoading,
  updateMigrationItem,
}: ContentMigrationsTableViewProps) => {
  return (
    <Table caption={I18n.t('Content Migrations')}>
      {renderTableHeader()}
      <Table.Body>
        {migrations.map((cm: ContentMigrationItem) => (
          <MigrationRow
            key={cm.id}
            migration={cm}
            view="expanded"
            updateMigrationItem={updateMigrationItem}
          />
        ))}
        {isLoading && 
          <Table.Row>
            <Table.Cell colSpan={6} textAlign="center">
              <LoadingSpinner />
            </Table.Cell>
          </Table.Row>
        }
      </Table.Body>
    </Table>
  )
}

export type ContentMigrationsTableProps = {
  migrations: ContentMigrationItem[]
  isLoading: boolean
  updateMigrationItem: UpdateMigrationItemType
}

=======
  <Table.Row>
    <Table.Cell colSpan={headerData.length} textAlign="center">
      <View as="div" margin="medium none" textAlign="center">
        <Spinner size="small" renderTitle={I18n.t('Loading')} />
      </View>
    </Table.Cell>
  </Table.Row>
)

type HeaderData = {
  id: string
  label: React.ReactNode
  textAlign?: 'start' | 'center' | 'end'
}

const headerData: HeaderData[] = [
  {id: 'content_type', label: <strong>{I18n.t('Content Type')}</strong>},
  {id: 'source_link', label: <strong>{I18n.t('Source Link')}</strong>},
  {id: 'date_imported', label: <strong>{I18n.t('Date Imported')}</strong>},
  {id: 'status', label: <strong>{I18n.t('Status')}</strong>, textAlign: 'center'},
  {id: 'progress', label: <strong>{I18n.t('Progress')}</strong>, textAlign: 'center'},
  {id: 'action', label: <strong>{I18n.t('Action')}</strong>, textAlign: 'center'},
]

export type ContentMigrationsTableProps = {
  migrations: ContentMigrationItem[]
  isLoading: boolean
  updateMigrationItem: UpdateMigrationItemType
}

>>>>>>> 7fab6966
export const ContentMigrationsTable = ({
  migrations,
  isLoading,
  updateMigrationItem,
}: ContentMigrationsTableProps) => {
<<<<<<< HEAD

=======
>>>>>>> 7fab6966
  return (
    <View as="div" borderWidth='small 0 0 0' padding='small 0 0 0'>
      <Heading level="h3" as="h3" margin="small 0">
        {I18n.t('Content imports')}
      </Heading>
      <View as="div" margin="small 0 medium 0">
        {I18n.t(
          'Content import files cannot be downloaded after 30 days.',
        )}
      </View>
      <Responsive
        match="media"
        query={{
          expanded: {minWidth: canvas.breakpoints.medium},
        }}
        render={(_, matches) => {
<<<<<<< HEAD
          if (matches?.includes('expanded')) {
            return (
              <ContentMigrationsTableExpandedView
                migrations={migrations}
                isLoading={isLoading}
                updateMigrationItem={updateMigrationItem}
              />
            )
          } else {
            return (
              <ContentMigrationsTableCondensedView
                migrations={migrations}
                isLoading={isLoading}
                updateMigrationItem={updateMigrationItem}
              />
            )
          }
=======
          const layout = matches?.includes('expanded') ? 'auto' : 'stacked'
          return (
            <Table caption={I18n.t('Content Migrations')} layout={layout}>
              <Table.Head>
                <Table.Row>
                  {headerData.map((header) => (
                    <Table.ColHeader key={header.id} id={header.id} themeOverride={{padding: '0.6rem 0'}} textAlign={header.textAlign || 'start'}>
                      {header.label}
                    </Table.ColHeader>
                  ))}
                </Table.Row>
              </Table.Head>
              <Table.Body>
                {isLoading ? (
                  <LoadingSpinner />
                ) : (
                  migrations.map((cm: ContentMigrationItem) => (
                  <MigrationRow
                    key={cm.id}
                    migration={cm}
                    layout={layout}
                    updateMigrationItem={updateMigrationItem}
                  />
                )))}
              </Table.Body>
            </Table>
          )
>>>>>>> 7fab6966
        }}
      />
    </View>
  )
}

export default ContentMigrationsTable<|MERGE_RESOLUTION|>--- conflicted
+++ resolved
@@ -30,79 +30,6 @@
 const I18n = createI18nScope('content_migrations_redesign')
 
 const LoadingSpinner = () => (
-<<<<<<< HEAD
-  <View as="div" margin="medium none" textAlign="center">
-    <Spinner size="small" renderTitle={I18n.t('Loading')} />
-  </View>
-)
-
-
-type ContentMigrationsTableViewProps = {
-  migrations: ContentMigrationItem[]
-  isLoading: boolean
-  updateMigrationItem: (
-    migrationId: string,
-    data: any,
-    noXHR: boolean | undefined,
-  ) => Promise<ContentMigrationItem | undefined>
-}
-
-const ContentMigrationsTableCondensedView = ({
-  migrations,
-  isLoading,
-  updateMigrationItem,
-}: ContentMigrationsTableViewProps) => {
-  return (
-    <Flex justifyItems="center" direction="column" gap="small">
-      {migrations.map((cm: ContentMigrationItem) => (
-        <MigrationRow
-          key={cm.id}
-          migration={cm}
-          view="condensed"
-          updateMigrationItem={updateMigrationItem}
-        />
-      ))}
-      {isLoading && (<LoadingSpinner />)}
-    </Flex>
-  )
-}
-
-const ContentMigrationsTableExpandedView = ({
-  migrations,
-  isLoading,
-  updateMigrationItem,
-}: ContentMigrationsTableViewProps) => {
-  return (
-    <Table caption={I18n.t('Content Migrations')}>
-      {renderTableHeader()}
-      <Table.Body>
-        {migrations.map((cm: ContentMigrationItem) => (
-          <MigrationRow
-            key={cm.id}
-            migration={cm}
-            view="expanded"
-            updateMigrationItem={updateMigrationItem}
-          />
-        ))}
-        {isLoading && 
-          <Table.Row>
-            <Table.Cell colSpan={6} textAlign="center">
-              <LoadingSpinner />
-            </Table.Cell>
-          </Table.Row>
-        }
-      </Table.Body>
-    </Table>
-  )
-}
-
-export type ContentMigrationsTableProps = {
-  migrations: ContentMigrationItem[]
-  isLoading: boolean
-  updateMigrationItem: UpdateMigrationItemType
-}
-
-=======
   <Table.Row>
     <Table.Cell colSpan={headerData.length} textAlign="center">
       <View as="div" margin="medium none" textAlign="center">
@@ -133,16 +60,11 @@
   updateMigrationItem: UpdateMigrationItemType
 }
 
->>>>>>> 7fab6966
 export const ContentMigrationsTable = ({
   migrations,
   isLoading,
   updateMigrationItem,
 }: ContentMigrationsTableProps) => {
-<<<<<<< HEAD
-
-=======
->>>>>>> 7fab6966
   return (
     <View as="div" borderWidth='small 0 0 0' padding='small 0 0 0'>
       <Heading level="h3" as="h3" margin="small 0">
@@ -159,25 +81,6 @@
           expanded: {minWidth: canvas.breakpoints.medium},
         }}
         render={(_, matches) => {
-<<<<<<< HEAD
-          if (matches?.includes('expanded')) {
-            return (
-              <ContentMigrationsTableExpandedView
-                migrations={migrations}
-                isLoading={isLoading}
-                updateMigrationItem={updateMigrationItem}
-              />
-            )
-          } else {
-            return (
-              <ContentMigrationsTableCondensedView
-                migrations={migrations}
-                isLoading={isLoading}
-                updateMigrationItem={updateMigrationItem}
-              />
-            )
-          }
-=======
           const layout = matches?.includes('expanded') ? 'auto' : 'stacked'
           return (
             <Table caption={I18n.t('Content Migrations')} layout={layout}>
@@ -205,7 +108,6 @@
               </Table.Body>
             </Table>
           )
->>>>>>> 7fab6966
         }}
       />
     </View>
