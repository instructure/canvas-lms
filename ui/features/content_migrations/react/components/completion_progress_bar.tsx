/*
 * Copyright (C) 2023 - present Instructure, Inc.
 *
 * This file is part of Canvas.
 *
 * Canvas is free software: you can redistribute it and/or modify it under
 * the terms of the GNU Affero General Public License as published by the Free
 * Software Foundation, version 3 of the License.
 *
 * Canvas is distributed in the hope that it will be useful, but WITHOUT ANY
 * WARRANTY; without even the implied warranty of MERCHANTABILITY or FITNESS FOR
 * A PARTICULAR PURPOSE. See the GNU Affero General Public License for more
 * details.
 *
 * You should have received a copy of the GNU Affero General Public License along
 * with this program. If not, see <http://www.gnu.org/licenses/>.
 */

<<<<<<< HEAD
import React, {useCallback, useEffect, useState, useRef} from 'react'
=======
import React from 'react'
>>>>>>> 96ecb267
import {ProgressBar} from '@instructure/ui-progress'
import {useScope as useI18nScope} from '@canvas/i18n'
<<<<<<< HEAD
import type {ContentMigrationItem} from './types'
import {ContentSelectionModal} from './content_selection_modal'
=======
>>>>>>> 96ecb267

const I18n = useI18nScope('content_migrations_redesign')

export const CompletionProgressBar = ({
  workflowState,
  completion,
}: {
  workflowState: string
  completion?: number
}) => {
  if (!completion || ['failed', 'completed'].includes(workflowState)) return null

  return (
    <ProgressBar
      size="small"
      meterColor="info"
      screenReaderLabel={I18n.t('Loading completion')}
      valueNow={completion || 0}
      valueMax={100}
      // @ts-ignore
      shouldAnimate={true}
    />
  )
}<|MERGE_RESOLUTION|>--- conflicted
+++ resolved
@@ -16,18 +16,9 @@
  * with this program. If not, see <http://www.gnu.org/licenses/>.
  */
 
-<<<<<<< HEAD
-import React, {useCallback, useEffect, useState, useRef} from 'react'
-=======
 import React from 'react'
->>>>>>> 96ecb267
 import {ProgressBar} from '@instructure/ui-progress'
 import {useScope as useI18nScope} from '@canvas/i18n'
-<<<<<<< HEAD
-import type {ContentMigrationItem} from './types'
-import {ContentSelectionModal} from './content_selection_modal'
-=======
->>>>>>> 96ecb267
 
 const I18n = useI18nScope('content_migrations_redesign')
 
