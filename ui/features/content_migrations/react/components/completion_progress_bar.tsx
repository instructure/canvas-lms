/*
 * Copyright (C) 2023 - present Instructure, Inc.
 *
 * This file is part of Canvas.
 *
 * Canvas is free software: you can redistribute it and/or modify it under
 * the terms of the GNU Affero General Public License as published by the Free
 * Software Foundation, version 3 of the License.
 *
 * Canvas is distributed in the hope that it will be useful, but WITHOUT ANY
 * WARRANTY; without even the implied warranty of MERCHANTABILITY or FITNESS FOR
 * A PARTICULAR PURPOSE. See the GNU Affero General Public License for more
 * details.
 *
 * You should have received a copy of the GNU Affero General Public License along
 * with this program. If not, see <http://www.gnu.org/licenses/>.
 */

import React, {useCallback, useEffect, useState, useRef, ReactElement} from 'react'
import {ProgressBar} from '@instructure/ui-progress'
import {Text} from '@instructure/ui-text'
import doFetchApi from '@canvas/do-fetch-api-effect'
import {useScope as useI18nScope} from '@canvas/i18n'
<<<<<<< HEAD
import {ContentMigrationWorkflowState} from './types'
=======
import {ContentMigrationItem} from './types'
import {ContentSelectionModal} from './content_selection_modal'
>>>>>>> 0612a5fd

const I18n = useI18nScope('content_migrations_redesign')

type CompletionProgressWorkflowState = 'queued' | 'running' | 'completed' | 'failed'

type CompletionProgressResponse = {
  id: number
  context_id: number
  context_type: string
  user_id: number
  tag: string
  completion: number
  workflow_state: CompletionProgressWorkflowState
  created_at: string
  updated_at: string
  message: string | null
  url: string
}

type CompletionProgressBarProps = {
  progress_url: string
  onProgressFinish?: () => void
}

export const CompletionProgressBar = ({
  progress_url,
  onProgressFinish,
}: CompletionProgressBarProps) => {
  const [response, setResponse] = useState<CompletionProgressResponse | null>(null)
  const fetchIntervalRef = useRef<any>(null)

  const fetchProgress = useCallback(
    () =>
      progress_url &&
      doFetchApi({path: progress_url, method: 'GET'})
        .then(({json}: {json: CompletionProgressResponse}) => setResponse(json))
        .catch(() => setResponse(null)),
    [progress_url]
  )

  useEffect(() => {
    fetchProgress()

    // Fetch progress every second
    fetchIntervalRef.current = setInterval(fetchProgress, 1000)

    // Clearing interval when component is umounted
    return () => clearInterval(fetchIntervalRef.current)
  }, [fetchProgress, progress_url])

  useEffect(() => {
    // Stop fetching when response returned completed or failed
    if (response && ['completed', 'failed'].includes(response.workflow_state)) {
      onProgressFinish?.()
      clearInterval(fetchIntervalRef.current)
    }
  }, [response, onProgressFinish])

  // Renders null the first time until we get the response
  if (
    !progress_url ||
    !response ||
    ['queued', 'completed', 'failed'].includes(response.workflow_state)
  ) {
    return null
  }
  return (
    <ProgressBar
      size="small"
      meterColor="info"
      screenReaderLabel={I18n.t('Loading completion')}
      valueNow={response.completion}
      valueMax={100}
      // @ts-ignore
      shouldAnimate={true}
    />
  )
}

export const buildProgressCellContent = (
<<<<<<< HEAD
  workflow_state: ContentMigrationWorkflowState,
  migration_issues_count: number,
  progress_url: string
) => {
  if (['failed', 'completed'].includes(workflow_state) && migration_issues_count > 0) {
    return <Text>{I18n.t('%{count} issues', {count: migration_issues_count})}</Text>
  }
  return <CompletionProgressBar progress_url={progress_url} />
=======
  {id, workflow_state, migration_issues_count, progress_url}: ContentMigrationItem,
  onReloadMigrationItem: () => void
) => {
  const courseId = ENV.COURSE_ID
  if (['failed', 'completed'].includes(workflow_state) && migration_issues_count > 0) {
    return <Text>{I18n.t('%{count} issues', {count: migration_issues_count})}</Text>
  } else if (workflow_state === 'running') {
    return (
      <CompletionProgressBar progress_url={progress_url} onProgressFinish={onReloadMigrationItem} />
    )
  } else if (courseId && workflow_state === 'waiting_for_select') {
    return (
      <ContentSelectionModal
        courseId={courseId}
        migrationId={id}
        onSubmit={onReloadMigrationItem}
      />
    )
  }
  // Return null for pre_processing
  return null
>>>>>>> 0612a5fd
}<|MERGE_RESOLUTION|>--- conflicted
+++ resolved
@@ -21,12 +21,8 @@
 import {Text} from '@instructure/ui-text'
 import doFetchApi from '@canvas/do-fetch-api-effect'
 import {useScope as useI18nScope} from '@canvas/i18n'
-<<<<<<< HEAD
-import {ContentMigrationWorkflowState} from './types'
-=======
 import {ContentMigrationItem} from './types'
 import {ContentSelectionModal} from './content_selection_modal'
->>>>>>> 0612a5fd
 
 const I18n = useI18nScope('content_migrations_redesign')
 
@@ -107,16 +103,6 @@
 }
 
 export const buildProgressCellContent = (
-<<<<<<< HEAD
-  workflow_state: ContentMigrationWorkflowState,
-  migration_issues_count: number,
-  progress_url: string
-) => {
-  if (['failed', 'completed'].includes(workflow_state) && migration_issues_count > 0) {
-    return <Text>{I18n.t('%{count} issues', {count: migration_issues_count})}</Text>
-  }
-  return <CompletionProgressBar progress_url={progress_url} />
-=======
   {id, workflow_state, migration_issues_count, progress_url}: ContentMigrationItem,
   onReloadMigrationItem: () => void
 ) => {
@@ -138,5 +124,4 @@
   }
   // Return null for pre_processing
   return null
->>>>>>> 0612a5fd
 }