--- conflicted
+++ resolved
@@ -29,11 +29,7 @@
 const generateFinds = function ($table) {
   const finds = {}
   finds.formula_rows = $table.find('.formula_row')
-<<<<<<< HEAD
-  finds.formula_rows.each(function (i) {
-=======
   finds.formula_rows.each(function (_i) {
->>>>>>> 31fbffe1
     this.formula = $(this).find('.formula')
     this.status = $(this).find('.status')
     $(this).data('formula', $(this).find('.formula'))
