--- conflicted
+++ resolved
@@ -113,11 +113,7 @@
           }
           syntaxIndex--
           if (ender !== 'close_paren') {
-<<<<<<< HEAD
-            throw 'expecting close parenthesis at ' + syntax[syntaxIndex].newIndex
-=======
             throw new Error('expecting close parenthesis at ' + syntax[syntaxIndex].newIndex)
->>>>>>> 16101d78
           }
         } else {
           result = syntax[syntaxIndex]
@@ -282,11 +278,7 @@
         return compute(tree.expression)
       case 'variable_assignment':
         if (tree.variable.value === '_') {
-<<<<<<< HEAD
-          throw "the variable '_' is reserved"
-=======
           throw new Error("the variable '_' is reserved")
->>>>>>> 16101d78
         }
         variables[tree.variable.value] = compute(tree.assignmentExpression)
         return variables[tree.variable.value]
