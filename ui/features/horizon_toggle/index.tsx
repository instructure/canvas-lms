--- conflicted
+++ resolved
@@ -22,26 +22,14 @@
 import {Main} from './react/Main'
 import {initAccountSelectModal} from './react/HorizonModal/InitHorizonModal'
 
-<<<<<<< HEAD
-const renderToggle = (isAccountPage: boolean, ui: any) => {
-=======
 const renderToggle = (ui: any) => {
->>>>>>> 005bce2c
   const selectedTab = ui.tab || ui.newTab
   const tabId = $(selectedTab).find('a').attr('id')
 
   const app = (
     <Main
-<<<<<<< HEAD
-      isAccountPage={isAccountPage}
-      isHorizonCourse={window.ENV?.horizon_course || false}
       isHorizonAccount={window.ENV?.HORIZON_ACCOUNT || false}
       hasCourses={window.ENV?.has_courses || false}
-      courseId={window.ENV?.COURSE_ID || ''}
-=======
-      isHorizonAccount={window.ENV?.HORIZON_ACCOUNT || false}
-      hasCourses={window.ENV?.has_courses || false}
->>>>>>> 005bce2c
       accountId={window.ENV?.ACCOUNT_ID || ''}
       horizonAccountLocked={window.ENV?.horizon_account_locked || false}
     />
@@ -58,13 +46,7 @@
   }
 }
 ready(() => {
-<<<<<<< HEAD
-  // small duplication until course details tab is removed (JIRA CLX-1122)
-  $('#account_settings_tabs').on('tabscreate tabsactivate', (_event, ui) => renderToggle(true, ui))
-  $('#course_details_tabs').on('tabscreate tabsactivate', (_event, ui) => renderToggle(false, ui))
-=======
   $('#account_settings_tabs').on('tabscreate tabsactivate', (_event, ui) => renderToggle(ui))
 
   initAccountSelectModal()
->>>>>>> 005bce2c
 })