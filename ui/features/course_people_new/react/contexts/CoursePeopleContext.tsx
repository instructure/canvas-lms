--- conflicted
+++ resolved
@@ -40,10 +40,7 @@
 }
 
 const defaultEnvCourse = {
-<<<<<<< HEAD
-=======
   id: '',
->>>>>>> 438cae6b
   groups_url: '',
   prior_enrollments_url: '',
   interactions_report_url: '',
@@ -62,11 +59,7 @@
     ? defaultEnvCourse
     : {...defaultEnvCourse, ...ENV.course}
 
-<<<<<<< HEAD
-  const courseRootUrl = ENV.COURSE_ROOT_URL
-=======
   const currentUserId = ENV.current_user_id
->>>>>>> 438cae6b
 
   const {
     can_read_roster: canReadRoster,
@@ -110,18 +103,11 @@
     canViewLoginIdColumn,
     canViewSisIdColumn,
     courseConcluded,
-<<<<<<< HEAD
-    hideSectionsOnCourseUsersPage,
-    userIsInstructor,
-    selfRegistration,
-    courseRootUrl,
-=======
     courseId,
     currentUserId,
     hideSectionsOnCourseUsersPage,
     userIsInstructor,
     selfRegistration,
->>>>>>> 438cae6b
     observerPairingCodesUrl,
     groupsUrl,
     interactionsReportUrl,
