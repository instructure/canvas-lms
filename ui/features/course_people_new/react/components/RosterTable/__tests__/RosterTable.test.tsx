/*
 * Copyright (C) 2025 - present Instructure, Inc.
 *
 * This file is part of Canvas.
 *
 * Canvas is free software: you can redistribute it and/or modify it under
 * the terms of the GNU Affero General Public License as published by the Free
 * Software Foundation, version 3 of the License.
 *
 * Canvas is distributed in the hope that it will be useful, but WITHOUT ANY
 * WARRANTY; without even the implied warranty of MERCHANTABILITY or FITNESS FOR
 * A PARTICULAR PURPOSE. See the GNU Affero General Public License for more
 * details.
 *
 * You should have received a copy of the GNU Affero General Public License along
 * with this program. If not, see <http://www.gnu.org/licenses/>.
 */

import React from 'react'
<<<<<<< HEAD
import {render, fireEvent} from '@testing-library/react'
=======
import {render, screen} from '@testing-library/react'
import userEvent from '@testing-library/user-event'
>>>>>>> 605b35ff
import RosterTable from '../RosterTable'
import {
  INACTIVE_ENROLLMENT,
  PENDING_ENROLLMENT
} from '../../../../util/constants'
import useCoursePeopleQuery from '../../../hooks/useCoursePeopleQuery'
import {mockUser, mockEnrollment} from '../../../../graphql/Mocks'

jest.mock('../../../hooks/useCoursePeopleQuery')
jest.mock('../../../hooks/useCoursePeopleContext')

const mockUsers = [
  mockUser({
    userId: '1',
    userName: 'Student One'
  }),
  mockUser({
    userId: '2',
    userName: 'Student Two',
    firstEnrollment: mockEnrollment({enrollmentState: INACTIVE_ENROLLMENT})
  }),
  mockUser({
    userId: '3',
    userName: 'Student Three',
    firstEnrollment: mockEnrollment({enrollmentState: PENDING_ENROLLMENT})
  }),
]

<<<<<<< HEAD
describe('RosterTable', () => {
  const useCoursePeopleContextMocks = {
    courseId: '1',
    currentUserId: '1',
    canReadReports: true,
    canViewLoginIdColumn: true,
    canViewSisIdColumn: true,
    canManageDifferentiationTags: true,
    hideSectionsOnCourseUsersPage: false,
    allowAssignToDifferentiationTags: true,
    activeGranularEnrollmentPermissions: [],
  }
=======
const useCoursePeopleContextMocks = {
  courseId: '1',
  currentUserId: '1',
  canReadReports: true,
  canViewLoginIdColumn: true,
  canViewSisIdColumn: true,
  canManageDifferentiationTags: true,
  hideSectionsOnCourseUsersPage: false,
  allowAssignToDifferentiationTags: true,
  activeGranularEnrollmentPermissions: [],
}

describe('RosterTable', () => {
  const user = userEvent.setup()
  const renderComponent = () => render(<RosterTable users={mockUsers} />)
>>>>>>> 605b35ff

  beforeEach(() => {
    (useCoursePeopleQuery as jest.Mock).mockReturnValue({
      data: mockUsers,
      isLoading: false,
<<<<<<< HEAD
      isSuccess: true,
      error: null
    })
    require('../../../hooks/useCoursePeopleContext').default.mockReturnValue(useCoursePeopleContextMocks)
=======
      error: null
    })
    require('../../../hooks/useCoursePeopleContext').default.mockReturnValue(useCoursePeopleContextMocks)
    renderComponent()
>>>>>>> 605b35ff
  })

  afterEach(() => {
    jest.clearAllMocks()
  })

  it('renders the table with correct caption', () => {
    expect(screen.getByTestId('roster-table')).toBeInTheDocument()
    expect(screen.getByText('Course Roster')).toBeInTheDocument()
  })

  it('renders the table with correct headers', () => {
    expect(screen.getByText('Select all')).toBeInTheDocument()
    expect(screen.getByText('Name')).toBeInTheDocument()
    expect(screen.getByText('SIS ID')).toBeInTheDocument()
    expect(screen.getByText('Login ID')).toBeInTheDocument()
    expect(screen.getByText('Section')).toBeInTheDocument()
    expect(screen.getByText('Role')).toBeInTheDocument()
    expect(screen.getByText('Last Activity')).toBeInTheDocument()
    expect(screen.getByText('Total Activity')).toBeInTheDocument()
    expect(screen.getByText('Administrative Links')).toBeInTheDocument()
  })

  it('renders table rows with user data', () => {
<<<<<<< HEAD
    const {getByText, getAllByTestId} = render(<RosterTable />)
    expect(getByText(mockUsers[0].name)).toBeInTheDocument()
    expect(getByText(mockUsers[1].name)).toBeInTheDocument()
    expect(getByText(mockUsers[2].name)).toBeInTheDocument()
    expect(getAllByTestId(/^table-row-/)).toHaveLength(mockUsers.length)
=======
    expect(screen.getByText(mockUsers[0].name)).toBeInTheDocument()
    expect(screen.getByText(mockUsers[1].name)).toBeInTheDocument()
    expect(screen.getByText(mockUsers[2].name)).toBeInTheDocument()
    expect(screen.getAllByTestId(/^table-row-/)).toHaveLength(mockUsers.length)
>>>>>>> 605b35ff
  })

  it('handles selecting a single row', async () => {
    const checkboxes = screen.getAllByTestId(/^select-user-/)
    const firstRowCheckbox = checkboxes[0]
    await user.click(firstRowCheckbox)
    expect(firstRowCheckbox).toBeChecked()
    await user.click(firstRowCheckbox)
    expect(firstRowCheckbox).not.toBeChecked()
  })

  it('handles select all rows', async () => {
    const selectAllCheckbox = screen.getByTestId('header-select-all')
    await user.click(selectAllCheckbox)

    const checkboxes = screen.getAllByTestId(/^select-user-/)
    checkboxes.forEach(checkbox => {
      expect(checkbox).toBeChecked()
    })

    await user.click(selectAllCheckbox)
    checkboxes.forEach(checkbox => {
      expect(checkbox).not.toBeChecked()
    })
  })

  it('displays inactive and pending enrollment states', () => {
    expect(screen.getByText('Inactive')).toBeInTheDocument()
    expect(screen.getByText('Pending')).toBeInTheDocument()
  })

  it('displays loading state', () => {
    (useCoursePeopleQuery as jest.Mock).mockReturnValue({
      data: null,
      isLoading: true,
      isSuccess: false,
      error: null
    })
    const {getByText} = render(<RosterTable />)
    expect(getByText('Loading')).toBeInTheDocument()
  })
})<|MERGE_RESOLUTION|>--- conflicted
+++ resolved
@@ -17,12 +17,8 @@
  */
 
 import React from 'react'
-<<<<<<< HEAD
-import {render, fireEvent} from '@testing-library/react'
-=======
 import {render, screen} from '@testing-library/react'
 import userEvent from '@testing-library/user-event'
->>>>>>> 605b35ff
 import RosterTable from '../RosterTable'
 import {
   INACTIVE_ENROLLMENT,
@@ -51,20 +47,6 @@
   }),
 ]
 
-<<<<<<< HEAD
-describe('RosterTable', () => {
-  const useCoursePeopleContextMocks = {
-    courseId: '1',
-    currentUserId: '1',
-    canReadReports: true,
-    canViewLoginIdColumn: true,
-    canViewSisIdColumn: true,
-    canManageDifferentiationTags: true,
-    hideSectionsOnCourseUsersPage: false,
-    allowAssignToDifferentiationTags: true,
-    activeGranularEnrollmentPermissions: [],
-  }
-=======
 const useCoursePeopleContextMocks = {
   courseId: '1',
   currentUserId: '1',
@@ -80,23 +62,15 @@
 describe('RosterTable', () => {
   const user = userEvent.setup()
   const renderComponent = () => render(<RosterTable users={mockUsers} />)
->>>>>>> 605b35ff
 
   beforeEach(() => {
     (useCoursePeopleQuery as jest.Mock).mockReturnValue({
       data: mockUsers,
       isLoading: false,
-<<<<<<< HEAD
-      isSuccess: true,
-      error: null
-    })
-    require('../../../hooks/useCoursePeopleContext').default.mockReturnValue(useCoursePeopleContextMocks)
-=======
       error: null
     })
     require('../../../hooks/useCoursePeopleContext').default.mockReturnValue(useCoursePeopleContextMocks)
     renderComponent()
->>>>>>> 605b35ff
   })
 
   afterEach(() => {
@@ -121,18 +95,10 @@
   })
 
   it('renders table rows with user data', () => {
-<<<<<<< HEAD
-    const {getByText, getAllByTestId} = render(<RosterTable />)
-    expect(getByText(mockUsers[0].name)).toBeInTheDocument()
-    expect(getByText(mockUsers[1].name)).toBeInTheDocument()
-    expect(getByText(mockUsers[2].name)).toBeInTheDocument()
-    expect(getAllByTestId(/^table-row-/)).toHaveLength(mockUsers.length)
-=======
     expect(screen.getByText(mockUsers[0].name)).toBeInTheDocument()
     expect(screen.getByText(mockUsers[1].name)).toBeInTheDocument()
     expect(screen.getByText(mockUsers[2].name)).toBeInTheDocument()
     expect(screen.getAllByTestId(/^table-row-/)).toHaveLength(mockUsers.length)
->>>>>>> 605b35ff
   })
 
   it('handles selecting a single row', async () => {
@@ -163,15 +129,4 @@
     expect(screen.getByText('Inactive')).toBeInTheDocument()
     expect(screen.getByText('Pending')).toBeInTheDocument()
   })
-
-  it('displays loading state', () => {
-    (useCoursePeopleQuery as jest.Mock).mockReturnValue({
-      data: null,
-      isLoading: true,
-      isSuccess: false,
-      error: null
-    })
-    const {getByText} = render(<RosterTable />)
-    expect(getByText('Loading')).toBeInTheDocument()
-  })
 })