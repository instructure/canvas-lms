/*
 * Copyright (C) 2025 - present Instructure, Inc.
 *
 * This file is part of Canvas.
 *
 * Canvas is free software: you can redistribute it and/or modify it under
 * the terms of the GNU Affero General Public License as published by the Free
 * Software Foundation, version 3 of the License.
 *
 * Canvas is distributed in the hope that it will be useful, but WITHOUT ANY
 * WARRANTY; without even the implied warranty of MERCHANTABILITY or FITNESS FOR
 * A PARTICULAR PURPOSE. See the GNU Affero General Public License for more
 * details.
 *
 * You should have received a copy of the GNU Affero General Public License along
 * with this program. If not, see <http://www.gnu.org/licenses/>.
 */

<<<<<<< HEAD
import React, {useEffect, useState, type FC} from 'react'
=======
import React, {useEffect, useState, type FC, type SyntheticEvent} from 'react'
>>>>>>> e54868b5
import {Flex} from '@instructure/ui-flex'
import {View} from '@instructure/ui-view'
import {showFlashAlert} from '@canvas/alerts/react/FlashAlert'
import CoursePeopleHeader from './components/PageHeader/CoursePeopleHeader'
import PeopleFilter from './components/FilterPeople/PeopleFilter'
import PeopleSearchBar from './components/SearchPeople/PeopleSearchBar'
import RosterTable from './components/RosterTable/RosterTable'
import NoPeopleFound from './components/SearchPeople/NoPeopleFound'
import LoadingIndicator from '@canvas/loading-indicator'
import useSearch from './hooks/useSearch'
import useCoursePeopleContext from './hooks/useCoursePeopleContext'
import useCoursePeopleQuery from './hooks/useCoursePeopleQuery'
<<<<<<< HEAD
import {DEFAULT_OPTION} from '../util/constants'
=======
import {
  ASC,
  DESC,
  DEFAULT_OPTION,
  DEFAULT_SORT_FIELD,
  DEFAULT_SORT_DIRECTION
} from '../util/constants'
>>>>>>> e54868b5
import {useScope as createI18nScope} from '@canvas/i18n'
import {SortField, SortDirection} from '../types'

const I18n = createI18nScope('course_people')

const CoursePeople: FC = () => {
  const {
    search: rawSearchTerm,
    debouncedSearch: searchTerm,
    onChangeHandler,
    onClearHandler
  } = useSearch()

  const [optionId, setOptionId] = useState<string>(DEFAULT_OPTION.id)
  const {courseId} = useCoursePeopleContext()
<<<<<<< HEAD
  const {data: users, isLoading, error} = useCoursePeopleQuery({courseId, searchTerm, optionId})
=======
  const [sortField, setSortField] = useState<SortField>(DEFAULT_SORT_FIELD)
  const [sortDirection, setSortDirection] = useState<SortDirection>(DEFAULT_SORT_DIRECTION)

  const {data: users, isLoading, error} = useCoursePeopleQuery({
    courseId,
    searchTerm,
    optionId,
    sortField,
    sortDirection
  })

>>>>>>> e54868b5
  const numberOfResults = users ? users.length : 0
  const sortableFields = ['name', 'login_id', 'sis_id', 'total_activity_time']

  useEffect(() => {
    if (error) {
      showFlashAlert({
        message: I18n.t('An error occurred while loading people.'),
        type: 'error',
      })
    }
  }, [error])

  const handleSort = (_event: SyntheticEvent<Element, Event>, {id}: {id: string}) => {
    if (sortableFields.includes(id)) {
      if (sortField === id) {
        // toggle sort direction for the same field
        setSortDirection(direction => direction === ASC ? DESC : ASC)
      } else {
        setSortField(id as SortField)
        setSortDirection(DEFAULT_SORT_DIRECTION)
      }
    } else {
      setSortField(DEFAULT_SORT_FIELD)
      setSortDirection(DEFAULT_SORT_DIRECTION)
    }
  }

  return (
    <View as="div" margin="medium 0">
      <CoursePeopleHeader />
      <Flex as="div" margin="medium 0">
        <Flex.Item as="div" margin="0 small 0 0" width={"30%"}>
          <PeopleSearchBar
            searchTerm={rawSearchTerm}
            numberOfResults={numberOfResults}
            isLoading={isLoading}
            onChangeHandler={onChangeHandler}
            onClearHandler={onClearHandler}
          />
        </Flex.Item>
        <Flex.Item as="div" margin="0 small 0 0" width={"30%"}>
          <PeopleFilter onOptionSelect={setOptionId} />
        </Flex.Item>
      </Flex>
      {isLoading && (
        <Flex as="div" justifyItems="center">
          <Flex.Item as="div" padding="xx-large">
            <LoadingIndicator />
          </Flex.Item>
        </Flex>
      )}
      {!isLoading && numberOfResults > 0 && (
        <RosterTable
          users={users}
          sortField={sortField}
          sortDirection={sortDirection}
          handleSort={handleSort}
        />
      )}
      {!isLoading && numberOfResults === 0 && (
        <NoPeopleFound />
      )}
    </View>
  )
}

export default CoursePeople<|MERGE_RESOLUTION|>--- conflicted
+++ resolved
@@ -16,11 +16,7 @@
  * with this program. If not, see <http://www.gnu.org/licenses/>.
  */
 
-<<<<<<< HEAD
-import React, {useEffect, useState, type FC} from 'react'
-=======
 import React, {useEffect, useState, type FC, type SyntheticEvent} from 'react'
->>>>>>> e54868b5
 import {Flex} from '@instructure/ui-flex'
 import {View} from '@instructure/ui-view'
 import {showFlashAlert} from '@canvas/alerts/react/FlashAlert'
@@ -33,9 +29,6 @@
 import useSearch from './hooks/useSearch'
 import useCoursePeopleContext from './hooks/useCoursePeopleContext'
 import useCoursePeopleQuery from './hooks/useCoursePeopleQuery'
-<<<<<<< HEAD
-import {DEFAULT_OPTION} from '../util/constants'
-=======
 import {
   ASC,
   DESC,
@@ -43,7 +36,6 @@
   DEFAULT_SORT_FIELD,
   DEFAULT_SORT_DIRECTION
 } from '../util/constants'
->>>>>>> e54868b5
 import {useScope as createI18nScope} from '@canvas/i18n'
 import {SortField, SortDirection} from '../types'
 
@@ -59,9 +51,6 @@
 
   const [optionId, setOptionId] = useState<string>(DEFAULT_OPTION.id)
   const {courseId} = useCoursePeopleContext()
-<<<<<<< HEAD
-  const {data: users, isLoading, error} = useCoursePeopleQuery({courseId, searchTerm, optionId})
-=======
   const [sortField, setSortField] = useState<SortField>(DEFAULT_SORT_FIELD)
   const [sortDirection, setSortDirection] = useState<SortDirection>(DEFAULT_SORT_DIRECTION)
 
@@ -73,7 +62,6 @@
     sortDirection
   })
 
->>>>>>> e54868b5
   const numberOfResults = users ? users.length : 0
   const sortableFields = ['name', 'login_id', 'sis_id', 'total_activity_time']
 
