/*
 * Copyright (C) 2025 - present Instructure, Inc.
 *
 * This file is part of Canvas.
 *
 * Canvas is free software: you can redistribute it and/or modify it under
 * the terms of the GNU Affero General Public License as published by the Free
 * Software Foundation, version 3 of the License.
 *
 * Canvas is distributed in the hope that it will be useful, but WITHOUT ANY
 * WARRANTY; without even the implied warranty of MERCHANTABILITY or FITNESS FOR
 * A PARTICULAR PURPOSE. See the GNU Affero General Public License for more
 * details.
 *
 * You should have received a copy of the GNU Affero General Public License along
 * with this program. If not, see <http://www.gnu.org/licenses/>.
 */

import React from 'react'
import {waitFor} from '@testing-library/react'
import {renderHook} from '@testing-library/react-hooks'
import useCoursePeopleQuery, {CoursePeopleQueryResponse, QueryProps} from '../useCoursePeopleQuery'
import {executeQuery} from '@canvas/query/graphql'
import {QueryClient, QueryClientProvider} from '@tanstack/react-query'
import {DEFAULT_OPTION} from '../../../util/constants'
import type {User} from '../../../types'

jest.mock('../useCoursePeopleContext')
jest.mock('@canvas/query/graphql')
const mockExecuteQuery = executeQuery as jest.Mock

describe('useCoursePeopleQuery', () => {
  const allRoles = [
    {...DEFAULT_OPTION, id: '1', label: 'Teacher', count: 1},
    {...DEFAULT_OPTION, id: '2', label: 'Student', count: 2},
  ]
  const filterOptions = [DEFAULT_OPTION, ...allRoles]
  const [defaultRole, otherRole,] = filterOptions

  const defaultProps: QueryProps = {
    courseId: '123',
    searchTerm: '',
    optionId: defaultRole.id
  }

  const useCoursePeopleContextMocks = {
    allRoles
  }

  const defaultQueryProps = {
    courseId: '123',
    searchTerm: ''
  }

  const queryClient = new QueryClient({
    defaultOptions: {
      queries: {
        retry: false
      }
    }
  })

<<<<<<< HEAD
  const mockData = {
    course: {
      usersConnection: {
        nodes: [
          {_id: '1', name: 'Test User'},
          {_id: '2', name: 'Another User'}
        ]
      }
    }
  }

  const filteredMockData = {
    course: {
      usersConnection: {
        nodes: [
          {_id: '1', name: 'Test User'}
        ]
      }
    }
  }

  const wrapper = ({children}: {children: ReactNode}) => (
    <QueryClientProvider client={queryClient}>{children}</QueryClientProvider>
=======
  const mockData: CoursePeopleQueryResponse = {
    course: {
      usersConnection: {
        nodes: [
          {_id: '1', name: 'Test User'} as User,
          {_id: '2', name: 'Another User'} as User
        ]
      }
    }
  }

  const filteredMockData: CoursePeopleQueryResponse = {
    course: {
      usersConnection: {
        nodes: [
          {_id: '1', name: 'Test User'} as User
        ]
      }
    }
  }

  const wrapper = (props: any) => (
    <QueryClientProvider client={queryClient}>{props.children}</QueryClientProvider>
>>>>>>> 442bbfc6
  )

  beforeEach(() => {
    require('../useCoursePeopleContext').default.mockReturnValue(useCoursePeopleContextMocks)
    mockExecuteQuery.mockClear()
    queryClient.clear()
  })

  afterEach(() => {
    jest.clearAllMocks()
  })

  it('fetches roster data successfully', async () => {
    mockExecuteQuery.mockResolvedValue(mockData)

    const {result} = renderHook(
<<<<<<< HEAD
      () => useCoursePeopleQuery({courseId: '123', searchTerm: ''}),
=======
      () => useCoursePeopleQuery(defaultProps),
>>>>>>> 442bbfc6
      {wrapper}
    )

    await waitFor(() => {
      expect(result.current.isSuccess).toBe(true)
    })

<<<<<<< HEAD
    expect(executeQuery).toHaveBeenCalledWith(expect.anything(), {courseId: '123', searchTerm: ''})
=======
    expect(executeQuery).toHaveBeenCalledWith(expect.anything(), defaultQueryProps)
>>>>>>> 442bbfc6
    expect(result.current.data).toEqual(mockData.course.usersConnection.nodes)
  })

  it('handles empty response', async () => {
    mockExecuteQuery.mockResolvedValue({})

    const {result} = renderHook(
<<<<<<< HEAD
      () => useCoursePeopleQuery({courseId: '123', searchTerm: ''}),
=======
      () => useCoursePeopleQuery(defaultProps),
>>>>>>> 442bbfc6
      {wrapper}
    )

    await waitFor(() => {
      expect(result.current.isSuccess).toBe(true)
    })

<<<<<<< HEAD
    expect(executeQuery).toHaveBeenCalledWith(expect.anything(), {courseId: '123', searchTerm: ''})
=======
    expect(executeQuery).toHaveBeenCalledWith(expect.anything(), defaultQueryProps)
>>>>>>> 442bbfc6
    expect(result.current.data).toEqual([])
  })

  it('handles error state', async () => {
    const error = new Error('Failed to fetch')
    mockExecuteQuery.mockRejectedValue(error)

    const {result} = renderHook(
<<<<<<< HEAD
      () => useCoursePeopleQuery({courseId: '123', searchTerm: ''}),
=======
      () => useCoursePeopleQuery(defaultProps),
>>>>>>> 442bbfc6
      {wrapper}
    )

    await waitFor(() => {
      expect(result.current.isError).toBe(true)
    })

    expect(result.current.error).toBeDefined()
  })

  it('includes searchTerm in query parameters', async () => {
    mockExecuteQuery.mockResolvedValue(filteredMockData)

    const {result} = renderHook(
<<<<<<< HEAD
      () => useCoursePeopleQuery({courseId: '123', searchTerm: 'Test'}),
=======
      () => useCoursePeopleQuery({...defaultProps, searchTerm: 'Test'}),
>>>>>>> 442bbfc6
      {wrapper}
    )

    await waitFor(() => {
      expect(result.current.isSuccess).toBe(true)
    })

<<<<<<< HEAD
    expect(executeQuery).toHaveBeenCalledWith(expect.anything(), {courseId: '123', searchTerm: 'Test'})
=======
    expect(executeQuery).toHaveBeenCalledWith(expect.anything(), {...defaultQueryProps, searchTerm: 'Test'})
>>>>>>> 442bbfc6
  })

  it('updates data when searchTerm changes', async () => {
    mockExecuteQuery
      .mockResolvedValueOnce(mockData)
      .mockResolvedValueOnce(filteredMockData)

<<<<<<< HEAD
    let searchTerm = ''
    const {result, rerender} = renderHook(
      () => useCoursePeopleQuery({courseId: '123', searchTerm}),
      {wrapper}
=======
    const {result, rerender} = renderHook<{searchTerm: string}, ReturnType<typeof useCoursePeopleQuery>>(
      ({searchTerm}) => useCoursePeopleQuery({...defaultProps, searchTerm}),
      {
        wrapper,
        initialProps: {searchTerm: ''}
      }
>>>>>>> 442bbfc6
    )

    await waitFor(() => {
      expect(result.current.isSuccess).toBe(true)
      expect(result.current.data).toEqual(mockData.course.usersConnection.nodes)
    })

<<<<<<< HEAD
    searchTerm = 'Test'
    rerender()
=======
    rerender({searchTerm: 'Test'})
>>>>>>> 442bbfc6

    await waitFor(() => {
      expect(result.current.isSuccess).toBe(true)
      expect(result.current.data).toEqual(filteredMockData.course.usersConnection.nodes)
    })
<<<<<<< HEAD

    expect(executeQuery).toHaveBeenCalledTimes(2)
    expect(executeQuery).toHaveBeenNthCalledWith(1, expect.anything(), {courseId: '123', searchTerm: ''})
    expect(executeQuery).toHaveBeenNthCalledWith(2, expect.anything(), {courseId: '123', searchTerm: 'Test'})
=======
  })

  it('does not fetch when search term is one character', () => {
    mockExecuteQuery.mockResolvedValue(mockData)

    const {result} = renderHook(
      () => useCoursePeopleQuery({...defaultProps, searchTerm: 'a'}),
      {wrapper}
    )

    expect(result.current.isFetching).toBe(false)
    expect(executeQuery).not.toHaveBeenCalled()
  })

  it('updates data when filter role changes', async () => {
    mockExecuteQuery.mockResolvedValue(mockData)

    const {result, rerender} = renderHook<{optionId: string}, ReturnType<typeof useCoursePeopleQuery>>(
      ({optionId}) => useCoursePeopleQuery({...defaultProps, optionId}),
      {
        wrapper,
        initialProps: {optionId: defaultRole.id}
      }
    )

    rerender({optionId: otherRole.id})

    await waitFor(() => {
      expect(result.current.isSuccess).toBe(true)
    })

    expect(executeQuery).toHaveBeenCalledWith(
      expect.anything(),
      expect.objectContaining({
        enrollmentRoleIds: [otherRole.id]
      })
    )
>>>>>>> 442bbfc6
  })
})<|MERGE_RESOLUTION|>--- conflicted
+++ resolved
@@ -60,31 +60,6 @@
     }
   })
 
-<<<<<<< HEAD
-  const mockData = {
-    course: {
-      usersConnection: {
-        nodes: [
-          {_id: '1', name: 'Test User'},
-          {_id: '2', name: 'Another User'}
-        ]
-      }
-    }
-  }
-
-  const filteredMockData = {
-    course: {
-      usersConnection: {
-        nodes: [
-          {_id: '1', name: 'Test User'}
-        ]
-      }
-    }
-  }
-
-  const wrapper = ({children}: {children: ReactNode}) => (
-    <QueryClientProvider client={queryClient}>{children}</QueryClientProvider>
-=======
   const mockData: CoursePeopleQueryResponse = {
     course: {
       usersConnection: {
@@ -108,7 +83,6 @@
 
   const wrapper = (props: any) => (
     <QueryClientProvider client={queryClient}>{props.children}</QueryClientProvider>
->>>>>>> 442bbfc6
   )
 
   beforeEach(() => {
@@ -125,23 +99,15 @@
     mockExecuteQuery.mockResolvedValue(mockData)
 
     const {result} = renderHook(
-<<<<<<< HEAD
-      () => useCoursePeopleQuery({courseId: '123', searchTerm: ''}),
-=======
       () => useCoursePeopleQuery(defaultProps),
->>>>>>> 442bbfc6
-      {wrapper}
-    )
-
-    await waitFor(() => {
-      expect(result.current.isSuccess).toBe(true)
-    })
-
-<<<<<<< HEAD
-    expect(executeQuery).toHaveBeenCalledWith(expect.anything(), {courseId: '123', searchTerm: ''})
-=======
+      {wrapper}
+    )
+
+    await waitFor(() => {
+      expect(result.current.isSuccess).toBe(true)
+    })
+
     expect(executeQuery).toHaveBeenCalledWith(expect.anything(), defaultQueryProps)
->>>>>>> 442bbfc6
     expect(result.current.data).toEqual(mockData.course.usersConnection.nodes)
   })
 
@@ -149,23 +115,15 @@
     mockExecuteQuery.mockResolvedValue({})
 
     const {result} = renderHook(
-<<<<<<< HEAD
-      () => useCoursePeopleQuery({courseId: '123', searchTerm: ''}),
-=======
       () => useCoursePeopleQuery(defaultProps),
->>>>>>> 442bbfc6
-      {wrapper}
-    )
-
-    await waitFor(() => {
-      expect(result.current.isSuccess).toBe(true)
-    })
-
-<<<<<<< HEAD
-    expect(executeQuery).toHaveBeenCalledWith(expect.anything(), {courseId: '123', searchTerm: ''})
-=======
+      {wrapper}
+    )
+
+    await waitFor(() => {
+      expect(result.current.isSuccess).toBe(true)
+    })
+
     expect(executeQuery).toHaveBeenCalledWith(expect.anything(), defaultQueryProps)
->>>>>>> 442bbfc6
     expect(result.current.data).toEqual([])
   })
 
@@ -174,11 +132,7 @@
     mockExecuteQuery.mockRejectedValue(error)
 
     const {result} = renderHook(
-<<<<<<< HEAD
-      () => useCoursePeopleQuery({courseId: '123', searchTerm: ''}),
-=======
       () => useCoursePeopleQuery(defaultProps),
->>>>>>> 442bbfc6
       {wrapper}
     )
 
@@ -193,23 +147,15 @@
     mockExecuteQuery.mockResolvedValue(filteredMockData)
 
     const {result} = renderHook(
-<<<<<<< HEAD
-      () => useCoursePeopleQuery({courseId: '123', searchTerm: 'Test'}),
-=======
       () => useCoursePeopleQuery({...defaultProps, searchTerm: 'Test'}),
->>>>>>> 442bbfc6
-      {wrapper}
-    )
-
-    await waitFor(() => {
-      expect(result.current.isSuccess).toBe(true)
-    })
-
-<<<<<<< HEAD
-    expect(executeQuery).toHaveBeenCalledWith(expect.anything(), {courseId: '123', searchTerm: 'Test'})
-=======
+      {wrapper}
+    )
+
+    await waitFor(() => {
+      expect(result.current.isSuccess).toBe(true)
+    })
+
     expect(executeQuery).toHaveBeenCalledWith(expect.anything(), {...defaultQueryProps, searchTerm: 'Test'})
->>>>>>> 442bbfc6
   })
 
   it('updates data when searchTerm changes', async () => {
@@ -217,19 +163,12 @@
       .mockResolvedValueOnce(mockData)
       .mockResolvedValueOnce(filteredMockData)
 
-<<<<<<< HEAD
-    let searchTerm = ''
-    const {result, rerender} = renderHook(
-      () => useCoursePeopleQuery({courseId: '123', searchTerm}),
-      {wrapper}
-=======
     const {result, rerender} = renderHook<{searchTerm: string}, ReturnType<typeof useCoursePeopleQuery>>(
       ({searchTerm}) => useCoursePeopleQuery({...defaultProps, searchTerm}),
       {
         wrapper,
         initialProps: {searchTerm: ''}
       }
->>>>>>> 442bbfc6
     )
 
     await waitFor(() => {
@@ -237,23 +176,12 @@
       expect(result.current.data).toEqual(mockData.course.usersConnection.nodes)
     })
 
-<<<<<<< HEAD
-    searchTerm = 'Test'
-    rerender()
-=======
     rerender({searchTerm: 'Test'})
->>>>>>> 442bbfc6
 
     await waitFor(() => {
       expect(result.current.isSuccess).toBe(true)
       expect(result.current.data).toEqual(filteredMockData.course.usersConnection.nodes)
     })
-<<<<<<< HEAD
-
-    expect(executeQuery).toHaveBeenCalledTimes(2)
-    expect(executeQuery).toHaveBeenNthCalledWith(1, expect.anything(), {courseId: '123', searchTerm: ''})
-    expect(executeQuery).toHaveBeenNthCalledWith(2, expect.anything(), {courseId: '123', searchTerm: 'Test'})
-=======
   })
 
   it('does not fetch when search term is one character', () => {
@@ -291,6 +219,5 @@
         enrollmentRoleIds: [otherRole.id]
       })
     )
->>>>>>> 442bbfc6
   })
 })