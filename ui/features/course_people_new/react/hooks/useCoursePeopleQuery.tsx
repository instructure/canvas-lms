/*
 * Copyright (C) 2025 - present Instructure, Inc.
 *
 * This file is part of Canvas.
 *
 * Canvas is free software: you can redistribute it and/or modify it under
 * the terms of the GNU Affero General Public License as published by the Free
 * Software Foundation, version 3 of the License.
 *
 * Canvas is distributed in the hope that it will be useful, but WITHOUT ANY
 * WARRANTY; without even the implied warranty of MERCHANTABILITY or FITNESS FOR
 * A PARTICULAR PURPOSE. See the GNU Affero General Public License for more
 * details.
 *
 * You should have received a copy of the GNU Affero General Public License along
 * with this program. If not, see <http://www.gnu.org/licenses/>.
 */

import {useQuery} from '@tanstack/react-query'
import {COURSE_PEOPLE_QUERY} from '../../graphql/Queries'
import {executeQuery} from '@canvas/query/graphql'
import useCoursePeopleContext from './useCoursePeopleContext'
import {User, SortField, SortDirection} from '../../types'
import {DEFAULT_SORT_FIELD, DEFAULT_SORT_DIRECTION} from '../../util/constants'

export interface CoursePeopleQueryResponse{
  course: {
    usersConnection: {
      nodes: User[]
    }
  }
}

export interface QueryProps {
  courseId: string
  searchTerm: string
  optionId: string
<<<<<<< HEAD
=======
  sortField: SortField
  sortDirection: SortDirection
>>>>>>> e948ce31
}

const useCoursePeopleQuery = ({
  courseId,
  searchTerm,
<<<<<<< HEAD
  optionId
=======
  optionId,
  sortField = DEFAULT_SORT_FIELD,
  sortDirection = DEFAULT_SORT_DIRECTION
>>>>>>> e948ce31
}: QueryProps) => {
  const {currentUserId, allRoles} = useCoursePeopleContext()
  const shouldFetch = searchTerm === '' || searchTerm.length >= 2
  const searchTermKey = shouldFetch ? searchTerm : ''
  const allRoleIds = allRoles.map(role => role.id)
  const enrollmentRoleIds = allRoleIds.includes(optionId) ? [optionId] : undefined

  return useQuery({
    // currentUserId added to key so that data is refetched when swithching between Teacher and Student Views
<<<<<<< HEAD
    queryKey: ['course_people', courseId, currentUserId, searchTermKey, enrollmentRoleIds],
=======
    queryKey: ['course_people', courseId, currentUserId, searchTermKey, enrollmentRoleIds, sortField, sortDirection],
>>>>>>> e948ce31
    queryFn: async () => {
      const response = await executeQuery<CoursePeopleQueryResponse>(
        COURSE_PEOPLE_QUERY,
        {
          courseId,
          searchTerm,
<<<<<<< HEAD
          enrollmentRoleIds
=======
          enrollmentRoleIds,
          sortField,
          sortDirection
>>>>>>> e948ce31
        }
      )
      return response?.course?.usersConnection?.nodes || []
    },
    enabled: shouldFetch
  })
}

export default useCoursePeopleQuery<|MERGE_RESOLUTION|>--- conflicted
+++ resolved
@@ -35,23 +35,16 @@
   courseId: string
   searchTerm: string
   optionId: string
-<<<<<<< HEAD
-=======
   sortField: SortField
   sortDirection: SortDirection
->>>>>>> e948ce31
 }
 
 const useCoursePeopleQuery = ({
   courseId,
   searchTerm,
-<<<<<<< HEAD
-  optionId
-=======
   optionId,
   sortField = DEFAULT_SORT_FIELD,
   sortDirection = DEFAULT_SORT_DIRECTION
->>>>>>> e948ce31
 }: QueryProps) => {
   const {currentUserId, allRoles} = useCoursePeopleContext()
   const shouldFetch = searchTerm === '' || searchTerm.length >= 2
@@ -61,24 +54,16 @@
 
   return useQuery({
     // currentUserId added to key so that data is refetched when swithching between Teacher and Student Views
-<<<<<<< HEAD
-    queryKey: ['course_people', courseId, currentUserId, searchTermKey, enrollmentRoleIds],
-=======
     queryKey: ['course_people', courseId, currentUserId, searchTermKey, enrollmentRoleIds, sortField, sortDirection],
->>>>>>> e948ce31
     queryFn: async () => {
       const response = await executeQuery<CoursePeopleQueryResponse>(
         COURSE_PEOPLE_QUERY,
         {
           courseId,
           searchTerm,
-<<<<<<< HEAD
-          enrollmentRoleIds
-=======
           enrollmentRoleIds,
           sortField,
           sortDirection
->>>>>>> e948ce31
         }
       )
       return response?.course?.usersConnection?.nodes || []
