--- conflicted
+++ resolved
@@ -140,24 +140,5 @@
     return position_string
   }
 
-<<<<<<< HEAD
-  // Custom roles return as named
-  // @ts-expect-error
-  return TYPES[role] || role
-}
-
-export const screenreaderMessageHolderId = 'flash_screenreader_holder'
-
-export const getLiveRegion = (): HTMLDivElement => {
-  let liveRegion = document.getElementById(screenreaderMessageHolderId)
-  if (!liveRegion) {
-    liveRegion = document.createElement('div')
-    liveRegion.id = screenreaderMessageHolderId
-    liveRegion.setAttribute('role', 'alert')
-    document.body.appendChild(liveRegion)
-  }
-  return liveRegion as HTMLDivElement
-=======
   return roles.sort((a, b) => comparator(a).toLowerCase().localeCompare(comparator(b).toLowerCase()))
->>>>>>> 1b4a2133
 }