--- conflicted
+++ resolved
@@ -21,28 +21,6 @@
 import userEvent from '@testing-library/user-event'
 import CreateEditModal from '../CreateEditModal'
 
-<<<<<<< HEAD
-const fancyNote = {
-  id: '8a8407a1-ed8f-48e6-8fe7-087bac0a8fe2',
-  target_roles: ['student', 'observer'],
-  langs: {
-    en: {
-      title: 'A super great note title',
-      description: 'An even better note description',
-      url: 'https://example.com/amazing_url',
-    },
-    es: {
-      title: 'A super great note title (spanish)',
-      description: 'An even better note description (spanish)',
-      url: 'https://es.example.com/amazing_url',
-    },
-  },
-  show_ats: {},
-  published: true,
-}
-
-=======
->>>>>>> 31fbffe1
 describe('create modal', () => {
   it('It renders reasonable defaults', () => {
     const {getByText} = render(
