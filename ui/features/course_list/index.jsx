/*
 * Copyright (C) 2014 - present Instructure, Inc.
 *
 * This file is part of Canvas.
 *
 * Canvas is free software: you can redistribute it and/or modify it under
 * the terms of the GNU Affero General Public License as published by the Free
 * Software Foundation, version 3 of the License.
 *
 * Canvas is distributed in the hope that it will be useful, but WITHOUT ANY
 * WARRANTY; without even the implied warranty of MERCHANTABILITY or FITNESS FOR
 * A PARTICULAR PURPOSE. See the GNU Affero General Public License for more
 * details.
 *
 * You should have received a copy of the GNU Affero General Public License along
 * with this program. If not, see <http://www.gnu.org/licenses/>.
 */

import React from 'react'
import ReactDOM from 'react-dom'
import {CreateCourseModal} from '@canvas/create-course-modal/react/CreateCourseModal'
import $ from 'jquery'
import {useScope as createI18nScope} from '@canvas/i18n'
import ready from '@instructure/ready'

const I18n = createI18nScope('course_list')

function success(target) {
  const courseName = target[0].dataset.courseName
  const favorited_tooltip = I18n.t(
    'favorited_tooltip',
    'Click to remove %{course_name} from the courses menu.',
    {course_name: courseName},
  )
  const nonfavorite_tooltip = I18n.t(
    'nonfavorited_tooltip',
    'Click to add %{course_name} to the courses menu.',
    {course_name: courseName},
  )
  const notfavoritable_tooltip = I18n.t(
    '%{course_name} cannot be added to the courses menu unless the course is active.',
    {course_name: courseName},
  )

  if (target.hasClass('course-list-favorite-course')) {
    target.removeClass('course-list-favorite-course')
    if (target.hasClass('course-list-not-favoritable')) {
      target.removeAttr('data-favorite-url') // Remove the data so it won't be used later.
      target.off('click keyclick')
      target.attr('title', notfavoritable_tooltip)
      target.data('ui-tooltip-title', notfavoritable_tooltip)
      target.children('.screenreader-only').text(notfavoritable_tooltip)
      return
    }

    target.attr('title', nonfavorite_tooltip)
    // The tooltip wouldn't update with just changing the title so
    // it's forced to do so here. Same below in the else case.
    target.data('ui-tooltip-title', nonfavorite_tooltip)
    target.children('.screenreader-only').text(nonfavorite_tooltip)
    target.children('.course-list-favorite-icon').toggleClass('icon-star icon-star-light')
  } else {
    target.addClass('course-list-favorite-course')
    target.attr('title', favorited_tooltip)
    target.data('ui-tooltip-title', favorited_tooltip)
    target.children('.screenreader-only').text(favorited_tooltip)
    target.children('.course-list-favorite-icon').toggleClass('icon-star icon-star-light')
  }
}

ready(() => {
  $('[data-favorite-url]').on('click keyclick', function (event) {
    event.preventDefault()
    const url = $(this).data('favoriteUrl')
    const target = $(event.currentTarget)
    if (target.hasClass('course-list-favorite-course')) {
      $.ajaxJSON(url, 'DELETE', {}, success(target), null)
    } else {
      $.ajaxJSON(url, 'POST', {}, success(target), null)
    }
  })

  const startButton = document.getElementById('start_new_course')
  if (startButton && (ENV.K5_USER || ENV.FEATURES?.create_course_subaccount_picker)) {
    const container = document.getElementById('create_subject_modal_container')
    if (container) {
      startButton.addEventListener('click', () => {
<<<<<<< HEAD
         
=======
>>>>>>> 4b8c5dea
        ReactDOM.render(
          <CreateCourseModal
            isModalOpen={true}
            setModalOpen={isOpen => {
              if (!isOpen) ReactDOM.unmountComponentAtNode(container)
            }}
            permissions={ENV.CREATE_COURSES_PERMISSIONS.PERMISSION}
            restrictToMCCAccount={ENV.CREATE_COURSES_PERMISSIONS.RESTRICT_TO_MCC_ACCOUNT}
            isK5User={ENV.K5_USER}
          />,
          container,
        )
      })
    }
  }
})<|MERGE_RESOLUTION|>--- conflicted
+++ resolved
@@ -85,10 +85,6 @@
     const container = document.getElementById('create_subject_modal_container')
     if (container) {
       startButton.addEventListener('click', () => {
-<<<<<<< HEAD
-         
-=======
->>>>>>> 4b8c5dea
         ReactDOM.render(
           <CreateCourseModal
             isModalOpen={true}
