--- conflicted
+++ resolved
@@ -85,11 +85,7 @@
     const container = document.getElementById('create_subject_modal_container')
     if (container) {
       startButton.addEventListener('click', () => {
-<<<<<<< HEAD
-        // eslint-disable-next-line no-restricted-properties
-=======
          
->>>>>>> 80d4da09
         ReactDOM.render(
           <CreateCourseModal
             isModalOpen={true}
