/*
 * Copyright (C) 2025 - present Instructure, Inc.
 *
 * This file is part of Canvas.
 *
 * Canvas is free software: you can redistribute it and/or modify it under
 * the terms of the GNU Affero General Public License as published by the Free
 * Software Foundation, version 3 of the License.
 *
 * Canvas is distributed in the hope that it will be useful, but WITHOUT ANY
 * WARRANTY; without even the implied warranty of MERCHANTABILITY or FITNESS FOR
 * A PARTICULAR PURPOSE. See the GNU Affero General Public License for more
 * details.
 *
 * You should have received a copy of the GNU Affero General Public License along
 * with this program. If not, see <http://www.gnu.org/licenses/>.
 */

import {AmsLoader} from '../../../shared/ams'

export function Component(): JSX.Element | null {
<<<<<<< HEAD
  const containerRef = useRef<HTMLDivElement | null>(document.querySelector('#ams_container'))
  const moduleRef = useRef<AmsModule | null>(null)

  React.useEffect(() => {
    console.log('ENV: ', ENV.FEATURES)

    if (!ENV.FEATURES.ams_root_account_integration || !containerRef.current) {
      return
    }

    let stillMounting = true

    // Set window variables for AMS to consume
    if (REMOTES?.ams?.api_url) {
      window.AMS_CONFIG = {
        API_URL: REMOTES?.ams?.api_url,
      }
    }

    loadAmsModule()
      .then(module => {
        if (stillMounting && containerRef.current) {
          moduleRef.current = module
          module.render(containerRef.current, {
            routerBasename: ENV.context_url ?? '',
            themeOverrides: window.CANVAS_ACTIVE_BRAND_VARIABLES ?? null,
            useHighContrast: ENV.use_high_contrast ?? false,
            auth: {
              getAccessToken,
              refreshToken,
              getUser,
            },
          })
        }
      })
      .catch(err => {
        console.error('Failed to load AMS: ', err)
      })

    return () => {
      stillMounting = false
      if (containerRef.current && moduleRef.current) {
        moduleRef.current.unmount(containerRef.current)
      }
    }
  }, [])

  return null
}

async function loadAmsModule() {
  const moduleUrl = REMOTES?.ams?.launch_url

  if (!moduleUrl) {
    throw new Error('AMS module URL not found')
  }

  return import(/* webpackIgnore: true */ moduleUrl)
=======
  return <AmsLoader containerId="ams_container" />
>>>>>>> 8d1d98d9
}<|MERGE_RESOLUTION|>--- conflicted
+++ resolved
@@ -19,66 +19,5 @@
 import {AmsLoader} from '../../../shared/ams'
 
 export function Component(): JSX.Element | null {
-<<<<<<< HEAD
-  const containerRef = useRef<HTMLDivElement | null>(document.querySelector('#ams_container'))
-  const moduleRef = useRef<AmsModule | null>(null)
-
-  React.useEffect(() => {
-    console.log('ENV: ', ENV.FEATURES)
-
-    if (!ENV.FEATURES.ams_root_account_integration || !containerRef.current) {
-      return
-    }
-
-    let stillMounting = true
-
-    // Set window variables for AMS to consume
-    if (REMOTES?.ams?.api_url) {
-      window.AMS_CONFIG = {
-        API_URL: REMOTES?.ams?.api_url,
-      }
-    }
-
-    loadAmsModule()
-      .then(module => {
-        if (stillMounting && containerRef.current) {
-          moduleRef.current = module
-          module.render(containerRef.current, {
-            routerBasename: ENV.context_url ?? '',
-            themeOverrides: window.CANVAS_ACTIVE_BRAND_VARIABLES ?? null,
-            useHighContrast: ENV.use_high_contrast ?? false,
-            auth: {
-              getAccessToken,
-              refreshToken,
-              getUser,
-            },
-          })
-        }
-      })
-      .catch(err => {
-        console.error('Failed to load AMS: ', err)
-      })
-
-    return () => {
-      stillMounting = false
-      if (containerRef.current && moduleRef.current) {
-        moduleRef.current.unmount(containerRef.current)
-      }
-    }
-  }, [])
-
-  return null
-}
-
-async function loadAmsModule() {
-  const moduleUrl = REMOTES?.ams?.launch_url
-
-  if (!moduleUrl) {
-    throw new Error('AMS module URL not found')
-  }
-
-  return import(/* webpackIgnore: true */ moduleUrl)
-=======
   return <AmsLoader containerId="ams_container" />
->>>>>>> 8d1d98d9
 }