/*
 * Copyright (C) 2022 - present Instructure, Inc.
 *
 * This file is part of Canvas.
 *
 * Canvas is free software: you can redistribute it and/or modify it under
 * the terms of the GNU Affero General Public License as published by the Free
 * Software Foundation, version 3 of the License.
 *
 * Canvas is distributed in the hope that it will be useful, but WITHOUT ANY
 * WARRANTY; without even the implied warranty of MERCHANTABILITY or FITNESS FOR
 * A PARTICULAR PURPOSE. See the GNU Affero General Public License for more
 * details.
 *
 * You should have received a copy of the GNU Affero General Public License along
 * with this program. If not, see <http://www.gnu.org/licenses/>.
 */

import React, {useEffect, useState, useRef} from 'react'
import $ from 'jquery'
import '@canvas/jquery/jquery.simulate'
import '@canvas/rails-flash-notifications'
import {useScope as createI18nScope} from '@canvas/i18n'
import {Table} from '@instructure/ui-table'
import type {
  PaceContext,
  APIPaceContextTypes,
  ResponsiveSizes,
  OrderType,
  SortableColumn,
  PaceContextProgress,
} from '../types'
import {Button, IconButton} from '@instructure/ui-buttons'
import {Flex} from '@instructure/ui-flex'
import {Text} from '@instructure/ui-text'
import {View} from '@instructure/ui-view'
import {Link} from '@instructure/ui-link'
import {TruncateText} from '@instructure/ui-truncate-text'
import {Spinner} from '@instructure/ui-spinner'
import Paginator from '@canvas/instui-bindings/react/Paginator'
import {formatTimeAgoDate} from '../utils/date_stuff/date_helpers'
import {paceContextsActions} from '../actions/pace_contexts'
import {generateModalLauncherId} from '../utils/utils'
import {Checkbox} from '@instructure/ui-checkbox'
import {Menu} from '@instructure/ui-menu'
import {IconDownloadLine, IconMoreLine} from '@instructure/ui-icons'

import type {SpinnerProps} from '@instructure/ui-spinner'
import type {ViewProps} from '@instructure/ui-view'
import type {TableColHeaderProps} from '@instructure/ui-table'
import NoResults from './no_results'

type SortingProps = {
  onRequestSort: () => void
  sortDirection: TableColHeaderProps['sortDirection']
  'data-button-label': string
}

const I18n = createI18nScope('course_paces_app')

export interface PaceContextsTableProps {
  paceContexts: PaceContext[]
  contextType: APIPaceContextTypes
  pageCount: number
  currentPage: number
  currentSortBy: SortableColumn | null
  currentOrderType: OrderType
  isLoading: boolean
  responsiveSize: ResponsiveSizes
  setPage: (page: number) => void
  setOrderType: typeof paceContextsActions.setOrderType
  handleContextSelect: (paceContext: PaceContext) => void
  contextsPublishing: PaceContextProgress[]
}

interface Header {
  key: string
  label: string
  content: string | React.ReactElement
  width: string
  sortable?: boolean
}

const PACE_TYPES: {[index: string]: string} = {
  StudentEnrollment: I18n.t('Individual'),
  CourseSection: I18n.t('Section'),
  Course: I18n.t('Default'),
}

type SortType = {
  [k in OrderType]: 'ascending' | 'descending'
}

const SORT_TYPE: SortType = {
  asc: 'ascending',
  desc: 'descending',
}

const {screenReaderFlashMessage} = $ as any

const PaceContextsTable = ({
  currentPage,
  currentSortBy,
  currentOrderType,
  paceContexts = [],
  contextType,
  pageCount,
  setPage,
  setOrderType,
  handleContextSelect,
  isLoading,
  responsiveSize,
  contextsPublishing,
}: PaceContextsTableProps) => {
  const [headers, setHeaders] = useState<Header[]>([])
  const [newOrderType, setNewOrderType] = useState(currentOrderType)
  const [selectedPacesIds, setSelectedPacesIds] = useState(new Set())

  const handleSelectAllPacesIds = (allSelected: boolean) => {
    setSelectedPacesIds(allSelected ? new Set() : new Set(paceContexts.map(({item_id}) => item_id)))
  }

  const handleSelectPaceId = (rowSelected: boolean, rowId: string) => {
    const copy = new Set(selectedPacesIds)
    if (rowSelected) {
      copy.delete(rowId)
    } else {
      copy.add(rowId)
    }
    setSelectedPacesIds(copy)
  }

  const allPacesSelected =
    selectedPacesIds.size > 0 && paceContexts.every(({item_id}) => selectedPacesIds.has(item_id))
  const somePacesSelected = selectedPacesIds.size > 0 && !allPacesSelected

  const tableRef = useRef<HTMLElement | null>(null)
  const paceType = contextType === 'student_enrollment' ? 'student' : 'section'
  const tableCaption = I18n.t('%{paceType} paces: sorted by %{sortBy} in %{orderType} order', {
    paceType,
    sortBy: currentSortBy,
    orderType: SORT_TYPE[currentOrderType],
  })

  useEffect(() => {
    setHeaders(getHeaderByContextType())
    // eslint-disable-next-line react-hooks/exhaustive-deps
  }, [contextType])

  useEffect(() => {
    setNewOrderType(currentOrderType === 'asc' ? 'desc' : 'asc')
  }, [currentOrderType])

  useEffect(() => {
    tableRef.current?.querySelectorAll<HTMLElement>('th[data-button-label]').forEach(el => {
      const buttonHeaderLabel = el.getAttribute('data-button-label')
      const sortingButton = el.querySelector('button')
      // InstUI uses the default announcement for the aria-sort attribute,
      // but that does not provide any description for the sorting button
      // this overrides the column header aria-sort and sets a custom announcement
      // for the sorting button
      el.removeAttribute('aria-sort')
      sortingButton?.setAttribute('aria-label', buttonHeaderLabel ?? '???')
    })
  }, [newOrderType])

  const formatDate = (date: string) => {
    if (!date) return '--'

    return formatTimeAgoDate(date)
  }

  const getHeaderByContextType = () => {
    let headerCols: Header[] = []
    switch (contextType) {
      case 'section':
        headerCols = [
          {
            key: 'name',
            label: I18n.t('Section'),
            content: I18n.t('Section'),
            width: '35%',
            sortable: true,
          },
          {
            key: 'size',
            label: I18n.t('Section Size'),
            content: I18n.t('Section Size'),
            width: '25%',
          },
          {key: 'paceType', label: I18n.t('Pace Type'), content: I18n.t('Pace Type'), width: '20%'},
          {
            key: 'modified',
            label: I18n.t('Last Modified'),
            content: I18n.t('Last Modified'),
            width: '20%',
          },
        ]
        break
      case 'student_enrollment':
        headerCols = [
          {
            key: 'name',
            label: I18n.t('Student'),
            content: I18n.t('Student'),
            width: '35%',
            sortable: true,
          },
          {
            key: 'pace',
            label: I18n.t('Assigned Pace'),
            content: I18n.t('Assigned Pace'),
            width: '25%',
          },
          {key: 'paceType', label: I18n.t('Pace Type'), content: I18n.t('Pace Type'), width: '20%'},
          {
            key: 'modified',
            label: I18n.t('Last Modified'),
            content: I18n.t('Last Modified'),
            width: '20%',
          },
        ]
        break
      default:
        headerCols = []
    }
    return headerCols
  }

  const renderContextLink = (paceContext: PaceContext) => (
    <Link
      id={generateModalLauncherId(paceContext)}
      isWithinText={false}
      onClick={() => handleContextSelect(paceContext)}
      margin="xxx-small none"
    >
      <TruncateText>{paceContext.name}</TruncateText>
    </Link>
  )

  const renderLastModified = (type: string, contextId?: string, lastModified: string = '') => {
    const publishingContextCodes = contextsPublishing.map(
      ({pace_context}) => `${pace_context.type}${pace_context.item_id}`,
    )
    const contextCode = `${type}${contextId}`
    if (contextId && publishingContextCodes.includes(contextCode)) {
      return loadingView(
        `publishing-pace-${contextId}-indicator`,
        I18n.t('Publishing pace...'),
        'x-small',
        'start',
      )
    }

    return formatDate(lastModified)
  }

  const getValuesByContextType = (paceContext: PaceContext) => {
    let values: string[] = []
    const appliedPace = paceContext?.applied_pace
    const appliedPaceType = paceContext?.applied_pace?.type || ''
    switch (contextType) {
      case 'section': {
        const studentCountText = I18n.t(
          {
            one: '1 Student',
            other: '%{count} Students',
          },
          {count: paceContext.associated_student_count},
        )
        values = [
          renderContextLink(paceContext),
          studentCountText.toString(),
          PACE_TYPES[appliedPaceType] || appliedPaceType,
          renderLastModified(paceContext.type, paceContext?.item_id, appliedPace?.last_modified),
        ]
        break
      }
      case 'student_enrollment':
        values = [
          renderContextLink(paceContext),
          appliedPace?.name,
          PACE_TYPES[appliedPaceType] || appliedPaceType,
          renderLastModified(paceContext.type, paceContext?.item_id, appliedPace?.last_modified),
        ]
        break
      default:
        values = []
    }
    return values
  }

  const handleSort = () => {
    const message = I18n.t('Sorted by %{sortBy} in %{orderType} order', {
      sortBy: currentSortBy,
      orderType: SORT_TYPE[newOrderType],
    })
    setOrderType(newOrderType)
    screenReaderFlashMessage(message)
  }

  const renderHeader = () => {
    const sortingProps: SortingProps = {
      onRequestSort: handleSort,
      sortDirection: currentSortBy ? SORT_TYPE[currentOrderType] : 'none',
      'data-button-label': I18n.t('Sort %{orderType} by %{sortBy}', {
        sortBy: currentSortBy,
        orderType: SORT_TYPE[newOrderType],
      }),
    }

    const tableHeaders = window.ENV.FEATURES.course_pace_download_document
      ? [
          {
            key: 'select',
            label: 'Select all paces',
            content: selectAllPacesCheckbox,
            width: '3.8rem',
            sortable: false,
          },
          ...headers,
          {key: 'moreMenu', label: 'More options', content: '', width: '3.8rem', sortable: false},
        ]
      : headers

    return (
      <Table.Head renderSortLabel={I18n.t('Sort By')}>
        <Table.Row key="header-table">
          {tableHeaders.map(header => (
            <Table.ColHeader
              id={`header-table-${header.key}`}
              key={`contexts-header-table-${header.key}`}
              width={header.width}
              themeOverride={{padding: '0.75rem'}}
              {...(header.sortable && {
                ...sortingProps,
                'aria-label': header.label,
                'data-testid': `sortable-column-${header.key}`,
              })}
            >
              <View display="inline-block">
                {typeof header.content === 'string' ? (
                  <Text weight="bold">{header.content}</Text>
                ) : (
                  header.content
                )}
              </View>
            </Table.ColHeader>
          ))}
        </Table.Row>
      </Table.Head>
    )
  }

  const selectPaceRowOption = (row_item_id: string) => {
    const rowSelected = selectedPacesIds.has(row_item_id)
    return (
      <Checkbox
        label=""
        key={`select-pace-row-${row_item_id}`}
        onChange={() => handleSelectPaceId(rowSelected, row_item_id)}
        checked={rowSelected}
      />
    )
  }

  const downloadPaceDocxOption = (
    <Menu.Item data-testid="download-pace">
      <IconDownloadLine /> Download
    </Menu.Item>
  )

  const renderRow = (paceContext: PaceContext) => {
    const cells = getValuesByContextType(paceContext).map((cell, index) => (
      <Table.Cell
        data-testid="course-pace-item"
<<<<<<< HEAD
         
=======
>>>>>>> 4b8c5dea
        key={`contexts-table-cell-${index}`}
        themeOverride={{padding: '0.7rem'}}
      >
        {cell}
      </Table.Cell>
    ))

    const rowCells = window.ENV.FEATURES.course_pace_download_document
      ? [
          <Table.Cell key="select-pace-row" themeOverride={{padding: '0.7rem'}}>
            {selectPaceRowOption(paceContext.item_id)}
          </Table.Cell>,
          ...cells,
          <Table.Cell key="more-menu" themeOverride={{padding: '0.7rem'}}>
            <Menu
              themeOverride={{minWidth: '16.25rem', maxWidth: '16.25rem'}}
              trigger={
                <IconButton
                  withBackground={false}
                  withBorder={false}
                  renderIcon={IconMoreLine}
                  data-testid="show-more-options"
                  screenReaderLabel="Show more options"
                />
              }
              offsetX={100}
              withArrow={false}
            >
              {downloadPaceDocxOption}
            </Menu>
          </Table.Cell>,
        ]
      : cells

    return (
      <Table.Row data-testid="course-pace-row" key={paceContext.item_id}>
        {rowCells}
      </Table.Row>
    )
  }

  const renderMobileRow = (paceContext: PaceContext) => {
    const values = getValuesByContextType(paceContext)
    const downloadDocxRowItemWidth = `${window.innerWidth - 60}px`

    return (
      <View
        key={`context-row-${paceContext.item_id}`}
        as="div"
        background="secondary"
        padding="xx-small small"
        margin="small 0"
      >
        {window.ENV.FEATURES.course_pace_download_document && (
          <Flex key="mobile-context-row-checkbox" as="div" width="3,8rem" margin="medium 0">
            {selectPaceRowOption(paceContext.item_id)}
          </Flex>
        )}
        {headers.map(({content: title}, index) => (
<<<<<<< HEAD
           
=======
>>>>>>> 4b8c5dea
          <Flex key={`mobile-context-row-${index}`} as="div" width="100%" margin="medium 0">
            <Flex.Item size="50%">
              <Text weight="bold">{title}</Text>
            </Flex.Item>
            <Flex.Item size="50%">{values[index]}</Flex.Item>
          </Flex>
        ))}
        {window.ENV.FEATURES.course_pace_download_document && (
          <Flex key="mobile-context-row-more-menu" as="div" width="100%" margin="medium 0">
            <Flex.Item as="div" width="100%" margin="none" padding="none">
              <Menu
                themeOverride={{
                  minWidth: downloadDocxRowItemWidth,
                  maxWidth: downloadDocxRowItemWidth,
                }}
                trigger={
                  <Button display="block" width="100%" data-testid="show-more-options">
                    More
                  </Button>
                }
                withArrow={false}
                placement="bottom start"
              >
                {downloadPaceDocxOption}
              </Menu>
            </Flex.Item>
          </Flex>
        )}
      </View>
    )
  }

  const selectAllPacesCheckbox = (
    <Checkbox
      label=""
      data-testid="select-all-paces-checkbox"
      onChange={() => handleSelectAllPacesIds(allPacesSelected)}
      checked={allPacesSelected}
      indeterminate={somePacesSelected}
    />
  )
  const loadingView = (
    dataTestId: string,
    title: string,
    size: SpinnerProps['size'] = 'large',
    align: ViewProps['textAlign'] = 'center',
  ) => (
    <View data-testid={dataTestId} as="div" textAlign={align}>
      <Spinner size={size} renderTitle={title} margin="none" />
    </View>
  )

  const downloadDocxRow = () => {
    const interactionValue = selectedPacesIds.size > 0 ? 'enabled' : 'disabled'

    return window.ENV.FEATURES.course_pace_download_document ? (
      <View as="div" padding="small" background="transparent" display="block">
        <Flex justifyItems="space-between" margin="0 0 small">
          <Flex>
            <Flex.Item>{responsiveSize === 'small' && <>{selectAllPacesCheckbox}</>}</Flex.Item>
          </Flex>

          <Flex justifyItems="end" direction="row" gap="small">
            <Flex.Item width="4.5rem">
              <Text> {`${selectedPacesIds.size} selected`}</Text>
            </Flex.Item>

            <Flex.Item width="2.375rem">
              <IconButton
                data-testid="download-selected-button"
                screenReaderLabel="Download selected paces"
                renderIcon={IconDownloadLine}
                interaction={interactionValue}
              />
            </Flex.Item>
          </Flex>
        </Flex>
      </View>
    ) : null
  }

  if (!isLoading && paceContexts.length === 0) {
    return (
      <View as="div" borderWidth="0 small small small">
        <NoResults />
      </View>
    )
  }

  return (
    <>
      {responsiveSize === 'small' ? (
        !isLoading && (
          <View data-testid="pace-contexts-mobile-view">
            {downloadDocxRow()}
            {paceContexts.map((paceContext: PaceContext) => renderMobileRow(paceContext))}
          </View>
        )
      ) : (
        <View as="div" margin="none none large none" borderWidth="0 small">
          {downloadDocxRow()}
          <Table
            elementRef={e => {
              tableRef.current = e as HTMLElement
            }}
            data-testid="course-pace-context-table"
            caption={tableCaption}
          >
            {renderHeader()}
            {!isLoading && (
              <Table.Body>
                {paceContexts.map((paceContext: PaceContext) => renderRow(paceContext))}
              </Table.Body>
            )}
          </Table>
        </View>
      )}
      {isLoading
        ? loadingView('container-loading-view', I18n.t('Waiting for results to load'), 'large')
        : pageCount > 1 && (
            <Paginator
              data-testid="context-table-paginator"
              loadPage={setPage}
              page={currentPage}
              pageCount={pageCount}
            />
          )}
    </>
  )
}

export default PaceContextsTable<|MERGE_RESOLUTION|>--- conflicted
+++ resolved
@@ -374,10 +374,6 @@
     const cells = getValuesByContextType(paceContext).map((cell, index) => (
       <Table.Cell
         data-testid="course-pace-item"
-<<<<<<< HEAD
-         
-=======
->>>>>>> 4b8c5dea
         key={`contexts-table-cell-${index}`}
         themeOverride={{padding: '0.7rem'}}
       >
@@ -437,10 +433,6 @@
           </Flex>
         )}
         {headers.map(({content: title}, index) => (
-<<<<<<< HEAD
-           
-=======
->>>>>>> 4b8c5dea
           <Flex key={`mobile-context-row-${index}`} as="div" width="100%" margin="medium 0">
             <Flex.Item size="50%">
               <Text weight="bold">{title}</Text>
