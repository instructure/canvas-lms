--- conflicted
+++ resolved
@@ -151,10 +151,7 @@
       id={generateModalLauncherId(paceContext)}
       isWithinText={false}
       onClick={() => handleContextSelect(paceContext)}
-<<<<<<< HEAD
-=======
       margin="xxx-small none"
->>>>>>> 27534700
     >
       <TruncateText>{paceContext.name}</TruncateText>
     </Link>
