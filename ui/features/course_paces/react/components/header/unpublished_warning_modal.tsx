--- conflicted
+++ resolved
@@ -17,10 +17,6 @@
  */
 
 import React from 'react'
-<<<<<<< HEAD
-// @ts-ignore: TS doesn't understand i18n scoped imports
-=======
->>>>>>> 9378b4e4
 import {useScope as useI18nScope} from '@canvas/i18n'
 import {Button} from '@instructure/ui-buttons'
 import {Text} from '@instructure/ui-text'
