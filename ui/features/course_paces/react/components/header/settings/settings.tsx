/*
 * Copyright (C) 2021 - present Instructure, Inc.
 *
 * This file is part of Canvas.
 *
 * Canvas is free software: you can redistribute it and/or modify it under
 * the terms of the GNU Affero General Public License as published by the Free
 * Software Foundation, version 3 of the License.
 *
 * Canvas is distributed in the hope that it will be useful, but WITHOUT ANY
 * WARRANTY; without even the implied warranty of MERCHANTABILITY or FITNESS FOR
 * A PARTICULAR PURPOSE. See the GNU Affero General Public License for more
 * details.
 *
 * You should have received a copy of the GNU Affero General Public License along
 * with this program. If not, see <http://www.gnu.org/licenses/>.
 */

import React from 'react'
import {useScope as useI18nScope} from '@canvas/i18n'
import moment from 'moment-timezone'
import {connect} from 'react-redux'

import {Button, IconButton} from '@instructure/ui-buttons'
import {IconSettingsLine} from '@instructure/ui-icons'
import {uid} from '@instructure/uid'
import {Menu} from '@instructure/ui-menu'
import {Tooltip} from '@instructure/ui-tooltip'

import BlackoutDatesModal from '../../../shared/components/blackout_dates_modal'
import {StoreState, CoursePace} from '../../../types'
import {Course, BlackoutDate} from '../../../shared/types'
import {getCourse} from '../../../reducers/course'
import {getExcludeWeekends, getCoursePace} from '../../../reducers/course_paces'
import {coursePaceActions} from '../../../actions/course_paces'
import {actions as uiActions} from '../../../actions/ui'
import {actions as blackoutDateActions} from '../../../shared/actions/blackout_dates'
import {getBlackoutDates} from '../../../shared/reducers/blackout_dates'
import {getSyncing} from '../../../reducers/ui'

const I18n = useI18nScope('course_paces_settings')

const {Item: MenuItem} = Menu as any

interface StoreProps {
  readonly blackoutDates: BlackoutDate[]
  readonly course: Course
  readonly courseId: string
  readonly excludeWeekends: boolean
  readonly coursePace: CoursePace
  readonly isSyncing: boolean
}

interface DispatchProps {
  readonly loadLatestPaceByContext: typeof coursePaceActions.loadLatestPaceByContext
  readonly showLoadingOverlay: typeof uiActions.showLoadingOverlay
  readonly toggleExcludeWeekends: typeof coursePaceActions.toggleExcludeWeekends
  readonly updateBlackoutDates: typeof blackoutDateActions.updateBlackoutDates
}

interface PassedProps {
  readonly margin?: string
  readonly isBlueprintLocked: boolean
}

type ComponentProps = StoreProps & DispatchProps & PassedProps

interface LocalState {
  readonly showBlackoutDatesModal: boolean
  readonly showSettingsPopover: boolean
  readonly blackoutDatesModalKey: string
}

export class Settings extends React.Component<ComponentProps, LocalState> {
  constructor(props: ComponentProps) {
    super(props)
    this.state = {
      showBlackoutDatesModal: false,
      showSettingsPopover: false,
      blackoutDatesModalKey: uid('bod_', 2),
    }
  }

  /* Callbacks */

  showBlackoutDatesModal = () => {
    this.setState({
      showBlackoutDatesModal: true,
      blackoutDatesModalKey: uid(),
    })
  }

  closeBlackoutDatesModal = (): void => {
    this.setState({
      showBlackoutDatesModal: false,
    })
  }

  handleSaveBlackoutDates = (updatedBlackoutDates: BlackoutDate[]) => {
    this.props.updateBlackoutDates(updatedBlackoutDates)
    this.closeBlackoutDatesModal()
  }

  validateEnd = (date: moment.Moment) => {
    let error: string | undefined

    if (ENV.VALID_DATE_RANGE.start_at.date && date < moment(ENV.VALID_DATE_RANGE.start_at.date)) {
      error = I18n.t('Date is before course start date')
    } else if (
      ENV.VALID_DATE_RANGE.end_at.date &&
      date > moment(ENV.VALID_DATE_RANGE.end_at.date)
    ) {
      error = I18n.t('Date is after course end date')
    }
    return error
  }

  menuButton = () => {
    if (window.ENV.FEATURES.course_paces_redesign) {
      return (
<<<<<<< HEAD
        <Button margin={this.props.margin} renderIcon={IconSettingsLine}>
=======
        <Button
          data-testid="course-pace-settings"
          margin={this.props.margin}
          renderIcon={IconSettingsLine}
        >
>>>>>>> 16101d78
          {I18n.t('Settings')}
        </Button>
      )
    } else {
      return (
        <IconButton screenReaderLabel={I18n.t('Modify Settings')} margin={this.props.margin}>
          <IconSettingsLine />
        </IconButton>
      )
    }
  }

  renderManageBlackoutDates = () => {
    if (
      !window.ENV.FEATURES.course_paces_redesign ||
      this.props.coursePace.context_type === 'Course'
    ) {
      return (
        <MenuItem
          type="button"
          onSelect={() => {
            this.setState({showSettingsPopover: false})
            this.showBlackoutDatesModal()
          }}
          disabled={this.props.isSyncing}
        >
          {I18n.t('Manage Blackout Dates')}
        </MenuItem>
      )
    }
  }

  menuPlacement = () => {
    if (window.ENV.FEATURES.course_paces_redesign) {
      return 'bottom end'
    } else {
      return 'bottom start'
    }
  }

  /* Renderers */

  render() {
    if (
      this.props.coursePace.context_type === 'Enrollment' &&
      !window.ENV.FEATURES.course_paces_for_students
    ) {
      return null
    }
    return (
      <div style={{display: 'inline-block'}}>
        <Tooltip
          renderTip={I18n.t('You cannot edit a locked pace')}
          on={this.props.isBlueprintLocked ? ['hover', 'focus'] : []}
        >
          <BlackoutDatesModal
            key={this.state.blackoutDatesModalKey}
            blackoutDates={this.props.blackoutDates}
            open={this.state.showBlackoutDatesModal}
            onSave={this.handleSaveBlackoutDates}
            onCancel={this.closeBlackoutDatesModal}
          />
          <Menu
            trigger={this.menuButton()}
            placement={this.menuPlacement()}
            show={this.state.showSettingsPopover}
            onToggle={newState =>
              this.setState({
                showSettingsPopover: newState,
              })
            }
            disabled={this.props.isBlueprintLocked}
            shouldHideOnSelect={false}
            withArrow={false}
          >
            <MenuItem
              type="checkbox"
              selected={this.props.excludeWeekends}
              onSelect={this.props.toggleExcludeWeekends}
              disabled={this.props.isSyncing}
              data-testid="skip-weekends-toggle"
            >
              {I18n.t('Skip Weekends')}
            </MenuItem>
            {this.renderManageBlackoutDates()}
          </Menu>
        </Tooltip>
      </div>
    )
  }
}

const mapStateToProps = (state: StoreState): StoreProps => {
  return {
    blackoutDates: getBlackoutDates(state),
    course: getCourse(state),
    courseId: getCourse(state).id,
    excludeWeekends: getExcludeWeekends(state),
    coursePace: getCoursePace(state),
    isSyncing: getSyncing(state),
  }
}

export default connect(mapStateToProps, {
  loadLatestPaceByContext: coursePaceActions.loadLatestPaceByContext,
  showLoadingOverlay: uiActions.showLoadingOverlay,
  toggleExcludeWeekends: coursePaceActions.toggleExcludeWeekends,
  updateBlackoutDates: blackoutDateActions.updateBlackoutDates,
})(Settings)<|MERGE_RESOLUTION|>--- conflicted
+++ resolved
@@ -118,15 +118,11 @@
   menuButton = () => {
     if (window.ENV.FEATURES.course_paces_redesign) {
       return (
-<<<<<<< HEAD
-        <Button margin={this.props.margin} renderIcon={IconSettingsLine}>
-=======
         <Button
           data-testid="course-pace-settings"
           margin={this.props.margin}
           renderIcon={IconSettingsLine}
         >
->>>>>>> 16101d78
           {I18n.t('Settings')}
         </Button>
       )
