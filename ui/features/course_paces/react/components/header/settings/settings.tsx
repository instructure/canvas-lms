--- conflicted
+++ resolved
@@ -26,11 +26,7 @@
 import {Tooltip} from '@instructure/ui-tooltip'
 
 import BlackoutDatesModal from '../../../shared/components/blackout_dates_modal'
-<<<<<<< HEAD
-import type {CoursePace, ResponsiveSizes, StoreState} from '../../../types'
-=======
 import type {CoursePace, StoreState, ResponsiveSizes} from '../../../types'
->>>>>>> 80d4da09
 import type {BlackoutDate} from '../../../shared/types'
 import {getCourse} from '../../../reducers/course'
 import {getCoursePace} from '../../../reducers/course_paces'
@@ -38,11 +34,7 @@
 import {actions as uiActions} from '../../../actions/ui'
 import {actions as blackoutDateActions} from '../../../shared/actions/blackout_dates'
 import {getBlackoutDates} from '../../../shared/reducers/blackout_dates'
-<<<<<<< HEAD
-import {getResponsiveSize, getSyncing} from '../../../reducers/ui'
-=======
 import {getSyncing, getResponsiveSize} from '../../../reducers/ui'
->>>>>>> 80d4da09
 import type {EnvCoursePaces} from '@canvas/global/env/EnvCoursePaces'
 import type {GlobalEnv} from '@canvas/global/env/GlobalEnv.d'
 import SettingsMenu from './SettingsMenu'
@@ -125,30 +117,6 @@
     return error
   }
 
-<<<<<<< HEAD
-  menuButton = () => {
-    if (window.ENV.FEATURES.course_paces_redesign && this.props.responsiveSize !== 'small') {
-      return (
-        <Button
-          data-testid="course-pace-settings"
-          margin={this.props.margin}
-          // @ts-expect-error
-          renderIcon={IconSettingsLine}
-        >
-          {I18n.t('Settings')}
-        </Button>
-      )
-    } else {
-      return (
-        <IconButton screenReaderLabel={I18n.t('Modify Settings')} margin={this.props.margin}>
-          <IconSettingsLine />
-        </IconButton>
-      )
-    }
-  }
-
-=======
->>>>>>> 80d4da09
   renderManageBlackoutDates = () => {
     if (
       !window.ENV.FEATURES.course_paces_redesign ||
