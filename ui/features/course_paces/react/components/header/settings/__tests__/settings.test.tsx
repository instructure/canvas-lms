--- conflicted
+++ resolved
@@ -28,11 +28,7 @@
 } from '../../../../__tests__/fixtures'
 import {renderConnected} from '../../../../__tests__/utils'
 
-<<<<<<< HEAD
-import {Settings} from '../settings'
-=======
 import {Settings, type ComponentProps} from '../settings'
->>>>>>> 51db239a
 import type {CoursePace} from 'features/course_paces/react/types'
 
 const loadLatestPaceByContext = jest.fn()
@@ -124,16 +120,6 @@
 
     it('toggles the associated setting when the checkboxes are clicked', () => {
       renderConnected(<Settings {...defaultProps} />)
-<<<<<<< HEAD
-      const settingsButton = screen.queryByRole('button', {name: 'Modify Settings'})
-      act(() => settingsButton.click())
-
-      const skipSelectedDaysOption = screen.queryByRole('menuitem', {name: 'Skip Selected Days'})
-      act(() => skipSelectedDaysOption.click())
-
-      const mondaysOption = screen.queryByRole('menuitemcheckbox', {name: 'Mondays'})
-      const fridaysOption = screen.queryByRole('menuitemcheckbox', {name: 'Fridays'})
-=======
       const settingsButton = screen.getByRole('button', {name: 'Modify Settings'})
       act(() => settingsButton.click())
 
@@ -142,7 +128,6 @@
 
       const mondaysOption = screen.getByRole('menuitemcheckbox', {name: 'Mondays'})
       const fridaysOption = screen.getByRole('menuitemcheckbox', {name: 'Fridays'})
->>>>>>> 51db239a
 
       expect(mondaysOption).not.toBeDisabled()
       expect(fridaysOption).not.toBeDisabled()
@@ -162,11 +147,7 @@
       const state = {...DEFAULT_STORE_STATE, coursePace}
 
       renderConnected(<Settings {...defaultProps} />, state)
-<<<<<<< HEAD
-      const settingsButton = screen.queryByRole('button', {name: 'Modify Settings'})
-=======
       const settingsButton = screen.getByRole('button', {name: 'Modify Settings'})
->>>>>>> 51db239a
       act(() => settingsButton.click())
 
       const selectedDaysCounterPill = screen.getByTestId('selected_days_counter')
@@ -181,17 +162,10 @@
     })
     it('toggles the associated setting when the checkboxes are clicked', () => {
       renderConnected(<Settings {...defaultProps} />)
-<<<<<<< HEAD
-      const settingsButton = screen.queryByRole('button', {name: 'Modify Settings'})
-      act(() => settingsButton.click())
-
-      const skipWeekendsToggle = screen.queryByRole('menuitemcheckbox', {name: 'Skip Weekends'})
-=======
       const settingsButton = screen.getByRole('button', {name: 'Modify Settings'})
       act(() => settingsButton.click())
 
       const skipWeekendsToggle = screen.getByRole('menuitemcheckbox', {name: 'Skip Weekends'})
->>>>>>> 51db239a
       expect(skipWeekendsToggle).not.toBeDisabled()
       act(() => skipWeekendsToggle.click())
       expect(toggleExcludeWeekends).toHaveBeenCalled()
