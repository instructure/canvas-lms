--- conflicted
+++ resolved
@@ -35,16 +35,12 @@
 import Settings from './settings/settings'
 import BlueprintLock from './blueprint_lock'
 import UnpublishedChangesIndicator from '../unpublished_changes_indicator'
-<<<<<<< HEAD
-import {getBlueprintLocked, getSelectedContextId, getSelectedContextType, getSyncing} from '../../reducers/ui'
-=======
 import {
   getBlueprintLocked,
   getSelectedContextId,
   getSelectedContextType,
   getSyncing,
 } from '../../reducers/ui'
->>>>>>> 51db239a
 import {getCoursePace, isNewPace, getIsDraftPace} from '../../reducers/course_paces'
 import type {PaceContext, CoursePace, StoreState, ResponsiveSizes} from '../../types'
 import {actions} from '../../actions/ui'
@@ -167,28 +163,11 @@
             ) : null}
             <Text wrap="break-word">
               {I18n.t(
-<<<<<<< HEAD
-                "Course Pacing is an automated tool that sets differentiated due dates for assessments and learning activities based on each students' enrollment date, enabling structured, self-paced learning in rolling enrollment courses."
-=======
                 "Course Pacing is an automated tool that sets differentiated due dates for assessments and learning activities based on each students' enrollment date, enabling structured, self-paced learning in rolling enrollment courses.",
->>>>>>> 51db239a
               )}
             </Text>
             {props.isDraftPace ? (
               <>
-<<<<<<< HEAD
-                <br/>
-                <Pill data-testid="draft-pace-status-pill" margin="small 0" statusLabel="Status">Draft</Pill>
-              </>
-            ) : null }
-          </Flex.Item>
-          <Flex.Item margin="none none auto none">
-            {props.isDraftPace ? (
-              <Button 
-                color="success"
-                data-testid="direct-publish-draft-pace-button"
-                renderIcon={!props.isSyncing ? <IconPublishSolid/> : null}
-=======
                 <br />
                 <Pill data-testid="draft-pace-status-pill" margin="small 0" statusLabel="Status">
                   Draft
@@ -202,16 +181,11 @@
                 color="success"
                 data-testid="direct-publish-draft-pace-button"
                 renderIcon={!props.isSyncing ? <IconPublishSolid /> : null}
->>>>>>> 51db239a
                 onClick={() => handlePublishClicked()}
               >
                 {getPublishLabel()}
               </Button>
-<<<<<<< HEAD
-            ) : null }
-=======
             ) : null}
->>>>>>> 51db239a
           </Flex.Item>
         </Flex>
 
