/*
 * Copyright (C) 2021 - present Instructure, Inc.
 *
 * This file is part of Canvas.
 *
 * Canvas is free software: you can redistribute it and/or modify it under
 * the terms of the GNU Affero General Public License as published by the Free
 * Software Foundation, version 3 of the License.
 *
 * Canvas is distributed in the hope that it will be useful, but WITHOUT ANY
 * WARRANTY; without even the implied warranty of MERCHANTABILITY or FITNESS FOR
 * A PARTICULAR PURPOSE. See the GNU Affero General Public License for more
 * details.
 *
 * You should have received a copy of the GNU Affero General Public License along
 * with this program. If not, see <http://www.gnu.org/licenses/>.
 */

import React, {useState} from 'react'
import keycode from 'keycode'
import {connect} from 'react-redux'
import {useScope as useI18nScope} from '@canvas/i18n'

import {ApplyTheme} from '@instructure/ui-themeable'
import {IconArrowOpenDownSolid, IconArrowOpenUpSolid} from '@instructure/ui-icons'
import {Avatar} from '@instructure/ui-avatar'
import {Heading} from '@instructure/ui-heading'
import {Menu} from '@instructure/ui-menu'
import {TextInput} from '@instructure/ui-text-input'
import {TruncateText} from '@instructure/ui-truncate-text'
import {View} from '@instructure/ui-view'

import UnpublishedWarningModal from './unpublished_warning_modal'

import {StoreState, Enrollment, Section, PaceContextTypes, ResponsiveSizes} from '../../types'
import {Course} from '../../shared/types'
import {getUnappliedChangesExist} from '../../reducers/course_paces'
import {getSortedEnrollments} from '../../reducers/enrollments'
import {getSortedSections} from '../../reducers/sections'
import {getCourse} from '../../reducers/course'
import {actions} from '../../actions/ui'
import {getSelectedContextId, getSelectedContextType, getResponsiveSize} from '../../reducers/ui'

const I18n = useI18nScope('course_paces_pace_picker')

const PICKER_WIDTH = '20rem'

// Doing this to avoid TS2339 errors-- remove once we're on InstUI 8
const {Item} = Menu as any

interface StoreProps {
  readonly course: Course
  readonly enrollments: Enrollment[]
  readonly sections: Section[]
  readonly selectedContextId: string
  readonly selectedContextType: PaceContextTypes
  readonly responsiveSize: ResponsiveSizes
  readonly unappliedChangesExist: boolean
}

interface DispatchProps {
  readonly setSelectedPaceContext: typeof actions.setSelectedPaceContext
}

type ComponentProps = StoreProps & DispatchProps

type ContextArgs = [PaceContextTypes, string]

const createContextKey = (contextType: PaceContextTypes, contextId: string): string =>
  `${contextType}:${contextId}`

const parseContextKey = (key: string): ContextArgs => key.split(':') as ContextArgs

export const PacePicker: React.FC<ComponentProps> = ({
  course,
  enrollments,
  sections,
  selectedContextType,
  selectedContextId,
  setSelectedPaceContext,
  responsiveSize,
<<<<<<< HEAD
=======
  unappliedChangesExist,
>>>>>>> 16101d78
}) => {
  const [open, setOpen] = useState(false)
  const [pendingContext, setPendingContext] = useState('')

  let selectedContextName = I18n.t('Course')
  if (selectedContextType === 'Section') {
    selectedContextName = sections.find(({id}) => id === selectedContextId)?.name
  }
  if (selectedContextType === 'Enrollment') {
    selectedContextName = enrollments.find(({id}) => id === selectedContextId)?.full_name
  }
  const selectedContextKey = createContextKey(selectedContextType, selectedContextId)

  const handleKeyDown = (e: React.KeyboardEvent<HTMLInputElement>) => {
    const {space, enter} = keycode.codes

    if ([space, enter].includes(e.keyCode)) {
      e.preventDefault()
      e.stopPropagation()
      setOpen(wasOpen => !wasOpen)
    }
  }

  const handleSelect = (_, value: string | string[]) => {
    const option = Array.isArray(value) ? value[0] : value
    if (unappliedChangesExist) {
      setPendingContext(option)
    } else {
      setSelectedPaceContext(...parseContextKey(option))
    }
  }

  const renderOption = (contextKey: string, label: string, key?: string): JSX.Element => (
    <Item value={contextKey} defaultSelected={contextKey === selectedContextKey} key={key}>
      <View as="div" width={PICKER_WIDTH}>
        <TruncateText>{label}</TruncateText>
      </View>
    </Item>
  )

  const renderStudentOption = (enrollment: Enrollment): JSX.Element => {
    const contextKey = createContextKey('Enrollment', enrollment.id)
    const key = `student-${enrollment.id}`
    return (
      <Item value={contextKey} defaultSelected={contextKey === selectedContextKey} key={key}>
        <View as="div" width={PICKER_WIDTH}>
          <Avatar name={enrollment.full_name} src={enrollment.avatar_url} size="xx-small" />
          <View as="div" display="inline-block" margin="0 0 0 small">
            <TruncateText>{enrollment.full_name}</TruncateText>
          </View>
        </View>
      </Item>
    )
  }

  const renderSubMenu = (options: JSX.Element[], elementId: string, label: string) => {
    const SubMenu = responsiveSize === 'small' ? Menu.Group : Menu
    return (
      <SubMenu id={elementId} label={label}>
        {options}
      </SubMenu>
    )
  }

  const trigger: JSX.Element = (
    <TextInput
      renderLabel={I18n.t('Course Pacing')}
      renderAfterInput={
        open ? <IconArrowOpenUpSolid inline={false} /> : <IconArrowOpenDownSolid inline={false} />
      }
      value={selectedContextName}
      data-testid="course-pace-picker"
      interaction="readonly"
      role="button"
      onKeyDown={handleKeyDown}
      width={PICKER_WIDTH}
    />
  )

  if (sections.length === 0 && enrollments.length === 0) {
    return (
      <Heading level="h2" margin="0 x-large 0 0">
        {I18n.t('Course Pacing')}
      </Heading>
    )
  }

  return (
    <ApplyTheme
      theme={{
        [(Menu as any).theme]: {
          maxWidth: PICKER_WIDTH,
        },
      }}
    >
      <Menu
        id="course-pace-menu"
        placement="bottom"
        withArrow={false}
        trigger={trigger}
        show={open}
        onToggle={setOpen}
        onSelect={handleSelect}
      >
        {renderOption(createContextKey('Course', course.id), I18n.t('Course'))}
        {sections.length > 0 &&
          renderSubMenu(
            sections.map(s =>
              renderOption(createContextKey('Section', s.id), s.name, `section-${s.id}`)
            ),
            'course-pace-section-menu',
            I18n.t('Sections')
          )}
        {enrollments.length > 0 &&
          renderSubMenu(
            enrollments.map(e => renderStudentOption(e)),
            'course-pace-student-menu',
            I18n.t('Students')
          )}
      </Menu>
      <UnpublishedWarningModal
        open={!!pendingContext}
        onCancel={() => {
          setPendingContext('')
        }}
        onConfirm={() => {
          setSelectedPaceContext(...parseContextKey(pendingContext))
          setPendingContext('')
        }}
        contextType={selectedContextType}
      />
    </ApplyTheme>
  )
}

const mapStateToProps = (state: StoreState) => ({
  course: getCourse(state),
  enrollments: getSortedEnrollments(state),
  sections: getSortedSections(state),
  selectedContextId: getSelectedContextId(state),
  selectedContextType: getSelectedContextType(state),
<<<<<<< HEAD
  changeCount: getUnpublishedChangeCount(state),
  responsiveSize: getResponsiveSize(state),
=======
  responsiveSize: getResponsiveSize(state),
  unappliedChangesExist: getUnappliedChangesExist(state),
>>>>>>> 16101d78
})

export default connect(mapStateToProps, {
  setSelectedPaceContext: actions.setSelectedPaceContext,
})(PacePicker)<|MERGE_RESOLUTION|>--- conflicted
+++ resolved
@@ -79,10 +79,7 @@
   selectedContextId,
   setSelectedPaceContext,
   responsiveSize,
-<<<<<<< HEAD
-=======
   unappliedChangesExist,
->>>>>>> 16101d78
 }) => {
   const [open, setOpen] = useState(false)
   const [pendingContext, setPendingContext] = useState('')
@@ -224,13 +221,8 @@
   sections: getSortedSections(state),
   selectedContextId: getSelectedContextId(state),
   selectedContextType: getSelectedContextType(state),
-<<<<<<< HEAD
-  changeCount: getUnpublishedChangeCount(state),
-  responsiveSize: getResponsiveSize(state),
-=======
   responsiveSize: getResponsiveSize(state),
   unappliedChangesExist: getUnappliedChangesExist(state),
->>>>>>> 16101d78
 })
 
 export default connect(mapStateToProps, {
