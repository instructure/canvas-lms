--- conflicted
+++ resolved
@@ -106,14 +106,6 @@
             Draft
           </Pill>
         ) : null}
-<<<<<<< HEAD
-        <Flex as="div" margin="medium none">
-          <IconUserSolid size="medium" />
-          <View data-testid="pace-info" as="div" margin="none small">
-            {renderPaceInfo()}
-          </View>
-        </Flex>
-=======
         {(window.ENV.FEATURES.course_pace_time_selection) ? 
           <CourseStats paceContext={paceContext} />
           :(<Flex as="div" margin="medium none">
@@ -122,7 +114,6 @@
               {renderPaceInfo()}
             </View>
           </Flex>)}
->>>>>>> 0539a086
       </>
     )
   }
