--- conflicted
+++ resolved
@@ -99,15 +99,11 @@
         <Text data-testid="section-name" as="div" size="x-large" weight="bold">
           {getPaceName()}
         </Text>
-<<<<<<< HEAD
-        {isDraftPace ? <Pill data-testid="draft-pace-status-pill" margin="small 0" statusLabel="Status">Draft</Pill> : null}
-=======
         {isDraftPace ? (
           <Pill data-testid="draft-pace-status-pill" margin="small 0" statusLabel="Status">
             Draft
           </Pill>
         ) : null}
->>>>>>> 4b8c5dea
         <Flex as="div" margin="medium none">
           <IconUserSolid size="medium" />
           <View data-testid="pace-info" as="div" margin="none small">
