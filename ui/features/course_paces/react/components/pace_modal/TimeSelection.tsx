--- conflicted
+++ resolved
@@ -168,20 +168,12 @@
     const calendarDays =
       coursePace.time_to_complete_calendar_days === 0
         ? 0
-<<<<<<< HEAD
-        : coursePace.time_to_complete_calendar_days
-=======
         : coursePace.time_to_complete_calendar_days || 0
->>>>>>> 3b5eb382
     const endDateValue = startDateMoment.add(calendarDays, 'days').startOf('day').toISOString()
     setEndDate(endDateValue)
 
     const originalPaceDuration = calendarDaysToPaceDuration(
-<<<<<<< HEAD
-      coursePace.time_to_complete_calendar_days,
-=======
       coursePace.time_to_complete_calendar_days || 0,
->>>>>>> 3b5eb382
     )
     setWeeks(originalPaceDuration.weeks)
     setDays(originalPaceDuration.days)
