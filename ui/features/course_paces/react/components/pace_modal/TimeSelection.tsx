--- conflicted
+++ resolved
@@ -168,20 +168,12 @@
     const calendarDays =
       coursePace.time_to_complete_calendar_days === 0
         ? 0
-<<<<<<< HEAD
-        : coursePace.time_to_complete_calendar_days
-=======
         : coursePace.time_to_complete_calendar_days || 0
->>>>>>> f6e5b4e8
     const endDateValue = startDateMoment.add(calendarDays, 'days').startOf('day').toISOString()
     setEndDate(endDateValue)
 
     const originalPaceDuration = calendarDaysToPaceDuration(
-<<<<<<< HEAD
-      coursePace.time_to_complete_calendar_days,
-=======
       coursePace.time_to_complete_calendar_days || 0,
->>>>>>> f6e5b4e8
     )
     setWeeks(originalPaceDuration.weeks)
     setDays(originalPaceDuration.days)
