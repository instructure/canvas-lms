/*
 * Copyright (C) 2021 - present Instructure, Inc.
 *
 * This file is part of Canvas.
 *
 * Canvas is free software: you can redistribute it and/or modify it under
 * the terms of the GNU Affero General Public License as published by the Free
 * Software Foundation, version 3 of the License.
 *
 * Canvas is distributed in the hope that it will be useful, but WITHOUT ANY
 * WARRANTY; without even the implied warranty of MERCHANTABILITY or FITNESS FOR
 * A PARTICULAR PURPOSE. See the GNU Affero General Public License for more
 * details.
 *
 * You should have received a copy of the GNU Affero General Public License along
 * with this program. If not, see <http://www.gnu.org/licenses/>.
 */

import {render} from '@testing-library/react'
import {UnpublishedChangesIndicator} from '../unpublished_changes_indicator'
import React from 'react'
import userEvent from '@testing-library/user-event'

const onUnpublishedNavigation = jest.fn()

const defaultProps = {
  changeCount: 2,
  onUnpublishedNavigation,
  pacePublishing: false,
  newPace: false,
  blackoutDatesSyncing: false,
  isSyncing: false,
}

afterEach(() => {
  jest.clearAllMocks()
})

describe('UnpublishedChangesIndicator', () => {
  it('pluralizes and formats correctly', () => {
    expect(
      render(<UnpublishedChangesIndicator {...defaultProps} changeCount={0} />).getByText(
        'All changes published',
      ),
    ).toBeInTheDocument()
    expect(
      render(<UnpublishedChangesIndicator {...defaultProps} changeCount={1} />).getByText(
<<<<<<< HEAD
        '1 unsaved change'
      )
    ).toBeInTheDocument()
    expect(
      render(<UnpublishedChangesIndicator {...defaultProps} changeCount={2500} />).getByText(
        '2,500 unsaved changes'
      )
=======
        '1 unsaved change',
      ),
    ).toBeInTheDocument()
    expect(
      render(<UnpublishedChangesIndicator {...defaultProps} changeCount={2500} />).getByText(
        '2,500 unsaved changes',
      ),
>>>>>>> 4b8c5dea
    ).toBeInTheDocument()
  })

  describe('onClick callback', () => {
    let onClick: () => void
    beforeEach(() => (onClick = jest.fn()))

    it('is called when clicked if there are pending changes', async () => {
      const {getByText} = render(
<<<<<<< HEAD
        <UnpublishedChangesIndicator {...defaultProps} changeCount={3} onClick={onClick} />
=======
        <UnpublishedChangesIndicator {...defaultProps} changeCount={3} onClick={onClick} />,
>>>>>>> 4b8c5dea
      )

      await userEvent.click(getByText('3 unsaved changes'))
      expect(onClick).toHaveBeenCalled()
    })

    it('is not called when clicked if there are no pending changes', async () => {
      const {getByText} = render(
        <UnpublishedChangesIndicator {...defaultProps} changeCount={0} onClick={onClick} />,
      )

      await userEvent.click(getByText('All changes published'))
      expect(onClick).not.toHaveBeenCalled()
    })
  })

  describe('when leaving the page', () => {
    it('should trigger a browser warning when there are unpublished changes', () => {
      render(<UnpublishedChangesIndicator {...defaultProps} />)

      window.dispatchEvent(new window.Event('beforeunload'))
      expect(onUnpublishedNavigation).toHaveBeenCalled()
    })

    it('should not trigger a browser warning when there are no unpublished changes', () => {
      render(<UnpublishedChangesIndicator {...defaultProps} changeCount={0} />)

      window.dispatchEvent(new window.Event('beforeunload'))
      expect(onUnpublishedNavigation).not.toHaveBeenCalled()
    })
  })

  it('throws when a negative changeCount is specified', () => {
    expect(() =>
      render(<UnpublishedChangesIndicator {...defaultProps} changeCount={-1} />),
    ).toThrow()
  })

  it('displays a spinner indicating ongoing publishing when isSyncing is true', () => {
    const {getAllByText} = render(
      <UnpublishedChangesIndicator {...defaultProps} isSyncing={true} />,
    )
    expect(getAllByText('Publishing...')[0]).toBeInTheDocument()
  })

  it('renders new pace message if pace has not yet been published', () => {
    const {getByText} = render(
      <UnpublishedChangesIndicator {...defaultProps} changeCount={0} newPace={true} />,
    )
    expect(getByText('Pace is new and unpublished')).toBeInTheDocument()
  })

  describe('with course_paces_redesign flag enabled', () => {
    beforeAll(() => {
      window.ENV.FEATURES ||= {}
      window.ENV.FEATURES.course_paces_redesign = true
    })

    it('renders "No pending changes" text', () => {
      const {getByText} = render(<UnpublishedChangesIndicator {...defaultProps} changeCount={0} />)
      expect(getByText('No pending changes')).toBeInTheDocument()
    })
  })
})<|MERGE_RESOLUTION|>--- conflicted
+++ resolved
@@ -45,15 +45,6 @@
     ).toBeInTheDocument()
     expect(
       render(<UnpublishedChangesIndicator {...defaultProps} changeCount={1} />).getByText(
-<<<<<<< HEAD
-        '1 unsaved change'
-      )
-    ).toBeInTheDocument()
-    expect(
-      render(<UnpublishedChangesIndicator {...defaultProps} changeCount={2500} />).getByText(
-        '2,500 unsaved changes'
-      )
-=======
         '1 unsaved change',
       ),
     ).toBeInTheDocument()
@@ -61,7 +52,6 @@
       render(<UnpublishedChangesIndicator {...defaultProps} changeCount={2500} />).getByText(
         '2,500 unsaved changes',
       ),
->>>>>>> 4b8c5dea
     ).toBeInTheDocument()
   })
 
@@ -71,11 +61,7 @@
 
     it('is called when clicked if there are pending changes', async () => {
       const {getByText} = render(
-<<<<<<< HEAD
-        <UnpublishedChangesIndicator {...defaultProps} changeCount={3} onClick={onClick} />
-=======
         <UnpublishedChangesIndicator {...defaultProps} changeCount={3} onClick={onClick} />,
->>>>>>> 4b8c5dea
       )
 
       await userEvent.click(getByText('3 unsaved changes'))
