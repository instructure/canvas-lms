--- conflicted
+++ resolved
@@ -146,35 +146,6 @@
       })
       expect(getByText('J-M')).toBeInTheDocument()
       expect(getAllByText('Individual')[0]).toBeInTheDocument()
-<<<<<<< HEAD
-    })
-
-    it('filters results by search term', async () => {
-      const {findByText, queryByText, getByRole, getByPlaceholderText} = renderConnected(
-        <PaceContent />
-      )
-      const searchInput = getByPlaceholderText('Search for sections')
-      const searchButton = getByRole('button', {name: 'Search'})
-      act(() => {
-        fireEvent.change(searchInput, {target: {value: 'A'}})
-      })
-      act(() => {
-        searchButton.click()
-      })
-
-      expect(await findByText('A-C')).toBeInTheDocument()
-      expect(await queryByText('D-F')).not.toBeInTheDocument()
-      expect(await queryByText('G-K')).not.toBeInTheDocument()
-    })
-
-    it('provides contextType and contextId to Pace modal', async () => {
-      const {findByRole} = renderConnected(<PaceContent />)
-      const studentLink = await findByRole('button', {name: firstSection.name})
-      act(() => studentLink.click())
-      expect(uiActions.setSelectedPaceContext).toHaveBeenCalledWith('Section', firstSection.item_id)
-    })
-
-=======
     })
 
     it('filters results by search term', async () => {
@@ -216,7 +187,6 @@
       expect(uiActions.setSelectedPaceContext).toHaveBeenCalledWith('Section', firstSection.item_id)
     })
 
->>>>>>> a9e15ed7
     describe('Last Modified column', () => {
       it('displays just now if the last modification was 5 minutes ago or less', async () => {
         const justModifiedPace = generateModifiedPace(MINUTE)
