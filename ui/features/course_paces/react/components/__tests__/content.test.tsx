--- conflicted
+++ resolved
@@ -119,15 +119,6 @@
     ).toBeInTheDocument()
   })
 
-<<<<<<< HEAD
-  it('shows custom data for sections', async () => {
-    const headers = ['Section', 'Section Size', 'Pace Type', 'Last Modified']
-    const sectionPaceContext = PACE_CONTEXTS_SECTIONS_RESPONSE.pace_contexts[0]
-    const {findByText, getByText, getAllByText} = renderConnected(<PaceContent />)
-    expect(await findByText(sectionPaceContext.name)).toBeInTheDocument()
-    headers.forEach(header => {
-      expect(getAllByText(header)[0]).toBeInTheDocument()
-=======
   describe('Pace contexts table', () => {
     it('shows custom data for sections', async () => {
       const headers = ['Section', 'Section Size', 'Pace Type', 'Last Modified']
@@ -141,24 +132,8 @@
         getByText(`${sectionPaceContext.associated_student_count} Students`)
       ).toBeInTheDocument()
       expect(getAllByText('Section')[0]).toBeInTheDocument()
->>>>>>> 08c63032
-    })
-
-<<<<<<< HEAD
-  it('shows custom data for students', async () => {
-    const headers = ['Student', 'Assigned Pace', 'Pace Type', 'Last Modified']
-    const studentPaceContext = PACE_CONTEXTS_STUDENTS_RESPONSE.pace_contexts[0]
-    const {findByText, getByText, getByRole, getAllByText} = renderConnected(<PaceContent />)
-    const studentsTab = getByRole('tab', {name: 'Students'})
-    act(() => studentsTab.click())
-    expect(await findByText(studentPaceContext.name)).toBeInTheDocument()
-    headers.forEach(header => {
-      expect(getAllByText(header)[0]).toBeInTheDocument()
-    })
-    expect(getByText('J-M')).toBeInTheDocument()
-    expect(getAllByText('Individual')[0]).toBeInTheDocument()
-  })
-=======
+    })
+
     it('shows custom data for students', async () => {
       const headers = ['Student', 'Assigned Pace', 'Pace Type', 'Last Modified']
       const studentPaceContext = PACE_CONTEXTS_STUDENTS_RESPONSE.pace_contexts[0]
@@ -197,7 +172,6 @@
       act(() => studentLink.click())
       expect(uiActions.setSelectedPaceContext).toHaveBeenCalledWith('Section', firstSection.item_id)
     })
->>>>>>> 08c63032
 
     describe('Last Modified column', () => {
       it('displays just now if the last modification was 5 minutes ago or less', async () => {
