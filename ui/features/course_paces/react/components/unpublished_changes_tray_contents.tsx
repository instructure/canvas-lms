/*
 * Copyright (C) 2021 - present Instructure, Inc.
 *
 * This file is part of Canvas.
 *
 * Canvas is free software: you can redistribute it and/or modify it under
 * the terms of the GNU Affero General Public License as published by the Free
 * Software Foundation, version 3 of the License.
 *
 * Canvas is distributed in the hope that it will be useful, but WITHOUT ANY
 * WARRANTY; without even the implied warranty of MERCHANTABILITY or FITNESS FOR
 * A PARTICULAR PURPOSE. See the GNU Affero General Public License for more
 * details.
 *
 * You should have received a copy of the GNU Affero General Public License along
 * with this program. If not, see <http://www.gnu.org/licenses/>.
 */

import React, {useEffect, useState} from 'react'
import {connect} from 'react-redux'

import {CloseButton, CondensedButton} from '@instructure/ui-buttons'
import {Text} from '@instructure/ui-text'
import {View} from '@instructure/ui-view'

import {useScope as useI18nScope} from '@canvas/i18n'

import {SummarizedChange} from '../utils/change_tracking'
import {ResetPaceWarningModal} from './reset_pace_warning_modal'
import {coursePaceActions} from '../actions/course_paces'
import {StoreState} from '../types'
import {getAutoSaving, getShowLoadingOverlay, getSyncing} from '../reducers/ui'
import {getSummarizedChanges} from '../reducers/course_paces'

const I18n = useI18nScope('unpublished_changes_tray_contents')

// the INSTUI <List as="ol"> has a bug where the item numbering
// is not in a hanging indent, so when list items wrap they
// wrap all the way under the number, which does not look correct.
// This styles a vanilla html OL until INSTUI fixes their bug.
function styleList() {
  if (document.getElementById('course_pace_changes_list_style')) return
  const styl = document.createElement('style')
  styl.id = 'course_pace_changes_list_style'
  styl.textContent = `
  ol.course_pace_changes {
    margin: 0 0 1.5rem;
    padding: 0;
    counter-reset: item;
  }

  ol.course_pace_changes>li {
    margin: 0 0 .5rem 2rem;
    text-indent: -2rem;
    list-style-type: none;
    counter-increment: item;
  }

  ol.course_pace_changes>li::before {
    display: inline-block;
    width: 1.5rem;
    margin-inline-end: 0.5rem;
    font-weight: bold;
    text-align: right;
    content: counter(item) ".";
  }
  `
  document.head.appendChild(styl)
}

// Doing this to avoid TS2339 errors-- remove once we're on InstUI 8
// const {Item} = List as any

interface StoreProps {
  readonly autoSaving: boolean
  readonly isSyncing: boolean
  readonly showLoadingOverlay: boolean
  readonly unpublishedChanges: SummarizedChange[]
}

interface DispatchProps {
  onResetPace: typeof coursePaceActions.onResetPace
}

interface PassedProps {
  handleTrayDismiss: (resetFocus: boolean) => void
}

type ComponentProps = StoreProps & DispatchProps & PassedProps

export const UnpublishedChangesTrayContents: React.FC<ComponentProps> = ({
  autoSaving,
  isSyncing,
  showLoadingOverlay,
  onResetPace,
  unpublishedChanges,
  handleTrayDismiss,
}) => {
  const [isResetWarningModalOpen, setResetWarningModalOpen] = useState(false)
  const cancelDisabled =
    autoSaving || isSyncing || showLoadingOverlay || unpublishedChanges.length === 0

  useEffect(() => {
    styleList()
  }, [])

  const handleResetConfirmed = () => {
    onResetPace()
    handleTrayDismiss(true)
  }

  return (
    <View as="div" width="20rem" margin="0 auto large" padding="small">
      <CloseButton
        data-testid="tray-close-button"
        placement="end"
        offset="small"
        onClick={() => handleTrayDismiss(false)}
        screenReaderLabel={I18n.t('Close')}
      />
      <View as="header" margin="0 0 medium">
        <h4>
          <Text weight="bold">{I18n.t('Unpublished Changes')}</Text>
        </h4>
        {window.ENV.FEATURES.course_paces_redesign && (
          <CondensedButton
<<<<<<< HEAD
=======
            data-testid="reset-all-button"
>>>>>>> 2351dac5
            interaction={cancelDisabled ? 'disabled' : 'enabled'}
            onClick={() => setResetWarningModalOpen(true)}
            margin="small 0 0"
          >
            {I18n.t('Reset all')}
          </CondensedButton>
        )}
        <ResetPaceWarningModal
          open={isResetWarningModalOpen}
          onCancel={() => setResetWarningModalOpen(false)}
          onConfirm={handleResetConfirmed}
        />
      </View>
      <ol className="course_pace_changes">
        {unpublishedChanges.map(
          c =>
            c.summary && (
              <li key={c.id} style={{overflowWrap: 'break-word'}}>
                {c.summary}
              </li>
            )
        )}
      </ol>
    </View>
  )
}

const mapStateToProps = (state: StoreState): StoreProps => {
  return {
    autoSaving: getAutoSaving(state),
    isSyncing: getSyncing(state),
    showLoadingOverlay: getShowLoadingOverlay(state),
    unpublishedChanges: getSummarizedChanges(state),
  }
}

export default connect(mapStateToProps, {
  onResetPace: coursePaceActions.onResetPace,
})(UnpublishedChangesTrayContents)<|MERGE_RESOLUTION|>--- conflicted
+++ resolved
@@ -124,10 +124,7 @@
         </h4>
         {window.ENV.FEATURES.course_paces_redesign && (
           <CondensedButton
-<<<<<<< HEAD
-=======
             data-testid="reset-all-button"
->>>>>>> 2351dac5
             interaction={cancelDisabled ? 'disabled' : 'enabled'}
             onClick={() => setResetWarningModalOpen(true)}
             margin="small 0 0"
