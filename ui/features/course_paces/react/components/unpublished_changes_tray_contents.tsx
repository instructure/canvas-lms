--- conflicted
+++ resolved
@@ -86,12 +86,6 @@
   handleTrayDismiss: (resetFocus: boolean) => void
 }
 
-<<<<<<< HEAD
-const UnpublishedChangesTrayContents = ({
-  changes = [],
-  handleTrayDismiss,
-}: UnpublishedChangesTrayProps) => {
-=======
 type ComponentProps = StoreProps & DispatchProps & PassedProps
 
 export const UnpublishedChangesTrayContents: React.FC<ComponentProps> = ({
@@ -106,7 +100,6 @@
   const cancelDisabled =
     autoSaving || isSyncing || showLoadingOverlay || unpublishedChanges.length === 0
 
->>>>>>> 31fbffe1
   useEffect(() => {
     styleList()
   }, [])
