--- conflicted
+++ resolved
@@ -49,30 +49,6 @@
   onCancel,
   onConfirm,
   contextType,
-<<<<<<< HEAD
-}) => (
-  <Modal size="small" open={open} onDismiss={onCancel} label={MODAL_HEADER_TEXT[contextType]}>
-    <ModalBody>
-      <View>
-        <Text>{MODAL_BODY_TEXT[contextType]}</Text>
-      </View>
-    </ModalBody>
-    <ModalFooter>
-      <View>
-        <Button onClick={onCancel}>{I18n.t('Cancel')}</Button>
-        <Button
-          data-testid="remove-pace-confirm"
-          margin="0 x-small"
-          onClick={onConfirm}
-          color="danger"
-        >
-          {I18n.t('Remove')}
-        </Button>
-      </View>
-    </ModalFooter>
-  </Modal>
-)
-=======
   paceName,
 }) => {
   const renderModalBodyText = () =>
@@ -108,5 +84,4 @@
       </ModalFooter>
     </Modal>
   )
-}
->>>>>>> 08c63032
+}