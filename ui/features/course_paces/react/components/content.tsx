--- conflicted
+++ resolved
@@ -127,11 +127,7 @@
           padding="small"
           background="secondary"
           margin="large none none none"
-<<<<<<< HEAD
-          borderWidth="small small none small"
-=======
           borderWidth="small"
->>>>>>> a9e15ed7
         >
           <Search contextType="section" />
         </View>
@@ -161,11 +157,7 @@
           padding="small"
           background="secondary"
           margin="large none none none"
-<<<<<<< HEAD
-          borderWidth="small small none small"
-=======
           borderWidth="small"
->>>>>>> a9e15ed7
         >
           <Search contextType="student_enrollment" />
         </View>
