--- conflicted
+++ resolved
@@ -90,18 +90,6 @@
     const {getByRole} = renderConnected(<Module {...defaultProps} />)
     expect(
       getByRole('tooltip', {
-<<<<<<< HEAD
-        name: 'Due Dates are being compressed based on your start and end dates.'
-      })
-    ).toBeInTheDocument()
-  })
-
-  it('includes an info tooltip for days change', () => {
-    const {getByRole} = renderConnected(<Module {...defaultProps} />)
-    expect(
-      getByRole('tooltip', {
-=======
->>>>>>> b7feed5f
         name: 'Changing course pacing days may modify due dates.'
       })
     ).toBeInTheDocument()
