/*
 * Copyright (C) 2021 - present Instructure, Inc.
 *
 * This file is part of Canvas.
 *
 * Canvas is free software: you can redistribute it and/or modify it under
 * the terms of the GNU Affero General Public License as published by the Free
 * Software Foundation, version 3 of the License.
 *
 * Canvas is distributed in the hope that it will be useful, but WITHOUT ANY
 * WARRANTY; without even the implied warranty of MERCHANTABILITY or FITNESS FOR
 * A PARTICULAR PURPOSE. See the GNU Affero General Public License for more
 * details.
 *
 * You should have received a copy of the GNU Affero General Public License along
 * with this program. If not, see <http://www.gnu.org/licenses/>.
 */

import React from 'react'
import {act, waitFor} from '@testing-library/react'
import userEvent from '@testing-library/user-event'

import {
  BLACKOUT_DATES,
  PACE_ITEM_1,
  PACE_ITEM_3,
  PRIMARY_PACE,
  STUDENT_PACE,
} from '../../../__tests__/fixtures'
import {renderConnected} from '../../../__tests__/utils'

import {AssignmentRow} from '../assignment_row'

const setPaceItemDuration = jest.fn()

const defaultProps = {
  coursePace: PRIMARY_PACE,
  dueDate: '2020-01-01T02:00:00-05:00',
  excludeWeekends: false,
  coursePaceItem: PRIMARY_PACE.modules[0].items[0],
  coursePaceItemPosition: 0,
  isSyncing: false,
  blackoutDates: BLACKOUT_DATES,
  autosaving: false,
  disabledDaysOfWeek: [],
  showProjections: true,
  setPaceItemDuration,
  datesVisible: true,
  hover: false,
  isStacked: false,
  isStudentPace: false,
  coursePaceItemChanges: [],
}

beforeAll(() => {
  ENV.CONTEXT_TIMEZONE = 'America/New_York' // to match defaultProps.dueDate
})

afterEach(() => {
  jest.clearAllMocks()
})

describe('AssignmentRow', () => {
  it('renders the assignment title and icon of the module item', () => {
    const {getByText} = renderConnected(<AssignmentRow {...defaultProps} />)
    expect(getByText(defaultProps.coursePaceItem.assignment_title)).toBeInTheDocument()
  })

  it('renders the assignment title as a link to the assignment', () => {
    const {getByRole} = renderConnected(<AssignmentRow {...defaultProps} />)

    getByRole('link', {name: defaultProps.coursePaceItem.assignment_title})
  })

  it('renders an input that updates the duration for that module item', () => {
    const {getByRole} = renderConnected(<AssignmentRow {...defaultProps} />)
    const daysInput = getByRole('textbox', {
      name: 'Duration for assignment Basic encryption/decryption',
    }) as HTMLInputElement
    expect(daysInput).toBeInTheDocument()
    expect(daysInput.value).toBe('2')

    userEvent.type(daysInput, '{selectall}{backspace}4')
    act(() => daysInput.blur())

    expect(setPaceItemDuration).toHaveBeenCalled()
    expect(setPaceItemDuration).toHaveBeenCalledWith('60', 4)
  })

  it('renders the projected due date if projections are being shown', () => {
    const {getByText} = renderConnected(<AssignmentRow {...defaultProps} />)
    expect(getByText('Wed, Jan 1, 2020')).toBeInTheDocument()
  })

  it('does not show the projected due date if projections are being hidden', async () => {
    const {queryByText} = renderConnected(
      <AssignmentRow {...defaultProps} datesVisible={false} showProjections={false} />
    )
    await waitFor(() => expect(queryByText('Wed, Jan 1, 2020')).not.toBeInTheDocument())
  })

  it('renders an icon showing whether or not the module item is published', () => {
    const publishedIcon = renderConnected(<AssignmentRow {...defaultProps} />).getByText(
      'Published'
    )
    expect(publishedIcon).toBeInTheDocument()

    const unpublishedProps = {
      ...defaultProps,
      coursePaceItem: {...defaultProps.coursePaceItem, published: false},
    }
    const unpublishedIcon = renderConnected(<AssignmentRow {...unpublishedProps} />).getByText(
      'Unpublished'
    )
    expect(unpublishedIcon).toBeInTheDocument()
  })

  it('disables duration inputs while publishing', () => {
    const {getByRole} = renderConnected(<AssignmentRow {...defaultProps} isSyncing={true} />)
    const daysInput = getByRole('textbox', {
      name: 'Duration for assignment Basic encryption/decryption',
    })
    expect(daysInput).toBeDisabled()
  })

  it('renders provided possible points, and pluralizes them correctly', () => {
    const {getByText, rerender} = renderConnected(<AssignmentRow {...defaultProps} />)

    expect(getByText('100 pts')).toBeInTheDocument()

    rerender(<AssignmentRow {...defaultProps} coursePaceItem={PACE_ITEM_3} />)
    expect(getByText('1 pt')).toBeInTheDocument()
  })

  it('renders successfully when possible points are omitted', () => {
    const {getByText, rerender} = renderConnected(
      <AssignmentRow
        {...defaultProps}
        coursePaceItem={{...PACE_ITEM_1, points_possible: undefined}}
      />
    )

    expect(getByText(PACE_ITEM_1.assignment_title)).toBeInTheDocument()

    rerender(
      <AssignmentRow {...defaultProps} coursePaceItem={{...PACE_ITEM_1, points_possible: null}} />
    )

    expect(getByText(PACE_ITEM_1.assignment_title)).toBeInTheDocument()
  })

  it('shows durations as read-only text when on student paces', () => {
    const {queryByRole, getByText} = renderConnected(
      <AssignmentRow {...defaultProps} coursePace={STUDENT_PACE} isStudentPace={true} />
    )
    expect(
      queryByRole('textbox', {
        name: 'Duration for assignment Basic encryption/decryption',
      })
    ).not.toBeInTheDocument()
    expect(getByText('2')).toBeInTheDocument()
  })

<<<<<<< HEAD
=======
  describe('with course paces for students', () => {
    beforeAll(() => {
      window.ENV.FEATURES ||= {}
      window.ENV.FEATURES.course_paces_for_students = true
    })

    it('renders an input for student paces that updates the duration for that module item', () => {
      const {getByRole} = renderConnected(
        <AssignmentRow {...defaultProps} coursePace={STUDENT_PACE} isStudentPace={true} />
      )
      const daysInput = getByRole('textbox', {
        name: 'Duration for assignment Basic encryption/decryption',
      }) as HTMLInputElement
      expect(daysInput).toBeInTheDocument()
      expect(daysInput.value).toBe('2')

      userEvent.type(daysInput, '{selectall}{backspace}4')
      act(() => daysInput.blur())

      expect(setPaceItemDuration).toHaveBeenCalled()
      expect(setPaceItemDuration).toHaveBeenCalledWith('60', 4)
    })
  })

>>>>>>> 31fbffe1
  it("renders an indicator next to duration picker when there's unsaved changes", () => {
    const unsavedChangeText = 'Unsaved change'
    const {queryByText, getByText, rerender} = renderConnected(<AssignmentRow {...defaultProps} />)
    const daysInput = getByText(
      'Duration for assignment Basic encryption/decryption'
    ) as HTMLInputElement
    expect(daysInput).toBeInTheDocument()
    expect(queryByText(unsavedChangeText)).not.toBeInTheDocument()

    const coursePaceItemChanges = [
      {id: PACE_ITEM_1.id, oldValue: PACE_ITEM_1, newValue: {...PACE_ITEM_1, duration: 3}},
    ]
    rerender(<AssignmentRow {...defaultProps} coursePaceItemChanges={coursePaceItemChanges} />)
    expect(getByText(unsavedChangeText)).toBeInTheDocument()
  })

  describe('localized', () => {
    const locale = ENV.LOCALE
    beforeAll(() => {
      ENV.LOCALE = 'en-GB'
    })
    afterAll(() => {
      ENV.LOCALE = locale
    })
    it('localizes the projected dates', () => {
      const {getByText} = renderConnected(<AssignmentRow {...defaultProps} />)
      expect(getByText('Wed, 1 Jan 2020')).toBeInTheDocument()
    })
  })
})<|MERGE_RESOLUTION|>--- conflicted
+++ resolved
@@ -161,8 +161,6 @@
     expect(getByText('2')).toBeInTheDocument()
   })
 
-<<<<<<< HEAD
-=======
   describe('with course paces for students', () => {
     beforeAll(() => {
       window.ENV.FEATURES ||= {}
@@ -187,7 +185,6 @@
     })
   })
 
->>>>>>> 31fbffe1
   it("renders an indicator next to duration picker when there's unsaved changes", () => {
     const unsavedChangeText = 'Unsaved change'
     const {queryByText, getByText, rerender} = renderConnected(<AssignmentRow {...defaultProps} />)
