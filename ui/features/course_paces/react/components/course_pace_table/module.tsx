--- conflicted
+++ resolved
@@ -16,9 +16,7 @@
  * with this program. If not, see <http://www.gnu.org/licenses/>.
  */
 
-import React, {useCallback, useEffect, useRef, useState} from 'react'
-import {connect} from 'react-redux'
-import moment from 'moment-timezone'
+import React, {useEffect, useRef, useState} from 'react'
 import {useScope as useI18nScope} from '@canvas/i18n'
 
 import {ApplyTheme} from '@instructure/ui-themeable'
@@ -36,22 +34,9 @@
 import {Tooltip} from '@instructure/ui-tooltip'
 import {View} from '@instructure/ui-view'
 
-import {getDueDates} from '../../reducers/course_paces'
-import {getBlackoutDates} from '../../shared/reducers/blackout_dates'
-import {BlackoutDate} from '../../shared/types'
 import AssignmentRow from './assignment_row'
 import BlackoutDateRow from './blackout_date_row'
-<<<<<<< HEAD
-import {
-  Module as IModule,
-  CoursePaceItemDueDates,
-  CoursePace,
-  ResponsiveSizes,
-  StoreState
-} from '../../types'
-=======
 import {ModuleWithDueDates, CoursePace, ResponsiveSizes} from '../../types'
->>>>>>> 72259c2d
 
 const I18n = useI18nScope('course_paces_module')
 
@@ -67,16 +52,7 @@
   readonly compression: number
 }
 
-<<<<<<< HEAD
-interface StoreProps {
-  readonly blackoutDates: BlackoutDate[]
-  readonly dueDates: CoursePaceItemDueDates
-}
-
-type ComponentProps = PassedProps & StoreProps
-=======
 type ComponentProps = PassedProps
->>>>>>> 72259c2d
 
 export const Module: React.FC<ComponentProps> = props => {
   const [actuallyExpanded, setActuallyExpanded] = useState(props.showProjections)
@@ -106,34 +82,6 @@
       </Flex>
     )
   }
-
-  const mergeAssignmentsAndBlackoutDates = useCallback(() => {
-    const assignmentDueDates: CoursePaceItemDueDates = props.dueDates
-    const assignmentsWithDueDate = props.module.items.map(item => {
-      const item_due = assignmentDueDates[item.module_item_id]
-      const due_at = item_due ? moment(item_due).endOf('day') : undefined
-      return {...item, date: due_at, type: 'assignment'}
-    })
-    const blackoutDates = props.blackoutDates.map(bd => ({
-      ...bd,
-      date: bd.start_date,
-      type: 'blackout_date'
-    }))
-
-    const merged = assignmentsWithDueDate.concat(blackoutDates as Array<any>)
-    merged.sort((a, b) => {
-      if ('position' in a && 'position' in b) {
-        return a.position - b.position
-      }
-      if (!a.date && !!b.date) return -1
-      if (!!a.date && !b.date) return 1
-      if (!a.date && !b.date) return 0
-      if (a.date.isBefore(b.date)) return -1
-      if (a.date.isAfter(b.date)) return 1
-      return 0
-    })
-    return merged
-  }, [props.dueDates, props.blackoutDates, props.module.items])
 
   const renderDateColHeader = () => {
     if (!props.showProjections && !actuallyExpanded && !datesVisible) return null
@@ -172,13 +120,8 @@
   }
 
   const renderAssignmentRow = item => {
-<<<<<<< HEAD
-    // Scoping the key to the state of hard_end_dates and the coursePace id ensures a full re-render of the row if either the hard_end_date
-    // status changes or the course pace changes. This is necessary because the AssignmentRow maintains the duration in local state,
-=======
     // Scoping the key this way guarantees a new AssignmentRow is rendered when date that impacts it changes
     // This is necessary because the AssignmentRow maintains the duration in local state,
->>>>>>> 72259c2d
     // and applying updates with componentWillReceiveProps makes it buggy (because the Redux updates can be slow, causing changes to
     // get reverted as you type).
     const key = `${props.module.moduleKey}-${item.id}|${item.module_item_id}|${props.compression}|${props.coursePace.updated_at}`
@@ -193,26 +136,6 @@
       />
     )
   }
-<<<<<<< HEAD
-
-  const renderBlackoutDateRow = item => {
-    const key = `blackoutdate-${item.id}`
-    return <BlackoutDateRow key={key} blackoutDate={item} isStacked={isTableStacked} />
-  }
-
-  const renderRows = () => {
-    const rowData = mergeAssignmentsAndBlackoutDates()
-    return rowData.map(rd => {
-      if (rd.type === 'assignment') {
-        return renderAssignmentRow(rd)
-      } else if (rd.type === 'blackout_date') {
-        return renderBlackoutDateRow(rd)
-      }
-      return undefined // should never get here
-    })
-  }
-
-=======
 
   const renderBlackoutDateRow = item => {
     const key = `blackoutdate-${props.module.moduleKey}-${item.id || item.temp_id}`
@@ -231,7 +154,6 @@
     })
   }
 
->>>>>>> 72259c2d
   const headerPadding = `${isTableStacked ? 'small' : 'medium'} small small`
 
   return (
@@ -325,11 +247,4 @@
   )
 }
 
-const mapStateToProps = (state: StoreState): StoreProps => {
-  return {
-    blackoutDates: getBlackoutDates(state),
-    dueDates: getDueDates(state)
-  }
-}
-
-export default connect(mapStateToProps)(Module)+export default Module