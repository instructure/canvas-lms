--- conflicted
+++ resolved
@@ -86,9 +86,6 @@
       const {getByRole} = renderConnected(
         <App
           {...defaultProps}
-<<<<<<< HEAD
-          coursePace={{...PRIMARY_PACE, id: undefined, context_type: 'Course'}}
-=======
           coursePace={{
             ...PRIMARY_PACE,
             id: undefined,
@@ -96,7 +93,6 @@
             context_id: '1',
             workflow_state: 'active',
           }}
->>>>>>> 72b96909
         />,
       )
       const getStartedButton = getByRole('button', {name: 'Get Started'})
