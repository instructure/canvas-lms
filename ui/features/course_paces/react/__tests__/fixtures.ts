/*
 * Copyright (C) 2021 - present Instructure, Inc.
 *
 * This file is part of Canvas.
 *
 * Canvas is free software: you can redistribute it and/or modify it under
 * the terms of the GNU Affero General Public License as published by the Free
 * Software Foundation, version 3 of the License.
 *
 * Canvas is distributed in the hope that it will be useful, but WITHOUT ANY
 * WARRANTY; without even the implied warranty of MERCHANTABILITY or FITNESS FOR
 * A PARTICULAR PURPOSE. See the GNU Affero General Public License for more
 * details.
 *
 * You should have received a copy of the GNU Affero General Public License along
 * with this program. If not, see <http://www.gnu.org/licenses/>.
 */

import moment from 'moment-timezone'
import {keyBy} from 'lodash'

import {BlackoutDate, SyncState, Course} from '../shared/types'
import {
  Enrollment,
  Enrollments,
  Module,
  CoursePace,
  CoursePaceItem,
  Section,
  Sections,
  UIState,
  PaceContextsState,
  PaceContextApiresponse,
  StoreState,
<<<<<<< HEAD
=======
  PaceContext,
>>>>>>> 2351dac5
} from '../types'

window.ENV.TIMEZONE = 'America/Denver'
window.ENV.CONTEXT_TIMEZONE = 'America/Denver'
moment.tz.setDefault('America/Denver')

export const COURSE: Course = {
  id: '30',
  name: 'Neuromancy 300',
  created_at: '2021-09-01T00:00:00-06:00',
  start_at: '2021-09-01T00:00:00-06:00',
  end_at: '2021-12-31T00:00:00-07:00',
  time_zone: window.ENV.CONTEXT_TIMEZONE,
}

export const BLACKOUT_DATES: BlackoutDate[] = [
  {
    id: '30',
    course_id: COURSE.id,
    event_title: 'Spring break',
    start_date: moment('2022-03-21'),
    end_date: moment('2022-03-25'),
  },
]

export const DEFAULT_BLACKOUT_DATE_STATE = {
  syncing: SyncState.SYNCED,
  blackoutDates: BLACKOUT_DATES,
}

export const ENROLLMENT_1: Enrollment = {
  id: '20',
  course_id: COURSE.id,
  user_id: '99',
  full_name: 'Henry Dorsett Case',
  sortable_name: 'Case, Henry Dorsett',
  start_at: undefined,
  completed_course_pace_at: undefined,
}

export const ENROLLMENT_2: Enrollment = {
  id: '25',
  course_id: COURSE.id,
  user_id: '98',
  full_name: 'Molly Millions',
  sortable_name: 'Millions, Molly',
  start_at: undefined,
  completed_course_pace_at: undefined,
  avatar_url: 'molly_avatar',
}

export const ENROLLMENTS: Enrollments = keyBy([ENROLLMENT_1, ENROLLMENT_2], 'id')

export const SORTED_ENROLLMENTS: Enrollment[] = [ENROLLMENT_1, ENROLLMENT_2]

export const SECTION_1: Section = {
  id: '10',
  course_id: COURSE.id,
  name: 'Hackers',
  start_at: undefined,
  end_at: undefined,
}

export const SECTION_2: Section = {
  id: '15',
  course_id: COURSE.id,
  name: 'Mercenaries',
  start_at: undefined,
  end_at: undefined,
}

export const SECTIONS: Sections = keyBy([SECTION_1, SECTION_2], 'id')

export const SORTED_SECTIONS: Section[] = [SECTION_1, SECTION_2]

export const PACE_ITEM_1: CoursePaceItem = {
  id: '50',
  duration: 2,
  assignment_title: 'Basic encryption/decryption',
  assignment_link: `/courses/${COURSE.id}/modules/items/50`,
  points_possible: 100,
  position: 1,
  module_item_id: '60',
  module_item_type: 'Assignment',
  published: true,
}

export const PACE_ITEM_2: CoursePaceItem = {
  id: '51',
  duration: 5,
  assignment_title: 'Being 1337',
  assignment_link: `/courses/${COURSE.id}/modules/items/51`,
  points_possible: 80,
  position: 2,
  module_item_id: '61',
  module_item_type: 'Discussion',
  published: false,
}

export const PACE_ITEM_3: CoursePaceItem = {
  id: '52',
  duration: 3,
  assignment_title: 'What are laws, anyway?',
  assignment_link: `/courses/${COURSE.id}/modules/items/52`,
  points_possible: 1,
  position: 1,
  module_item_id: '62',
  module_item_type: 'Quiz',
  published: true,
}

export const PACE_MODULE_1: Module = {
  id: '40',
  name: 'How 2 B A H4CK32',
  position: 1,
  items: [PACE_ITEM_1, PACE_ITEM_2],
}

export const PACE_MODULE_2: Module = {
  id: '45',
  name: 'Intro to Corporate Espionage',
  position: 2,
  items: [PACE_ITEM_3],
}

export const PRIMARY_PACE: CoursePace = {
  id: '1',
  name: 'Course 1',
  course_id: COURSE.id,
  course_section_id: undefined,
  user_id: undefined,
  context_type: 'Course',
  context_id: COURSE.id,
  start_date: '2021-09-01',
  start_date_context: 'course',
  end_date: '2021-12-15',
  end_date_context: 'course',
  workflow_state: 'active',
  exclude_weekends: true,
  modules: [PACE_MODULE_1, PACE_MODULE_2],
  // @ts-ignore
  course: undefined,
  compressed_due_dates: undefined,
  updated_at: '',
}

export const HEADING_STATS_API_RESPONSE = {
  pace_contexts: [
    {
      name: 'Defense Against the Dark Arts',
      associated_section_count: 3,
      associated_student_count: 30,
      applied_pace: {duration: 65},
    },
  ],
}

<<<<<<< HEAD
=======

export const COURSE_PACE_CONTEXT:PaceContext = {
  name: 'Course 1',
  type: 'Course',
  item_id: '78',
  associated_section_count: 1,
  associated_student_count: 31,
  applied_pace: {
    name: 'Course 1',
    type: 'Course',
    duration: 6,
    last_modified: '2022-10-17T23:12:24Z',
  },
}

>>>>>>> 2351dac5
export const PACE_CONTEXTS_SECTIONS_RESPONSE: PaceContextApiresponse = {
  pace_contexts: [
    {
      name: 'A-C',
      type: 'CourseSection',
      item_id: '78',
      associated_section_count: 1,
      associated_student_count: 21,
      applied_pace: {
        name: 'Main',
        type: 'Course',
        duration: 6,
        last_modified: '2022-10-17T23:12:24Z',
      },
    },
    {
      name: 'D-F',
      type: 'CourseSection',
      item_id: '79',
      associated_section_count: 1,
      associated_student_count: 1,
      applied_pace: {
        name: 'LS3432',
        type: 'Course',
        duration: 6,
        last_modified: '2022-10-17T23:12:24Z',
      },
    },
    {
      name: 'G-K',
      type: 'CourseSection',
      item_id: '80',
      associated_section_count: 1,
      associated_student_count: 1,
      applied_pace: {
        name: 'LS3432',
        type: 'Course',
        duration: 6,
        last_modified: '2022-10-17T23:12:24Z',
      },
    },
  ],
  total_entries: 3,
}

export const PACE_CONTEXTS_STUDENTS_RESPONSE: PaceContextApiresponse = {
  pace_contexts: [
    {
      name: 'Jon',
      type: 'StudentEnrollment',
      item_id: '788',
      associated_section_count: 1,
      associated_student_count: 1,
      applied_pace: {
        name: 'J-M',
        type: 'StudentEnrollment',
        duration: 6,
        last_modified: '2022-10-17T23:12:24Z',
      },
    },
    {
      name: 'Peter',
      type: 'StudentEnrollment',
      item_id: '789',
      associated_section_count: 1,
      associated_student_count: 1,
      applied_pace: {
        name: 'LS3432',
        type: 'Course',
        duration: 6,
        last_modified: '2022-10-17T23:12:24Z',
      },
    },
    {
      name: 'Mike',
      type: 'StudentEnrollment',
      item_id: '790',
      associated_section_count: 1,
      associated_student_count: 1,
      applied_pace: {
        name: 'LS3432',
        type: 'Course',
        duration: 6,
        last_modified: '2022-10-17T23:12:24Z',
      },
    },
    {
      name: 'Alex',
      type: 'StudentEnrollment',
      item_id: '791',
      associated_section_count: 1,
      associated_student_count: 1,
      applied_pace: {
        name: 'LS3432',
        type: 'Course',
        duration: 6,
        last_modified: '2022-10-17T23:12:24Z',
      },
    },
  ],
  total_entries: 4,
}

export const SECTION_PACE: CoursePace = {
  id: '2',
  course_id: COURSE.id,
  course_section_id: SECTION_1.id,
  user_id: undefined,
  context_type: 'Section',
  context_id: SECTION_1.id,
  start_date: '2021-09-15',
  start_date_context: 'course',
  end_date: '2021-12-15',
  end_date_context: 'course',
  workflow_state: 'active',
  exclude_weekends: false,
  modules: [PACE_MODULE_1, PACE_MODULE_2],
  // @ts-ignore
  course: undefined,
  compressed_due_dates: undefined,
  updated_at: '',
}

export const STUDENT_PACE: CoursePace = {
  id: '3',
  course_id: COURSE.id,
  course_section_id: undefined,
  user_id: ENROLLMENT_1.user_id,
  context_type: 'Enrollment',
  context_id: ENROLLMENT_1.user_id,
  start_date: '2021-10-01',
  start_date_context: 'user',
  end_date: '2021-12-15',
  end_date_context: 'course',
  workflow_state: 'active',
  exclude_weekends: true,
  modules: [PACE_MODULE_1, PACE_MODULE_2],
  // @ts-ignore
  course: undefined,
  compressed_due_dates: undefined,
  updated_at: '',
}

export const PACE_CONTEXTS_DEFAULT_STATE: PaceContextsState = {
  selectedContextType: 'section',
<<<<<<< HEAD
=======
  selectedContext: PACE_CONTEXTS_SECTIONS_RESPONSE.pace_contexts[0],
>>>>>>> 2351dac5
  entries: PACE_CONTEXTS_SECTIONS_RESPONSE.pace_contexts,
  pageCount: 1,
  page: 1,
  entriesPerRequest: 10,
  isLoading: true,
}

export const PROGRESS_RUNNING = {
  id: '900',
  completion: 25,
  message: undefined,
  workflow_state: 'running',
  url: '/api/v1/progress/900',
}

export const PROGRESS_FAILED = {
  id: '901',
  completion: undefined,
  message: 'Something went wrong!',
  workflow_state: 'failed',
  url: '/api/v1/progress/901',
}

export const DEFAULT_UI_STATE: UIState = {
  autoSaving: false,
  divideIntoWeeks: true,
  editingBlackoutDates: false,
  errors: {},
  loadingMessage: '',
  responsiveSize: 'large' as const,
  selectedContextId: '30',
  selectedContextType: 'Course' as const,
  showLoadingOverlay: false,
  showPaceModal: false,
  showProjections: true,
  syncing: 0,
}

export const DEFAULT_STORE_STATE: StoreState = {
  blackoutDates: DEFAULT_BLACKOUT_DATE_STATE,
  course: COURSE,
  enrollments: ENROLLMENTS,
  coursePace: {...PRIMARY_PACE},
  sections: SECTIONS,
  original: {coursePace: PRIMARY_PACE, blackoutDates: BLACKOUT_DATES},
  paceContexts: PACE_CONTEXTS_DEFAULT_STATE,
  ui: DEFAULT_UI_STATE,
}<|MERGE_RESOLUTION|>--- conflicted
+++ resolved
@@ -32,10 +32,7 @@
   PaceContextsState,
   PaceContextApiresponse,
   StoreState,
-<<<<<<< HEAD
-=======
   PaceContext,
->>>>>>> 2351dac5
 } from '../types'
 
 window.ENV.TIMEZONE = 'America/Denver'
@@ -193,8 +190,6 @@
   ],
 }
 
-<<<<<<< HEAD
-=======
 
 export const COURSE_PACE_CONTEXT:PaceContext = {
   name: 'Course 1',
@@ -210,7 +205,6 @@
   },
 }
 
->>>>>>> 2351dac5
 export const PACE_CONTEXTS_SECTIONS_RESPONSE: PaceContextApiresponse = {
   pace_contexts: [
     {
@@ -356,10 +350,7 @@
 
 export const PACE_CONTEXTS_DEFAULT_STATE: PaceContextsState = {
   selectedContextType: 'section',
-<<<<<<< HEAD
-=======
   selectedContext: PACE_CONTEXTS_SECTIONS_RESPONSE.pace_contexts[0],
->>>>>>> 2351dac5
   entries: PACE_CONTEXTS_SECTIONS_RESPONSE.pace_contexts,
   pageCount: 1,
   page: 1,
