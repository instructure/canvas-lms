/*
 * Copyright (C) 2021 - present Instructure, Inc.
 *
 * This file is part of Canvas.
 *
 * Canvas is free software: you can redistribute it and/or modify it under
 * the terms of the GNU Affero General Public License as published by the Free
 * Software Foundation, version 3 of the License.
 *
 * Canvas is distributed in the hope that it will be useful, but WITHOUT ANY
 * WARRANTY; without even the implied warranty of MERCHANTABILITY or FITNESS FOR
 * A PARTICULAR PURPOSE. See the GNU Affero General Public License for more
 * details.
 *
 * You should have received a copy of the GNU Affero General Public License along
 * with this program. If not, see <http://www.gnu.org/licenses/>.
 */

import moment from 'moment-timezone'
import {keyBy} from 'lodash'

import {BlackoutDate, SyncState, Course} from '../shared/types'
import {
  Enrollment,
  Enrollments,
  Module,
  CoursePace,
  CoursePaceItem,
  Section,
  Sections,
  UIState,
<<<<<<< HEAD
  OriginalState,
=======
  PaceContextsState,
  PaceContextApiresponse,
  StoreState,
>>>>>>> 16101d78
} from '../types'

window.ENV.TIMEZONE = 'America/Denver'
window.ENV.CONTEXT_TIMEZONE = 'America/Denver'
moment.tz.setDefault('America/Denver')

export const COURSE: Course = {
  id: '30',
  name: 'Neuromancy 300',
  created_at: '2021-09-01T00:00:00-06:00',
  start_at: '2021-09-01T00:00:00-06:00',
  end_at: '2021-12-31T00:00:00-07:00',
  time_zone: window.ENV.CONTEXT_TIMEZONE,
}

export const BLACKOUT_DATES: BlackoutDate[] = [
  {
    id: '30',
    course_id: COURSE.id,
    event_title: 'Spring break',
    start_date: moment('2022-03-21'),
    end_date: moment('2022-03-25'),
  },
]

export const DEFAULT_BLACKOUT_DATE_STATE = {
  syncing: SyncState.SYNCED,
  blackoutDates: BLACKOUT_DATES,
}

export const ENROLLMENT_1: Enrollment = {
  id: '20',
  course_id: COURSE.id,
  user_id: '99',
  full_name: 'Henry Dorsett Case',
  sortable_name: 'Case, Henry Dorsett',
  start_at: undefined,
  completed_course_pace_at: undefined,
}

export const ENROLLMENT_2: Enrollment = {
  id: '25',
  course_id: COURSE.id,
  user_id: '98',
  full_name: 'Molly Millions',
  sortable_name: 'Millions, Molly',
  start_at: undefined,
  completed_course_pace_at: undefined,
  avatar_url: 'molly_avatar',
}

export const ENROLLMENTS: Enrollments = keyBy([ENROLLMENT_1, ENROLLMENT_2], 'id')

export const SORTED_ENROLLMENTS: Enrollment[] = [ENROLLMENT_1, ENROLLMENT_2]

export const SECTION_1: Section = {
  id: '10',
  course_id: COURSE.id,
  name: 'Hackers',
  start_at: undefined,
  end_at: undefined,
}

export const SECTION_2: Section = {
  id: '15',
  course_id: COURSE.id,
  name: 'Mercenaries',
  start_at: undefined,
  end_at: undefined,
}

export const SECTIONS: Sections = keyBy([SECTION_1, SECTION_2], 'id')

export const SORTED_SECTIONS: Section[] = [SECTION_1, SECTION_2]

export const PACE_ITEM_1: CoursePaceItem = {
  id: '50',
  duration: 2,
  assignment_title: 'Basic encryption/decryption',
  assignment_link: `/courses/${COURSE.id}/modules/items/50`,
  points_possible: 100,
  position: 1,
  module_item_id: '60',
  module_item_type: 'Assignment',
  published: true,
}

export const PACE_ITEM_2: CoursePaceItem = {
  id: '51',
  duration: 5,
  assignment_title: 'Being 1337',
  assignment_link: `/courses/${COURSE.id}/modules/items/51`,
  points_possible: 80,
  position: 2,
  module_item_id: '61',
  module_item_type: 'Discussion',
  published: false,
}

export const PACE_ITEM_3: CoursePaceItem = {
  id: '52',
  duration: 3,
  assignment_title: 'What are laws, anyway?',
  assignment_link: `/courses/${COURSE.id}/modules/items/52`,
  points_possible: 1,
  position: 1,
  module_item_id: '62',
  module_item_type: 'Quiz',
  published: true,
}

export const PACE_MODULE_1: Module = {
  id: '40',
  name: 'How 2 B A H4CK32',
  position: 1,
  items: [PACE_ITEM_1, PACE_ITEM_2],
}

export const PACE_MODULE_2: Module = {
  id: '45',
  name: 'Intro to Corporate Espionage',
  position: 2,
  items: [PACE_ITEM_3],
}

export const PRIMARY_PACE: CoursePace = {
  id: '1',
  course_id: COURSE.id,
  course_section_id: undefined,
  user_id: undefined,
  context_type: 'Course',
  context_id: COURSE.id,
  start_date: '2021-09-01',
  start_date_context: 'course',
  end_date: '2021-12-15',
  end_date_context: 'course',
  workflow_state: 'active',
  exclude_weekends: true,
  modules: [PACE_MODULE_1, PACE_MODULE_2],
  // @ts-ignore
  course: undefined,
  compressed_due_dates: undefined,
  updated_at: '',
<<<<<<< HEAD
=======
}

export const HEADING_STATS_API_RESPONSE = {
  pace_contexts: [
    {
      name: 'Defense Against the Dark Arts',
      associated_section_count: 3,
      associated_student_count: 30,
      applied_pace: {duration: 65},
    },
  ],
}

export const PACE_CONTEXTS_SECTIONS_RESPONSE: PaceContextApiresponse = {
  pace_contexts: [
    {
      name: 'A-C',
      type: 'CourseSection',
      item_id: '78',
      associated_section_count: 1,
      associated_student_count: 21,
      applied_pace: {
        name: 'Main',
        type: 'Course',
        duration: 6,
        last_modified: '2022-10-17T23:12:24Z',
      },
    },
    {
      name: 'D-F',
      type: 'CourseSection',
      item_id: '79',
      associated_section_count: 1,
      associated_student_count: 1,
      applied_pace: {
        name: 'LS3432',
        type: 'Course',
        duration: 6,
        last_modified: '2022-10-17T23:12:24Z',
      },
    },
    {
      name: 'G-K',
      type: 'CourseSection',
      item_id: '80',
      associated_section_count: 1,
      associated_student_count: 1,
      applied_pace: {
        name: 'LS3432',
        type: 'Course',
        duration: 6,
        last_modified: '2022-10-17T23:12:24Z',
      },
    },
  ],
  total_entries: 3,
}

export const PACE_CONTEXTS_STUDENTS_RESPONSE: PaceContextApiresponse = {
  pace_contexts: [
    {
      name: 'Jon',
      type: 'StudentEnrollment',
      item_id: '788',
      associated_section_count: 1,
      associated_student_count: 1,
      applied_pace: {
        name: 'J-M',
        type: 'StudentEnrollment',
        duration: 6,
        last_modified: '2022-10-17T23:12:24Z',
      },
    },
    {
      name: 'Peter',
      type: 'StudentEnrollment',
      item_id: '789',
      associated_section_count: 1,
      associated_student_count: 1,
      applied_pace: {
        name: 'LS3432',
        type: 'Course',
        duration: 6,
        last_modified: '2022-10-17T23:12:24Z',
      },
    },
    {
      name: 'Mike',
      type: 'StudentEnrollment',
      item_id: '790',
      associated_section_count: 1,
      associated_student_count: 1,
      applied_pace: {
        name: 'LS3432',
        type: 'Course',
        duration: 6,
        last_modified: '2022-10-17T23:12:24Z',
      },
    },
    {
      name: 'Alex',
      type: 'StudentEnrollment',
      item_id: '791',
      associated_section_count: 1,
      associated_student_count: 1,
      applied_pace: {
        name: 'LS3432',
        type: 'Course',
        duration: 6,
        last_modified: '2022-10-17T23:12:24Z',
      },
    },
  ],
  total_entries: 4,
>>>>>>> 16101d78
}

export const SECTION_PACE: CoursePace = {
  id: '2',
  course_id: COURSE.id,
  course_section_id: SECTION_1.id,
  user_id: undefined,
  context_type: 'Section',
  context_id: SECTION_1.id,
  start_date: '2021-09-15',
  start_date_context: 'course',
  end_date: '2021-12-15',
  end_date_context: 'course',
  workflow_state: 'active',
  exclude_weekends: false,
  modules: [PACE_MODULE_1, PACE_MODULE_2],
  // @ts-ignore
  course: undefined,
  compressed_due_dates: undefined,
  updated_at: '',
}

export const STUDENT_PACE: CoursePace = {
  id: '3',
  course_id: COURSE.id,
  course_section_id: undefined,
  user_id: ENROLLMENT_1.user_id,
  context_type: 'Enrollment',
  context_id: ENROLLMENT_1.user_id,
  start_date: '2021-10-01',
  start_date_context: 'user',
  end_date: '2021-12-15',
  end_date_context: 'course',
  workflow_state: 'active',
  exclude_weekends: true,
  modules: [PACE_MODULE_1, PACE_MODULE_2],
  // @ts-ignore
  course: undefined,
  compressed_due_dates: undefined,
  updated_at: '',
<<<<<<< HEAD
=======
}

export const PACE_CONTEXTS_DEFAULT_STATE: PaceContextsState = {
  selectedContextType: 'section',
  entries: PACE_CONTEXTS_SECTIONS_RESPONSE.pace_contexts,
  pageCount: 1,
  page: 1,
  entriesPerRequest: 10,
  isLoading: true,
>>>>>>> 16101d78
}

export const PROGRESS_RUNNING = {
  id: '900',
  completion: 25,
  message: undefined,
  workflow_state: 'running',
  url: '/api/v1/progress/900',
}

export const PROGRESS_FAILED = {
  id: '901',
  completion: undefined,
  message: 'Something went wrong!',
  workflow_state: 'failed',
  url: '/api/v1/progress/901',
}

export const DEFAULT_UI_STATE: UIState = {
  autoSaving: false,
  divideIntoWeeks: true,
  editingBlackoutDates: false,
  errors: {},
  loadingMessage: '',
  responsiveSize: 'large' as const,
  selectedContextId: '30',
  selectedContextType: 'Course' as const,
  showLoadingOverlay: false,
  showPaceModal: false,
  showProjections: true,
  syncing: 0,
}

export const DEFAULT_STORE_STATE: StoreState = {
  blackoutDates: DEFAULT_BLACKOUT_DATE_STATE,
  course: COURSE,
  enrollments: ENROLLMENTS,
  coursePace: {...PRIMARY_PACE},
  sections: SECTIONS,
  original: {coursePace: PRIMARY_PACE, blackoutDates: BLACKOUT_DATES},
<<<<<<< HEAD
=======
  paceContexts: PACE_CONTEXTS_DEFAULT_STATE,
  ui: DEFAULT_UI_STATE,
>>>>>>> 16101d78
}<|MERGE_RESOLUTION|>--- conflicted
+++ resolved
@@ -29,13 +29,9 @@
   Section,
   Sections,
   UIState,
-<<<<<<< HEAD
-  OriginalState,
-=======
   PaceContextsState,
   PaceContextApiresponse,
   StoreState,
->>>>>>> 16101d78
 } from '../types'
 
 window.ENV.TIMEZONE = 'America/Denver'
@@ -179,8 +175,6 @@
   course: undefined,
   compressed_due_dates: undefined,
   updated_at: '',
-<<<<<<< HEAD
-=======
 }
 
 export const HEADING_STATS_API_RESPONSE = {
@@ -295,7 +289,6 @@
     },
   ],
   total_entries: 4,
->>>>>>> 16101d78
 }
 
 export const SECTION_PACE: CoursePace = {
@@ -336,8 +329,6 @@
   course: undefined,
   compressed_due_dates: undefined,
   updated_at: '',
-<<<<<<< HEAD
-=======
 }
 
 export const PACE_CONTEXTS_DEFAULT_STATE: PaceContextsState = {
@@ -347,7 +338,6 @@
   page: 1,
   entriesPerRequest: 10,
   isLoading: true,
->>>>>>> 16101d78
 }
 
 export const PROGRESS_RUNNING = {
@@ -388,9 +378,6 @@
   coursePace: {...PRIMARY_PACE},
   sections: SECTIONS,
   original: {coursePace: PRIMARY_PACE, blackoutDates: BLACKOUT_DATES},
-<<<<<<< HEAD
-=======
   paceContexts: PACE_CONTEXTS_DEFAULT_STATE,
   ui: DEFAULT_UI_STATE,
->>>>>>> 16101d78
 }