/*
 * Copyright (C) 2021 - present Instructure, Inc.
 *
 * This file is part of Canvas.
 *
 * Canvas is free software: you can redistribute it and/or modify it under
 * the terms of the GNU Affero General Public License as published by the Free
 * Software Foundation, version 3 of the License.
 *
 * Canvas is distributed in the hope that it will be useful, but WITHOUT ANY
 * WARRANTY; without even the implied warranty of MERCHANTABILITY or FITNESS FOR
 * A PARTICULAR PURPOSE. See the GNU Affero General Public License for more
 * details.
 *
 * You should have received a copy of the GNU Affero General Public License along
 * with this program. If not, see <http://www.gnu.org/licenses/>.
 */

import moment from 'moment'
import {BlackoutDateState, BlackoutDate, Course} from './shared/types'

/* Model types */

export interface Enrollment {
  readonly id: string
  readonly course_id: string
  readonly user_id: string
  readonly full_name: string
  readonly sortable_name: string
  readonly start_at?: string
  readonly completed_course_pace_at?: string
  readonly avatar_url?: string
  readonly section_id?: string
}

export interface Enrollments {
  [key: number]: Enrollment
}

export interface Section {
  readonly id: string
  readonly course_id: string
  readonly name: string
  readonly start_at?: string
  readonly end_at?: string
}

export interface Sections {
  [key: number]: Section
}

export interface CoursePaceItem {
  readonly id: string
  readonly duration: number
  readonly assignment_title: string
  readonly assignment_link: string
  readonly points_possible?: number | null
  readonly position: number
  readonly module_item_id: string
  readonly module_item_type: string
  readonly published: boolean
  compressed_due_date?: string
}

export interface Module {
  readonly id: string
  readonly name: string
  readonly position: number
  readonly items: CoursePaceItem[]
}

interface ItemDueDate {
  date: moment.Moment
  type: 'assignment' | 'blackout_date'
}

// after module items are merged with their due dates and blackout dates
export type CoursePaceItemWithDate = ItemDueDate & (CoursePaceItem | BlackoutDate)

export interface ModuleWithDueDates extends Module {
  moduleKey: string
  itemsWithDates: CoursePaceItemWithDate[]
}

export type PaceContextTypes = 'Course' | 'Section' | 'Enrollment'
export type APIPaceContextTypes = 'course' | 'section' | 'student_enrollment'
export type WorkflowStates = 'unpublished' | 'active' | 'deleted'
export type ProgressStates = 'queued' | 'running' | 'completed' | 'failed'
export type ContextTypes = 'user' | 'course' | 'term' | 'hypothetical'
export type OptionalDate = string | null | undefined
export interface PaceDuration {
  weeks: number
  days: number
}

export interface CoursePace {
  readonly id?: string
  readonly start_date: string
  readonly start_date_context: ContextTypes
  readonly end_date: OptionalDate
  readonly end_date_context: ContextTypes
  readonly workflow_state: WorkflowStates
  readonly modules: Module[]
  readonly exclude_weekends: boolean
  readonly course: Course
  readonly course_id: string
  readonly course_section_id?: string
  readonly user_id?: string
  readonly context_type: PaceContextTypes
  readonly context_id: string
  readonly published_at?: string
  readonly compressed_due_dates: CoursePaceItemDueDates | undefined
  readonly updated_at: string
  readonly name?: string
}

export interface Progress {
  readonly id: string
  readonly completion?: number
  readonly message?: string
  readonly created_at: string
  readonly updated_at: string
  readonly workflow_state: ProgressStates
  readonly url: string
}

/* Redux state types */

export type EnrollmentsState = Enrollments
export type CoursePacesState = CoursePace & {
  publishingProgress?: Progress
}
export type SectionsState = Sections
export type ResponsiveSizes = 'small' | 'large'
export type CategoryErrors = {[category: string]: string}
export type OriginalState = {
  coursePace: CoursePace
  blackoutDates: BlackoutDate[]
}

export interface UIState {
  readonly autoSaving: boolean
  readonly syncing: number
  readonly errors: CategoryErrors
  readonly divideIntoWeeks: boolean
  readonly selectedContextType: PaceContextTypes
  readonly selectedContextId: string
  readonly loadingMessage: string
  readonly responsiveSize: ResponsiveSizes
  readonly showLoadingOverlay: boolean
  readonly showPaceModal: boolean
  readonly showProjections: boolean
  readonly editingBlackoutDates: boolean
}

export type SortableColumn = 'name' | null
export type OrderType = 'asc' | 'desc'

export interface PaceContextsState {
  readonly selectedContextType: APIPaceContextTypes
  readonly selectedContext: PaceContext | null
  readonly entries: PaceContext[]
  readonly page: number
  readonly pageCount: number
  readonly entriesPerRequest: number
  readonly isLoading: boolean
  readonly defaultPaceContext: PaceContext | null
  readonly isLoadingDefault: false
<<<<<<< HEAD
=======
  readonly searchTerm: string
  readonly sortBy: SortableColumn
  readonly order: OrderType
>>>>>>> 08c63032
}

export interface StoreState {
  readonly original: OriginalState
  readonly coursePace: CoursePacesState
  readonly enrollments: EnrollmentsState
  readonly sections: SectionsState
  readonly ui: UIState
  readonly course: Course
  readonly blackoutDates: BlackoutDateState
  readonly paceContexts: PaceContextsState
}

export interface Pace {
  name: string
  type: string
  last_modified: string
  duration: number
}

export interface PaceContext {
  name: string
  type: string
  item_id: string
  associated_section_count: number
  associated_student_count: number
  applied_pace: Pace | null
}

export interface PaceContextsApiResponse {
  pace_contexts: PaceContext[]
  total_entries: number
}

export interface PaceContextsAsyncActionPayload {
  result: PaceContextsApiResponse | PaceContext
  page?: number
  searchTerm?: string
  sortBy?: SortableColumn
  orderType?: OrderType
}

/* Random types  */

// Key is the course pace item id and value is the date string
export type CoursePaceItemDueDates = {[key: number]: string}

/*
 * Use this when creating a payload that should map to a specific course pace item,
 * to enforce a paceId and paceItemId in the payload.
 *
 * Example:
 *
 * interface SetDurationPayload extends CoursePaceItemPayload { readonly duration: number }
 * const payload: SetDurationPayload = { paceId: 1, paceItemId: 2, duration: 10 };
 *
 */
export interface CoursePaceItemPayload {
  readonly paceItemId: number
}<|MERGE_RESOLUTION|>--- conflicted
+++ resolved
@@ -166,12 +166,9 @@
   readonly isLoading: boolean
   readonly defaultPaceContext: PaceContext | null
   readonly isLoadingDefault: false
-<<<<<<< HEAD
-=======
   readonly searchTerm: string
   readonly sortBy: SortableColumn
   readonly order: OrderType
->>>>>>> 08c63032
 }
 
 export interface StoreState {
