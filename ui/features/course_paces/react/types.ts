/*
 * Copyright (C) 2021 - present Instructure, Inc.
 *
 * This file is part of Canvas.
 *
 * Canvas is free software: you can redistribute it and/or modify it under
 * the terms of the GNU Affero General Public License as published by the Free
 * Software Foundation, version 3 of the License.
 *
 * Canvas is distributed in the hope that it will be useful, but WITHOUT ANY
 * WARRANTY; without even the implied warranty of MERCHANTABILITY or FITNESS FOR
 * A PARTICULAR PURPOSE. See the GNU Affero General Public License for more
 * details.
 *
 * You should have received a copy of the GNU Affero General Public License along
 * with this program. If not, see <http://www.gnu.org/licenses/>.
 */

import moment from 'moment'
import type {BlackoutDateState, BlackoutDate, Course} from './shared/types'

/* Model types */

export interface Enrollment {
  readonly id: string
  readonly course_id: string
  readonly user_id: string
  readonly full_name: string
  readonly sortable_name: string
  readonly start_at?: string
  readonly completed_course_pace_at?: string
  readonly avatar_url?: string
  readonly section_id?: string
}

export interface Enrollments {
  [key: number]: Enrollment
}

export interface Section {
  readonly id: string
  readonly course_id: string
  readonly name: string
  readonly start_at?: string
  readonly end_at?: string
}

export interface Sections {
  [key: number]: Section
}

export interface CoursePaceItem {
  readonly id: string
  readonly duration: number
  readonly assignment_title: string
  readonly assignment_link: string
  readonly points_possible?: number | null
  readonly position: number
  readonly module_item_id: string
  readonly module_item_type: string
  readonly published: boolean
  readonly assignment_id?: string | null
  readonly unreleased?: boolean | null
  readonly submission_status?: string | null
  compressed_due_date?: string
}

export interface Module {
  readonly id: string
  readonly name: string
  readonly position: number
  readonly items: CoursePaceItem[]
}

interface ItemDueDate {
  date: moment.Moment
  type: 'assignment' | 'blackout_date'
}

// after module items are merged with their due dates and blackout dates
export type CoursePaceItemWithDate = ItemDueDate & (CoursePaceItem | BlackoutDate)

export interface ModuleWithDueDates extends Module {
  moduleKey: string
  itemsWithDates: CoursePaceItemWithDate[]
}

export type PaceContextTypes = 'Course' | 'Section' | 'Enrollment' | 'BulkEnrollment'
export type APIPaceContextTypes = 'course' | 'section' | 'student_enrollment' | 'bulk_enrollment'
export type WorkflowStates = 'unpublished' | 'active' | 'deleted'
export type ProgressStates = 'queued' | 'running' | 'completed' | 'failed'
export type ContextTypes = 'user' | 'course' | 'term' | 'hypothetical'
export type OptionalDate = string | null | undefined
export interface PaceDuration {
  weeks: number
  days: number
}

export type AssignmentWeightening = {
<<<<<<< HEAD
  assignment: number | undefined,
  quiz: number | undefined,
  discussion: number | undefined,
  page: number | undefined,
=======
  assignment?: number | undefined,
  quiz?: number | undefined,
  discussion?: number | undefined,
  page?: number | undefined,
>>>>>>> 605b35ff
}

export interface CoursePace {
  readonly id?: string
  readonly start_date?: string
  readonly start_date_context: ContextTypes
  readonly end_date?: OptionalDate
  readonly end_date_context: ContextTypes
  workflow_state: WorkflowStates
  readonly modules: Module[]
  readonly exclude_weekends: boolean
  readonly selected_days_to_skip: string[]
  readonly course: Course
  readonly course_id: string
  readonly course_section_id?: string
  readonly user_id?: string
  readonly context_type: PaceContextTypes
  readonly context_id: string
  readonly published_at?: string
  readonly compressed_due_dates: CoursePaceItemDueDates | undefined
  readonly updated_at: string
  readonly name?: string
  readonly assignments_weighting: AssignmentWeightening
  readonly time_to_complete_calendar_days: number
}

export interface Progress {
  readonly id: string
  readonly completion?: number
  readonly message?: string
  readonly created_at: string
  readonly updated_at: string
  readonly workflow_state: ProgressStates
  readonly url: string
  readonly context_id: string
}

export interface CourseReport {
  readonly id?: string
  readonly report_type: string
  readonly course_id: string
  readonly file_url?: string
  readonly parameters?: any
  readonly status?: string
}

/* Redux state types */

export type EnrollmentsState = Enrollments
export type CoursePacesState = CoursePace & {
  publishingProgress?: Progress
}
export type SectionsState = Sections
export type ResponsiveSizes = 'small' | 'large'
export type CategoryErrors = {[category: string]: string}
export type OriginalState = {
  coursePace: CoursePace
  blackoutDates: BlackoutDate[]
}

export type MasteryPathsData = {
  isCyoeAble?: boolean
  isTrigger?: boolean,
  isReleased?: boolean,
  releasedLabel?: string
}

export interface UIState {
  readonly autoSaving: boolean
  readonly syncing: number
  readonly savingDraft: boolean
  readonly errors: CategoryErrors
  readonly divideIntoWeeks: boolean
  readonly selectedContextType: PaceContextTypes
  readonly selectedContextId: string
  readonly loadingMessage: string
  readonly responsiveSize: ResponsiveSizes
  readonly outerResponsiveSize: ResponsiveSizes
  readonly showLoadingOverlay: boolean
  readonly showPaceModal: boolean
  readonly showProjections: boolean
  readonly editingBlackoutDates: boolean
  readonly blueprintLocked?: boolean
  readonly showWeightedAssignmentsTray: boolean
  readonly bulkEditModalOpen: boolean
  readonly selectedBulkStudents: string[]
}

export type SortableColumn = 'name' | null
export type OrderType = 'asc' | 'desc'

export interface PaceContextsState {
  readonly selectedContextType: APIPaceContextTypes
  readonly selectedContext: PaceContext | null
  readonly entries: PaceContext[]
  readonly page: number
  readonly pageCount: number
  readonly entriesPerRequest: number
  readonly isLoading: boolean
  readonly defaultPaceContext: PaceContext | null
  readonly isLoadingDefault: false
  readonly searchTerm: string
  readonly sortBy: SortableColumn
  readonly order: OrderType
  readonly contextsPublishing: PaceContextProgress[]
}

export interface BulkEditStudentsState {
  readonly searchTerm: string
  readonly filterSection: string
  readonly filterPaceStatus: string
  readonly sortBy: SortableColumn
  readonly orderType: OrderType
  readonly page: number
  readonly pageCount: number
  readonly isLoading: boolean
  readonly error?: string
  readonly students: Student[]
  readonly sections: Section[]
}

export interface StoreState {
  readonly original: OriginalState
  readonly coursePace: CoursePacesState
  readonly enrollments: EnrollmentsState
  readonly sections: SectionsState
  readonly ui: UIState
  readonly course: Course
  readonly blackoutDates: BlackoutDateState
  readonly paceContexts: PaceContextsState
  readonly bulkEditStudents: BulkEditStudentsState
}

export interface Pace {
  name: string
  type: string
  last_modified: string
  duration: number
}

export interface PaceContext {
  name: string
  type: string
  item_id: string
  associated_section_count: number
  associated_student_count: number
  applied_pace: Pace | null
  on_pace: boolean | null
}

export interface PaceContextProgress {
  progress_context_id: string
  pace_context: PaceContext
  polling: boolean
}

export interface PaceContextsApiResponse {
  pace_contexts: PaceContext[]
  total_entries: number
}

export type BulkStudentsApiResponse = {
  students: Student[],
  sections: Section[],
  pages: number
}

export type Student = {
  id: string
  name: string
  sections: Section[]
  paceStatus: string
  enrollmentDate: string
  enrollmentId: string
}

export interface PaceContextsAsyncActionPayload {
  result: PaceContextsApiResponse | PaceContext
  page?: number
  searchTerm?: string
  sortBy?: SortableColumn
  orderType?: OrderType
}

/* Random types  */

// Key is the course pace item id and value is the date string
export type CoursePaceItemDueDates = {[key: number]: string}

/*
 * Use this when creating a payload that should map to a specific course pace item,
 * to enforce a paceId and paceItemId in the payload.
 *
 * Example:
 *
 * interface SetDurationPayload extends CoursePaceItemPayload { readonly duration: number }
 * const payload: SetDurationPayload = { paceId: 1, paceItemId: 2, duration: 10 };
 *
 */
export interface CoursePaceItemPayload {
  readonly paceItemId: number
}<|MERGE_RESOLUTION|>--- conflicted
+++ resolved
@@ -97,17 +97,10 @@
 }
 
 export type AssignmentWeightening = {
-<<<<<<< HEAD
-  assignment: number | undefined,
-  quiz: number | undefined,
-  discussion: number | undefined,
-  page: number | undefined,
-=======
   assignment?: number | undefined,
   quiz?: number | undefined,
   discussion?: number | undefined,
   page?: number | undefined,
->>>>>>> 605b35ff
 }
 
 export interface CoursePace {
