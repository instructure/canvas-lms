--- conflicted
+++ resolved
@@ -21,12 +21,6 @@
 export const generateModalLauncherId = (paceContext: PaceContext) =>
   `pace-modal-launcher-${paceContext.type}-${paceContext.item_id}`
 
-<<<<<<< HEAD
-export const CONTEXT_TYPE_MAP: {[k in APIPaceContextTypes]: PaceContextTypes} = {
-  course: 'Course',
-  section: 'Section',
-  student_enrollment: 'Enrollment',
-=======
 export const API_CONTEXT_TYPE_MAP: {[k in APIPaceContextTypes]: PaceContextTypes} = {
   course: 'Course',
   section: 'Section',
@@ -37,5 +31,4 @@
   Course: 'Course',
   CourseSection: 'Section',
   StudentEnrollment: 'Enrollment',
->>>>>>> c1f0fd1f
 }