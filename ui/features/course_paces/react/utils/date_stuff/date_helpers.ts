--- conflicted
+++ resolved
@@ -110,15 +110,10 @@
 }
 
 const msInADay = 1000 * 60 * 60 * 24
-<<<<<<< HEAD
-export const rawDaysBetweenInclusive = (start_date: string, end_date: string): number =>
-  Math.round(moment(end_date).diff(moment(start_date)) / msInADay) + 1
-=======
 export const rawDaysBetweenInclusive = (
   start_date: moment.Moment,
   end_date: moment.Moment
 ): number => Math.round(end_date.diff(start_date) / msInADay) + 1
->>>>>>> 9378b4e4
 
 export const stripTimezone = (date: string): string => {
   return date.split('T')[0]
