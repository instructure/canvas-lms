--- conflicted
+++ resolved
@@ -72,11 +72,7 @@
       item.duration,
       excludeWeekends,
       selectedDaysToSkip,
-<<<<<<< HEAD
-      blackoutDates
-=======
       blackoutDates,
->>>>>>> 4b8c5dea
     )
     dueDates[item.module_item_id] = currentStart
   }
