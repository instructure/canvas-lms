/*
 * Copyright (C) 2021 - present Instructure, Inc.
 *
 * This file is part of Canvas.
 *
 * Canvas is free software: you can redistribute it and/or modify it under
 * the terms of the GNU Affero General Public License as published by the Free
 * Software Foundation, version 3 of the License.
 *
 * Canvas is distributed in the hope that it will be useful, but WITHOUT ANY
 * WARRANTY; without even the implied warranty of MERCHANTABILITY or FITNESS FOR
 * A PARTICULAR PURPOSE. See the GNU Affero General Public License for more
 * details.
 *
 * You should have received a copy of the GNU Affero General Public License along
 * with this program. If not, see <http://www.gnu.org/licenses/>.
 */

import moment from 'moment-timezone'

import type {CoursePaceItem, CoursePaceItemDueDates} from '../../types'
import type {BlackoutDate} from '../../shared/types'
import * as DateHelpers from './date_helpers'

/*
  WARNING: Read this before modifying this file!

  The logic for calculating due dates is currently duplicated on both the front and backend.
  (Gross, I know). If the due date calculation logic is updated, you should also modify it in
  course_pace_due_dates_calculator.rb, so the backend will also reflect those changes.

  Ideally this should be *REFACTOR*ed at some point so the logic isn't duplicated. It's a bit
  challenging for the following reasons:

  - We want the user to get real time feedback on the frontend when they modify their pace.
    Doing an API call for every change introduces enough latency to negatively impact the user experience.
  - The frontend just POSTs the duration of each module item, and not their actual due date. We can't
    just have the frontend send the due dates, because due dates are going to be based off of an enrollment's
    start date. A published "master pace" is really just a template, and if they've  never specifically published
    for an enrollment then the frontend would never have the chance to calculate and send that student's due dates.
  - Even if we got around that issue, if a new enrollment is created through a live event we are going to
    automatically publish their pace. Which means the teacher may have never opened the tool before we create a pace
    for that student.

  For now, the logic is simple enough that the duplication isn't a big deal. But if it gets much
  more complex, we may want to schedule the necessary time to consolidate it somehow. The solutions I can think of are:

  1 - Write the date calculation logic in JavaScript and execute it on the backend using something like therubyracer
  2 - Write the date calculation logic in Ruby and compile it to JavaScript using Opal
  3 - Execute an API call on every change and just deal with the latency

  I ran into various technical difficulties trying to get #1 and #2 working, but they might be feasible if somebody
  can spend 3 or 4 days on them.
*/

export const getDueDates = (
  coursePaceItems: CoursePaceItem[],
  excludeWeekends: boolean,
  selectedDaysToSkip: string[],
  blackoutDates: BlackoutDate[],
  startDate?: string,
): CoursePaceItemDueDates => {
  const dueDates: {
    [key: string]: string
  } = {}
  if (!startDate) return dueDates

  let currentStart = DateHelpers.formatDate(moment(startDate))
  for (const item of coursePaceItems) {
    currentStart = DateHelpers.addDays(
      currentStart,
      item.duration,
      excludeWeekends,
      selectedDaysToSkip,
<<<<<<< HEAD
      blackoutDates
=======
      blackoutDates,
>>>>>>> 51db239a
    )
    dueDates[item.module_item_id] = currentStart
  }

  return dueDates
}<|MERGE_RESOLUTION|>--- conflicted
+++ resolved
@@ -72,11 +72,7 @@
       item.duration,
       excludeWeekends,
       selectedDaysToSkip,
-<<<<<<< HEAD
-      blackoutDates
-=======
       blackoutDates,
->>>>>>> 51db239a
     )
     dueDates[item.module_item_id] = currentStart
   }
