/*
 * Copyright (C) 2021 - present Instructure, Inc.
 *
 * This file is part of Canvas.
 *
 * Canvas is free software: you can redistribute it and/or modify it under
 * the terms of the GNU Affero General Public License as published by the Free
 * Software Foundation, version 3 of the License.
 *
 * Canvas is distributed in the hope that it will be useful, but WITHOUT ANY
 * WARRANTY; without even the implied warranty of MERCHANTABILITY or FITNESS FOR
 * A PARTICULAR PURPOSE. See the GNU Affero General Public License for more
 * details.
 *
 * You should have received a copy of the GNU Affero General Public License along
 * with this program. If not, see <http://www.gnu.org/licenses/>.
 */

import {Action} from 'redux'
import {ThunkAction} from 'redux-thunk'

import {actions as uiActions} from '../../actions/ui'
import {StoreState} from '../../types'
import {createAction, ActionsUnion, BlackoutDate} from '../types'
import * as BlackoutDatesApi from '../../api/blackout_dates_api'

export enum Constants {
  BLACKOUT_DATES_SYNCING = 'BLACKOUT_DATES/SYNCING',
  BLACKOUT_DATES_SYNCED = 'BLACKOUT_DATES/SYNCED',
  BLACKOUT_DATES_SYNC_FAILED = 'BLACKOUT_DATES/SYNC_FAILED',
  UPDATE_BLACKOUT_DATES = 'BLACKOUT_DATES/UPDATE',
  RESET_BLACKOUT_DATES = 'BLACKOUT_DATES/RESET'
}

/* Action Creators */

const regularActions = {
  blackoutDatesSyncing: () => createAction(Constants.BLACKOUT_DATES_SYNCING),
  blackoutDatesSynced: (blackoutDates?: BlackoutDate[]) =>
    createAction(Constants.BLACKOUT_DATES_SYNCED, blackoutDates),
  blackoutDatesSyncFailed: () => createAction(Constants.BLACKOUT_DATES_SYNC_FAILED),
  updateBlackoutDates: (blackoutDates: BlackoutDate[]) =>
    createAction(Constants.UPDATE_BLACKOUT_DATES, blackoutDates),
  resetBlackoutDates: (originalBlackoutDates: BlackoutDate[]) =>
    createAction(Constants.RESET_BLACKOUT_DATES, originalBlackoutDates)
}

const thunkActions = {
  resetBlackoutDates: (): ThunkAction<void, StoreState, void, Action> => {
    return (dispatch, getState) => {
      const originalBlackoutDates = getState().original.blackoutDates
      return dispatch(regularActions.resetBlackoutDates(originalBlackoutDates))
    }
  },
  syncBlackoutDates: (): ThunkAction<Promise<void>, StoreState, void, Action> => {
    return (dispatch, getState) => {
      dispatch(uiActions.clearCategoryError('blackout_dates'))

      const blackoutDates = getState().blackoutDates.blackoutDates
      const course_id = getState().coursePace.course_id
      dispatch(regularActions.blackoutDatesSyncing())

<<<<<<< HEAD
      const filteredBlackoutDates = blackoutDates.filter(
        (bd: BlackoutDate): boolean => !bd.is_calendar_event
      )
      return BlackoutDatesApi.sync(filteredBlackoutDates, course_id)
        .then(results => {
          const filteredCalendarEvents = blackoutDates.filter(
            (bd: BlackoutDate): boolean => !!bd.is_calendar_event
          )
          const remainingCalendarEvents =
            BlackoutDatesApi.calendarEventsSync(filteredCalendarEvents)
          dispatch(regularActions.blackoutDatesSynced(results.concat(remainingCalendarEvents)))
=======
      return BlackoutDatesApi.sync(course_id)
        .then(() => {
          const remainingCalendarEvents = BlackoutDatesApi.calendarEventsSync(
            blackoutDates,
            course_id
          )
          dispatch(regularActions.blackoutDatesSynced(remainingCalendarEvents))
>>>>>>> 566ed0ae
        })
        .catch(error => {
          dispatch(regularActions.blackoutDatesSyncFailed())
          dispatch(uiActions.setCategoryError('blackout_dates', error?.toString()))
          throw error
        })
    }
  }
}

export const actions = {...regularActions, ...thunkActions}
export type BlackoutDatesAction = ActionsUnion<typeof regularActions><|MERGE_RESOLUTION|>--- conflicted
+++ resolved
@@ -60,19 +60,6 @@
       const course_id = getState().coursePace.course_id
       dispatch(regularActions.blackoutDatesSyncing())
 
-<<<<<<< HEAD
-      const filteredBlackoutDates = blackoutDates.filter(
-        (bd: BlackoutDate): boolean => !bd.is_calendar_event
-      )
-      return BlackoutDatesApi.sync(filteredBlackoutDates, course_id)
-        .then(results => {
-          const filteredCalendarEvents = blackoutDates.filter(
-            (bd: BlackoutDate): boolean => !!bd.is_calendar_event
-          )
-          const remainingCalendarEvents =
-            BlackoutDatesApi.calendarEventsSync(filteredCalendarEvents)
-          dispatch(regularActions.blackoutDatesSynced(results.concat(remainingCalendarEvents)))
-=======
       return BlackoutDatesApi.sync(course_id)
         .then(() => {
           const remainingCalendarEvents = BlackoutDatesApi.calendarEventsSync(
@@ -80,7 +67,6 @@
             course_id
           )
           dispatch(regularActions.blackoutDatesSynced(remainingCalendarEvents))
->>>>>>> 566ed0ae
         })
         .catch(error => {
           dispatch(regularActions.blackoutDatesSyncFailed())
