--- conflicted
+++ resolved
@@ -146,21 +146,12 @@
   validateEverything = (): void => {
     this.validateDates()
     this.validateTitle()
-<<<<<<< HEAD
   }
 
   onChangeStartDate = (date: Date | null) => {
     this.setState({startDate: date ? date.toISOString() : ''}, () => this.validateDates())
   }
 
-=======
-  }
-
-  onChangeStartDate = (date: Date | null) => {
-    this.setState({startDate: date ? date.toISOString() : ''}, () => this.validateDates())
-  }
-
->>>>>>> 8ae2c262
   onBlurDate = () => {
     this.validateDates()
   }
@@ -175,15 +166,11 @@
   }
 
   disabledAdd = () => {
-<<<<<<< HEAD
-    return this.state.eventTitle.trim().length < 1 || !(this.state.startDate || this.state.endDate)
-=======
     return (
       this.state.eventTitle.trim().length < 1 ||
       !(this.state.startDate || this.state.endDate) ||
       !!(this.state.startDate && this.state.endDate && this.state.endDate < this.state.startDate)
     )
->>>>>>> 8ae2c262
   }
 
   /* Renderers */
