/*
 * Copyright (C) 2021 - present Instructure, Inc.
 *
 * This file is part of Canvas.
 *
 * Canvas is free software: you can redistribute it and/or modify it under
 * the terms of the GNU Affero General Public License as published by the Free
 * Software Foundation, version 3 of the License.
 *
 * Canvas is distributed in the hope that it will be useful, but WITHOUT ANY
 * WARRANTY; without even the implied warranty of MERCHANTABILITY or FITNESS FOR
 * A PARTICULAR PURPOSE. See the GNU Affero General Public License for more
 * details.
 *
 * You should have received a copy of the GNU Affero General Public License along
 * with this program. If not, see <http://www.gnu.org/licenses/>.
 */

import React, {useEffect, useState} from 'react'
import {connect} from 'react-redux'

import {Flex} from '@instructure/ui-flex'
import {Mask, Overlay} from '@instructure/ui-overlays'
import {Responsive} from '@instructure/ui-responsive'
import {Spinner} from '@instructure/ui-spinner'
import {View} from '@instructure/ui-view'

import {actions} from './actions/ui'
import Body from './components/body'
import Footer from './components/footer'
import Header from './components/header/header'
<<<<<<< HEAD
import PaceModal from './components/pace_modal'
import PacePicker from './components/header/pace_picker'
import {ResponsiveSizes, StoreState} from './types'
import {getLoadingMessage, getShowLoadingOverlay, getShowPaceModal} from './reducers/ui'
=======
import PaceContent from './components/content'
import CoursePaceEmpty from './components/course_pace_table/course_pace_empty'
import {ResponsiveSizes, StoreState, CoursePace} from './types'
import {
  getLoadingMessage,
  getShowLoadingOverlay,
  getShowPaceModal,
  getIsSyncing,
} from './reducers/ui'
>>>>>>> 31fbffe1
import UnpublishedChangesTrayContents from './components/unpublished_changes_tray_contents'
import {useScope as useI18nScope} from '@canvas/i18n'
import {getSummarizedChanges, getCoursePace, getPacePublishing} from './reducers/course_paces'
import {coursePaceActions} from './actions/course_paces'
import {SummarizedChange} from './utils/change_tracking'
import {Tray} from '@instructure/ui-tray'
import Errors from './components/errors'
import PaceModal from './components/pace_modal'

const {Item: FlexItem} = Flex as any

const I18n = useI18nScope('course_paces_app')

const {Item: FlexItem} = Flex as any

interface StoreProps {
  readonly loadingMessage: string
  readonly showLoadingOverlay: boolean
  readonly modalOpen: boolean
  readonly unpublishedChanges: SummarizedChange[]
  readonly coursePace: CoursePace
  readonly isSyncing: boolean
  readonly isPacePublishing: boolean
}

interface DispatchProps {
  readonly pollForPublishStatus: typeof coursePaceActions.pollForPublishStatus
  readonly setResponsiveSize: typeof actions.setResponsiveSize
  readonly hidePaceModal: typeof actions.hidePaceModal
}

type ComponentProps = StoreProps & DispatchProps

type ResponsiveComponentProps = ComponentProps & {
  readonly responsiveSize: ResponsiveSizes
}

export const App: React.FC<ResponsiveComponentProps> = ({
  loadingMessage,
  setResponsiveSize,
  showLoadingOverlay,
  hidePaceModal,
  modalOpen,
  responsiveSize,
  pollForPublishStatus,
  unpublishedChanges,
<<<<<<< HEAD
=======
  coursePace,
  isSyncing,
  isPacePublishing,
>>>>>>> 31fbffe1
}) => {
  const [trayOpen, setTrayOpen] = useState(false)

  // Start polling for publish status on mount if applicable
  useEffect(() => {
    pollForPublishStatus()
  }, [pollForPublishStatus])

  const [isBlueprintLocked, setIsBlueprintLocked] = useState(false)

  useEffect(() => {
    setResponsiveSize(responsiveSize)
  }, [responsiveSize, setResponsiveSize])

  const handleModalClose = () => {
    hidePaceModal()
  }

  const renderApp = () => {
    if (window.ENV.FEATURES.course_paces_redesign) {
      return (
        <>
          <Flex as="section" alignItems="end" wrap="wrap">
            <FlexItem margin="0 0 small">
<<<<<<< HEAD
              <PacePicker />
=======
              <Header
                coursePace={coursePace}
                isBlueprintLocked={isBlueprintLocked}
                setIsBlueprintLocked={setIsBlueprintLocked}
                handleDrawerToggle={() => setTrayOpen(!trayOpen)}
                responsiveSize={responsiveSize}
              />
              {!coursePace.id && coursePace.context_type === 'Course' ? (
                <CoursePaceEmpty responsiveSize={responsiveSize} />
              ) : (
                // Make sure changes have finished before updating contexts
                !isPacePublishing && !isSyncing && <PaceContent />
              )}
>>>>>>> 31fbffe1
            </FlexItem>
          </Flex>
          <PaceModal
            isOpen={modalOpen}
            isBlueprintLocked={isBlueprintLocked}
            changes={unpublishedChanges}
<<<<<<< HEAD
            responsiveSize={responsiveSize}
=======
>>>>>>> 31fbffe1
            onClose={() => handleModalClose()}
            handleDrawerToggle={() => setTrayOpen(!trayOpen)}
          />
        </>
      )
    } else {
      return (
        <>
          <View>
            <Errors />
            <Header
              isBlueprintLocked={isBlueprintLocked}
              setIsBlueprintLocked={setIsBlueprintLocked}
              handleDrawerToggle={() => setTrayOpen(!trayOpen)}
            />
          </View>
          <Body blueprintLocked={isBlueprintLocked} />
          <Footer blueprintLocked={isBlueprintLocked} responsiveSize={responsiveSize} />
          <Tray
            label={I18n.t('Unpublished Changes tray')}
            open={trayOpen}
            onDismiss={() => setTrayOpen(false)}
            placement={responsiveSize === 'small' ? 'bottom' : 'end'}
            shouldContainFocus={true}
            shouldReturnFocus={true}
            shouldCloseOnDocumentClick={true}
          >
            <UnpublishedChangesTrayContents
              handleTrayDismiss={() => setTrayOpen(false)}
              changes={unpublishedChanges}
            />
          </Tray>
        </>
      )
    }
  }

  return (
    <View>
      <Overlay open={showLoadingOverlay} transition="fade" label={loadingMessage}>
        <Mask theme={{zIndex: 10001 /* to appear over the fullscreen modal */}}>
          <Spinner renderTitle="Loading" size="large" margin="0 0 0 medium" />
        </Mask>
      </Overlay>
<<<<<<< HEAD
      <Flex as="div" direction="column" margin="small">
=======
      <Flex as="div" direction="column" margin="small none small small">
>>>>>>> 31fbffe1
        {renderApp()}
      </Flex>
    </View>
  )
}

export const ResponsiveApp: React.FC<ComponentProps> = props => (
  <Responsive
    query={{
      small: {maxWidth: '40rem'},
      large: {minWidth: '40rem'},
    }}
    props={{
      small: {responsiveSize: 'small'},
      large: {responsiveSize: 'large'},
    }}
  >
    {({responsiveSize}) => <App responsiveSize={responsiveSize} {...props} />}
  </Responsive>
)

const mapStateToProps = (state: StoreState): StoreProps => {
  return {
    loadingMessage: getLoadingMessage(state),
    showLoadingOverlay: getShowLoadingOverlay(state),
    modalOpen: getShowPaceModal(state),
    unpublishedChanges: getSummarizedChanges(state),
<<<<<<< HEAD
=======
    coursePace: getCoursePace(state),
    isSyncing: getIsSyncing(state) === 1,
    isPacePublishing: getPacePublishing(state),
>>>>>>> 31fbffe1
  }
}

export default connect(mapStateToProps, {
  pollForPublishStatus: coursePaceActions.pollForPublishStatus,
  setResponsiveSize: actions.setResponsiveSize,
  hidePaceModal: actions.hidePaceModal,
})(ResponsiveApp)<|MERGE_RESOLUTION|>--- conflicted
+++ resolved
@@ -29,12 +29,6 @@
 import Body from './components/body'
 import Footer from './components/footer'
 import Header from './components/header/header'
-<<<<<<< HEAD
-import PaceModal from './components/pace_modal'
-import PacePicker from './components/header/pace_picker'
-import {ResponsiveSizes, StoreState} from './types'
-import {getLoadingMessage, getShowLoadingOverlay, getShowPaceModal} from './reducers/ui'
-=======
 import PaceContent from './components/content'
 import CoursePaceEmpty from './components/course_pace_table/course_pace_empty'
 import {ResponsiveSizes, StoreState, CoursePace} from './types'
@@ -44,7 +38,6 @@
   getShowPaceModal,
   getIsSyncing,
 } from './reducers/ui'
->>>>>>> 31fbffe1
 import UnpublishedChangesTrayContents from './components/unpublished_changes_tray_contents'
 import {useScope as useI18nScope} from '@canvas/i18n'
 import {getSummarizedChanges, getCoursePace, getPacePublishing} from './reducers/course_paces'
@@ -53,8 +46,6 @@
 import {Tray} from '@instructure/ui-tray'
 import Errors from './components/errors'
 import PaceModal from './components/pace_modal'
-
-const {Item: FlexItem} = Flex as any
 
 const I18n = useI18nScope('course_paces_app')
 
@@ -91,12 +82,9 @@
   responsiveSize,
   pollForPublishStatus,
   unpublishedChanges,
-<<<<<<< HEAD
-=======
   coursePace,
   isSyncing,
   isPacePublishing,
->>>>>>> 31fbffe1
 }) => {
   const [trayOpen, setTrayOpen] = useState(false)
 
@@ -121,9 +109,6 @@
         <>
           <Flex as="section" alignItems="end" wrap="wrap">
             <FlexItem margin="0 0 small">
-<<<<<<< HEAD
-              <PacePicker />
-=======
               <Header
                 coursePace={coursePace}
                 isBlueprintLocked={isBlueprintLocked}
@@ -137,17 +122,12 @@
                 // Make sure changes have finished before updating contexts
                 !isPacePublishing && !isSyncing && <PaceContent />
               )}
->>>>>>> 31fbffe1
             </FlexItem>
           </Flex>
           <PaceModal
             isOpen={modalOpen}
             isBlueprintLocked={isBlueprintLocked}
             changes={unpublishedChanges}
-<<<<<<< HEAD
-            responsiveSize={responsiveSize}
-=======
->>>>>>> 31fbffe1
             onClose={() => handleModalClose()}
             handleDrawerToggle={() => setTrayOpen(!trayOpen)}
           />
@@ -192,11 +172,7 @@
           <Spinner renderTitle="Loading" size="large" margin="0 0 0 medium" />
         </Mask>
       </Overlay>
-<<<<<<< HEAD
-      <Flex as="div" direction="column" margin="small">
-=======
       <Flex as="div" direction="column" margin="small none small small">
->>>>>>> 31fbffe1
         {renderApp()}
       </Flex>
     </View>
@@ -224,12 +200,9 @@
     showLoadingOverlay: getShowLoadingOverlay(state),
     modalOpen: getShowPaceModal(state),
     unpublishedChanges: getSummarizedChanges(state),
-<<<<<<< HEAD
-=======
     coursePace: getCoursePace(state),
     isSyncing: getIsSyncing(state) === 1,
     isPacePublishing: getPacePublishing(state),
->>>>>>> 31fbffe1
   }
 }
 
