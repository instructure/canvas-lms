/*
 * Copyright (C) 2021 - present Instructure, Inc.
 *
 * This file is part of Canvas.
 *
 * Canvas is free software: you can redistribute it and/or modify it under
 * the terms of the GNU Affero General Public License as published by the Free
 * Software Foundation, version 3 of the License.
 *
 * Canvas is distributed in the hope that it will be useful, but WITHOUT ANY
 * WARRANTY; without even the implied warranty of MERCHANTABILITY or FITNESS FOR
 * A PARTICULAR PURPOSE. See the GNU Affero General Public License for more
 * details.
 *
 * You should have received a copy of the GNU Affero General Public License along
 * with this program. If not, see <http://www.gnu.org/licenses/>.
 */

import React, {useEffect, useState} from 'react'
import {connect} from 'react-redux'

import {Flex} from '@instructure/ui-flex'
import {Mask, Overlay} from '@instructure/ui-overlays'
import {Responsive} from '@instructure/ui-responsive'
import {Spinner} from '@instructure/ui-spinner'
import {View} from '@instructure/ui-view'

import {actions} from './actions/ui'
import Body from './components/body'
import Footer from './components/footer'
import Header from './components/header/header'
import PaceContent from './components/content'
import CoursePaceEmpty from './components/course_pace_table/course_pace_empty'
import {ResponsiveSizes, StoreState, CoursePace} from './types'
import {
  getLoadingMessage,
  getShowLoadingOverlay,
  getShowPaceModal,
  getIsSyncing,
} from './reducers/ui'
import UnpublishedChangesTrayContents from './components/unpublished_changes_tray_contents'
import {useScope as useI18nScope} from '@canvas/i18n'
import {getSummarizedChanges, getCoursePace, getPacePublishing} from './reducers/course_paces'
import {coursePaceActions} from './actions/course_paces'
import {SummarizedChange} from './utils/change_tracking'
import {Tray} from '@instructure/ui-tray'
import Errors from './components/errors'
import PaceModal from './components/pace_modal'

const I18n = useI18nScope('course_paces_app')

const {Item: FlexItem} = Flex as any

interface StoreProps {
  readonly loadingMessage: string
  readonly showLoadingOverlay: boolean
  readonly modalOpen: boolean
  readonly unpublishedChanges: SummarizedChange[]
  readonly coursePace: CoursePace
  readonly isSyncing: boolean
  readonly isPacePublishing: boolean
}

interface DispatchProps {
  readonly pollForPublishStatus: typeof coursePaceActions.pollForPublishStatus
  readonly setResponsiveSize: typeof actions.setResponsiveSize
  readonly hidePaceModal: typeof actions.hidePaceModal
}

type ComponentProps = StoreProps & DispatchProps

type ResponsiveComponentProps = ComponentProps & {
  readonly responsiveSize: ResponsiveSizes
}

export const App: React.FC<ResponsiveComponentProps> = ({
  loadingMessage,
  setResponsiveSize,
  showLoadingOverlay,
  hidePaceModal,
  modalOpen,
  responsiveSize,
  pollForPublishStatus,
  unpublishedChanges,
  coursePace,
  isSyncing,
  isPacePublishing,
}) => {
  const [trayOpen, setTrayOpen] = useState(false)

  // Start polling for publish status on mount if applicable
  useEffect(() => {
    pollForPublishStatus()
  }, [pollForPublishStatus])

  const [isBlueprintLocked, setIsBlueprintLocked] = useState(false)

  useEffect(() => {
    setResponsiveSize(responsiveSize)
  }, [responsiveSize, setResponsiveSize])

  const handleModalClose = () => {
    hidePaceModal()
  }

  const renderApp = () => {
    if (window.ENV.FEATURES.course_paces_redesign) {
      return (
        <>
          <Flex as="section" alignItems="end" wrap="wrap">
            <FlexItem margin="0 0 small">
              <Header
<<<<<<< HEAD
                coursePace={coursePace}
=======
>>>>>>> 9ea28612
                isBlueprintLocked={isBlueprintLocked}
                setIsBlueprintLocked={setIsBlueprintLocked}
                handleDrawerToggle={() => setTrayOpen(!trayOpen)}
                responsiveSize={responsiveSize}
              />
              {!coursePace.id && coursePace.context_type === 'Course' ? (
                <CoursePaceEmpty responsiveSize={responsiveSize} />
              ) : (
                // Make sure changes have finished before updating contexts
                !isPacePublishing && !isSyncing && <PaceContent />
              )}
            </FlexItem>
          </Flex>
          <PaceModal
            isOpen={modalOpen}
            isBlueprintLocked={isBlueprintLocked}
            changes={unpublishedChanges}
            onClose={() => handleModalClose()}
            handleDrawerToggle={() => setTrayOpen(!trayOpen)}
          />
        </>
      )
    } else {
      return (
        <>
          <View>
            <Errors />
            <Header
              isBlueprintLocked={isBlueprintLocked}
              setIsBlueprintLocked={setIsBlueprintLocked}
              handleDrawerToggle={() => setTrayOpen(!trayOpen)}
            />
          </View>
          <Body blueprintLocked={isBlueprintLocked} />
          <Footer blueprintLocked={isBlueprintLocked} responsiveSize={responsiveSize} />
          <Tray
            label={I18n.t('Unpublished Changes tray')}
            open={trayOpen}
            onDismiss={() => setTrayOpen(false)}
            placement={responsiveSize === 'small' ? 'bottom' : 'end'}
            shouldContainFocus={true}
            shouldReturnFocus={true}
            shouldCloseOnDocumentClick={true}
          >
            <UnpublishedChangesTrayContents
              handleTrayDismiss={() => setTrayOpen(false)}
              changes={unpublishedChanges}
            />
          </Tray>
        </>
      )
    }
  }

  return (
    <View>
      <Overlay open={showLoadingOverlay} transition="fade" label={loadingMessage}>
        <Mask theme={{zIndex: 10001 /* to appear over the fullscreen modal */}}>
          <Spinner renderTitle="Loading" size="large" margin="0 0 0 medium" />
        </Mask>
      </Overlay>
      <Flex as="div" direction="column" margin="small none small small">
        {renderApp()}
      </Flex>
    </View>
  )
}

export const ResponsiveApp: React.FC<ComponentProps> = props => (
  <Responsive
    query={{
      small: {maxWidth: '40rem'},
      large: {minWidth: '40rem'},
    }}
    props={{
      small: {responsiveSize: 'small'},
      large: {responsiveSize: 'large'},
    }}
  >
    {({responsiveSize}) => <App responsiveSize={responsiveSize} {...props} />}
  </Responsive>
)

const mapStateToProps = (state: StoreState): StoreProps => {
  return {
    loadingMessage: getLoadingMessage(state),
    showLoadingOverlay: getShowLoadingOverlay(state),
    modalOpen: getShowPaceModal(state),
    unpublishedChanges: getSummarizedChanges(state),
    coursePace: getCoursePace(state),
    isSyncing: getIsSyncing(state) === 1,
    isPacePublishing: getPacePublishing(state),
  }
}

export default connect(mapStateToProps, {
  pollForPublishStatus: coursePaceActions.pollForPublishStatus,
  setResponsiveSize: actions.setResponsiveSize,
  hidePaceModal: actions.hidePaceModal,
})(ResponsiveApp)<|MERGE_RESOLUTION|>--- conflicted
+++ resolved
@@ -110,10 +110,6 @@
           <Flex as="section" alignItems="end" wrap="wrap">
             <FlexItem margin="0 0 small">
               <Header
-<<<<<<< HEAD
-                coursePace={coursePace}
-=======
->>>>>>> 9ea28612
                 isBlueprintLocked={isBlueprintLocked}
                 setIsBlueprintLocked={setIsBlueprintLocked}
                 handleDrawerToggle={() => setTrayOpen(!trayOpen)}
