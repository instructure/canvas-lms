/*
 * Copyright (C) 2022 - present Instructure, Inc.
 *
 * This file is part of Canvas.
 *
 * Canvas is free software: you can redistribute it and/or modify it under
 * the terms of the GNU Affero General Public License as published by the Free
 * Software Foundation, version 3 of the License.
 *
 * Canvas is distributed in the hope that it will be useful, but WITHOUT ANY
 * WARRANTY; without even the implied warranty of MERCHANTABILITY or FITNESS FOR
 * A PARTICULAR PURPOSE. See the GNU Affero General Public License for more
 * details.
 *
 * You should have received a copy of the GNU Affero General Public License along
 * with this program. If not, see <http://www.gnu.org/licenses/>.
 */

import {
  PaceContext,
  PaceContextsAsyncActionPayload,
  PaceContextsApiResponse,
  PaceContextsState,
  StoreState,
  PaceContextProgress,
} from '../types'
import {Constants as PaceContextsConstants} from '../actions/pace_contexts'
import uniqBy from 'lodash/uniqBy'

const pacesPublishing: PaceContextProgress[] = window.ENV.PACES_PUBLISHING || []
const uniqPaces = uniqBy(pacesPublishing, 'progress_context_id').map(paceProgress => ({
  ...paceProgress,
  polling: false,
}))

export interface PaceProgress {
  paceId: string
  paceName: string
  contextCode: string
}

const pacesPublishing = window.ENV.PACES_PUBLISHING || []

export const paceContextsInitialState: PaceContextsState = {
  selectedContextType: 'section',
  selectedContext: null,
  entries: [],
  pageCount: 1,
  page: 1,
  entriesPerRequest: 10,
  isLoading: true,
  defaultPaceContext: null,
  isLoadingDefault: false,
  searchTerm: '',
  sortBy: 'name',
  order: 'asc',
<<<<<<< HEAD
  synced: false,
  contextsPublishing: pacesPublishing?.map(({context_code}) => context_code),
=======
  contextsPublishing: uniqPaces,
>>>>>>> 78e2d27c
}

export const getSelectedPaceContext = (state: StoreState): PaceContext | null =>
  state.paceContexts.selectedContext

export const paceContextsReducer = (
  state = paceContextsInitialState,
  action
): PaceContextsState => {
  switch (action.type) {
    case PaceContextsConstants.SET_PACE_CONTEXTS: {
      const payload: PaceContextsAsyncActionPayload = action.payload
      const payloadResult = payload.result as PaceContextsApiResponse
      const pageCount = Math.ceil(payloadResult.total_entries / state.entriesPerRequest)
      return {
        ...state,
        entries: payloadResult.pace_contexts,
        page: payload.page || 1,
        searchTerm: payload.searchTerm || '',
        sortBy: payload.sortBy!,
        order: payload.orderType!,
        isLoading: false,
        pageCount,
      }
    }
    case PaceContextsConstants.SET_PAGE:
      return {
        ...state,
        page: action.payload,
      }
    case PaceContextsConstants.SET_LOADING:
      return {
        ...state,
        isLoading: action.payload,
      }
    case PaceContextsConstants.SET_SELECTED_PACE_CONTEXT_TYPE:
      return {
        ...state,
        selectedContextType: action.payload,
      }
    case PaceContextsConstants.SET_DEFAULT_PACE_LOADING:
      return {
        ...state,
        isLoadingDefault: action.payload,
      }
    case PaceContextsConstants.SET_DEFAULT_PACE_CONTEXT: {
      const payload: PaceContextsAsyncActionPayload = action.payload
      return {
        ...state,
        defaultPaceContext: payload.result as PaceContext,
        isLoadingDefault: false,
      }
    }
    case PaceContextsConstants.SET_SELECTED_PACE_CONTEXT:
      return {
        ...state,
        selectedContext: action.payload,
      }
    case PaceContextsConstants.SET_DEFAULT_PACE_CONTEXT_AS_SELECTED:
      return {
        ...state,
        selectedContext: state.defaultPaceContext,
      }
    case PaceContextsConstants.SET_SEARCH_TERM:
      return {
        ...state,
        searchTerm: action.payload,
      }
    case PaceContextsConstants.SET_SORT_BY:
      return {
        ...state,
        sortBy: action.payload,
      }
    case PaceContextsConstants.SET_ORDER_TYPE:
      return {
        ...state,
        order: action.payload,
      }
<<<<<<< HEAD
    case PaceContextsConstants.SET_SYNCED:
      return {
        ...state,
        synced: action.payload,
      }
    case PaceContextsConstants.ADD_PUBLISHING_PACE:
      return {
        ...state,
        contextsPublishing: [...state.contextsPublishing, action.payload],
      }
    case PaceContextsConstants.REMOVE_PUBLISHING_PACE:
      return {
        ...state,
        contextsPublishing: state.contextsPublishing.filter(cP => cP !== action.payload),
=======
    case PaceContextsConstants.ADD_PUBLISHING_PACE:
      return {
        ...state,
        contextsPublishing: [...state.contextsPublishing, action.payload],
      }
    case PaceContextsConstants.UPDATE_PUBLISHING_PACE: {
      const contextsPublishing = state.contextsPublishing.map(contextPublishing => {
        const newPublishingContext = action.payload.find(
          updatedContextPublishing =>
            contextPublishing.progress_context_id === updatedContextPublishing.progress_context_id
        )
        return newPublishingContext || contextPublishing
      })
      return {
        ...state,
        contextsPublishing,
      }
    }
    case PaceContextsConstants.REMOVE_PUBLISHING_PACE:
      return {
        ...state,
        contextsPublishing: state.contextsPublishing.filter(
          ({progress_context_id}) => action.payload.progress_context_id !== progress_context_id
        ),
>>>>>>> 78e2d27c
      }
    case PaceContextsConstants.REPLACE_PACE_CONTEXTS: {
      const newPaceContexts = state.entries.map(paceContext => {
        const newPaceContext = action.payload.find(
          updatedPaceContext => paceContext.item_id === updatedPaceContext.item_id
        )
        return newPaceContext || paceContext
      })
      return {
        ...state,
        entries: newPaceContexts,
      }
    }
    default:
      return state
  }
}<|MERGE_RESOLUTION|>--- conflicted
+++ resolved
@@ -39,8 +39,6 @@
   contextCode: string
 }
 
-const pacesPublishing = window.ENV.PACES_PUBLISHING || []
-
 export const paceContextsInitialState: PaceContextsState = {
   selectedContextType: 'section',
   selectedContext: null,
@@ -54,12 +52,7 @@
   searchTerm: '',
   sortBy: 'name',
   order: 'asc',
-<<<<<<< HEAD
-  synced: false,
-  contextsPublishing: pacesPublishing?.map(({context_code}) => context_code),
-=======
   contextsPublishing: uniqPaces,
->>>>>>> 78e2d27c
 }
 
 export const getSelectedPaceContext = (state: StoreState): PaceContext | null =>
@@ -138,22 +131,6 @@
         ...state,
         order: action.payload,
       }
-<<<<<<< HEAD
-    case PaceContextsConstants.SET_SYNCED:
-      return {
-        ...state,
-        synced: action.payload,
-      }
-    case PaceContextsConstants.ADD_PUBLISHING_PACE:
-      return {
-        ...state,
-        contextsPublishing: [...state.contextsPublishing, action.payload],
-      }
-    case PaceContextsConstants.REMOVE_PUBLISHING_PACE:
-      return {
-        ...state,
-        contextsPublishing: state.contextsPublishing.filter(cP => cP !== action.payload),
-=======
     case PaceContextsConstants.ADD_PUBLISHING_PACE:
       return {
         ...state,
@@ -178,7 +155,6 @@
         contextsPublishing: state.contextsPublishing.filter(
           ({progress_context_id}) => action.payload.progress_context_id !== progress_context_id
         ),
->>>>>>> 78e2d27c
       }
     case PaceContextsConstants.REPLACE_PACE_CONTEXTS: {
       const newPaceContexts = state.entries.map(paceContext => {
