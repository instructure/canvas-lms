/*
 * Copyright (C) 2022 - present Instructure, Inc.
 *
 * This file is part of Canvas.
 *
 * Canvas is free software: you can redistribute it and/or modify it under
 * the terms of the GNU Affero General Public License as published by the Free
 * Software Foundation, version 3 of the License.
 *
 * Canvas is distributed in the hope that it will be useful, but WITHOUT ANY
 * WARRANTY; without even the implied warranty of MERCHANTABILITY or FITNESS FOR
 * A PARTICULAR PURPOSE. See the GNU Affero General Public License for more
 * details.
 *
 * You should have received a copy of the GNU Affero General Public License along
 * with this program. If not, see <http://www.gnu.org/licenses/>.
 */

<<<<<<< HEAD
import {PaceContext, PaceContextsState, StoreState} from '../types'
=======
import {
  PaceContext,
  PaceContextsAsyncActionPayload,
  PaceContextsApiResponse,
  PaceContextsState,
  StoreState,
} from '../types'
>>>>>>> 8ae26fe4
import {Constants as PaceContextsConstants} from '../actions/pace_contexts'

export const paceContextsInitialState: PaceContextsState = {
  selectedContextType: 'section',
  selectedContext: null,
  entries: [],
  pageCount: 1,
  page: 1,
  entriesPerRequest: 10,
  isLoading: true,
  defaultPaceContext: null,
  isLoadingDefault: false,
<<<<<<< HEAD
=======
  searchTerm: '',
  sortBy: 'name',
  order: 'asc',
>>>>>>> 8ae26fe4
}

export const getSelectedPaceContext = (state: StoreState): PaceContext | null =>
  state.paceContexts.selectedContext

export const paceContextsReducer = (
  state = paceContextsInitialState,
  action
): PaceContextsState => {
  switch (action.type) {
    case PaceContextsConstants.SET_PACE_CONTEXTS: {
<<<<<<< HEAD
      const pageCount = Math.ceil(action.payload.result.total_entries / state.entriesPerRequest)
=======
      const payload: PaceContextsAsyncActionPayload = action.payload
      const payloadResult = payload.result as PaceContextsApiResponse
      const pageCount = Math.ceil(payloadResult.total_entries / state.entriesPerRequest)
>>>>>>> 8ae26fe4
      return {
        ...state,
        entries: payloadResult.pace_contexts,
        page: payload.page || 1,
        searchTerm: payload.searchTerm || '',
        sortBy: payload.sortBy!,
        order: payload.orderType!,
        isLoading: false,
        pageCount,
      }
    }
    case PaceContextsConstants.SET_PAGE:
      return {
        ...state,
        page: action.payload,
      }
    case PaceContextsConstants.SET_LOADING:
      return {
        ...state,
        isLoading: action.payload,
      }
    case PaceContextsConstants.SET_SELECTED_PACE_CONTEXT_TYPE:
      return {
        ...state,
        selectedContextType: action.payload,
      }
    case PaceContextsConstants.SET_DEFAULT_PACE_LOADING:
      return {
        ...state,
        isLoadingDefault: action.payload,
      }
<<<<<<< HEAD
    case PaceContextsConstants.SET_DEFAULT_PACE_CONTEXT:
      return {
        ...state,
        defaultPaceContext: action.payload.result,
        isLoadingDefault: false,
      }
=======
    case PaceContextsConstants.SET_DEFAULT_PACE_CONTEXT: {
      const payload: PaceContextsAsyncActionPayload = action.payload
      return {
        ...state,
        defaultPaceContext: payload.result as PaceContext,
        isLoadingDefault: false,
      }
    }
>>>>>>> 8ae26fe4
    case PaceContextsConstants.SET_SELECTED_PACE_CONTEXT:
      return {
        ...state,
        selectedContext: action.payload,
      }
    case PaceContextsConstants.SET_DEFAULT_PACE_CONTEXT_AS_SELECTED:
      return {
        ...state,
        selectedContext: state.defaultPaceContext,
      }
<<<<<<< HEAD
=======
    case PaceContextsConstants.SET_SEARCH_TERM:
      return {
        ...state,
        searchTerm: action.payload,
      }
    case PaceContextsConstants.SET_SORT_BY:
      return {
        ...state,
        sortBy: action.payload,
      }
    case PaceContextsConstants.SET_ORDER_TYPE:
      return {
        ...state,
        order: action.payload,
      }
>>>>>>> 8ae26fe4
    default:
      return state
  }
}<|MERGE_RESOLUTION|>--- conflicted
+++ resolved
@@ -16,9 +16,6 @@
  * with this program. If not, see <http://www.gnu.org/licenses/>.
  */
 
-<<<<<<< HEAD
-import {PaceContext, PaceContextsState, StoreState} from '../types'
-=======
 import {
   PaceContext,
   PaceContextsAsyncActionPayload,
@@ -26,7 +23,6 @@
   PaceContextsState,
   StoreState,
 } from '../types'
->>>>>>> 8ae26fe4
 import {Constants as PaceContextsConstants} from '../actions/pace_contexts'
 
 export const paceContextsInitialState: PaceContextsState = {
@@ -39,12 +35,9 @@
   isLoading: true,
   defaultPaceContext: null,
   isLoadingDefault: false,
-<<<<<<< HEAD
-=======
   searchTerm: '',
   sortBy: 'name',
   order: 'asc',
->>>>>>> 8ae26fe4
 }
 
 export const getSelectedPaceContext = (state: StoreState): PaceContext | null =>
@@ -56,13 +49,9 @@
 ): PaceContextsState => {
   switch (action.type) {
     case PaceContextsConstants.SET_PACE_CONTEXTS: {
-<<<<<<< HEAD
-      const pageCount = Math.ceil(action.payload.result.total_entries / state.entriesPerRequest)
-=======
       const payload: PaceContextsAsyncActionPayload = action.payload
       const payloadResult = payload.result as PaceContextsApiResponse
       const pageCount = Math.ceil(payloadResult.total_entries / state.entriesPerRequest)
->>>>>>> 8ae26fe4
       return {
         ...state,
         entries: payloadResult.pace_contexts,
@@ -94,14 +83,6 @@
         ...state,
         isLoadingDefault: action.payload,
       }
-<<<<<<< HEAD
-    case PaceContextsConstants.SET_DEFAULT_PACE_CONTEXT:
-      return {
-        ...state,
-        defaultPaceContext: action.payload.result,
-        isLoadingDefault: false,
-      }
-=======
     case PaceContextsConstants.SET_DEFAULT_PACE_CONTEXT: {
       const payload: PaceContextsAsyncActionPayload = action.payload
       return {
@@ -110,7 +91,6 @@
         isLoadingDefault: false,
       }
     }
->>>>>>> 8ae26fe4
     case PaceContextsConstants.SET_SELECTED_PACE_CONTEXT:
       return {
         ...state,
@@ -121,8 +101,6 @@
         ...state,
         selectedContext: state.defaultPaceContext,
       }
-<<<<<<< HEAD
-=======
     case PaceContextsConstants.SET_SEARCH_TERM:
       return {
         ...state,
@@ -138,7 +116,6 @@
         ...state,
         order: action.payload,
       }
->>>>>>> 8ae26fe4
     default:
       return state
   }
