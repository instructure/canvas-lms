/*
 * Copyright (C) 2021 - present Instructure, Inc.
 *
 * This file is part of Canvas.
 *
 * Canvas is free software: you can redistribute it and/or modify it under
 * the terms of the GNU Affero General Public License as published by the Free
 * Software Foundation, version 3 of the License.
 *
 * Canvas is distributed in the hope that it will be useful, but WITHOUT ANY
 * WARRANTY; without even the implied warranty of MERCHANTABILITY or FITNESS FOR
 * A PARTICULAR PURPOSE. See the GNU Affero General Public License for more
 * details.
 *
 * You should have received a copy of the GNU Affero General Public License along
 * with this program. If not, see <http://www.gnu.org/licenses/>.
 */

import {createSelector} from 'reselect'

import {StoreState, UIState} from '../types'
import {Constants as UIConstants, UIAction} from '../actions/ui'
import {getCoursePaceType, getPacePublishing} from './course_paces'
import {getBlackoutDatesSyncing} from '../shared/reducers/blackout_dates'

export const initialState: UIState = {
  autoSaving: false,
  syncing: 0,
  errors: {},
  divideIntoWeeks: true,
  selectedContextType: 'Course',
  selectedContextId: window.ENV.COURSE?.id || '',
  loadingMessage: '',
  editingBlackoutDates: false,
  showLoadingOverlay: false,
  showPaceModal: false,
  responsiveSize: 'large',
  showProjections: true,
}

/* Selectors */

export const getAutoSaving = (state: StoreState) => state.ui.autoSaving
// there is a window between when blackout dates finish updating and the pace
// begins publishing. use getSyncing to keep the ui consistent in the transition
export const getSyncing = (state: StoreState): boolean =>
  state.ui.syncing > 0 || getBlackoutDatesSyncing(state) || getPacePublishing(state)
export const getAnyActiveRequests = (state: StoreState): boolean => state.ui.syncing > 0
export const getErrors = (state: StoreState) => state.ui.errors
export const getCategoryError = (state: StoreState, category: string | string[]) => {
  if (Array.isArray(category)) {
    for (const cat in state.ui.errors) {
      if (category.includes(cat)) {
        return state.ui.errors[cat]
      }
    }
    return undefined
  }
  return state.ui.errors[category]
}
export const getDivideIntoWeeks = (state: StoreState) => state.ui.divideIntoWeeks
export const getSelectedContextType = (state: StoreState) => state.ui.selectedContextType
export const getSelectedContextId = (state: StoreState) => state.ui.selectedContextId
export const getLoadingMessage = (state: StoreState) => state.ui.loadingMessage
export const getResponsiveSize = (state: StoreState) => state.ui.responsiveSize
export const getShowLoadingOverlay = (state: StoreState) => state.ui.showLoadingOverlay
export const getShowPaceModal = (state: StoreState) => state.ui.showPaceModal
export const getEditingBlackoutDates = (state: StoreState) => state.ui.editingBlackoutDates
export const getIsSyncing = (state: StoreState) => state.ui.syncing

export const getShowProjections = createSelector(
  state => state.ui.showProjections,
  getCoursePaceType,
  (showProjections, coursePaceType) => showProjections || coursePaceType === 'Enrollment'
)

/* Reducers */

export default (state = initialState, action: UIAction): UIState => {
  switch (action.type) {
    case UIConstants.START_AUTO_SAVING:
      return {...state, autoSaving: true}
    case UIConstants.AUTO_SAVE_COMPLETED:
      return {...state, autoSaving: false}
    case UIConstants.START_SYNCING:
      return {...state, syncing: state.syncing + 1}
    case UIConstants.SYNCING_COMPLETED:
      return {...state, syncing: state.syncing > 0 ? state.syncing - 1 : state.syncing}
    case UIConstants.SET_CATEGORY_ERROR:
      return {...state, errors: {...state.errors, [action.payload.category]: action.payload.error}}
    case UIConstants.CLEAR_CATEGORY_ERROR: {
      const new_errors = {...state.errors}
      delete new_errors[action.payload]
      return {...state, errors: new_errors}
    }
    case UIConstants.TOGGLE_DIVIDE_INTO_WEEKS:
      return {...state, divideIntoWeeks: !state.divideIntoWeeks}
    case UIConstants.TOGGLE_SHOW_PROJECTIONS:
      return {...state, showProjections: !state.showProjections}
    case UIConstants.SET_SELECTED_PACE_CONTEXT:
      return {
        ...state,
        selectedContextType: action.payload.contextType,
        selectedContextId: action.payload.contextId,
      }
    case UIConstants.SET_RESPONSIVE_SIZE:
      return {...state, responsiveSize: action.payload}
    case UIConstants.SHOW_LOADING_OVERLAY:
      return {...state, showLoadingOverlay: true, loadingMessage: action.payload}
    case UIConstants.HIDE_LOADING_OVERLAY:
      return {...state, showLoadingOverlay: false, loadingMessage: ''}
    case UIConstants.HIDE_PACE_MODAL:
      return {...state, showPaceModal: false}
    case UIConstants.SHOW_PACE_MODAL:
      return {...state, showPaceModal: true}
<<<<<<< HEAD
=======
    case UIConstants.SET_SELECTED_PACE_CONTEXT_TYPE:
      return {...state, selectedContextType: action.payload}
>>>>>>> 16101d78
    default:
      return state
  }
}<|MERGE_RESOLUTION|>--- conflicted
+++ resolved
@@ -113,11 +113,8 @@
       return {...state, showPaceModal: false}
     case UIConstants.SHOW_PACE_MODAL:
       return {...state, showPaceModal: true}
-<<<<<<< HEAD
-=======
     case UIConstants.SET_SELECTED_PACE_CONTEXT_TYPE:
       return {...state, selectedContextType: action.payload}
->>>>>>> 16101d78
     default:
       return state
   }
