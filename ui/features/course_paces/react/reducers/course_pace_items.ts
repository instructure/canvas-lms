--- conflicted
+++ resolved
@@ -35,13 +35,6 @@
           : item
       })
     }
-<<<<<<< HEAD
-    case CoursePaceItemConstants.SET_PACE_ITEM_WEIGHTED_DURATION:
-      {
-        return calculatePaceItemDuration(state, action.payload.assignmentWeightedDuration)
-      }
-=======
->>>>>>> 605b35ff
     default:
       return state
   }
