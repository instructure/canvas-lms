--- conflicted
+++ resolved
@@ -35,13 +35,6 @@
           : item
       })
     }
-<<<<<<< HEAD
-    case CoursePaceItemConstants.SET_PACE_ITEM_WEIGHTED_DURATION:
-      {
-        return calculatePaceItemDuration(state, action.payload.assignmentWeightedDuration)
-      }
-=======
->>>>>>> 21440366
     default:
       return state
   }
