--- conflicted
+++ resolved
@@ -96,12 +96,8 @@
 export const isNewPace = (state: StoreState) =>
   !(state.coursePace.id || (isStudentPace(state) && !window.ENV.FEATURES.course_paces_for_students)) // for now, there are no "new" student paces
 export const getIsUnpublishedNewPace = (state: StoreState) => !state.original.coursePace.id
-<<<<<<< HEAD
-export const getIsDraftPace = (state: StoreState): boolean => !!state.original.coursePace.id && state.original.coursePace.workflow_state == "unpublished"
-=======
 export const getIsDraftPace = (state: StoreState): boolean =>
   !!state.original.coursePace.id && state.original.coursePace.workflow_state == 'unpublished'
->>>>>>> 51db239a
 export const getIsPaceCompressed = (state: StoreState): boolean =>
   !!state.coursePace.compressed_due_dates
 export const getPaceCompressedDates = (state: StoreState): CoursePaceItemDueDates | undefined =>
@@ -303,15 +299,9 @@
       excludeWeekends,
       selectedDaysToSkip,
       blackoutDates,
-<<<<<<< HEAD
-      startDate
-    )
-  }
-=======
       startDate,
     )
   },
->>>>>>> 51db239a
 )
 
 export const getUncompressedDueDates = createDeepEqualSelector(
@@ -332,15 +322,9 @@
       excludeWeekends,
       selectedDaysToSkip,
       blackoutDates,
-<<<<<<< HEAD
-      startDate
-    )
-  }
-=======
       startDate,
     )
   },
->>>>>>> 51db239a
 )
 
 export const getDueDate = createSelector(
