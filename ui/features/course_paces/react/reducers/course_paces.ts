--- conflicted
+++ resolved
@@ -50,12 +50,6 @@
 import {type Change, summarizeChanges} from '../utils/change_tracking'
 import {
   calculatePaceDuration,
-<<<<<<< HEAD
-  calendarDaysToPaceDuration,
-  getItemsDurationFromTimeToComplete,
-  getTimeToCompleteCalendarDaysFromItemsDuration,
-  isTimeToCompleteCalendarDaysValid,
-=======
   calculatePaceItemDuration,
   calendarDaysToPaceDuration,
   getItemsDurationFromTimeToComplete,
@@ -63,7 +57,6 @@
   getTotalDurationFromTimeToComplete,
   isTimeToCompleteCalendarDaysValid,
   setItemsDurationFromWeightedAssignments,
->>>>>>> 21440366
 } from '../utils/utils'
 
 const initialProgress = window.ENV.COURSE_PACE_PROGRESS
@@ -726,8 +719,6 @@
 
       return { ...state, modules }
     }
-<<<<<<< HEAD
-=======
     case CoursePaceConstants.SET_PACE_ITEM_WEIGHTED_DURATION:{
       const modules = setItemsDurationFromWeightedAssignments(
         state,
@@ -737,7 +728,6 @@
 
       return { ...state, modules }
     }
->>>>>>> 21440366
     default:
       return {
         ...state,
