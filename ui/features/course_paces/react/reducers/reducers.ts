--- conflicted
+++ resolved
@@ -36,8 +36,5 @@
   course: courseReducer,
   blackoutDates: blackoutDatesReducer,
   original: originalReducer,
-<<<<<<< HEAD
-=======
   paceContexts: paceContextsReducer,
->>>>>>> 16101d78
 })