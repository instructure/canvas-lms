/*
 * Copyright (C) 2021 - present Instructure, Inc.
 *
 * This file is part of Canvas.
 *
 * Canvas is free software: you can redistribute it and/or modify it under
 * the terms of the GNU Affero General Public License as published by the Free
 * Software Foundation, version 3 of the License.
 *
 * Canvas is distributed in the hope that it will be useful, but WITHOUT ANY
 * WARRANTY; without even the implied warranty of MERCHANTABILITY or FITNESS FOR
 * A PARTICULAR PURPOSE. See the GNU Affero General Public License for more
 * details.
 *
 * You should have received a copy of the GNU Affero General Public License along
 * with this program. If not, see <http://www.gnu.org/licenses/>.
 */

import {Action} from 'redux'
import {ThunkAction} from 'redux-thunk'
import {showFlashAlert, showFlashSuccess} from '@canvas/alerts/react/FlashAlert'
import {useScope as useI18nScope} from '@canvas/i18n'

import {
  CoursePaceItemDueDates,
  CoursePace,
  PaceContextTypes,
  APIPaceContextTypes,
  Progress,
  StoreState,
} from '../types'
import {createAction, ActionsUnion} from '../shared/types'
import {actions as uiActions} from './ui'
import {actions as blackoutDateActions} from '../shared/actions/blackout_dates'
import {getBlackoutDatesUnsynced} from '../shared/reducers/blackout_dates'
import * as Api from '../api/course_pace_api'
import {transformBlackoutDatesForApi} from '../api/blackout_dates_api'
import {getPaceName, getIsUnpublishedNewPace} from '../reducers/course_paces'
import {paceContextsActions} from './pace_contexts'

const I18n = useI18nScope('course_paces_actions')

export const PUBLISH_STATUS_POLLING_MS = 3000
const TERMINAL_PROGRESS_STATUSES = ['completed', 'failed']

export enum Constants {
  SET_END_DATE = 'COURSE_PACE/SET_END_DATE',
  SET_START_DATE = 'COURSE_PACE/SET_START_DATE',
  PUBLISH_PACE = 'COURSE_PACE/PUBLISH_PACE',
  TOGGLE_EXCLUDE_WEEKENDS = 'COURSE_PACE/TOGGLE_EXCLUDE_WEEKENDS',
  SAVE_COURSE_PACE = 'COURSE_PACE/SAVE',
  COURSE_PACE_SAVED = 'COURSE_PACE/SAVED',
  PACE_CREATED = 'COURSE_PACE/PACE_CREATED',
  RESET_PACE = 'COURSE_PACE/RESET_PACE',
  SET_PROGRESS = 'COURSE_PACE/SET_PROGRESS',
  SET_COMPRESSED_ITEM_DATES = 'COURSE_PACE/SET_COMPRESSED_ITEM_DATES',
  UNCOMPRESS_DATES = 'COURSE_PACE/UNCOMPRESS_ITEM_DATES',
}

/* Action creators */

type LoadingAfterAction = (pace: CoursePace) => any

const regularActions = {
  saveCoursePace: (pace: CoursePace) => createAction(Constants.SAVE_COURSE_PACE, pace),
  setStartDate: (date: string) => createAction(Constants.SET_START_DATE, date),
  setCompressedItemDates: (compressedItemDates: CoursePaceItemDueDates) =>
    createAction(Constants.SET_COMPRESSED_ITEM_DATES, compressedItemDates),
  uncompressDates: () => createAction(Constants.UNCOMPRESS_DATES),
  paceCreated: (pace: CoursePace) => createAction(Constants.PACE_CREATED, pace),
  toggleExcludeWeekends: () => createAction(Constants.TOGGLE_EXCLUDE_WEEKENDS),
  resetPace: (originalPace: CoursePace) => createAction(Constants.RESET_PACE, originalPace),
  setProgress: (progress?: Progress) => createAction(Constants.SET_PROGRESS, progress),
  coursePaceSaved: (coursePace: CoursePace) =>
    createAction(Constants.COURSE_PACE_SAVED, coursePace),
}

const thunkActions = {
  onResetPace: (): ThunkAction<void, StoreState, void, Action> => {
    return (dispatch, getState) => {
      dispatch(blackoutDateActions.resetBlackoutDates())
      const originalPace = getState().original.coursePace
      return dispatch(regularActions.resetPace(originalPace))
    }
  },
  publishPace: (): ThunkAction<Promise<void>, StoreState, void, Action> => {
    return (dispatch, getState) => {
      dispatch(uiActions.startSyncing())
      dispatch(uiActions.clearCategoryError('publish'))

      return Api.publish(getState().coursePace)
        .then(responseBody => {
          if (!responseBody) throw new Error(I18n.t('Response body was empty'))
          const {course_pace: updatedPace, progress} = responseBody
          dispatch(coursePaceActions.saveCoursePace(updatedPace))
          dispatch(coursePaceActions.setProgress(progress))
          dispatch(coursePaceActions.pollForPublishStatus())
          dispatch(
<<<<<<< HEAD
            paceContextsActions.addPublishingPace(
              `${getState().paceContexts.selectedContextType}-${updatedPace.context_id}`
            )
=======
            paceContextsActions.addPublishingPace({
              progress_context_id: progress.context_id,
              pace_context: getState().paceContexts.selectedContext!,
              polling: true,
            })
>>>>>>> c1f0fd1f
          )
          dispatch(uiActions.syncingCompleted())
        })
        .catch(error => {
          dispatch(uiActions.setCategoryError('publish', error?.toString()))
          dispatch(uiActions.syncingCompleted())
        })
    }
  },
  // TODO: when blackout dates are changed we have to possibly publish changes
  // to the pace in the UI + save all existing paces
  publishPaceAndSaveAll: (): ThunkAction<Promise<void>, StoreState, void, Action> => {
    return (dispatch, _getState) => {
      return dispatch(coursePaceActions.publishPace())
    }
  },
  // I have no idea how to declare the return type of this function
  // an error message said: ThunkDispatch<StoreState, void, Action>
  // but that just moved the error
  syncUnpublishedChanges: () => {
    return (dispatch, getState) => {
      dispatch(uiActions.clearCategoryError('publish'))

      if (getBlackoutDatesUnsynced(getState())) {
        dispatch(uiActions.startSyncing())
        return dispatch(blackoutDateActions.syncBlackoutDates())
          .then(() => {
            return dispatch(coursePaceActions.publishPaceAndSaveAll()).then(() => {
              dispatch(uiActions.syncingCompleted())
            })
          })
          .catch(() => {
            dispatch(uiActions.syncingCompleted())
          })
      } else {
        return dispatch(coursePaceActions.publishPace())
      }
    }
  },
  pollForPublishStatus: (): ThunkAction<void, StoreState, void, Action> => {
    // Give the thunk function a name so that we can assert on it in tests
    return function pollingThunk(dispatch, getState) {
      const progress = getState().coursePace.publishingProgress
<<<<<<< HEAD
      const paceName = getPaceName(getState())
      const contextId = getState().coursePace.context_id
      const contextCode = `${getState().paceContexts.selectedContextType}-${contextId}`
=======

>>>>>>> c1f0fd1f
      const isUnpublishedNewPace = getIsUnpublishedNewPace(getState())
      if (!progress || TERMINAL_PROGRESS_STATUSES.includes(progress.workflow_state)) return

      const pollingLoop = () =>
        Api.getPublishProgress(progress.id)
          .then(updatedProgress => {
            if (!updatedProgress) throw new Error(I18n.t('Response body was empty'))
            const paceContext = getState().paceContexts.contextsPublishing.find(
              ({progress_context_id}) => updatedProgress.context_id === progress_context_id
            )?.pace_context
            dispatch(
              coursePaceActions.setProgress(
                updatedProgress.workflow_state !== 'completed' ? updatedProgress : undefined
              )
            )
            dispatch(uiActions.clearCategoryError('checkPublishStatus'))
            if (updatedProgress.workflow_state === 'completed') {
              showFlashAlert({
                message: isUnpublishedNewPace
                  ? I18n.t('%{paceName} Pace created', {paceName: paceContext?.name})
                  : I18n.t('%{paceName} Pace updated', {paceName: paceContext?.name}),
                err: null,
                type: 'success',
              })
              dispatch(coursePaceActions.coursePaceSaved(getState().coursePace))
<<<<<<< HEAD
              dispatch(paceContextsActions.refreshPublishedContext(contextCode))
=======
              dispatch(paceContextsActions.refreshPublishedContext(updatedProgress.context_id))
>>>>>>> c1f0fd1f
            } else if (updatedProgress.workflow_state === 'failed') {
              showFlashAlert({
                message: I18n.t('Error updating %{paceName}', {paceName: paceContext?.name}),
                err: null,
                type: 'error',
              })
              dispatch(uiActions.setCategoryError('publish'))
<<<<<<< HEAD
              dispatch(paceContextsActions.refreshPublishedContext(contextCode))
=======
              dispatch(paceContextsActions.refreshPublishedContext(updatedProgress.context_id))
>>>>>>> c1f0fd1f
              console.log(`Error publishing pace: ${updatedProgress.message}`) // eslint-disable-line no-console
            } else {
              setTimeout(pollingLoop, PUBLISH_STATUS_POLLING_MS)
            }
          })
          .catch(error => {
            dispatch(uiActions.setCategoryError('checkPublishStatus', error?.toString()))
            console.log(error) // eslint-disable-line no-console
          })
      return pollingLoop()
    }
  },
  resetToLastPublished: (
    contextType: PaceContextTypes,
    contextId: string
  ): ThunkAction<void, StoreState, void, Action> => {
    return async (dispatch, getState) => {
      dispatch(uiActions.showLoadingOverlay(I18n.t('Loading...')))
      dispatch(uiActions.clearCategoryError('resetToLastPublished'))

      await Api.waitForActionCompletion(() => getState().ui.autoSaving)

      return Api.resetToLastPublished(contextType, contextId)
        .then(coursePace => {
          if (!coursePace) throw new Error(I18n.t('Response body was empty'))
          dispatch(coursePaceActions.saveCoursePace(coursePace))
          dispatch(uiActions.hideLoadingOverlay())
        })
        .catch(error => {
          dispatch(uiActions.hideLoadingOverlay())
          dispatch(uiActions.setCategoryError('resetToLastPublished', error?.toString()))
          console.error(error) // eslint-disable-line no-console
        })
    }
  },
  loadLatestPaceByContext: (
    contextType: PaceContextTypes,
    contextId: string,
    afterAction: LoadingAfterAction = coursePaceActions.saveCoursePace,
    openModal: boolean = true
  ): ThunkAction<void, StoreState, void, Action> => {
    return async (dispatch, getState) => {
      if (openModal) {
        dispatch(uiActions.showLoadingOverlay(I18n.t('Loading...')))
        dispatch(uiActions.clearCategoryError('loading'))
      }

      await Api.waitForActionCompletion(() => getState().ui.autoSaving)

      return Api.getNewCoursePaceFor(getState().course.id, contextType, contextId)
        .then(({course_pace: coursePace, progress}) => {
          if (!coursePace) throw new Error(I18n.t('Response body was empty'))
          if (afterAction) {
            dispatch(afterAction(coursePace))
          }
          dispatch(coursePaceActions.setProgress(progress))
          dispatch(coursePaceActions.pollForPublishStatus())
          if (openModal) {
            dispatch(uiActions.hideLoadingOverlay())
            dispatch(uiActions.showPaceModal(coursePace))
          }
        })
        .catch(error => {
          dispatch(uiActions.hideLoadingOverlay())
          dispatch(uiActions.setCategoryError('loading', error?.toString()))
          console.error(error) // eslint-disable-line no-console
        })
    }
  },
  relinkToParentPace: (): ThunkAction<void, StoreState, void, Action> => {
    return async (dispatch, getState) => {
      const coursePaceId = getState().coursePace.id
      if (!coursePaceId) return Promise.reject(new Error(I18n.t('Cannot relink unsaved paces')))

      dispatch(uiActions.showLoadingOverlay(I18n.t('Relinking paces...')))
      dispatch(uiActions.clearCategoryError('relinkToParent'))

      await Api.waitForActionCompletion(() => getState().ui.autoSaving)

      return Api.relinkToParentPace(coursePaceId)
        .then(coursePace => {
          if (!coursePace) throw new Error(I18n.t('Response body was empty'))
          dispatch(coursePaceActions.saveCoursePace(coursePace))
          dispatch(uiActions.hideLoadingOverlay())
        })
        .catch(error => {
          dispatch(uiActions.hideLoadingOverlay())
          dispatch(uiActions.setCategoryError('relinkToParent', error?.toString()))
          console.error(error) // eslint-disable-line no-console
        })
    }
  },
  compressDates: (): ThunkAction<Promise<void>, StoreState, void, Action> => {
    return (dispatch, getState) => {
      dispatch(uiActions.showLoadingOverlay(I18n.t('Compressing...')))
      dispatch(uiActions.clearCategoryError('compress'))

      const state = getState()
      return Api.compress(state.coursePace, {
        blackout_dates: transformBlackoutDatesForApi(state.blackoutDates.blackoutDates),
      })
        .then(responseBody => {
          if (!responseBody) throw new Error(I18n.t('Response body was empty'))
          const compressedItemDates = responseBody
          dispatch(coursePaceActions.setCompressedItemDates(compressedItemDates))
          dispatch(uiActions.hideLoadingOverlay())
        })
        .catch(error => {
          dispatch(uiActions.hideLoadingOverlay())
          dispatch(uiActions.setCategoryError('compress', error?.toString()))
          console.log(error) // eslint-disable-line no-console
        })
    }
  },
  removePace: (): ThunkAction<Promise<void>, StoreState, void, Action> => {
    return (dispatch, getState) => {
      dispatch(uiActions.showLoadingOverlay(I18n.t('Removing pace...')))
      dispatch(uiActions.clearCategoryError('removePace'))

      const paceName = getPaceName(getState())
      const CONTEXT_TYPE_MAP: {[k in PaceContextTypes]: APIPaceContextTypes} = {
        Course: 'course',
        Section: 'section',
        Enrollment: 'student_enrollment',
      }
      const selectedContextType = CONTEXT_TYPE_MAP[getState().ui.selectedContextType]
      return Api.removePace(getState().coursePace)
        .then(() => {
          dispatch(uiActions.hidePaceModal())
          dispatch(paceContextsActions.fetchPaceContexts({contextType: selectedContextType}))
          showFlashSuccess(I18n.t('%{paceName} Pace removed', {paceName}))()
        })
        .catch(error => {
          dispatch(uiActions.setCategoryError('removePace', error?.toString()))
        })
        .finally(() => {
          dispatch(uiActions.hideLoadingOverlay())
        })
    }
  },
}

export const coursePaceActions = {...regularActions, ...thunkActions}
export type CoursePaceAction = ActionsUnion<typeof regularActions><|MERGE_RESOLUTION|>--- conflicted
+++ resolved
@@ -96,17 +96,11 @@
           dispatch(coursePaceActions.setProgress(progress))
           dispatch(coursePaceActions.pollForPublishStatus())
           dispatch(
-<<<<<<< HEAD
-            paceContextsActions.addPublishingPace(
-              `${getState().paceContexts.selectedContextType}-${updatedPace.context_id}`
-            )
-=======
             paceContextsActions.addPublishingPace({
               progress_context_id: progress.context_id,
               pace_context: getState().paceContexts.selectedContext!,
               polling: true,
             })
->>>>>>> c1f0fd1f
           )
           dispatch(uiActions.syncingCompleted())
         })
@@ -150,13 +144,7 @@
     // Give the thunk function a name so that we can assert on it in tests
     return function pollingThunk(dispatch, getState) {
       const progress = getState().coursePace.publishingProgress
-<<<<<<< HEAD
-      const paceName = getPaceName(getState())
-      const contextId = getState().coursePace.context_id
-      const contextCode = `${getState().paceContexts.selectedContextType}-${contextId}`
-=======
-
->>>>>>> c1f0fd1f
+
       const isUnpublishedNewPace = getIsUnpublishedNewPace(getState())
       if (!progress || TERMINAL_PROGRESS_STATUSES.includes(progress.workflow_state)) return
 
@@ -182,11 +170,7 @@
                 type: 'success',
               })
               dispatch(coursePaceActions.coursePaceSaved(getState().coursePace))
-<<<<<<< HEAD
-              dispatch(paceContextsActions.refreshPublishedContext(contextCode))
-=======
               dispatch(paceContextsActions.refreshPublishedContext(updatedProgress.context_id))
->>>>>>> c1f0fd1f
             } else if (updatedProgress.workflow_state === 'failed') {
               showFlashAlert({
                 message: I18n.t('Error updating %{paceName}', {paceName: paceContext?.name}),
@@ -194,11 +178,7 @@
                 type: 'error',
               })
               dispatch(uiActions.setCategoryError('publish'))
-<<<<<<< HEAD
-              dispatch(paceContextsActions.refreshPublishedContext(contextCode))
-=======
               dispatch(paceContextsActions.refreshPublishedContext(updatedProgress.context_id))
->>>>>>> c1f0fd1f
               console.log(`Error publishing pace: ${updatedProgress.message}`) // eslint-disable-line no-console
             } else {
               setTimeout(pollingLoop, PUBLISH_STATUS_POLLING_MS)
