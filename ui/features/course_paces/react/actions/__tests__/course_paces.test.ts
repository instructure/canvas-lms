/*
 * Copyright (C) 2021 - present Instructure, Inc.
 *
 * This file is part of Canvas.
 *
 * Canvas is free software: you can redistribute it and/or modify it under
 * the terms of the GNU Affero General Public License as published by the Free
 * Software Foundation, version 3 of the License.
 *
 * Canvas is distributed in the hope that it will be useful, but WITHOUT ANY
 * WARRANTY; without even the implied warranty of MERCHANTABILITY or FITNESS FOR
 * A PARTICULAR PURPOSE. See the GNU Affero General Public License for more
 * details.
 *
 * You should have received a copy of the GNU Affero General Public License along
 * with this program. If not, see <http://www.gnu.org/licenses/>.
 */

import fetchMock from 'fetch-mock'
import {screen, waitFor} from '@testing-library/react'

import {destroyContainer} from '@canvas/alerts/react/FlashAlert'

import {actions as uiActions} from '../ui'
import {coursePaceActions, PUBLISH_STATUS_POLLING_MS} from '../course_paces'
import {
  BLACKOUT_DATES,
  DEFAULT_BLACKOUT_DATE_STATE,
  COURSE,
  DEFAULT_STORE_STATE,
  PRIMARY_PACE,
  PROGRESS_FAILED,
  PROGRESS_RUNNING,
} from '../../__tests__/fixtures'
import {SyncState} from '../../shared/types'

const CREATE_API = `/api/v1/courses/${COURSE.id}/course_pacing`
const UPDATE_API = `/api/v1/courses/${COURSE.id}/course_pacing/${PRIMARY_PACE.id}`
const PROGRESS_API = `/api/v1/progress/${PROGRESS_RUNNING.id}`
const COMPRESS_API = `/api/v1/courses/${COURSE.id}/course_pacing/compress_dates`
const DESTROY_API = `/api/v1/courses/${COURSE.id}/course_pacing/${PRIMARY_PACE.id}`

const dispatch = jest.fn()

const mockGetState =
  (
    pace,
    originalPace,
    blackoutDates = DEFAULT_BLACKOUT_DATE_STATE,
    originalBlackoutDates = BLACKOUT_DATES
  ) =>
  () => ({
    ...DEFAULT_STORE_STATE,
    coursePace: {...pace},
    blackoutDates,
    original: {
      coursePace: originalPace,
      blackoutDates: originalBlackoutDates,
    },
  })

beforeEach(() => {
  jest.useFakeTimers()
  jest.spyOn(global, 'setTimeout')
})

afterEach(() => {
  jest.clearAllMocks()
  jest.useRealTimers()
  fetchMock.restore()
  destroyContainer()
})

describe('Course paces actions', () => {
  describe('publishPace', () => {
    it('Updates pace, manages loading state, and starts polling for publish status', async () => {
      const updatedPace = {...PRIMARY_PACE, excludeWeekends: false}
      const getState = mockGetState(updatedPace, PRIMARY_PACE)
      fetchMock.put(UPDATE_API, {
        course_pace: updatedPace,
        progress: PROGRESS_RUNNING,
      })

      const thunkedAction = coursePaceActions.publishPace()
      await thunkedAction(dispatch, getState)

      expect(dispatch.mock.calls[0]).toEqual([uiActions.startSyncing()])
      expect(dispatch.mock.calls[1]).toEqual([uiActions.clearCategoryError('publish')])
      expect(dispatch.mock.calls[2]).toEqual([coursePaceActions.saveCoursePace(updatedPace)])
      expect(dispatch.mock.calls[3]).toEqual([coursePaceActions.setProgress(PROGRESS_RUNNING)])
      // Compare dispatched functions by name since they won't be directly equal
      expect(JSON.stringify(dispatch.mock.calls[4])).toEqual(
        JSON.stringify([coursePaceActions.pollForPublishStatus()])
      )
      expect(dispatch.mock.calls[5]).toEqual([uiActions.syncingCompleted()])
      expect(fetchMock.called(UPDATE_API, 'PUT')).toBe(true)
    })

    it('Calls create API when an ID is not present', async () => {
      fetchMock.post(CREATE_API, {course_pace: {...PRIMARY_PACE}, progress: PROGRESS_RUNNING})
      const paceToCreate = {...PRIMARY_PACE, id: undefined}
      const getState = mockGetState(paceToCreate, paceToCreate)

      const thunkedAction = coursePaceActions.publishPace()
      await thunkedAction(dispatch, getState)

      expect(fetchMock.called(CREATE_API, 'POST')).toBe(true)
    })

    it('Sets an error message if the pace update fails', async () => {
      const updatedPace = {...PRIMARY_PACE, excludeWeekends: false}
      const error = new Error("You don't actually want to publish this")
      const getState = mockGetState(updatedPace, PRIMARY_PACE)
      fetchMock.put(UPDATE_API, {
        throws: error,
      })

      const thunkedAction = coursePaceActions.publishPace()
      await thunkedAction(dispatch, getState)

      expect(dispatch.mock.calls).toEqual([
        [uiActions.startSyncing()],
        [uiActions.clearCategoryError('publish')],
        [uiActions.setCategoryError('publish', error.toString())],
        [uiActions.syncingCompleted()],
      ])
    })
  })

  describe('pollForPublishState', () => {
    it('does nothing without a progress or for progresses in terminal statuses', () => {
      const getStateNoProgress = () => ({...DEFAULT_STORE_STATE})
      coursePaceActions.pollForPublishStatus()(dispatch, getStateNoProgress)

      const getStateFailed = () => ({
        ...DEFAULT_STORE_STATE,
<<<<<<< HEAD
        coursePace: {publishingProgress: PROGRESS_FAILED},
=======
        coursePace: {...DEFAULT_STORE_STATE.coursePace, publishingProgress: PROGRESS_FAILED},
>>>>>>> 31fbffe1
      })
      coursePaceActions.pollForPublishStatus()(dispatch, getStateFailed)

      const getStateCompleted = () => ({
        ...DEFAULT_STORE_STATE,
<<<<<<< HEAD
        coursePace: {publishingProgress: {...PROGRESS_FAILED, workflow_state: 'completed'}},
=======
        coursePace: {
          ...DEFAULT_STORE_STATE.coursePace,
          publishingProgress: {...PROGRESS_FAILED, workflow_state: 'completed'},
        },
>>>>>>> 31fbffe1
      })
      coursePaceActions.pollForPublishStatus()(dispatch, getStateCompleted)

      expect(dispatch).not.toHaveBeenCalled()
    })

    it('sets a timeout that updates progress status and clears when a terminal status is reached', async () => {
      const getState = () => ({
        ...DEFAULT_STORE_STATE,
<<<<<<< HEAD
        coursePace: {publishingProgress: {...PROGRESS_RUNNING}},
=======
        coursePace: {...DEFAULT_STORE_STATE.coursePace, publishingProgress: {...PROGRESS_RUNNING}},
>>>>>>> 31fbffe1
      })
      const progressUpdated = {...PROGRESS_RUNNING, completion: 60}
      fetchMock.get(PROGRESS_API, progressUpdated)

      await coursePaceActions.pollForPublishStatus()(dispatch, getState)

      expect(dispatch.mock.calls[0]).toEqual([coursePaceActions.setProgress(progressUpdated)])
      expect(dispatch.mock.calls[1]).toEqual([uiActions.clearCategoryError('checkPublishStatus')])
      expect(setTimeout).toHaveBeenCalledTimes(1)

      const progressCompleted = {...PROGRESS_RUNNING, completion: 100, workflow_state: 'completed'}
      fetchMock.get(PROGRESS_API, progressCompleted, {overwriteRoutes: true})

      jest.advanceTimersByTime(PUBLISH_STATUS_POLLING_MS)

      await waitFor(() => {
        expect(dispatch.mock.calls.length).toBe(5)
        expect(dispatch.mock.calls[1]).toEqual([uiActions.clearCategoryError('checkPublishStatus')])
        expect(dispatch.mock.calls[2]).toEqual([coursePaceActions.setProgress(undefined)])
        expect(dispatch.mock.calls[4]).toEqual([
          coursePaceActions.coursePaceSaved(getState().coursePace),
        ])
        expect(screen.getAllByText('Neuromancy 300 updated')[0]).toBeInTheDocument()
      })
    })

    it('stops polling and displays an error message if checking the progress API fails', async () => {
      const getState = () => ({
        ...DEFAULT_STORE_STATE,
<<<<<<< HEAD
        coursePace: {publishingProgress: {...PROGRESS_RUNNING}},
=======
        coursePace: {...DEFAULT_STORE_STATE.coursePace, publishingProgress: {...PROGRESS_RUNNING}},
>>>>>>> 31fbffe1
      })
      const error = new Error('Progress? What progress?')
      fetchMock.get(PROGRESS_API, {throws: error})

      await coursePaceActions.pollForPublishStatus()(dispatch, getState)

      expect(dispatch.mock.calls).toEqual([
        [uiActions.setCategoryError('checkPublishStatus', error?.toString())],
      ])
      expect(setTimeout).not.toHaveBeenCalled()
    })
  })

  describe('compressDates', () => {
    it('Updates pace and manages loading state', async () => {
      const updatedPace = {...PRIMARY_PACE}
      const getState = mockGetState(updatedPace, PRIMARY_PACE)
      const compressResponse = {
        1: 'a date',
        2: 'another date',
      }
      fetchMock.post(COMPRESS_API, compressResponse)

      const thunkedAction = coursePaceActions.compressDates()
      await thunkedAction(dispatch, getState)

      expect(dispatch.mock.calls[0]).toEqual([uiActions.showLoadingOverlay('Compressing...')])
      expect(dispatch.mock.calls[1]).toEqual([uiActions.clearCategoryError('compress')])
      expect(dispatch.mock.calls[2]).toEqual([
        coursePaceActions.setCompressedItemDates(compressResponse),
      ])
      // Compare dispatched functions by name since they won't be directly equal
      expect(dispatch.mock.calls[3]).toEqual([uiActions.hideLoadingOverlay()])
      // compress() POSTs a flattened and stripped-down version of the course pace
      expect(fetchMock.calls()[0][1]?.body).toEqual(
        JSON.stringify({
          blackout_dates: [
            {
              event_title: 'Spring break',
              start_date: '2022-03-21T00:00:00.000-06:00',
              end_date: '2022-03-25T00:00:00.000-06:00',
            },
          ],
          course_pace: {
            start_date: updatedPace.start_date,
            end_date: updatedPace.end_date,
            exclude_weekends: updatedPace.exclude_weekends,
            course_pace_module_items_attributes: updatedPace.modules.reduce(
              (runningValue: Array<any>, module) => {
                return runningValue.concat(
                  module.items.map(item => ({
                    id: item.id,
                    duration: item.duration,
                    module_item_id: item.module_item_id,
                  }))
                )
              },
              []
            ),
          },
        })
      )
      expect(fetchMock.called(COMPRESS_API, 'POST')).toBe(true)
    })

    it('Sets an error message if compression fails', async () => {
      const updatedPace = {...PRIMARY_PACE}
      const error = new Error('Whoops!')
      const getState = mockGetState(updatedPace, PRIMARY_PACE)
      fetchMock.post(COMPRESS_API, {
        throws: error,
      })

      const thunkedAction = coursePaceActions.compressDates()
      await thunkedAction(dispatch, getState)

      expect(dispatch.mock.calls).toEqual([
        [uiActions.showLoadingOverlay('Compressing...')],
        [uiActions.clearCategoryError('compress')],
        [uiActions.hideLoadingOverlay()],
        [uiActions.setCategoryError('compress', error.toString())],
      ])
    })
  })

  describe('syncUnpublishedChanges', () => {
    it('saves blackout dates and publishes the pace', async () => {
      const asyncDispatch = jest.fn(() => Promise.resolve())
      const updatedPace = {...PRIMARY_PACE, excludeWeekends: false}
      const getState = mockGetState(updatedPace, PRIMARY_PACE, {
        syncing: SyncState.UNSYNCED,
        blackoutDates: BLACKOUT_DATES,
      })

      const thunkedAction = coursePaceActions.syncUnpublishedChanges()
      await thunkedAction(asyncDispatch, getState)

      expect(asyncDispatch.mock.calls.length).toBe(5)
      expect(asyncDispatch.mock.calls[0]).toEqual([uiActions.clearCategoryError('publish')])
      expect(asyncDispatch.mock.calls[1]).toEqual([uiActions.startSyncing()])
      expect(typeof asyncDispatch.mock.calls[2][0]).toBe('function') // dispatch syncBlackoutDates
      expect(typeof asyncDispatch.mock.calls[3][0]).toBe('function') // dispatch publishPace
      expect(asyncDispatch.mock.calls[4]).toEqual([uiActions.syncingCompleted()])
    })

    it('only publishes the pace if blackout dates have not changed', async () => {
      const asyncDispatch = jest.fn(() => Promise.resolve())
      const updatedPace = {...PRIMARY_PACE, excludeWeekends: false}
      const getState = mockGetState(updatedPace, PRIMARY_PACE)

      const thunkedAction = coursePaceActions.syncUnpublishedChanges()
      await thunkedAction(asyncDispatch, getState)

      expect(asyncDispatch.mock.calls.length).toBe(2)
    })
  })

  describe('removePace', () => {
    it('shows and hides loading overlay properly', async () => {
      const asyncDispatch = jest.fn(() => Promise.resolve())
      const updatedPace = {...PRIMARY_PACE}
      const getState = mockGetState(updatedPace, PRIMARY_PACE)

      const thunkedAction = coursePaceActions.removePace()
      await thunkedAction(asyncDispatch, getState)

      expect(asyncDispatch.mock.calls.length).toBe(4)
      expect(asyncDispatch.mock.calls[0]).toEqual([
        uiActions.showLoadingOverlay('Removing pace...'),
      ])
      expect(asyncDispatch.mock.calls[1]).toEqual([uiActions.clearCategoryError('removePace')])
      expect(asyncDispatch.mock.calls[2]).toEqual([uiActions.hidePaceModal()])
      expect(asyncDispatch.mock.calls[3]).toEqual([uiActions.hideLoadingOverlay()])
    })

    it('calls the destroy pace API', async () => {
      fetchMock.delete(DESTROY_API, {course_pace: {...PRIMARY_PACE}})
      const updatedPace = {...PRIMARY_PACE}
      const getState = mockGetState(updatedPace, PRIMARY_PACE)

      const thunkedAction = coursePaceActions.removePace()
      await thunkedAction(dispatch, getState)

      expect(fetchMock.called(DESTROY_API, 'DELETE')).toBe(true)
    })

    it('sets an error if the request fails', async () => {
      const asyncDispatch = jest.fn(() => Promise.resolve())
      const updatedPace = {...PRIMARY_PACE}
      const error = new Error('Bad!')
      const getState = mockGetState(updatedPace, PRIMARY_PACE)
      fetchMock.delete(DESTROY_API, {
        throws: error,
      })

      const thunkedAction = coursePaceActions.removePace()
      await thunkedAction(asyncDispatch, getState)

      expect(asyncDispatch.mock.calls.length).toBe(4)
      expect(asyncDispatch.mock.calls[0]).toEqual([
        uiActions.showLoadingOverlay('Removing pace...'),
      ])
      expect(asyncDispatch.mock.calls[1]).toEqual([uiActions.clearCategoryError('removePace')])
      expect(asyncDispatch.mock.calls[2]).toEqual([
        uiActions.setCategoryError('removePace', error.toString()),
      ])
      expect(asyncDispatch.mock.calls[3]).toEqual([uiActions.hideLoadingOverlay()])
    })
  })
})<|MERGE_RESOLUTION|>--- conflicted
+++ resolved
@@ -134,24 +134,16 @@
 
       const getStateFailed = () => ({
         ...DEFAULT_STORE_STATE,
-<<<<<<< HEAD
-        coursePace: {publishingProgress: PROGRESS_FAILED},
-=======
         coursePace: {...DEFAULT_STORE_STATE.coursePace, publishingProgress: PROGRESS_FAILED},
->>>>>>> 31fbffe1
       })
       coursePaceActions.pollForPublishStatus()(dispatch, getStateFailed)
 
       const getStateCompleted = () => ({
         ...DEFAULT_STORE_STATE,
-<<<<<<< HEAD
-        coursePace: {publishingProgress: {...PROGRESS_FAILED, workflow_state: 'completed'}},
-=======
         coursePace: {
           ...DEFAULT_STORE_STATE.coursePace,
           publishingProgress: {...PROGRESS_FAILED, workflow_state: 'completed'},
         },
->>>>>>> 31fbffe1
       })
       coursePaceActions.pollForPublishStatus()(dispatch, getStateCompleted)
 
@@ -161,11 +153,7 @@
     it('sets a timeout that updates progress status and clears when a terminal status is reached', async () => {
       const getState = () => ({
         ...DEFAULT_STORE_STATE,
-<<<<<<< HEAD
-        coursePace: {publishingProgress: {...PROGRESS_RUNNING}},
-=======
         coursePace: {...DEFAULT_STORE_STATE.coursePace, publishingProgress: {...PROGRESS_RUNNING}},
->>>>>>> 31fbffe1
       })
       const progressUpdated = {...PROGRESS_RUNNING, completion: 60}
       fetchMock.get(PROGRESS_API, progressUpdated)
@@ -195,11 +183,7 @@
     it('stops polling and displays an error message if checking the progress API fails', async () => {
       const getState = () => ({
         ...DEFAULT_STORE_STATE,
-<<<<<<< HEAD
-        coursePace: {publishingProgress: {...PROGRESS_RUNNING}},
-=======
         coursePace: {...DEFAULT_STORE_STATE.coursePace, publishingProgress: {...PROGRESS_RUNNING}},
->>>>>>> 31fbffe1
       })
       const error = new Error('Progress? What progress?')
       fetchMock.get(PROGRESS_API, {throws: error})
