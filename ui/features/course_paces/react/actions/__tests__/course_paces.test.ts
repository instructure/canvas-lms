--- conflicted
+++ resolved
@@ -81,10 +81,6 @@
         course_pace: updatedPace,
         progress: PROGRESS_RUNNING,
       })
-<<<<<<< HEAD
-      const contextType = getState().paceContexts.selectedContextType
-=======
->>>>>>> 78e2d27c
       const thunkedAction = coursePaceActions.publishPace()
       await thunkedAction(dispatch, getState)
       expect(dispatch.mock.calls[0]).toEqual([uiActions.startSyncing()])
@@ -96,15 +92,11 @@
         JSON.stringify([coursePaceActions.pollForPublishStatus()])
       )
       expect(dispatch.mock.calls[5]).toEqual([
-<<<<<<< HEAD
-        paceContextsActions.addPublishingPace(`${contextType}-${updatedPace.context_id}`),
-=======
         paceContextsActions.addPublishingPace({
           progress_context_id: PROGRESS_RUNNING.context_id,
           pace_context: getState().paceContexts.selectedContext!,
           polling: true,
         }),
->>>>>>> 78e2d27c
       ])
       expect(dispatch.mock.calls[6]).toEqual([uiActions.syncingCompleted()])
       expect(fetchMock.called(UPDATE_API, 'PUT')).toBe(true)
