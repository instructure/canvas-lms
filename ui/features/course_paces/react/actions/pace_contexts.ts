/*
 * Copyright (C) 2022 - present Instructure, Inc.
 *
 * This file is part of Canvas.
 *
 * Canvas is free software: you can redistribute it and/or modify it under
 * the terms of the GNU Affero General Public License as published by the Free
 * Software Foundation, version 3 of the License.
 *
 * Canvas is distributed in the hope that it will be useful, but WITHOUT ANY
 * WARRANTY; without even the implied warranty of MERCHANTABILITY or FITNESS FOR
 * A PARTICULAR PURPOSE. See the GNU Affero General Public License for more
 * details.
 *
 * You should have received a copy of the GNU Affero General Public License along
 * with this program. If not, see <http://www.gnu.org/licenses/>.
 */

import {createAction, ActionsUnion} from '../shared/types'
import * as Api from '../api/pace_contexts_api'
import {
  APIPaceContextTypes,
  OrderType,
  PaceContext,
  PaceContextProgress,
  PaceContextsAsyncActionPayload,
  SortableColumn,
  StoreState,
} from '../types'
import {ThunkAction} from 'redux-thunk'
import {Action} from 'redux'
import {useScope as useI18nScope} from '@canvas/i18n'
import {CONTEXT_TYPE_MAP} from '../utils/utils'
import {coursePaceActions} from './course_paces'

const I18n = useI18nScope('pace_contexts_actions')

export interface FetchContextsActionParams {
  contextType: APIPaceContextTypes
  page?: number
  searchTerm?: string
  sortBy?: SortableColumn
  orderType?: OrderType
  contextIds?: string[]
}

export enum Constants {
  SET_PACE_CONTEXTS = 'PACE_CONTEXTS/SET_PACE_CONTEXTS',
  SET_SELECTED_PACE_CONTEXT_TYPE = 'PACE_CONTEXTS/SET_SELECTED_PACE_CONTEXT_TYPE',
  SET_SELECTED_PACE_CONTEXT = 'PACE_CONTEXTS/SET_SELECTED_PACE_CONTEXT',
  SET_PAGE = 'PACE_CONTEXTS/SET_PAGE',
  SET_LOADING = 'PACE_CONTEXTS/SET_LOADING',
  SET_DEFAULT_PACE_LOADING = 'PACE_CONTEXTS/DEFAULT/SET_LOADING',
  SET_DEFAULT_PACE_CONTEXT = 'PACE_CONTEXTS/DEFAULT/SET_PACE_CONTEXT',
  SET_DEFAULT_PACE_CONTEXT_AS_SELECTED = 'PACE_CONTEXTS/DEFAULT/SET_PACE_CONTEXT_AS_SELECTED',
  SET_SEARCH_TERM = 'PACE_CONTEXTS/SET_SEARCH_TERM',
  SET_SORT_BY = 'PACE_CONTEXTS/SET_SORT_BY',
  SET_ORDER_TYPE = 'PACE_CONTEXTS/SET_ORDER_TYPE',
  ADD_PUBLISHING_PACE = 'PACE_CONTEXTS/ADD_PUBLISHING_PACE',
<<<<<<< HEAD
  SET_SYNCED = 'PACE_CONTEXTS/SET_SYNCED',
  REMOVE_PUBLISHING_PACE = 'PACE_CONTEXTS/REMOVE_PUBLISHING_PACE',
  REPLACE_PACE_CONTEXTS = 'PACE_CONTEXTS/REPLACE_PACE_CONTEXTS',
=======
  REMOVE_PUBLISHING_PACE = 'PACE_CONTEXTS/REMOVE_PUBLISHING_PACE',
  REPLACE_PACE_CONTEXTS = 'PACE_CONTEXTS/REPLACE_PACE_CONTEXTS',
  UPDATE_PUBLISHING_PACE = 'PACE_CONTEXTS/UPDATE_PUBLISHING_PACE',
>>>>>>> 78e2d27c
}

const regularActions = {
  setPage: (page: number) => createAction(Constants.SET_PAGE, page),
  setSelectedContextType: (paceContextType: APIPaceContextTypes) =>
    createAction(Constants.SET_SELECTED_PACE_CONTEXT_TYPE, paceContextType),
  setSelectedContext: (paceContext: PaceContext) =>
    createAction(Constants.SET_SELECTED_PACE_CONTEXT, paceContext),
  setDefaultPaceContextAsSelected: () =>
    createAction(Constants.SET_DEFAULT_PACE_CONTEXT_AS_SELECTED),
  setSearchTerm: (searchTerm: string) => createAction(Constants.SET_SEARCH_TERM, searchTerm),
  setSortBy: (sortBy: SortableColumn) => createAction(Constants.SET_SORT_BY, sortBy),
  setSynced: (synced: boolean) => createAction(Constants.SET_SYNCED, synced),
  setOrderType: (orderType: OrderType) => createAction(Constants.SET_ORDER_TYPE, orderType),
<<<<<<< HEAD
  addPublishingPace: (paceId: string) => createAction(Constants.ADD_PUBLISHING_PACE, paceId),
  removePublishingPace: (paceId: string) => createAction(Constants.REMOVE_PUBLISHING_PACE, paceId),
=======
  addPublishingPace: (paceContextProgress: PaceContextProgress) =>
    createAction(Constants.ADD_PUBLISHING_PACE, paceContextProgress),
  removePublishingPace: (paceContextProgress: PaceContextProgress) =>
    createAction(Constants.REMOVE_PUBLISHING_PACE, paceContextProgress),
  updatePublishingPaces: (paceContexts: PaceContextProgress[]) =>
    createAction(Constants.UPDATE_PUBLISHING_PACE, paceContexts),
>>>>>>> 78e2d27c
  replacePaceContextPaces: (paceContexts: PaceContext[]) =>
    createAction(Constants.REPLACE_PACE_CONTEXTS, paceContexts),
}

const thunkActions = {
  fetchPaceContexts: ({
    contextType,
    page = 1,
    searchTerm = '',
    sortBy,
    orderType,
    contextIds,
  }: FetchContextsActionParams): ThunkAction<void, StoreState, void, Action> => {
    return async function fetchPaceContextsThunk(dispatch, getState) {
      dispatch(createAction(Constants.SET_LOADING, true))
      const {coursePace, paceContexts} = getState()
      const response = await Api.getPaceContexts({
        contextType,
        courseId: coursePace.course_id,
        page,
        entriesPerRequest: paceContexts.entriesPerRequest,
        searchTerm,
        sortBy,
        orderType,
        contextIds,
      })
      if (!response?.pace_contexts) throw new Error(I18n.t('Response body was empty'))
      dispatch(
        createAction<Constants, PaceContextsAsyncActionPayload>(Constants.SET_PACE_CONTEXTS, {
          result: response,
          page,
          searchTerm,
          sortBy,
          orderType,
        })
      )
    }
  },
<<<<<<< HEAD
  syncPublishingPaces: (): ThunkAction<void, StoreState, void, Action> => {
    return (dispatch, getState) => {
      const paceContextsState = getState().paceContexts
      if (!paceContextsState.synced) {
        const contextsPublishing = paceContextsState.contextsPublishing
        contextsPublishing.forEach(contextCode => {
          const contextData = contextCode.split('-')
          const contextId = contextData[1]
          const contextType = CONTEXT_TYPE_MAP[contextData[0]]
          dispatch(coursePaceActions.loadLatestPaceByContext(contextType, contextId, null, false))
        })
        dispatch(regularActions.setSynced(true))
      }
=======
  syncPublishingPaces: (restart: boolean = false): ThunkAction<void, StoreState, void, Action> => {
    return (dispatch, getState) => {
      const {contextsPublishing, entries} = getState().paceContexts
      const loadedCodes = entries.map(({type, item_id}) => `${type}${item_id}`)
      const contextsToLoad = contextsPublishing.filter(
        ({pace_context, polling}) =>
          (restart || !polling) &&
          loadedCodes.includes(`${pace_context.type}${pace_context.item_id}`)
      )
      const updatedPaceContextsProgress = contextsToLoad.map(context => ({
        ...context,
        polling: true,
      }))
      contextsToLoad.forEach(({pace_context}) => {
        const contextType = CONTEXT_TYPE_MAP[pace_context.type]
        dispatch(
          coursePaceActions.loadLatestPaceByContext(contextType, pace_context.item_id, null, false)
        )
        dispatch(regularActions.updatePublishingPaces(updatedPaceContextsProgress))
      })
>>>>>>> 78e2d27c
    }
  },
  fetchDefaultPaceContext: (): ThunkAction<void, StoreState, void, Action> => {
    return async (dispatch, getState) => {
      dispatch(createAction(Constants.SET_DEFAULT_PACE_LOADING, true))
      const {coursePace} = getState()
      const response = await Api.getDefaultPaceContext(coursePace.course_id)
      dispatch(
        createAction<Constants, PaceContextsAsyncActionPayload>(
          Constants.SET_DEFAULT_PACE_CONTEXT,
          {result: response}
        )
      )
    }
  },
  refreshPublishedContext: (
<<<<<<< HEAD
    contextCode: string
  ): ThunkAction<Promise<void>, StoreState, void, Action> => {
    return async (dispatch, getState) => {
      const {selectedContextType} = getState().paceContexts
      const {course_id: courseId} = getState().coursePace
      const contextData = contextCode.split('-')
      // We only need to refresh the pace context if the user is seeing the affected tab
      if (contextData[0] === selectedContextType) {
        const contextId = contextData[1]
        const {pace_contexts: updatedPaceContexts} = await Api.getPaceContexts({
          contextType: selectedContextType,
          courseId,
          contextIds: [contextId],
        })
        dispatch(regularActions.replacePaceContextPaces(updatedPaceContexts))
      }
      dispatch(regularActions.removePublishingPace(contextCode))
=======
    progressContextId: string
  ): ThunkAction<Promise<void>, StoreState, void, Action> => {
    return async (dispatch, getState) => {
      const {selectedContextType, contextsPublishing} = getState().paceContexts
      const {course_id: courseId} = getState().coursePace
      // We only need to refresh the pace context if the user is seeing the affected tab
      const contextToRefresh = contextsPublishing.find(
        context => context.progress_context_id === progressContextId
      )
      if (contextToRefresh) {
        const {pace_contexts: updatedPaceContexts} = await Api.getPaceContexts({
          contextType: selectedContextType,
          courseId,
          contextIds: [contextToRefresh.pace_context.item_id],
        })
        dispatch(regularActions.replacePaceContextPaces(updatedPaceContexts))
        dispatch(regularActions.removePublishingPace(contextToRefresh))
      }
>>>>>>> 78e2d27c
    }
  },
}

export const paceContextsActions = {...regularActions, ...thunkActions}
export type PaceContextsAction = ActionsUnion<typeof thunkActions><|MERGE_RESOLUTION|>--- conflicted
+++ resolved
@@ -57,15 +57,9 @@
   SET_SORT_BY = 'PACE_CONTEXTS/SET_SORT_BY',
   SET_ORDER_TYPE = 'PACE_CONTEXTS/SET_ORDER_TYPE',
   ADD_PUBLISHING_PACE = 'PACE_CONTEXTS/ADD_PUBLISHING_PACE',
-<<<<<<< HEAD
-  SET_SYNCED = 'PACE_CONTEXTS/SET_SYNCED',
-  REMOVE_PUBLISHING_PACE = 'PACE_CONTEXTS/REMOVE_PUBLISHING_PACE',
-  REPLACE_PACE_CONTEXTS = 'PACE_CONTEXTS/REPLACE_PACE_CONTEXTS',
-=======
   REMOVE_PUBLISHING_PACE = 'PACE_CONTEXTS/REMOVE_PUBLISHING_PACE',
   REPLACE_PACE_CONTEXTS = 'PACE_CONTEXTS/REPLACE_PACE_CONTEXTS',
   UPDATE_PUBLISHING_PACE = 'PACE_CONTEXTS/UPDATE_PUBLISHING_PACE',
->>>>>>> 78e2d27c
 }
 
 const regularActions = {
@@ -78,19 +72,13 @@
     createAction(Constants.SET_DEFAULT_PACE_CONTEXT_AS_SELECTED),
   setSearchTerm: (searchTerm: string) => createAction(Constants.SET_SEARCH_TERM, searchTerm),
   setSortBy: (sortBy: SortableColumn) => createAction(Constants.SET_SORT_BY, sortBy),
-  setSynced: (synced: boolean) => createAction(Constants.SET_SYNCED, synced),
   setOrderType: (orderType: OrderType) => createAction(Constants.SET_ORDER_TYPE, orderType),
-<<<<<<< HEAD
-  addPublishingPace: (paceId: string) => createAction(Constants.ADD_PUBLISHING_PACE, paceId),
-  removePublishingPace: (paceId: string) => createAction(Constants.REMOVE_PUBLISHING_PACE, paceId),
-=======
   addPublishingPace: (paceContextProgress: PaceContextProgress) =>
     createAction(Constants.ADD_PUBLISHING_PACE, paceContextProgress),
   removePublishingPace: (paceContextProgress: PaceContextProgress) =>
     createAction(Constants.REMOVE_PUBLISHING_PACE, paceContextProgress),
   updatePublishingPaces: (paceContexts: PaceContextProgress[]) =>
     createAction(Constants.UPDATE_PUBLISHING_PACE, paceContexts),
->>>>>>> 78e2d27c
   replacePaceContextPaces: (paceContexts: PaceContext[]) =>
     createAction(Constants.REPLACE_PACE_CONTEXTS, paceContexts),
 }
@@ -129,21 +117,6 @@
       )
     }
   },
-<<<<<<< HEAD
-  syncPublishingPaces: (): ThunkAction<void, StoreState, void, Action> => {
-    return (dispatch, getState) => {
-      const paceContextsState = getState().paceContexts
-      if (!paceContextsState.synced) {
-        const contextsPublishing = paceContextsState.contextsPublishing
-        contextsPublishing.forEach(contextCode => {
-          const contextData = contextCode.split('-')
-          const contextId = contextData[1]
-          const contextType = CONTEXT_TYPE_MAP[contextData[0]]
-          dispatch(coursePaceActions.loadLatestPaceByContext(contextType, contextId, null, false))
-        })
-        dispatch(regularActions.setSynced(true))
-      }
-=======
   syncPublishingPaces: (restart: boolean = false): ThunkAction<void, StoreState, void, Action> => {
     return (dispatch, getState) => {
       const {contextsPublishing, entries} = getState().paceContexts
@@ -164,7 +137,6 @@
         )
         dispatch(regularActions.updatePublishingPaces(updatedPaceContextsProgress))
       })
->>>>>>> 78e2d27c
     }
   },
   fetchDefaultPaceContext: (): ThunkAction<void, StoreState, void, Action> => {
@@ -181,25 +153,6 @@
     }
   },
   refreshPublishedContext: (
-<<<<<<< HEAD
-    contextCode: string
-  ): ThunkAction<Promise<void>, StoreState, void, Action> => {
-    return async (dispatch, getState) => {
-      const {selectedContextType} = getState().paceContexts
-      const {course_id: courseId} = getState().coursePace
-      const contextData = contextCode.split('-')
-      // We only need to refresh the pace context if the user is seeing the affected tab
-      if (contextData[0] === selectedContextType) {
-        const contextId = contextData[1]
-        const {pace_contexts: updatedPaceContexts} = await Api.getPaceContexts({
-          contextType: selectedContextType,
-          courseId,
-          contextIds: [contextId],
-        })
-        dispatch(regularActions.replacePaceContextPaces(updatedPaceContexts))
-      }
-      dispatch(regularActions.removePublishingPace(contextCode))
-=======
     progressContextId: string
   ): ThunkAction<Promise<void>, StoreState, void, Action> => {
     return async (dispatch, getState) => {
@@ -218,7 +171,6 @@
         dispatch(regularActions.replacePaceContextPaces(updatedPaceContexts))
         dispatch(regularActions.removePublishingPace(contextToRefresh))
       }
->>>>>>> 78e2d27c
     }
   },
 }
