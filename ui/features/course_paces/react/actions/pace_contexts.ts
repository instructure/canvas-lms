/*
 * Copyright (C) 2022 - present Instructure, Inc.
 *
 * This file is part of Canvas.
 *
 * Canvas is free software: you can redistribute it and/or modify it under
 * the terms of the GNU Affero General Public License as published by the Free
 * Software Foundation, version 3 of the License.
 *
 * Canvas is distributed in the hope that it will be useful, but WITHOUT ANY
 * WARRANTY; without even the implied warranty of MERCHANTABILITY or FITNESS FOR
 * A PARTICULAR PURPOSE. See the GNU Affero General Public License for more
 * details.
 *
 * You should have received a copy of the GNU Affero General Public License along
 * with this program. If not, see <http://www.gnu.org/licenses/>.
 */

import {createAction, type ActionsUnion} from '../shared/types'
import * as Api from '../api/pace_contexts_api'
import type {
  APIPaceContextTypes,
  OrderType,
  PaceContext,
  PaceContextProgress,
  PaceContextsAsyncActionPayload,
  SortableColumn,
  StoreState,
} from '../types'
import type {ThunkAction} from 'redux-thunk'
import type {Action} from 'redux'
<<<<<<< HEAD
import {useScope as useI18nScope} from '@canvas/i18n'
=======
import {useScope as createI18nScope} from '@canvas/i18n'
>>>>>>> 80d4da09
import {CONTEXT_TYPE_MAP} from '../utils/utils'
import {coursePaceActions} from './course_paces'

const I18n = createI18nScope('pace_contexts_actions')

export interface FetchContextsActionParams {
  contextType: APIPaceContextTypes
  page?: number
  searchTerm?: string
  sortBy?: SortableColumn
  orderType?: OrderType
  contextIds?: string[]
  // @ts-expect-error
  afterFetch?: (contexts) => void
}

export enum Constants {
  SET_PACE_CONTEXTS = 'PACE_CONTEXTS/SET_PACE_CONTEXTS',
  SET_SELECTED_PACE_CONTEXT_TYPE = 'PACE_CONTEXTS/SET_SELECTED_PACE_CONTEXT_TYPE',
  SET_SELECTED_PACE_CONTEXT = 'PACE_CONTEXTS/SET_SELECTED_PACE_CONTEXT',
  SET_PAGE = 'PACE_CONTEXTS/SET_PAGE',
  SET_LOADING = 'PACE_CONTEXTS/SET_LOADING',
  SET_DEFAULT_PACE_LOADING = 'PACE_CONTEXTS/DEFAULT/SET_LOADING',
  SET_DEFAULT_PACE_CONTEXT = 'PACE_CONTEXTS/DEFAULT/SET_PACE_CONTEXT',
  SET_DEFAULT_PACE_CONTEXT_AS_SELECTED = 'PACE_CONTEXTS/DEFAULT/SET_PACE_CONTEXT_AS_SELECTED',
  SET_SEARCH_TERM = 'PACE_CONTEXTS/SET_SEARCH_TERM',
  SET_SORT_BY = 'PACE_CONTEXTS/SET_SORT_BY',
  SET_ORDER_TYPE = 'PACE_CONTEXTS/SET_ORDER_TYPE',
  ADD_PUBLISHING_PACE = 'PACE_CONTEXTS/ADD_PUBLISHING_PACE',
  REMOVE_PUBLISHING_PACE = 'PACE_CONTEXTS/REMOVE_PUBLISHING_PACE',
  REPLACE_PACE_CONTEXTS = 'PACE_CONTEXTS/REPLACE_PACE_CONTEXTS',
  UPDATE_PUBLISHING_PACE = 'PACE_CONTEXTS/UPDATE_PUBLISHING_PACE',
}

const regularActions = {
  setPage: (page: number) => createAction(Constants.SET_PAGE, page),
  setSelectedContextType: (paceContextType: APIPaceContextTypes) =>
    createAction(Constants.SET_SELECTED_PACE_CONTEXT_TYPE, paceContextType),
  setSelectedContext: (paceContext: PaceContext) =>
    createAction(Constants.SET_SELECTED_PACE_CONTEXT, paceContext),
  setDefaultPaceContextAsSelected: () =>
    createAction(Constants.SET_DEFAULT_PACE_CONTEXT_AS_SELECTED),
  setSearchTerm: (searchTerm: string) => createAction(Constants.SET_SEARCH_TERM, searchTerm),
  setSortBy: (sortBy: SortableColumn) => createAction(Constants.SET_SORT_BY, sortBy),
  setOrderType: (orderType: OrderType) => createAction(Constants.SET_ORDER_TYPE, orderType),
  addPublishingPace: (paceContextProgress: PaceContextProgress) =>
    createAction(Constants.ADD_PUBLISHING_PACE, paceContextProgress),
  removePublishingPace: (paceContextProgress: PaceContextProgress) =>
    createAction(Constants.REMOVE_PUBLISHING_PACE, paceContextProgress),
  updatePublishingPaces: (paceContexts: PaceContextProgress[]) =>
    createAction(Constants.UPDATE_PUBLISHING_PACE, paceContexts),
  replacePaceContextPaces: (paceContexts: PaceContext[]) =>
    createAction(Constants.REPLACE_PACE_CONTEXTS, paceContexts),
}

const thunkActions = {
  fetchPaceContexts: ({
    contextType,
    page = 1,
    searchTerm = '',
    sortBy,
    orderType,
    contextIds,
    afterFetch,
  }: FetchContextsActionParams): ThunkAction<void, StoreState, void, Action> => {
    return async function fetchPaceContextsThunk(dispatch, getState) {
      dispatch(createAction(Constants.SET_LOADING, true))
      const {coursePace, paceContexts} = getState()
      const response = await Api.getPaceContexts({
        contextType,
        courseId: coursePace.course_id,
        page,
        entriesPerRequest: paceContexts.entriesPerRequest,
        searchTerm,
        sortBy,
        orderType,
        contextIds,
      })
      if (!response?.pace_contexts) throw new Error(I18n.t('Response body was empty'))
      dispatch(
        createAction<Constants, PaceContextsAsyncActionPayload>(Constants.SET_PACE_CONTEXTS, {
          result: response,
          page,
          searchTerm,
          sortBy,
          orderType,
        })
      )
      if (afterFetch) {
        afterFetch(response.pace_contexts)
      }
    }
  },
  syncPublishingPaces: (restart: boolean = false): ThunkAction<void, StoreState, void, Action> => {
    return (dispatch, getState) => {
      const {contextsPublishing, entries} = getState().paceContexts
      const loadedCodes = entries.map(({type, item_id}) => `${type}${item_id}`)
      const contextsToLoad = contextsPublishing.filter(
        ({pace_context, polling}) =>
          (restart || !polling) &&
          loadedCodes.includes(`${pace_context.type}${pace_context.item_id}`)
      )
      const updatedPaceContextsProgress = contextsToLoad.map(context => ({
        ...context,
        polling: true,
      }))
      contextsToLoad.forEach(({pace_context}) => {
        const contextType = CONTEXT_TYPE_MAP[pace_context.type]
        dispatch(
          coursePaceActions.loadLatestPaceByContext(contextType, pace_context.item_id, null, false)
        )
        dispatch(regularActions.updatePublishingPaces(updatedPaceContextsProgress))
      })
    }
  },
  fetchDefaultPaceContext: (): ThunkAction<void, StoreState, void, Action> => {
    return async (dispatch, getState) => {
      dispatch(createAction(Constants.SET_DEFAULT_PACE_LOADING, true))
      const {coursePace} = getState()
      const response = await Api.getDefaultPaceContext(coursePace.course_id)
      dispatch(
        createAction<Constants, PaceContextsAsyncActionPayload>(
          Constants.SET_DEFAULT_PACE_CONTEXT,
          {result: response}
        )
      )
    }
  },
  refreshPublishedContext: (
    progressContextId: string
  ): ThunkAction<Promise<void>, StoreState, void, Action> => {
    return async (dispatch, getState) => {
      const {selectedContextType, contextsPublishing} = getState().paceContexts
      const {course_id: courseId} = getState().coursePace
      // We only need to refresh the pace context if the user is seeing the affected tab
      const contextToRefresh = contextsPublishing.find(
        context => context.progress_context_id === progressContextId
      )
      if (contextToRefresh) {
        const {pace_contexts: updatedPaceContexts} = await Api.getPaceContexts({
          contextType: selectedContextType,
          courseId,
          contextIds: [contextToRefresh.pace_context.item_id],
        })
        dispatch(regularActions.replacePaceContextPaces(updatedPaceContexts))
        dispatch(regularActions.removePublishingPace(contextToRefresh))
      }
    }
  },
}

export const paceContextsActions = {...regularActions, ...thunkActions}
export type PaceContextsAction = ActionsUnion<typeof thunkActions><|MERGE_RESOLUTION|>--- conflicted
+++ resolved
@@ -29,11 +29,7 @@
 } from '../types'
 import type {ThunkAction} from 'redux-thunk'
 import type {Action} from 'redux'
-<<<<<<< HEAD
-import {useScope as useI18nScope} from '@canvas/i18n'
-=======
 import {useScope as createI18nScope} from '@canvas/i18n'
->>>>>>> 80d4da09
 import {CONTEXT_TYPE_MAP} from '../utils/utils'
 import {coursePaceActions} from './course_paces'
 
