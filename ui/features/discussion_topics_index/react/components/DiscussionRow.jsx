/*
 * Copyright (C) 2018 - present Instructure, Inc.
 *
 * This file is part of Canvas.
 *
 * Canvas is free software: you can redistribute it and/or modify it under
 * the terms of the GNU Affero General Public License as published by the Free
 * Software Foundation, version 3 of the License.
 *
 * Canvas is distributed in the hope that it will be useful, but WITHOUT ANY
 * WARRANTY; without even the implied warranty of MERCHANTABILITY or FITNESS FOR
 * A PARTICULAR PURPOSE. See the GNU Affero General Public License for more
 * details.
 *
 * You should have received a copy of the GNU Affero General Public License along
 * with this program. If not, see <http://www.gnu.org/licenses/>.
 */

import {useScope as useI18nScope} from '@canvas/i18n'

import React, {Component} from 'react'
import {bindActionCreators} from 'redux'
import {connect} from 'react-redux'
import {DragSource, DropTarget} from 'react-dnd'
import {findDOMNode} from 'react-dom'
import {func, bool, string, arrayOf} from 'prop-types'
import cx from 'classnames'
import useDateTimeFormat from '@canvas/use-date-time-format-hook'

import {Text} from '@instructure/ui-text'
import {Pill} from '@instructure/ui-pill'
import {Heading} from '@instructure/ui-heading'
import {Badge} from '@instructure/ui-badge'
import {Grid} from '@instructure/ui-grid'
import {View} from '@instructure/ui-view'
import {
  IconAssignmentLine,
  IconBookmarkLine,
  IconBookmarkSolid,
  IconCopySolid,
  IconDragHandleLine,
  IconDuplicateLine,
  IconLockLine,
  IconLtiLine,
  IconPeerReviewLine,
  IconPinLine,
  IconPinSolid,
  IconPublishSolid,
  IconTrashSolid,
  IconUnlockLine,
  IconUnpublishedLine,
  IconUpdownLine,
  IconUserLine,
  IconPermissionsLine,
} from '@instructure/ui-icons'
import {Link} from '@instructure/ui-link'
import {ScreenReaderContent} from '@instructure/ui-a11y-content'
import {Menu} from '@instructure/ui-menu'

import DiscussionModel from '@canvas/discussions/backbone/models/DiscussionTopic'
import LockIconView from '@canvas/lock-icon'

import actions from '../actions'
import {flowRight as compose} from 'lodash'
import CyoeHelper from '@canvas/conditional-release-cyoe-helper'
import DiscussionManageMenu from './DiscussionManageMenu'
import discussionShape from '../proptypes/discussion'
import masterCourseDataShape from '@canvas/courses/react/proptypes/masterCourseData'
import propTypes from '../propTypes'
import SectionsTooltip from '@canvas/sections-tooltip'
import select from '@canvas/obj-select'
import ToggleIcon from './ToggleIcon'
import UnreadBadge from '@canvas/unread-badge'
import {isPassedDelayedPostAt} from '@canvas/datetime/react/date-utils'

const I18n = useI18nScope('discussion_row')

const dragTarget = {
  beginDrag(props) {
    return props.discussion
  },
}

const dropTarget = {
  hover(props, monitor, component) {
    const dragIndex = props.getDiscussionPosition(monitor.getItem())
    const hoverIndex = props.getDiscussionPosition(props.discussion)
    if (dragIndex === undefined || hoverIndex === undefined) {
      return
    }
    if (dragIndex === hoverIndex) {
      return
    }
    // eslint-disable-next-line react/no-find-dom-node
    const hoverBoundingRect = findDOMNode(component).getBoundingClientRect()
    const hoverMiddleY = (hoverBoundingRect.bottom - hoverBoundingRect.top) / 2
    const clientOffset = monitor.getClientOffset()
    const hoverClientY = clientOffset.y - hoverBoundingRect.top

    // Only perform the move when the mouse has crossed half of the items height
    // When dragging downwards, only move when the cursor is below 50%
    // When dragging upwards, only move when the cursor is above 50%
    if (dragIndex < hoverIndex && hoverClientY < hoverMiddleY) {
      return
    }
    if (dragIndex > hoverIndex && hoverClientY > hoverMiddleY) {
      return
    }
    props.moveCard(dragIndex, hoverIndex)
  },
}

class DiscussionRow extends Component {
  static propTypes = {
    canPublish: bool.isRequired,
    canReadAsAdmin: bool.isRequired,
    cleanDiscussionFocus: func.isRequired,
    connectDragSource: func,
    connectDropTarget: func,
    contextType: string.isRequired,
    deleteDiscussion: func.isRequired,
    setCopyTo: func.isRequired,
    setSendTo: func.isRequired,
    discussion: discussionShape.isRequired,
    discussionTopicMenuTools: arrayOf(propTypes.discussionTopicMenuTools),
    displayDeleteMenuItem: bool.isRequired,
    displayDuplicateMenuItem: bool.isRequired,
    displayLockMenuItem: bool.isRequired,
    displayMasteryPathsMenuItem: bool,
    displayMasteryPathsLink: bool,
    displayMasteryPathsPill: bool,
    masteryPathsPillLabel: string, // required if displayMasteryPathsPill is true
    displayManageMenu: bool.isRequired,
    displayPinMenuItem: bool.isRequired,
    displayDifferentiatedModulesTray: bool.isRequired,
    onOpenAssignToTray: func,
    draggable: bool,
    duplicateDiscussion: func.isRequired,
    isDragging: bool,
    isMasterCourse: bool.isRequired,
    masterCourseData: masterCourseDataShape,
    onMoveDiscussion: func,
    toggleSubscriptionState: func.isRequired,
    updateDiscussion: func.isRequired,
    DIRECT_SHARE_ENABLED: bool.isRequired,
    dateFormatter: func.isRequired,
  }

  static defaultProps = {
    connectDragSource(component) {
      return component
    },
    connectDropTarget(component) {
      return component
    },
    discussionTopicMenuTools: [],
    draggable: false,
    isDragging: false,
    masterCourseData: null,
    displayMasteryPathsMenuItem: false,
    displayMasteryPathsLink: false,
    displayMasteryPathsPill: false,
    masteryPathsPillLabel: '',
    onMoveDiscussion: null,
    onOpenAssignToTray: null,
  }

  componentDidMount = () => {
    this.onFocusManage(this.props)
  }

  UNSAFE_componentWillReceiveProps = nextProps => {
    this.onFocusManage(nextProps)
  }

  // TODO: Move this to a common file so announcements can use this also.
  onFocusManage = props => {
    if (props.discussion.focusOn) {
      switch (props.discussion.focusOn) {
        case 'title':
          this._titleElement.focus()
          break
        case 'manageMenu':
          this._manageMenu.focus()
          break
        case 'toggleButton':
          break
        default:
          throw new Error('Illegal element focus request')
      }
      this.props.cleanDiscussionFocus()
    }
  }

  onManageDiscussion = (e, {action, id, menuTool}) => {
    switch (action) {
      case 'duplicate':
        this.props.duplicateDiscussion(id)
        break
      case 'moveTo':
        this.props.onMoveDiscussion({id, title: this.props.discussion.title})
        break
      case 'togglepinned':
        this.props.updateDiscussion(
          this.props.discussion,
          {pinned: !this.props.discussion.pinned},
          this.makePinSuccessFailMessages(this.props.discussion),
          'manageMenu'
        )
        break
      case 'delete':
        this.props.deleteDiscussion(this.props.discussion)
        break
      case 'togglelocked':
        this.props.updateDiscussion(
          this.props.discussion,
          {locked: !this.props.discussion.locked},
          this.makeLockedSuccessFailMessages(this.props.discussion),
          'manageMenu'
        )
        break
      case 'copyTo':
        this.props.setCopyTo({
          open: true,
          selection: {discussion_topics: [this.props.discussion.id]},
        })
        break
      case 'sendTo':
        this.props.setSendTo({
          open: true,
          selection: {
            content_type: 'discussion_topic',
            content_id: this.props.discussion.id,
          },
        })
        break

      case 'masterypaths':
        window.location = `discussion_topics/${
          this.props.discussion.id
        }/edit?return_to=${encodeURIComponent(window.location.pathname)}#mastery-paths-editor`
        break
      case 'ltiMenuTool':
        window.location = `${menuTool.base_url}&discussion_topics[]=${id}`
        break
      case 'assignTo':
        this.props.onOpenAssignToTray(this.props.discussion)
        break
      default:
        throw new Error('Unknown manage discussion action encountered')
    }
  }

  getAccessibleTitle() {
    let result = `${this.props.discussion.title} `
    const availability = this.getAvailabilityString()
    if (availability) result += `${availability} `
    const assignment = this.props.discussion.assignment
    const dueDateString =
      assignment && assignment.due_at
        ? I18n.t('Due %{date} ', {date: this.props.dateFormatter(assignment.due_at)})
        : ' '
    result += dueDateString
    const lastReplyAtDate = this.props.dateFormatter(this.props.discussion.last_reply_at)
    if (lastReplyAtDate.length > 0 && this.props.discussion.discussion_subentry_count > 0) {
      result += I18n.t('Last post at %{date}', {date: lastReplyAtDate})
    }
    return result
  }

  isInaccessibleDueToAnonymity = () => {
    return (
      (this.props.discussion.anonymous_state === 'full_anonymity' ||
        this.props.discussion.anonymous_state === 'partial_anonymity') &&
      !ENV.discussion_anonymity_enabled
    )
  }

  getAvailabilityString = () => {
    if (this.isInaccessibleDueToAnonymity()) {
      return (
        <Text size="small">
          {this.props.canReadAsAdmin
            ? [
                I18n.t('Enable '),
                <Link href={ENV.FEATURE_FLAGS_URL} key={this.props.discussion.id} target="_blank">
                  {I18n.t('Discussions/Announcements Redesign')}
                </Link>,
                I18n.t(' to view anonymous discussion'),
              ]
            : I18n.t('Unavailable')}
        </Text>
      )
    }
    const assignment = this.props.discussion.assignment

    const availabilityBegin =
      this.props.discussion.delayed_post_at || (assignment && assignment.unlock_at)
    const availabilityEnd = this.props.discussion.lock_at || (assignment && assignment.lock_at)

    if (
      availabilityBegin &&
      !isPassedDelayedPostAt({checkDate: null, delayedDate: availabilityBegin})
    ) {
      return I18n.t('Not available until %{date}', {
        date: this.props.dateFormatter(availabilityBegin),
      })
    }
    if (availabilityEnd) {
      if (isPassedDelayedPostAt({checkDate: null, delayedDate: availabilityEnd})) {
        return I18n.t('No longer available')
      } else {
        return I18n.t('Available until %{date}', {date: this.props.dateFormatter(availabilityEnd)})
      }
    }
    return ''
  }

  makePinSuccessFailMessages = () => {
    const successMessage = this.props.discussion.pinned
      ? I18n.t('Unpin of discussion %{title} succeeded', {title: this.props.discussion.title})
      : I18n.t('Pin of discussion %{title} succeeded', {title: this.props.discussion.title})
    const failMessage = this.props.discussion.pinned
      ? I18n.t('Unpin of discussion %{title} failed', {title: this.props.discussion.title})
      : I18n.t('Pin of discussion %{title} failed', {title: this.props.discussion.title})
    return {successMessage, failMessage}
  }

  makeLockedSuccessFailMessages = () => {
    const successMessage = this.props.discussion.locked
      ? I18n.t('Unlock discussion %{title} succeeded', {title: this.props.discussion.title})
      : I18n.t('Lock discussion %{title} succeeded', {title: this.props.discussion.title})
    const failMessage = this.props.discussion.locked
      ? I18n.t('Unlock discussion %{title} failed', {title: this.props.discussion.title})
      : I18n.t('Lock discussion %{title} failed', {title: this.props.discussion.title})
    return {successMessage, failMessage}
  }

  readCount = () => {
    const readCount =
      this.props.discussion.discussion_subentry_count > 0 &&
      !this.isInaccessibleDueToAnonymity() ? (
        <UnreadBadge
          key={`Badge_${this.props.discussion.id}`}
          unreadCount={this.props.discussion.unread_count}
          unreadLabel={I18n.t('%{count} unread replies', {
            count: this.props.discussion.unread_count,
          })}
          totalCount={this.props.discussion.discussion_subentry_count}
          totalLabel={I18n.t('%{count} replies', {
            count: this.props.discussion.discussion_subentry_count,
          })}
        />
      ) : null
    return readCount
  }

  initializeMasterCourseIcon = container => {
    const masterCourse = {
      courseData: this.props.masterCourseData || {},
      getLockOptions: () => ({
        model: new DiscussionModel(this.props.discussion),
        unlockedText: I18n.t('%{title} is unlocked. Click to lock.', {
          title: this.props.discussion.title,
        }),
        lockedText: I18n.t('%{title} is locked. Click to unlock', {
          title: this.props.discussion.title,
        }),
        course_id: this.props.masterCourseData.masterCourse.id,
        content_id: this.props.discussion.id,
        content_type: 'discussion_topic',
      }),
    }
    const {courseData = {}, getLockOptions} = masterCourse || {}
    if (container && (courseData.isMasterCourse || courseData.isChildCourse)) {
      this.unmountMasterCourseLock()
      const opts = getLockOptions()

      // initialize master course lock icon, which is a Backbone view
      // I know, I know, backbone in react is grosssss but wachagunnado
      this.masterCourseLock = new LockIconView({...opts, el: container})
      this.masterCourseLock.render()
    }
  }

  subscribeButton = () =>
    !this.isInaccessibleDueToAnonymity() && (
      <ToggleIcon
        key={`Subscribe_${this.props.discussion.id}`}
        toggled={this.props.discussion.subscribed}
        OnIcon={
          <Text color="success">
            <IconBookmarkSolid
              title={I18n.t('Unsubscribe from %{title}', {title: this.props.discussion.title})}
            />
          </Text>
        }
        OffIcon={
          <Text color="brand">
            <IconBookmarkLine
              title={I18n.t('Subscribe to %{title}', {title: this.props.discussion.title})}
            />
          </Text>
        }
        onToggleOn={() => this.props.toggleSubscriptionState(this.props.discussion)}
        onToggleOff={() => this.props.toggleSubscriptionState(this.props.discussion)}
        disabled={this.props.discussion.subscription_hold !== undefined}
        className="subscribe-button"
      />
    )

  publishButton = () =>
    this.props.canPublish && !this.isInaccessibleDueToAnonymity() ? (
      <ToggleIcon
        key={`Publish_${this.props.discussion.id}`}
        toggled={this.props.discussion.published}
        disabled={!this.props.discussion.can_unpublish && this.props.discussion.published}
        OnIcon={
          <Text color="success">
            <IconPublishSolid
              title={I18n.t('Unpublish %{title}', {title: this.props.discussion.title})}
            />
          </Text>
        }
        OffIcon={
          <Text color="secondary">
            <IconUnpublishedLine
              title={I18n.t('Publish %{title}', {title: this.props.discussion.title})}
            />
          </Text>
        }
        onToggleOn={() => this.props.updateDiscussion(this.props.discussion, {published: true}, {})}
        onToggleOff={() =>
          this.props.updateDiscussion(this.props.discussion, {published: false}, {})
        }
        className="publish-button"
      />
    ) : null

  pinMenuItemDisplay = () => {
    if (this.props.discussion.pinned) {
      return (
        <span aria-hidden="true">
          <IconPinLine />
          &nbsp;&nbsp;{I18n.t('Unpin')}
        </span>
      )
    } else {
      return (
        <span aria-hidden="true">
          <IconPinSolid />
          &nbsp;&nbsp;{I18n.t('Pin')}
        </span>
      )
    }
  }

  unmountMasterCourseLock = () => {
    if (this.masterCourseLock) {
      this.masterCourseLock.remove()
      this.masterCourseLock = null
    }
  }

  createMenuItem = (itemKey, visibleItemLabel, screenReaderContent) => (
    <Menu.Item
      key={itemKey}
      value={{action: itemKey, id: this.props.discussion.id}}
      id={`${itemKey}-discussion-menu-option`}
    >
      {visibleItemLabel}
      <ScreenReaderContent>{screenReaderContent}</ScreenReaderContent>
    </Menu.Item>
  )

  renderMenuToolIcon(menuTool) {
    if (menuTool.canvas_icon_class) {
      return (
        <span>
          <i className={menuTool.canvas_icon_class} />
          &nbsp;&nbsp;{menuTool.title}
        </span>
      )
    } else if (menuTool.icon_url) {
      return (
        <span>
          <img
<<<<<<< HEAD
            className="icon"
            alt=""
            src={menuTool.icon_url}
            style={{width: '1.2rem', 'margin-right': '0.25rem'}}
=======
            alt={menuTool.title}
            className="icon lti_tool_icon"
            src={menuTool.icon_url}
>>>>>>> c0c653e9
          />
          &nbsp;&nbsp;{menuTool.title}
        </span>
      )
    } else {
      return (
        <span>
          <IconLtiLine />
          &nbsp;&nbsp;{menuTool.title}
        </span>
      )
    }
  }

  renderMenuList = () => {
    const discussionTitle = this.props.discussion.title
    const menuList = []
    if (this.props.displayLockMenuItem) {
      const menuLabel = this.props.discussion.locked
        ? I18n.t('Open for comments')
        : I18n.t('Close for comments')
      const screenReaderContent = this.props.discussion.locked
        ? I18n.t('Open discussion %{title} for comments', {title: discussionTitle})
        : I18n.t('Close discussion %{title} for comments', {title: discussionTitle})
      const icon = this.props.discussion.locked ? <IconUnlockLine /> : <IconLockLine />
      menuList.push(
        this.createMenuItem(
          'togglelocked',
          <span aria-hidden="true">
            {' '}
            {icon}&nbsp;&nbsp;{menuLabel}{' '}
          </span>,
          screenReaderContent
        )
      )
    }

    if (this.props.displayDifferentiatedModulesTray) {
      menuList.push(
        this.createMenuItem(
          'assignTo',
          <span aria-hidden="true">
            <IconPermissionsLine />
            &nbsp;&nbsp;{I18n.t('Assign To...')}
          </span>,
          I18n.t('Set Assign to for %{title}', {title: discussionTitle})
        )
      )
    }

    if (this.props.displayPinMenuItem) {
      const screenReaderContent = this.props.discussion.pinned
        ? I18n.t('Unpin discussion %{title}', {title: discussionTitle})
        : I18n.t('Pin discussion %{title}', {title: discussionTitle})
      menuList.push(
        this.createMenuItem('togglepinned', this.pinMenuItemDisplay(), screenReaderContent)
      )
    }

    if (
      ENV.show_additional_speed_grader_links &&
      this.props.discussion.assignment &&
      this.props.discussion.published
    ) {
      const assignmentId = this.props.discussion.assignment.id
      menuList.push(
        this.createMenuItem(
          'speed-grader-link',
          <a
            href={`gradebook/speed_grader?assignment_id=${assignmentId}`}
            className="icon-speed-grader"
            style={{color: 'inherit', textDecoration: 'none'}}
          >
            {I18n.t('SpeedGrader')}
          </a>,
          I18n.t('Navigate to SpeedGrader for %{title} assignment', {title: discussionTitle})
        )
      )
    }

    if (this.props.onMoveDiscussion && !this.isInaccessibleDueToAnonymity()) {
      menuList.push(
        this.createMenuItem(
          'moveTo',
          <span aria-hidden="true">
            <IconUpdownLine />
            &nbsp;&nbsp;{I18n.t('Move To')}
          </span>,
          I18n.t('Move discussion %{title}', {title: discussionTitle})
        )
      )
    }

    if (this.props.displayDuplicateMenuItem && !this.isInaccessibleDueToAnonymity()) {
      menuList.push(
        this.createMenuItem(
          'duplicate',
          <span aria-hidden="true">
            <IconCopySolid />
            &nbsp;&nbsp;{I18n.t('Duplicate')}
          </span>,
          I18n.t('Duplicate discussion %{title}', {title: discussionTitle})
        )
      )
    }

    if (this.props.DIRECT_SHARE_ENABLED && !this.isInaccessibleDueToAnonymity()) {
      menuList.push(
        this.createMenuItem(
          'sendTo',
          <span aria-hidden="true">
            <IconUserLine />
            &nbsp;&nbsp;{I18n.t('Send To...')}
          </span>,
          I18n.t('Send %{title} to user', {title: discussionTitle})
        )
      )
      menuList.push(
        this.createMenuItem(
          'copyTo',
          <span aria-hidden="true">
            <IconDuplicateLine />
            &nbsp;&nbsp;{I18n.t('Copy To...')}
          </span>,
          I18n.t('Copy %{title} to course', {title: discussionTitle})
        )
      )
    }

    // This returns an empty struct if assignment_id is falsey
    if (this.props.displayMasteryPathsMenuItem && !this.isInaccessibleDueToAnonymity()) {
      menuList.push(
        this.createMenuItem(
          'masterypaths',
          <span aria-hidden="true">{I18n.t('Mastery Paths')}</span>,
          I18n.t('Edit Mastery Paths for %{title}', {title: discussionTitle})
        )
      )
    }

    if (this.props.discussionTopicMenuTools.length > 0 && !this.isInaccessibleDueToAnonymity()) {
      this.props.discussionTopicMenuTools.forEach(menuTool => {
        menuList.push(
          <Menu.Item
            key={menuTool.base_url}
            value={{
              action: 'ltiMenuTool',
              id: this.props.discussion.id,
              title: this.props.discussion.title,
              menuTool,
            }}
            id="menuTool-discussion-menu-option"
          >
            <span aria-hidden="true">{this.renderMenuToolIcon(menuTool)}</span>
            <ScreenReaderContent>{menuTool.title}</ScreenReaderContent>
          </Menu.Item>
        )
      })
    }

    if (this.props.displayDeleteMenuItem) {
      menuList.push(
        this.createMenuItem(
          'delete',
          <span aria-hidden="true">
            <IconTrashSolid />
            &nbsp;&nbsp;{I18n.t('Delete')}
          </span>,
          I18n.t('Delete discussion %{title}', {title: discussionTitle})
        )
      )
    }

    return menuList
  }

  renderDragHandleIfAppropriate = () => {
    if (this.props.draggable && this.props.connectDragSource) {
      return (
        <div className="ic-item-row__drag-col" data-testid="ic-drag-handle-icon-container">
          <span>
            <Text color="secondary" size="large">
              <IconDragHandleLine />
            </Text>
          </span>
        </div>
      )
    } else {
      return null
    }
  }

  renderSectionsTooltip = () => {
    if (
      this.props.contextType === 'group' ||
      this.props.discussion.assignment ||
      this.props.discussion.group_category_id ||
      this.props.isMasterCourse
    ) {
      return null
    }

    let anonText = null
    if (this.props.discussion.anonymous_state === 'full_anonymity') {
      anonText = I18n.t('Anonymous Discussion | ')
    } else if (this.props.discussion.anonymous_state === 'partial_anonymity') {
      anonText = I18n.t('Partially Anonymous Discussion | ')
    }

    const textColor = this.isInaccessibleDueToAnonymity() ? 'secondary' : null

    return (
      <SectionsTooltip
        totalUserCount={this.props.discussion.user_count}
        sections={this.props.discussion.sections}
        prefix={anonText}
        textColor={textColor}
      />
    )
  }

  renderTitle = () => {
    const refFn = c => {
      this._titleElement = c
    }
    const linkUrl = this.props.discussion.html_url
    return (
      <Heading as="h3" level="h4" margin="0">
        {this.isInaccessibleDueToAnonymity() ? (
          <>
            <Text color="secondary" data-testid={`discussion-title-${this.props.discussion.id}`}>
              <span aria-hidden="true">{this.props.discussion.title}</span>
            </Text>
            <ScreenReaderContent>{this.getAccessibleTitle()}</ScreenReaderContent>
          </>
        ) : (
          <Link
            href={linkUrl}
            ref={refFn}
            data-testid={`discussion-link-${this.props.discussion.id}`}
          >
            {this.props.discussion.read_state !== 'read' && (
              <ScreenReaderContent>{I18n.t('unread,')}</ScreenReaderContent>
            )}
            <span aria-hidden="true">{this.props.discussion.title}</span>
            <ScreenReaderContent>{this.getAccessibleTitle()}</ScreenReaderContent>
          </Link>
        )}
      </Heading>
    )
  }

  renderLastReplyAt = () => {
    const datetimeString = this.props.dateFormatter(this.props.discussion.last_reply_at)
    if (!datetimeString.length || this.props.discussion.discussion_subentry_count === 0) {
      return null
    }
    return (
      <Text
        className="ic-item-row__content-col ic-discussion-row__content last-reply-at"
        color={this.isInaccessibleDueToAnonymity() ? 'secondary' : null}
      >
        {I18n.t('Last post at %{date}', {date: datetimeString})}
      </Text>
    )
  }

  renderDueDate = () => {
    const assignment = this.props.discussion.assignment
    let dueDateString = null
    let className = ''
    if (assignment && assignment.due_at) {
      className = 'due-date'
      dueDateString = I18n.t('Due %{date}', {date: this.props.dateFormatter(assignment.due_at)})
    } else if (this.props.discussion.todo_date) {
      className = 'todo-date'
      dueDateString = I18n.t('To do %{date}', {
        date: this.props.dateFormatter(this.props.discussion.todo_date),
      })
    }
    return <div className={`ic-discussion-row__content ${className}`}>{dueDateString}</div>
  }

  renderAvailabilityDate = () => {
    // Check if we are too early for the topic to be available
    const availabilityString = this.getAvailabilityString()
    return (
      availabilityString && (
        <div className="discussion-availability ic-item-row__content-col ic-discussion-row__content">
          {this.getAvailabilityString()}
        </div>
      )
    )
  }

  renderIcon = () => {
    const accessibleGradedIcon = (isSuccessColor = true) => (
      <Text color={isSuccessColor ? 'success' : 'secondary'} size="large">
        <IconAssignmentLine title={I18n.t('Graded Discussion')} />
      </Text>
    )
    if (this.props.discussion.assignment) {
      return accessibleGradedIcon(!!this.props.discussion.published)
    }
    return null
  }

  renderUpperRightBadges = () => {
    const assignment = this.props.discussion.assignment
    const peerReview = assignment ? assignment.peer_reviews : false
    const maybeRenderPeerReviewIcon = peerReview ? (
      <span className="ic-item-row__peer_review">
        <Text color="success" size="medium">
          <IconPeerReviewLine />
        </Text>
      </span>
    ) : null
    const maybeDisplayManageMenu = this.props.displayManageMenu ? (
      <span display="inline-block">
        <DiscussionManageMenu
          menuRefFn={c => {
            this._manageMenu = c
          }}
          onSelect={this.onManageDiscussion}
          entityTitle={this.props.discussion.title}
          menuOptions={this.renderMenuList}
        />
      </span>
    ) : null
    const returnTo = encodeURIComponent(window.location.pathname)
    const discussionId = this.props.discussion.id
    const maybeRenderMasteryPathsPill = this.props.displayMasteryPathsPill ? (
      <span display="inline-block" className="discussion-row-mastery-paths-pill">
        <Pill>{this.props.masteryPathsPillLabel}</Pill>
      </span>
    ) : null
    const maybeRenderMasteryPathsLink = this.props.displayMasteryPathsLink ? (
      <a
        href={`discussion_topics/${discussionId}/edit?return_to=${returnTo}#mastery-paths-editor`}
        className="discussion-index-mastery-paths-link"
      >
        {I18n.t('Mastery Paths')}
      </a>
    ) : null
    const actionsContent = [this.readCount(), this.publishButton(), this.subscribeButton()]
    return (
      <div>
        <div>
          {maybeRenderMasteryPathsPill}
          {maybeRenderMasteryPathsLink}
          {maybeRenderPeerReviewIcon}
          {actionsContent}
          <span
            ref={this.initializeMasterCourseIcon}
            data-testid="ic-master-course-icon-container"
            className="ic-item-row__master-course-lock"
          />
          {maybeDisplayManageMenu}
        </div>
      </div>
    )
  }

  renderDiscussion = () => {
    const classes = cx('ic-item-row')
    return this.props.connectDropTarget(
      this.props.connectDragSource(
        <div
          style={{opacity: this.props.isDragging ? 0 : 1}}
          className={`${classes} ic-discussion-row`}
        >
          <div className="ic-discussion-row-container">
            <span className="ic-drag-handle-container">{this.renderDragHandleIfAppropriate()}</span>
            <span className="ic-drag-handle-container">{this.renderIcon()}</span>
            <span className="ic-discussion-content-container">
              <Grid startAt="medium" vAlign="middle" rowSpacing="none" colSpacing="none">
                <Grid.Row vAlign="middle">
                  <Grid.Col vAlign="middle" textAlign="start">
                    {this.renderTitle()}
                    {!ENV?.FEATURES?.selective_release_ui_api && this.renderSectionsTooltip()}
                  </Grid.Col>
                  <Grid.Col vAlign="top" textAlign="end">
                    {this.renderUpperRightBadges()}
                  </Grid.Col>
                </Grid.Row>
                <Grid.Row>
                  <Grid.Col textAlign="start">
                    <span aria-hidden="true">{this.renderLastReplyAt()}</span>
                  </Grid.Col>
                  <Grid.Col textAlign="center">
                    <span aria-hidden="true">{this.renderAvailabilityDate()}</span>
                  </Grid.Col>
                  <Grid.Col textAlign="end">
                    <span aria-hidden="true">{this.renderDueDate()}</span>
                  </Grid.Col>
                </Grid.Row>
              </Grid>
            </span>
          </div>
        </div>,
        {dropEffect: 'copy'}
      )
    )
  }

  renderBlueUnreadBadge() {
    if (this.props.discussion.read_state !== 'read') {
      return (
        <div data-testid="ic-blue-unread-badge">
          <Badge margin="0 small x-small 0" standalone={true} type="notification" />
        </div>
      )
    } else {
      return (
        <View display="block" margin="0 small x-small 0">
          <View display="block" margin="0 small x-small 0" />
        </View>
      )
    }
  }

  render() {
    return (
      <div>
        <Grid startAt="medium" vAlign="middle" colSpacing="none">
          <Grid.Row>
            {/* discussion topics is different for badges so we use our own read indicator instead of passing to isRead */}
            <Grid.Col width="auto">{this.renderBlueUnreadBadge()}</Grid.Col>
            <Grid.Col>{this.renderDiscussion()}</Grid.Col>
          </Grid.Row>
        </Grid>
      </div>
    )
  }
}

const mapDispatch = dispatch => {
  const actionKeys = [
    'cleanDiscussionFocus',
    'duplicateDiscussion',
    'toggleSubscriptionState',
    'updateDiscussion',
    'setCopyTo',
    'setSendTo',
  ]
  return bindActionCreators(select(actions, actionKeys), dispatch)
}

const mapState = (state, ownProps) => {
  const {discussion} = ownProps
  const cyoe = CyoeHelper.getItemData(discussion.assignment_id)
  let masterCourse = true
  if (!state.masterCourseData || !state.masterCourseData.isMasterCourse) {
    masterCourse = false
  }
  const shouldShowMasteryPathsPill =
    cyoe.isReleased &&
    cyoe.releasedLabel &&
    cyoe.releasedLabel !== '' &&
    discussion.permissions.update
  const propsFromState = {
    canPublish: state.permissions.publish,
    canReadAsAdmin: state.permissions.read_as_admin,
    contextType: state.contextType,
    discussionTopicMenuTools: state.discussionTopicMenuTools,
    displayDeleteMenuItem:
      !(discussion.is_master_course_child_content && discussion.restricted_by_master_course) &&
      discussion.permissions.delete,
    displayDuplicateMenuItem: state.permissions.manage_content,
    displayLockMenuItem: discussion.can_lock && discussion.permissions.update,
    displayMasteryPathsMenuItem: cyoe.isCyoeAble,
    displayMasteryPathsLink: cyoe.isTrigger && discussion.permissions.update,
    displayMasteryPathsPill: shouldShowMasteryPathsPill,
    masteryPathsPillLabel: cyoe.releasedLabel,
    displayManageMenu:
      discussion.permissions.delete ||
      (state.DIRECT_SHARE_ENABLED && state.permissions.read_as_admin),
    displayPinMenuItem: state.permissions.moderate,
    displayDifferentiatedModulesTray:
      ENV?.FEATURES?.selective_release_ui_api &&
      discussion.permissions.manage_assign_to &&
      state.contextType === 'course',
    masterCourseData: state.masterCourseData,
    isMasterCourse: masterCourse,
    DIRECT_SHARE_ENABLED: state.DIRECT_SHARE_ENABLED,
  }
  return {...ownProps, ...propsFromState}
}

// The main component is a class component, so to use a React hook
// we have to use a HOC to wrap it in a function component.
function withDateFormatHook(Original) {
  function WrappedComponent(props) {
    const dateFormatter = useDateTimeFormat('time.formats.short')
    return <Original {...props} dateFormatter={dateFormatter} />
  }
  const displayName = Original.displayName || Original.name
  WrappedComponent.displayName = `WithDateFormat(${displayName})`
  return WrappedComponent
}

const WrappedDiscussionRow = withDateFormatHook(DiscussionRow)

export const DraggableDiscussionRow = compose(
  DropTarget('Discussion', dropTarget, dConnect => ({
    connectDropTarget: dConnect.dropTarget(),
  })),
  DragSource('Discussion', dragTarget, (dConnect, monitor) => ({
    connectDragSource: dConnect.dragSource(),
    isDragging: monitor.isDragging(),
    connectDragPreview: dConnect.dragPreview(),
  }))
)(WrappedDiscussionRow)

export {DiscussionRow} // for tests only

export const ConnectedDiscussionRow = connect(mapState, mapDispatch)(WrappedDiscussionRow)
export const ConnectedDraggableDiscussionRow = connect(
  mapState,
  mapDispatch
)(DraggableDiscussionRow)<|MERGE_RESOLUTION|>--- conflicted
+++ resolved
@@ -485,16 +485,9 @@
       return (
         <span>
           <img
-<<<<<<< HEAD
-            className="icon"
-            alt=""
-            src={menuTool.icon_url}
-            style={{width: '1.2rem', 'margin-right': '0.25rem'}}
-=======
             alt={menuTool.title}
             className="icon lti_tool_icon"
             src={menuTool.icon_url}
->>>>>>> c0c653e9
           />
           &nbsp;&nbsp;{menuTool.title}
         </span>
