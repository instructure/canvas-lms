/*
 * Copyright (C) 2018 - present Instructure, Inc.
 *
 * This file is part of Canvas.
 *
 * Canvas is free software: you can redistribute it and/or modify it under
 * the terms of the GNU Affero General Public License as published by the Free
 * Software Foundation, version 3 of the License.
 *
 * Canvas is distributed in the hope that it will be useful, but WITHOUT ANY
 * WARRANTY; without even the implied warranty of MERCHANTABILITY or FITNESS FOR
 * A PARTICULAR PURPOSE. See the GNU Affero General Public License for more
 * details.
 *
 * You should have received a copy of the GNU Affero General Public License along
 * with this program. If not, see <http://www.gnu.org/licenses/>.
 */

import {useScope as useI18nScope} from '@canvas/i18n'

import React, {Component} from 'react'
import {bindActionCreators} from 'redux'
import {connect} from 'react-redux'
import {DragSource, DropTarget} from 'react-dnd'
import {findDOMNode} from 'react-dom'
import {func, bool, string, arrayOf} from 'prop-types'
import cx from 'classnames'
import useDateTimeFormat from '@canvas/use-date-time-format-hook'

import {Text} from '@instructure/ui-text'
import {Pill} from '@instructure/ui-pill'
import {Heading} from '@instructure/ui-heading'
import {Badge} from '@instructure/ui-badge'
import {Grid} from '@instructure/ui-grid'
import {View} from '@instructure/ui-view'
import {
  IconAssignmentLine,
  IconBookmarkLine,
  IconBookmarkSolid,
  IconCopySolid,
  IconDragHandleLine,
  IconDuplicateLine,
  IconLockLine,
  IconLtiLine,
  IconPeerReviewLine,
  IconPinLine,
  IconPinSolid,
  IconPublishSolid,
  IconTrashSolid,
  IconUnlockLine,
  IconUnpublishedLine,
  IconUpdownLine,
  IconUserLine,
  IconPermissionsLine,
} from '@instructure/ui-icons'
import {Link} from '@instructure/ui-link'
import {ScreenReaderContent} from '@instructure/ui-a11y-content'
import {Menu} from '@instructure/ui-menu'

import DiscussionModel from '@canvas/discussions/backbone/models/DiscussionTopic'
import LockIconView from '@canvas/lock-icon'

import actions from '../actions'
import {flowRight as compose} from 'lodash'
import CyoeHelper from '@canvas/conditional-release-cyoe-helper'
import DiscussionManageMenu from './DiscussionManageMenu'
import discussionShape from '../proptypes/discussion'
import masterCourseDataShape from '@canvas/courses/react/proptypes/masterCourseData'
import propTypes from '../propTypes'
import SectionsTooltip from '@canvas/sections-tooltip'
import select from '@canvas/obj-select'
import ToggleIcon from './ToggleIcon'
import UnreadBadge from '@canvas/unread-badge'
import {isPassedDelayedPostAt} from '@canvas/datetime/react/date-utils'
import WithBreakpoints, {breakpointsShape} from '@canvas/with-breakpoints'
import DiscussionsIndex from './DiscussionsIndex'

const I18n = useI18nScope('discussion_row')

const dragTarget = {
  beginDrag(props) {
    return props.discussion
  },
}

const dropTarget = {
  hover(props, monitor, component) {
    const dragIndex = props.getDiscussionPosition(monitor.getItem())
    const hoverIndex = props.getDiscussionPosition(props.discussion)
    if (dragIndex === undefined || hoverIndex === undefined) {
      return
    }
    if (dragIndex === hoverIndex) {
      return
    }
    // eslint-disable-next-line react/no-find-dom-node
    const hoverBoundingRect = findDOMNode(component).getBoundingClientRect()
    const hoverMiddleY = (hoverBoundingRect.bottom - hoverBoundingRect.top) / 2
    const clientOffset = monitor.getClientOffset()
    const hoverClientY = clientOffset.y - hoverBoundingRect.top

    // Only perform the move when the mouse has crossed half of the items height
    // When dragging downwards, only move when the cursor is below 50%
    // When dragging upwards, only move when the cursor is above 50%
    if (dragIndex < hoverIndex && hoverClientY < hoverMiddleY) {
      return
    }
    if (dragIndex > hoverIndex && hoverClientY > hoverMiddleY) {
      return
    }
    props.moveCard(dragIndex, hoverIndex)
  },
}

class DiscussionRow extends Component {
  static propTypes = {
    canPublish: bool.isRequired,
    canReadAsAdmin: bool.isRequired,
    cleanDiscussionFocus: func.isRequired,
    connectDragSource: func,
    connectDropTarget: func,
    contextType: string.isRequired,
    deleteDiscussion: func.isRequired,
    setCopyTo: func.isRequired,
    setSendTo: func.isRequired,
    discussion: discussionShape.isRequired,
    discussionTopicMenuTools: arrayOf(propTypes.discussionTopicMenuTools),
    displayDeleteMenuItem: bool.isRequired,
    displayDuplicateMenuItem: bool.isRequired,
    displayLockMenuItem: bool.isRequired,
    displayMasteryPathsMenuItem: bool,
    displayMasteryPathsLink: bool,
    displayMasteryPathsPill: bool,
    masteryPathsPillLabel: string, // required if displayMasteryPathsPill is true
    displayManageMenu: bool.isRequired,
    displayPinMenuItem: bool.isRequired,
    displayDifferentiatedModulesTray: bool.isRequired,
    onOpenAssignToTray: func,
    draggable: bool,
    duplicateDiscussion: func.isRequired,
    isDragging: bool,
    isMasterCourse: bool.isRequired,
    masterCourseData: masterCourseDataShape,
    onMoveDiscussion: func,
    toggleSubscriptionState: func.isRequired,
    updateDiscussion: func.isRequired,
    DIRECT_SHARE_ENABLED: bool.isRequired,
    dateFormatter: func.isRequired,
    breakpoints: breakpointsShape.isRequired,
  }

  static defaultProps = {
    connectDragSource(component) {
      return component
    },
    connectDropTarget(component) {
      return component
    },
    discussionTopicMenuTools: [],
    draggable: false,
    isDragging: false,
    masterCourseData: null,
    displayMasteryPathsMenuItem: false,
    displayMasteryPathsLink: false,
    displayMasteryPathsPill: false,
    masteryPathsPillLabel: '',
    onMoveDiscussion: null,
    onOpenAssignToTray: null,
    breakpoints: {},
  }

  componentDidMount = () => {
    this.onFocusManage(this.props)
  }

  UNSAFE_componentWillReceiveProps = nextProps => {
    this.onFocusManage(nextProps)
  }

  // TODO: Move this to a common file so announcements can use this also.
  onFocusManage = props => {
    if (props.discussion.focusOn) {
      switch (props.discussion.focusOn) {
        case 'title':
          this._titleElement.focus()
          break
        case 'manageMenu':
          this._manageMenu.focus()
          break
        case 'toggleButton':
          break
        default:
          throw new Error('Illegal element focus request')
      }
      this.props.cleanDiscussionFocus()
    }
  }

  onManageDiscussion = (e, {action, id, menuTool}) => {
    switch (action) {
      case 'duplicate':
        this.props.duplicateDiscussion(id)
        break
      case 'moveTo':
        this.props.onMoveDiscussion({id, title: this.props.discussion.title})
        break
      case 'togglepinned':
        this.props.updateDiscussion(
          this.props.discussion,
          {pinned: !this.props.discussion.pinned},
          this.makePinSuccessFailMessages(this.props.discussion),
          'manageMenu'
        )
        break
      case 'delete':
        this.props.deleteDiscussion(this.props.discussion)
        break
      case 'togglelocked':
        this.props.updateDiscussion(
          this.props.discussion,
          {locked: !this.props.discussion.locked},
          this.makeLockedSuccessFailMessages(this.props.discussion),
          'manageMenu'
        )
        break
      case 'copyTo':
        this.props.setCopyTo({
          open: true,
          selection: {discussion_topics: [this.props.discussion.id]},
        })
        break
      case 'sendTo':
        this.props.setSendTo({
          open: true,
          selection: {
            content_type: 'discussion_topic',
            content_id: this.props.discussion.id,
          },
        })
        break

      case 'masterypaths':
        window.location = `discussion_topics/${
          this.props.discussion.id
        }/edit?return_to=${encodeURIComponent(window.location.pathname)}#mastery-paths-editor`
        break
      case 'ltiMenuTool':
        window.location = `${menuTool.base_url}&discussion_topics[]=${id}`
        break
      case 'assignTo':
        this.props.onOpenAssignToTray(this.props.discussion)
        break
      default:
        throw new Error('Unknown manage discussion action encountered')
    }
  }

  getAccessibleTitle() {
    let result = `${this.props.discussion.title} `
    const availability = this.getAvailabilityString()
    if (availability) result += `${availability} `
    const assignment = this.props.discussion.assignment
    const dueDateString =
      assignment && assignment.due_at
        ? I18n.t('Due %{date} ', {date: this.props.dateFormatter(assignment.due_at)})
        : ' '
    result += dueDateString
    const lastReplyAtDate = this.props.dateFormatter(this.props.discussion.last_reply_at)
    if (lastReplyAtDate.length > 0 && this.props.discussion.discussion_subentry_count > 0) {
      result += I18n.t('Last post at %{date}', {date: lastReplyAtDate})
    }
    return result
  }

  isInaccessibleDueToAnonymity = () => {
    return (
      (this.props.discussion.anonymous_state === 'full_anonymity' ||
        this.props.discussion.anonymous_state === 'partial_anonymity') &&
      !ENV.discussion_anonymity_enabled
    )
  }

  getAvailabilityString = () => {
    if (this.isInaccessibleDueToAnonymity()) {
      return (
        <Text size="small">
          {this.props.canReadAsAdmin
            ? [
                I18n.t('Enable '),
                <Link href={ENV.FEATURE_FLAGS_URL} key={this.props.discussion.id} target="_blank">
                  {I18n.t('Discussions/Announcements Redesign')}
                </Link>,
                I18n.t(' to view anonymous discussion'),
              ]
            : I18n.t('Unavailable')}
        </Text>
      )
    }
    const assignment = this.props.discussion.assignment

    const availabilityBegin =
      this.props.discussion.delayed_post_at || (assignment && assignment.unlock_at)
    const availabilityEnd = this.props.discussion.lock_at || (assignment && assignment.lock_at)

    if (
      availabilityBegin &&
      !isPassedDelayedPostAt({checkDate: null, delayedDate: availabilityBegin})
    ) {
      return I18n.t('Not available until %{date}', {
        date: this.props.dateFormatter(availabilityBegin),
      })
    }
    if (availabilityEnd) {
      if (isPassedDelayedPostAt({checkDate: null, delayedDate: availabilityEnd})) {
        return I18n.t('No longer available')
      } else {
        return I18n.t('Available until %{date}', {date: this.props.dateFormatter(availabilityEnd)})
      }
    }
    return ''
  }

  makePinSuccessFailMessages = () => {
    const successMessage = this.props.discussion.pinned
      ? I18n.t('Unpin of discussion %{title} succeeded', {title: this.props.discussion.title})
      : I18n.t('Pin of discussion %{title} succeeded', {title: this.props.discussion.title})
    const failMessage = this.props.discussion.pinned
      ? I18n.t('Unpin of discussion %{title} failed', {title: this.props.discussion.title})
      : I18n.t('Pin of discussion %{title} failed', {title: this.props.discussion.title})
    return {successMessage, failMessage}
  }

  makeLockedSuccessFailMessages = () => {
    const successMessage = this.props.discussion.locked
      ? I18n.t('Unlock discussion %{title} succeeded', {title: this.props.discussion.title})
      : I18n.t('Lock discussion %{title} succeeded', {title: this.props.discussion.title})
    const failMessage = this.props.discussion.locked
      ? I18n.t('Unlock discussion %{title} failed', {title: this.props.discussion.title})
      : I18n.t('Lock discussion %{title} failed', {title: this.props.discussion.title})
    return {successMessage, failMessage}
  }

  readCount = () => {
    const readCount =
      this.props.discussion.discussion_subentry_count > 0 &&
      !this.isInaccessibleDueToAnonymity() ? (
        <UnreadBadge
          key={`Badge_${this.props.discussion.id}`}
          unreadCount={this.props.discussion.unread_count}
          unreadLabel={I18n.t('%{count} unread replies', {
            count: this.props.discussion.unread_count,
          })}
          totalCount={this.props.discussion.discussion_subentry_count}
          totalLabel={I18n.t('%{count} replies', {
            count: this.props.discussion.discussion_subentry_count,
          })}
        />
      ) : null
    return readCount
  }

  initializeMasterCourseIcon = container => {
    const masterCourse = {
      courseData: this.props.masterCourseData || {},
      getLockOptions: () => ({
        model: new DiscussionModel(this.props.discussion),
        unlockedText: I18n.t('%{title} is unlocked. Click to lock.', {
          title: this.props.discussion.title,
        }),
        lockedText: I18n.t('%{title} is locked. Click to unlock', {
          title: this.props.discussion.title,
        }),
        course_id: this.props.masterCourseData.masterCourse.id,
        content_id: this.props.discussion.id,
        content_type: 'discussion_topic',
      }),
    }
    const {courseData = {}, getLockOptions} = masterCourse || {}
    if (container && (courseData.isMasterCourse || courseData.isChildCourse)) {
      this.unmountMasterCourseLock()
      const opts = getLockOptions()

      // initialize master course lock icon, which is a Backbone view
      // I know, I know, backbone in react is grosssss but wachagunnado
      this.masterCourseLock = new LockIconView({...opts, el: container})
      this.masterCourseLock.render()
    }
  }

  subscribeButton = () =>
    !this.isInaccessibleDueToAnonymity() && (
      <ToggleIcon
        key={`Subscribe_${this.props.discussion.id}`}
        toggled={this.props.discussion.subscribed}
        OnIcon={
          <Text color="success">
            <IconBookmarkSolid
              title={I18n.t('Unsubscribe from %{title}', {title: this.props.discussion.title})}
            />
          </Text>
        }
        OffIcon={
          <Text color="brand">
            <IconBookmarkLine
              title={I18n.t('Subscribe to %{title}', {title: this.props.discussion.title})}
            />
          </Text>
        }
        onToggleOn={() => this.props.toggleSubscriptionState(this.props.discussion)}
        onToggleOff={() => this.props.toggleSubscriptionState(this.props.discussion)}
        disabled={this.props.discussion.subscription_hold !== undefined}
        className="subscribe-button"
      />
    )

  publishButton = () =>
    this.props.canPublish && !this.isInaccessibleDueToAnonymity() ? (
      <ToggleIcon
        key={`Publish_${this.props.discussion.id}`}
        toggled={this.props.discussion.published}
        disabled={!this.props.discussion.can_unpublish && this.props.discussion.published}
        OnIcon={
          <Text color="success">
            <IconPublishSolid
              title={I18n.t('Unpublish %{title}', {title: this.props.discussion.title})}
            />
          </Text>
        }
        OffIcon={
          <Text color="secondary">
            <IconUnpublishedLine
              title={I18n.t('Publish %{title}', {title: this.props.discussion.title})}
            />
          </Text>
        }
        onToggleOn={() => this.props.updateDiscussion(this.props.discussion, {published: true}, {})}
        onToggleOff={() =>
          this.props.updateDiscussion(this.props.discussion, {published: false}, {})
        }
        className="publish-button"
      />
    ) : null

  pinMenuItemDisplay = () => {
    if (this.props.discussion.pinned) {
      return (
        <span aria-hidden="true">
          <IconPinLine />
          &nbsp;&nbsp;{I18n.t('Unpin')}
        </span>
      )
    } else {
      return (
        <span aria-hidden="true">
          <IconPinSolid />
          &nbsp;&nbsp;{I18n.t('Pin')}
        </span>
      )
    }
  }

  unmountMasterCourseLock = () => {
    if (this.masterCourseLock) {
      this.masterCourseLock.remove()
      this.masterCourseLock = null
    }
  }

  createMenuItem = (itemKey, visibleItemLabel, screenReaderContent) => (
    <Menu.Item
      key={itemKey}
      value={{action: itemKey, id: this.props.discussion.id}}
      id={`${itemKey}-discussion-menu-option`}
    >
      {visibleItemLabel}
      <ScreenReaderContent>{screenReaderContent}</ScreenReaderContent>
    </Menu.Item>
  )

  renderMenuToolIcon(menuTool) {
    if (menuTool.canvas_icon_class) {
      return (
        <span>
          <i className={menuTool.canvas_icon_class} />
          &nbsp;&nbsp;{menuTool.title}
        </span>
      )
    } else if (menuTool.icon_url) {
      return (
        <span>
<<<<<<< HEAD
          <img
            alt={menuTool.title}
            className="icon lti_tool_icon"
            src={menuTool.icon_url}
          />
=======
          <img alt={menuTool.title} className="icon lti_tool_icon" src={menuTool.icon_url} />
>>>>>>> e1aaee22
          &nbsp;&nbsp;{menuTool.title}
        </span>
      )
    } else {
      return (
        <span>
          <IconLtiLine />
          &nbsp;&nbsp;{menuTool.title}
        </span>
      )
    }
  }

  renderMenuList = () => {
    const discussionTitle = this.props.discussion.title
    const menuList = []
    if (this.props.displayLockMenuItem) {
      const menuLabel = this.props.discussion.locked
        ? I18n.t('Open for comments')
        : I18n.t('Close for comments')
      const screenReaderContent = this.props.discussion.locked
        ? I18n.t('Open discussion %{title} for comments', {title: discussionTitle})
        : I18n.t('Close discussion %{title} for comments', {title: discussionTitle})
      const icon = this.props.discussion.locked ? <IconUnlockLine /> : <IconLockLine />
      menuList.push(
        this.createMenuItem(
          'togglelocked',
          <span aria-hidden="true">
            {' '}
            {icon}&nbsp;&nbsp;{menuLabel}{' '}
          </span>,
          screenReaderContent
        )
      )
    }

<<<<<<< HEAD
    const showAssignTo = this.props.discussion.assignment_id || (!this.props.discussion.assignment_id && !this.props.discussion.group_category_id)
=======
    const showAssignTo =
      this.props.discussion.assignment_id ||
      (!this.props.discussion.assignment_id && !this.props.discussion.group_category_id)
>>>>>>> e1aaee22
    if (this.props.displayDifferentiatedModulesTray && showAssignTo) {
      menuList.push(
        this.createMenuItem(
          'assignTo',
          <span aria-hidden="true">
            <IconPermissionsLine />
            &nbsp;&nbsp;{I18n.t('Assign To...')}
          </span>,
          I18n.t('Set Assign to for %{title}', {title: discussionTitle})
        )
      )
    }

    if (this.props.displayPinMenuItem) {
      const screenReaderContent = this.props.discussion.pinned
        ? I18n.t('Unpin discussion %{title}', {title: discussionTitle})
        : I18n.t('Pin discussion %{title}', {title: discussionTitle})
      menuList.push(
        this.createMenuItem('togglepinned', this.pinMenuItemDisplay(), screenReaderContent)
      )
    }

    if (
      ENV.show_additional_speed_grader_links &&
      this.props.discussion.assignment &&
      this.props.discussion.published
    ) {
      const assignmentId = this.props.discussion.assignment.id
      menuList.push(
        this.createMenuItem(
          'speed-grader-link',
          <a
            href={`gradebook/speed_grader?assignment_id=${assignmentId}`}
            className="icon-speed-grader"
            style={{color: 'inherit', textDecoration: 'none'}}
          >
            {I18n.t('SpeedGrader')}
          </a>,
          I18n.t('Navigate to SpeedGrader for %{title} assignment', {title: discussionTitle})
        )
      )
    }

    if (this.props.onMoveDiscussion && !this.isInaccessibleDueToAnonymity()) {
      menuList.push(
        this.createMenuItem(
          'moveTo',
          <span aria-hidden="true">
            <IconUpdownLine />
            &nbsp;&nbsp;{I18n.t('Move To')}
          </span>,
          I18n.t('Move discussion %{title}', {title: discussionTitle})
        )
      )
    }

    if (this.props.displayDuplicateMenuItem && !this.isInaccessibleDueToAnonymity()) {
      menuList.push(
        this.createMenuItem(
          'duplicate',
          <span aria-hidden="true">
            <IconCopySolid />
            &nbsp;&nbsp;{I18n.t('Duplicate')}
          </span>,
          I18n.t('Duplicate discussion %{title}', {title: discussionTitle})
        )
      )
    }

    if (this.props.DIRECT_SHARE_ENABLED && !this.isInaccessibleDueToAnonymity()) {
      menuList.push(
        this.createMenuItem(
          'sendTo',
          <span aria-hidden="true">
            <IconUserLine />
            &nbsp;&nbsp;{I18n.t('Send To...')}
          </span>,
          I18n.t('Send %{title} to user', {title: discussionTitle})
        )
      )
      menuList.push(
        this.createMenuItem(
          'copyTo',
          <span aria-hidden="true">
            <IconDuplicateLine />
            &nbsp;&nbsp;{I18n.t('Copy To...')}
          </span>,
          I18n.t('Copy %{title} to course', {title: discussionTitle})
        )
      )
    }

    // This returns an empty struct if assignment_id is falsey
    if (this.props.displayMasteryPathsMenuItem && !this.isInaccessibleDueToAnonymity()) {
      menuList.push(
        this.createMenuItem(
          'masterypaths',
          <span aria-hidden="true">{I18n.t('Mastery Paths')}</span>,
          I18n.t('Edit Mastery Paths for %{title}', {title: discussionTitle})
        )
      )
    }

    if (this.props.discussionTopicMenuTools.length > 0 && !this.isInaccessibleDueToAnonymity()) {
      this.props.discussionTopicMenuTools.forEach(menuTool => {
        menuList.push(
          <Menu.Item
            key={menuTool.base_url}
            value={{
              action: 'ltiMenuTool',
              id: this.props.discussion.id,
              title: this.props.discussion.title,
              menuTool,
            }}
            id="menuTool-discussion-menu-option"
          >
            <span aria-hidden="true">{this.renderMenuToolIcon(menuTool)}</span>
            <ScreenReaderContent>{menuTool.title}</ScreenReaderContent>
          </Menu.Item>
        )
      })
    }

    if (this.props.displayDeleteMenuItem) {
      menuList.push(
        this.createMenuItem(
          'delete',
          <span aria-hidden="true">
            <IconTrashSolid />
            &nbsp;&nbsp;{I18n.t('Delete')}
          </span>,
          I18n.t('Delete discussion %{title}', {title: discussionTitle})
        )
      )
    }

    return menuList
  }

  renderDragHandleIfAppropriate = () => {
    if (this.props.draggable && this.props.connectDragSource) {
      return (
        <div className="ic-item-row__drag-col" data-testid="ic-drag-handle-icon-container">
          <span>
            <Text color="secondary" size="large">
              <IconDragHandleLine />
            </Text>
          </span>
        </div>
      )
    } else {
      return null
    }
  }

  renderSectionsTooltip = () => {
    if (
      this.props.contextType === 'group' ||
      this.props.discussion.assignment ||
      this.props.discussion.group_category_id ||
      this.props.isMasterCourse
    ) {
      return null
    }

    let anonText = null
    if (this.props.discussion.anonymous_state === 'full_anonymity') {
      anonText = I18n.t('Anonymous Discussion | ')
    } else if (this.props.discussion.anonymous_state === 'partial_anonymity') {
      anonText = I18n.t('Partially Anonymous Discussion | ')
    }

    const textColor = this.isInaccessibleDueToAnonymity() ? 'secondary' : null

    return (
      <SectionsTooltip
        totalUserCount={this.props.discussion.user_count}
        sections={this.props.discussion.sections}
        prefix={anonText}
        textColor={textColor}
      />
    )
  }

  renderTitle = () => {
    const refFn = c => {
      this._titleElement = c
    }
    const linkUrl = this.props.discussion.html_url
    return (
      <Heading as="h3" level="h4" margin="0">
        {this.isInaccessibleDueToAnonymity() ? (
          <>
            <Text color="secondary" data-testid={`discussion-title-${this.props.discussion.id}`}>
              <span aria-hidden="true">{this.props.discussion.title}</span>
            </Text>
            <ScreenReaderContent>{this.getAccessibleTitle()}</ScreenReaderContent>
          </>
        ) : (
          <Link
            href={linkUrl}
            ref={refFn}
            data-testid={`discussion-link-${this.props.discussion.id}`}
            isWithinText={false}
            themeOverride={{
              fontWeight: 700,
            }}
          >
            {this.props.discussion.read_state !== 'read' && (
              <ScreenReaderContent>{I18n.t('unread,')}</ScreenReaderContent>
            )}
            <span aria-hidden="true">{this.props.discussion.title}</span>
            <ScreenReaderContent>{this.getAccessibleTitle()}</ScreenReaderContent>
          </Link>
        )}
      </Heading>
    )
  }

  renderLastReplyAt = size => {
    const datetimeString = this.props.dateFormatter(this.props.discussion.last_reply_at)
    if (!datetimeString.length || this.props.discussion.discussion_subentry_count === 0) {
      return null
    }
    return (
      <span className="ic-discussion-row__content last-reply-at">
        <Text color={this.isInaccessibleDueToAnonymity() ? 'secondary' : null} size={size}>
          {I18n.t('Last post at %{date}', {date: datetimeString})}
        </Text>
      </span>
    )
  }

  renderDueDate = size => {
    const assignment = this.props.discussion.assignment
    let dueDateString = null
    let className = ''
    if (assignment && assignment.due_at) {
      className = 'due-date'
      dueDateString = I18n.t('Due %{date}', {date: this.props.dateFormatter(assignment.due_at)})
    } else if (this.props.discussion.todo_date) {
      className = 'todo-date'
      dueDateString = I18n.t('To do %{date}', {
        date: this.props.dateFormatter(this.props.discussion.todo_date),
      })
    }
    return (
      dueDateString && (
        <span className={`ic-discussion-row__content ${className}`}>
          <Text size={size}>{dueDateString}</Text>
        </span>
      )
    )
  }

  renderAvailabilityDate = size => {
    // Check if we are too early for the topic to be available
    const availabilityString = this.getAvailabilityString()
    return (
      availabilityString && (
        <span className="discussion-availability ic-discussion-row__content">
          <Text size={size}>{this.getAvailabilityString()}</Text>
        </span>
      )
    )
  }

  renderIcon = () => {
    const accessibleGradedIcon = (isSuccessColor = true) => (
      <Text
        color={isSuccessColor ? 'success' : 'secondary'}
        size={this.props.breakpoints.mobileOnly ? 'medium' : 'large'}
      >
        <IconAssignmentLine title={I18n.t('Graded Discussion')} />
      </Text>
    )
    if (this.props.discussion.assignment) {
      return accessibleGradedIcon(!!this.props.discussion.published)
    }
    return null
  }

  renderUpperRightBadges = () => {
    const assignment = this.props.discussion.assignment
    const peerReview = assignment ? assignment.peer_reviews : false
    const maybeRenderPeerReviewIcon = peerReview ? (
      <span className="ic-item-row__peer_review">
        <Text color="success" size="medium">
          <IconPeerReviewLine />
        </Text>
      </span>
    ) : null
    const maybeDisplayManageMenu = this.props.displayManageMenu ? (
      <span display="inline-block" className={this.props.breakpoints.mobileOnly ? 'mobile' : ''}>
        <DiscussionManageMenu
          menuRefFn={c => {
            this._manageMenu = c
          }}
          onSelect={this.onManageDiscussion}
          entityTitle={this.props.discussion.title}
          menuOptions={this.renderMenuList}
        />
      </span>
    ) : null
    const returnTo = encodeURIComponent(window.location.pathname)
    const discussionId = this.props.discussion.id
    const maybeRenderMasteryPathsPill = this.props.displayMasteryPathsPill ? (
      <span display="inline-block" className="discussion-row-mastery-paths-pill">
        <Pill>{this.props.masteryPathsPillLabel}</Pill>
      </span>
    ) : null
    const maybeRenderMasteryPathsLink = this.props.displayMasteryPathsLink ? (
      <a
        href={`discussion_topics/${discussionId}/edit?return_to=${returnTo}#mastery-paths-editor`}
        className="discussion-index-mastery-paths-link"
      >
        {I18n.t('Mastery Paths')}
      </a>
    ) : null
    const actionsContent = [this.publishButton(), this.subscribeButton()]
    const style = {
      display: 'flex',
      justifyContent: this.props.breakpoints.mobileOnly ? 'space-between' : 'end',
      padding: this.props.breakpoints.mobileOnly ? '1em 0' : '0',
    }
    return (
      <div style={style}>
        <div
          className={'ic-button-line-left ' + (this.props.breakpoints.mobileOnly ? 'mobile' : '')}
        >
          {this.props.breakpoints.mobileOnly && this.renderIcon()}
          {maybeRenderMasteryPathsPill}
          {maybeRenderMasteryPathsLink}
          {maybeRenderPeerReviewIcon}
          {this.readCount()}
        </div>
        <div
          className={'ic-button-line-right ' + (this.props.breakpoints.mobileOnly ? 'mobile' : '')}
        >
          {actionsContent}
          {this.props.masterCourseData &&
            this.props.masterCourseData.isMasterCourse &&
            !this.masterCourseLock && (
              <span
                ref={this.initializeMasterCourseIcon}
                data-testid="ic-master-course-icon-container"
                className="ic-item-row__master-course-lock"
              />
            )}
          {maybeDisplayManageMenu}
        </div>
      </div>
    )
  }

  renderDiscussion = () => {
    const classes = cx({
      'ic-item-row': true,
      'ic-discussion-row': true,
      mobile: this.props.breakpoints.mobileOnly,
    })
    const timestampStyleOverride = {
      textAlign: this.props.breakpoints.mobileOnly ? 'end' : '',
      width: this.props.breakpoints.mobileOnly ? '100%' : '',
      display: this.props.breakpoints.mobileOnly ? 'inline-block' : '',
    }
    const timestampTextSize = this.props.breakpoints.mobileOnly ? 'small' : 'medium'
    return this.props.connectDropTarget(
      this.props.connectDragSource(
        <div
          style={{
            opacity: this.props.isDragging ? 0 : 1,
          }}
          className={`${classes}`}
        >
          <div className="ic-discussion-row-container">
            {this.props.breakpoints.mobileOnly && this.renderBlueUnreadBadge()}
            <span className="ic-drag-handle-container">{this.renderDragHandleIfAppropriate()}</span>
            {!this.props.breakpoints.mobileOnly && this.renderIcon()}
            <span
              className="ic-discussion-content-container"
              style={{
                marginLeft: this.props.breakpoints.mobileOnly ? '16px' : 0,
              }}
            >
              <Grid startAt="medium" vAlign="middle" rowSpacing="none" colSpacing="none">
                <Grid.Row vAlign="middle">
                  <Grid.Col vAlign="middle" textAlign="start">
                    {this.renderTitle()}
                    {!ENV?.FEATURES?.selective_release_ui_api && this.renderSectionsTooltip()}
                  </Grid.Col>
                  <Grid.Col vAlign="top" textAlign="end">
                    {this.renderUpperRightBadges()}
                  </Grid.Col>
                </Grid.Row>
                <Grid.Row>
                  <Grid.Col textAlign="start">
                    <span
                      aria-hidden="true"
                      style={!!this.renderLastReplyAt() ? timestampStyleOverride : {}}
                    >
                      {this.renderLastReplyAt(timestampTextSize)}
                    </span>
                  </Grid.Col>
                  <Grid.Col textAlign="center">
                    <span
                      aria-hidden="true"
                      style={!!this.renderAvailabilityDate() ? timestampStyleOverride : {}}
                    >
                      {this.renderAvailabilityDate(timestampTextSize)}
                    </span>
                  </Grid.Col>
                  <Grid.Col textAlign="end">
                    <span
                      aria-hidden="true"
                      style={!!this.renderDueDate() ? timestampStyleOverride : {}}
                    >
                      {this.renderDueDate(timestampTextSize)}
                    </span>
                  </Grid.Col>
                </Grid.Row>
              </Grid>
            </span>
          </div>
        </div>,
        {dropEffect: 'copy'}
      )
    )
  }

  renderBlueUnreadBadge() {
    const mobileTheme = {
      top: this.props.breakpoints.mobileOnly ? '19px' : 0,
      position: this.props.breakpoints.mobileOnly ? 'absolute' : 'relative',
      marginLeft: this.props.breakpoints.mobileOnly && this.props.draggable ? '11px' : '0px',
    }
    if (this.props.discussion.read_state !== 'read') {
      return (
        <div data-testid="ic-blue-unread-badge" style={mobileTheme}>
          <Badge margin="0 small x-small 0" standalone={true} type="notification" />
        </div>
      )
    } else if (!this.props.breakpoints.mobileOnly) {
      return (
        <View display="block" margin="0 small x-small 0">
          <View display="block" margin="0 small x-small 0" />
        </View>
      )
    }
  }

  render() {
    return (
      <div>
        <Grid startAt="medium" vAlign="middle" colSpacing="none">
          <Grid.Row>
            {/* discussion topics is different for badges so we use our own read indicator instead of passing to isRead */}
            <Grid.Col width="auto">
              {!this.props.breakpoints.mobileOnly && this.renderBlueUnreadBadge()}
            </Grid.Col>
            <Grid.Col>{this.renderDiscussion()}</Grid.Col>
          </Grid.Row>
        </Grid>
      </div>
    )
  }
}

const mapDispatch = dispatch => {
  const actionKeys = [
    'cleanDiscussionFocus',
    'duplicateDiscussion',
    'toggleSubscriptionState',
    'updateDiscussion',
    'setCopyTo',
    'setSendTo',
  ]
  return bindActionCreators(select(actions, actionKeys), dispatch)
}

const mapState = (state, ownProps) => {
  const {discussion} = ownProps
  const cyoe = CyoeHelper.getItemData(discussion.assignment_id)
  let masterCourse = true
  if (!state.masterCourseData || !state.masterCourseData.isMasterCourse) {
    masterCourse = false
  }
  const shouldShowMasteryPathsPill =
    cyoe.isReleased &&
    cyoe.releasedLabel &&
    cyoe.releasedLabel !== '' &&
    discussion.permissions.update
  const propsFromState = {
    canPublish: state.permissions.publish,
    canReadAsAdmin: state.permissions.read_as_admin,
    contextType: state.contextType,
    discussionTopicMenuTools: state.discussionTopicMenuTools,
    displayDeleteMenuItem:
      !(discussion.is_master_course_child_content && discussion.restricted_by_master_course) &&
      discussion.permissions.delete,
    displayDuplicateMenuItem: state.permissions.manage_content,
    displayLockMenuItem: discussion.can_lock && discussion.permissions.update,
    displayMasteryPathsMenuItem: cyoe.isCyoeAble,
    displayMasteryPathsLink: cyoe.isTrigger && discussion.permissions.update,
    displayMasteryPathsPill: shouldShowMasteryPathsPill,
    masteryPathsPillLabel: cyoe.releasedLabel,
    displayManageMenu:
      discussion.permissions.delete ||
      (state.DIRECT_SHARE_ENABLED && state.permissions.read_as_admin),
    displayPinMenuItem: state.permissions.moderate,
    displayDifferentiatedModulesTray:
      ENV?.FEATURES?.selective_release_ui_api &&
      discussion.permissions.manage_assign_to &&
      state.contextType === 'course',
    masterCourseData: state.masterCourseData,
    isMasterCourse: masterCourse,
    DIRECT_SHARE_ENABLED: state.DIRECT_SHARE_ENABLED,
  }
  return {...ownProps, ...propsFromState}
}

// The main component is a class component, so to use a React hook
// we have to use a HOC to wrap it in a function component.
function withDateFormatHook(Original) {
  function WrappedComponent(props) {
    const dateFormatter = useDateTimeFormat('time.formats.short')
    return <Original {...props} dateFormatter={dateFormatter} />
  }
  const displayName = Original.displayName || Original.name
  WrappedComponent.displayName = `WithDateFormat(${displayName})`
  return WrappedComponent
}

const WrappedDiscussionRow = WithBreakpoints(withDateFormatHook(DiscussionRow))

export const DraggableDiscussionRow = compose(
  DropTarget('Discussion', dropTarget, dConnect => ({
    connectDropTarget: dConnect.dropTarget(),
  })),
  DragSource('Discussion', dragTarget, (dConnect, monitor) => ({
    connectDragSource: dConnect.dragSource(),
    isDragging: monitor.isDragging(),
    connectDragPreview: dConnect.dragPreview(),
  }))
)(WrappedDiscussionRow)

export {DiscussionRow} // for tests only

export const ConnectedDiscussionRow = connect(mapState, mapDispatch)(WrappedDiscussionRow)
export const ConnectedDraggableDiscussionRow = connect(
  mapState,
  mapDispatch
)(DraggableDiscussionRow)<|MERGE_RESOLUTION|>--- conflicted
+++ resolved
@@ -488,15 +488,7 @@
     } else if (menuTool.icon_url) {
       return (
         <span>
-<<<<<<< HEAD
-          <img
-            alt={menuTool.title}
-            className="icon lti_tool_icon"
-            src={menuTool.icon_url}
-          />
-=======
           <img alt={menuTool.title} className="icon lti_tool_icon" src={menuTool.icon_url} />
->>>>>>> e1aaee22
           &nbsp;&nbsp;{menuTool.title}
         </span>
       )
@@ -533,13 +525,9 @@
       )
     }
 
-<<<<<<< HEAD
-    const showAssignTo = this.props.discussion.assignment_id || (!this.props.discussion.assignment_id && !this.props.discussion.group_category_id)
-=======
     const showAssignTo =
       this.props.discussion.assignment_id ||
       (!this.props.discussion.assignment_id && !this.props.discussion.group_category_id)
->>>>>>> e1aaee22
     if (this.props.displayDifferentiatedModulesTray && showAssignTo) {
       menuList.push(
         this.createMenuItem(
