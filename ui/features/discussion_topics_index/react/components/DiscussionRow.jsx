/*
 * Copyright (C) 2018 - present Instructure, Inc.
 *
 * This file is part of Canvas.
 *
 * Canvas is free software: you can redistribute it and/or modify it under
 * the terms of the GNU Affero General Public License as published by the Free
 * Software Foundation, version 3 of the License.
 *
 * Canvas is distributed in the hope that it will be useful, but WITHOUT ANY
 * WARRANTY; without even the implied warranty of MERCHANTABILITY or FITNESS FOR
 * A PARTICULAR PURPOSE. See the GNU Affero General Public License for more
 * details.
 *
 * You should have received a copy of the GNU Affero General Public License along
 * with this program. If not, see <http://www.gnu.org/licenses/>.
 */

import {useScope as useI18nScope} from '@canvas/i18n'

import React, {Component} from 'react'
import {bindActionCreators} from 'redux'
import {connect} from 'react-redux'
import {DragSource, DropTarget} from 'react-dnd'
import {findDOMNode} from 'react-dom'
import {func, bool, string, arrayOf} from 'prop-types'
import cx from 'classnames'
import useDateTimeFormat from '@canvas/use-date-time-format-hook'

import {Text} from '@instructure/ui-text'
import {Pill} from '@instructure/ui-pill'
import {Heading} from '@instructure/ui-heading'
import {Badge} from '@instructure/ui-badge'
import {Grid} from '@instructure/ui-grid'
import {View} from '@instructure/ui-view'
import {
  IconAssignmentLine,
  IconBookmarkLine,
  IconBookmarkSolid,
  IconCopySolid,
  IconDragHandleLine,
  IconDuplicateLine,
  IconLockLine,
  IconLtiLine,
  IconPeerReviewLine,
  IconPinLine,
  IconPinSolid,
  IconPublishSolid,
  IconTrashSolid,
  IconUnlockLine,
  IconUnpublishedLine,
  IconUpdownLine,
  IconUserLine,
  IconPermissionsLine,
} from '@instructure/ui-icons'
import {Link} from '@instructure/ui-link'
import {ScreenReaderContent} from '@instructure/ui-a11y-content'
import {Menu} from '@instructure/ui-menu'

import DiscussionModel from '@canvas/discussions/backbone/models/DiscussionTopic'
import LockIconView from '@canvas/lock-icon'

import actions from '../actions'
import {flowRight as compose} from 'lodash'
import CyoeHelper from '@canvas/conditional-release-cyoe-helper'
import DiscussionManageMenu from './DiscussionManageMenu'
import discussionShape from '../proptypes/discussion'
import masterCourseDataShape from '@canvas/courses/react/proptypes/masterCourseData'
import propTypes from '../propTypes'
import SectionsTooltip from '@canvas/sections-tooltip'
import select from '@canvas/obj-select'
import ToggleIcon from './ToggleIcon'
import UnreadBadge from '@canvas/unread-badge'
import {isPassedDelayedPostAt} from '@canvas/datetime/react/date-utils'

const I18n = useI18nScope('discussion_row')

const dragTarget = {
  beginDrag(props) {
    return props.discussion
  },
}

const dropTarget = {
  hover(props, monitor, component) {
    const dragIndex = props.getDiscussionPosition(monitor.getItem())
    const hoverIndex = props.getDiscussionPosition(props.discussion)
    if (dragIndex === undefined || hoverIndex === undefined) {
      return
    }
    if (dragIndex === hoverIndex) {
      return
    }
    // eslint-disable-next-line react/no-find-dom-node
    const hoverBoundingRect = findDOMNode(component).getBoundingClientRect()
    const hoverMiddleY = (hoverBoundingRect.bottom - hoverBoundingRect.top) / 2
    const clientOffset = monitor.getClientOffset()
    const hoverClientY = clientOffset.y - hoverBoundingRect.top

    // Only perform the move when the mouse has crossed half of the items height
    // When dragging downwards, only move when the cursor is below 50%
    // When dragging upwards, only move when the cursor is above 50%
    if (dragIndex < hoverIndex && hoverClientY < hoverMiddleY) {
      return
    }
    if (dragIndex > hoverIndex && hoverClientY > hoverMiddleY) {
      return
    }
    props.moveCard(dragIndex, hoverIndex)
  },
}

class DiscussionRow extends Component {
  static propTypes = {
    canPublish: bool.isRequired,
    canReadAsAdmin: bool.isRequired,
    cleanDiscussionFocus: func.isRequired,
    connectDragSource: func,
    connectDropTarget: func,
    contextType: string.isRequired,
    deleteDiscussion: func.isRequired,
    setCopyTo: func.isRequired,
    setSendTo: func.isRequired,
    discussion: discussionShape.isRequired,
    discussionTopicMenuTools: arrayOf(propTypes.discussionTopicMenuTools),
    displayDeleteMenuItem: bool.isRequired,
    displayDuplicateMenuItem: bool.isRequired,
    displayLockMenuItem: bool.isRequired,
    displayMasteryPathsMenuItem: bool,
    displayMasteryPathsLink: bool,
    displayMasteryPathsPill: bool,
    masteryPathsPillLabel: string, // required if displayMasteryPathsPill is true
    displayManageMenu: bool.isRequired,
    displayPinMenuItem: bool.isRequired,
    displayDifferentiatedModulesTray: bool.isRequired,
    onOpenAssignToTray: func,
    draggable: bool,
    duplicateDiscussion: func.isRequired,
    isDragging: bool,
    isMasterCourse: bool.isRequired,
    masterCourseData: masterCourseDataShape,
    onMoveDiscussion: func,
    toggleSubscriptionState: func.isRequired,
    updateDiscussion: func.isRequired,
    DIRECT_SHARE_ENABLED: bool.isRequired,
    dateFormatter: func.isRequired,
  }

  static defaultProps = {
    connectDragSource(component) {
      return component
    },
    connectDropTarget(component) {
      return component
    },
    discussionTopicMenuTools: [],
    draggable: false,
    isDragging: false,
    masterCourseData: null,
    displayMasteryPathsMenuItem: false,
    displayMasteryPathsLink: false,
    displayMasteryPathsPill: false,
    masteryPathsPillLabel: '',
    onMoveDiscussion: null,
    onOpenAssignToTray: null,
  }

  componentDidMount = () => {
    this.onFocusManage(this.props)
  }

  UNSAFE_componentWillReceiveProps = nextProps => {
    this.onFocusManage(nextProps)
  }

  // TODO: Move this to a common file so announcements can use this also.
  onFocusManage = props => {
    if (props.discussion.focusOn) {
      switch (props.discussion.focusOn) {
        case 'title':
          this._titleElement.focus()
          break
        case 'manageMenu':
          this._manageMenu.focus()
          break
        case 'toggleButton':
          break
        default:
          throw new Error('Illegal element focus request')
      }
      this.props.cleanDiscussionFocus()
    }
  }

  onManageDiscussion = (e, {action, id, menuTool}) => {
    switch (action) {
      case 'duplicate':
        this.props.duplicateDiscussion(id)
        break
      case 'moveTo':
        this.props.onMoveDiscussion({id, title: this.props.discussion.title})
        break
      case 'togglepinned':
        this.props.updateDiscussion(
          this.props.discussion,
          {pinned: !this.props.discussion.pinned},
          this.makePinSuccessFailMessages(this.props.discussion),
          'manageMenu'
        )
        break
      case 'delete':
        this.props.deleteDiscussion(this.props.discussion)
        break
      case 'togglelocked':
        this.props.updateDiscussion(
          this.props.discussion,
          {locked: !this.props.discussion.locked},
          this.makeLockedSuccessFailMessages(this.props.discussion),
          'manageMenu'
        )
        break
      case 'copyTo':
        this.props.setCopyTo({
          open: true,
          selection: {discussion_topics: [this.props.discussion.id]},
        })
        break
      case 'sendTo':
        this.props.setSendTo({
          open: true,
          selection: {
            content_type: 'discussion_topic',
            content_id: this.props.discussion.id,
          },
        })
        break

      case 'masterypaths':
        window.location = `discussion_topics/${
          this.props.discussion.id
        }/edit?return_to=${encodeURIComponent(window.location.pathname)}#mastery-paths-editor`
        break
      case 'ltiMenuTool':
        window.location = `${menuTool.base_url}&discussion_topics[]=${id}`
        break
      case 'assignTo':
        this.props.onOpenAssignToTray(this.props.discussion)
        break
      default:
        throw new Error('Unknown manage discussion action encountered')
    }
  }

  getAccessibleTitle() {
    let result = `${this.props.discussion.title} `
    const availability = this.getAvailabilityString()
    if (availability) result += `${availability} `
    const assignment = this.props.discussion.assignment
    const dueDateString =
      assignment && assignment.due_at
        ? I18n.t('Due %{date} ', {date: this.props.dateFormatter(assignment.due_at)})
        : ' '
    result += dueDateString
    const lastReplyAtDate = this.props.dateFormatter(this.props.discussion.last_reply_at)
    if (lastReplyAtDate.length > 0 && this.props.discussion.discussion_subentry_count > 0) {
      result += I18n.t('Last post at %{date}', {date: lastReplyAtDate})
    }
    return result
  }

  isInaccessibleDueToAnonymity = () => {
    return (
      (this.props.discussion.anonymous_state === 'full_anonymity' ||
        this.props.discussion.anonymous_state === 'partial_anonymity') &&
      !ENV.discussion_anonymity_enabled
    )
  }

  getAvailabilityString = () => {
    if (this.isInaccessibleDueToAnonymity()) {
      return (
        <Text size="small">
          {this.props.canReadAsAdmin
            ? [
                I18n.t('Enable '),
                <Link href={ENV.FEATURE_FLAGS_URL} key={this.props.discussion.id} target="_blank">
                  {I18n.t('Discussions/Announcements Redesign')}
                </Link>,
                I18n.t(' to view anonymous discussion'),
              ]
            : I18n.t('Unavailable')}
        </Text>
      )
    }
    const assignment = this.props.discussion.assignment

    const availabilityBegin =
      this.props.discussion.delayed_post_at || (assignment && assignment.unlock_at)
    const availabilityEnd = this.props.discussion.lock_at || (assignment && assignment.lock_at)

    if (
      availabilityBegin &&
      !isPassedDelayedPostAt({checkDate: null, delayedDate: availabilityBegin})
    ) {
      return I18n.t('Not available until %{date}', {
        date: this.props.dateFormatter(availabilityBegin),
      })
    }
    if (availabilityEnd) {
      if (isPassedDelayedPostAt({checkDate: null, delayedDate: availabilityEnd})) {
        return I18n.t('No longer available')
      } else {
        return I18n.t('Available until %{date}', {date: this.props.dateFormatter(availabilityEnd)})
      }
    }
    return ''
  }

  makePinSuccessFailMessages = () => {
    const successMessage = this.props.discussion.pinned
      ? I18n.t('Unpin of discussion %{title} succeeded', {title: this.props.discussion.title})
      : I18n.t('Pin of discussion %{title} succeeded', {title: this.props.discussion.title})
    const failMessage = this.props.discussion.pinned
      ? I18n.t('Unpin of discussion %{title} failed', {title: this.props.discussion.title})
      : I18n.t('Pin of discussion %{title} failed', {title: this.props.discussion.title})
    return {successMessage, failMessage}
  }

  makeLockedSuccessFailMessages = () => {
    const successMessage = this.props.discussion.locked
      ? I18n.t('Unlock discussion %{title} succeeded', {title: this.props.discussion.title})
      : I18n.t('Lock discussion %{title} succeeded', {title: this.props.discussion.title})
    const failMessage = this.props.discussion.locked
      ? I18n.t('Unlock discussion %{title} failed', {title: this.props.discussion.title})
      : I18n.t('Lock discussion %{title} failed', {title: this.props.discussion.title})
    return {successMessage, failMessage}
  }

  readCount = () => {
    const readCount =
      this.props.discussion.discussion_subentry_count > 0 &&
      !this.isInaccessibleDueToAnonymity() ? (
        <UnreadBadge
          key={`Badge_${this.props.discussion.id}`}
          unreadCount={this.props.discussion.unread_count}
          unreadLabel={I18n.t('%{count} unread replies', {
            count: this.props.discussion.unread_count,
          })}
          totalCount={this.props.discussion.discussion_subentry_count}
          totalLabel={I18n.t('%{count} replies', {
            count: this.props.discussion.discussion_subentry_count,
          })}
        />
      ) : null
    return readCount
  }

  initializeMasterCourseIcon = container => {
    const masterCourse = {
      courseData: this.props.masterCourseData || {},
      getLockOptions: () => ({
        model: new DiscussionModel(this.props.discussion),
        unlockedText: I18n.t('%{title} is unlocked. Click to lock.', {
          title: this.props.discussion.title,
        }),
        lockedText: I18n.t('%{title} is locked. Click to unlock', {
          title: this.props.discussion.title,
        }),
        course_id: this.props.masterCourseData.masterCourse.id,
        content_id: this.props.discussion.id,
        content_type: 'discussion_topic',
      }),
    }
    const {courseData = {}, getLockOptions} = masterCourse || {}
    if (container && (courseData.isMasterCourse || courseData.isChildCourse)) {
      this.unmountMasterCourseLock()
      const opts = getLockOptions()

      // initialize master course lock icon, which is a Backbone view
      // I know, I know, backbone in react is grosssss but wachagunnado
      this.masterCourseLock = new LockIconView({...opts, el: container})
      this.masterCourseLock.render()
    }
  }

  subscribeButton = () =>
    !this.isInaccessibleDueToAnonymity() && (
      <ToggleIcon
        key={`Subscribe_${this.props.discussion.id}`}
        toggled={this.props.discussion.subscribed}
        OnIcon={
          <Text color="success">
            <IconBookmarkSolid
              title={I18n.t('Unsubscribe from %{title}', {title: this.props.discussion.title})}
            />
          </Text>
        }
        OffIcon={
          <Text color="brand">
            <IconBookmarkLine
              title={I18n.t('Subscribe to %{title}', {title: this.props.discussion.title})}
            />
          </Text>
        }
        onToggleOn={() => this.props.toggleSubscriptionState(this.props.discussion)}
        onToggleOff={() => this.props.toggleSubscriptionState(this.props.discussion)}
        disabled={this.props.discussion.subscription_hold !== undefined}
        className="subscribe-button"
      />
    )

  publishButton = () =>
    this.props.canPublish && !this.isInaccessibleDueToAnonymity() ? (
      <ToggleIcon
        key={`Publish_${this.props.discussion.id}`}
        toggled={this.props.discussion.published}
        disabled={!this.props.discussion.can_unpublish && this.props.discussion.published}
        OnIcon={
          <Text color="success">
            <IconPublishSolid
              title={I18n.t('Unpublish %{title}', {title: this.props.discussion.title})}
            />
          </Text>
        }
        OffIcon={
          <Text color="secondary">
            <IconUnpublishedLine
              title={I18n.t('Publish %{title}', {title: this.props.discussion.title})}
            />
          </Text>
        }
        onToggleOn={() => this.props.updateDiscussion(this.props.discussion, {published: true}, {})}
        onToggleOff={() =>
          this.props.updateDiscussion(this.props.discussion, {published: false}, {})
        }
        className="publish-button"
      />
    ) : null

  pinMenuItemDisplay = () => {
    if (this.props.discussion.pinned) {
      return (
        <span aria-hidden="true">
          <IconPinLine />
          &nbsp;&nbsp;{I18n.t('Unpin')}
        </span>
      )
    } else {
      return (
        <span aria-hidden="true">
          <IconPinSolid />
          &nbsp;&nbsp;{I18n.t('Pin')}
        </span>
      )
    }
  }

  unmountMasterCourseLock = () => {
    if (this.masterCourseLock) {
      this.masterCourseLock.remove()
      this.masterCourseLock = null
    }
  }

  createMenuItem = (itemKey, visibleItemLabel, screenReaderContent) => (
    <Menu.Item
      key={itemKey}
      value={{action: itemKey, id: this.props.discussion.id}}
      id={`${itemKey}-discussion-menu-option`}
    >
      {visibleItemLabel}
      <ScreenReaderContent>{screenReaderContent}</ScreenReaderContent>
    </Menu.Item>
  )

  renderMenuToolIcon(menuTool) {
    if (menuTool.canvas_icon_class) {
      return (
        <span>
          <i className={menuTool.canvas_icon_class} />
          &nbsp;&nbsp;{menuTool.title}
        </span>
      )
    } else if (menuTool.icon_url) {
      return (
        <span>
          <img className="icon" alt="" src={menuTool.icon_url} />
          &nbsp;&nbsp;{menuTool.title}
        </span>
      )
    } else {
      return (
        <span>
          <IconLtiLine />
          &nbsp;&nbsp;{menuTool.title}
        </span>
      )
    }
  }

  renderMenuList = () => {
    const discussionTitle = this.props.discussion.title
    const menuList = []
    if (this.props.displayLockMenuItem) {
      const menuLabel = this.props.discussion.locked
        ? I18n.t('Open for comments')
        : I18n.t('Close for comments')
      const screenReaderContent = this.props.discussion.locked
        ? I18n.t('Open discussion %{title} for comments', {title: discussionTitle})
        : I18n.t('Close discussion %{title} for comments', {title: discussionTitle})
      const icon = this.props.discussion.locked ? <IconUnlockLine /> : <IconLockLine />
      menuList.push(
        this.createMenuItem(
          'togglelocked',
          <span aria-hidden="true">
            {' '}
            {icon}&nbsp;&nbsp;{menuLabel}{' '}
          </span>,
          screenReaderContent
        )
      )
    }

    if (this.props.displayDifferentiatedModulesTray) {
      menuList.push(
        this.createMenuItem(
          'assignTo',
          <span aria-hidden="true">
            <IconPermissionsLine />
            &nbsp;&nbsp;{I18n.t('Assign To...')}
          </span>,
          I18n.t('Set Assign to for %{title}', {title: discussionTitle})
        )
      )
    }

    if (this.props.displayPinMenuItem) {
      const screenReaderContent = this.props.discussion.pinned
        ? I18n.t('Unpin discussion %{title}', {title: discussionTitle})
        : I18n.t('Pin discussion %{title}', {title: discussionTitle})
      menuList.push(
        this.createMenuItem('togglepinned', this.pinMenuItemDisplay(), screenReaderContent)
      )
    }

    if (
      ENV.show_additional_speed_grader_links &&
      this.props.discussion.assignment &&
      this.props.discussion.published
    ) {
      const assignmentId = this.props.discussion.assignment.id
      menuList.push(
        this.createMenuItem(
          'speed-grader-link',
          <a
            href={`gradebook/speed_grader?assignment_id=${assignmentId}`}
            className="icon-speed-grader"
            style={{color: 'inherit', textDecoration: 'none'}}
          >
            {I18n.t('SpeedGrader')}
          </a>,
          I18n.t('Navigate to SpeedGrader for %{title} assignment', {title: discussionTitle})
        )
      )
    }

    if (this.props.onMoveDiscussion && !this.isInaccessibleDueToAnonymity()) {
      menuList.push(
        this.createMenuItem(
          'moveTo',
          <span aria-hidden="true">
            <IconUpdownLine />
            &nbsp;&nbsp;{I18n.t('Move To')}
          </span>,
          I18n.t('Move discussion %{title}', {title: discussionTitle})
        )
      )
    }

    if (this.props.displayDuplicateMenuItem && !this.isInaccessibleDueToAnonymity()) {
      menuList.push(
        this.createMenuItem(
          'duplicate',
          <span aria-hidden="true">
            <IconCopySolid />
            &nbsp;&nbsp;{I18n.t('Duplicate')}
          </span>,
          I18n.t('Duplicate discussion %{title}', {title: discussionTitle})
        )
      )
    }

    if (this.props.DIRECT_SHARE_ENABLED && !this.isInaccessibleDueToAnonymity()) {
      menuList.push(
        this.createMenuItem(
          'sendTo',
          <span aria-hidden="true">
            <IconUserLine />
            &nbsp;&nbsp;{I18n.t('Send To...')}
          </span>,
          I18n.t('Send %{title} to user', {title: discussionTitle})
        )
      )
      menuList.push(
        this.createMenuItem(
          'copyTo',
          <span aria-hidden="true">
            <IconDuplicateLine />
            &nbsp;&nbsp;{I18n.t('Copy To...')}
          </span>,
          I18n.t('Copy %{title} to course', {title: discussionTitle})
        )
      )
    }

    // This returns an empty struct if assignment_id is falsey
    if (this.props.displayMasteryPathsMenuItem && !this.isInaccessibleDueToAnonymity()) {
      menuList.push(
        this.createMenuItem(
          'masterypaths',
          <span aria-hidden="true">{I18n.t('Mastery Paths')}</span>,
          I18n.t('Edit Mastery Paths for %{title}', {title: discussionTitle})
        )
      )
    }

    if (this.props.discussionTopicMenuTools.length > 0 && !this.isInaccessibleDueToAnonymity()) {
      this.props.discussionTopicMenuTools.forEach(menuTool => {
        menuList.push(
          <Menu.Item
            key={menuTool.base_url}
            value={{
              action: 'ltiMenuTool',
              id: this.props.discussion.id,
              title: this.props.discussion.title,
              menuTool,
            }}
            id="menuTool-discussion-menu-option"
          >
            <span aria-hidden="true">{this.renderMenuToolIcon(menuTool)}</span>
            <ScreenReaderContent>{menuTool.title}</ScreenReaderContent>
          </Menu.Item>
        )
      })
    }

    if (this.props.displayDeleteMenuItem) {
      menuList.push(
        this.createMenuItem(
          'delete',
          <span aria-hidden="true">
            <IconTrashSolid />
            &nbsp;&nbsp;{I18n.t('Delete')}
          </span>,
          I18n.t('Delete discussion %{title}', {title: discussionTitle})
        )
      )
    }

    return menuList
  }

  renderDragHandleIfAppropriate = () => {
    if (this.props.draggable && this.props.connectDragSource) {
      return (
        <div className="ic-item-row__drag-col" data-testid="ic-drag-handle-icon-container">
          <span>
            <Text color="secondary" size="large">
              <IconDragHandleLine />
            </Text>
          </span>
        </div>
      )
    } else {
      return null
    }
  }

  renderSectionsTooltip = () => {
    if (
      this.props.contextType === 'group' ||
      this.props.discussion.assignment ||
      this.props.discussion.group_category_id ||
      this.props.isMasterCourse
    ) {
      return null
    }

    let anonText = null
    if (this.props.discussion.anonymous_state === 'full_anonymity') {
      anonText = I18n.t('Anonymous Discussion | ')
    } else if (this.props.discussion.anonymous_state === 'partial_anonymity') {
      anonText = I18n.t('Partially Anonymous Discussion | ')
    }

    const textColor = this.isInaccessibleDueToAnonymity() ? 'secondary' : null

    return (
      <SectionsTooltip
        totalUserCount={this.props.discussion.user_count}
        sections={this.props.discussion.sections}
        prefix={anonText}
        textColor={textColor}
      />
    )
  }

  renderTitle = () => {
    const refFn = c => {
      this._titleElement = c
    }
    const linkUrl = this.props.discussion.html_url
    return (
      <Heading as="h3" level="h4" margin="0">
        {this.isInaccessibleDueToAnonymity() ? (
          <>
            <Text color="secondary" data-testid={`discussion-title-${this.props.discussion.id}`}>
              <span aria-hidden="true">{this.props.discussion.title}</span>
            </Text>
            <ScreenReaderContent>{this.getAccessibleTitle()}</ScreenReaderContent>
          </>
        ) : (
          <Link
            href={linkUrl}
            ref={refFn}
            data-testid={`discussion-link-${this.props.discussion.id}`}
          >
            {this.props.discussion.read_state !== 'read' && (
              <ScreenReaderContent>{I18n.t('unread,')}</ScreenReaderContent>
            )}
            <span aria-hidden="true">{this.props.discussion.title}</span>
            <ScreenReaderContent>{this.getAccessibleTitle()}</ScreenReaderContent>
          </Link>
        )}
      </Heading>
    )
  }

  renderLastReplyAt = () => {
    const datetimeString = this.props.dateFormatter(this.props.discussion.last_reply_at)
    if (!datetimeString.length || this.props.discussion.discussion_subentry_count === 0) {
      return null
    }
    return (
      <Text
        className="ic-item-row__content-col ic-discussion-row__content last-reply-at"
        color={this.isInaccessibleDueToAnonymity() ? 'secondary' : null}
      >
        {I18n.t('Last post at %{date}', {date: datetimeString})}
      </Text>
    )
  }

  renderDueDate = () => {
    const assignment = this.props.discussion.assignment
    let dueDateString = null
    let className = ''
    if (assignment && assignment.due_at) {
      className = 'due-date'
      dueDateString = I18n.t('Due %{date}', {date: this.props.dateFormatter(assignment.due_at)})
    } else if (this.props.discussion.todo_date) {
      className = 'todo-date'
      dueDateString = I18n.t('To do %{date}', {
        date: this.props.dateFormatter(this.props.discussion.todo_date),
      })
    }
    return <div className={`ic-discussion-row__content ${className}`}>{dueDateString}</div>
  }

  renderAvailabilityDate = () => {
    // Check if we are too early for the topic to be available
    const availabilityString = this.getAvailabilityString()
    return (
      availabilityString && (
        <div className="discussion-availability ic-item-row__content-col ic-discussion-row__content">
          {this.getAvailabilityString()}
        </div>
      )
    )
  }

  renderIcon = () => {
    const accessibleGradedIcon = (isSuccessColor = true) => (
      <Text color={isSuccessColor ? 'success' : 'secondary'} size="large">
        <IconAssignmentLine title={I18n.t('Graded Discussion')} />
      </Text>
    )
    if (this.props.discussion.assignment) {
      return accessibleGradedIcon(!!this.props.discussion.published)
    }
    return null
  }

  renderUpperRightBadges = () => {
    const assignment = this.props.discussion.assignment
    const peerReview = assignment ? assignment.peer_reviews : false
    const maybeRenderPeerReviewIcon = peerReview ? (
      <span className="ic-item-row__peer_review">
        <Text color="success" size="medium">
          <IconPeerReviewLine />
        </Text>
      </span>
    ) : null
    const maybeDisplayManageMenu = this.props.displayManageMenu ? (
      <span display="inline-block">
        <DiscussionManageMenu
          menuRefFn={c => {
            this._manageMenu = c
          }}
          onSelect={this.onManageDiscussion}
          entityTitle={this.props.discussion.title}
          menuOptions={this.renderMenuList}
        />
      </span>
    ) : null
    const returnTo = encodeURIComponent(window.location.pathname)
    const discussionId = this.props.discussion.id
    const maybeRenderMasteryPathsPill = this.props.displayMasteryPathsPill ? (
      <span display="inline-block" className="discussion-row-mastery-paths-pill">
        <Pill>{this.props.masteryPathsPillLabel}</Pill>
      </span>
    ) : null
    const maybeRenderMasteryPathsLink = this.props.displayMasteryPathsLink ? (
      <a
        href={`discussion_topics/${discussionId}/edit?return_to=${returnTo}#mastery-paths-editor`}
        className="discussion-index-mastery-paths-link"
      >
        {I18n.t('Mastery Paths')}
      </a>
    ) : null
    const actionsContent = [this.readCount(), this.publishButton(), this.subscribeButton()]
    return (
      <div>
        <div>
          {maybeRenderMasteryPathsPill}
          {maybeRenderMasteryPathsLink}
          {maybeRenderPeerReviewIcon}
          {actionsContent}
          <span
            ref={this.initializeMasterCourseIcon}
            data-testid="ic-master-course-icon-container"
            className="ic-item-row__master-course-lock"
          />
          {maybeDisplayManageMenu}
        </div>
      </div>
    )
  }

  renderDiscussion = () => {
    const classes = cx('ic-item-row')
    return this.props.connectDropTarget(
      this.props.connectDragSource(
        <div
          style={{opacity: this.props.isDragging ? 0 : 1}}
          className={`${classes} ic-discussion-row`}
        >
          <div className="ic-discussion-row-container">
            <span className="ic-drag-handle-container">{this.renderDragHandleIfAppropriate()}</span>
            <span className="ic-drag-handle-container">{this.renderIcon()}</span>
            <span className="ic-discussion-content-container">
              <Grid startAt="medium" vAlign="middle" rowSpacing="none" colSpacing="none">
                <Grid.Row vAlign="middle">
                  <Grid.Col vAlign="middle" textAlign="start">
                    {this.renderTitle()}
<<<<<<< HEAD
                    {!ENV?.FEATURES?.differentiated_modules && this.renderSectionsTooltip()}
=======
                    {!ENV?.FEATURES?.selective_release_ui_api && this.renderSectionsTooltip()}
>>>>>>> 4b37e285
                  </Grid.Col>
                  <Grid.Col vAlign="top" textAlign="end">
                    {this.renderUpperRightBadges()}
                  </Grid.Col>
                </Grid.Row>
                <Grid.Row>
                  <Grid.Col textAlign="start">
                    <span aria-hidden="true">{this.renderLastReplyAt()}</span>
                  </Grid.Col>
                  <Grid.Col textAlign="center">
                    <span aria-hidden="true">{this.renderAvailabilityDate()}</span>
                  </Grid.Col>
                  <Grid.Col textAlign="end">
                    <span aria-hidden="true">{this.renderDueDate()}</span>
                  </Grid.Col>
                </Grid.Row>
              </Grid>
            </span>
          </div>
        </div>,
        {dropEffect: 'copy'}
      )
    )
  }

  renderBlueUnreadBadge() {
    if (this.props.discussion.read_state !== 'read') {
      return (
        <div data-testid="ic-blue-unread-badge">
          <Badge margin="0 small x-small 0" standalone={true} type="notification" />
        </div>
      )
    } else {
      return (
        <View display="block" margin="0 small x-small 0">
          <View display="block" margin="0 small x-small 0" />
        </View>
      )
    }
  }

  render() {
    return (
      <div>
        <Grid startAt="medium" vAlign="middle" colSpacing="none">
          <Grid.Row>
            {/* discussion topics is different for badges so we use our own read indicator instead of passing to isRead */}
            <Grid.Col width="auto">{this.renderBlueUnreadBadge()}</Grid.Col>
            <Grid.Col>{this.renderDiscussion()}</Grid.Col>
          </Grid.Row>
        </Grid>
      </div>
    )
  }
}

const mapDispatch = dispatch => {
  const actionKeys = [
    'cleanDiscussionFocus',
    'duplicateDiscussion',
    'toggleSubscriptionState',
    'updateDiscussion',
    'setCopyTo',
    'setSendTo',
  ]
  return bindActionCreators(select(actions, actionKeys), dispatch)
}

const mapState = (state, ownProps) => {
  const {discussion} = ownProps
  const cyoe = CyoeHelper.getItemData(discussion.assignment_id)
  let masterCourse = true
  if (!state.masterCourseData || !state.masterCourseData.isMasterCourse) {
    masterCourse = false
  }
  const shouldShowMasteryPathsPill =
    cyoe.isReleased &&
    cyoe.releasedLabel &&
    cyoe.releasedLabel !== '' &&
    discussion.permissions.update
  const propsFromState = {
    canPublish: state.permissions.publish,
    canReadAsAdmin: state.permissions.read_as_admin,
    contextType: state.contextType,
    discussionTopicMenuTools: state.discussionTopicMenuTools,
    displayDeleteMenuItem:
      !(discussion.is_master_course_child_content && discussion.restricted_by_master_course) &&
      discussion.permissions.delete,
    displayDuplicateMenuItem: state.permissions.manage_content,
    displayLockMenuItem: discussion.can_lock && discussion.permissions.update,
    displayMasteryPathsMenuItem: cyoe.isCyoeAble,
    displayMasteryPathsLink: cyoe.isTrigger && discussion.permissions.update,
    displayMasteryPathsPill: shouldShowMasteryPathsPill,
    masteryPathsPillLabel: cyoe.releasedLabel,
    displayManageMenu:
      discussion.permissions.delete ||
      (state.DIRECT_SHARE_ENABLED && state.permissions.read_as_admin),
    displayPinMenuItem: state.permissions.moderate,
    displayDifferentiatedModulesTray:
      ENV?.FEATURES?.selective_release_ui_api &&
      discussion.permissions.manage_assign_to &&
      state.contextType === 'course',
    masterCourseData: state.masterCourseData,
    isMasterCourse: masterCourse,
    DIRECT_SHARE_ENABLED: state.DIRECT_SHARE_ENABLED,
  }
  return {...ownProps, ...propsFromState}
}

// The main component is a class component, so to use a React hook
// we have to use a HOC to wrap it in a function component.
function withDateFormatHook(Original) {
  function WrappedComponent(props) {
    const dateFormatter = useDateTimeFormat('time.formats.short')
    return <Original {...props} dateFormatter={dateFormatter} />
  }
  const displayName = Original.displayName || Original.name
  WrappedComponent.displayName = `WithDateFormat(${displayName})`
  return WrappedComponent
}

const WrappedDiscussionRow = withDateFormatHook(DiscussionRow)

export const DraggableDiscussionRow = compose(
  DropTarget('Discussion', dropTarget, dConnect => ({
    connectDropTarget: dConnect.dropTarget(),
  })),
  DragSource('Discussion', dragTarget, (dConnect, monitor) => ({
    connectDragSource: dConnect.dragSource(),
    isDragging: monitor.isDragging(),
    connectDragPreview: dConnect.dragPreview(),
  }))
)(WrappedDiscussionRow)

export {DiscussionRow} // for tests only

export const ConnectedDiscussionRow = connect(mapState, mapDispatch)(WrappedDiscussionRow)
export const ConnectedDraggableDiscussionRow = connect(
  mapState,
  mapDispatch
)(DraggableDiscussionRow)<|MERGE_RESOLUTION|>--- conflicted
+++ resolved
@@ -863,11 +863,7 @@
                 <Grid.Row vAlign="middle">
                   <Grid.Col vAlign="middle" textAlign="start">
                     {this.renderTitle()}
-<<<<<<< HEAD
-                    {!ENV?.FEATURES?.differentiated_modules && this.renderSectionsTooltip()}
-=======
                     {!ENV?.FEATURES?.selective_release_ui_api && this.renderSectionsTooltip()}
->>>>>>> 4b37e285
                   </Grid.Col>
                   <Grid.Col vAlign="top" textAlign="end">
                     {this.renderUpperRightBadges()}
