--- conflicted
+++ resolved
@@ -114,8 +114,6 @@
     await waitFor(() => {
       return expect(filterMock).toHaveBeenCalledWith()
     })
-<<<<<<< HEAD
-=======
   })
 
   describe('instui_nav feature flag is enabled', () => {
@@ -133,6 +131,5 @@
       render(<IndexHeader {...makeProps()} />)
       expect(screen.getByText('All Discussions')).toBeInTheDocument()
     })
->>>>>>> 6d644d6a
   })
 })