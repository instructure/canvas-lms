/*
 * Copyright (C) 2018 - present Instructure, Inc.
 *
 * This file is part of Canvas.
 *
 * Canvas is free software: you can redistribute it and/or modify it under
 * the terms of the GNU Affero General Public License as published by the Free
 * Software Foundation, version 3 of the License.
 *
 * Canvas is distributed in the hope that it will be useful, but WITHOUT ANY
 * WARRANTY; without even the implied warranty of MERCHANTABILITY or FITNESS FOR
 * A PARTICULAR PURPOSE. See the GNU Affero General Public License for more
 * details.
 *
 * You should have received a copy of the GNU Affero General Public License along
 * with this program. If not, see <http://www.gnu.org/licenses/>.
 */

import React, {Component} from 'react'
import {connect} from 'react-redux'
import {bindActionCreators} from 'redux'
import {DropTarget} from 'react-dnd'
import {string, func, bool} from 'prop-types'
import {useScope as useI18nScope} from '@canvas/i18n'
import moment from 'moment'
import {ScreenReaderContent} from '@instructure/ui-a11y-content'

import {ToggleDetails} from '@instructure/ui-toggle-details'
import {Heading} from '@instructure/ui-heading'
import {Text} from '@instructure/ui-text'
import {Flex} from '@instructure/ui-flex'
import update from 'immutability-helper'

import select from '@canvas/obj-select'
import actions from '../actions'
import {ConnectedDiscussionRow, ConnectedDraggableDiscussionRow} from './DiscussionRow'
import {discussionList} from '../proptypes/discussion'
import propTypes from '../propTypes'

const I18n = useI18nScope('discussions_v2')

// Handle drag and drop on a discussion. The props passed in tell us how we
// should update the discussion if something is dragged into this container
export const discussionTarget = {
  // TODO test this method now that we export this discussion target
  drop(props, monitor, component) {
    const discussion = monitor.getItem()
    const updateFields = {}
    if (props.closedState !== undefined) updateFields.locked = props.closedState
    if (props.pinned !== undefined) updateFields.pinned = props.pinned

    // We currently cannot drag an item from a different container to a specific
    // position in the pinned container, thus we only need to set the order when
    // rearranging items in the pinned container, not when dragging a locked or
    // unpinned discussion to the pinned container.
    const order =
      props.pinned && discussion.pinned ? component.state.discussions.map(d => d.id) : undefined
    props.handleDrop(discussion, updateFields, order)
  },
  canDrop(props, monitor) {
    if (props.closedState && monitor.getItem().assignment) {
      return moment(monitor.getItem().assignment.due_at) < moment()
    }
    return true
  },
}

export class DiscussionsContainer extends Component {
  static propTypes = {
    cleanDiscussionFocus: func.isRequired,
    // this really is used
    closedState: bool, // eslint-disable-line react/no-unused-prop-types
    connectDropTarget: func,
    deleteDiscussion: func.isRequired,
    deleteFocusDone: func.isRequired,
    // this really is used
    deleteFocusPending: bool.isRequired, // eslint-disable-line react/no-unused-prop-types
    discussions: discussionList.isRequired,
    // this really is used
    handleDrop: func, // eslint-disable-line react/no-unused-prop-types
    onMoveDiscussion: func,
    onOpenAssignToTray: func,
    permissions: propTypes.permissions.isRequired,
    pinned: bool,
    renderContainerBackground: func.isRequired,
    title: string.isRequired,
  }

  static defaultProps = {
    closedState: undefined,
    connectDropTarget(component) {
      return component
    },
    handleDrop: undefined,
    onMoveDiscussion: null,
    onOpenAssignToTray: null,
    pinned: undefined,
  }

  constructor(props) {
    super(props)
    this.state = {
      discussions: props.discussions,
      expanded: true,
    }
  }

  UNSAFE_componentWillReceiveProps(props) {
    if (this.props.discussions === props.discussions) {
      return
    }
    this.setState({discussions: props.discussions, expanded: true})
    this.handleDeleteFocus(props)
  }

  getDiscussionPosition = discussion => {
    const {id} = discussion
    return this.state.discussions.findIndex(d => d.id === id)
  }

  toggleExpanded = () => {
    this.setState({expanded: !this.state.expanded})
  }

  handleDeleteFocus(newProps) {
    // Set the focus to the container toggle button if we are deleting an element,
    // and the new discussions list is empty or explictly said to set focus to
    // that toggle button.
    if (!this.toggleBtn) {
      return
    }
    if (!newProps.deleteFocusPending) {
      return
    }
    if (this.props.discussions.length === 0) {
      return
    }

    if (newProps.discussions.length === 0 || newProps.discussions[0].focusOn === 'toggleButton') {
      this.toggleBtn.focus()
      this.props.cleanDiscussionFocus()
      this.props.deleteFocusDone()
    }
  }

  wrapperToggleRef = c => {
    this.toggleBtn = c && c.querySelector('button')
  }

  moveCard = (dragIndex, hoverIndex) => {
    // Only pinned discussions can be repositioned, others are sorted by
    // recent activity
    if (!this.props.pinned) {
      return
    }

    const {discussions} = this.state
    const dragDiscussion = discussions[dragIndex]
    if (!dragDiscussion) {
      return
    }

    const newDiscussions = update(this.state, {
      discussions: {
        $splice: [
          [dragIndex, 1],
          [hoverIndex, 0, dragDiscussion],
        ],
      },
    })
    this.setState({discussions: newDiscussions.discussions})
  }

  renderDiscussions() {
    return this.state.discussions.map(discussion =>
      this.props.permissions.moderate ? (
<<<<<<< HEAD
        <ConnectedDraggableDiscussionRow
          key={discussion.id}
          discussion={discussion}
          deleteDiscussion={this.props.deleteDiscussion}
          getDiscussionPosition={this.getDiscussionPosition}
          onMoveDiscussion={this.props.onMoveDiscussion}
          onOpenAssignToTray={this.props.onOpenAssignToTray}
          moveCard={this.moveCard}
          draggable={true}
        />
      ) : (
        <ConnectedDiscussionRow
          key={discussion.id}
          discussion={discussion}
          deleteDiscussion={this.props.deleteDiscussion}
          onMoveDiscussion={this.props.onMoveDiscussion}
          onOpenAssignToTray={this.props.onOpenAssignToTray}
          draggable={false}
        />
=======
        <div data-testid="discussion-draggable-row-container" key={discussion.id}>
          <ConnectedDraggableDiscussionRow
            discussion={discussion}
            deleteDiscussion={this.props.deleteDiscussion}
            getDiscussionPosition={this.getDiscussionPosition}
            onMoveDiscussion={this.props.onMoveDiscussion}
            onOpenAssignToTray={this.props.onOpenAssignToTray}
            moveCard={this.moveCard}
            draggable={true}
          />
        </div>
      ) : (
        <div data-testid="discussion-row-container" key={discussion.id}>
          <ConnectedDiscussionRow
            discussion={discussion}
            deleteDiscussion={this.props.deleteDiscussion}
            onMoveDiscussion={this.props.onMoveDiscussion}
            onOpenAssignToTray={this.props.onOpenAssignToTray}
            draggable={false}
          />
        </div>
>>>>>>> 9ecbc393
      )
    )
  }

  renderBackgroundImage() {
    return (
      <div className="discussions-v2__container-image">
        {this.props.renderContainerBackground()}
      </div>
    )
  }

  render() {
    return this.props.connectDropTarget(
      <div className="discussions-container__wrapper">
        <span ref={this.wrapperToggleRef}>
          <ScreenReaderContent>
            <Heading level="h2">{this.props.title}</Heading>
          </ScreenReaderContent>
          <ToggleDetails
            fluidWidth={true}
            expanded={this.state.expanded}
            onToggle={this.toggleExpanded}
            summary={
              <Flex>
                <Flex.Item shouldGrow={true} shouldShrink={true}>
                  <Text weight="bold">{this.props.title}</Text>
                </Flex.Item>
                {!this.props.pinned ? (
                  <Flex.Item shouldShrink={true} textAlign="end">
                    <span className="recent-activity-text-container">
                      <Text fontStyle="italic">{I18n.t('Ordered by Recent Activity')}</Text>
                    </span>
                  </Flex.Item>
                ) : null}
              </Flex>
            }
          >
            {this.props.discussions.length
              ? this.renderDiscussions()
              : this.renderBackgroundImage()}
          </ToggleDetails>
        </span>
      </div>
    )
  }
}

export const mapState = (state, ownProps) => {
  // Filter out any discussions that are filtered here to keep things simplier
  // in the render calls
  const {discussions} = ownProps
  const filteredDiscussions = discussions.filter(d => !d.filtered)

  const propsFromState = {
    contextId: state.contextId,
    deleteFocusPending: state.deleteFocusPending,
    discussions: filteredDiscussions,
    permissions: state.permissions,
  }
  return {...ownProps, ...propsFromState}
}

const mapDispatch = dispatch => {
  const actionKeys = ['cleanDiscussionFocus', 'deleteFocusDone', 'handleDrop']
  return bindActionCreators(select(actions, actionKeys), dispatch)
}

export const DroppableDiscussionsContainer = DropTarget(
  'Discussion',
  discussionTarget,
  (dragConnect, monitor) => ({
    connectDropTarget: dragConnect.dropTarget(),
    isOver: monitor.isOver(),
    canDrop: monitor.canDrop(),
  })
)(DiscussionsContainer)

export const ConnectedDiscussionsContainer = connect(mapState, mapDispatch)(DiscussionsContainer)

export const DroppableConnectedDiscussionsContainer = connect(
  mapState,
  mapDispatch
)(DroppableDiscussionsContainer)<|MERGE_RESOLUTION|>--- conflicted
+++ resolved
@@ -174,27 +174,6 @@
   renderDiscussions() {
     return this.state.discussions.map(discussion =>
       this.props.permissions.moderate ? (
-<<<<<<< HEAD
-        <ConnectedDraggableDiscussionRow
-          key={discussion.id}
-          discussion={discussion}
-          deleteDiscussion={this.props.deleteDiscussion}
-          getDiscussionPosition={this.getDiscussionPosition}
-          onMoveDiscussion={this.props.onMoveDiscussion}
-          onOpenAssignToTray={this.props.onOpenAssignToTray}
-          moveCard={this.moveCard}
-          draggable={true}
-        />
-      ) : (
-        <ConnectedDiscussionRow
-          key={discussion.id}
-          discussion={discussion}
-          deleteDiscussion={this.props.deleteDiscussion}
-          onMoveDiscussion={this.props.onMoveDiscussion}
-          onOpenAssignToTray={this.props.onOpenAssignToTray}
-          draggable={false}
-        />
-=======
         <div data-testid="discussion-draggable-row-container" key={discussion.id}>
           <ConnectedDraggableDiscussionRow
             discussion={discussion}
@@ -216,7 +195,6 @@
             draggable={false}
           />
         </div>
->>>>>>> 9ecbc393
       )
     )
   }
