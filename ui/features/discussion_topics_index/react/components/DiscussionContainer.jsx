/*
 * Copyright (C) 2018 - present Instructure, Inc.
 *
 * This file is part of Canvas.
 *
 * Canvas is free software: you can redistribute it and/or modify it under
 * the terms of the GNU Affero General Public License as published by the Free
 * Software Foundation, version 3 of the License.
 *
 * Canvas is distributed in the hope that it will be useful, but WITHOUT ANY
 * WARRANTY; without even the implied warranty of MERCHANTABILITY or FITNESS FOR
 * A PARTICULAR PURPOSE. See the GNU Affero General Public License for more
 * details.
 *
 * You should have received a copy of the GNU Affero General Public License along
 * with this program. If not, see <http://www.gnu.org/licenses/>.
 */

import React, {Component} from 'react'
import {connect} from 'react-redux'
import {bindActionCreators} from 'redux'
import {DropTarget} from 'react-dnd'
import {string, func, bool} from 'prop-types'
import {useScope as createI18nScope} from '@canvas/i18n'
import moment from 'moment'
import {ScreenReaderContent} from '@instructure/ui-a11y-content'

import {ToggleDetails} from '@instructure/ui-toggle-details'
import {Heading} from '@instructure/ui-heading'
import {Text} from '@instructure/ui-text'
import {Flex} from '@instructure/ui-flex'
import update from 'immutability-helper'

import select from '@canvas/obj-select'
import actions from '../actions'
import {ConnectedDiscussionRow, ConnectedDraggableDiscussionRow} from './DiscussionRow'
import {discussionList} from '../proptypes/discussion'
import propTypes from '../propTypes'

const I18n = createI18nScope('discussions_v2')

// Handle drag and drop on a discussion. The props passed in tell us how we
// should update the discussion if something is dragged into this container
export const discussionTarget = {
  // TODO test this method now that we export this discussion target
  drop(props, monitor, component) {
    const discussion = monitor.getItem()
    const updateFields = {}
    if (props.closedState !== undefined) updateFields.locked = props.closedState
    if (props.pinned !== undefined) updateFields.pinned = props.pinned

    // We currently cannot drag an item from a different container to a specific
    // position in the pinned container, thus we only need to set the order when
    // rearranging items in the pinned container, not when dragging a locked or
    // unpinned discussion to the pinned container.
    const order =
      props.pinned && discussion.pinned ? component.state.discussions.map(d => d.id) : undefined
    props.handleDrop(discussion, updateFields, order)
  },
  canDrop(props, monitor) {
    if (props.closedState && monitor.getItem().assignment) {
      return moment(monitor.getItem().assignment.due_at) < moment()
    }
    return true
  },
}

export class DiscussionsContainer extends Component {
  static propTypes = {
    cleanDiscussionFocus: func.isRequired,
    // this really is used
<<<<<<< HEAD
    closedState: bool,  
=======
    closedState: bool,
>>>>>>> 51db239a
    connectDropTarget: func,
    deleteDiscussion: func.isRequired,
    deleteFocusDone: func.isRequired,
    // this really is used
<<<<<<< HEAD
    deleteFocusPending: bool.isRequired,  
    discussions: discussionList.isRequired,
    // this really is used
    handleDrop: func,  
=======
    deleteFocusPending: bool.isRequired,
    discussions: discussionList.isRequired,
    // this really is used
    handleDrop: func,
>>>>>>> 51db239a
    onMoveDiscussion: func,
    onOpenAssignToTray: func,
    permissions: propTypes.permissions.isRequired,
    pinned: bool,
    renderContainerBackground: func.isRequired,
    title: string.isRequired,
  }

  static defaultProps = {
    closedState: undefined,
    connectDropTarget(component) {
      return component
    },
    handleDrop: undefined,
    onMoveDiscussion: null,
    onOpenAssignToTray: null,
    pinned: undefined,
  }

  constructor(props) {
    super(props)
    this.state = {
      discussions: props.discussions,
      expanded: true,
    }
  }

  UNSAFE_componentWillReceiveProps(props) {
    if (this.props.discussions === props.discussions) {
      return
    }
    this.setState({discussions: props.discussions, expanded: true})
    this.handleDeleteFocus(props)
  }

  getDiscussionPosition = discussion => {
    const {id} = discussion
    return this.state.discussions.findIndex(d => d.id === id)
  }

  toggleExpanded = () => {
    this.setState({expanded: !this.state.expanded})
  }

  handleDeleteFocus(newProps) {
    // Set the focus to the container toggle button if we are deleting an element,
    // and the new discussions list is empty or explictly said to set focus to
    // that toggle button.
    if (!this.toggleBtn) {
      return
    }
    if (!newProps.deleteFocusPending) {
      return
    }
    if (this.props.discussions.length === 0) {
      return
    }

    if (newProps.discussions.length === 0 || newProps.discussions[0].focusOn === 'toggleButton') {
      this.toggleBtn.focus()
      this.props.cleanDiscussionFocus()
      this.props.deleteFocusDone()
    }
  }

  wrapperToggleRef = c => {
    this.toggleBtn = c && c.querySelector('button')
  }

  moveCard = (dragIndex, hoverIndex) => {
    // Only pinned discussions can be repositioned, others are sorted by
    // recent activity
    if (!this.props.pinned) {
      return
    }

    const {discussions} = this.state
    const dragDiscussion = discussions[dragIndex]
    if (!dragDiscussion) {
      return
    }

    const newDiscussions = update(this.state, {
      discussions: {
        $splice: [
          [dragIndex, 1],
          [hoverIndex, 0, dragDiscussion],
        ],
      },
    })
    this.setState({discussions: newDiscussions.discussions})
  }

  renderDiscussions() {
    return this.state.discussions.map(discussion =>
      this.props.permissions.moderate ? (
        <div data-testid="discussion-draggable-row-container" key={discussion.id}>
          <ConnectedDraggableDiscussionRow
            discussion={discussion}
            deleteDiscussion={this.props.deleteDiscussion}
            getDiscussionPosition={this.getDiscussionPosition}
            onMoveDiscussion={this.props.onMoveDiscussion}
            onOpenAssignToTray={this.props.onOpenAssignToTray}
            moveCard={this.moveCard}
            draggable={true}
          />
        </div>
      ) : (
        <div data-testid="discussion-row-container" key={discussion.id}>
          <ConnectedDiscussionRow
            discussion={discussion}
            deleteDiscussion={this.props.deleteDiscussion}
            onMoveDiscussion={this.props.onMoveDiscussion}
            onOpenAssignToTray={this.props.onOpenAssignToTray}
            draggable={false}
          />
        </div>
      ),
    )
  }

  renderBackgroundImage() {
    return (
      <div className="discussions-v2__container-image">
        {this.props.renderContainerBackground()}
      </div>
    )
  }

  render() {
    return this.props.connectDropTarget(
      <div className="discussions-container__wrapper">
        <span ref={this.wrapperToggleRef}>
          <ScreenReaderContent>
            <Heading level="h2">{this.props.title}</Heading>
          </ScreenReaderContent>
          <ToggleDetails
            fluidWidth={true}
            expanded={this.state.expanded}
            onToggle={this.toggleExpanded}
            summary={
              <Flex>
                <Flex.Item shouldGrow={true} shouldShrink={true}>
                  <Text weight="bold">{this.props.title}</Text>
                </Flex.Item>
                {!this.props.pinned ? (
                  <Flex.Item shouldShrink={true} textAlign="end">
                    <span className="recent-activity-text-container">
                      <Text fontStyle="italic">{I18n.t('Ordered by Recent Activity')}</Text>
                    </span>
                  </Flex.Item>
                ) : null}
              </Flex>
            }
          >
            {this.props.discussions.length
              ? this.renderDiscussions()
              : this.renderBackgroundImage()}
          </ToggleDetails>
        </span>
      </div>,
    )
  }
}

export const mapState = (state, ownProps) => {
  // Filter out any discussions that are filtered here to keep things simplier
  // in the render calls
  const {discussions} = ownProps
  const filteredDiscussions = discussions.filter(d => !d.filtered)

  const propsFromState = {
    contextId: state.contextId,
    deleteFocusPending: state.deleteFocusPending,
    discussions: filteredDiscussions,
    permissions: state.permissions,
  }
  return {...ownProps, ...propsFromState}
}

const mapDispatch = dispatch => {
  const actionKeys = ['cleanDiscussionFocus', 'deleteFocusDone', 'handleDrop']
  return bindActionCreators(select(actions, actionKeys), dispatch)
}

export const DroppableDiscussionsContainer = DropTarget(
  'Discussion',
  discussionTarget,
  (dragConnect, monitor) => ({
    connectDropTarget: dragConnect.dropTarget(),
    isOver: monitor.isOver(),
    canDrop: monitor.canDrop(),
  }),
)(DiscussionsContainer)

export const ConnectedDiscussionsContainer = connect(mapState, mapDispatch)(DiscussionsContainer)

export const DroppableConnectedDiscussionsContainer = connect(
  mapState,
  mapDispatch,
)(DroppableDiscussionsContainer)<|MERGE_RESOLUTION|>--- conflicted
+++ resolved
@@ -69,26 +69,15 @@
   static propTypes = {
     cleanDiscussionFocus: func.isRequired,
     // this really is used
-<<<<<<< HEAD
-    closedState: bool,  
-=======
     closedState: bool,
->>>>>>> 51db239a
     connectDropTarget: func,
     deleteDiscussion: func.isRequired,
     deleteFocusDone: func.isRequired,
     // this really is used
-<<<<<<< HEAD
-    deleteFocusPending: bool.isRequired,  
-    discussions: discussionList.isRequired,
-    // this really is used
-    handleDrop: func,  
-=======
     deleteFocusPending: bool.isRequired,
     discussions: discussionList.isRequired,
     // this really is used
     handleDrop: func,
->>>>>>> 51db239a
     onMoveDiscussion: func,
     onOpenAssignToTray: func,
     permissions: propTypes.permissions.isRequired,
