/*
 * Copyright (C) 2018 - present Instructure, Inc.
 *
 * This file is part of Canvas.
 *
 * Canvas is free software: you can redistribute it and/or modify it under
 * the terms of the GNU Affero General Public License as published by the Free
 * Software Foundation, version 3 of the License.
 *
 * Canvas is distributed in the hope that it will be useful, but WITHOUT ANY
 * WARRANTY; without even the implied warranty of MERCHANTABILITY or FITNESS FOR
 * A PARTICULAR PURPOSE. See the GNU Affero General Public License for more
 * details.
 *
 * You should have received a copy of the GNU Affero General Public License along
 * with this program. If not, see <http://www.gnu.org/licenses/>.
 */

import React, {Component} from 'react'
import {connect} from 'react-redux'
import {bindActionCreators} from 'redux'
import {DropTarget} from 'react-dnd'
import {string, func, bool} from 'prop-types'
import {useScope as createI18nScope} from '@canvas/i18n'
import moment from 'moment'
import {ScreenReaderContent} from '@instructure/ui-a11y-content'

import {ToggleDetails} from '@instructure/ui-toggle-details'
import {Heading} from '@instructure/ui-heading'
import {Text} from '@instructure/ui-text'
import {Flex} from '@instructure/ui-flex'
import update from 'immutability-helper'

import select from '@canvas/obj-select'
import actions from '../actions'
import {ConnectedDiscussionRow, ConnectedDraggableDiscussionRow} from './DiscussionRow'
import {discussionList} from '../proptypes/discussion'
import propTypes from '../propTypes'

const I18n = createI18nScope('discussions_v2')

// Handle drag and drop on a discussion. The props passed in tell us how we
// should update the discussion if something is dragged into this container
export const discussionTarget = {
  // TODO test this method now that we export this discussion target
  drop(props, monitor, component) {
    const discussion = monitor.getItem()
    const updateFields = {}
    if (props.closedState !== undefined) updateFields.locked = props.closedState
    if (props.pinned !== undefined) updateFields.pinned = props.pinned

    // We currently cannot drag an item from a different container to a specific
    // position in the pinned container, thus we only need to set the order when
    // rearranging items in the pinned container, not when dragging a locked or
    // unpinned discussion to the pinned container.
    const order =
      props.pinned && discussion.pinned ? component.state.discussions.map(d => d.id) : undefined
    props.handleDrop(discussion, updateFields, order)
  },
  canDrop(props, monitor) {
    if (props.closedState && monitor.getItem().assignment) {
      return moment(monitor.getItem().assignment.due_at) < moment()
    }
    return true
  },
}

export class DiscussionsContainer extends Component {
  static propTypes = {
    cleanDiscussionFocus: func.isRequired,
    // this really is used
<<<<<<< HEAD
    closedState: bool,  
=======
    closedState: bool,
>>>>>>> 4b8c5dea
    connectDropTarget: func,
    deleteDiscussion: func.isRequired,
    deleteFocusDone: func.isRequired,
    // this really is used
<<<<<<< HEAD
    deleteFocusPending: bool.isRequired,  
    discussions: discussionList.isRequired,
    // this really is used
    handleDrop: func,  
=======
    deleteFocusPending: bool.isRequired,
    discussions: discussionList.isRequired,
    // this really is used
    handleDrop: func,
>>>>>>> 4b8c5dea
    onMoveDiscussion: func,
    onOpenAssignToTray: func,
    permissions: propTypes.permissions.isRequired,
    pinned: bool,
    renderContainerBackground: func.isRequired,
    title: string.isRequired,
  }

  static defaultProps = {
    closedState: undefined,
    connectDropTarget(component) {
      return component
    },
    handleDrop: undefined,
    onMoveDiscussion: null,
    onOpenAssignToTray: null,
    pinned: undefined,
  }

  constructor(props) {
    super(props)
    this.state = {
      discussions: props.discussions,
      expanded: true,
    }
  }

  UNSAFE_componentWillReceiveProps(props) {
    if (this.props.discussions === props.discussions) {
      return
    }
    this.setState({discussions: props.discussions, expanded: true})
    this.handleDeleteFocus(props)
  }

  getDiscussionPosition = discussion => {
    const {id} = discussion
    return this.state.discussions.findIndex(d => d.id === id)
  }

  toggleExpanded = () => {
    this.setState({expanded: !this.state.expanded})
  }

  handleDeleteFocus(newProps) {
    // Set the focus to the container toggle button if we are deleting an element,
    // and the new discussions list is empty or explictly said to set focus to
    // that toggle button.
    if (!this.toggleBtn) {
      return
    }
    if (!newProps.deleteFocusPending) {
      return
    }
    if (this.props.discussions.length === 0) {
      return
    }

    if (newProps.discussions.length === 0 || newProps.discussions[0].focusOn === 'toggleButton') {
      this.toggleBtn.focus()
      this.props.cleanDiscussionFocus()
      this.props.deleteFocusDone()
    }
  }

  wrapperToggleRef = c => {
    this.toggleBtn = c && c.querySelector('button')
  }

  moveCard = (dragIndex, hoverIndex) => {
    // Only pinned discussions can be repositioned, others are sorted by
    // recent activity
    if (!this.props.pinned) {
      return
    }

    const {discussions} = this.state
    const dragDiscussion = discussions[dragIndex]
    if (!dragDiscussion) {
      return
    }

    const newDiscussions = update(this.state, {
      discussions: {
        $splice: [
          [dragIndex, 1],
          [hoverIndex, 0, dragDiscussion],
        ],
      },
    })
    this.setState({discussions: newDiscussions.discussions})
  }

  renderDiscussions() {
    return this.state.discussions.map(discussion =>
      this.props.permissions.moderate ? (
        <div data-testid="discussion-draggable-row-container" key={discussion.id}>
          <ConnectedDraggableDiscussionRow
            discussion={discussion}
            deleteDiscussion={this.props.deleteDiscussion}
            getDiscussionPosition={this.getDiscussionPosition}
            onMoveDiscussion={this.props.onMoveDiscussion}
            onOpenAssignToTray={this.props.onOpenAssignToTray}
            moveCard={this.moveCard}
            draggable={true}
          />
        </div>
      ) : (
        <div data-testid="discussion-row-container" key={discussion.id}>
          <ConnectedDiscussionRow
            discussion={discussion}
            deleteDiscussion={this.props.deleteDiscussion}
            onMoveDiscussion={this.props.onMoveDiscussion}
            onOpenAssignToTray={this.props.onOpenAssignToTray}
            draggable={false}
          />
        </div>
      ),
    )
  }

  renderBackgroundImage() {
    return (
      <div className="discussions-v2__container-image">
        {this.props.renderContainerBackground()}
      </div>
    )
  }

  render() {
    return this.props.connectDropTarget(
      <div className="discussions-container__wrapper">
        <span ref={this.wrapperToggleRef}>
          <ScreenReaderContent>
            <Heading level="h2">{this.props.title}</Heading>
          </ScreenReaderContent>
          <ToggleDetails
            fluidWidth={true}
            expanded={this.state.expanded}
            onToggle={this.toggleExpanded}
            summary={
              <Flex>
                <Flex.Item shouldGrow={true} shouldShrink={true}>
                  <Text weight="bold">{this.props.title}</Text>
                </Flex.Item>
                {!this.props.pinned ? (
                  <Flex.Item shouldShrink={true} textAlign="end">
                    <span className="recent-activity-text-container">
                      <Text fontStyle="italic">{I18n.t('Ordered by Recent Activity')}</Text>
                    </span>
                  </Flex.Item>
                ) : null}
              </Flex>
            }
          >
            {this.props.discussions.length
              ? this.renderDiscussions()
              : this.renderBackgroundImage()}
          </ToggleDetails>
        </span>
      </div>,
    )
  }
}

export const mapState = (state, ownProps) => {
  // Filter out any discussions that are filtered here to keep things simplier
  // in the render calls
  const {discussions} = ownProps
  const filteredDiscussions = discussions.filter(d => !d.filtered)

  const propsFromState = {
    contextId: state.contextId,
    deleteFocusPending: state.deleteFocusPending,
    discussions: filteredDiscussions,
    permissions: state.permissions,
  }
  return {...ownProps, ...propsFromState}
}

const mapDispatch = dispatch => {
  const actionKeys = ['cleanDiscussionFocus', 'deleteFocusDone', 'handleDrop']
  return bindActionCreators(select(actions, actionKeys), dispatch)
}

export const DroppableDiscussionsContainer = DropTarget(
  'Discussion',
  discussionTarget,
  (dragConnect, monitor) => ({
    connectDropTarget: dragConnect.dropTarget(),
    isOver: monitor.isOver(),
    canDrop: monitor.canDrop(),
  }),
)(DiscussionsContainer)

export const ConnectedDiscussionsContainer = connect(mapState, mapDispatch)(DiscussionsContainer)

export const DroppableConnectedDiscussionsContainer = connect(
  mapState,
  mapDispatch,
)(DroppableDiscussionsContainer)<|MERGE_RESOLUTION|>--- conflicted
+++ resolved
@@ -69,26 +69,15 @@
   static propTypes = {
     cleanDiscussionFocus: func.isRequired,
     // this really is used
-<<<<<<< HEAD
-    closedState: bool,  
-=======
     closedState: bool,
->>>>>>> 4b8c5dea
     connectDropTarget: func,
     deleteDiscussion: func.isRequired,
     deleteFocusDone: func.isRequired,
     // this really is used
-<<<<<<< HEAD
-    deleteFocusPending: bool.isRequired,  
-    discussions: discussionList.isRequired,
-    // this really is used
-    handleDrop: func,  
-=======
     deleteFocusPending: bool.isRequired,
     discussions: discussionList.isRequired,
     // this really is used
     handleDrop: func,
->>>>>>> 4b8c5dea
     onMoveDiscussion: func,
     onOpenAssignToTray: func,
     permissions: propTypes.permissions.isRequired,
