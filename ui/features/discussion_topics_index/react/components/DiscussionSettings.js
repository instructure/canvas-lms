/*
 * Copyright (C) 2018 - present Instructure, Inc.
 *
 * This file is part of Canvas.
 *
 * Canvas is free software: you can redistribute it and/or modify it under
 * the terms of the GNU Affero General Public License as published by the Free
 * Software Foundation, version 3 of the License.
 *
 * Canvas is distributed in the hope that it will be useful, but WITHOUT ANY
 * WARRANTY; without even the implied warranty of MERCHANTABILITY or FITNESS FOR
 * A PARTICULAR PURPOSE. See the GNU Affero General Public License for more
 * details.
 *
 * You should have received a copy of the GNU Affero General Public License along
 * with this program. If not, see <http://www.gnu.org/licenses/>.
 */

import I18n from 'i18n!discussion_settings'
import React, {Component} from 'react'
import {func, bool} from 'prop-types'

import {Button} from '@instructure/ui-buttons'
import {Heading} from '@instructure/ui-heading'
import {Spinner} from '@instructure/ui-spinner'
import {Checkbox, CheckboxGroup} from '@instructure/ui-checkbox'
import Modal from '@canvas/instui-bindings/react/InstuiModal'
import {ScreenReaderContent} from '@instructure/ui-a11y-content'
import {IconSettingsLine} from '@instructure/ui-icons'
import propTypes from '../propTypes'

const STUDENT_SETTINGS = [
  'allow_student_forum_attachments',
  'allow_student_discussion_editing',
  'allow_student_discussion_topics',
  'allow_student_discussion_reporting'
]

export default class DiscussionSettings extends Component {
  static propTypes = {
    courseSettings: propTypes.courseSettings, // eslint-disable-line react/no-unused-prop-types
    isSavingSettings: bool.isRequired,
    isSettingsModalOpen: bool.isRequired,
    permissions: propTypes.permissions.isRequired,
    saveSettings: func.isRequired,
    toggleModalOpen: func.isRequired,
    userSettings: propTypes.userSettings.isRequired
  }

  static defaultProps = {
    courseSettings: {}
  }

  state = {
    markAsRead: false,
    studentSettings: []
  }

  componentWillReceiveProps(props) {
    this.setState({
      markAsRead: props.userSettings.manual_mark_as_read,
      studentSettings: this.defaultStudentSettingsValues(props)
    })
  }

  defaultStudentSettingsValues = props => {
    const defaultChecked = Object.keys(props.courseSettings).filter(
      key => props.courseSettings[key] === true && STUDENT_SETTINGS.includes(key)
    )
    return defaultChecked
  }

  handleSavedClick = () => {
    if (this.props.permissions.change_settings) {
      const falseSettings = STUDENT_SETTINGS.filter(
        item => !this.state.studentSettings.includes(item)
      )
      const falseUpdateSettings = falseSettings.reduce((accumulator, key) => {
        const accumulatorCopy = accumulator
        accumulatorCopy[key] = false
        return accumulatorCopy
      }, {})
      const trueUpdateSettings = this.state.studentSettings.reduce((accumulator, key) => {
        const accumulatorCopy = accumulator
        accumulatorCopy[key] = true
        return accumulatorCopy
      }, {})
      this.props.saveSettings(
        {markAsRead: this.state.markAsRead},
        Object.assign(trueUpdateSettings, falseUpdateSettings)
      )
    } else {
      this.props.saveSettings({markAsRead: this.state.markAsRead})
    }
  }

  exited = () => {
    this._settingsButton.focus()
  }

  renderTeacherOptions = () => {
    if (this.props.permissions.change_settings) {
      return (
        <div>
          <Heading margin="medium 0 medium 0" border="top" level="h3" as="h2">
            {I18n.t('Student Settings')}
          </Heading>
          <CheckboxGroup
            name={I18n.t('Student Settings')}
            onChange={value => {
              this.setState({studentSettings: value})
            }}
            defaultValue={this.defaultStudentSettingsValues(this.props)}
            description={<ScreenReaderContent>{I18n.t('Student Settings')}</ScreenReaderContent>}
          >
            <Checkbox
              disabled={this.props.isSavingSettings}
              id="allow_student_discussion_topics"
              label={I18n.t('Create discussion topics')}
              value="allow_student_discussion_topics"
            />
<<<<<<< HEAD
=======
            {ENV.discussion_anonymity_enabled && (
              <Checkbox
                id="allow_student_anonymous_discussion_topics"
                disabled={
                  this.props.isSavingSettings ||
                  !this.state.studentSettings.includes('allow_student_discussion_topics')
                }
                label={I18n.t('Create anonymous discussion topics')}
                value="allow_student_anonymous_discussion_topics"
              />
            )}
>>>>>>> 118dd2ea
            <Checkbox
              id="allow_student_discussion_editing"
              disabled={this.props.isSavingSettings}
              label={I18n.t('Edit and delete their own replies')}
              value="allow_student_discussion_editing"
            />
            <Checkbox
              id="allow_student_forum_attachments"
              disabled={this.props.isSavingSettings}
              label={I18n.t('Attach files to discussions')}
              value="allow_student_forum_attachments"
            />
            {ENV.student_reporting_enabled && (
              <Checkbox
                id="allow_student_discussion_reporting"
                disabled={this.props.isSavingSettings}
                label={I18n.t('Report replies')}
                value="allow_student_discussion_reporting"
              />
            )}
          </CheckboxGroup>
        </div>
      )
    }
    return null
  }

  renderSpinner() {
    return (
      <div
        ref={spinner => spinner && spinner.focus()}
        className="discussion-settings-v2-spinner-container"
        tabIndex="-1"
      >
        <Spinner renderTitle={I18n.t('Saving')} size="small" />
      </div>
    )
  }

  render() {
    return (
      <span>
        <Button
          size="medium"
          id="discussion_settings"
          ref={button => {
            this._settingsButton = button
          }}
          onClick={this.props.toggleModalOpen}
        >
          <IconSettingsLine />
          <ScreenReaderContent>{I18n.t('Discussion Settings')}</ScreenReaderContent>
        </Button>
        <Modal
          open={this.props.isSettingsModalOpen}
          onDismiss={this.props.toggleModalOpen}
          label={I18n.t('Discussion Settings')}
          onExited={this.exited}
        >
          <Modal.Body>
            <div className="discussion-settings-v2-modal-body-container">
              {this.props.isSavingSettings ? this.renderSpinner() : null}
              <Heading margin="0 0 medium 0" level="h3" as="h2">
                {I18n.t('My Settings')}
              </Heading>
              <Checkbox
                disabled={this.props.isSavingSettings}
                onChange={event => {
                  this.setState({markAsRead: event.target.checked})
                }}
                defaultChecked={this.props.userSettings.manual_mark_as_read}
                label={I18n.t('Manually mark replies as read')}
                value="small"
              />
              {this.renderTeacherOptions()}
            </div>
          </Modal.Body>
          <Modal.Footer>
            <Button disabled={this.props.isSavingSettings} onClick={this.props.toggleModalOpen}>
              {I18n.t('Cancel')}
            </Button>
            &nbsp;
            <Button
              id="submit_discussion_settings"
              disabled={this.props.isSavingSettings}
              onClick={this.handleSavedClick}
              ref={c => {
                this.saveBtn = c
              }}
              variant="primary"
            >
              {I18n.t('Save Settings')}
            </Button>
          </Modal.Footer>
        </Modal>
      </span>
    )
  }
}<|MERGE_RESOLUTION|>--- conflicted
+++ resolved
@@ -33,7 +33,8 @@
   'allow_student_forum_attachments',
   'allow_student_discussion_editing',
   'allow_student_discussion_topics',
-  'allow_student_discussion_reporting'
+  'allow_student_discussion_reporting',
+  'allow_student_anonymous_discussion_topics'
 ]
 
 export default class DiscussionSettings extends Component {
@@ -119,8 +120,6 @@
               label={I18n.t('Create discussion topics')}
               value="allow_student_discussion_topics"
             />
-<<<<<<< HEAD
-=======
             {ENV.discussion_anonymity_enabled && (
               <Checkbox
                 id="allow_student_anonymous_discussion_topics"
@@ -132,7 +131,6 @@
                 value="allow_student_anonymous_discussion_topics"
               />
             )}
->>>>>>> 118dd2ea
             <Checkbox
               id="allow_student_discussion_editing"
               disabled={this.props.isSavingSettings}
