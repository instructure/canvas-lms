--- conflicted
+++ resolved
@@ -158,11 +158,7 @@
         window.location.reload()
       }
     }
-<<<<<<< HEAD
-     
-=======
-
->>>>>>> 51db239a
+
     ReactDOM.render(
       <ContentTypeExternalToolTray
         tool={tool}
