--- conflicted
+++ resolved
@@ -158,11 +158,7 @@
         window.location.reload()
       }
     }
-<<<<<<< HEAD
-     
-=======
-
->>>>>>> 4b8c5dea
+
     ReactDOM.render(
       <ContentTypeExternalToolTray
         tool={tool}
