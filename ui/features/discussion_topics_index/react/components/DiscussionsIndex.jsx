--- conflicted
+++ resolved
@@ -303,24 +303,6 @@
             onDismiss={() => this.props.setSendToOpen(false)}
           />
         )}{' '}
-<<<<<<< HEAD
-        {ENV?.FEATURES?.differentiated_modules && this.state.showAssignToTray && (
-          <ItemAssignToTray
-            open={this.state.showAssignToTray}
-            onClose={this.closeAssignToTray}
-            onDismiss={this.closeAssignToTray}
-            courseId={ENV.COURSE_ID}
-            itemName={this.state.discussionDetails.title}
-            itemType="discussion"
-            iconType="discussion"
-            pointsPossible={this.state?.discussionDetails?.assignment?.points_possible || null}
-            itemContentId={this.state.discussionDetails.id}
-            locale={ENV.LOCALE || 'en'}
-            timezone={ENV.TIMEZONE || 'UTC'}
-            removeDueDateInput={!this.state?.discussionDetails?.assignment_id}
-          />
-        )}
-=======
         {ENV?.FEATURES?.differentiated_modules &&
           this.state.showAssignToTray &&
           this.props.contextType === 'course' && (
@@ -339,7 +321,6 @@
               removeDueDateInput={!this.state?.discussionDetails?.assignment_id}
             />
           )}
->>>>>>> 9ecbc393
       </View>
     )
   }
