/*
 * Copyright (C) 2018 - present Instructure, Inc.
 *
 * This file is part of Canvas.
 *
 * Canvas is free software: you can redistribute it and/or modify it under
 * the terms of the GNU Affero General Public License as published by the Free
 * Software Foundation, version 3 of the License.
 *
 * Canvas is distributed in the hope that it will be useful, but WITHOUT ANY
 * WARRANTY; without even the implied warranty of MERCHANTABILITY or FITNESS FOR
 * A PARTICULAR PURPOSE. See the GNU Affero General Public License for more
 * details.
 *
 * You should have received a copy of the GNU Affero General Public License along
 * with this program. If not, see <http://www.gnu.org/licenses/>.
 */

import {useScope as useI18nScope} from '@canvas/i18n'
import React, {Component} from 'react'
import {func, bool, string, shape, arrayOf, oneOf} from 'prop-types'
import {connect} from 'react-redux'
import {bindActionCreators} from 'redux'
import {DragDropContext} from 'react-dnd'
import HTML5Backend from 'react-dnd-html5-backend'

import {View} from '@instructure/ui-view'
import {ScreenReaderContent} from '@instructure/ui-a11y-content'
import {Text} from '@instructure/ui-text'
import {Heading} from '@instructure/ui-heading'
import {Spinner} from '@instructure/ui-spinner'
import ItemAssignToManager from '@canvas/context-modules/differentiated-modules/react/Item/ItemAssignToManager'

import DirectShareCourseTray from '@canvas/direct-sharing/react/components/DirectShareCourseTray'
import DirectShareUserModal from '@canvas/direct-sharing/react/components/DirectShareUserModal'

import {
  ConnectedDiscussionsContainer,
  DroppableConnectedDiscussionsContainer,
} from './DiscussionContainer'
import {
  pinnedDiscussionBackground,
  unpinnedDiscussionsBackground,
  closedDiscussionBackground,
} from './DiscussionBackgrounds'
import {ConnectedIndexHeader} from './IndexHeader'
import DiscussionsDeleteModal from './DiscussionsDeleteModal'
import DisallowThreadedFixAlert from './DisallowThreadedFixAlert'

import {renderTray} from '@canvas/move-item-tray'
import select from '@canvas/obj-select'
import {selectPaginationState} from '@canvas/pagination/redux/actions'
import {discussionList} from '../proptypes/discussion'
import propTypes from '../propTypes'
import actions from '../actions'
import {reorderDiscussionsURL} from '../utils'
import {CONTENT_SHARE_TYPES} from '@canvas/content-sharing/react/proptypes/contentShare'
import WithBreakpoints, {breakpointsShape} from '@canvas/with-breakpoints'
import TopNavPortalWithDefaults from '@canvas/top-navigation/react/TopNavPortalWithDefaults'

const I18n = useI18nScope('discussions_v2')

export default class DiscussionsIndex extends Component {
  static propTypes = {
    arrangePinnedDiscussions: func.isRequired,
    closedForCommentsDiscussions: discussionList.isRequired,
    contextId: string,
    contextType: string,
    deleteDiscussion: func.isRequired,
    getDiscussions: func.isRequired,
    setCopyToOpen: func.isRequired,
    setSendToOpen: func.isRequired,
    hasLoadedDiscussions: bool.isRequired,
    isLoadingDiscussions: bool.isRequired,
    permissions: propTypes.permissions.isRequired,
    pinnedDiscussions: discussionList.isRequired,
    unpinnedDiscussions: discussionList.isRequired,
    copyToOpen: bool.isRequired,
    copyToSelection: shape({discussion_topics: arrayOf(string)}),
    sendToOpen: bool.isRequired,
    sendToSelection: shape({
      content_id: string,
      content_type: oneOf(CONTENT_SHARE_TYPES),
    }),
    DIRECT_SHARE_ENABLED: bool.isRequired,
    COURSE_ID: string,
    breakpoints: breakpointsShape.isRequired,
  }

  state = {
    showDelete: false,
    deleteFunction: () => {},
    showAssignToTray: false,
    discussionDetails: {},
  }

  componentDidMount() {
    if (!this.props.hasLoadedDiscussions) {
      this.props.getDiscussions()
    }
  }

  // TODO make if the modal is shown or not based on a flag in the redux store
  //      instead of the state here, so that children (namely DiscussionRow)
  //      can interact with this from the connected store instaed of passing
  //      it down as a nested prop through multiple components
  onDeleteConfirm = (discussion, isConfirm) => {
    if (isConfirm) {
      this.props.deleteDiscussion(discussion)
    }
    this.setState({showDelete: false, deleteFunction: () => {}})
  }

  openAssignToTray = discussion => {
    this.setState({showAssignToTray: true, discussionDetails: discussion})
  }

  closeAssignToTray = () => {
    this.setState({showAssignToTray: false, discussionDetails: null})
  }

  selectPage(page) {
    return () => this.props.getDiscussions({page, select: true})
  }

  openDeleteDiscussionsModal = discussion => {
    const deleteFunction = ({isConfirm}) => this.onDeleteConfirm(discussion, isConfirm)
    this.setState({showDelete: true, deleteFunction})
  }

  renderSpinner(title) {
    return (
      <div
        className="discussions-v2__spinnerWrapper"
        data-testid="discussions-index-spinner-container"
      >
        <Spinner size="large" renderTitle={title} />
        <Text size="small" as="p">
          {title}
        </Text>
      </div>
    )
  }

  renderMoveDiscussionTray = item => {
    const moveSibilings = this.props.pinnedDiscussions
      .map(disc => ({id: disc.id, title: disc.title}))
      .filter(disc => disc.id !== item.id)

    const moveProps = {
      title: I18n.t('Move Discussion'),
      items: [item],
      moveOptions: {
        siblings: moveSibilings,
      },
      focusOnExit: () => {},
      onMoveSuccess: res => {
        this.props.arrangePinnedDiscussions({order: res.data.order})
      },
      formatSaveUrl: () =>
        reorderDiscussionsURL({
          contextType: this.props.contextType,
          contextId: this.props.contextId,
        }),
    }
    renderTray(moveProps)
  }

  renderStudentView() {
    const mobileThemeOverride = {
      padding: '10px 0',
      border: 'none',
    }
    return (
      <View margin="medium">
        {this.props.pinnedDiscussions.length ? (
          <div
            className="pinned-discussions-v2__wrapper"
            style={this.props.breakpoints.mobileOnly ? mobileThemeOverride : {}}
            data-testid="discussion-connected-container"
          >
            <ConnectedDiscussionsContainer
              title={I18n.t('Pinned Discussions')}
              discussions={this.props.pinnedDiscussions}
              deleteDiscussion={this.openDeleteDiscussionsModal}
              pinned={true}
              renderContainerBackground={() =>
                pinnedDiscussionBackground({
                  permissions: this.props.permissions,
                })
              }
            />
          </div>
        ) : null}
        <div
          className="unpinned-discussions-v2__wrapper"
          style={this.props.breakpoints.mobileOnly ? mobileThemeOverride : {}}
          data-testid="discussion-connected-container"
        >
          <ConnectedDiscussionsContainer
            title={I18n.t('Discussions')}
            discussions={this.props.unpinnedDiscussions}
            deleteDiscussion={this.openDeleteDiscussionsModal}
            renderContainerBackground={() =>
              unpinnedDiscussionsBackground({
                permissions: this.props.permissions,
                contextID: this.props.contextId,
                contextType: this.props.contextType,
              })
            }
          />
        </div>
        <div
          className="closed-for-comments-discussions-v2__wrapper"
          style={this.props.breakpoints.mobileOnly ? mobileThemeOverride : {}}
          data-testid="discussion-connected-container"
        >
          <ConnectedDiscussionsContainer
            title={I18n.t('Closed for Comments')}
            discussions={this.props.closedForCommentsDiscussions}
            deleteDiscussion={this.openDeleteDiscussionsModal}
            renderContainerBackground={() =>
              closedDiscussionBackground({
                permissions: this.props.permissions,
              })
            }
          />
        </div>
        {this.state.showDelete && (
          <DiscussionsDeleteModal
            onSubmit={this.state.deleteFunction}
            defaultOpen={true}
            selectedCount={1}
          />
        )}
      </View>
    )
  }

  renderTeacherView() {
    const mobileThemeOverride = {
      padding: '10px 0',
      border: 'none',
    }
    return (
      <View margin="medium">
        <div
          className="pinned-discussions-v2__wrapper"
          style={this.props.breakpoints.mobileOnly ? mobileThemeOverride : {}}
          data-testid="discussion-droppable-connected-container"
        >
          <DroppableConnectedDiscussionsContainer
            title={I18n.t('Pinned Discussions')}
            discussions={this.props.pinnedDiscussions}
            deleteDiscussion={this.openDeleteDiscussionsModal}
            onMoveDiscussion={this.renderMoveDiscussionTray}
            onOpenAssignToTray={this.openAssignToTray}
            pinned={true}
            renderContainerBackground={() =>
              pinnedDiscussionBackground({
                permissions: this.props.permissions,
              })
            }
          />
        </div>
        <div
          className="unpinned-discussions-v2__wrapper"
          style={this.props.breakpoints.mobileOnly ? mobileThemeOverride : {}}
          data-testid="discussion-droppable-connected-container"
        >
          <DroppableConnectedDiscussionsContainer
            title={I18n.t('Discussions')}
            discussions={this.props.unpinnedDiscussions}
            deleteDiscussion={this.openDeleteDiscussionsModal}
            onOpenAssignToTray={this.openAssignToTray}
            closedState={false}
            renderContainerBackground={() =>
              unpinnedDiscussionsBackground({
                permissions: this.props.permissions,
                contextID: this.props.contextId,
                contextType: this.props.contextType,
              })
            }
          />
        </div>
        <div
          className="closed-for-comments-discussions-v2__wrapper"
          style={this.props.breakpoints.mobileOnly ? mobileThemeOverride : {}}
          data-testid="discussion-droppable-connected-container"
        >
          <DroppableConnectedDiscussionsContainer
            title={I18n.t('Closed for Comments')}
            discussions={this.props.closedForCommentsDiscussions}
            deleteDiscussion={this.openDeleteDiscussionsModal}
            onOpenAssignToTray={this.openAssignToTray}
            closedState={true}
            renderContainerBackground={() =>
              closedDiscussionBackground({
                permissions: this.props.permissions,
              })
            }
          />
        </div>
        {this.state.showDelete && (
          <DiscussionsDeleteModal
            onSubmit={this.state.deleteFunction}
            defaultOpen={true}
            selectedCount={1}
          />
        )}
        {this.props.DIRECT_SHARE_ENABLED && (
          <DirectShareCourseTray
            sourceCourseId={this.props.COURSE_ID}
            contentSelection={this.props.copyToSelection}
            open={this.props.copyToOpen}
            onDismiss={() => this.props.setCopyToOpen(false)}
          />
        )}
        {this.props.DIRECT_SHARE_ENABLED && (
          <DirectShareUserModal
            courseId={this.props.COURSE_ID}
            open={this.props.sendToOpen}
            contentShare={this.props.sendToSelection}
            onDismiss={() => this.props.setSendToOpen(false)}
          />
        )}{' '}
        {ENV?.FEATURES?.selective_release_ui_api &&
          this.state.showAssignToTray &&
          this.props.contextType === 'course' && (
            <ItemAssignToManager
              open={this.state.showAssignToTray}
              onClose={this.closeAssignToTray}
              onDismiss={this.closeAssignToTray}
              courseId={ENV.COURSE_ID}
              itemName={this.state.discussionDetails.title}
              itemType="discussion"
              iconType="discussion"
              pointsPossible={this.state?.discussionDetails?.assignment?.points_possible || null}
              itemContentId={this.state.discussionDetails.id}
              locale={ENV.LOCALE || 'en'}
              timezone={ENV.TIMEZONE || 'UTC'}
              removeDueDateInput={!this.state?.discussionDetails?.assignment_id}
              isCheckpointed={this.state?.discussionDetails.is_checkpointed}
            />
          )}
      </View>
    )
  }

  render() {
    return (
<<<<<<< HEAD
      <div className="discussions-v2__wrapper">
        <ScreenReaderContent>
          <Heading level="h1">{I18n.t('Discussions')}</Heading>
        </ScreenReaderContent>
        <ConnectedIndexHeader />
        {ENV?.FEATURES?.disallow_threaded_replies_fix_alert && (<DisallowThreadedFixAlert/>)}
        {this.props.isLoadingDiscussions
          ? this.renderSpinner(I18n.t('Loading Discussions'))
          : this.props.permissions.moderate || this.props.DIRECT_SHARE_ENABLED
          ? this.renderTeacherView()
          : this.renderStudentView()}
      </div>
=======
      <>
        <TopNavPortalWithDefaults
          currentPageName={I18n.t('Discussions')}
          useTutorial={true}
          useStudentView={true}
        />
        <div className="discussions-v2__wrapper">
          <ScreenReaderContent>
            <Heading level="h1">{I18n.t('Discussions')}</Heading>
          </ScreenReaderContent>
          <ConnectedIndexHeader breakpoints={this.props.breakpoints} />
          {ENV?.FEATURES?.disallow_threaded_replies_fix_alert && <DisallowThreadedFixAlert />}
          {this.props.isLoadingDiscussions
            ? this.renderSpinner(I18n.t('Loading Discussions'))
            : this.props.permissions.moderate || this.props.DIRECT_SHARE_ENABLED
            ? this.renderTeacherView()
            : this.renderStudentView()}
        </div>
      </>
>>>>>>> 97ae0b90
    )
  }
}

const connectState = (state, ownProps) => {
  const fromPagination = selectPaginationState(state, 'discussions')
  const {
    allDiscussions,
    closedForCommentsDiscussionIds,
    pinnedDiscussionIds,
    unpinnedDiscussionIds,
  } = state

  const fromState = {
    closedForCommentsDiscussions: closedForCommentsDiscussionIds.map(id => allDiscussions[id]),
    contextId: state.contextId,
    contextType: state.contextType,
    permissions: state.permissions,
    pinnedDiscussions: pinnedDiscussionIds.map(id => allDiscussions[id]),
    unpinnedDiscussions: unpinnedDiscussionIds.map(id => allDiscussions[id]),
    copyToOpen: state.copyTo.open,
    copyToSelection: state.copyTo.selection,
    sendToOpen: state.sendTo.open,
    sendToSelection: state.sendTo.selection,
    DIRECT_SHARE_ENABLED: state.DIRECT_SHARE_ENABLED,
    COURSE_ID: state.COURSE_ID,
  }
  return {...ownProps, ...fromPagination, ...fromState}
}
const connectActions = dispatch =>
  bindActionCreators(
    select(actions, [
      'arrangePinnedDiscussions',
      'deleteDiscussion',
      'deleteFocusDone',
      'getDiscussions',
      'setCopyToOpen',
      'setSendToOpen',
    ]),
    dispatch
  )
export const ConnectedDiscussionsIndex = DragDropContext(HTML5Backend)(
  WithBreakpoints(connect(connectState, connectActions)(DiscussionsIndex))
)<|MERGE_RESOLUTION|>--- conflicted
+++ resolved
@@ -349,20 +349,6 @@
 
   render() {
     return (
-<<<<<<< HEAD
-      <div className="discussions-v2__wrapper">
-        <ScreenReaderContent>
-          <Heading level="h1">{I18n.t('Discussions')}</Heading>
-        </ScreenReaderContent>
-        <ConnectedIndexHeader />
-        {ENV?.FEATURES?.disallow_threaded_replies_fix_alert && (<DisallowThreadedFixAlert/>)}
-        {this.props.isLoadingDiscussions
-          ? this.renderSpinner(I18n.t('Loading Discussions'))
-          : this.props.permissions.moderate || this.props.DIRECT_SHARE_ENABLED
-          ? this.renderTeacherView()
-          : this.renderStudentView()}
-      </div>
-=======
       <>
         <TopNavPortalWithDefaults
           currentPageName={I18n.t('Discussions')}
@@ -382,7 +368,6 @@
             : this.renderStudentView()}
         </div>
       </>
->>>>>>> 97ae0b90
     )
   }
 }
