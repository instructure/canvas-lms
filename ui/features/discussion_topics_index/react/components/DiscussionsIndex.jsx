--- conflicted
+++ resolved
@@ -126,14 +126,10 @@
 
   renderSpinner(title) {
     return (
-<<<<<<< HEAD
-      <div className="discussions-v2__spinnerWrapper" data-testid="discussions-index-spinner-container">
-=======
       <div
         className="discussions-v2__spinnerWrapper"
         data-testid="discussions-index-spinner-container"
       >
->>>>>>> f6b60bb3
         <Spinner size="large" renderTitle={title} />
         <Text size="small" as="p">
           {title}
