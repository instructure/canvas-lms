/*
 * Copyright (C) 2017 - present Instructure, Inc.
 *
 * This file is part of Canvas.
 *
 * Canvas is free software: you can redistribute it and/or modify it under
 * the terms of the GNU Affero General Public License as published by the Free
 * Software Foundation, version 3 of the License.
 *
 * Canvas is distributed in the hope that it will be useful, but WITHOUT ANY
 * WARRANTY; without even the implied warranty of MERCHANTABILITY or FITNESS FOR
 * A PARTICULAR PURPOSE. See the GNU Affero General Public License for more
 * details.
 *
 * You should have received a copy of the GNU Affero General Public License along
 * with this program. If not, see <http://www.gnu.org/licenses/>.
 */

import React from 'react'
import PropTypes from 'prop-types'
import {IconModuleSolid} from '@instructure/ui-icons'
import {useScope as useI18nScope} from '@canvas/i18n'

const I18n = useI18nScope('modules_home_page')

<<<<<<< HEAD
export default class ModulesHomePage extends React.Component {
  static propTypes = {
    onCreateButtonClick: PropTypes.func,
  }

  static defaultProps = {
    onCreateButtonClick: () => {},
  }

  render() {
    return (
      <ul className="ic-EmptyStateList">
        <li className="ic-EmptyStateList__Item">
          <div className="ic-EmptyStateList__BillboardWrapper">
            <button
              type="button"
              className="ic-EmptyStateButton"
              onClick={this.props.onCreateButtonClick}
            >
              <IconModuleSolid className="ic-EmptyStateButton__SVG" />
              <span className="ic-EmptyStateButton__Text">{I18n.t('Create a new Module')}</span>
            </button>
          </div>
        </li>
      </ul>
    )
  }
}
=======
function ModulesHomePage({onCreateButtonClick}) {
  return (
    <ul className="ic-EmptyStateList">
      <li className="ic-EmptyStateList__Item">
        <div className="ic-EmptyStateList__BillboardWrapper">
          <button type="button" className="ic-EmptyStateButton" onClick={onCreateButtonClick}>
            <IconModuleSolid className="ic-EmptyStateButton__SVG" />
            <span className="ic-EmptyStateButton__Text">{I18n.t('Create a new Module')}</span>
          </button>
        </div>
      </li>
    </ul>
  )
}

ModulesHomePage.propTypes = {
  onCreateButtonClick: PropTypes.func,
}

ModulesHomePage.defaultProps = {
  onCreateButtonClick: () => {},
}

export default ModulesHomePage
>>>>>>> 16101d78
<|MERGE_RESOLUTION|>--- conflicted
+++ resolved
@@ -23,36 +23,6 @@
 
 const I18n = useI18nScope('modules_home_page')
 
-<<<<<<< HEAD
-export default class ModulesHomePage extends React.Component {
-  static propTypes = {
-    onCreateButtonClick: PropTypes.func,
-  }
-
-  static defaultProps = {
-    onCreateButtonClick: () => {},
-  }
-
-  render() {
-    return (
-      <ul className="ic-EmptyStateList">
-        <li className="ic-EmptyStateList__Item">
-          <div className="ic-EmptyStateList__BillboardWrapper">
-            <button
-              type="button"
-              className="ic-EmptyStateButton"
-              onClick={this.props.onCreateButtonClick}
-            >
-              <IconModuleSolid className="ic-EmptyStateButton__SVG" />
-              <span className="ic-EmptyStateButton__Text">{I18n.t('Create a new Module')}</span>
-            </button>
-          </div>
-        </li>
-      </ul>
-    )
-  }
-}
-=======
 function ModulesHomePage({onCreateButtonClick}) {
   return (
     <ul className="ic-EmptyStateList">
@@ -76,5 +46,4 @@
   onCreateButtonClick: () => {},
 }
 
-export default ModulesHomePage
->>>>>>> 16101d78
+export default ModulesHomePage