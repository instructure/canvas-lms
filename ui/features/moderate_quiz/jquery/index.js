--- conflicted
+++ resolved
@@ -1,8 +1,3 @@
-<<<<<<< HEAD
- 
- 
-=======
->>>>>>> 4b8c5dea
 /*
  * Copyright (C) 2011 - present Instructure, Inc.
  *
@@ -454,21 +449,13 @@
         url,
         'POST',
         formData,
-<<<<<<< HEAD
-         
-=======
-
->>>>>>> 4b8c5dea
+
         data => {
           finished++
           moderation.updateSubmission(data)
           checkIfFinished()
         },
-<<<<<<< HEAD
-         
-=======
-
->>>>>>> 4b8c5dea
+
         _data => {
           finished++
           errors++
@@ -524,10 +511,6 @@
         data.time_type === 'extend_from_now' &&
         data.time < $dialog.data('row').data('minutes_left')
       ) {
-<<<<<<< HEAD
-         
-=======
->>>>>>> 4b8c5dea
         const result = window.confirm(
           I18n.t(
             'confirms.taking_time_away',
