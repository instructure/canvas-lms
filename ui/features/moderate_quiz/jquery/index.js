--- conflicted
+++ resolved
@@ -152,11 +152,7 @@
   studentsCurrentlyTakingQuiz: false,
 }
 
-<<<<<<< HEAD
-$(document).ready(function (event) {
-=======
 $(document).ready(function (_event) {
->>>>>>> 16101d78
   timing.initTimes()
   setInterval(moderation.updateTimes, 500)
   let updateErrors = 0
@@ -315,29 +311,17 @@
   })
 
   $('#extension_extra_time')
-<<<<<<< HEAD
-    .on('invalid:not_a_number', function (e) {
-=======
     .on('invalid:not_a_number', function (_e) {
->>>>>>> 16101d78
       $(this).errorBox(
         I18n.t('errors.quiz_submission_extra_time_not_a_number', 'Extra time must be a number.')
       )
     })
-<<<<<<< HEAD
-    .on('invalid:greater_than', function (e) {
-=======
     .on('invalid:greater_than', function (_e) {
->>>>>>> 16101d78
       $(this).errorBox(
         I18n.t('errors.quiz_submission_extra_time_too_short', 'Extra time must be greater than 0.')
       )
     })
-<<<<<<< HEAD
-    .on('invalid:less_than', function (e) {
-=======
     .on('invalid:less_than', function (_e) {
->>>>>>> 16101d78
       $(this).errorBox(
         I18n.t(
           'errors.quiz_submission_extra_time_too_long',
@@ -347,11 +331,7 @@
     })
 
   $('#extension_extra_attempts')
-<<<<<<< HEAD
-    .on('invalid:not_a_number', function (e) {
-=======
     .on('invalid:not_a_number', function (_e) {
->>>>>>> 16101d78
       $(this).errorBox(
         I18n.t(
           'errors.quiz_submission_extra_attempts_not_a_number',
@@ -359,11 +339,7 @@
         )
       )
     })
-<<<<<<< HEAD
-    .on('invalid:greater_than', function (e) {
-=======
     .on('invalid:greater_than', function (_e) {
->>>>>>> 16101d78
       $(this).errorBox(
         I18n.t(
           'errors.quiz_submission_extra_attempts_too_short',
@@ -371,11 +347,7 @@
         )
       )
     })
-<<<<<<< HEAD
-    .on('invalid:less_than', function (e) {
-=======
     .on('invalid:less_than', function (_e) {
->>>>>>> 16101d78
       $(this).errorBox(
         I18n.t(
           'errors.quiz_submission_extra_attempts_too_long',
@@ -402,15 +374,9 @@
     const formData = $(this).getFormData()
 
     function valid(data) {
-<<<<<<< HEAD
-      let extraAttempts = parseInt(data.extra_attempts, 10),
-        extraTime = parseInt(data.extra_time, 10),
-        valid = true
-=======
       const extraAttempts = parseInt(data.extra_attempts, 10)
       const extraTime = parseInt(data.extra_time, 10)
       let valid = true
->>>>>>> 16101d78
 
       if (data.extra_attempts && Number.isNaN(Number(extraAttempts))) {
         $('#extension_extra_attempts').trigger('invalid:not_a_number')
