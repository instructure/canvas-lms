/*
 * Copyright (C) 2011 - present Instructure, Inc.
 *
 * This file is part of Canvas.
 *
 * Canvas is free software: you can redistribute it and/or modify it under
 * the terms of the GNU Affero General Public License as published by the Free
 * Software Foundation, version 3 of the License.
 *
 * Canvas is distributed in the hope that it will be useful, but WITHOUT ANY
 * WARRANTY; without even the implied warranty of MERCHANTABILITY or FITNESS FOR
 * A PARTICULAR PURPOSE. See the GNU Affero General Public License for more
 * details.
 *
 * You should have received a copy of the GNU Affero General Public License along
 * with this program. If not, see <http://www.gnu.org/licenses/>.
 */

import {useScope as useI18nScope} from '@canvas/i18n'
import $ from 'jquery'
import '@canvas/jquery/jquery.ajaxJSON'
import '@canvas/jquery/jquery.instructure_misc_plugins'

const I18n = useI18nScope('manage_avatars')
/* showIf */

$(document).ready(function () {
  $('.update_avatar_link').live('click', function (event) {
    event.preventDefault()
    const $link = $(this)
    if ($link.attr('data-state') === 'none') {
<<<<<<< HEAD
      var result = confirm(
=======
      // eslint-disable-next-line no-alert
      const result = window.confirm(
>>>>>>> 31fbffe1
        I18n.t('prompts.delete_avatar', "Are you sure you want to delete this user's profile pic?")
      )
      if (!result) {
        return
      }
    } else if ($link.attr('data-state') === 'locked') {
<<<<<<< HEAD
      var result = confirm(
=======
      // eslint-disable-next-line no-alert
      const result = window.confirm(
>>>>>>> 31fbffe1
        I18n.t(
          'prompts.lock_avatar',
          'Locking this picture will approve it and prevent the user from updating it.  Continue?'
        )
      )
      if (!result) {
        return
      }
    }
    const $td = $link.parents('td')
    const url = $td.find('.user_avatar_url').attr('href')
    $td
      .find('.progress')
      .text(I18n.t('messages.updating', 'Updating...'))
      .css('visibility', 'visible')
    $.ajaxJSON(
      url,
      'PUT',
      {'avatar[state]': $link.attr('data-state')},
      data => {
        $td
          .find('.lock_avatar_link')
          .showIf(data.avatar_state !== 'locked')
          .end()
          .find('.unlock_avatar_link')
          .showIf(data.avatar_state === 'locked')
          .end()
          .find('.reject_avatar_link')
          .showIf(data.avatar_state !== 'none')
          .end()
          .find('.approve_avatar_link')
          .hide()
        if (data.avatar_state === 'none') {
          $td.parents('tr').find('.avatar img').attr('src', '/images/dotted_pic.png')
        }
        $td.parents('tr').attr('class', data.avatar_state)
        $td.find('.progress').css('visibility', 'hidden')
      },
      _data => {
        $td
          .find('.progress')
          .text(I18n.t('errors.update_failed', 'Update failed, please try again'))
          .css('visibility', 'visible')
      }
    )
  })
})<|MERGE_RESOLUTION|>--- conflicted
+++ resolved
@@ -29,24 +29,16 @@
     event.preventDefault()
     const $link = $(this)
     if ($link.attr('data-state') === 'none') {
-<<<<<<< HEAD
-      var result = confirm(
-=======
       // eslint-disable-next-line no-alert
       const result = window.confirm(
->>>>>>> 31fbffe1
         I18n.t('prompts.delete_avatar', "Are you sure you want to delete this user's profile pic?")
       )
       if (!result) {
         return
       }
     } else if ($link.attr('data-state') === 'locked') {
-<<<<<<< HEAD
-      var result = confirm(
-=======
       // eslint-disable-next-line no-alert
       const result = window.confirm(
->>>>>>> 31fbffe1
         I18n.t(
           'prompts.lock_avatar',
           'Locking this picture will approve it and prevent the user from updating it.  Continue?'
