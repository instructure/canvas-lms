/*
 * Copyright (C) 2013 - present Instructure, Inc.
 *
 * This file is part of Canvas.
 *
 * Canvas is free software: you can redistribute it and/or modify it under
 * the terms of the GNU Affero General Public License as published by the Free
 * Software Foundation, version 3 of the License.
 *
 * Canvas is distributed in the hope that it will be useful, but WITHOUT ANY
 * WARRANTY; without even the implied warranty of MERCHANTABILITY or FITNESS FOR
 * A PARTICULAR PURPOSE. See the GNU Affero General Public License for more
 * details.
 *
 * You should have received a copy of the GNU Affero General Public License along
 * with this program. If not, see <http://www.gnu.org/licenses/>.
 */

import $ from 'jquery'
import registrationErrors from '@canvas/normalize-registration-errors'
import '@canvas/forms/jquery/jquery.instructure_forms'

const $form = $('#change_password_form')
$form.formSubmit({
  disableWhileLoading: 'spin_on_success',
  errorFormatter(errors) {
    const pseudonymId = $form.find('#pseudonym_id_select').val()
    return registrationErrors(
      errors,
      ENV.PASSWORD_POLICIES[pseudonymId] != null
        ? ENV.PASSWORD_POLICIES[pseudonymId]
        : ENV.PASSWORD_POLICY
    )
  },
  success() {
    window.location.href = '/login/canvas?password_changed=1'
  },
  error(errors) {
<<<<<<< HEAD
    if (errors.nonce) location.href = '/login/canvas'
=======
    if (errors.nonce) window.location.href = '/login/canvas'
>>>>>>> 16101d78
  },
})<|MERGE_RESOLUTION|>--- conflicted
+++ resolved
@@ -36,10 +36,6 @@
     window.location.href = '/login/canvas?password_changed=1'
   },
   error(errors) {
-<<<<<<< HEAD
-    if (errors.nonce) location.href = '/login/canvas'
-=======
     if (errors.nonce) window.location.href = '/login/canvas'
->>>>>>> 16101d78
   },
 })