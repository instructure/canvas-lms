/*
 * Copyright (C) 2023 - present Instructure, Inc.
 *
 * This file is part of Canvas.
 *
 * Canvas is free software: you can redistribute it and/or modify it under
 * the terms of the GNU Affero General Public License as published by the Free
 * Software Foundation, version 3 of the License.
 *
 * Canvas is distributed in the hope that it will be useful, but WITHOUT ANY
 * WARRANTY; without even the implied warranty of MERCHANTABILITY or FITNESS FOR
 * A PARTICULAR PURPOSE. See the GNU Affero General Public License for more
 * details.
 *
 * You should have received a copy of the GNU Affero General Public License along
 * with this program. If not, see <http://www.gnu.org/licenses/>.
 */

import React, {useEffect, useState} from 'react'
import {Img} from '@instructure/ui-img'
import {useScope as createI18nScope} from '@canvas/i18n'
import imageSource from './StudiousPandaSource'

const I18n = createI18nScope('not_found_page_slide_puzzle')

const GRID_SIZE = 4
const DIMENSION = 556
const TILE_DIMENSION = DIMENSION / GRID_SIZE

interface Delta {
  xOffset: number
  yOffset: number
}

interface TileData {
  value: number
<<<<<<< HEAD
  position: number  
=======
  position: number
>>>>>>> 4b8c5dea
  x: number
  y: number
  translation: string
}

const DeltaMap: Record<string, Delta> = {
  ArrowUp: {xOffset: 0, yOffset: TILE_DIMENSION},
  ArrowDown: {xOffset: 0, yOffset: -TILE_DIMENSION},
  ArrowLeft: {xOffset: TILE_DIMENSION, yOffset: 0},
  ArrowRight: {xOffset: -TILE_DIMENSION, yOffset: 0},
}

function generateTiles(): TileData[] {
  const tiles: TileData[] = []
  for (let i = 0; i < GRID_SIZE * GRID_SIZE; i++) {
    const x = (i % GRID_SIZE) * TILE_DIMENSION
    const y = Math.floor(i / GRID_SIZE) * TILE_DIMENSION
    tiles.push({
      position: i,
      value: i + 1,
      x,
      y,
      translation: `-${x}px -${y}px`,
    })
  }
  return tiles
}

function swapTiles(tile1: TileData, tile2: TileData) {
  const tempValue = tile1.value
  tile1.value = tile2.value
  tile2.value = tempValue

  const tempTranslation = tile1.translation
  tile1.translation = tile2.translation
  tile2.translation = tempTranslation
}

function shuffleTiles(tiles: TileData[]): TileData[] {
  for (let i = 0; i < 500; i++) {
    const move = Object.keys(DeltaMap)[Math.floor(Math.random() * 4)]
    tryMove(tiles, move)
  }
  return tiles
}

function isSolved(tiles: TileData[]): boolean {
  return tiles.every(tile => tile.value === tile.position + 1)
}

function tryMove(tiles: TileData[], move: string): boolean {
  const emptyTile = tiles.find(tile => tile.value === GRID_SIZE * GRID_SIZE)!
  const {xOffset, yOffset} = DeltaMap[move]
  const tileToMove = tiles.find(
    tile => tile.x === emptyTile.x + xOffset && tile.y === emptyTile.y + yOffset,
  )
  if (tileToMove) {
    swapTiles(emptyTile, tileToMove)
    return true
  }
  return false
}

const Tile = ({value, x, y, translation}: TileData) => {
  const enabled = value !== GRID_SIZE * GRID_SIZE
  const background = enabled ? `url(${imageSource}) ${translation}` : 'black'
  return (
    <div
      className="tile"
      style={{
        width: `${DIMENSION / GRID_SIZE}px`,
        height: `${DIMENSION / GRID_SIZE}px`,
        border: '1px solid black',
        position: 'absolute',
        left: `${x}px`,
        top: `${y}px`,
        background,
        color: 'yellow',
        fontSize: '1.25em',
      }}
    >
      {enabled && value}
    </div>
  )
}

const SlidePuzzle = () => {
  const [tiles] = useState(shuffleTiles(generateTiles()))
  const [moveCount, setMoveCount] = useState(0)

  useEffect(() => {
    function handleKeyUp(e: KeyboardEvent) {
      if (!Object.keys(DeltaMap).includes(e.key)) return
      if (tryMove(tiles, e.key)) {
        setMoveCount(prevCount => prevCount + 1)
      }
    }
    document.addEventListener('keyup', handleKeyUp)
    return () => {
      document.removeEventListener('keyup', handleKeyUp)
    }
  }, [tiles])

  return (
    <div
      id="puzzle-container"
      style={{
        display: 'flex',
        flexDirection: 'column',
        justifyContent: 'center',
        alignItems: 'center',
      }}
    >
      <div
        id="score-container"
        style={{
          fontSize: '1.8em',
          display: 'flex',
          justifyContent: 'flex-end',
          alignItems: 'flex-end',
        }}
      >
        {I18n.t('Moves:')} {moveCount}
      </div>
      <div
        id="tile-container"
        style={{
          width: `${DIMENSION}px`,
          height: `${DIMENSION}px`,
          border: '1px solid',
          position: 'relative',
          display: 'inline-block',
        }}
      >
        {!isSolved(tiles) ? (
          tiles.map(tileData => {
            return <Tile {...tileData} key={tileData.value} />
          })
        ) : (
          <Img src={imageSource} alt={I18n.t('A studious panda')} />
        )}
      </div>
    </div>
  )
}

export default SlidePuzzle<|MERGE_RESOLUTION|>--- conflicted
+++ resolved
@@ -34,11 +34,7 @@
 
 interface TileData {
   value: number
-<<<<<<< HEAD
-  position: number  
-=======
   position: number
->>>>>>> 4b8c5dea
   x: number
   y: number
   translation: string
