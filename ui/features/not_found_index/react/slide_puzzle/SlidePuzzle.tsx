--- conflicted
+++ resolved
@@ -34,11 +34,7 @@
 
 interface TileData {
   value: number
-<<<<<<< HEAD
-  position: number  
-=======
   position: number
->>>>>>> 51db239a
   x: number
   y: number
   translation: string
