--- conflicted
+++ resolved
@@ -90,10 +90,6 @@
             event.origin
           )
       }
-      else if (event?.data?.subject === 'media_tracks_request') {
-        const tracks = mediaTracks?.map(t => ({locale: t.language, language: t.label, inherited: t.inherited}))
-        if (tracks) event.source.postMessage({subject: 'media_tracks_response', payload: tracks}, event.origin)
-      }
     },
     false
   )
@@ -122,10 +118,6 @@
     }
   }
 
-<<<<<<< HEAD
-
-=======
->>>>>>> 0d1b4c3f
   const aria_label = !media_object.title ? undefined : media_object.title
   ReactDOM.render(
     <CanvasMediaPlayer
