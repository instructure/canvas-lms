/*
 * Copyright (C) 2019 - present Instructure, Inc.
 *
 * This file is part of Canvas.
 *
 * Canvas is free software: you can redistribute it and/or modify it under
 * the terms of the GNU Affero General Public License as published by the Free
 * Software Foundation, version 3 of the License.
 *
 * Canvas is distributed in the hope that it will be useful, but WITHOUT ANY
 * WARRANTY; without even the implied warranty of MERCHANTABILITY or FITNESS FOR
 * A PARTICULAR PURPOSE. See the GNU Affero General Public License for more
 * details.
 *
 * You should have received a copy of the GNU Affero General Public License along
 * with this program. If not, see <http://www.gnu.org/licenses/>.
 */

import React from 'react'
import ReactDOM from 'react-dom'
// TODO: use URL() in browser to parse URL
// eslint-disable-next-line import/no-nodejs-modules
import {parse} from 'url'
import ready from '@instructure/ready'
import CanvasMediaPlayer from '@canvas/canvas-media-player'
import StudioMediaPlayer from '@canvas/canvas-studio-player'
import {captionLanguageForLocale} from '@instructure/canvas-media'

const isStandalone = () => {
  return !window.frameElement && window.location === window.top.location
}

ready(() => {
  // get the media_id from something like
  //  `http://canvas.example.com/media_objects_iframe/m-48jGWTHdvcV5YPdZ9CKsqbtRzu1jURgu?type=video`
  // or
  //  `http://canvas.example.com/media_objects_iframe/?type=video&mediahref=url/to/file.mov`
  // or
  //  `http://canvas.example.com/media_attachments_iframe/12345678
  let media_id = window.location.pathname.split('media_objects_iframe/').pop()
  // This covers a timing issue between canvas/RCE when the media_links_use_attachment flag is flipped off
  if (media_id?.includes('media_attachments_iframe') && ENV?.media_object?.media_id) {
    media_id = ENV.media_object.media_id
  }
  const attachment_id = ENV.attachment_id
  const media_href_match = window.location.search.match(/mediahref=([^&]+)/)
  const media_object = ENV.media_object || {}
  const is_attachment = ENV.attachment
  const parsed_loc = parse(window.location.href, true)
  const is_video =
    /video/.test(media_object?.media_type) || /type=video/.test(window.location.search)
  let href_source

  if (media_href_match) {
    href_source = decodeURIComponent(media_href_match[1])
    if (parsed_loc.query.verifier) {
      const delim = href_source.indexOf('?') > 0 ? '&' : '?'
      href_source = `${href_source}${delim}verifier=${parsed_loc.query.verifier}`
    }

    if (is_video) {
      href_source = [href_source]
    }
  }

  const mediaTracks = media_object?.media_tracks?.map(track => {
    return {
      id: track.id,
      src: track.url,
      label: captionLanguageForLocale(track.locale),
      type: track.kind,
      language: track.locale,
      inherited: track.inherited,
    }
  })

  window.addEventListener(
    'message',
    event => {
      if (
        event?.data?.subject === 'reload_media' &&
        (media_id === event?.data?.media_object_id || attachment_id === event?.data?.attachment_id)
      ) {
        document.getElementsByTagName('video')[0].load()
      } else if (event?.data?.subject === 'media_tracks_request') {
        const tracks = mediaTracks?.map(t => ({
          locale: t.language,
          language: t.label,
          inherited: t.inherited,
        }))
        if (tracks)
          event.source.postMessage(
            {subject: 'media_tracks_response', payload: tracks},
            event.origin
          )
      }
    },
    false
  )

  document.body.setAttribute('style', 'margin: 0; padding: 0; border-style: none')
  // if the user takes the video fullscreen and back, the documentElement winds up
  // with scrollbars, even though everything is the right size.
  document.documentElement.setAttribute('style', 'overflow: hidden;')
  const div = document.body.firstElementChild
  if (isStandalone()) {
    // we're standalone mode
    if (is_video) {
      // CanvasMediaPlayer leaves room for the 16px vertical margin.
      div.setAttribute('style', 'width: 640px; max-width: 100%; margin: 16px auto;')
    } else {
      div.setAttribute('style', 'width: 320px; height: 14.25rem; margin: 1rem auto;')
    }
  }

  const aria_label = !media_object.title ? undefined : media_object.title
  if (window.ENV.FEATURES?.consolidated_media_player_iframe) {
<<<<<<< HEAD
=======
    // eslint-disable-next-line no-restricted-properties
>>>>>>> cafde123
    ReactDOM.render(
      <StudioMediaPlayer
        media_id={media_id}
        media_sources={href_source || media_object.media_sources}
        media_tracks={mediaTracks}
        type={is_video ? 'video' : 'audio'}
        aria_label={aria_label}
        is_attachment={is_attachment}
        attachment_id={attachment_id}
      />,
      document.getElementById('player_container')
    )
  } else {
    // eslint-disable-next-line no-restricted-properties
    ReactDOM.render(
      <CanvasMediaPlayer
        media_id={media_id}
        media_sources={href_source || media_object.media_sources}
        media_tracks={mediaTracks}
        type={is_video ? 'video' : 'audio'}
        aria_label={aria_label}
        is_attachment={is_attachment}
        attachment_id={attachment_id}
      />,
      document.getElementById('player_container')
    )
  }
})<|MERGE_RESOLUTION|>--- conflicted
+++ resolved
@@ -115,10 +115,7 @@
 
   const aria_label = !media_object.title ? undefined : media_object.title
   if (window.ENV.FEATURES?.consolidated_media_player_iframe) {
-<<<<<<< HEAD
-=======
     // eslint-disable-next-line no-restricted-properties
->>>>>>> cafde123
     ReactDOM.render(
       <StudioMediaPlayer
         media_id={media_id}
