--- conflicted
+++ resolved
@@ -39,11 +39,7 @@
     addFavoriteClickListener()
   }
 
-<<<<<<< HEAD
-  if (ENV?.FEATURES?.accessibility_tab_enable) {
-=======
   if (ENV?.SETTINGS?.enable_content_a11y_checker) {
->>>>>>> 2ec7b1b5
     renderAccessibilityCells()
   }
 })
