--- conflicted
+++ resolved
@@ -24,12 +24,8 @@
 import formatMessage from '../../../../../packages/canvas-media/src/format-message'
 import friendlyBytes from '@canvas/files/util/friendlyBytes'
 import {useFileManagement} from './Contexts'
-<<<<<<< HEAD
-import { Flex } from '@instructure/ui-flex'
-=======
 import {Flex} from '@instructure/ui-flex'
 import {useGetQuota} from '../hooks/useGetQuota'
->>>>>>> 005bce2c
 
 const I18n = createI18nScope('files_v2')
 
@@ -54,14 +50,7 @@
   })
 
   return (
-<<<<<<< HEAD
-    <Flex
-      direction='column'
-      gap='x-small'
-    >
-=======
     <Flex direction="column" gap="x-small">
->>>>>>> 005bce2c
       <ProgressBar
         meterColor="brand"
         screenReaderLabel={formatMessage('File Storage Quota Used')}
