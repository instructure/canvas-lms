--- conflicted
+++ resolved
@@ -59,11 +59,7 @@
           path: '/',
           element: <FilesApp contextAssetString={contextAssetString} />,
           loader: async () => {
-<<<<<<< HEAD
-            return [FAKE_FOLDERS[0]]
-=======
             return {folders: [FAKE_FOLDERS[0]], searchTerm: ''}
->>>>>>> 9e16fa97
           },
         },
       ],
