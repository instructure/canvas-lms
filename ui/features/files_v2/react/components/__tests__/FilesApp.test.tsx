--- conflicted
+++ resolved
@@ -19,36 +19,14 @@
 import React from 'react'
 import {render, screen} from '@testing-library/react'
 import FilesApp from '../FilesApp'
-<<<<<<< HEAD
-import {useQuery} from '@tanstack/react-query'
-import {showFlashError} from '@canvas/alerts/react/FlashAlert'
-import friendlyBytes from '@canvas/files/util/friendlyBytes'
-
-// Mock the `useQuery` hook from TanStack Query
-jest.mock('@tanstack/react-query', () => ({
-  useQuery: jest.fn(),
-}))
-
-jest.mock('@canvas/alerts/react/FlashAlert', () => ({
-  showFlashError: jest.fn().mockReturnValue(jest.fn()),
-}))
-=======
 import {MockedQueryClientProvider} from '@canvas/test-utils/query'
 import {QueryClient} from '@tanstack/react-query'
 import fetchMock from 'fetch-mock'
 import filesEnv from '@canvas/files/react/modules/filesEnv'
->>>>>>> 77fa6d2f
 
 describe('FilesApp', () => {
   beforeEach(() => {
     jest.clearAllMocks()
-<<<<<<< HEAD
-  })
-
-  it('renders "Files" when contextAssetString starts with "course_"', () => {
-    useQuery.mockReturnValue({data: null, isLoading: false, error: null})
-    render(<FilesApp contextAssetString="course_12345" />)
-=======
     fetchMock.get(/.*\/files\/quota/, {quota_used: 500, quota: 1000})
     // @ts-expect-error
     filesEnv.userHasPermission = jest.fn().mockReturnValue(true)
@@ -69,55 +47,23 @@
 
   it('renders "Files" when contextAssetString starts with "course_"', () => {
     renderComponent('course_12345')
->>>>>>> 77fa6d2f
 
     const headingElement = screen.getByText('Files', {exact: true})
     expect(headingElement).toBeInTheDocument()
   })
 
   it('renders "All My Files" when contextAssetString starts with "user_"', () => {
-<<<<<<< HEAD
-    useQuery.mockReturnValue({data: null, isLoading: false, error: null})
-    render(<FilesApp contextAssetString="user_67890" />)
-=======
     renderComponent('user_67890')
->>>>>>> 77fa6d2f
 
     const headingElement = screen.getByText(/All My Files/i)
     expect(headingElement).toBeInTheDocument()
   })
 
-<<<<<<< HEAD
-  it('displays error message if quota fetch fails', () => {
-    useQuery.mockReturnValue({data: null, isLoading: false, error: new Error('Failed to fetch')})
-    render(<FilesApp contextAssetString="user_67890" />)
-
-    expect(showFlashError).toHaveBeenCalledWith('An error occurred while loading files usage data')
-  })
-
-  it('renders progress bar with quota data when fetch is successful', async () => {
-    useQuery.mockReturnValue({
-      data: {quota_used: 500, quota: 1000},
-      isLoading: false,
-      error: null,
-    })
-
-    render(<FilesApp contextAssetString="user_67890" />)
-
-    const quota = friendlyBytes('1000')
-    const percentageText = await screen.findByText(`50% of ${quota} used`)
-    expect(percentageText).toBeInTheDocument()
-
-    const progressBar = screen.getByLabelText(/File Storage Quota Used/i)
-    expect(progressBar).toHaveAttribute('aria-valuemax', '1000')
-    expect(progressBar).toHaveAttribute('aria-valuenow', '500')
-=======
   it('does not render progress bar without permission', () => {
     // @ts-expect-error
     filesEnv.userHasPermission = jest.fn().mockReturnValue(false)
     renderComponent('course_12345')
 
     expect(fetchMock.calls()).toHaveLength(0)
->>>>>>> 77fa6d2f
   })
 })