--- conflicted
+++ resolved
@@ -22,22 +22,13 @@
 import {MockedQueryClientProvider} from '@canvas/test-utils/query'
 import {QueryClient} from '@tanstack/react-query'
 import fetchMock from 'fetch-mock'
-<<<<<<< HEAD
-import filesEnv from '@canvas/files/react/modules/filesEnv'
-=======
 import filesEnv from '@canvas/files_v2/react/modules/filesEnv'
->>>>>>> cafde123
 
 describe('FilesApp', () => {
   beforeEach(() => {
     jest.clearAllMocks()
-<<<<<<< HEAD
-    fetchMock.get(/.*\/files\/quota/, {quota_used: 500, quota: 1000})
-    // @ts-expect-error
-=======
     fetchMock.get(/.*\/folders/, [])
     fetchMock.get(/.*\/files\/quota/, {quota_used: 500, quota: 1000})
->>>>>>> cafde123
     filesEnv.userHasPermission = jest.fn().mockReturnValue(true)
   })
 
@@ -49,11 +40,7 @@
     const queryClient = new QueryClient()
     return render(
       <MockedQueryClientProvider client={queryClient}>
-<<<<<<< HEAD
-        <FilesApp contextAssetString={contextAssetString} />
-=======
         <FilesApp contextAssetString={contextAssetString} folderId="" />
->>>>>>> cafde123
       </MockedQueryClientProvider>
     )
   }
@@ -73,18 +60,10 @@
   })
 
   it('does not render progress bar without permission', () => {
-<<<<<<< HEAD
-    // @ts-expect-error
-    filesEnv.userHasPermission = jest.fn().mockReturnValue(false)
-    renderComponent('course_12345')
-
-    expect(fetchMock.calls()).toHaveLength(0)
-=======
     filesEnv.userHasPermission = jest.fn().mockReturnValue(false)
     renderComponent('course_12345')
 
     expect(fetchMock.calls().length).toBe(1)
     expect(fetchMock.calls()[0][0]).not.toContain('/files/quota')
->>>>>>> cafde123
   })
 })