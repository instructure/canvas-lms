/*
 * Copyright (C) 2024 - present Instructure, Inc.
 *
 * This file is part of Canvas.
 *
 * Canvas is free software: you can redistribute it and/or modify it under
 * the terms of the GNU Affero General Public License as published by the Free
 * Software Foundation, version 3 of the License.
 *
 * Canvas is distributed in the hope that it will be useful, but WITHOUT ANY
 * WARRANTY; without even the implied warranty of MERCHANTABILITY or FITNESS FOR
 * A PARTICULAR PURPOSE. See the GNU Affero General Public License for more
 * details.
 *
 * You should have received a copy of the GNU Affero General Public License along
 * with this program. If not, see <http://www.gnu.org/licenses/>.
 */

import React from 'react'
import {render, screen, waitFor} from '@testing-library/react'

import {QueryClient} from '@tanstack/react-query'
import {MockedQueryClientProvider} from '@canvas/test-utils/query'
import {showFlashError} from '@canvas/alerts/react/FlashAlert'
import FilesUsageBar from '../FilesUsageBar'
import {FileManagementProvider} from '../../contexts/FileManagementContext'
import {createMockFileManagementContext} from '../../__tests__/createMockContext'
import {useGetQuota} from '../../hooks/useGetQuota'

jest.mock('@canvas/alerts/react/FlashAlert', () => ({
  showFlashError: jest.fn().mockReturnValue(jest.fn()),
}))

jest.mock('../../hooks/useGetQuota', () => ({
  useGetQuota: jest.fn(),
}))

describe('FilesUsageBar', () => {
  beforeEach(() => {
    jest.clearAllMocks()
  })

  const renderComponent = () => {
    const queryClient = new QueryClient({
      defaultOptions: {
        queries: {
          retryDelay: 1,
          retry: 0,
        },
      },
    })

    return render(
      <MockedQueryClientProvider client={queryClient}>
        <FileManagementProvider value={createMockFileManagementContext()}>
          <FilesUsageBar />
        </FileManagementProvider>
      </MockedQueryClientProvider>,
    )
  }

  it('renders progress bar with quota data when fetch is successful', async () => {
<<<<<<< HEAD
    (useGetQuota as jest.Mock).mockImplementation(() => ({
      data: { quota_used: 500_000, quota: 1_000_000 },
=======
    ;(useGetQuota as jest.Mock).mockImplementation(() => ({
      data: {quota_used: 500_000, quota: 1_000_000},
>>>>>>> 9432ec57
      error: null,
      isLoading: false,
    }))

    renderComponent()
    const usageText = await screen.findByText(`500 KB of 1 MB used`)
    expect(usageText).toBeInTheDocument()

    const progressBar = document.querySelector(
      'progress[aria-valuetext="File Storage Quota Used 500 KB of 1 MB used"]',
    )
    expect(progressBar).toBeInTheDocument()
  })

  it('displays error message if quota fetch fails', async () => {
<<<<<<< HEAD
    (useGetQuota as jest.Mock).mockImplementation(() => ({
=======
    ;(useGetQuota as jest.Mock).mockImplementation(() => ({
>>>>>>> 9432ec57
      data: null,
      error: new Error('Failed to fetch quota'),
      isLoading: false,
    }))

    renderComponent()
    await waitFor(() => {
      expect(showFlashError).toHaveBeenCalledWith(
        'An error occurred while loading files usage data.',
      )
    })
  })
})<|MERGE_RESOLUTION|>--- conflicted
+++ resolved
@@ -60,13 +60,8 @@
   }
 
   it('renders progress bar with quota data when fetch is successful', async () => {
-<<<<<<< HEAD
-    (useGetQuota as jest.Mock).mockImplementation(() => ({
-      data: { quota_used: 500_000, quota: 1_000_000 },
-=======
     ;(useGetQuota as jest.Mock).mockImplementation(() => ({
       data: {quota_used: 500_000, quota: 1_000_000},
->>>>>>> 9432ec57
       error: null,
       isLoading: false,
     }))
@@ -82,11 +77,7 @@
   })
 
   it('displays error message if quota fetch fails', async () => {
-<<<<<<< HEAD
-    (useGetQuota as jest.Mock).mockImplementation(() => ({
-=======
     ;(useGetQuota as jest.Mock).mockImplementation(() => ({
->>>>>>> 9432ec57
       data: null,
       error: new Error('Failed to fetch quota'),
       isLoading: false,
