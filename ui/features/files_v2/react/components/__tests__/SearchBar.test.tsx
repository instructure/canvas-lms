/*
 * Copyright (C) 2025 - present Instructure, Inc.
 *
 * This file is part of Canvas.
 *
 * Canvas is free software: you can redistribute it and/or modify it under
 * the terms of the GNU Affero General Public License as published by the Free
 * Software Foundation, version 3 of the License.
 *
 * Canvas is distributed in the hope that it will be useful, but WITHOUT ANY
 * WARRANTY; without even the implied warranty of MERCHANTABILITY or FITNESS FOR
 * A PARTICULAR PURPOSE. See the GNU Affero General Public License for more
 * details.
 *
 * You should have received a copy of the GNU Affero General Public License along
 * with this program. If not, see <http://www.gnu.org/licenses/>.
 */

import React from 'react'
import {render, screen} from '@testing-library/react'
<<<<<<< HEAD
import userEvent from '@testing-library/user-event'
import {MemoryRouter, Route, Routes, useNavigate} from 'react-router-dom'
import {setupFilesEnv} from '../../../fixtures/fakeFilesEnv'
import SearchBar from '../SearchBar'

const navigateMock = jest.fn()
jest.mock('react-router-dom', () => ({
  ...jest.requireActual('react-router-dom'),
  useNavigate: jest.fn(),
}))

jest.mock('@canvas/util/globalUtils', () => ({
  windowPathname: () => '/files/folder/users_1',
}))

const defaultProps = {
=======
import userEvent, { UserEvent } from '@testing-library/user-event'
import {MemoryRouter, Route, Routes} from 'react-router-dom'
import SearchBar from '../SearchBar'

type SearchBarProps = React.ComponentProps<typeof SearchBar>
const defaultProps: SearchBarProps = {
>>>>>>> 1b4a2133
  initialValue: '',
  onSearch: jest.fn(),
}

const renderComponent = (props?: Partial<SearchBarProps>) => {
  return render(
    <MemoryRouter
      initialEntries={[`/?search_term=${props?.initialValue || defaultProps.initialValue}`]}
    >
      <Routes>
        <Route path="/" element={<SearchBar {...defaultProps} {...props} />} />
      </Routes>
    </MemoryRouter>,
  )
}

const getSearchButton = () => screen.getByRole('button', {name: 'Search'})
const getClearButton = () => screen.getByRole('button', {name: 'Clear search'})
const getInput = () => screen.getByPlaceholderText('Search files...')

describe('SearchBar', () => {

  const expectedSearchTerm = 'searchTerm'
  const onSearch = jest.fn<void, [string]>()
  let user: UserEvent

  beforeEach(() => {
    jest.clearAllMocks()
    user = userEvent.setup()
  })

  describe('input field', () => {
    beforeEach(() => {
      renderComponent({initialValue: expectedSearchTerm})
    })

<<<<<<< HEAD
  it('clears the search value', async () => {
    const user = userEvent.setup()
    renderComponent({initialValue: 'test'})
    const input = screen.getByPlaceholderText('Search files...')
    const clearButton = screen.getByRole('button', {name: 'Clear search'})
    await user.click(clearButton)
    expect(input).toHaveValue('')
  })

  it('does not search on click when empty input', async () => {
    const user = userEvent.setup()
    renderComponent()
    const searchButton = screen.getByRole('button', {name: 'Search'})
    await user.click(searchButton)
    expect(navigateMock).not.toHaveBeenCalled()
  })

  it('does not search on enter press when empty input', async () => {
    const user = userEvent.setup()
    renderComponent()
    const searchButton = screen.getByRole('button', {name: 'Search'})
    await user.type(searchButton, '{enter}')
    expect(navigateMock).not.toHaveBeenCalled()
  })

  describe('when showing all contexts', () => {
    beforeAll(() => {
      setupFilesEnv(true)
    })

    it('searches on click', async () => {
      const user = userEvent.setup()
      renderComponent()
      const input = screen.getByPlaceholderText('Search files...')
      await user.type(input, 'searchTerm')
      const searchButton = screen.getByRole('button', {name: 'Search'})
      await user.click(searchButton)
      expect(navigateMock).toHaveBeenCalledWith('/folder/users_1/search?search_term=searchTerm')
    })

    it('searches on enter press', async () => {
      const user = userEvent.setup()
      renderComponent()
      const input = screen.getByPlaceholderText('Search files...')
      await user.type(input, 'searchTerm')
      await user.keyboard('{enter}')
      expect(navigateMock).toHaveBeenCalledWith('/folder/users_1/search?search_term=searchTerm')
    })
  })

  describe('when not showing all contexts', () => {
    beforeAll(() => {
      setupFilesEnv(false)
    })

    it('searches on click', async () => {
      const user = userEvent.setup()
      renderComponent()
      const input = screen.getByPlaceholderText('Search files...')
      await user.type(input, 'searchTerm')
      const searchButton = screen.getByRole('button', {name: 'Search'})
      await user.click(searchButton)
      expect(navigateMock).toHaveBeenCalledWith('/search?search_term=searchTerm')
    })

    it('searches on enter press', async () => {
      const user = userEvent.setup()
      renderComponent()
      const input = screen.getByPlaceholderText('Search files...')
      await user.type(input, 'searchTerm')
      await user.keyboard('{enter}')
      expect(navigateMock).toHaveBeenCalledWith('/search?search_term=searchTerm')
=======
    it('renders with initial value', () => {
      expect(getInput()).toHaveValue(expectedSearchTerm)
    })
  
    it('clears the search value', async () => {
      await user.click(getClearButton())
      expect(getInput()).toHaveValue('')
    })

    it('changes as the user types', async () => {
      const newText = 'new text'
      await user.type(getInput(), newText)
      expect(getInput()).toHaveValue(expectedSearchTerm + newText)
    })
  })

  describe('when input is empty', () => {
    beforeEach(() => {
      renderComponent({initialValue: '', onSearch})
    })

    it('does not search on button click', async () => {
      await user.click(getSearchButton())
      expect(onSearch).not.toHaveBeenCalled()
    })

    it('does not search on enter press', async () => {
      await user.click(getInput())
      await user.keyboard('{enter}')
      expect(onSearch).not.toHaveBeenCalled()
    })
  })

  describe('when input is not empty', () => {
    beforeEach(() => {
      renderComponent({initialValue: expectedSearchTerm, onSearch})
    })

    it('searches on click', async () => {
      await user.click(getSearchButton())
      expect(onSearch).toHaveBeenCalledWith(expectedSearchTerm)
    })

    it('searches on enter press', async () => {
      await user.click(getInput())
      await user.keyboard('{enter}')
      expect(onSearch).toHaveBeenCalledWith(expectedSearchTerm)
>>>>>>> 1b4a2133
    })
  })
})<|MERGE_RESOLUTION|>--- conflicted
+++ resolved
@@ -18,31 +18,12 @@
 
 import React from 'react'
 import {render, screen} from '@testing-library/react'
-<<<<<<< HEAD
-import userEvent from '@testing-library/user-event'
-import {MemoryRouter, Route, Routes, useNavigate} from 'react-router-dom'
-import {setupFilesEnv} from '../../../fixtures/fakeFilesEnv'
-import SearchBar from '../SearchBar'
-
-const navigateMock = jest.fn()
-jest.mock('react-router-dom', () => ({
-  ...jest.requireActual('react-router-dom'),
-  useNavigate: jest.fn(),
-}))
-
-jest.mock('@canvas/util/globalUtils', () => ({
-  windowPathname: () => '/files/folder/users_1',
-}))
-
-const defaultProps = {
-=======
 import userEvent, { UserEvent } from '@testing-library/user-event'
 import {MemoryRouter, Route, Routes} from 'react-router-dom'
 import SearchBar from '../SearchBar'
 
 type SearchBarProps = React.ComponentProps<typeof SearchBar>
 const defaultProps: SearchBarProps = {
->>>>>>> 1b4a2133
   initialValue: '',
   onSearch: jest.fn(),
 }
@@ -79,80 +60,6 @@
       renderComponent({initialValue: expectedSearchTerm})
     })
 
-<<<<<<< HEAD
-  it('clears the search value', async () => {
-    const user = userEvent.setup()
-    renderComponent({initialValue: 'test'})
-    const input = screen.getByPlaceholderText('Search files...')
-    const clearButton = screen.getByRole('button', {name: 'Clear search'})
-    await user.click(clearButton)
-    expect(input).toHaveValue('')
-  })
-
-  it('does not search on click when empty input', async () => {
-    const user = userEvent.setup()
-    renderComponent()
-    const searchButton = screen.getByRole('button', {name: 'Search'})
-    await user.click(searchButton)
-    expect(navigateMock).not.toHaveBeenCalled()
-  })
-
-  it('does not search on enter press when empty input', async () => {
-    const user = userEvent.setup()
-    renderComponent()
-    const searchButton = screen.getByRole('button', {name: 'Search'})
-    await user.type(searchButton, '{enter}')
-    expect(navigateMock).not.toHaveBeenCalled()
-  })
-
-  describe('when showing all contexts', () => {
-    beforeAll(() => {
-      setupFilesEnv(true)
-    })
-
-    it('searches on click', async () => {
-      const user = userEvent.setup()
-      renderComponent()
-      const input = screen.getByPlaceholderText('Search files...')
-      await user.type(input, 'searchTerm')
-      const searchButton = screen.getByRole('button', {name: 'Search'})
-      await user.click(searchButton)
-      expect(navigateMock).toHaveBeenCalledWith('/folder/users_1/search?search_term=searchTerm')
-    })
-
-    it('searches on enter press', async () => {
-      const user = userEvent.setup()
-      renderComponent()
-      const input = screen.getByPlaceholderText('Search files...')
-      await user.type(input, 'searchTerm')
-      await user.keyboard('{enter}')
-      expect(navigateMock).toHaveBeenCalledWith('/folder/users_1/search?search_term=searchTerm')
-    })
-  })
-
-  describe('when not showing all contexts', () => {
-    beforeAll(() => {
-      setupFilesEnv(false)
-    })
-
-    it('searches on click', async () => {
-      const user = userEvent.setup()
-      renderComponent()
-      const input = screen.getByPlaceholderText('Search files...')
-      await user.type(input, 'searchTerm')
-      const searchButton = screen.getByRole('button', {name: 'Search'})
-      await user.click(searchButton)
-      expect(navigateMock).toHaveBeenCalledWith('/search?search_term=searchTerm')
-    })
-
-    it('searches on enter press', async () => {
-      const user = userEvent.setup()
-      renderComponent()
-      const input = screen.getByPlaceholderText('Search files...')
-      await user.type(input, 'searchTerm')
-      await user.keyboard('{enter}')
-      expect(navigateMock).toHaveBeenCalledWith('/search?search_term=searchTerm')
-=======
     it('renders with initial value', () => {
       expect(getInput()).toHaveValue(expectedSearchTerm)
     })
@@ -200,7 +107,6 @@
       await user.click(getInput())
       await user.keyboard('{enter}')
       expect(onSearch).toHaveBeenCalledWith(expectedSearchTerm)
->>>>>>> 1b4a2133
     })
   })
 })