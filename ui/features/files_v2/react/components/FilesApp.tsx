/*
 * Copyright (C) 2024 - present Instructure, Inc.
 *
 * This file is part of Canvas.
 *
 * Canvas is free software: you can redistribute it and/or modify it under
 * the terms of the GNU Affero General Public License as published by the Free
 * Software Foundation, version 3 of the License.
 *
 * Canvas is distributed in the hope that it will be useful, but WITHOUT ANY
 * WARRANTY; without even the implied warranty of MERCHANTABILITY or FITNESS FOR
 * A PARTICULAR PURPOSE. See the GNU Affero General Public License for more
 * details.
 *
 * You should have received a copy of the GNU Affero General Public License along
 * with this program. If not, see <http://www.gnu.org/licenses/>.
 */

<<<<<<< HEAD
import React from 'react'
import {Heading} from '@instructure/ui-heading'
=======
import React, {useEffect, useState} from 'react'
>>>>>>> 4b8c5dea
import {useScope as createI18nScope} from '@canvas/i18n'
import {View} from '@instructure/ui-view'
import filesEnv from '@canvas/files_v2/react/modules/filesEnv'
import {Flex} from '@instructure/ui-flex'
import {canvas} from '@instructure/ui-theme-tokens'
import {Responsive} from '@instructure/ui-responsive'
import {Pagination} from '@instructure/ui-pagination'

import FilesHeader from './FilesHeader'
import FileFolderTable from './FileFolderTable'
import FilesUsageBar from './FilesUsageBar'
import {useLoaderData} from 'react-router-dom'
import {type Folder} from '../../interfaces/File'
import {showFlashError} from '@canvas/alerts/react/FlashAlert'
<<<<<<< HEAD
=======
import {FileManagementContext} from './Contexts'
>>>>>>> 4b8c5dea

const I18n = createI18nScope('files_v2')

interface FilesAppProps {
  isUserContext: boolean
  size: 'small' | 'medium' | 'large'
}

const FilesApp = ({isUserContext, size}: FilesAppProps) => {
<<<<<<< HEAD
  const folders = useLoaderData() as Folder[] | null
  if (!folders || folders.length === 0) {
    showFlashError(I18n.t('Failed to retrieve folder information'))
    return null
  }
  const currentFolder = folders[folders.length - 1]
  const folderId = currentFolder.id
  const contextId = currentFolder.context_id
  const contextType = currentFolder.context_type.toLowerCase()
  const canManageFilesForContext = (permission: string) => {
    return filesEnv.userHasPermission({contextType, contextId}, permission)
  }
=======
  const [isTableLoading, setIsTableLoading] = useState(true)
  const [currentPageNumber, setCurrentPageNumber] = useState(1)
  const [currentUrl, setCurrentUrl] = useState<string | null>(null)
  const [discoveredPages, setDiscoveredPages] = useState<{[key: number]: string}>({})
  const folders = useLoaderData() as Folder[] | null

  // the useEffect is necessary to protect against folders being empty
  useEffect(() => {
    if (!folders || folders.length === 0) return

    const currentFolder = folders[folders.length - 1]
    const folderId = currentFolder.id
    const initialUrl = `/api/v1/folders/${folderId}/all?include[]=user&include[]=usage_rights&include[]=enhanced_preview_url&include[]=context_asset_string`

    setCurrentUrl(initialUrl)
    setDiscoveredPages({1: initialUrl})
  }, [folders])

  if (!folders || folders.length === 0) {
    showFlashError(I18n.t('Failed to retrieve folder information'))
    return null
  }

  const totalPageNumber = Object.keys(discoveredPages).length
  const currentFolder = folders[folders.length - 1]
  const folderId = currentFolder.id
  const contextId = currentFolder.context_id
  const contextType = currentFolder.context_type.toLowerCase()
  const canManageFilesForContext = (permission: string) => {
    return filesEnv.userHasPermission({contextType, contextId}, permission)
  }
>>>>>>> 4b8c5dea
  const userCanAddFilesForContext = canManageFilesForContext('manage_files_add')
  const userCanEditFilesForContext = canManageFilesForContext('manage_files_edit')
  const userCanDeleteFilesForContext = canManageFilesForContext('manage_files_delete')
  const userCanManageFilesForContext =
    userCanAddFilesForContext || userCanEditFilesForContext || userCanDeleteFilesForContext
  const usageRightsRequiredForContext =
    filesEnv.contextFor({contextType, contextId}).usage_rights_required || false

  const handleTableLoadingStatusChange = (isLoading: boolean) => {
    setIsTableLoading(isLoading)
  }

  const handlePaginationLinkChange = (links: Record<string, string>) => {
    if (links.next && !discoveredPages[currentPageNumber + 1]) {
      setDiscoveredPages(prev => ({...prev, [currentPageNumber + 1]: links.next}))
    }
  }

  const handlePageChange = (pageNumber: number) => {
    setCurrentPageNumber(pageNumber)
    setCurrentUrl(discoveredPages[pageNumber])
  }

  return (
    <FileManagementContext.Provider value={{folderId, contextType, contextId}}>
      <View as="div">
        <FilesHeader size={size} isUserContext={isUserContext} />
        {currentUrl && (
          <FileFolderTable
            size={size}
            userCanEditFilesForContext={userCanEditFilesForContext}
            usageRightsRequiredForContext={usageRightsRequiredForContext}
            currentUrl={currentUrl}
            onPaginationLinkChange={handlePaginationLinkChange}
            onLoadingStatusChange={handleTableLoadingStatusChange}
          />
        )}
        <Flex padding="small none none none" justifyItems="space-between">
          <Flex.Item size="50%">{userCanManageFilesForContext && <FilesUsageBar />}</Flex.Item>
          <Flex.Item size="auto" padding="none medium none none">
            {!isTableLoading && totalPageNumber > 1 && (
              <Pagination
                as="nav"
                labelNext="Next page"
                labelPrev="Previous page"
                variant="compact"
                currentPage={currentPageNumber}
                totalPageNumber={totalPageNumber}
                onPageChange={handlePageChange}
                data-testid="files-pagination"
              />
            )}
          </Flex.Item>
        </Flex>
      </View>
    </FileManagementContext.Provider>
  )
}

interface ResponsiveFilesAppProps {
  contextAssetString: string
}

const ResponsiveFilesApp = ({contextAssetString}: ResponsiveFilesAppProps) => {
  const isUserContext = contextAssetString.startsWith('user_')

  return (
    <Responsive
      match="media"
      query={{
        small: {maxWidth: canvas.breakpoints.small},
        medium: {maxWidth: canvas.breakpoints.tablet},
      }}
      render={(_props: any, matches: string[] | undefined) => (
        <FilesApp
          isUserContext={isUserContext}
          size={(matches?.[0] as 'small' | 'medium') || 'large'}
        />
      )}
    />
  )
}

export default ResponsiveFilesApp<|MERGE_RESOLUTION|>--- conflicted
+++ resolved
@@ -16,12 +16,7 @@
  * with this program. If not, see <http://www.gnu.org/licenses/>.
  */
 
-<<<<<<< HEAD
-import React from 'react'
-import {Heading} from '@instructure/ui-heading'
-=======
 import React, {useEffect, useState} from 'react'
->>>>>>> 4b8c5dea
 import {useScope as createI18nScope} from '@canvas/i18n'
 import {View} from '@instructure/ui-view'
 import filesEnv from '@canvas/files_v2/react/modules/filesEnv'
@@ -36,10 +31,7 @@
 import {useLoaderData} from 'react-router-dom'
 import {type Folder} from '../../interfaces/File'
 import {showFlashError} from '@canvas/alerts/react/FlashAlert'
-<<<<<<< HEAD
-=======
 import {FileManagementContext} from './Contexts'
->>>>>>> 4b8c5dea
 
 const I18n = createI18nScope('files_v2')
 
@@ -49,20 +41,6 @@
 }
 
 const FilesApp = ({isUserContext, size}: FilesAppProps) => {
-<<<<<<< HEAD
-  const folders = useLoaderData() as Folder[] | null
-  if (!folders || folders.length === 0) {
-    showFlashError(I18n.t('Failed to retrieve folder information'))
-    return null
-  }
-  const currentFolder = folders[folders.length - 1]
-  const folderId = currentFolder.id
-  const contextId = currentFolder.context_id
-  const contextType = currentFolder.context_type.toLowerCase()
-  const canManageFilesForContext = (permission: string) => {
-    return filesEnv.userHasPermission({contextType, contextId}, permission)
-  }
-=======
   const [isTableLoading, setIsTableLoading] = useState(true)
   const [currentPageNumber, setCurrentPageNumber] = useState(1)
   const [currentUrl, setCurrentUrl] = useState<string | null>(null)
@@ -94,7 +72,6 @@
   const canManageFilesForContext = (permission: string) => {
     return filesEnv.userHasPermission({contextType, contextId}, permission)
   }
->>>>>>> 4b8c5dea
   const userCanAddFilesForContext = canManageFilesForContext('manage_files_add')
   const userCanEditFilesForContext = canManageFilesForContext('manage_files_edit')
   const userCanDeleteFilesForContext = canManageFilesForContext('manage_files_delete')
