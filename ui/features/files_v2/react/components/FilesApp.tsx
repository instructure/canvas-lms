/*
 * Copyright (C) 2024 - present Instructure, Inc.
 *
 * This file is part of Canvas.
 *
 * Canvas is free software: you can redistribute it and/or modify it under
 * the terms of the GNU Affero General Public License as published by the Free
 * Software Foundation, version 3 of the License.
 *
 * Canvas is distributed in the hope that it will be useful, but WITHOUT ANY
 * WARRANTY; without even the implied warranty of MERCHANTABILITY or FITNESS FOR
 * A PARTICULAR PURPOSE. See the GNU Affero General Public License for more
 * details.
 *
 * You should have received a copy of the GNU Affero General Public License along
 * with this program. If not, see <http://www.gnu.org/licenses/>.
 */

import React, {useCallback, useEffect, useRef, useState} from 'react'
import {Alert} from '@instructure/ui-alerts'
import {Pagination} from '@instructure/ui-pagination'
import {Responsive} from '@instructure/ui-responsive'
import {canvas} from '@instructure/ui-themes'

import {useScope as createI18nScope} from '@canvas/i18n'
import {showFlashError} from '@canvas/alerts/react/FlashAlert'
import {Checkbox} from '@instructure/ui-checkbox'
import {getFilesEnv} from '../../utils/filesEnvUtils'
import {FileManagementProvider} from '../contexts/FileManagementContext'
import {RowFocusProvider, SELECT_ALL_FOCUS_STRING} from '../contexts/RowFocusContext'
import {RowsProvider} from '../contexts/RowsContext'
import FileFolderTable from './FileFolderTable'
import FilesUsageBar from './FilesUsageBar'
import SearchBar from './SearchBar'
import {BBFolderWrapper, FileFolderWrapper} from '../../utils/fileFolderWrappers'
import {NotFoundError, UnauthorizedError, useGetFolders} from '../hooks/useGetFolders'
import {File, Folder} from '../../interfaces/File'
import {useGetPaginatedFiles} from '../hooks/useGetPaginatedFiles'
import {FilesLayout} from '../layouts/FilesLayout'
import TopLevelButtons from './FilesHeader/TopLevelButtons'
import Breadcrumbs from './FileFolderTable/Breadcrumbs'
import BulkActionButtons from './FileFolderTable/BulkActionButtons'
import CurrentUploads from './FilesHeader/CurrentUploads'
import CurrentDownloads from './FilesHeader/CurrentDownloads'
import NotFoundArtwork from '@canvas/generic-error-page/react/NotFoundArtwork'

const I18n = createI18nScope('files_v2')

interface FilesAppProps {
  folders: Folder[]
  isUserContext: boolean
  size: 'small' | 'medium' | 'large'
}

const FilesApp = ({folders, isUserContext, size}: FilesAppProps) => {
  const filesEnv = getFilesEnv()
  const showingAllContexts = filesEnv.showingAllContexts

  const [currentRows, setCurrentRows] = useState<(File | Folder)[]>([])
  const [paginationAlert, setPaginationAlert] = useState<string>('')
  const [rowToFocus, setRowToFocus] = useState<number | SELECT_ALL_FOCUS_STRING | null>(null)
  const currentFolderWrapper = useRef<BBFolderWrapper | null>(null)
  const fileDropRef = useRef<HTMLInputElement | null>(null)
  const selectAllRef = useRef<Checkbox | null>(null)
  const actionButtonRefArray = useRef<React.RefObject<HTMLElement>[]>([])

  const handleFileDropRef = (el: HTMLInputElement | null) => {
    fileDropRef.current = el
  }
  const handleActionButtonRef = (el: HTMLElement | null, i: number) => {
    actionButtonRefArray.current[i] = {current: el}
  }

  const currentFolder = folders[folders.length - 1]
  const folderId = currentFolder.id.toString()
  const contextId = currentFolder.context_id
  const contextType = currentFolder.context_type.toLowerCase()

  const onSettled = useCallback(
    (rows: (File | Folder)[]) => {
      const currentFolderId = currentFolderWrapper.current?.id
      if (currentFolderId !== currentFolder.id) {
        currentFolderWrapper.current = new BBFolderWrapper(currentFolder)
      }
      currentFolderWrapper.current!.files.set(rows.map((row: any) => new FileFolderWrapper(row)))
      setCurrentRows(rows)
    },
    [currentFolder],
  )

  const {
    data: rows,
    isFetching: isLoading,
    error,
    page,
    search,
    sort,
  } = useGetPaginatedFiles({
    folder: currentFolder,
    onSettled,
  })

  // used to set focus after a move or delete action
  useEffect(() => {
    if (rowToFocus != null && !isLoading) {
      if (currentRows?.length === 0) {
        // empty table, focus on file drop
        fileDropRef.current?.focus()
      } else if (rowToFocus === SELECT_ALL_FOCUS_STRING) {
        selectAllRef.current?.focus()
      } else if (currentRows?.length) {
        // focus on the next row from the row just moved or deleted
        const rowToFocusIndex =
          rowToFocus >= currentRows.length ? currentRows.length - 1 : rowToFocus
        const menu = actionButtonRefArray.current[rowToFocusIndex]?.current
        const focusable = menu?.querySelector('button')
        ;(focusable as HTMLElement)?.focus()
      }
      setRowToFocus(null)
    }
  }, [rowToFocus, isLoading, currentRows?.length])

  useEffect(() => {
    if (error instanceof UnauthorizedError) {
      window.location.href = '/login'
    } else if (error) {
      showFlashError(I18n.t('Failed to fetch files and folders.'))()
    }
  }, [error])

  useEffect(() => {
    if (!isLoading) {
      setPaginationAlert(
        I18n.t('Table page %{current} of %{total}', {
          current: page.current,
          total: page.total,
        }),
      )
    }
  }, [isLoading, page.current, page.total])

  const canManageFilesForContext = (permission: string) => {
    return filesEnv.userHasPermission({contextType, contextId}, permission)
  }
  const userCanAddFilesForContext = canManageFilesForContext('manage_files_add')
  const userCanEditFilesForContext = canManageFilesForContext('manage_files_edit')
  const userCanDeleteFilesForContext = canManageFilesForContext('manage_files_delete')
  const userCanRestrictFilesForContext = userCanEditFilesForContext && contextType !== 'group'
  const userCanManageFilesForContext =
    userCanAddFilesForContext || userCanEditFilesForContext || userCanDeleteFilesForContext
  const usageRightsRequiredForContext =
    filesEnv.contextFor({contextType, contextId})?.usage_rights_required || false
  const fileIndexMenuTools =
    filesEnv.contextFor({contextType, contextId})?.file_index_menu_tools || []
  const fileMenuTools = filesEnv.contextFor({contextType, contextId})?.file_menu_tools || []

  const [selectedRows, setSelectedRows] = useState<Set<string>>(new Set())
  useEffect(() => {
    setSelectedRows(new Set())
  }, [rows])

  return (
    <FileManagementProvider
      value={{
        folderId,
        contextType,
        contextId,
        showingAllContexts,
        currentFolder: currentFolderWrapper.current,
        rootFolder: folders[0],
        fileIndexMenuTools,
        fileMenuTools,
      }}
    >
<<<<<<< HEAD
      <FilesLayout
        size={size}
        title={I18n.t('Files')}
        headerActions={
          <TopLevelButtons
            size={size}
            isUserContext={isUserContext}
            shouldHideUploadButtons={!userCanAddFilesForContext || search.term.length > 0}
          />
        }
        search={<SearchBar initialValue={search.term} onSearch={search.set} />}
        breadcrumbs={<Breadcrumbs folders={folders} size={size} search={search.term} />}
        bulkActions={
          <BulkActionButtons
            size={size}
            selectedRows={selectedRows}
            rows={rows ?? []}
            totalRows={rows?.length ?? 0}
            userCanEditFilesForContext={userCanEditFilesForContext}
            userCanDeleteFilesForContext={userCanDeleteFilesForContext}
            userCanRestrictFilesForContext={userCanRestrictFilesForContext}
            usageRightsRequiredForContext={usageRightsRequiredForContext}
          />
        }
        progress={
          <>
            <CurrentUploads />
            <CurrentDownloads rows={rows ?? []} />
          </>
        }
        table={
          <FileFolderTable
=======
      <RowFocusProvider value={{setRowToFocus, handleActionButtonRef}}>
        <RowsProvider value={{setCurrentRows, currentRows}}>
          <FilesLayout
>>>>>>> 9432ec57
            size={size}
            title={I18n.t('Files')}
            headerActions={
              <TopLevelButtons
                size={size}
                isUserContext={isUserContext}
                shouldHideUploadButtons={!userCanAddFilesForContext || search.term.length > 0}
              />
            }
            search={<SearchBar initialValue={search.term} onSearch={search.set} />}
            breadcrumbs={<Breadcrumbs folders={folders} size={size} search={search.term} />}
            bulkActions={
              <BulkActionButtons
                size={size}
                selectedRows={selectedRows}
                rows={currentRows ?? []}
                totalRows={currentRows?.length ?? 0}
                userCanEditFilesForContext={userCanEditFilesForContext}
                userCanDeleteFilesForContext={userCanDeleteFilesForContext}
                userCanRestrictFilesForContext={userCanRestrictFilesForContext}
                usageRightsRequiredForContext={usageRightsRequiredForContext}
              />
            }
            progress={
              <>
                <CurrentUploads />
                <CurrentDownloads rows={currentRows ?? []} />
              </>
            }
            table={
              <FileFolderTable
                size={size}
                rows={isLoading ? [] : currentRows!}
                isLoading={isLoading}
                contextType={contextType}
                userCanEditFilesForContext={userCanEditFilesForContext}
                userCanDeleteFilesForContext={userCanDeleteFilesForContext}
                userCanRestrictFilesForContext={userCanRestrictFilesForContext}
                usageRightsRequiredForContext={usageRightsRequiredForContext}
                onSortChange={sort.set}
                sort={sort}
                searchString={search.term}
                selectedRows={selectedRows}
                setSelectedRows={setSelectedRows}
                handleFileDropRef={handleFileDropRef}
                selectAllRef={selectAllRef}
              />
            }
            usageBar={userCanManageFilesForContext && <FilesUsageBar />}
            pagination={
              <>
                <Alert
                  liveRegion={() => document.getElementById('flash_screenreader_holder')!}
                  liveRegionPoliteness="polite"
                  screenReaderOnly
                  data-testid="pagination-announcement"
                >
                  {paginationAlert}
                </Alert>
                {!isLoading && page.total > 1 && (
                  <Pagination
                    as="nav"
                    labelNext={I18n.t('Next page')}
                    labelPrev={I18n.t('Previous page')}
                    variant="compact"
                    currentPage={page.current}
                    totalPageNumber={page.total}
                    onPageChange={page.set}
                    data-testid="files-pagination"
                  />
                )}
              </>
            }
          />
        </RowsProvider>
      </RowFocusProvider>
    </FileManagementProvider>
  )
}

const ResponsiveFilesApp = () => {
<<<<<<< HEAD
  const isUserContext = filesEnv.showingAllContexts
=======
  const isUserContext = getFilesEnv().showingAllContexts
>>>>>>> 9432ec57
  const {data: folders, error} = useGetFolders()

  useEffect(() => {
    if (error instanceof UnauthorizedError) {
      window.location.href = '/login'
    }
  }, [error])

  const isNotFoundError = error instanceof NotFoundError
  if (isNotFoundError) {
    return <NotFoundArtwork />
  }

  if (!folders) {
    return null
  }

  return (
    <Responsive
      match="media"
      query={{
        small: {maxWidth: canvas.breakpoints.small},
        medium: {maxWidth: '1140px'},
      }}
      render={(_props: any, matches: string[] | undefined) => (
        <FilesApp
          isUserContext={isUserContext}
          folders={folders}
          size={(matches?.[0] as 'small' | 'medium') || 'large'}
        />
      )}
    />
  )
}

export default ResponsiveFilesApp<|MERGE_RESOLUTION|>--- conflicted
+++ resolved
@@ -172,44 +172,9 @@
         fileMenuTools,
       }}
     >
-<<<<<<< HEAD
-      <FilesLayout
-        size={size}
-        title={I18n.t('Files')}
-        headerActions={
-          <TopLevelButtons
-            size={size}
-            isUserContext={isUserContext}
-            shouldHideUploadButtons={!userCanAddFilesForContext || search.term.length > 0}
-          />
-        }
-        search={<SearchBar initialValue={search.term} onSearch={search.set} />}
-        breadcrumbs={<Breadcrumbs folders={folders} size={size} search={search.term} />}
-        bulkActions={
-          <BulkActionButtons
-            size={size}
-            selectedRows={selectedRows}
-            rows={rows ?? []}
-            totalRows={rows?.length ?? 0}
-            userCanEditFilesForContext={userCanEditFilesForContext}
-            userCanDeleteFilesForContext={userCanDeleteFilesForContext}
-            userCanRestrictFilesForContext={userCanRestrictFilesForContext}
-            usageRightsRequiredForContext={usageRightsRequiredForContext}
-          />
-        }
-        progress={
-          <>
-            <CurrentUploads />
-            <CurrentDownloads rows={rows ?? []} />
-          </>
-        }
-        table={
-          <FileFolderTable
-=======
       <RowFocusProvider value={{setRowToFocus, handleActionButtonRef}}>
         <RowsProvider value={{setCurrentRows, currentRows}}>
           <FilesLayout
->>>>>>> 9432ec57
             size={size}
             title={I18n.t('Files')}
             headerActions={
@@ -291,11 +256,7 @@
 }
 
 const ResponsiveFilesApp = () => {
-<<<<<<< HEAD
-  const isUserContext = filesEnv.showingAllContexts
-=======
   const isUserContext = getFilesEnv().showingAllContexts
->>>>>>> 9432ec57
   const {data: folders, error} = useGetFolders()
 
   useEffect(() => {
