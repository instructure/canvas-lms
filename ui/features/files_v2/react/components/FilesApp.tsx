--- conflicted
+++ resolved
@@ -17,11 +17,6 @@
  */
 
 import React, {useCallback, useEffect, useRef, useState} from 'react'
-<<<<<<< HEAD
-import {useLoaderData} from 'react-router-dom'
-
-=======
->>>>>>> 1b4a2133
 import {Alert} from '@instructure/ui-alerts'
 import {Flex} from '@instructure/ui-flex'
 import {Pagination} from '@instructure/ui-pagination'
@@ -39,13 +34,9 @@
 import SearchBar from './SearchBar'
 import {generateTableUrl} from '../../utils/apiUtils'
 import {BBFolderWrapper} from '../../utils/fileFolderWrappers'
-<<<<<<< HEAD
-import {LoaderData} from '../../interfaces/LoaderData'
-=======
 import {useSearchTerm} from '../hooks/useSearchTerm'
 import {useGetFolders} from '../hooks/useGetFolders'
 import {Folder} from '../../interfaces/File'
->>>>>>> 1b4a2133
 
 const I18n = createI18nScope('files_v2')
 
@@ -57,11 +48,7 @@
 
 const FilesApp = ({folders, isUserContext, size}: FilesAppProps) => {
   const showingAllContexts = filesEnv.showingAllContexts
-<<<<<<< HEAD
-  const {folders, searchTerm} = useLoaderData() as LoaderData
-=======
   const {searchTerm, setSearchTerm} = useSearchTerm()
->>>>>>> 1b4a2133
   const [isTableLoading, setIsTableLoading] = useState(true)
   const [sort, setSort] = useState({
     sortBy: 'name',
