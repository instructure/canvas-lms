--- conflicted
+++ resolved
@@ -20,11 +20,7 @@
 import {Heading} from '@instructure/ui-heading'
 import {useScope as useI18nScope} from '@canvas/i18n'
 import {View} from '@instructure/ui-view'
-<<<<<<< HEAD
-import filesEnv from '@canvas/files/react/modules/filesEnv'
-=======
 import filesEnv from '@canvas/files_v2/react/modules/filesEnv'
->>>>>>> cafde123
 import {Flex} from '@instructure/ui-flex'
 import {canvas} from '@instructure/ui-theme-tokens'
 import {Responsive} from '@instructure/ui-responsive'
@@ -32,22 +28,10 @@
 import TopLevelButtons from './TopLevelButtons'
 import FileFolderTable from './FileFolderTable'
 
-<<<<<<< HEAD
-import {FAKE_FOLDERS_AND_FILES} from '../../data/FakeData'
-=======
->>>>>>> cafde123
 import FilesUsageBar from './FilesUsageBar'
 
 const I18n = useI18nScope('files_v2')
 
-<<<<<<< HEAD
-const fetchFilesAndFolders = async (contextType: string, contextId: string) => {
-  // TODO fetch real data
-  return FAKE_FOLDERS_AND_FILES
-}
-
-=======
->>>>>>> cafde123
 interface FilesAppProps {
   isUserContext: boolean
   size: 'small' | 'medium' | 'large'
@@ -59,19 +43,6 @@
   const contextId = filesEnv.contextId ?? ''
 
   const canManageFilesForContext = (permission: string) => {
-<<<<<<< HEAD
-    // @ts-expect-error
-    return filesEnv.userHasPermission({contextType, contextId}, permission)
-  }
-
-  const userCanAddFilesForContext = canManageFilesForContext('manage_files_add')
-  const userCanEditFilesForContext = canManageFilesForContext('manage_files_edit')
-  const userCanDeleteFilesForContext = canManageFilesForContext('manage_files_delete')
-  const userCanManageFilesForContext =
-    userCanAddFilesForContext || userCanEditFilesForContext || userCanDeleteFilesForContext
-
-  const tableResult = useQuery(['files'], () => fetchFilesAndFolders(contextType, contextId))
-=======
     return filesEnv.userHasPermission({contextType, contextId}, permission) ?? false
   }
 
@@ -80,7 +51,6 @@
   const userCanDeleteFilesForContext = canManageFilesForContext('manage_files_delete')
   const userCanManageFilesForContext =
     userCanAddFilesForContext || userCanEditFilesForContext || userCanDeleteFilesForContext
->>>>>>> cafde123
 
   return (
     <View as="div">
@@ -110,12 +80,7 @@
       </Flex>
       <FileFolderTable
         size={size}
-<<<<<<< HEAD
-        rows={tableResult.isSuccess ? tableResult.data : undefined}
-        isLoading={tableResult.isLoading}
-=======
         folderId={folderId}
->>>>>>> cafde123
         userCanEditFilesForContext={userCanEditFilesForContext}
       />
       {userCanManageFilesForContext && (
