/*
 * Copyright (C) 2024 - present Instructure, Inc.
 *
 * This file is part of Canvas.
 *
 * Canvas is free software: you can redistribute it and/or modify it under
 * the terms of the GNU Affero General Public License as published by the Free
 * Software Foundation, version 3 of the License.
 *
 * Canvas is distributed in the hope that it will be useful, but WITHOUT ANY
 * WARRANTY; without even the implied warranty of MERCHANTABILITY or FITNESS FOR
 * A PARTICULAR PURPOSE. See the GNU Affero General Public License for more
 * details.
 *
 * You should have received a copy of the GNU Affero General Public License along
 * with this program. If not, see <http://www.gnu.org/licenses/>.
 */

import React, {useCallback, useEffect, useRef, useState} from 'react'
import {Alert} from '@instructure/ui-alerts'
import {Pagination} from '@instructure/ui-pagination'
import {Responsive} from '@instructure/ui-responsive'
import {canvas} from '@instructure/ui-themes'

import {useScope as createI18nScope} from '@canvas/i18n'
import {showFlashError} from '@canvas/alerts/react/FlashAlert'
import filesEnv from '@canvas/files_v2/react/modules/filesEnv'

import {FileManagementProvider} from './Contexts'
import FileFolderTable from './FileFolderTable'
import FilesUsageBar from './FilesUsageBar'
import SearchBar from './SearchBar'
import {BBFolderWrapper, FileFolderWrapper} from '../../utils/fileFolderWrappers'
<<<<<<< HEAD
import {useGetFolders} from '../hooks/useGetFolders'
=======
import {NotFoundError, UnauthorizedError, useGetFolders} from '../hooks/useGetFolders'
>>>>>>> 005bce2c
import {File, Folder} from '../../interfaces/File'
import {useGetPaginatedFiles} from '../hooks/useGetPaginatedFiles'
import {FilesLayout} from '../layouts/FilesLayout'
import TopLevelButtons from './FilesHeader/TopLevelButtons'
import Breadcrumbs from './FileFolderTable/Breadcrumbs'
import BulkActionButtons from './FileFolderTable/BulkActionButtons'
import CurrentUploads from './FilesHeader/CurrentUploads'
import CurrentDownloads from './FilesHeader/CurrentDownloads'
<<<<<<< HEAD
=======
import NotFoundArtwork from '@canvas/generic-error-page/react/NotFoundArtwork'
>>>>>>> 005bce2c

const I18n = createI18nScope('files_v2')

interface FilesAppProps {
  folders: Folder[]
  isUserContext: boolean
  size: 'small' | 'medium' | 'large'
}

const FilesApp = ({folders, isUserContext, size}: FilesAppProps) => {
  const showingAllContexts = filesEnv.showingAllContexts

  const [paginationAlert, setPaginationAlert] = useState<string>('')
  const currentFolderWrapper = useRef<BBFolderWrapper | null>(null)

  const currentFolder = folders[folders.length - 1]
  const folderId = currentFolder.id
  const contextId = currentFolder.context_id
  const contextType = currentFolder.context_type.toLowerCase()

  const onSettled = useCallback(
    (rows: (File | Folder)[]) => {
      const currentFolderId = currentFolderWrapper.current?.id
      if (currentFolderId !== currentFolder.id) {
        currentFolderWrapper.current = new BBFolderWrapper(currentFolder)
      }
      currentFolderWrapper.current!.files.set(rows.map((row: any) => new FileFolderWrapper(row)))
    },
<<<<<<< HEAD
    [currentFolder.id],
=======
    [currentFolder],
>>>>>>> 005bce2c
  )

  const {
    data: rows,
    isFetching: isLoading,
    error,
    page,
    search,
    sort,
  } = useGetPaginatedFiles({
    folder: currentFolder,
    onSettled,
  })

  useEffect(() => {
<<<<<<< HEAD
    if (error) {
=======
    if (error instanceof UnauthorizedError) {
      window.location.href = '/login'
    } else if (error) {
>>>>>>> 005bce2c
      showFlashError(I18n.t('Failed to fetch files and folders.'))()
    }
  }, [error])

  useEffect(() => {
    if (!isLoading) {
      setPaginationAlert(
        I18n.t('Table page %{current} of %{total}', {
          current: page.current,
          total: page.total,
        }),
      )
    }
  }, [isLoading, page.current, page.total])

  const canManageFilesForContext = (permission: string) => {
    return filesEnv.userHasPermission({contextType, contextId}, permission)
  }
  const userCanAddFilesForContext = canManageFilesForContext('manage_files_add')
  const userCanEditFilesForContext = canManageFilesForContext('manage_files_edit')
  const userCanDeleteFilesForContext = canManageFilesForContext('manage_files_delete')
  const userCanRestrictFilesForContext = userCanEditFilesForContext && contextType !== 'group'
  const userCanManageFilesForContext =
    userCanAddFilesForContext || userCanEditFilesForContext || userCanDeleteFilesForContext
  const usageRightsRequiredForContext =
    filesEnv.contextFor({contextType, contextId})?.usage_rights_required || false
  const fileIndexMenuTools =
    filesEnv.contextFor({contextType, contextId})?.file_index_menu_tools || []
  const fileMenuTools = filesEnv.contextFor({contextType, contextId})?.file_menu_tools || []

  const [selectedRows, setSelectedRows] = useState<Set<string>>(new Set())
  useEffect(() => {
    setSelectedRows(new Set())
  }, [rows])

  return (
    <FileManagementProvider
      value={{
        folderId,
        contextType,
        contextId,
        showingAllContexts,
        currentFolder: currentFolderWrapper.current,
        rootFolder: folders[0],
        fileIndexMenuTools,
        fileMenuTools,
      }}
    >
      <FilesLayout
        size={size}
        title={I18n.t('Files')}
        headerActions={
          <TopLevelButtons
            size={size}
            isUserContext={isUserContext}
<<<<<<< HEAD
            shouldHideUploadButtons={!userCanAddFilesForContext  || search.term.length > 0}
=======
            shouldHideUploadButtons={!userCanAddFilesForContext || search.term.length > 0}
>>>>>>> 005bce2c
          />
        }
        search={<SearchBar initialValue={search.term} onSearch={search.set} />}
        breadcrumbs={<Breadcrumbs folders={folders} size={size} search={search.term} />}
        bulkActions={
          <BulkActionButtons
            size={size}
            selectedRows={selectedRows}
            rows={rows ?? []}
            totalRows={rows?.length ?? 0}
            userCanEditFilesForContext={userCanEditFilesForContext}
            userCanDeleteFilesForContext={userCanDeleteFilesForContext}
            userCanRestrictFilesForContext={userCanRestrictFilesForContext}
            usageRightsRequiredForContext={usageRightsRequiredForContext}
          />
        }
        progress={
          <>
            <CurrentUploads />
            <CurrentDownloads rows={rows ?? []} />
          </>
        }
        table={
          <FileFolderTable
            size={size}
            rows={isLoading ? [] : rows!}
            isLoading={isLoading}
            contextType={contextType}
            userCanEditFilesForContext={userCanEditFilesForContext}
            userCanDeleteFilesForContext={userCanDeleteFilesForContext}
            userCanRestrictFilesForContext={userCanRestrictFilesForContext}
            usageRightsRequiredForContext={usageRightsRequiredForContext}
            onSortChange={sort.set}
            sort={sort}
            searchString={search.term}
            selectedRows={selectedRows}
            setSelectedRows={setSelectedRows}
          />
        }
        usageBar={userCanManageFilesForContext && <FilesUsageBar />}
        pagination={
          <>
            <Alert
              liveRegion={() => document.getElementById('flash_screenreader_holder')!}
              liveRegionPoliteness="polite"
              screenReaderOnly
              data-testid="pagination-announcement"
            >
              {paginationAlert}
            </Alert>
            {!isLoading && page.total > 1 && (
              <Pagination
                as="nav"
                labelNext={I18n.t('Next page')}
                labelPrev={I18n.t('Previous page')}
                variant="compact"
                currentPage={page.current}
                totalPageNumber={page.total}
                onPageChange={page.set}
                data-testid="files-pagination"
              />
            )}
          </>
        }
      />
    </FileManagementProvider>
  )
}

const ResponsiveFilesApp = () => {
  const isUserContext = filesEnv.showingAllContexts
<<<<<<< HEAD
  const {data: folders} = useGetFolders()
=======
  const {data: folders, error} = useGetFolders()

  useEffect(() => {
    if (error instanceof UnauthorizedError) {
      window.location.href = '/login'
    }
  }, [error])

  const isNotFoundError = error instanceof NotFoundError
  if (isNotFoundError) {
    return <NotFoundArtwork />
  }

>>>>>>> 005bce2c
  if (!folders) {
    return null
  }

  return (
    <Responsive
      match="media"
      query={{
        small: {maxWidth: canvas.breakpoints.small},
        medium: {maxWidth: '1140px'},
      }}
      render={(_props: any, matches: string[] | undefined) => (
        <FilesApp
          isUserContext={isUserContext}
          folders={folders}
          size={(matches?.[0] as 'small' | 'medium') || 'large'}
        />
      )}
    />
  )
}

export default ResponsiveFilesApp<|MERGE_RESOLUTION|>--- conflicted
+++ resolved
@@ -31,11 +31,7 @@
 import FilesUsageBar from './FilesUsageBar'
 import SearchBar from './SearchBar'
 import {BBFolderWrapper, FileFolderWrapper} from '../../utils/fileFolderWrappers'
-<<<<<<< HEAD
-import {useGetFolders} from '../hooks/useGetFolders'
-=======
 import {NotFoundError, UnauthorizedError, useGetFolders} from '../hooks/useGetFolders'
->>>>>>> 005bce2c
 import {File, Folder} from '../../interfaces/File'
 import {useGetPaginatedFiles} from '../hooks/useGetPaginatedFiles'
 import {FilesLayout} from '../layouts/FilesLayout'
@@ -44,10 +40,7 @@
 import BulkActionButtons from './FileFolderTable/BulkActionButtons'
 import CurrentUploads from './FilesHeader/CurrentUploads'
 import CurrentDownloads from './FilesHeader/CurrentDownloads'
-<<<<<<< HEAD
-=======
 import NotFoundArtwork from '@canvas/generic-error-page/react/NotFoundArtwork'
->>>>>>> 005bce2c
 
 const I18n = createI18nScope('files_v2')
 
@@ -76,11 +69,7 @@
       }
       currentFolderWrapper.current!.files.set(rows.map((row: any) => new FileFolderWrapper(row)))
     },
-<<<<<<< HEAD
-    [currentFolder.id],
-=======
     [currentFolder],
->>>>>>> 005bce2c
   )
 
   const {
@@ -96,13 +85,9 @@
   })
 
   useEffect(() => {
-<<<<<<< HEAD
-    if (error) {
-=======
     if (error instanceof UnauthorizedError) {
       window.location.href = '/login'
     } else if (error) {
->>>>>>> 005bce2c
       showFlashError(I18n.t('Failed to fetch files and folders.'))()
     }
   }, [error])
@@ -158,11 +143,7 @@
           <TopLevelButtons
             size={size}
             isUserContext={isUserContext}
-<<<<<<< HEAD
-            shouldHideUploadButtons={!userCanAddFilesForContext  || search.term.length > 0}
-=======
             shouldHideUploadButtons={!userCanAddFilesForContext || search.term.length > 0}
->>>>>>> 005bce2c
           />
         }
         search={<SearchBar initialValue={search.term} onSearch={search.set} />}
@@ -234,9 +215,6 @@
 
 const ResponsiveFilesApp = () => {
   const isUserContext = filesEnv.showingAllContexts
-<<<<<<< HEAD
-  const {data: folders} = useGetFolders()
-=======
   const {data: folders, error} = useGetFolders()
 
   useEffect(() => {
@@ -250,7 +228,6 @@
     return <NotFoundArtwork />
   }
 
->>>>>>> 005bce2c
   if (!folders) {
     return null
   }
