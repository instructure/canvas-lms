--- conflicted
+++ resolved
@@ -45,11 +45,8 @@
   const [folderName, setFolderName] = useState('')
   const [isRequestInFlight, setIsRequestInFlight] = useState(false)
   const [wasRequestSuccessful, setWasRequestSuccessful] = useState(false)
-<<<<<<< HEAD
-=======
   const [errorMessage, setErrorMessage] = useState<FormMessage>()
   const textInputRef = useRef<TextInput>(null)
->>>>>>> 2bd5305a
   const {folderId: parentFolderId} = useFileManagement()
 
   const createFolderMutation = useMutation({
@@ -98,10 +95,7 @@
     setIsRequestInFlight(false)
     onExited(wasRequestSuccessful)
     setWasRequestSuccessful(false)
-<<<<<<< HEAD
-=======
     setErrorMessage(undefined)
->>>>>>> 2bd5305a
   }
 
   return (
