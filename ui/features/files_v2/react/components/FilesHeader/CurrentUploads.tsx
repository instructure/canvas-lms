--- conflicted
+++ resolved
@@ -39,10 +39,7 @@
 const CurrentUploads = () => {
   const [currentUploads, setCurrentUploads] = useState<Uploader[]>([])
   const [conflictedUploads, setConflictedUploads] = useState<Uploader[]>([])
-<<<<<<< HEAD
-=======
   const {contextId, contextType} = useFileManagement()
->>>>>>> f6e5b4e8
   const previouslyHadInProgressUploads = usePrevious(
     hasInProgressUploads(currentUploads, conflictedUploads),
   )
