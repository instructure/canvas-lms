--- conflicted
+++ resolved
@@ -146,10 +146,7 @@
 
   it('renders switch to Old Files button when toggle flag is on', () => {
     ENV.FEATURES.files_a11y_rewrite_toggle = true
-<<<<<<< HEAD
-=======
     ENV.current_user_id = '12345'
->>>>>>> f6e5b4e8
     renderComponent()
     const switchButton = screen.getByText(/Switch to Old Files Page/i)
     expect(switchButton).toBeInTheDocument()
@@ -157,8 +154,6 @@
 
   it('does not render switch to Old Files button when toggle flag is off', () => {
     ENV.FEATURES.files_a11y_rewrite_toggle = false
-<<<<<<< HEAD
-=======
     ENV.current_user_id = '12345'
     renderComponent()
     const switchButton = screen.queryByText(/Switch to Old Files Page/i)
@@ -168,7 +163,6 @@
   it('does not render switch to Old Files button when user is anonymous', () => {
     ENV.FEATURES.files_a11y_rewrite_toggle = true
     ENV.current_user_id = null
->>>>>>> f6e5b4e8
     renderComponent()
     const switchButton = screen.queryByText(/Switch to Old Files Page/i)
     expect(switchButton).not.toBeInTheDocument()
