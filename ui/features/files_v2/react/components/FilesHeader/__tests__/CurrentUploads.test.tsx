--- conflicted
+++ resolved
@@ -65,17 +65,11 @@
 
 const renderComponent = () => {
   return render(
-<<<<<<< HEAD
-    <MockedQueryClientProvider client={queryClient}>
-      <CurrentUploads />
-    </MockedQueryClientProvider>,
-=======
     <FileManagementProvider value={createMockFileManagementContext()}>
       <MockedQueryClientProvider client={queryClient}>
         <CurrentUploads />
       </MockedQueryClientProvider>
     </FileManagementProvider>,
->>>>>>> f6e5b4e8
   )
 }
 
