--- conflicted
+++ resolved
@@ -73,8 +73,6 @@
     const createFolderButton = screen.getByLabelText(/Add Folder/i)
     expect(createFolderButton).toBeInTheDocument()
   })
-<<<<<<< HEAD
-=======
 
   it('shows alert when folder is created successfully', async () => {
     const user = userEvent.setup({delay: null})
@@ -92,5 +90,4 @@
       expect(showFlashSuccess).toHaveBeenCalledWith('Folder created successfully'),
     )
   })
->>>>>>> c345be2d
 })