--- conflicted
+++ resolved
@@ -131,15 +131,7 @@
   const renderFooter = useCallback(() => {
     if (fileOptions.cannotOverwrite) {
       return (
-<<<<<<< HEAD
-        <Button
-          data-testid="rename-change-button"
-          color="primary"
-          onClick={handleChangeClick}
-        >
-=======
         <Button data-testid="rename-change-button" color="primary" onClick={handleChangeClick}>
->>>>>>> 005bce2c
           {I18n.t('Change')}
         </Button>
       )
@@ -156,15 +148,7 @@
           >
             {I18n.t('Change Name')}
           </Button>
-<<<<<<< HEAD
-          <Button
-            data-testid="rename-replace-button"
-            color="primary"
-            onClick={handleReplaceClick}
-          >
-=======
           <Button data-testid="rename-replace-button" color="primary" onClick={handleReplaceClick}>
->>>>>>> 005bce2c
             {I18n.t('Replace')}
           </Button>
         </>
@@ -175,15 +159,7 @@
           <Button data-testid="rename-back-button" margin="0 x-small 0 0" onClick={handleBackClick}>
             {I18n.t('Back')}
           </Button>
-<<<<<<< HEAD
-          <Button
-            data-testid="rename-change-button"
-            color="primary"
-            onClick={handleChangeClick}
-          >
-=======
           <Button data-testid="rename-change-button" color="primary" onClick={handleChangeClick}>
->>>>>>> 005bce2c
             {I18n.t('Change')}
           </Button>
         </>
