/*
 * Copyright (C) 2025 - present Instructure, Inc.
 *
 * This file is part of Canvas.
 *
 * Canvas is free software: you can redistribute it and/or modify it under
 * the terms of the GNU Affero General Public License as published by the Free
 * Software Foundation, version 3 of the License.
 *
 * Canvas is distributed in the hope that it will be useful, but WITHOUT ANY
 * WARRANTY; without even the implied warranty of MERCHANTABILITY or FITNESS FOR
 * A PARTICULAR PURPOSE. See the GNU Affero General Public License for more
 * details.
 *
 * You should have received a copy of the GNU Affero General Public License along
 * with this program. If not, see <http://www.gnu.org/licenses/>.
 */

import React, {useRef, useState} from 'react'
import {IconAddLine} from '@instructure/ui-icons'
import {useScope as createI18nScope} from '@canvas/i18n'
import {Button} from '@instructure/ui-buttons'
import CreateFolderModal from './CreateFolderModal'
import {createPortal} from 'react-dom'
<<<<<<< HEAD
=======
import {showFlashSuccess} from '@canvas/alerts/react/FlashAlert'
>>>>>>> c345be2d

const I18n = createI18nScope('files_v2')

interface CreateFolderButtonProps {
  buttonDisplay: 'block' | 'inline-block'
}

const CreateFolderButton = ({buttonDisplay}: CreateFolderButtonProps) => {
  const [isModalOpen, setIsModalOpen] = useState(false)
  const buttonRef = useRef<Button | null>(null)

  const handleOpenModal = () => {
    setIsModalOpen(true)
  }

  const handleCloseModal = () => {
    setIsModalOpen(false)
  }

  const handleExitedModal = (wasSuccessful?: boolean) => {
    buttonRef.current?.focus()
    if (wasSuccessful) {
      setTimeout(() => {
        showFlashSuccess(I18n.t('Folder created successfully'))()
      }, 2000)
    }
  }
  return (
    <>
<<<<<<< HEAD
      {
        createPortal(
          <CreateFolderModal isOpen={isModalOpen} onRequestClose={handleCloseModal} />,
          document.body,
        )
      }
=======
      {createPortal(
        <CreateFolderModal
          isOpen={isModalOpen}
          onRequestClose={handleCloseModal}
          onExited={handleExitedModal}
        />,
        document.body,
      )}
>>>>>>> c345be2d
      <Button
        color="secondary"
        renderIcon={<IconAddLine />}
        display={buttonDisplay}
        onClick={handleOpenModal}
        data-testid="create-folder-button"
        elementRef={elt => elt?.setAttribute('aria-label', I18n.t('Add Folder'))}
<<<<<<< HEAD
=======
        ref={buttonRef}
>>>>>>> c345be2d
      >
        {I18n.t('Folder')}
      </Button>
    </>
  )
}

export default CreateFolderButton<|MERGE_RESOLUTION|>--- conflicted
+++ resolved
@@ -22,10 +22,7 @@
 import {Button} from '@instructure/ui-buttons'
 import CreateFolderModal from './CreateFolderModal'
 import {createPortal} from 'react-dom'
-<<<<<<< HEAD
-=======
 import {showFlashSuccess} from '@canvas/alerts/react/FlashAlert'
->>>>>>> c345be2d
 
 const I18n = createI18nScope('files_v2')
 
@@ -55,14 +52,6 @@
   }
   return (
     <>
-<<<<<<< HEAD
-      {
-        createPortal(
-          <CreateFolderModal isOpen={isModalOpen} onRequestClose={handleCloseModal} />,
-          document.body,
-        )
-      }
-=======
       {createPortal(
         <CreateFolderModal
           isOpen={isModalOpen}
@@ -71,7 +60,6 @@
         />,
         document.body,
       )}
->>>>>>> c345be2d
       <Button
         color="secondary"
         renderIcon={<IconAddLine />}
@@ -79,10 +67,7 @@
         onClick={handleOpenModal}
         data-testid="create-folder-button"
         elementRef={elt => elt?.setAttribute('aria-label', I18n.t('Add Folder'))}
-<<<<<<< HEAD
-=======
         ref={buttonRef}
->>>>>>> c345be2d
       >
         {I18n.t('Folder')}
       </Button>
