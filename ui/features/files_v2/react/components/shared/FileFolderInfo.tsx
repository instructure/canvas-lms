/*
 * Copyright (C) 2024 - present Instructure, Inc.
 *
 * This file is part of Canvas.
 *
 * Canvas is free software: you can redistribute it and/or modify it under
 * the terms of the GNU Affero General Public License as published by the Free
 * Software Foundation, version 3 of the License.
 *
 * Canvas is distributed in the hope that it will be useful, but WITHOUT ANY
 * WARRANTY; without even the implied warranty of MERCHANTABILITY or FITNESS FOR
 * A PARTICULAR PURPOSE. See the GNU Affero General Public License for more
 * details.
 *
 * You should have received a copy of the GNU Affero General Public License along
 * with this program. If not, see <http://www.gnu.org/licenses/>.
 */

import React, {useCallback} from 'react'
import {type File, type Folder} from '../../../interfaces/File'
import {getIcon} from '../../../utils/fileFolderUtils'
import {useScope as createI18nScope} from '@canvas/i18n'
import {formatFileSize} from '@canvas/util/fileHelper'
import {View} from '@instructure/ui-view'
import {Flex} from '@instructure/ui-flex'
import {Img} from '@instructure/ui-img'
import {Text} from '@instructure/ui-text'
import {TruncateText} from '@instructure/ui-truncate-text'
import {IconCollectionLine} from '@instructure/ui-icons'

const I18n = createI18nScope('files_v2')

interface FileFolderInfoProps {
  items: (File | Folder)[]
}

const FileFolderInfo = ({items}: FileFolderInfoProps) => {
<<<<<<< HEAD
  if (items.length === 0) return null

  if (items.length > 1) {
    return (
      <View as="div" borderWidth="small" borderRadius="medium" padding="xxx-small" key="multiple-items">
        <Flex padding="x-small" gap="small">
          <Flex.Item>
            <IconCollectionLine
                data-testid="multiple-items-icon"
                color="primary"
                title={I18n.t('Multiple Items')}
                size="medium"
            />
          </Flex.Item>

          <Flex.Item shouldGrow={true} shouldShrink={true}>
            <Text weight="bold">
              <TruncateText position="middle">
                {I18n.t('Selected Items (%{count})', {count: items.length})}
              </TruncateText>
            </Text>
          </Flex.Item>
        </Flex>
      </View>
    )
  }

  const item = items[0]

  return (
    <View as="div" borderWidth="small" borderRadius="medium" padding="xxx-small" key={item.id}>
      <Flex padding="x-small" gap="small">
        <Flex.Item>
          {item.thumbnail_url ? (
            <Img height="3em" width="3em" alt="" src={item.thumbnail_url} />
          ) : (
            getIcon(item, !!item.folder_id, item.thumbnail_url, {size: 'medium'})
          )}
        </Flex.Item>

        <Flex.Item shouldGrow={true} shouldShrink={true}>
          <Text weight="bold">
            <TruncateText position="middle">
              {item.display_name || item.filename || item.name}
            </TruncateText>
          </Text>
          <Text size="small">{item.size ? formatFileSize(item.size) : I18n.t('Folder')}</Text>
=======
  const multiple = items.length > 1

  const renderIcon = useCallback(() => {
    const item = items[0]
    if (multiple) {
      return (
        <IconCollectionLine
          data-testid="multiple-items-icon"
          color="primary"
          title={I18n.t('Multiple Items')}
          size="medium"
        />
      )
    } else if (item.thumbnail_url) {
      return <Img height="3em" width="3em" alt="" src={item.thumbnail_url} />
    } else {
      return getIcon(item, !!item.folder_id, item.thumbnail_url, {size: 'medium'})
    }
  }, [items, multiple])

  const renderTitle = useCallback(() => {
    const item = items[0]
    const text = multiple
      ? I18n.t('Selected Items (%{count})', {count: items.length})
      : item.display_name || item.filename || item.name
    return (
      <Text weight="bold">
        <TruncateText position="middle">{text}</TruncateText>
      </Text>
    )
  }, [items, multiple])

  const renderSubtitle = useCallback(() => {
    if (multiple) return null

    const item = items[0]
    return <Text size="small">{item.size ? formatFileSize(item.size) : I18n.t('Folder')}</Text>
  }, [items, multiple])

  if (items.length === 0) return null

  return (
    <View as="div" borderWidth="small" borderRadius="medium" padding="xxx-small">
      <Flex padding="x-small" gap="small">
        <Flex.Item>{renderIcon()}</Flex.Item>
        <Flex.Item shouldGrow={true} shouldShrink={true}>
          {renderTitle()}
          {renderSubtitle()}
>>>>>>> 21440366
        </Flex.Item>
      </Flex>
    </View>
  )
}

export default FileFolderInfo<|MERGE_RESOLUTION|>--- conflicted
+++ resolved
@@ -35,55 +35,6 @@
 }
 
 const FileFolderInfo = ({items}: FileFolderInfoProps) => {
-<<<<<<< HEAD
-  if (items.length === 0) return null
-
-  if (items.length > 1) {
-    return (
-      <View as="div" borderWidth="small" borderRadius="medium" padding="xxx-small" key="multiple-items">
-        <Flex padding="x-small" gap="small">
-          <Flex.Item>
-            <IconCollectionLine
-                data-testid="multiple-items-icon"
-                color="primary"
-                title={I18n.t('Multiple Items')}
-                size="medium"
-            />
-          </Flex.Item>
-
-          <Flex.Item shouldGrow={true} shouldShrink={true}>
-            <Text weight="bold">
-              <TruncateText position="middle">
-                {I18n.t('Selected Items (%{count})', {count: items.length})}
-              </TruncateText>
-            </Text>
-          </Flex.Item>
-        </Flex>
-      </View>
-    )
-  }
-
-  const item = items[0]
-
-  return (
-    <View as="div" borderWidth="small" borderRadius="medium" padding="xxx-small" key={item.id}>
-      <Flex padding="x-small" gap="small">
-        <Flex.Item>
-          {item.thumbnail_url ? (
-            <Img height="3em" width="3em" alt="" src={item.thumbnail_url} />
-          ) : (
-            getIcon(item, !!item.folder_id, item.thumbnail_url, {size: 'medium'})
-          )}
-        </Flex.Item>
-
-        <Flex.Item shouldGrow={true} shouldShrink={true}>
-          <Text weight="bold">
-            <TruncateText position="middle">
-              {item.display_name || item.filename || item.name}
-            </TruncateText>
-          </Text>
-          <Text size="small">{item.size ? formatFileSize(item.size) : I18n.t('Folder')}</Text>
-=======
   const multiple = items.length > 1
 
   const renderIcon = useCallback(() => {
@@ -132,7 +83,6 @@
         <Flex.Item shouldGrow={true} shouldShrink={true}>
           {renderTitle()}
           {renderSubtitle()}
->>>>>>> 21440366
         </Flex.Item>
       </Flex>
     </View>
