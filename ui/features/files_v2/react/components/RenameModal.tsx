/*
 * Copyright (C) 2024 - present Instructure, Inc.
 *
 * This file is part of Canvas.
 *
 * Canvas is free software: you can redistribute it and/or modify it under
 * the terms of the GNU Affero General Public License as published by the Free
 * Software Foundation, version 3 of the License.
 *
 * Canvas is distributed in the hope that it will be useful, but WITHOUT ANY
 * WARRANTY; without even the implied warranty of MERCHANTABILITY or FITNESS FOR
 * A PARTICULAR PURPOSE. See the GNU Affero General Public License for more
 * details.
 *
 * You should have received a copy of the GNU Affero General Public License along
 * with this program. If not, see <http://www.gnu.org/licenses/>.
 */

import React, {ChangeEvent, useState} from 'react'
import {useScope as createI18nScope} from '@canvas/i18n'
import {Modal} from '@instructure/ui-modal'
import {Button, CloseButton} from '@instructure/ui-buttons'
import {Heading} from '@instructure/ui-heading'
import FileFolderInfo from './shared/FileFolderInfo'
import {TextInput} from '@instructure/ui-text-input'
import type {File, Folder} from '../../interfaces/File'
import {queryClient} from '@canvas/query'
import doFetchApi from '@canvas/do-fetch-api-effect'
import {showFlashError, showFlashSuccess} from '@canvas/alerts/react/FlashAlert'
import type {FormMessage} from '@instructure/ui-form-field'
<<<<<<< HEAD
import {isFile} from '../../utils/fileFolderUtils'
=======
import {isFile, getName} from '../../utils/fileFolderUtils'
>>>>>>> 605b35ff
import {View} from '@instructure/ui-view'
import {Spinner} from '@instructure/ui-spinner'

const I18n = createI18nScope('files_v2')

const updateItemName = (item: File | Folder, name: string) => {
  return doFetchApi({
    method: 'PUT',
    path: `/api/v1/${isFile(item) ? 'files' : 'folders'}/${item.id}`,
    body: {name: name},
  })
}

export const RenameModal = ({
  renamingItem,
  isOpen,
  onClose,
}: {
  renamingItem: File | Folder
  isOpen: boolean
  onClose: () => void
}) => {
<<<<<<< HEAD
  const [newItemName, setNewItemName] = useState<string>(
    isFile(renamingItem) ? renamingItem.display_name : renamingItem.name,
  )
  const [errorMessages, setErrorMessages] = useState<FormMessage[]>()
  const [isRequestInFlight, setIsRequestInFlight] = useState(false)

  const handleClose = () => {
    setNewItemName('')
    setErrorMessages([])
    setIsRequestInFlight(false)
    onClose()
  }

=======
  const [newItemName, setNewItemName] = useState<string>(getName(renamingItem))
  const [errorMessages, setErrorMessages] = useState<FormMessage[]>()
  const [isRequestInFlight, setIsRequestInFlight] = useState(false)

>>>>>>> 605b35ff
  const handleSave = () => {
    const trimmedNewItemName = newItemName.trim()
    if (
      trimmedNewItemName === renamingItem.name ||
      trimmedNewItemName === renamingItem.display_name
    ) {
<<<<<<< HEAD
      handleClose()
=======
      onClose()
>>>>>>> 605b35ff
      return
    }

    if (trimmedNewItemName == '' || trimmedNewItemName?.indexOf('/') !== -1) {
      if (isFile(renamingItem)) {
        setErrorMessages(
          !trimmedNewItemName
            ? [{text: I18n.t('File name cannot be blank'), type: 'newError'}]
            : [{text: I18n.t('File name cannot contain /'), type: 'newError'}],
        )
      } else {
        setErrorMessages(
          !trimmedNewItemName
            ? [{text: I18n.t('Folder name cannot be blank'), type: 'newError'}]
            : [{text: I18n.t('Folder name cannot contain /'), type: 'newError'}],
        )
      }
      return
    }

    setIsRequestInFlight(true)
    updateItemName(renamingItem, trimmedNewItemName)
      .then(async () => {
<<<<<<< HEAD
=======
        showFlashSuccess(
          I18n.t('Successfully renamed %{item}.', {item: isFile(renamingItem) ? 'file' : 'folder'}),
        )()
        onClose()
>>>>>>> 605b35ff
        await queryClient.refetchQueries({queryKey: ['files'], type: 'active'})
      })
      .catch(err => {
        if (err?.response?.status == 409) {
          showFlashError(
<<<<<<< HEAD
            I18n.t('A file named "%{name}" already exists in this folder', {
=======
            I18n.t('A file named "%{name}" already exists in this folder.', {
>>>>>>> 605b35ff
              name: trimmedNewItemName,
            }),
          )()
        } else {
<<<<<<< HEAD
          showFlashError(I18n.t('Renaming failed'))(err)
        }
      })
      .finally(() => {
        handleClose()
      })
  }

=======
          showFlashError(
            I18n.t('There was an error renaming this %{item}. Please try again.', {
              item: isFile(renamingItem) ? 'file' : 'folder',
            }),
          )()
        }
      })
      .finally(() => {
        setIsRequestInFlight(false)
      })
  }

  const handleExited = () => {
    setNewItemName(getName(renamingItem))
    setErrorMessages([])
    setIsRequestInFlight(false)
  }

>>>>>>> 605b35ff
  return (
    <Modal
      as="div"
      open={isOpen}
<<<<<<< HEAD
      onDismiss={handleClose}
=======
      onDismiss={onClose}
      onExited={handleExited}
>>>>>>> 605b35ff
      size="small"
      label={I18n.t('Rename file/folder modal')}
    >
      <Modal.Header>
        <CloseButton
          placement="end"
          offset="small"
<<<<<<< HEAD
          onClick={handleClose}
=======
          onClick={onClose}
          data-testid="rename-modal-button-close"
>>>>>>> 605b35ff
          screenReaderLabel={I18n.t('Close')}
        />
        <Heading>{I18n.t('Rename')}</Heading>
      </Modal.Header>
      <Modal.Body>
        {isRequestInFlight ? (
          <View as="div" textAlign="center">
            <Spinner
              renderTitle={() =>
                I18n.t('Renaming %{item}', {item: isFile(renamingItem) ? 'file' : 'folder'})
              }
              margin="0 0 0 medium"
              aria-live="polite"
<<<<<<< HEAD
=======
              data-testid="rename-spinner"
>>>>>>> 605b35ff
            />
          </View>
        ) : (
          <>
            <FileFolderInfo items={[renamingItem]} />
            <div style={{paddingTop: '1.5rem'}}>
              <TextInput
<<<<<<< HEAD
                defaultValue={isFile(renamingItem) ? renamingItem.display_name : renamingItem.name}
                onChange={(_e: ChangeEvent<HTMLInputElement>, new_value: string) => {
                  setNewItemName(new_value)
                }}
=======
                value={newItemName}
                data-testid="rename-modal-input-folder-name"
                onChange={(_e: ChangeEvent<HTMLInputElement>, new_value: string) => {
                  setNewItemName(new_value)
                }}
                onKeyDown={e => {
                  if (e.key === 'Enter') {
                    handleSave()
                  }
                }}
>>>>>>> 605b35ff
                messages={errorMessages}
                renderLabel={isFile(renamingItem) ? I18n.t('File Name') : I18n.t('Folder Name')}
                isRequired
              />
            </div>
          </>
        )}
      </Modal.Body>
      <Modal.Footer>
<<<<<<< HEAD
        <Button onClick={handleClose} disabled={isRequestInFlight}>
=======
        <Button onClick={onClose} disabled={isRequestInFlight}>
>>>>>>> 605b35ff
          {I18n.t('Cancel')}
        </Button>
        <Button
          color="primary"
          margin="none none none small"
          onClick={handleSave}
<<<<<<< HEAD
=======
          data-testid="rename-modal-button-save"
>>>>>>> 605b35ff
          disabled={isRequestInFlight}
        >
          {I18n.t('Save')}
        </Button>
      </Modal.Footer>
    </Modal>
  )
}<|MERGE_RESOLUTION|>--- conflicted
+++ resolved
@@ -28,11 +28,7 @@
 import doFetchApi from '@canvas/do-fetch-api-effect'
 import {showFlashError, showFlashSuccess} from '@canvas/alerts/react/FlashAlert'
 import type {FormMessage} from '@instructure/ui-form-field'
-<<<<<<< HEAD
-import {isFile} from '../../utils/fileFolderUtils'
-=======
 import {isFile, getName} from '../../utils/fileFolderUtils'
->>>>>>> 605b35ff
 import {View} from '@instructure/ui-view'
 import {Spinner} from '@instructure/ui-spinner'
 
@@ -55,37 +51,17 @@
   isOpen: boolean
   onClose: () => void
 }) => {
-<<<<<<< HEAD
-  const [newItemName, setNewItemName] = useState<string>(
-    isFile(renamingItem) ? renamingItem.display_name : renamingItem.name,
-  )
-  const [errorMessages, setErrorMessages] = useState<FormMessage[]>()
-  const [isRequestInFlight, setIsRequestInFlight] = useState(false)
-
-  const handleClose = () => {
-    setNewItemName('')
-    setErrorMessages([])
-    setIsRequestInFlight(false)
-    onClose()
-  }
-
-=======
   const [newItemName, setNewItemName] = useState<string>(getName(renamingItem))
   const [errorMessages, setErrorMessages] = useState<FormMessage[]>()
   const [isRequestInFlight, setIsRequestInFlight] = useState(false)
 
->>>>>>> 605b35ff
   const handleSave = () => {
     const trimmedNewItemName = newItemName.trim()
     if (
       trimmedNewItemName === renamingItem.name ||
       trimmedNewItemName === renamingItem.display_name
     ) {
-<<<<<<< HEAD
-      handleClose()
-=======
       onClose()
->>>>>>> 605b35ff
       return
     }
 
@@ -109,37 +85,20 @@
     setIsRequestInFlight(true)
     updateItemName(renamingItem, trimmedNewItemName)
       .then(async () => {
-<<<<<<< HEAD
-=======
         showFlashSuccess(
           I18n.t('Successfully renamed %{item}.', {item: isFile(renamingItem) ? 'file' : 'folder'}),
         )()
         onClose()
->>>>>>> 605b35ff
         await queryClient.refetchQueries({queryKey: ['files'], type: 'active'})
       })
       .catch(err => {
         if (err?.response?.status == 409) {
           showFlashError(
-<<<<<<< HEAD
-            I18n.t('A file named "%{name}" already exists in this folder', {
-=======
             I18n.t('A file named "%{name}" already exists in this folder.', {
->>>>>>> 605b35ff
               name: trimmedNewItemName,
             }),
           )()
         } else {
-<<<<<<< HEAD
-          showFlashError(I18n.t('Renaming failed'))(err)
-        }
-      })
-      .finally(() => {
-        handleClose()
-      })
-  }
-
-=======
           showFlashError(
             I18n.t('There was an error renaming this %{item}. Please try again.', {
               item: isFile(renamingItem) ? 'file' : 'folder',
@@ -158,17 +117,12 @@
     setIsRequestInFlight(false)
   }
 
->>>>>>> 605b35ff
   return (
     <Modal
       as="div"
       open={isOpen}
-<<<<<<< HEAD
-      onDismiss={handleClose}
-=======
       onDismiss={onClose}
       onExited={handleExited}
->>>>>>> 605b35ff
       size="small"
       label={I18n.t('Rename file/folder modal')}
     >
@@ -176,12 +130,8 @@
         <CloseButton
           placement="end"
           offset="small"
-<<<<<<< HEAD
-          onClick={handleClose}
-=======
           onClick={onClose}
           data-testid="rename-modal-button-close"
->>>>>>> 605b35ff
           screenReaderLabel={I18n.t('Close')}
         />
         <Heading>{I18n.t('Rename')}</Heading>
@@ -195,10 +145,7 @@
               }
               margin="0 0 0 medium"
               aria-live="polite"
-<<<<<<< HEAD
-=======
               data-testid="rename-spinner"
->>>>>>> 605b35ff
             />
           </View>
         ) : (
@@ -206,12 +153,6 @@
             <FileFolderInfo items={[renamingItem]} />
             <div style={{paddingTop: '1.5rem'}}>
               <TextInput
-<<<<<<< HEAD
-                defaultValue={isFile(renamingItem) ? renamingItem.display_name : renamingItem.name}
-                onChange={(_e: ChangeEvent<HTMLInputElement>, new_value: string) => {
-                  setNewItemName(new_value)
-                }}
-=======
                 value={newItemName}
                 data-testid="rename-modal-input-folder-name"
                 onChange={(_e: ChangeEvent<HTMLInputElement>, new_value: string) => {
@@ -222,7 +163,6 @@
                     handleSave()
                   }
                 }}
->>>>>>> 605b35ff
                 messages={errorMessages}
                 renderLabel={isFile(renamingItem) ? I18n.t('File Name') : I18n.t('Folder Name')}
                 isRequired
@@ -232,21 +172,14 @@
         )}
       </Modal.Body>
       <Modal.Footer>
-<<<<<<< HEAD
-        <Button onClick={handleClose} disabled={isRequestInFlight}>
-=======
         <Button onClick={onClose} disabled={isRequestInFlight}>
->>>>>>> 605b35ff
           {I18n.t('Cancel')}
         </Button>
         <Button
           color="primary"
           margin="none none none small"
           onClick={handleSave}
-<<<<<<< HEAD
-=======
           data-testid="rename-modal-button-save"
->>>>>>> 605b35ff
           disabled={isRequestInFlight}
         >
           {I18n.t('Save')}
